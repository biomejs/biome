//! Generated file, do not edit by hand, see `xtask/codegen`

use crate::RuleConfiguration;
use biome_analyze::RuleFilter;
use biome_deserialize_macros::{Merge, NoneState};
use biome_diagnostics::{Category, Severity};
use indexmap::IndexSet;
#[cfg(feature = "schema")]
use schemars::JsonSchema;
use serde::{Deserialize, Serialize};
#[derive(Clone, Debug, Deserialize, Eq, Merge, NoneState, PartialEq, Serialize)]
#[cfg_attr(feature = "schema", derive(JsonSchema))]
#[serde(rename_all = "camelCase", deny_unknown_fields)]
pub struct Rules {
    #[doc = r" It enables the lint rules recommended by Biome. `true` by default."]
    #[serde(skip_serializing_if = "Option::is_none")]
    pub recommended: Option<bool>,
    #[doc = r" It enables ALL rules. The rules that belong to `nursery` won't be enabled."]
    #[serde(skip_serializing_if = "Option::is_none")]
    pub all: Option<bool>,
    #[serde(skip_serializing_if = "Option::is_none")]
    pub a11y: Option<A11y>,
    #[serde(skip_serializing_if = "Option::is_none")]
    pub complexity: Option<Complexity>,
    #[serde(skip_serializing_if = "Option::is_none")]
    pub correctness: Option<Correctness>,
    #[serde(skip_serializing_if = "Option::is_none")]
    pub nursery: Option<Nursery>,
    #[serde(skip_serializing_if = "Option::is_none")]
    pub performance: Option<Performance>,
    #[serde(skip_serializing_if = "Option::is_none")]
    pub security: Option<Security>,
    #[serde(skip_serializing_if = "Option::is_none")]
    pub style: Option<Style>,
    #[serde(skip_serializing_if = "Option::is_none")]
    pub suspicious: Option<Suspicious>,
}
impl Default for Rules {
    fn default() -> Self {
        Self {
            recommended: Some(true),
            all: None,
            a11y: None,
            complexity: None,
            correctness: None,
            nursery: None,
            performance: None,
            security: None,
            style: None,
            suspicious: None,
        }
    }
}
impl Rules {
    #[doc = r" Checks if the code coming from [biome_diagnostics::Diagnostic] corresponds to a rule."]
    #[doc = r" Usually the code is built like {category}/{rule_name}"]
    pub fn matches_diagnostic_code<'a>(
        &self,
        category: Option<&'a str>,
        rule_name: Option<&'a str>,
    ) -> Option<(&'a str, &'a str)> {
        match (category, rule_name) {
            (Some(category), Some(rule_name)) => match category {
                "a11y" => A11y::has_rule(rule_name).then_some((category, rule_name)),
                "complexity" => Complexity::has_rule(rule_name).then_some((category, rule_name)),
                "correctness" => Correctness::has_rule(rule_name).then_some((category, rule_name)),
                "nursery" => Nursery::has_rule(rule_name).then_some((category, rule_name)),
                "performance" => Performance::has_rule(rule_name).then_some((category, rule_name)),
                "security" => Security::has_rule(rule_name).then_some((category, rule_name)),
                "style" => Style::has_rule(rule_name).then_some((category, rule_name)),
                "suspicious" => Suspicious::has_rule(rule_name).then_some((category, rule_name)),
                _ => None,
            },
            _ => None,
        }
    }
    #[doc = r" Given a category coming from [Diagnostic](biome_diagnostics::Diagnostic), this function returns"]
    #[doc = r" the [Severity](biome_diagnostics::Severity) associated to the rule, if the configuration changed it."]
    #[doc = r""]
    #[doc = r" If not, the function returns [None]."]
    pub fn get_severity_from_code(&self, category: &Category) -> Option<Severity> {
        let mut split_code = category.name().split('/');
        let _lint = split_code.next();
        debug_assert_eq!(_lint, Some("lint"));
        let group = split_code.next();
        let rule_name = split_code.next();
        if let Some((group, rule_name)) = self.matches_diagnostic_code(group, rule_name) {
            let severity = match group {
                "a11y" => self
                    .a11y
                    .as_ref()
                    .and_then(|a11y| a11y.get_rule_configuration(rule_name))
                    .map(|rule_setting| rule_setting.into())
                    .unwrap_or_else(|| {
                        if A11y::is_recommended_rule(rule_name) {
                            Severity::Error
                        } else {
                            Severity::Warning
                        }
                    }),
                "complexity" => self
                    .complexity
                    .as_ref()
                    .and_then(|complexity| complexity.get_rule_configuration(rule_name))
                    .map(|rule_setting| rule_setting.into())
                    .unwrap_or_else(|| {
                        if Complexity::is_recommended_rule(rule_name) {
                            Severity::Error
                        } else {
                            Severity::Warning
                        }
                    }),
                "correctness" => self
                    .correctness
                    .as_ref()
                    .and_then(|correctness| correctness.get_rule_configuration(rule_name))
                    .map(|rule_setting| rule_setting.into())
                    .unwrap_or_else(|| {
                        if Correctness::is_recommended_rule(rule_name) {
                            Severity::Error
                        } else {
                            Severity::Warning
                        }
                    }),
                "nursery" => self
                    .nursery
                    .as_ref()
                    .and_then(|nursery| nursery.get_rule_configuration(rule_name))
                    .map(|rule_setting| rule_setting.into())
                    .unwrap_or_else(|| {
                        if Nursery::is_recommended_rule(rule_name) {
                            Severity::Error
                        } else {
                            Severity::Warning
                        }
                    }),
                "performance" => self
                    .performance
                    .as_ref()
                    .and_then(|performance| performance.get_rule_configuration(rule_name))
                    .map(|rule_setting| rule_setting.into())
                    .unwrap_or_else(|| {
                        if Performance::is_recommended_rule(rule_name) {
                            Severity::Error
                        } else {
                            Severity::Warning
                        }
                    }),
                "security" => self
                    .security
                    .as_ref()
                    .and_then(|security| security.get_rule_configuration(rule_name))
                    .map(|rule_setting| rule_setting.into())
                    .unwrap_or_else(|| {
                        if Security::is_recommended_rule(rule_name) {
                            Severity::Error
                        } else {
                            Severity::Warning
                        }
                    }),
                "style" => self
                    .style
                    .as_ref()
                    .and_then(|style| style.get_rule_configuration(rule_name))
                    .map(|rule_setting| rule_setting.into())
                    .unwrap_or_else(|| {
                        if Style::is_recommended_rule(rule_name) {
                            Severity::Error
                        } else {
                            Severity::Warning
                        }
                    }),
                "suspicious" => self
                    .suspicious
                    .as_ref()
                    .and_then(|suspicious| suspicious.get_rule_configuration(rule_name))
                    .map(|rule_setting| rule_setting.into())
                    .unwrap_or_else(|| {
                        if Suspicious::is_recommended_rule(rule_name) {
                            Severity::Error
                        } else {
                            Severity::Warning
                        }
                    }),
                _ => unreachable!("this group should not exist, found {}", group),
            };
            Some(severity)
        } else {
            None
        }
    }
    pub(crate) const fn is_recommended(&self) -> bool {
        !matches!(self.recommended, Some(false))
    }
    pub(crate) const fn is_all(&self) -> bool {
        matches!(self.all, Some(true))
    }
    pub(crate) const fn is_not_all(&self) -> bool {
        matches!(self.all, Some(false))
    }
    #[doc = r" It returns the enabled rules by default."]
    #[doc = r""]
    #[doc = r" The enabled rules are calculated from the difference with the disabled rules."]
    pub fn as_enabled_rules(&self) -> IndexSet<RuleFilter> {
        let mut enabled_rules = IndexSet::new();
        let mut disabled_rules = IndexSet::new();
        if let Some(group) = self.a11y.as_ref() {
            group.collect_preset_rules(
                self.is_recommended(),
                &mut enabled_rules,
                &mut disabled_rules,
            );
            enabled_rules.extend(&group.get_enabled_rules());
            disabled_rules.extend(&group.get_disabled_rules());
        } else if self.is_all() {
            enabled_rules.extend(A11y::all_rules_as_filters());
        } else if self.is_not_all() {
            disabled_rules.extend(A11y::all_rules_as_filters());
        } else if self.is_recommended() {
            enabled_rules.extend(A11y::recommended_rules_as_filters());
        }
        if let Some(group) = self.complexity.as_ref() {
            group.collect_preset_rules(
                self.is_recommended(),
                &mut enabled_rules,
                &mut disabled_rules,
            );
            enabled_rules.extend(&group.get_enabled_rules());
            disabled_rules.extend(&group.get_disabled_rules());
        } else if self.is_all() {
            enabled_rules.extend(Complexity::all_rules_as_filters());
        } else if self.is_not_all() {
            disabled_rules.extend(Complexity::all_rules_as_filters());
        } else if self.is_recommended() {
            enabled_rules.extend(Complexity::recommended_rules_as_filters());
        }
        if let Some(group) = self.correctness.as_ref() {
            group.collect_preset_rules(
                self.is_recommended(),
                &mut enabled_rules,
                &mut disabled_rules,
            );
            enabled_rules.extend(&group.get_enabled_rules());
            disabled_rules.extend(&group.get_disabled_rules());
        } else if self.is_all() {
            enabled_rules.extend(Correctness::all_rules_as_filters());
        } else if self.is_not_all() {
            disabled_rules.extend(Correctness::all_rules_as_filters());
        } else if self.is_recommended() {
            enabled_rules.extend(Correctness::recommended_rules_as_filters());
        }
        if let Some(group) = self.nursery.as_ref() {
            group.collect_preset_rules(
                self.is_recommended(),
                &mut enabled_rules,
                &mut disabled_rules,
            );
            enabled_rules.extend(&group.get_enabled_rules());
            disabled_rules.extend(&group.get_disabled_rules());
        } else if self.is_all() {
            enabled_rules.extend(Nursery::all_rules_as_filters());
        } else if self.is_not_all() {
            disabled_rules.extend(Nursery::all_rules_as_filters());
        } else if self.is_recommended() && biome_flags::is_unstable() {
            enabled_rules.extend(Nursery::recommended_rules_as_filters());
        }
        if let Some(group) = self.performance.as_ref() {
            group.collect_preset_rules(
                self.is_recommended(),
                &mut enabled_rules,
                &mut disabled_rules,
            );
            enabled_rules.extend(&group.get_enabled_rules());
            disabled_rules.extend(&group.get_disabled_rules());
        } else if self.is_all() {
            enabled_rules.extend(Performance::all_rules_as_filters());
        } else if self.is_not_all() {
            disabled_rules.extend(Performance::all_rules_as_filters());
        } else if self.is_recommended() {
            enabled_rules.extend(Performance::recommended_rules_as_filters());
        }
        if let Some(group) = self.security.as_ref() {
            group.collect_preset_rules(
                self.is_recommended(),
                &mut enabled_rules,
                &mut disabled_rules,
            );
            enabled_rules.extend(&group.get_enabled_rules());
            disabled_rules.extend(&group.get_disabled_rules());
        } else if self.is_all() {
            enabled_rules.extend(Security::all_rules_as_filters());
        } else if self.is_not_all() {
            disabled_rules.extend(Security::all_rules_as_filters());
        } else if self.is_recommended() {
            enabled_rules.extend(Security::recommended_rules_as_filters());
        }
        if let Some(group) = self.style.as_ref() {
            group.collect_preset_rules(
                self.is_recommended(),
                &mut enabled_rules,
                &mut disabled_rules,
            );
            enabled_rules.extend(&group.get_enabled_rules());
            disabled_rules.extend(&group.get_disabled_rules());
        } else if self.is_all() {
            enabled_rules.extend(Style::all_rules_as_filters());
        } else if self.is_not_all() {
            disabled_rules.extend(Style::all_rules_as_filters());
        } else if self.is_recommended() {
            enabled_rules.extend(Style::recommended_rules_as_filters());
        }
        if let Some(group) = self.suspicious.as_ref() {
            group.collect_preset_rules(
                self.is_recommended(),
                &mut enabled_rules,
                &mut disabled_rules,
            );
            enabled_rules.extend(&group.get_enabled_rules());
            disabled_rules.extend(&group.get_disabled_rules());
        } else if self.is_all() {
            enabled_rules.extend(Suspicious::all_rules_as_filters());
        } else if self.is_not_all() {
            disabled_rules.extend(Suspicious::all_rules_as_filters());
        } else if self.is_recommended() {
            enabled_rules.extend(Suspicious::recommended_rules_as_filters());
        }
        enabled_rules.difference(&disabled_rules).copied().collect()
    }
    #[doc = r" It returns only the disabled rules"]
    pub fn as_disabled_rules(&self) -> IndexSet<RuleFilter> {
        let mut disabled_rules = IndexSet::new();
        if let Some(group) = self.a11y.as_ref() {
            disabled_rules.extend(&group.get_disabled_rules());
        }
        if let Some(group) = self.complexity.as_ref() {
            disabled_rules.extend(&group.get_disabled_rules());
        }
        if let Some(group) = self.correctness.as_ref() {
            disabled_rules.extend(&group.get_disabled_rules());
        }
        if let Some(group) = self.nursery.as_ref() {
            disabled_rules.extend(&group.get_disabled_rules());
        }
        if let Some(group) = self.performance.as_ref() {
            disabled_rules.extend(&group.get_disabled_rules());
        }
        if let Some(group) = self.security.as_ref() {
            disabled_rules.extend(&group.get_disabled_rules());
        }
        if let Some(group) = self.style.as_ref() {
            disabled_rules.extend(&group.get_disabled_rules());
        }
        if let Some(group) = self.suspicious.as_ref() {
            disabled_rules.extend(&group.get_disabled_rules());
        }
        disabled_rules
    }
}
#[derive(Clone, Debug, Default, Deserialize, Eq, Merge, NoneState, PartialEq, Serialize)]
#[cfg_attr(feature = "schema", derive(JsonSchema))]
#[serde(rename_all = "camelCase", default)]
#[doc = r" A list of rules that belong to this group"]
pub struct A11y {
    #[doc = r" It enables the recommended rules for this group"]
    #[serde(skip_serializing_if = "Option::is_none")]
    pub recommended: Option<bool>,
    #[doc = r" It enables ALL rules for this group."]
    #[serde(skip_serializing_if = "Option::is_none")]
    pub all: Option<bool>,
    #[doc = "Enforce that the accessKey attribute is not used on any HTML element."]
    #[serde(skip_serializing_if = "Option::is_none")]
    pub no_access_key: Option<RuleConfiguration>,
    #[doc = "Enforce that aria-hidden=\"true\" is not set on focusable elements."]
    #[serde(skip_serializing_if = "Option::is_none")]
    pub no_aria_hidden_on_focusable: Option<RuleConfiguration>,
    #[doc = "Enforce that elements that do not support ARIA roles, states, and properties do not have those attributes."]
    #[serde(skip_serializing_if = "Option::is_none")]
    pub no_aria_unsupported_elements: Option<RuleConfiguration>,
    #[doc = "Enforce that autoFocus prop is not used on elements."]
    #[serde(skip_serializing_if = "Option::is_none")]
    pub no_autofocus: Option<RuleConfiguration>,
    #[doc = "Disallow target=\"_blank\" attribute without rel=\"noreferrer\""]
    #[serde(skip_serializing_if = "Option::is_none")]
    pub no_blank_target: Option<RuleConfiguration>,
    #[doc = "Enforces that no distracting elements are used."]
    #[serde(skip_serializing_if = "Option::is_none")]
    pub no_distracting_elements: Option<RuleConfiguration>,
    #[doc = "The scope prop should be used only on <th> elements."]
    #[serde(skip_serializing_if = "Option::is_none")]
    pub no_header_scope: Option<RuleConfiguration>,
    #[doc = "Enforce that non-interactive ARIA roles are not assigned to interactive HTML elements."]
    #[serde(skip_serializing_if = "Option::is_none")]
    pub no_interactive_element_to_noninteractive_role: Option<RuleConfiguration>,
    #[doc = "Enforce that interactive ARIA roles are not assigned to non-interactive HTML elements."]
    #[serde(skip_serializing_if = "Option::is_none")]
    pub no_noninteractive_element_to_interactive_role: Option<RuleConfiguration>,
    #[doc = "Enforce that tabIndex is not assigned to non-interactive HTML elements."]
    #[serde(skip_serializing_if = "Option::is_none")]
    pub no_noninteractive_tabindex: Option<RuleConfiguration>,
    #[doc = "Prevent the usage of positive integers on tabIndex property"]
    #[serde(skip_serializing_if = "Option::is_none")]
    pub no_positive_tabindex: Option<RuleConfiguration>,
    #[doc = "Enforce img alt prop does not contain the word \"image\", \"picture\", or \"photo\"."]
    #[serde(skip_serializing_if = "Option::is_none")]
    pub no_redundant_alt: Option<RuleConfiguration>,
    #[doc = "Enforce explicit role property is not the same as implicit/default role property on an element."]
    #[serde(skip_serializing_if = "Option::is_none")]
    pub no_redundant_roles: Option<RuleConfiguration>,
    #[doc = "Enforces the usage of the title element for the svg element."]
    #[serde(skip_serializing_if = "Option::is_none")]
    pub no_svg_without_title: Option<RuleConfiguration>,
    #[doc = "Enforce that all elements that require alternative text have meaningful information to relay back to the end user."]
    #[serde(skip_serializing_if = "Option::is_none")]
    pub use_alt_text: Option<RuleConfiguration>,
    #[doc = "Enforce that anchors have content and that the content is accessible to screen readers."]
    #[serde(skip_serializing_if = "Option::is_none")]
    pub use_anchor_content: Option<RuleConfiguration>,
    #[doc = "Enforce that tabIndex is assigned to non-interactive HTML elements with aria-activedescendant."]
    #[serde(skip_serializing_if = "Option::is_none")]
    pub use_aria_activedescendant_with_tabindex: Option<RuleConfiguration>,
    #[doc = "Enforce that elements with ARIA roles must have all required ARIA attributes for that role."]
    #[serde(skip_serializing_if = "Option::is_none")]
    pub use_aria_props_for_role: Option<RuleConfiguration>,
    #[doc = "Enforces the usage of the attribute type for the element button"]
    #[serde(skip_serializing_if = "Option::is_none")]
    pub use_button_type: Option<RuleConfiguration>,
    #[doc = "Enforce that heading elements (h1, h2, etc.) have content and that the content is accessible to screen readers. Accessible means that it is not hidden using the aria-hidden prop."]
    #[serde(skip_serializing_if = "Option::is_none")]
    pub use_heading_content: Option<RuleConfiguration>,
    #[doc = "Enforce that html element has lang attribute."]
    #[serde(skip_serializing_if = "Option::is_none")]
    pub use_html_lang: Option<RuleConfiguration>,
    #[doc = "Enforces the usage of the attribute title for the element iframe."]
    #[serde(skip_serializing_if = "Option::is_none")]
    pub use_iframe_title: Option<RuleConfiguration>,
    #[doc = "Enforce onClick is accompanied by at least one of the following: onKeyUp, onKeyDown, onKeyPress."]
    #[serde(skip_serializing_if = "Option::is_none")]
    pub use_key_with_click_events: Option<RuleConfiguration>,
    #[doc = "Enforce onMouseOver / onMouseOut are accompanied by onFocus / onBlur."]
    #[serde(skip_serializing_if = "Option::is_none")]
    pub use_key_with_mouse_events: Option<RuleConfiguration>,
    #[doc = "Enforces that audio and video elements must have a track for captions."]
    #[serde(skip_serializing_if = "Option::is_none")]
    pub use_media_caption: Option<RuleConfiguration>,
    #[doc = "Enforce that all anchors are valid, and they are navigable elements."]
    #[serde(skip_serializing_if = "Option::is_none")]
    pub use_valid_anchor: Option<RuleConfiguration>,
    #[doc = "Ensures that ARIA properties aria-* are all valid."]
    #[serde(skip_serializing_if = "Option::is_none")]
    pub use_valid_aria_props: Option<RuleConfiguration>,
    #[doc = "Elements with ARIA roles must use a valid, non-abstract ARIA role."]
    #[serde(skip_serializing_if = "Option::is_none")]
    pub use_valid_aria_role: Option<RuleConfiguration>,
    #[doc = "Enforce that ARIA state and property values are valid."]
    #[serde(skip_serializing_if = "Option::is_none")]
    pub use_valid_aria_values: Option<RuleConfiguration>,
    #[doc = "Ensure that the attribute passed to the lang attribute is a correct ISO language and/or country."]
    #[serde(skip_serializing_if = "Option::is_none")]
    pub use_valid_lang: Option<RuleConfiguration>,
}
impl A11y {
    const GROUP_NAME: &'static str = "a11y";
    pub(crate) const GROUP_RULES: [&'static str; 30] = [
        "noAccessKey",
        "noAriaHiddenOnFocusable",
        "noAriaUnsupportedElements",
        "noAutofocus",
        "noBlankTarget",
        "noDistractingElements",
        "noHeaderScope",
        "noInteractiveElementToNoninteractiveRole",
        "noNoninteractiveElementToInteractiveRole",
        "noNoninteractiveTabindex",
        "noPositiveTabindex",
        "noRedundantAlt",
        "noRedundantRoles",
        "noSvgWithoutTitle",
        "useAltText",
        "useAnchorContent",
        "useAriaActivedescendantWithTabindex",
        "useAriaPropsForRole",
        "useButtonType",
        "useHeadingContent",
        "useHtmlLang",
        "useIframeTitle",
        "useKeyWithClickEvents",
        "useKeyWithMouseEvents",
        "useMediaCaption",
        "useValidAnchor",
        "useValidAriaProps",
        "useValidAriaRole",
        "useValidAriaValues",
        "useValidLang",
    ];
    const RECOMMENDED_RULES: [&'static str; 30] = [
        "noAccessKey",
        "noAriaHiddenOnFocusable",
        "noAriaUnsupportedElements",
        "noAutofocus",
        "noBlankTarget",
        "noDistractingElements",
        "noHeaderScope",
        "noInteractiveElementToNoninteractiveRole",
        "noNoninteractiveElementToInteractiveRole",
        "noNoninteractiveTabindex",
        "noPositiveTabindex",
        "noRedundantAlt",
        "noRedundantRoles",
        "noSvgWithoutTitle",
        "useAltText",
        "useAnchorContent",
        "useAriaActivedescendantWithTabindex",
        "useAriaPropsForRole",
        "useButtonType",
        "useHeadingContent",
        "useHtmlLang",
        "useIframeTitle",
        "useKeyWithClickEvents",
        "useKeyWithMouseEvents",
        "useMediaCaption",
        "useValidAnchor",
        "useValidAriaProps",
        "useValidAriaRole",
        "useValidAriaValues",
        "useValidLang",
    ];
    const RECOMMENDED_RULES_AS_FILTERS: [RuleFilter<'static>; 30] = [
        RuleFilter::Rule(Self::GROUP_NAME, Self::GROUP_RULES[0]),
        RuleFilter::Rule(Self::GROUP_NAME, Self::GROUP_RULES[1]),
        RuleFilter::Rule(Self::GROUP_NAME, Self::GROUP_RULES[2]),
        RuleFilter::Rule(Self::GROUP_NAME, Self::GROUP_RULES[3]),
        RuleFilter::Rule(Self::GROUP_NAME, Self::GROUP_RULES[4]),
        RuleFilter::Rule(Self::GROUP_NAME, Self::GROUP_RULES[5]),
        RuleFilter::Rule(Self::GROUP_NAME, Self::GROUP_RULES[6]),
        RuleFilter::Rule(Self::GROUP_NAME, Self::GROUP_RULES[7]),
        RuleFilter::Rule(Self::GROUP_NAME, Self::GROUP_RULES[8]),
        RuleFilter::Rule(Self::GROUP_NAME, Self::GROUP_RULES[9]),
        RuleFilter::Rule(Self::GROUP_NAME, Self::GROUP_RULES[10]),
        RuleFilter::Rule(Self::GROUP_NAME, Self::GROUP_RULES[11]),
        RuleFilter::Rule(Self::GROUP_NAME, Self::GROUP_RULES[12]),
        RuleFilter::Rule(Self::GROUP_NAME, Self::GROUP_RULES[13]),
        RuleFilter::Rule(Self::GROUP_NAME, Self::GROUP_RULES[14]),
        RuleFilter::Rule(Self::GROUP_NAME, Self::GROUP_RULES[15]),
        RuleFilter::Rule(Self::GROUP_NAME, Self::GROUP_RULES[16]),
        RuleFilter::Rule(Self::GROUP_NAME, Self::GROUP_RULES[17]),
        RuleFilter::Rule(Self::GROUP_NAME, Self::GROUP_RULES[18]),
        RuleFilter::Rule(Self::GROUP_NAME, Self::GROUP_RULES[19]),
        RuleFilter::Rule(Self::GROUP_NAME, Self::GROUP_RULES[20]),
        RuleFilter::Rule(Self::GROUP_NAME, Self::GROUP_RULES[21]),
        RuleFilter::Rule(Self::GROUP_NAME, Self::GROUP_RULES[22]),
        RuleFilter::Rule(Self::GROUP_NAME, Self::GROUP_RULES[23]),
        RuleFilter::Rule(Self::GROUP_NAME, Self::GROUP_RULES[24]),
        RuleFilter::Rule(Self::GROUP_NAME, Self::GROUP_RULES[25]),
        RuleFilter::Rule(Self::GROUP_NAME, Self::GROUP_RULES[26]),
        RuleFilter::Rule(Self::GROUP_NAME, Self::GROUP_RULES[27]),
        RuleFilter::Rule(Self::GROUP_NAME, Self::GROUP_RULES[28]),
        RuleFilter::Rule(Self::GROUP_NAME, Self::GROUP_RULES[29]),
    ];
    const ALL_RULES_AS_FILTERS: [RuleFilter<'static>; 30] = [
        RuleFilter::Rule(Self::GROUP_NAME, Self::GROUP_RULES[0]),
        RuleFilter::Rule(Self::GROUP_NAME, Self::GROUP_RULES[1]),
        RuleFilter::Rule(Self::GROUP_NAME, Self::GROUP_RULES[2]),
        RuleFilter::Rule(Self::GROUP_NAME, Self::GROUP_RULES[3]),
        RuleFilter::Rule(Self::GROUP_NAME, Self::GROUP_RULES[4]),
        RuleFilter::Rule(Self::GROUP_NAME, Self::GROUP_RULES[5]),
        RuleFilter::Rule(Self::GROUP_NAME, Self::GROUP_RULES[6]),
        RuleFilter::Rule(Self::GROUP_NAME, Self::GROUP_RULES[7]),
        RuleFilter::Rule(Self::GROUP_NAME, Self::GROUP_RULES[8]),
        RuleFilter::Rule(Self::GROUP_NAME, Self::GROUP_RULES[9]),
        RuleFilter::Rule(Self::GROUP_NAME, Self::GROUP_RULES[10]),
        RuleFilter::Rule(Self::GROUP_NAME, Self::GROUP_RULES[11]),
        RuleFilter::Rule(Self::GROUP_NAME, Self::GROUP_RULES[12]),
        RuleFilter::Rule(Self::GROUP_NAME, Self::GROUP_RULES[13]),
        RuleFilter::Rule(Self::GROUP_NAME, Self::GROUP_RULES[14]),
        RuleFilter::Rule(Self::GROUP_NAME, Self::GROUP_RULES[15]),
        RuleFilter::Rule(Self::GROUP_NAME, Self::GROUP_RULES[16]),
        RuleFilter::Rule(Self::GROUP_NAME, Self::GROUP_RULES[17]),
        RuleFilter::Rule(Self::GROUP_NAME, Self::GROUP_RULES[18]),
        RuleFilter::Rule(Self::GROUP_NAME, Self::GROUP_RULES[19]),
        RuleFilter::Rule(Self::GROUP_NAME, Self::GROUP_RULES[20]),
        RuleFilter::Rule(Self::GROUP_NAME, Self::GROUP_RULES[21]),
        RuleFilter::Rule(Self::GROUP_NAME, Self::GROUP_RULES[22]),
        RuleFilter::Rule(Self::GROUP_NAME, Self::GROUP_RULES[23]),
        RuleFilter::Rule(Self::GROUP_NAME, Self::GROUP_RULES[24]),
        RuleFilter::Rule(Self::GROUP_NAME, Self::GROUP_RULES[25]),
        RuleFilter::Rule(Self::GROUP_NAME, Self::GROUP_RULES[26]),
        RuleFilter::Rule(Self::GROUP_NAME, Self::GROUP_RULES[27]),
        RuleFilter::Rule(Self::GROUP_NAME, Self::GROUP_RULES[28]),
        RuleFilter::Rule(Self::GROUP_NAME, Self::GROUP_RULES[29]),
    ];
    #[doc = r" Retrieves the recommended rules"]
    pub(crate) fn is_recommended(&self) -> bool {
        matches!(self.recommended, Some(true))
    }
    pub(crate) const fn is_not_recommended(&self) -> bool {
        matches!(self.recommended, Some(false))
    }
    pub(crate) fn is_all(&self) -> bool {
        matches!(self.all, Some(true))
    }
    pub(crate) fn is_not_all(&self) -> bool {
        matches!(self.all, Some(false))
    }
    pub(crate) fn get_enabled_rules(&self) -> IndexSet<RuleFilter> {
        let mut index_set = IndexSet::new();
        if let Some(rule) = self.no_access_key.as_ref() {
            if rule.is_enabled() {
                index_set.insert(RuleFilter::Rule(Self::GROUP_NAME, Self::GROUP_RULES[0]));
            }
        }
        if let Some(rule) = self.no_aria_hidden_on_focusable.as_ref() {
            if rule.is_enabled() {
                index_set.insert(RuleFilter::Rule(Self::GROUP_NAME, Self::GROUP_RULES[1]));
            }
        }
        if let Some(rule) = self.no_aria_unsupported_elements.as_ref() {
            if rule.is_enabled() {
                index_set.insert(RuleFilter::Rule(Self::GROUP_NAME, Self::GROUP_RULES[2]));
            }
        }
        if let Some(rule) = self.no_autofocus.as_ref() {
            if rule.is_enabled() {
                index_set.insert(RuleFilter::Rule(Self::GROUP_NAME, Self::GROUP_RULES[3]));
            }
        }
        if let Some(rule) = self.no_blank_target.as_ref() {
            if rule.is_enabled() {
                index_set.insert(RuleFilter::Rule(Self::GROUP_NAME, Self::GROUP_RULES[4]));
            }
        }
        if let Some(rule) = self.no_distracting_elements.as_ref() {
            if rule.is_enabled() {
                index_set.insert(RuleFilter::Rule(Self::GROUP_NAME, Self::GROUP_RULES[5]));
            }
        }
        if let Some(rule) = self.no_header_scope.as_ref() {
            if rule.is_enabled() {
                index_set.insert(RuleFilter::Rule(Self::GROUP_NAME, Self::GROUP_RULES[6]));
            }
        }
        if let Some(rule) = self.no_interactive_element_to_noninteractive_role.as_ref() {
            if rule.is_enabled() {
                index_set.insert(RuleFilter::Rule(Self::GROUP_NAME, Self::GROUP_RULES[7]));
            }
        }
        if let Some(rule) = self.no_noninteractive_element_to_interactive_role.as_ref() {
            if rule.is_enabled() {
                index_set.insert(RuleFilter::Rule(Self::GROUP_NAME, Self::GROUP_RULES[8]));
            }
        }
        if let Some(rule) = self.no_noninteractive_tabindex.as_ref() {
            if rule.is_enabled() {
                index_set.insert(RuleFilter::Rule(Self::GROUP_NAME, Self::GROUP_RULES[9]));
            }
        }
        if let Some(rule) = self.no_positive_tabindex.as_ref() {
            if rule.is_enabled() {
                index_set.insert(RuleFilter::Rule(Self::GROUP_NAME, Self::GROUP_RULES[10]));
            }
        }
        if let Some(rule) = self.no_redundant_alt.as_ref() {
            if rule.is_enabled() {
                index_set.insert(RuleFilter::Rule(Self::GROUP_NAME, Self::GROUP_RULES[11]));
            }
        }
        if let Some(rule) = self.no_redundant_roles.as_ref() {
            if rule.is_enabled() {
                index_set.insert(RuleFilter::Rule(Self::GROUP_NAME, Self::GROUP_RULES[12]));
            }
        }
        if let Some(rule) = self.no_svg_without_title.as_ref() {
            if rule.is_enabled() {
                index_set.insert(RuleFilter::Rule(Self::GROUP_NAME, Self::GROUP_RULES[13]));
            }
        }
        if let Some(rule) = self.use_alt_text.as_ref() {
            if rule.is_enabled() {
                index_set.insert(RuleFilter::Rule(Self::GROUP_NAME, Self::GROUP_RULES[14]));
            }
        }
        if let Some(rule) = self.use_anchor_content.as_ref() {
            if rule.is_enabled() {
                index_set.insert(RuleFilter::Rule(Self::GROUP_NAME, Self::GROUP_RULES[15]));
            }
        }
        if let Some(rule) = self.use_aria_activedescendant_with_tabindex.as_ref() {
            if rule.is_enabled() {
                index_set.insert(RuleFilter::Rule(Self::GROUP_NAME, Self::GROUP_RULES[16]));
            }
        }
        if let Some(rule) = self.use_aria_props_for_role.as_ref() {
            if rule.is_enabled() {
                index_set.insert(RuleFilter::Rule(Self::GROUP_NAME, Self::GROUP_RULES[17]));
            }
        }
        if let Some(rule) = self.use_button_type.as_ref() {
            if rule.is_enabled() {
                index_set.insert(RuleFilter::Rule(Self::GROUP_NAME, Self::GROUP_RULES[18]));
            }
        }
        if let Some(rule) = self.use_heading_content.as_ref() {
            if rule.is_enabled() {
                index_set.insert(RuleFilter::Rule(Self::GROUP_NAME, Self::GROUP_RULES[19]));
            }
        }
        if let Some(rule) = self.use_html_lang.as_ref() {
            if rule.is_enabled() {
                index_set.insert(RuleFilter::Rule(Self::GROUP_NAME, Self::GROUP_RULES[20]));
            }
        }
        if let Some(rule) = self.use_iframe_title.as_ref() {
            if rule.is_enabled() {
                index_set.insert(RuleFilter::Rule(Self::GROUP_NAME, Self::GROUP_RULES[21]));
            }
        }
        if let Some(rule) = self.use_key_with_click_events.as_ref() {
            if rule.is_enabled() {
                index_set.insert(RuleFilter::Rule(Self::GROUP_NAME, Self::GROUP_RULES[22]));
            }
        }
        if let Some(rule) = self.use_key_with_mouse_events.as_ref() {
            if rule.is_enabled() {
                index_set.insert(RuleFilter::Rule(Self::GROUP_NAME, Self::GROUP_RULES[23]));
            }
        }
        if let Some(rule) = self.use_media_caption.as_ref() {
            if rule.is_enabled() {
                index_set.insert(RuleFilter::Rule(Self::GROUP_NAME, Self::GROUP_RULES[24]));
            }
        }
        if let Some(rule) = self.use_valid_anchor.as_ref() {
            if rule.is_enabled() {
                index_set.insert(RuleFilter::Rule(Self::GROUP_NAME, Self::GROUP_RULES[25]));
            }
        }
        if let Some(rule) = self.use_valid_aria_props.as_ref() {
            if rule.is_enabled() {
                index_set.insert(RuleFilter::Rule(Self::GROUP_NAME, Self::GROUP_RULES[26]));
            }
        }
        if let Some(rule) = self.use_valid_aria_role.as_ref() {
            if rule.is_enabled() {
                index_set.insert(RuleFilter::Rule(Self::GROUP_NAME, Self::GROUP_RULES[27]));
            }
        }
        if let Some(rule) = self.use_valid_aria_values.as_ref() {
            if rule.is_enabled() {
                index_set.insert(RuleFilter::Rule(Self::GROUP_NAME, Self::GROUP_RULES[28]));
            }
        }
        if let Some(rule) = self.use_valid_lang.as_ref() {
            if rule.is_enabled() {
                index_set.insert(RuleFilter::Rule(Self::GROUP_NAME, Self::GROUP_RULES[29]));
            }
        }
        index_set
    }
    pub(crate) fn get_disabled_rules(&self) -> IndexSet<RuleFilter> {
        let mut index_set = IndexSet::new();
        if let Some(rule) = self.no_access_key.as_ref() {
            if rule.is_disabled() {
                index_set.insert(RuleFilter::Rule(Self::GROUP_NAME, Self::GROUP_RULES[0]));
            }
        }
        if let Some(rule) = self.no_aria_hidden_on_focusable.as_ref() {
            if rule.is_disabled() {
                index_set.insert(RuleFilter::Rule(Self::GROUP_NAME, Self::GROUP_RULES[1]));
            }
        }
        if let Some(rule) = self.no_aria_unsupported_elements.as_ref() {
            if rule.is_disabled() {
                index_set.insert(RuleFilter::Rule(Self::GROUP_NAME, Self::GROUP_RULES[2]));
            }
        }
        if let Some(rule) = self.no_autofocus.as_ref() {
            if rule.is_disabled() {
                index_set.insert(RuleFilter::Rule(Self::GROUP_NAME, Self::GROUP_RULES[3]));
            }
        }
        if let Some(rule) = self.no_blank_target.as_ref() {
            if rule.is_disabled() {
                index_set.insert(RuleFilter::Rule(Self::GROUP_NAME, Self::GROUP_RULES[4]));
            }
        }
        if let Some(rule) = self.no_distracting_elements.as_ref() {
            if rule.is_disabled() {
                index_set.insert(RuleFilter::Rule(Self::GROUP_NAME, Self::GROUP_RULES[5]));
            }
        }
        if let Some(rule) = self.no_header_scope.as_ref() {
            if rule.is_disabled() {
                index_set.insert(RuleFilter::Rule(Self::GROUP_NAME, Self::GROUP_RULES[6]));
            }
        }
        if let Some(rule) = self.no_interactive_element_to_noninteractive_role.as_ref() {
            if rule.is_disabled() {
                index_set.insert(RuleFilter::Rule(Self::GROUP_NAME, Self::GROUP_RULES[7]));
            }
        }
        if let Some(rule) = self.no_noninteractive_element_to_interactive_role.as_ref() {
            if rule.is_disabled() {
                index_set.insert(RuleFilter::Rule(Self::GROUP_NAME, Self::GROUP_RULES[8]));
            }
        }
        if let Some(rule) = self.no_noninteractive_tabindex.as_ref() {
            if rule.is_disabled() {
                index_set.insert(RuleFilter::Rule(Self::GROUP_NAME, Self::GROUP_RULES[9]));
            }
        }
        if let Some(rule) = self.no_positive_tabindex.as_ref() {
            if rule.is_disabled() {
                index_set.insert(RuleFilter::Rule(Self::GROUP_NAME, Self::GROUP_RULES[10]));
            }
        }
        if let Some(rule) = self.no_redundant_alt.as_ref() {
            if rule.is_disabled() {
                index_set.insert(RuleFilter::Rule(Self::GROUP_NAME, Self::GROUP_RULES[11]));
            }
        }
        if let Some(rule) = self.no_redundant_roles.as_ref() {
            if rule.is_disabled() {
                index_set.insert(RuleFilter::Rule(Self::GROUP_NAME, Self::GROUP_RULES[12]));
            }
        }
        if let Some(rule) = self.no_svg_without_title.as_ref() {
            if rule.is_disabled() {
                index_set.insert(RuleFilter::Rule(Self::GROUP_NAME, Self::GROUP_RULES[13]));
            }
        }
        if let Some(rule) = self.use_alt_text.as_ref() {
            if rule.is_disabled() {
                index_set.insert(RuleFilter::Rule(Self::GROUP_NAME, Self::GROUP_RULES[14]));
            }
        }
        if let Some(rule) = self.use_anchor_content.as_ref() {
            if rule.is_disabled() {
                index_set.insert(RuleFilter::Rule(Self::GROUP_NAME, Self::GROUP_RULES[15]));
            }
        }
        if let Some(rule) = self.use_aria_activedescendant_with_tabindex.as_ref() {
            if rule.is_disabled() {
                index_set.insert(RuleFilter::Rule(Self::GROUP_NAME, Self::GROUP_RULES[16]));
            }
        }
        if let Some(rule) = self.use_aria_props_for_role.as_ref() {
            if rule.is_disabled() {
                index_set.insert(RuleFilter::Rule(Self::GROUP_NAME, Self::GROUP_RULES[17]));
            }
        }
        if let Some(rule) = self.use_button_type.as_ref() {
            if rule.is_disabled() {
                index_set.insert(RuleFilter::Rule(Self::GROUP_NAME, Self::GROUP_RULES[18]));
            }
        }
        if let Some(rule) = self.use_heading_content.as_ref() {
            if rule.is_disabled() {
                index_set.insert(RuleFilter::Rule(Self::GROUP_NAME, Self::GROUP_RULES[19]));
            }
        }
        if let Some(rule) = self.use_html_lang.as_ref() {
            if rule.is_disabled() {
                index_set.insert(RuleFilter::Rule(Self::GROUP_NAME, Self::GROUP_RULES[20]));
            }
        }
        if let Some(rule) = self.use_iframe_title.as_ref() {
            if rule.is_disabled() {
                index_set.insert(RuleFilter::Rule(Self::GROUP_NAME, Self::GROUP_RULES[21]));
            }
        }
        if let Some(rule) = self.use_key_with_click_events.as_ref() {
            if rule.is_disabled() {
                index_set.insert(RuleFilter::Rule(Self::GROUP_NAME, Self::GROUP_RULES[22]));
            }
        }
        if let Some(rule) = self.use_key_with_mouse_events.as_ref() {
            if rule.is_disabled() {
                index_set.insert(RuleFilter::Rule(Self::GROUP_NAME, Self::GROUP_RULES[23]));
            }
        }
        if let Some(rule) = self.use_media_caption.as_ref() {
            if rule.is_disabled() {
                index_set.insert(RuleFilter::Rule(Self::GROUP_NAME, Self::GROUP_RULES[24]));
            }
        }
        if let Some(rule) = self.use_valid_anchor.as_ref() {
            if rule.is_disabled() {
                index_set.insert(RuleFilter::Rule(Self::GROUP_NAME, Self::GROUP_RULES[25]));
            }
        }
        if let Some(rule) = self.use_valid_aria_props.as_ref() {
            if rule.is_disabled() {
                index_set.insert(RuleFilter::Rule(Self::GROUP_NAME, Self::GROUP_RULES[26]));
            }
        }
        if let Some(rule) = self.use_valid_aria_role.as_ref() {
            if rule.is_disabled() {
                index_set.insert(RuleFilter::Rule(Self::GROUP_NAME, Self::GROUP_RULES[27]));
            }
        }
        if let Some(rule) = self.use_valid_aria_values.as_ref() {
            if rule.is_disabled() {
                index_set.insert(RuleFilter::Rule(Self::GROUP_NAME, Self::GROUP_RULES[28]));
            }
        }
        if let Some(rule) = self.use_valid_lang.as_ref() {
            if rule.is_disabled() {
                index_set.insert(RuleFilter::Rule(Self::GROUP_NAME, Self::GROUP_RULES[29]));
            }
        }
        index_set
    }
    #[doc = r" Checks if, given a rule name, matches one of the rules contained in this category"]
    pub(crate) fn has_rule(rule_name: &str) -> bool {
        Self::GROUP_RULES.contains(&rule_name)
    }
    #[doc = r" Checks if, given a rule name, it is marked as recommended"]
    pub(crate) fn is_recommended_rule(rule_name: &str) -> bool {
        Self::RECOMMENDED_RULES.contains(&rule_name)
    }
    pub(crate) fn recommended_rules_as_filters() -> [RuleFilter<'static>; 30] {
        Self::RECOMMENDED_RULES_AS_FILTERS
    }
    pub(crate) fn all_rules_as_filters() -> [RuleFilter<'static>; 30] {
        Self::ALL_RULES_AS_FILTERS
    }
    #[doc = r" Select preset rules"]
    pub(crate) fn collect_preset_rules(
        &self,
        parent_is_recommended: bool,
        enabled_rules: &mut IndexSet<RuleFilter>,
        disabled_rules: &mut IndexSet<RuleFilter>,
    ) {
        if self.is_all() {
            enabled_rules.extend(Self::all_rules_as_filters());
        } else if parent_is_recommended || self.is_recommended() {
            enabled_rules.extend(Self::recommended_rules_as_filters());
        }
        if self.is_not_all() {
            disabled_rules.extend(Self::all_rules_as_filters());
        } else if self.is_not_recommended() {
            disabled_rules.extend(Self::recommended_rules_as_filters());
        }
    }
    pub(crate) fn get_rule_configuration(&self, rule_name: &str) -> Option<&RuleConfiguration> {
        match rule_name {
            "noAccessKey" => self.no_access_key.as_ref(),
            "noAriaHiddenOnFocusable" => self.no_aria_hidden_on_focusable.as_ref(),
            "noAriaUnsupportedElements" => self.no_aria_unsupported_elements.as_ref(),
            "noAutofocus" => self.no_autofocus.as_ref(),
            "noBlankTarget" => self.no_blank_target.as_ref(),
            "noDistractingElements" => self.no_distracting_elements.as_ref(),
            "noHeaderScope" => self.no_header_scope.as_ref(),
            "noInteractiveElementToNoninteractiveRole" => {
                self.no_interactive_element_to_noninteractive_role.as_ref()
            }
            "noNoninteractiveElementToInteractiveRole" => {
                self.no_noninteractive_element_to_interactive_role.as_ref()
            }
            "noNoninteractiveTabindex" => self.no_noninteractive_tabindex.as_ref(),
            "noPositiveTabindex" => self.no_positive_tabindex.as_ref(),
            "noRedundantAlt" => self.no_redundant_alt.as_ref(),
            "noRedundantRoles" => self.no_redundant_roles.as_ref(),
            "noSvgWithoutTitle" => self.no_svg_without_title.as_ref(),
            "useAltText" => self.use_alt_text.as_ref(),
            "useAnchorContent" => self.use_anchor_content.as_ref(),
            "useAriaActivedescendantWithTabindex" => {
                self.use_aria_activedescendant_with_tabindex.as_ref()
            }
            "useAriaPropsForRole" => self.use_aria_props_for_role.as_ref(),
            "useButtonType" => self.use_button_type.as_ref(),
            "useHeadingContent" => self.use_heading_content.as_ref(),
            "useHtmlLang" => self.use_html_lang.as_ref(),
            "useIframeTitle" => self.use_iframe_title.as_ref(),
            "useKeyWithClickEvents" => self.use_key_with_click_events.as_ref(),
            "useKeyWithMouseEvents" => self.use_key_with_mouse_events.as_ref(),
            "useMediaCaption" => self.use_media_caption.as_ref(),
            "useValidAnchor" => self.use_valid_anchor.as_ref(),
            "useValidAriaProps" => self.use_valid_aria_props.as_ref(),
            "useValidAriaRole" => self.use_valid_aria_role.as_ref(),
            "useValidAriaValues" => self.use_valid_aria_values.as_ref(),
            "useValidLang" => self.use_valid_lang.as_ref(),
            _ => None,
        }
    }
}
#[derive(Clone, Debug, Default, Deserialize, Eq, Merge, NoneState, PartialEq, Serialize)]
#[cfg_attr(feature = "schema", derive(JsonSchema))]
#[serde(rename_all = "camelCase", default)]
#[doc = r" A list of rules that belong to this group"]
pub struct Complexity {
    #[doc = r" It enables the recommended rules for this group"]
    #[serde(skip_serializing_if = "Option::is_none")]
    pub recommended: Option<bool>,
    #[doc = r" It enables ALL rules for this group."]
    #[serde(skip_serializing_if = "Option::is_none")]
    pub all: Option<bool>,
    #[doc = "Disallow primitive type aliases and misleading types."]
    #[serde(skip_serializing_if = "Option::is_none")]
    pub no_banned_types: Option<RuleConfiguration>,
    #[doc = "Disallow functions that exceed a given Cognitive Complexity score."]
    #[serde(skip_serializing_if = "Option::is_none")]
    pub no_excessive_cognitive_complexity: Option<RuleConfiguration>,
    #[doc = "Disallow unnecessary boolean casts"]
    #[serde(skip_serializing_if = "Option::is_none")]
    pub no_extra_boolean_cast: Option<RuleConfiguration>,
    #[doc = "Prefer for...of statement instead of Array.forEach."]
    #[serde(skip_serializing_if = "Option::is_none")]
    pub no_for_each: Option<RuleConfiguration>,
    #[doc = "Disallow unclear usage of consecutive space characters in regular expression literals"]
    #[serde(skip_serializing_if = "Option::is_none")]
    pub no_multiple_spaces_in_regular_expression_literals: Option<RuleConfiguration>,
    #[doc = "This rule reports when a class has no non-static members, such as for a class used exclusively as a static namespace."]
    #[serde(skip_serializing_if = "Option::is_none")]
    pub no_static_only_class: Option<RuleConfiguration>,
    #[doc = "Disallow this and super in static contexts."]
    #[serde(skip_serializing_if = "Option::is_none")]
    pub no_this_in_static: Option<RuleConfiguration>,
    #[doc = "Disallow unnecessary catch clauses."]
    #[serde(skip_serializing_if = "Option::is_none")]
    pub no_useless_catch: Option<RuleConfiguration>,
    #[doc = "Disallow unnecessary constructors."]
    #[serde(skip_serializing_if = "Option::is_none")]
    pub no_useless_constructor: Option<RuleConfiguration>,
    #[doc = "Disallow empty exports that don't change anything in a module file."]
    #[serde(skip_serializing_if = "Option::is_none")]
    pub no_useless_empty_export: Option<RuleConfiguration>,
    #[doc = "Disallow unnecessary fragments"]
    #[serde(skip_serializing_if = "Option::is_none")]
    pub no_useless_fragments: Option<RuleConfiguration>,
    #[doc = "Disallow unnecessary labels."]
    #[serde(skip_serializing_if = "Option::is_none")]
    pub no_useless_label: Option<RuleConfiguration>,
    #[doc = "Disallow renaming import, export, and destructured assignments to the same name."]
    #[serde(skip_serializing_if = "Option::is_none")]
    pub no_useless_rename: Option<RuleConfiguration>,
    #[doc = "Disallow useless case in switch statements."]
    #[serde(skip_serializing_if = "Option::is_none")]
    pub no_useless_switch_case: Option<RuleConfiguration>,
    #[doc = "Disallow useless this aliasing."]
    #[serde(skip_serializing_if = "Option::is_none")]
    pub no_useless_this_alias: Option<RuleConfiguration>,
    #[doc = "Disallow using any or unknown as type constraint."]
    #[serde(skip_serializing_if = "Option::is_none")]
    pub no_useless_type_constraint: Option<RuleConfiguration>,
    #[doc = "Disallow the use of void operators, which is not a familiar operator."]
    #[serde(skip_serializing_if = "Option::is_none")]
    pub no_void: Option<RuleConfiguration>,
    #[doc = "Disallow with statements in non-strict contexts."]
    #[serde(skip_serializing_if = "Option::is_none")]
    pub no_with: Option<RuleConfiguration>,
    #[doc = "Use arrow functions over function expressions."]
    #[serde(skip_serializing_if = "Option::is_none")]
    pub use_arrow_function: Option<RuleConfiguration>,
    #[doc = "Promotes the use of .flatMap() when map().flat() are used together."]
    #[serde(skip_serializing_if = "Option::is_none")]
    pub use_flat_map: Option<RuleConfiguration>,
    #[doc = "Enforce the usage of a literal access to properties over computed property access."]
    #[serde(skip_serializing_if = "Option::is_none")]
    pub use_literal_keys: Option<RuleConfiguration>,
    #[doc = "Enforce using concise optional chain instead of chained logical expressions."]
    #[serde(skip_serializing_if = "Option::is_none")]
    pub use_optional_chain: Option<RuleConfiguration>,
    #[doc = "Enforce the use of the regular expression literals instead of the RegExp constructor if possible."]
    #[serde(skip_serializing_if = "Option::is_none")]
    pub use_regex_literals: Option<RuleConfiguration>,
    #[doc = "Disallow number literal object member names which are not base10 or uses underscore as separator"]
    #[serde(skip_serializing_if = "Option::is_none")]
    pub use_simple_number_keys: Option<RuleConfiguration>,
    #[doc = "Discard redundant terms from logical expressions."]
    #[serde(skip_serializing_if = "Option::is_none")]
    pub use_simplified_logic_expression: Option<RuleConfiguration>,
}
impl Complexity {
    const GROUP_NAME: &'static str = "complexity";
    pub(crate) const GROUP_RULES: [&'static str; 25] = [
        "noBannedTypes",
        "noExcessiveCognitiveComplexity",
        "noExtraBooleanCast",
        "noForEach",
        "noMultipleSpacesInRegularExpressionLiterals",
        "noStaticOnlyClass",
        "noThisInStatic",
        "noUselessCatch",
        "noUselessConstructor",
        "noUselessEmptyExport",
        "noUselessFragments",
        "noUselessLabel",
        "noUselessRename",
        "noUselessSwitchCase",
        "noUselessThisAlias",
        "noUselessTypeConstraint",
        "noVoid",
        "noWith",
        "useArrowFunction",
        "useFlatMap",
        "useLiteralKeys",
        "useOptionalChain",
        "useRegexLiterals",
        "useSimpleNumberKeys",
        "useSimplifiedLogicExpression",
    ];
    const RECOMMENDED_RULES: [&'static str; 22] = [
        "noBannedTypes",
        "noExtraBooleanCast",
        "noForEach",
        "noMultipleSpacesInRegularExpressionLiterals",
        "noStaticOnlyClass",
        "noThisInStatic",
        "noUselessCatch",
        "noUselessConstructor",
        "noUselessEmptyExport",
        "noUselessFragments",
        "noUselessLabel",
        "noUselessRename",
        "noUselessSwitchCase",
        "noUselessThisAlias",
        "noUselessTypeConstraint",
        "noWith",
        "useArrowFunction",
        "useFlatMap",
        "useLiteralKeys",
        "useOptionalChain",
        "useRegexLiterals",
        "useSimpleNumberKeys",
    ];
    const RECOMMENDED_RULES_AS_FILTERS: [RuleFilter<'static>; 22] = [
        RuleFilter::Rule(Self::GROUP_NAME, Self::GROUP_RULES[0]),
        RuleFilter::Rule(Self::GROUP_NAME, Self::GROUP_RULES[2]),
        RuleFilter::Rule(Self::GROUP_NAME, Self::GROUP_RULES[3]),
        RuleFilter::Rule(Self::GROUP_NAME, Self::GROUP_RULES[4]),
        RuleFilter::Rule(Self::GROUP_NAME, Self::GROUP_RULES[5]),
        RuleFilter::Rule(Self::GROUP_NAME, Self::GROUP_RULES[6]),
        RuleFilter::Rule(Self::GROUP_NAME, Self::GROUP_RULES[7]),
        RuleFilter::Rule(Self::GROUP_NAME, Self::GROUP_RULES[8]),
        RuleFilter::Rule(Self::GROUP_NAME, Self::GROUP_RULES[9]),
        RuleFilter::Rule(Self::GROUP_NAME, Self::GROUP_RULES[10]),
        RuleFilter::Rule(Self::GROUP_NAME, Self::GROUP_RULES[11]),
        RuleFilter::Rule(Self::GROUP_NAME, Self::GROUP_RULES[12]),
        RuleFilter::Rule(Self::GROUP_NAME, Self::GROUP_RULES[13]),
        RuleFilter::Rule(Self::GROUP_NAME, Self::GROUP_RULES[14]),
        RuleFilter::Rule(Self::GROUP_NAME, Self::GROUP_RULES[15]),
        RuleFilter::Rule(Self::GROUP_NAME, Self::GROUP_RULES[17]),
        RuleFilter::Rule(Self::GROUP_NAME, Self::GROUP_RULES[18]),
        RuleFilter::Rule(Self::GROUP_NAME, Self::GROUP_RULES[19]),
        RuleFilter::Rule(Self::GROUP_NAME, Self::GROUP_RULES[20]),
        RuleFilter::Rule(Self::GROUP_NAME, Self::GROUP_RULES[21]),
        RuleFilter::Rule(Self::GROUP_NAME, Self::GROUP_RULES[22]),
        RuleFilter::Rule(Self::GROUP_NAME, Self::GROUP_RULES[23]),
    ];
    const ALL_RULES_AS_FILTERS: [RuleFilter<'static>; 25] = [
        RuleFilter::Rule(Self::GROUP_NAME, Self::GROUP_RULES[0]),
        RuleFilter::Rule(Self::GROUP_NAME, Self::GROUP_RULES[1]),
        RuleFilter::Rule(Self::GROUP_NAME, Self::GROUP_RULES[2]),
        RuleFilter::Rule(Self::GROUP_NAME, Self::GROUP_RULES[3]),
        RuleFilter::Rule(Self::GROUP_NAME, Self::GROUP_RULES[4]),
        RuleFilter::Rule(Self::GROUP_NAME, Self::GROUP_RULES[5]),
        RuleFilter::Rule(Self::GROUP_NAME, Self::GROUP_RULES[6]),
        RuleFilter::Rule(Self::GROUP_NAME, Self::GROUP_RULES[7]),
        RuleFilter::Rule(Self::GROUP_NAME, Self::GROUP_RULES[8]),
        RuleFilter::Rule(Self::GROUP_NAME, Self::GROUP_RULES[9]),
        RuleFilter::Rule(Self::GROUP_NAME, Self::GROUP_RULES[10]),
        RuleFilter::Rule(Self::GROUP_NAME, Self::GROUP_RULES[11]),
        RuleFilter::Rule(Self::GROUP_NAME, Self::GROUP_RULES[12]),
        RuleFilter::Rule(Self::GROUP_NAME, Self::GROUP_RULES[13]),
        RuleFilter::Rule(Self::GROUP_NAME, Self::GROUP_RULES[14]),
        RuleFilter::Rule(Self::GROUP_NAME, Self::GROUP_RULES[15]),
        RuleFilter::Rule(Self::GROUP_NAME, Self::GROUP_RULES[16]),
        RuleFilter::Rule(Self::GROUP_NAME, Self::GROUP_RULES[17]),
        RuleFilter::Rule(Self::GROUP_NAME, Self::GROUP_RULES[18]),
        RuleFilter::Rule(Self::GROUP_NAME, Self::GROUP_RULES[19]),
        RuleFilter::Rule(Self::GROUP_NAME, Self::GROUP_RULES[20]),
        RuleFilter::Rule(Self::GROUP_NAME, Self::GROUP_RULES[21]),
        RuleFilter::Rule(Self::GROUP_NAME, Self::GROUP_RULES[22]),
        RuleFilter::Rule(Self::GROUP_NAME, Self::GROUP_RULES[23]),
        RuleFilter::Rule(Self::GROUP_NAME, Self::GROUP_RULES[24]),
    ];
    #[doc = r" Retrieves the recommended rules"]
    pub(crate) fn is_recommended(&self) -> bool {
        matches!(self.recommended, Some(true))
    }
    pub(crate) const fn is_not_recommended(&self) -> bool {
        matches!(self.recommended, Some(false))
    }
    pub(crate) fn is_all(&self) -> bool {
        matches!(self.all, Some(true))
    }
    pub(crate) fn is_not_all(&self) -> bool {
        matches!(self.all, Some(false))
    }
    pub(crate) fn get_enabled_rules(&self) -> IndexSet<RuleFilter> {
        let mut index_set = IndexSet::new();
        if let Some(rule) = self.no_banned_types.as_ref() {
            if rule.is_enabled() {
                index_set.insert(RuleFilter::Rule(Self::GROUP_NAME, Self::GROUP_RULES[0]));
            }
        }
        if let Some(rule) = self.no_excessive_cognitive_complexity.as_ref() {
            if rule.is_enabled() {
                index_set.insert(RuleFilter::Rule(Self::GROUP_NAME, Self::GROUP_RULES[1]));
            }
        }
        if let Some(rule) = self.no_extra_boolean_cast.as_ref() {
            if rule.is_enabled() {
                index_set.insert(RuleFilter::Rule(Self::GROUP_NAME, Self::GROUP_RULES[2]));
            }
        }
        if let Some(rule) = self.no_for_each.as_ref() {
            if rule.is_enabled() {
                index_set.insert(RuleFilter::Rule(Self::GROUP_NAME, Self::GROUP_RULES[3]));
            }
        }
        if let Some(rule) = self
            .no_multiple_spaces_in_regular_expression_literals
            .as_ref()
        {
            if rule.is_enabled() {
                index_set.insert(RuleFilter::Rule(Self::GROUP_NAME, Self::GROUP_RULES[4]));
            }
        }
        if let Some(rule) = self.no_static_only_class.as_ref() {
            if rule.is_enabled() {
                index_set.insert(RuleFilter::Rule(Self::GROUP_NAME, Self::GROUP_RULES[5]));
            }
        }
        if let Some(rule) = self.no_this_in_static.as_ref() {
            if rule.is_enabled() {
                index_set.insert(RuleFilter::Rule(Self::GROUP_NAME, Self::GROUP_RULES[6]));
            }
        }
        if let Some(rule) = self.no_useless_catch.as_ref() {
            if rule.is_enabled() {
                index_set.insert(RuleFilter::Rule(Self::GROUP_NAME, Self::GROUP_RULES[7]));
            }
        }
        if let Some(rule) = self.no_useless_constructor.as_ref() {
            if rule.is_enabled() {
                index_set.insert(RuleFilter::Rule(Self::GROUP_NAME, Self::GROUP_RULES[8]));
            }
        }
        if let Some(rule) = self.no_useless_empty_export.as_ref() {
            if rule.is_enabled() {
                index_set.insert(RuleFilter::Rule(Self::GROUP_NAME, Self::GROUP_RULES[9]));
            }
        }
        if let Some(rule) = self.no_useless_fragments.as_ref() {
            if rule.is_enabled() {
                index_set.insert(RuleFilter::Rule(Self::GROUP_NAME, Self::GROUP_RULES[10]));
            }
        }
        if let Some(rule) = self.no_useless_label.as_ref() {
            if rule.is_enabled() {
                index_set.insert(RuleFilter::Rule(Self::GROUP_NAME, Self::GROUP_RULES[11]));
            }
        }
        if let Some(rule) = self.no_useless_rename.as_ref() {
            if rule.is_enabled() {
                index_set.insert(RuleFilter::Rule(Self::GROUP_NAME, Self::GROUP_RULES[12]));
            }
        }
        if let Some(rule) = self.no_useless_switch_case.as_ref() {
            if rule.is_enabled() {
                index_set.insert(RuleFilter::Rule(Self::GROUP_NAME, Self::GROUP_RULES[13]));
            }
        }
        if let Some(rule) = self.no_useless_this_alias.as_ref() {
            if rule.is_enabled() {
                index_set.insert(RuleFilter::Rule(Self::GROUP_NAME, Self::GROUP_RULES[14]));
            }
        }
        if let Some(rule) = self.no_useless_type_constraint.as_ref() {
            if rule.is_enabled() {
                index_set.insert(RuleFilter::Rule(Self::GROUP_NAME, Self::GROUP_RULES[15]));
            }
        }
        if let Some(rule) = self.no_void.as_ref() {
            if rule.is_enabled() {
                index_set.insert(RuleFilter::Rule(Self::GROUP_NAME, Self::GROUP_RULES[16]));
            }
        }
        if let Some(rule) = self.no_with.as_ref() {
            if rule.is_enabled() {
                index_set.insert(RuleFilter::Rule(Self::GROUP_NAME, Self::GROUP_RULES[17]));
            }
        }
        if let Some(rule) = self.use_arrow_function.as_ref() {
            if rule.is_enabled() {
                index_set.insert(RuleFilter::Rule(Self::GROUP_NAME, Self::GROUP_RULES[18]));
            }
        }
        if let Some(rule) = self.use_flat_map.as_ref() {
            if rule.is_enabled() {
                index_set.insert(RuleFilter::Rule(Self::GROUP_NAME, Self::GROUP_RULES[19]));
            }
        }
        if let Some(rule) = self.use_literal_keys.as_ref() {
            if rule.is_enabled() {
                index_set.insert(RuleFilter::Rule(Self::GROUP_NAME, Self::GROUP_RULES[20]));
            }
        }
        if let Some(rule) = self.use_optional_chain.as_ref() {
            if rule.is_enabled() {
                index_set.insert(RuleFilter::Rule(Self::GROUP_NAME, Self::GROUP_RULES[21]));
            }
        }
        if let Some(rule) = self.use_regex_literals.as_ref() {
            if rule.is_enabled() {
                index_set.insert(RuleFilter::Rule(Self::GROUP_NAME, Self::GROUP_RULES[22]));
            }
        }
        if let Some(rule) = self.use_simple_number_keys.as_ref() {
            if rule.is_enabled() {
                index_set.insert(RuleFilter::Rule(Self::GROUP_NAME, Self::GROUP_RULES[23]));
            }
        }
        if let Some(rule) = self.use_simplified_logic_expression.as_ref() {
            if rule.is_enabled() {
                index_set.insert(RuleFilter::Rule(Self::GROUP_NAME, Self::GROUP_RULES[24]));
            }
        }
        index_set
    }
    pub(crate) fn get_disabled_rules(&self) -> IndexSet<RuleFilter> {
        let mut index_set = IndexSet::new();
        if let Some(rule) = self.no_banned_types.as_ref() {
            if rule.is_disabled() {
                index_set.insert(RuleFilter::Rule(Self::GROUP_NAME, Self::GROUP_RULES[0]));
            }
        }
        if let Some(rule) = self.no_excessive_cognitive_complexity.as_ref() {
            if rule.is_disabled() {
                index_set.insert(RuleFilter::Rule(Self::GROUP_NAME, Self::GROUP_RULES[1]));
            }
        }
        if let Some(rule) = self.no_extra_boolean_cast.as_ref() {
            if rule.is_disabled() {
                index_set.insert(RuleFilter::Rule(Self::GROUP_NAME, Self::GROUP_RULES[2]));
            }
        }
        if let Some(rule) = self.no_for_each.as_ref() {
            if rule.is_disabled() {
                index_set.insert(RuleFilter::Rule(Self::GROUP_NAME, Self::GROUP_RULES[3]));
            }
        }
        if let Some(rule) = self
            .no_multiple_spaces_in_regular_expression_literals
            .as_ref()
        {
            if rule.is_disabled() {
                index_set.insert(RuleFilter::Rule(Self::GROUP_NAME, Self::GROUP_RULES[4]));
            }
        }
        if let Some(rule) = self.no_static_only_class.as_ref() {
            if rule.is_disabled() {
                index_set.insert(RuleFilter::Rule(Self::GROUP_NAME, Self::GROUP_RULES[5]));
            }
        }
        if let Some(rule) = self.no_this_in_static.as_ref() {
            if rule.is_disabled() {
                index_set.insert(RuleFilter::Rule(Self::GROUP_NAME, Self::GROUP_RULES[6]));
            }
        }
        if let Some(rule) = self.no_useless_catch.as_ref() {
            if rule.is_disabled() {
                index_set.insert(RuleFilter::Rule(Self::GROUP_NAME, Self::GROUP_RULES[7]));
            }
        }
        if let Some(rule) = self.no_useless_constructor.as_ref() {
            if rule.is_disabled() {
                index_set.insert(RuleFilter::Rule(Self::GROUP_NAME, Self::GROUP_RULES[8]));
            }
        }
        if let Some(rule) = self.no_useless_empty_export.as_ref() {
            if rule.is_disabled() {
                index_set.insert(RuleFilter::Rule(Self::GROUP_NAME, Self::GROUP_RULES[9]));
            }
        }
        if let Some(rule) = self.no_useless_fragments.as_ref() {
            if rule.is_disabled() {
                index_set.insert(RuleFilter::Rule(Self::GROUP_NAME, Self::GROUP_RULES[10]));
            }
        }
        if let Some(rule) = self.no_useless_label.as_ref() {
            if rule.is_disabled() {
                index_set.insert(RuleFilter::Rule(Self::GROUP_NAME, Self::GROUP_RULES[11]));
            }
        }
        if let Some(rule) = self.no_useless_rename.as_ref() {
            if rule.is_disabled() {
                index_set.insert(RuleFilter::Rule(Self::GROUP_NAME, Self::GROUP_RULES[12]));
            }
        }
        if let Some(rule) = self.no_useless_switch_case.as_ref() {
            if rule.is_disabled() {
                index_set.insert(RuleFilter::Rule(Self::GROUP_NAME, Self::GROUP_RULES[13]));
            }
        }
        if let Some(rule) = self.no_useless_this_alias.as_ref() {
            if rule.is_disabled() {
                index_set.insert(RuleFilter::Rule(Self::GROUP_NAME, Self::GROUP_RULES[14]));
            }
        }
        if let Some(rule) = self.no_useless_type_constraint.as_ref() {
            if rule.is_disabled() {
                index_set.insert(RuleFilter::Rule(Self::GROUP_NAME, Self::GROUP_RULES[15]));
            }
        }
        if let Some(rule) = self.no_void.as_ref() {
            if rule.is_disabled() {
                index_set.insert(RuleFilter::Rule(Self::GROUP_NAME, Self::GROUP_RULES[16]));
            }
        }
        if let Some(rule) = self.no_with.as_ref() {
            if rule.is_disabled() {
                index_set.insert(RuleFilter::Rule(Self::GROUP_NAME, Self::GROUP_RULES[17]));
            }
        }
        if let Some(rule) = self.use_arrow_function.as_ref() {
            if rule.is_disabled() {
                index_set.insert(RuleFilter::Rule(Self::GROUP_NAME, Self::GROUP_RULES[18]));
            }
        }
        if let Some(rule) = self.use_flat_map.as_ref() {
            if rule.is_disabled() {
                index_set.insert(RuleFilter::Rule(Self::GROUP_NAME, Self::GROUP_RULES[19]));
            }
        }
        if let Some(rule) = self.use_literal_keys.as_ref() {
            if rule.is_disabled() {
                index_set.insert(RuleFilter::Rule(Self::GROUP_NAME, Self::GROUP_RULES[20]));
            }
        }
        if let Some(rule) = self.use_optional_chain.as_ref() {
            if rule.is_disabled() {
                index_set.insert(RuleFilter::Rule(Self::GROUP_NAME, Self::GROUP_RULES[21]));
            }
        }
        if let Some(rule) = self.use_regex_literals.as_ref() {
            if rule.is_disabled() {
                index_set.insert(RuleFilter::Rule(Self::GROUP_NAME, Self::GROUP_RULES[22]));
            }
        }
        if let Some(rule) = self.use_simple_number_keys.as_ref() {
            if rule.is_disabled() {
                index_set.insert(RuleFilter::Rule(Self::GROUP_NAME, Self::GROUP_RULES[23]));
            }
        }
        if let Some(rule) = self.use_simplified_logic_expression.as_ref() {
            if rule.is_disabled() {
                index_set.insert(RuleFilter::Rule(Self::GROUP_NAME, Self::GROUP_RULES[24]));
            }
        }
        index_set
    }
    #[doc = r" Checks if, given a rule name, matches one of the rules contained in this category"]
    pub(crate) fn has_rule(rule_name: &str) -> bool {
        Self::GROUP_RULES.contains(&rule_name)
    }
    #[doc = r" Checks if, given a rule name, it is marked as recommended"]
    pub(crate) fn is_recommended_rule(rule_name: &str) -> bool {
        Self::RECOMMENDED_RULES.contains(&rule_name)
    }
    pub(crate) fn recommended_rules_as_filters() -> [RuleFilter<'static>; 22] {
        Self::RECOMMENDED_RULES_AS_FILTERS
    }
    pub(crate) fn all_rules_as_filters() -> [RuleFilter<'static>; 25] {
        Self::ALL_RULES_AS_FILTERS
    }
    #[doc = r" Select preset rules"]
    pub(crate) fn collect_preset_rules(
        &self,
        parent_is_recommended: bool,
        enabled_rules: &mut IndexSet<RuleFilter>,
        disabled_rules: &mut IndexSet<RuleFilter>,
    ) {
        if self.is_all() {
            enabled_rules.extend(Self::all_rules_as_filters());
        } else if parent_is_recommended || self.is_recommended() {
            enabled_rules.extend(Self::recommended_rules_as_filters());
        }
        if self.is_not_all() {
            disabled_rules.extend(Self::all_rules_as_filters());
        } else if self.is_not_recommended() {
            disabled_rules.extend(Self::recommended_rules_as_filters());
        }
    }
    pub(crate) fn get_rule_configuration(&self, rule_name: &str) -> Option<&RuleConfiguration> {
        match rule_name {
            "noBannedTypes" => self.no_banned_types.as_ref(),
            "noExcessiveCognitiveComplexity" => self.no_excessive_cognitive_complexity.as_ref(),
            "noExtraBooleanCast" => self.no_extra_boolean_cast.as_ref(),
            "noForEach" => self.no_for_each.as_ref(),
            "noMultipleSpacesInRegularExpressionLiterals" => self
                .no_multiple_spaces_in_regular_expression_literals
                .as_ref(),
            "noStaticOnlyClass" => self.no_static_only_class.as_ref(),
            "noThisInStatic" => self.no_this_in_static.as_ref(),
            "noUselessCatch" => self.no_useless_catch.as_ref(),
            "noUselessConstructor" => self.no_useless_constructor.as_ref(),
            "noUselessEmptyExport" => self.no_useless_empty_export.as_ref(),
            "noUselessFragments" => self.no_useless_fragments.as_ref(),
            "noUselessLabel" => self.no_useless_label.as_ref(),
            "noUselessRename" => self.no_useless_rename.as_ref(),
            "noUselessSwitchCase" => self.no_useless_switch_case.as_ref(),
            "noUselessThisAlias" => self.no_useless_this_alias.as_ref(),
            "noUselessTypeConstraint" => self.no_useless_type_constraint.as_ref(),
            "noVoid" => self.no_void.as_ref(),
            "noWith" => self.no_with.as_ref(),
            "useArrowFunction" => self.use_arrow_function.as_ref(),
            "useFlatMap" => self.use_flat_map.as_ref(),
            "useLiteralKeys" => self.use_literal_keys.as_ref(),
            "useOptionalChain" => self.use_optional_chain.as_ref(),
            "useRegexLiterals" => self.use_regex_literals.as_ref(),
            "useSimpleNumberKeys" => self.use_simple_number_keys.as_ref(),
            "useSimplifiedLogicExpression" => self.use_simplified_logic_expression.as_ref(),
            _ => None,
        }
    }
}
#[derive(Clone, Debug, Default, Deserialize, Eq, Merge, NoneState, PartialEq, Serialize)]
#[cfg_attr(feature = "schema", derive(JsonSchema))]
#[serde(rename_all = "camelCase", default)]
#[doc = r" A list of rules that belong to this group"]
pub struct Correctness {
    #[doc = r" It enables the recommended rules for this group"]
    #[serde(skip_serializing_if = "Option::is_none")]
    pub recommended: Option<bool>,
    #[doc = r" It enables ALL rules for this group."]
    #[serde(skip_serializing_if = "Option::is_none")]
    pub all: Option<bool>,
    #[doc = "Prevent passing of children as props."]
    #[serde(skip_serializing_if = "Option::is_none")]
    pub no_children_prop: Option<RuleConfiguration>,
    #[doc = "Prevents from having const variables being re-assigned."]
    #[serde(skip_serializing_if = "Option::is_none")]
    pub no_const_assign: Option<RuleConfiguration>,
    #[doc = "Disallow constant expressions in conditions"]
    #[serde(skip_serializing_if = "Option::is_none")]
    pub no_constant_condition: Option<RuleConfiguration>,
    #[doc = "Disallow returning a value from a constructor."]
    #[serde(skip_serializing_if = "Option::is_none")]
    pub no_constructor_return: Option<RuleConfiguration>,
    #[doc = "Disallow empty character classes in regular expression literals."]
    #[serde(skip_serializing_if = "Option::is_none")]
    pub no_empty_character_class_in_regex: Option<RuleConfiguration>,
    #[doc = "Disallows empty destructuring patterns."]
    #[serde(skip_serializing_if = "Option::is_none")]
    pub no_empty_pattern: Option<RuleConfiguration>,
    #[doc = "Disallow calling global object properties as functions"]
    #[serde(skip_serializing_if = "Option::is_none")]
    pub no_global_object_calls: Option<RuleConfiguration>,
    #[doc = "Disallow function and var declarations that are accessible outside their block."]
    #[serde(skip_serializing_if = "Option::is_none")]
    pub no_inner_declarations: Option<RuleConfiguration>,
    #[doc = "Prevents the incorrect use of super() inside classes. It also checks whether a call super() is missing from classes that extends other constructors."]
    #[serde(skip_serializing_if = "Option::is_none")]
    pub no_invalid_constructor_super: Option<RuleConfiguration>,
    #[doc = "Disallow new operators with global non-constructor functions."]
    #[serde(skip_serializing_if = "Option::is_none")]
    pub no_invalid_new_builtin: Option<RuleConfiguration>,
    #[doc = "Disallow new operators with the Symbol object."]
    #[serde(skip_serializing_if = "Option::is_none")]
    pub no_new_symbol: Option<RuleConfiguration>,
    #[doc = "Disallow \\8 and \\9 escape sequences in string literals."]
    #[serde(skip_serializing_if = "Option::is_none")]
    pub no_nonoctal_decimal_escape: Option<RuleConfiguration>,
    #[doc = "Disallow literal numbers that lose precision"]
    #[serde(skip_serializing_if = "Option::is_none")]
    pub no_precision_loss: Option<RuleConfiguration>,
    #[doc = "Prevent the usage of the return value of React.render."]
    #[serde(skip_serializing_if = "Option::is_none")]
    pub no_render_return_value: Option<RuleConfiguration>,
    #[doc = "Disallow assignments where both sides are exactly the same."]
    #[serde(skip_serializing_if = "Option::is_none")]
    pub no_self_assign: Option<RuleConfiguration>,
    #[doc = "Disallow returning a value from a setter"]
    #[serde(skip_serializing_if = "Option::is_none")]
    pub no_setter_return: Option<RuleConfiguration>,
    #[doc = "Disallow comparison of expressions modifying the string case with non-compliant value."]
    #[serde(skip_serializing_if = "Option::is_none")]
    pub no_string_case_mismatch: Option<RuleConfiguration>,
    #[doc = "Disallow lexical declarations in switch clauses."]
    #[serde(skip_serializing_if = "Option::is_none")]
    pub no_switch_declarations: Option<RuleConfiguration>,
    #[doc = "Prevents the usage of variables that haven't been declared inside the document."]
    #[serde(skip_serializing_if = "Option::is_none")]
    pub no_undeclared_variables: Option<RuleConfiguration>,
    #[doc = "Avoid using unnecessary continue."]
    #[serde(skip_serializing_if = "Option::is_none")]
    pub no_unnecessary_continue: Option<RuleConfiguration>,
    #[doc = "Disallow unreachable code"]
    #[serde(skip_serializing_if = "Option::is_none")]
    pub no_unreachable: Option<RuleConfiguration>,
    #[doc = "Ensures the super() constructor is called exactly once on every code  path in a class constructor before this is accessed if the class has a superclass"]
    #[serde(skip_serializing_if = "Option::is_none")]
    pub no_unreachable_super: Option<RuleConfiguration>,
    #[doc = "Disallow control flow statements in finally blocks."]
    #[serde(skip_serializing_if = "Option::is_none")]
    pub no_unsafe_finally: Option<RuleConfiguration>,
    #[doc = "Disallow the use of optional chaining in contexts where the undefined value is not allowed."]
    #[serde(skip_serializing_if = "Option::is_none")]
    pub no_unsafe_optional_chaining: Option<RuleConfiguration>,
    #[doc = "Disallow unused labels."]
    #[serde(skip_serializing_if = "Option::is_none")]
    pub no_unused_labels: Option<RuleConfiguration>,
    #[doc = "Disallow unused variables."]
    #[serde(skip_serializing_if = "Option::is_none")]
    pub no_unused_variables: Option<RuleConfiguration>,
    #[doc = "This rules prevents void elements (AKA self-closing elements) from having children."]
    #[serde(skip_serializing_if = "Option::is_none")]
    pub no_void_elements_with_children: Option<RuleConfiguration>,
    #[doc = "Disallow returning a value from a function with the return type 'void'"]
    #[serde(skip_serializing_if = "Option::is_none")]
    pub no_void_type_return: Option<RuleConfiguration>,
    #[doc = "Enforce all dependencies are correctly specified in a React hook."]
    #[serde(skip_serializing_if = "Option::is_none")]
    pub use_exhaustive_dependencies: Option<RuleConfiguration>,
    #[doc = "Enforce that all React hooks are being called from the Top Level component functions."]
    #[serde(skip_serializing_if = "Option::is_none")]
    pub use_hook_at_top_level: Option<RuleConfiguration>,
    #[doc = "Require calls to isNaN() when checking for NaN."]
    #[serde(skip_serializing_if = "Option::is_none")]
    pub use_is_nan: Option<RuleConfiguration>,
    #[doc = "Enforce \"for\" loop update clause moving the counter in the right direction."]
    #[serde(skip_serializing_if = "Option::is_none")]
    pub use_valid_for_direction: Option<RuleConfiguration>,
    #[doc = "Require generator functions to contain yield."]
    #[serde(skip_serializing_if = "Option::is_none")]
    pub use_yield: Option<RuleConfiguration>,
}
impl Correctness {
    const GROUP_NAME: &'static str = "correctness";
    pub(crate) const GROUP_RULES: [&'static str; 33] = [
        "noChildrenProp",
        "noConstAssign",
        "noConstantCondition",
        "noConstructorReturn",
        "noEmptyCharacterClassInRegex",
        "noEmptyPattern",
        "noGlobalObjectCalls",
        "noInnerDeclarations",
        "noInvalidConstructorSuper",
        "noInvalidNewBuiltin",
        "noNewSymbol",
        "noNonoctalDecimalEscape",
        "noPrecisionLoss",
        "noRenderReturnValue",
        "noSelfAssign",
        "noSetterReturn",
        "noStringCaseMismatch",
        "noSwitchDeclarations",
        "noUndeclaredVariables",
        "noUnnecessaryContinue",
        "noUnreachable",
        "noUnreachableSuper",
        "noUnsafeFinally",
        "noUnsafeOptionalChaining",
        "noUnusedLabels",
        "noUnusedVariables",
        "noVoidElementsWithChildren",
        "noVoidTypeReturn",
        "useExhaustiveDependencies",
        "useHookAtTopLevel",
        "useIsNan",
        "useValidForDirection",
        "useYield",
    ];
    const RECOMMENDED_RULES: [&'static str; 29] = [
        "noChildrenProp",
        "noConstAssign",
        "noConstantCondition",
        "noConstructorReturn",
        "noEmptyCharacterClassInRegex",
        "noEmptyPattern",
        "noGlobalObjectCalls",
        "noInnerDeclarations",
        "noInvalidConstructorSuper",
        "noInvalidNewBuiltin",
        "noNonoctalDecimalEscape",
        "noPrecisionLoss",
        "noRenderReturnValue",
        "noSelfAssign",
        "noSetterReturn",
        "noStringCaseMismatch",
        "noSwitchDeclarations",
        "noUnnecessaryContinue",
        "noUnreachable",
        "noUnreachableSuper",
        "noUnsafeFinally",
        "noUnsafeOptionalChaining",
        "noUnusedLabels",
        "noVoidElementsWithChildren",
        "noVoidTypeReturn",
        "useExhaustiveDependencies",
        "useIsNan",
        "useValidForDirection",
        "useYield",
    ];
    const RECOMMENDED_RULES_AS_FILTERS: [RuleFilter<'static>; 29] = [
        RuleFilter::Rule(Self::GROUP_NAME, Self::GROUP_RULES[0]),
        RuleFilter::Rule(Self::GROUP_NAME, Self::GROUP_RULES[1]),
        RuleFilter::Rule(Self::GROUP_NAME, Self::GROUP_RULES[2]),
        RuleFilter::Rule(Self::GROUP_NAME, Self::GROUP_RULES[3]),
        RuleFilter::Rule(Self::GROUP_NAME, Self::GROUP_RULES[4]),
        RuleFilter::Rule(Self::GROUP_NAME, Self::GROUP_RULES[5]),
        RuleFilter::Rule(Self::GROUP_NAME, Self::GROUP_RULES[6]),
        RuleFilter::Rule(Self::GROUP_NAME, Self::GROUP_RULES[7]),
        RuleFilter::Rule(Self::GROUP_NAME, Self::GROUP_RULES[8]),
        RuleFilter::Rule(Self::GROUP_NAME, Self::GROUP_RULES[9]),
        RuleFilter::Rule(Self::GROUP_NAME, Self::GROUP_RULES[11]),
        RuleFilter::Rule(Self::GROUP_NAME, Self::GROUP_RULES[12]),
        RuleFilter::Rule(Self::GROUP_NAME, Self::GROUP_RULES[13]),
        RuleFilter::Rule(Self::GROUP_NAME, Self::GROUP_RULES[14]),
        RuleFilter::Rule(Self::GROUP_NAME, Self::GROUP_RULES[15]),
        RuleFilter::Rule(Self::GROUP_NAME, Self::GROUP_RULES[16]),
        RuleFilter::Rule(Self::GROUP_NAME, Self::GROUP_RULES[17]),
        RuleFilter::Rule(Self::GROUP_NAME, Self::GROUP_RULES[19]),
        RuleFilter::Rule(Self::GROUP_NAME, Self::GROUP_RULES[20]),
        RuleFilter::Rule(Self::GROUP_NAME, Self::GROUP_RULES[21]),
        RuleFilter::Rule(Self::GROUP_NAME, Self::GROUP_RULES[22]),
        RuleFilter::Rule(Self::GROUP_NAME, Self::GROUP_RULES[23]),
        RuleFilter::Rule(Self::GROUP_NAME, Self::GROUP_RULES[24]),
        RuleFilter::Rule(Self::GROUP_NAME, Self::GROUP_RULES[26]),
        RuleFilter::Rule(Self::GROUP_NAME, Self::GROUP_RULES[27]),
        RuleFilter::Rule(Self::GROUP_NAME, Self::GROUP_RULES[28]),
        RuleFilter::Rule(Self::GROUP_NAME, Self::GROUP_RULES[30]),
        RuleFilter::Rule(Self::GROUP_NAME, Self::GROUP_RULES[31]),
        RuleFilter::Rule(Self::GROUP_NAME, Self::GROUP_RULES[32]),
    ];
    const ALL_RULES_AS_FILTERS: [RuleFilter<'static>; 33] = [
        RuleFilter::Rule(Self::GROUP_NAME, Self::GROUP_RULES[0]),
        RuleFilter::Rule(Self::GROUP_NAME, Self::GROUP_RULES[1]),
        RuleFilter::Rule(Self::GROUP_NAME, Self::GROUP_RULES[2]),
        RuleFilter::Rule(Self::GROUP_NAME, Self::GROUP_RULES[3]),
        RuleFilter::Rule(Self::GROUP_NAME, Self::GROUP_RULES[4]),
        RuleFilter::Rule(Self::GROUP_NAME, Self::GROUP_RULES[5]),
        RuleFilter::Rule(Self::GROUP_NAME, Self::GROUP_RULES[6]),
        RuleFilter::Rule(Self::GROUP_NAME, Self::GROUP_RULES[7]),
        RuleFilter::Rule(Self::GROUP_NAME, Self::GROUP_RULES[8]),
        RuleFilter::Rule(Self::GROUP_NAME, Self::GROUP_RULES[9]),
        RuleFilter::Rule(Self::GROUP_NAME, Self::GROUP_RULES[10]),
        RuleFilter::Rule(Self::GROUP_NAME, Self::GROUP_RULES[11]),
        RuleFilter::Rule(Self::GROUP_NAME, Self::GROUP_RULES[12]),
        RuleFilter::Rule(Self::GROUP_NAME, Self::GROUP_RULES[13]),
        RuleFilter::Rule(Self::GROUP_NAME, Self::GROUP_RULES[14]),
        RuleFilter::Rule(Self::GROUP_NAME, Self::GROUP_RULES[15]),
        RuleFilter::Rule(Self::GROUP_NAME, Self::GROUP_RULES[16]),
        RuleFilter::Rule(Self::GROUP_NAME, Self::GROUP_RULES[17]),
        RuleFilter::Rule(Self::GROUP_NAME, Self::GROUP_RULES[18]),
        RuleFilter::Rule(Self::GROUP_NAME, Self::GROUP_RULES[19]),
        RuleFilter::Rule(Self::GROUP_NAME, Self::GROUP_RULES[20]),
        RuleFilter::Rule(Self::GROUP_NAME, Self::GROUP_RULES[21]),
        RuleFilter::Rule(Self::GROUP_NAME, Self::GROUP_RULES[22]),
        RuleFilter::Rule(Self::GROUP_NAME, Self::GROUP_RULES[23]),
        RuleFilter::Rule(Self::GROUP_NAME, Self::GROUP_RULES[24]),
        RuleFilter::Rule(Self::GROUP_NAME, Self::GROUP_RULES[25]),
        RuleFilter::Rule(Self::GROUP_NAME, Self::GROUP_RULES[26]),
        RuleFilter::Rule(Self::GROUP_NAME, Self::GROUP_RULES[27]),
        RuleFilter::Rule(Self::GROUP_NAME, Self::GROUP_RULES[28]),
        RuleFilter::Rule(Self::GROUP_NAME, Self::GROUP_RULES[29]),
        RuleFilter::Rule(Self::GROUP_NAME, Self::GROUP_RULES[30]),
        RuleFilter::Rule(Self::GROUP_NAME, Self::GROUP_RULES[31]),
        RuleFilter::Rule(Self::GROUP_NAME, Self::GROUP_RULES[32]),
    ];
    #[doc = r" Retrieves the recommended rules"]
    pub(crate) fn is_recommended(&self) -> bool {
        matches!(self.recommended, Some(true))
    }
    pub(crate) const fn is_not_recommended(&self) -> bool {
        matches!(self.recommended, Some(false))
    }
    pub(crate) fn is_all(&self) -> bool {
        matches!(self.all, Some(true))
    }
    pub(crate) fn is_not_all(&self) -> bool {
        matches!(self.all, Some(false))
    }
    pub(crate) fn get_enabled_rules(&self) -> IndexSet<RuleFilter> {
        let mut index_set = IndexSet::new();
        if let Some(rule) = self.no_children_prop.as_ref() {
            if rule.is_enabled() {
                index_set.insert(RuleFilter::Rule(Self::GROUP_NAME, Self::GROUP_RULES[0]));
            }
        }
        if let Some(rule) = self.no_const_assign.as_ref() {
            if rule.is_enabled() {
                index_set.insert(RuleFilter::Rule(Self::GROUP_NAME, Self::GROUP_RULES[1]));
            }
        }
        if let Some(rule) = self.no_constant_condition.as_ref() {
            if rule.is_enabled() {
                index_set.insert(RuleFilter::Rule(Self::GROUP_NAME, Self::GROUP_RULES[2]));
            }
        }
        if let Some(rule) = self.no_constructor_return.as_ref() {
            if rule.is_enabled() {
                index_set.insert(RuleFilter::Rule(Self::GROUP_NAME, Self::GROUP_RULES[3]));
            }
        }
        if let Some(rule) = self.no_empty_character_class_in_regex.as_ref() {
            if rule.is_enabled() {
                index_set.insert(RuleFilter::Rule(Self::GROUP_NAME, Self::GROUP_RULES[4]));
            }
        }
        if let Some(rule) = self.no_empty_pattern.as_ref() {
            if rule.is_enabled() {
                index_set.insert(RuleFilter::Rule(Self::GROUP_NAME, Self::GROUP_RULES[5]));
            }
        }
        if let Some(rule) = self.no_global_object_calls.as_ref() {
            if rule.is_enabled() {
                index_set.insert(RuleFilter::Rule(Self::GROUP_NAME, Self::GROUP_RULES[6]));
            }
        }
        if let Some(rule) = self.no_inner_declarations.as_ref() {
            if rule.is_enabled() {
                index_set.insert(RuleFilter::Rule(Self::GROUP_NAME, Self::GROUP_RULES[7]));
            }
        }
        if let Some(rule) = self.no_invalid_constructor_super.as_ref() {
            if rule.is_enabled() {
                index_set.insert(RuleFilter::Rule(Self::GROUP_NAME, Self::GROUP_RULES[8]));
            }
        }
        if let Some(rule) = self.no_invalid_new_builtin.as_ref() {
            if rule.is_enabled() {
                index_set.insert(RuleFilter::Rule(Self::GROUP_NAME, Self::GROUP_RULES[9]));
            }
        }
        if let Some(rule) = self.no_new_symbol.as_ref() {
            if rule.is_enabled() {
                index_set.insert(RuleFilter::Rule(Self::GROUP_NAME, Self::GROUP_RULES[10]));
            }
        }
        if let Some(rule) = self.no_nonoctal_decimal_escape.as_ref() {
            if rule.is_enabled() {
                index_set.insert(RuleFilter::Rule(Self::GROUP_NAME, Self::GROUP_RULES[11]));
            }
        }
        if let Some(rule) = self.no_precision_loss.as_ref() {
            if rule.is_enabled() {
                index_set.insert(RuleFilter::Rule(Self::GROUP_NAME, Self::GROUP_RULES[12]));
            }
        }
        if let Some(rule) = self.no_render_return_value.as_ref() {
            if rule.is_enabled() {
                index_set.insert(RuleFilter::Rule(Self::GROUP_NAME, Self::GROUP_RULES[13]));
            }
        }
        if let Some(rule) = self.no_self_assign.as_ref() {
            if rule.is_enabled() {
                index_set.insert(RuleFilter::Rule(Self::GROUP_NAME, Self::GROUP_RULES[14]));
            }
        }
        if let Some(rule) = self.no_setter_return.as_ref() {
            if rule.is_enabled() {
                index_set.insert(RuleFilter::Rule(Self::GROUP_NAME, Self::GROUP_RULES[15]));
            }
        }
        if let Some(rule) = self.no_string_case_mismatch.as_ref() {
            if rule.is_enabled() {
                index_set.insert(RuleFilter::Rule(Self::GROUP_NAME, Self::GROUP_RULES[16]));
            }
        }
        if let Some(rule) = self.no_switch_declarations.as_ref() {
            if rule.is_enabled() {
                index_set.insert(RuleFilter::Rule(Self::GROUP_NAME, Self::GROUP_RULES[17]));
            }
        }
        if let Some(rule) = self.no_undeclared_variables.as_ref() {
            if rule.is_enabled() {
                index_set.insert(RuleFilter::Rule(Self::GROUP_NAME, Self::GROUP_RULES[18]));
            }
        }
        if let Some(rule) = self.no_unnecessary_continue.as_ref() {
            if rule.is_enabled() {
                index_set.insert(RuleFilter::Rule(Self::GROUP_NAME, Self::GROUP_RULES[19]));
            }
        }
        if let Some(rule) = self.no_unreachable.as_ref() {
            if rule.is_enabled() {
                index_set.insert(RuleFilter::Rule(Self::GROUP_NAME, Self::GROUP_RULES[20]));
            }
        }
        if let Some(rule) = self.no_unreachable_super.as_ref() {
            if rule.is_enabled() {
                index_set.insert(RuleFilter::Rule(Self::GROUP_NAME, Self::GROUP_RULES[21]));
            }
        }
        if let Some(rule) = self.no_unsafe_finally.as_ref() {
            if rule.is_enabled() {
                index_set.insert(RuleFilter::Rule(Self::GROUP_NAME, Self::GROUP_RULES[22]));
            }
        }
        if let Some(rule) = self.no_unsafe_optional_chaining.as_ref() {
            if rule.is_enabled() {
                index_set.insert(RuleFilter::Rule(Self::GROUP_NAME, Self::GROUP_RULES[23]));
            }
        }
        if let Some(rule) = self.no_unused_labels.as_ref() {
            if rule.is_enabled() {
                index_set.insert(RuleFilter::Rule(Self::GROUP_NAME, Self::GROUP_RULES[24]));
            }
        }
        if let Some(rule) = self.no_unused_variables.as_ref() {
            if rule.is_enabled() {
                index_set.insert(RuleFilter::Rule(Self::GROUP_NAME, Self::GROUP_RULES[25]));
            }
        }
        if let Some(rule) = self.no_void_elements_with_children.as_ref() {
            if rule.is_enabled() {
                index_set.insert(RuleFilter::Rule(Self::GROUP_NAME, Self::GROUP_RULES[26]));
            }
        }
        if let Some(rule) = self.no_void_type_return.as_ref() {
            if rule.is_enabled() {
                index_set.insert(RuleFilter::Rule(Self::GROUP_NAME, Self::GROUP_RULES[27]));
            }
        }
        if let Some(rule) = self.use_exhaustive_dependencies.as_ref() {
            if rule.is_enabled() {
                index_set.insert(RuleFilter::Rule(Self::GROUP_NAME, Self::GROUP_RULES[28]));
            }
        }
        if let Some(rule) = self.use_hook_at_top_level.as_ref() {
            if rule.is_enabled() {
                index_set.insert(RuleFilter::Rule(Self::GROUP_NAME, Self::GROUP_RULES[29]));
            }
        }
        if let Some(rule) = self.use_is_nan.as_ref() {
            if rule.is_enabled() {
                index_set.insert(RuleFilter::Rule(Self::GROUP_NAME, Self::GROUP_RULES[30]));
            }
        }
        if let Some(rule) = self.use_valid_for_direction.as_ref() {
            if rule.is_enabled() {
                index_set.insert(RuleFilter::Rule(Self::GROUP_NAME, Self::GROUP_RULES[31]));
            }
        }
        if let Some(rule) = self.use_yield.as_ref() {
            if rule.is_enabled() {
                index_set.insert(RuleFilter::Rule(Self::GROUP_NAME, Self::GROUP_RULES[32]));
            }
        }
        index_set
    }
    pub(crate) fn get_disabled_rules(&self) -> IndexSet<RuleFilter> {
        let mut index_set = IndexSet::new();
        if let Some(rule) = self.no_children_prop.as_ref() {
            if rule.is_disabled() {
                index_set.insert(RuleFilter::Rule(Self::GROUP_NAME, Self::GROUP_RULES[0]));
            }
        }
        if let Some(rule) = self.no_const_assign.as_ref() {
            if rule.is_disabled() {
                index_set.insert(RuleFilter::Rule(Self::GROUP_NAME, Self::GROUP_RULES[1]));
            }
        }
        if let Some(rule) = self.no_constant_condition.as_ref() {
            if rule.is_disabled() {
                index_set.insert(RuleFilter::Rule(Self::GROUP_NAME, Self::GROUP_RULES[2]));
            }
        }
        if let Some(rule) = self.no_constructor_return.as_ref() {
            if rule.is_disabled() {
                index_set.insert(RuleFilter::Rule(Self::GROUP_NAME, Self::GROUP_RULES[3]));
            }
        }
        if let Some(rule) = self.no_empty_character_class_in_regex.as_ref() {
            if rule.is_disabled() {
                index_set.insert(RuleFilter::Rule(Self::GROUP_NAME, Self::GROUP_RULES[4]));
            }
        }
        if let Some(rule) = self.no_empty_pattern.as_ref() {
            if rule.is_disabled() {
                index_set.insert(RuleFilter::Rule(Self::GROUP_NAME, Self::GROUP_RULES[5]));
            }
        }
        if let Some(rule) = self.no_global_object_calls.as_ref() {
            if rule.is_disabled() {
                index_set.insert(RuleFilter::Rule(Self::GROUP_NAME, Self::GROUP_RULES[6]));
            }
        }
        if let Some(rule) = self.no_inner_declarations.as_ref() {
            if rule.is_disabled() {
                index_set.insert(RuleFilter::Rule(Self::GROUP_NAME, Self::GROUP_RULES[7]));
            }
        }
        if let Some(rule) = self.no_invalid_constructor_super.as_ref() {
            if rule.is_disabled() {
                index_set.insert(RuleFilter::Rule(Self::GROUP_NAME, Self::GROUP_RULES[8]));
            }
        }
        if let Some(rule) = self.no_invalid_new_builtin.as_ref() {
            if rule.is_disabled() {
                index_set.insert(RuleFilter::Rule(Self::GROUP_NAME, Self::GROUP_RULES[9]));
            }
        }
        if let Some(rule) = self.no_new_symbol.as_ref() {
            if rule.is_disabled() {
                index_set.insert(RuleFilter::Rule(Self::GROUP_NAME, Self::GROUP_RULES[10]));
            }
        }
        if let Some(rule) = self.no_nonoctal_decimal_escape.as_ref() {
            if rule.is_disabled() {
                index_set.insert(RuleFilter::Rule(Self::GROUP_NAME, Self::GROUP_RULES[11]));
            }
        }
        if let Some(rule) = self.no_precision_loss.as_ref() {
            if rule.is_disabled() {
                index_set.insert(RuleFilter::Rule(Self::GROUP_NAME, Self::GROUP_RULES[12]));
            }
        }
        if let Some(rule) = self.no_render_return_value.as_ref() {
            if rule.is_disabled() {
                index_set.insert(RuleFilter::Rule(Self::GROUP_NAME, Self::GROUP_RULES[13]));
            }
        }
        if let Some(rule) = self.no_self_assign.as_ref() {
            if rule.is_disabled() {
                index_set.insert(RuleFilter::Rule(Self::GROUP_NAME, Self::GROUP_RULES[14]));
            }
        }
        if let Some(rule) = self.no_setter_return.as_ref() {
            if rule.is_disabled() {
                index_set.insert(RuleFilter::Rule(Self::GROUP_NAME, Self::GROUP_RULES[15]));
            }
        }
        if let Some(rule) = self.no_string_case_mismatch.as_ref() {
            if rule.is_disabled() {
                index_set.insert(RuleFilter::Rule(Self::GROUP_NAME, Self::GROUP_RULES[16]));
            }
        }
        if let Some(rule) = self.no_switch_declarations.as_ref() {
            if rule.is_disabled() {
                index_set.insert(RuleFilter::Rule(Self::GROUP_NAME, Self::GROUP_RULES[17]));
            }
        }
        if let Some(rule) = self.no_undeclared_variables.as_ref() {
            if rule.is_disabled() {
                index_set.insert(RuleFilter::Rule(Self::GROUP_NAME, Self::GROUP_RULES[18]));
            }
        }
        if let Some(rule) = self.no_unnecessary_continue.as_ref() {
            if rule.is_disabled() {
                index_set.insert(RuleFilter::Rule(Self::GROUP_NAME, Self::GROUP_RULES[19]));
            }
        }
        if let Some(rule) = self.no_unreachable.as_ref() {
            if rule.is_disabled() {
                index_set.insert(RuleFilter::Rule(Self::GROUP_NAME, Self::GROUP_RULES[20]));
            }
        }
        if let Some(rule) = self.no_unreachable_super.as_ref() {
            if rule.is_disabled() {
                index_set.insert(RuleFilter::Rule(Self::GROUP_NAME, Self::GROUP_RULES[21]));
            }
        }
        if let Some(rule) = self.no_unsafe_finally.as_ref() {
            if rule.is_disabled() {
                index_set.insert(RuleFilter::Rule(Self::GROUP_NAME, Self::GROUP_RULES[22]));
            }
        }
        if let Some(rule) = self.no_unsafe_optional_chaining.as_ref() {
            if rule.is_disabled() {
                index_set.insert(RuleFilter::Rule(Self::GROUP_NAME, Self::GROUP_RULES[23]));
            }
        }
        if let Some(rule) = self.no_unused_labels.as_ref() {
            if rule.is_disabled() {
                index_set.insert(RuleFilter::Rule(Self::GROUP_NAME, Self::GROUP_RULES[24]));
            }
        }
        if let Some(rule) = self.no_unused_variables.as_ref() {
            if rule.is_disabled() {
                index_set.insert(RuleFilter::Rule(Self::GROUP_NAME, Self::GROUP_RULES[25]));
            }
        }
        if let Some(rule) = self.no_void_elements_with_children.as_ref() {
            if rule.is_disabled() {
                index_set.insert(RuleFilter::Rule(Self::GROUP_NAME, Self::GROUP_RULES[26]));
            }
        }
        if let Some(rule) = self.no_void_type_return.as_ref() {
            if rule.is_disabled() {
                index_set.insert(RuleFilter::Rule(Self::GROUP_NAME, Self::GROUP_RULES[27]));
            }
        }
        if let Some(rule) = self.use_exhaustive_dependencies.as_ref() {
            if rule.is_disabled() {
                index_set.insert(RuleFilter::Rule(Self::GROUP_NAME, Self::GROUP_RULES[28]));
            }
        }
        if let Some(rule) = self.use_hook_at_top_level.as_ref() {
            if rule.is_disabled() {
                index_set.insert(RuleFilter::Rule(Self::GROUP_NAME, Self::GROUP_RULES[29]));
            }
        }
        if let Some(rule) = self.use_is_nan.as_ref() {
            if rule.is_disabled() {
                index_set.insert(RuleFilter::Rule(Self::GROUP_NAME, Self::GROUP_RULES[30]));
            }
        }
        if let Some(rule) = self.use_valid_for_direction.as_ref() {
            if rule.is_disabled() {
                index_set.insert(RuleFilter::Rule(Self::GROUP_NAME, Self::GROUP_RULES[31]));
            }
        }
        if let Some(rule) = self.use_yield.as_ref() {
            if rule.is_disabled() {
                index_set.insert(RuleFilter::Rule(Self::GROUP_NAME, Self::GROUP_RULES[32]));
            }
        }
        index_set
    }
    #[doc = r" Checks if, given a rule name, matches one of the rules contained in this category"]
    pub(crate) fn has_rule(rule_name: &str) -> bool {
        Self::GROUP_RULES.contains(&rule_name)
    }
    #[doc = r" Checks if, given a rule name, it is marked as recommended"]
    pub(crate) fn is_recommended_rule(rule_name: &str) -> bool {
        Self::RECOMMENDED_RULES.contains(&rule_name)
    }
    pub(crate) fn recommended_rules_as_filters() -> [RuleFilter<'static>; 29] {
        Self::RECOMMENDED_RULES_AS_FILTERS
    }
    pub(crate) fn all_rules_as_filters() -> [RuleFilter<'static>; 33] {
        Self::ALL_RULES_AS_FILTERS
    }
    #[doc = r" Select preset rules"]
    pub(crate) fn collect_preset_rules(
        &self,
        parent_is_recommended: bool,
        enabled_rules: &mut IndexSet<RuleFilter>,
        disabled_rules: &mut IndexSet<RuleFilter>,
    ) {
        if self.is_all() {
            enabled_rules.extend(Self::all_rules_as_filters());
        } else if parent_is_recommended || self.is_recommended() {
            enabled_rules.extend(Self::recommended_rules_as_filters());
        }
        if self.is_not_all() {
            disabled_rules.extend(Self::all_rules_as_filters());
        } else if self.is_not_recommended() {
            disabled_rules.extend(Self::recommended_rules_as_filters());
        }
    }
    pub(crate) fn get_rule_configuration(&self, rule_name: &str) -> Option<&RuleConfiguration> {
        match rule_name {
            "noChildrenProp" => self.no_children_prop.as_ref(),
            "noConstAssign" => self.no_const_assign.as_ref(),
            "noConstantCondition" => self.no_constant_condition.as_ref(),
            "noConstructorReturn" => self.no_constructor_return.as_ref(),
            "noEmptyCharacterClassInRegex" => self.no_empty_character_class_in_regex.as_ref(),
            "noEmptyPattern" => self.no_empty_pattern.as_ref(),
            "noGlobalObjectCalls" => self.no_global_object_calls.as_ref(),
            "noInnerDeclarations" => self.no_inner_declarations.as_ref(),
            "noInvalidConstructorSuper" => self.no_invalid_constructor_super.as_ref(),
            "noInvalidNewBuiltin" => self.no_invalid_new_builtin.as_ref(),
            "noNewSymbol" => self.no_new_symbol.as_ref(),
            "noNonoctalDecimalEscape" => self.no_nonoctal_decimal_escape.as_ref(),
            "noPrecisionLoss" => self.no_precision_loss.as_ref(),
            "noRenderReturnValue" => self.no_render_return_value.as_ref(),
            "noSelfAssign" => self.no_self_assign.as_ref(),
            "noSetterReturn" => self.no_setter_return.as_ref(),
            "noStringCaseMismatch" => self.no_string_case_mismatch.as_ref(),
            "noSwitchDeclarations" => self.no_switch_declarations.as_ref(),
            "noUndeclaredVariables" => self.no_undeclared_variables.as_ref(),
            "noUnnecessaryContinue" => self.no_unnecessary_continue.as_ref(),
            "noUnreachable" => self.no_unreachable.as_ref(),
            "noUnreachableSuper" => self.no_unreachable_super.as_ref(),
            "noUnsafeFinally" => self.no_unsafe_finally.as_ref(),
            "noUnsafeOptionalChaining" => self.no_unsafe_optional_chaining.as_ref(),
            "noUnusedLabels" => self.no_unused_labels.as_ref(),
            "noUnusedVariables" => self.no_unused_variables.as_ref(),
            "noVoidElementsWithChildren" => self.no_void_elements_with_children.as_ref(),
            "noVoidTypeReturn" => self.no_void_type_return.as_ref(),
            "useExhaustiveDependencies" => self.use_exhaustive_dependencies.as_ref(),
            "useHookAtTopLevel" => self.use_hook_at_top_level.as_ref(),
            "useIsNan" => self.use_is_nan.as_ref(),
            "useValidForDirection" => self.use_valid_for_direction.as_ref(),
            "useYield" => self.use_yield.as_ref(),
            _ => None,
        }
    }
}
#[derive(Clone, Debug, Default, Deserialize, Eq, Merge, NoneState, PartialEq, Serialize)]
#[cfg_attr(feature = "schema", derive(JsonSchema))]
#[serde(rename_all = "camelCase", default)]
#[doc = r" A list of rules that belong to this group"]
pub struct Nursery {
    #[doc = r" It enables the recommended rules for this group"]
    #[serde(skip_serializing_if = "Option::is_none")]
    pub recommended: Option<bool>,
    #[doc = r" It enables ALL rules for this group."]
    #[serde(skip_serializing_if = "Option::is_none")]
    pub all: Option<bool>,
    #[doc = "Disallow two keys with the same name inside a JSON object."]
    #[serde(skip_serializing_if = "Option::is_none")]
    pub no_duplicate_json_keys: Option<RuleConfiguration>,
    #[doc = "Disallow empty block statements and static blocks."]
    #[serde(skip_serializing_if = "Option::is_none")]
    pub no_empty_block_statements: Option<RuleConfiguration>,
    #[doc = "Disallow empty type parameters in type aliases and interfaces."]
    #[serde(skip_serializing_if = "Option::is_none")]
    pub no_empty_type_parameters: Option<RuleConfiguration>,
    #[doc = "Disallow assignments to native objects and read-only global variables."]
    #[serde(skip_serializing_if = "Option::is_none")]
    pub no_global_assign: Option<RuleConfiguration>,
    #[doc = "Disallow the use of global eval()."]
    #[serde(skip_serializing_if = "Option::is_none")]
    pub no_global_eval: Option<RuleConfiguration>,
    #[doc = "Disallow the use of variables and function parameters before their declaration"]
    #[serde(skip_serializing_if = "Option::is_none")]
    pub no_invalid_use_before_declaration: Option<RuleConfiguration>,
    #[doc = "Disallow characters made with multiple code points in character class syntax."]
    #[serde(skip_serializing_if = "Option::is_none")]
    pub no_misleading_character_class: Option<RuleConfiguration>,
    #[doc = "Forbid the use of Node.js builtin modules."]
    #[serde(skip_serializing_if = "Option::is_none")]
    pub no_nodejs_modules: Option<RuleConfiguration>,
    #[doc = "Disallow then property."]
    #[serde(skip_serializing_if = "Option::is_none")]
    pub no_then_property: Option<RuleConfiguration>,
    #[doc = "Disallow unused imports."]
    #[serde(skip_serializing_if = "Option::is_none")]
    pub no_unused_imports: Option<RuleConfiguration>,
    #[doc = "Disallow unused private class members"]
    #[serde(skip_serializing_if = "Option::is_none")]
    pub no_unused_private_class_members: Option<RuleConfiguration>,
    #[doc = "Disallow unnecessary nested block statements."]
    #[serde(skip_serializing_if = "Option::is_none")]
    pub no_useless_lone_block_statements: Option<RuleConfiguration>,
    #[doc = "Disallow ternary operators when simpler alternatives exist."]
    #[serde(skip_serializing_if = "Option::is_none")]
    pub no_useless_ternary: Option<RuleConfiguration>,
    #[doc = "Ensure async functions utilize await."]
    #[serde(skip_serializing_if = "Option::is_none")]
    pub use_await: Option<RuleConfiguration>,
    #[doc = "Require consistently using either T[] or Array<T>"]
    #[serde(skip_serializing_if = "Option::is_none")]
    pub use_consistent_array_type: Option<RuleConfiguration>,
    #[doc = "Promotes the use of export type for types."]
    #[serde(skip_serializing_if = "Option::is_none")]
    pub use_export_type: Option<RuleConfiguration>,
    #[doc = "Enforce naming conventions for JavaScript and TypeScript filenames."]
    #[serde(skip_serializing_if = "Option::is_none")]
    pub use_filenaming_convention: Option<RuleConfiguration>,
    #[doc = "This rule recommends a for-of loop when in a for loop, the index used to extract an item from the iterated array."]
    #[serde(skip_serializing_if = "Option::is_none")]
    pub use_for_of: Option<RuleConfiguration>,
    #[doc = "Enforce the use of import type when an import only has specifiers with type qualifier."]
    #[serde(skip_serializing_if = "Option::is_none")]
    pub use_grouped_type_import: Option<RuleConfiguration>,
    #[doc = "Disallows package private imports."]
    #[serde(skip_serializing_if = "Option::is_none")]
    pub use_import_restrictions: Option<RuleConfiguration>,
    #[doc = "Promotes the use of import type for types."]
    #[serde(skip_serializing_if = "Option::is_none")]
    pub use_import_type: Option<RuleConfiguration>,
    #[doc = "Enforces using the node: protocol for Node.js builtin modules."]
    #[serde(skip_serializing_if = "Option::is_none")]
    pub use_nodejs_import_protocol: Option<RuleConfiguration>,
    #[doc = "Use the Number properties instead of global ones."]
    #[serde(skip_serializing_if = "Option::is_none")]
    pub use_number_namespace: Option<RuleConfiguration>,
    #[doc = "Enforce using function types instead of object type with call signatures."]
    #[serde(skip_serializing_if = "Option::is_none")]
    pub use_shorthand_function_type: Option<RuleConfiguration>,
    #[doc = "Enforce the sorting of CSS utility classes."]
    #[serde(skip_serializing_if = "Option::is_none")]
    pub use_sorted_classes: Option<RuleConfiguration>,
}
<<<<<<< HEAD
impl MergeWith<Nursery> for Nursery {
    fn merge_with(&mut self, other: Nursery) {
        if let Some(no_duplicate_json_keys) = other.no_duplicate_json_keys {
            self.no_duplicate_json_keys = Some(no_duplicate_json_keys);
        }
        if let Some(no_empty_block_statements) = other.no_empty_block_statements {
            self.no_empty_block_statements = Some(no_empty_block_statements);
        }
        if let Some(no_empty_type_parameters) = other.no_empty_type_parameters {
            self.no_empty_type_parameters = Some(no_empty_type_parameters);
        }
        if let Some(no_global_assign) = other.no_global_assign {
            self.no_global_assign = Some(no_global_assign);
        }
        if let Some(no_global_eval) = other.no_global_eval {
            self.no_global_eval = Some(no_global_eval);
        }
        if let Some(no_invalid_use_before_declaration) = other.no_invalid_use_before_declaration {
            self.no_invalid_use_before_declaration = Some(no_invalid_use_before_declaration);
        }
        if let Some(no_misleading_character_class) = other.no_misleading_character_class {
            self.no_misleading_character_class = Some(no_misleading_character_class);
        }
        if let Some(no_nodejs_modules) = other.no_nodejs_modules {
            self.no_nodejs_modules = Some(no_nodejs_modules);
        }
        if let Some(no_then_property) = other.no_then_property {
            self.no_then_property = Some(no_then_property);
        }
        if let Some(no_unused_imports) = other.no_unused_imports {
            self.no_unused_imports = Some(no_unused_imports);
        }
        if let Some(no_unused_private_class_members) = other.no_unused_private_class_members {
            self.no_unused_private_class_members = Some(no_unused_private_class_members);
        }
        if let Some(no_useless_lone_block_statements) = other.no_useless_lone_block_statements {
            self.no_useless_lone_block_statements = Some(no_useless_lone_block_statements);
        }
        if let Some(no_useless_ternary) = other.no_useless_ternary {
            self.no_useless_ternary = Some(no_useless_ternary);
        }
        if let Some(use_await) = other.use_await {
            self.use_await = Some(use_await);
        }
        if let Some(use_consistent_array_type) = other.use_consistent_array_type {
            self.use_consistent_array_type = Some(use_consistent_array_type);
        }
        if let Some(use_export_type) = other.use_export_type {
            self.use_export_type = Some(use_export_type);
        }
        if let Some(use_filenaming_convention) = other.use_filenaming_convention {
            self.use_filenaming_convention = Some(use_filenaming_convention);
        }
        if let Some(use_for_of) = other.use_for_of {
            self.use_for_of = Some(use_for_of);
        }
        if let Some(use_grouped_type_import) = other.use_grouped_type_import {
            self.use_grouped_type_import = Some(use_grouped_type_import);
        }
        if let Some(use_import_restrictions) = other.use_import_restrictions {
            self.use_import_restrictions = Some(use_import_restrictions);
        }
        if let Some(use_import_type) = other.use_import_type {
            self.use_import_type = Some(use_import_type);
        }
        if let Some(use_nodejs_import_protocol) = other.use_nodejs_import_protocol {
            self.use_nodejs_import_protocol = Some(use_nodejs_import_protocol);
        }
        if let Some(use_number_namespace) = other.use_number_namespace {
            self.use_number_namespace = Some(use_number_namespace);
        }
        if let Some(use_shorthand_function_type) = other.use_shorthand_function_type {
            self.use_shorthand_function_type = Some(use_shorthand_function_type);
        }
        if let Some(use_sorted_classes) = other.use_sorted_classes {
            self.use_sorted_classes = Some(use_sorted_classes);
        }
    }
    fn merge_with_if_not_default(&mut self, other: Nursery)
    where
        Nursery: Default,
    {
        if other != Nursery::default() {
            self.merge_with(other);
        }
    }
}
=======
>>>>>>> a100bece
impl Nursery {
    const GROUP_NAME: &'static str = "nursery";
    pub(crate) const GROUP_RULES: [&'static str; 25] = [
        "noDuplicateJsonKeys",
        "noEmptyBlockStatements",
        "noEmptyTypeParameters",
        "noGlobalAssign",
        "noGlobalEval",
        "noInvalidUseBeforeDeclaration",
        "noMisleadingCharacterClass",
        "noNodejsModules",
        "noThenProperty",
        "noUnusedImports",
        "noUnusedPrivateClassMembers",
        "noUselessLoneBlockStatements",
        "noUselessTernary",
        "useAwait",
        "useConsistentArrayType",
        "useExportType",
        "useFilenamingConvention",
        "useForOf",
        "useGroupedTypeImport",
        "useImportRestrictions",
        "useImportType",
        "useNodejsImportProtocol",
        "useNumberNamespace",
        "useShorthandFunctionType",
        "useSortedClasses",
    ];
    const RECOMMENDED_RULES: [&'static str; 11] = [
        "noDuplicateJsonKeys",
        "noEmptyTypeParameters",
        "noGlobalAssign",
        "noGlobalEval",
        "noThenProperty",
        "noUselessTernary",
        "useAwait",
        "useExportType",
        "useGroupedTypeImport",
        "useImportType",
        "useNumberNamespace",
    ];
    const RECOMMENDED_RULES_AS_FILTERS: [RuleFilter<'static>; 11] = [
        RuleFilter::Rule(Self::GROUP_NAME, Self::GROUP_RULES[0]),
        RuleFilter::Rule(Self::GROUP_NAME, Self::GROUP_RULES[2]),
        RuleFilter::Rule(Self::GROUP_NAME, Self::GROUP_RULES[3]),
        RuleFilter::Rule(Self::GROUP_NAME, Self::GROUP_RULES[4]),
        RuleFilter::Rule(Self::GROUP_NAME, Self::GROUP_RULES[8]),
        RuleFilter::Rule(Self::GROUP_NAME, Self::GROUP_RULES[12]),
        RuleFilter::Rule(Self::GROUP_NAME, Self::GROUP_RULES[13]),
        RuleFilter::Rule(Self::GROUP_NAME, Self::GROUP_RULES[15]),
        RuleFilter::Rule(Self::GROUP_NAME, Self::GROUP_RULES[18]),
        RuleFilter::Rule(Self::GROUP_NAME, Self::GROUP_RULES[20]),
        RuleFilter::Rule(Self::GROUP_NAME, Self::GROUP_RULES[22]),
    ];
    const ALL_RULES_AS_FILTERS: [RuleFilter<'static>; 25] = [
        RuleFilter::Rule(Self::GROUP_NAME, Self::GROUP_RULES[0]),
        RuleFilter::Rule(Self::GROUP_NAME, Self::GROUP_RULES[1]),
        RuleFilter::Rule(Self::GROUP_NAME, Self::GROUP_RULES[2]),
        RuleFilter::Rule(Self::GROUP_NAME, Self::GROUP_RULES[3]),
        RuleFilter::Rule(Self::GROUP_NAME, Self::GROUP_RULES[4]),
        RuleFilter::Rule(Self::GROUP_NAME, Self::GROUP_RULES[5]),
        RuleFilter::Rule(Self::GROUP_NAME, Self::GROUP_RULES[6]),
        RuleFilter::Rule(Self::GROUP_NAME, Self::GROUP_RULES[7]),
        RuleFilter::Rule(Self::GROUP_NAME, Self::GROUP_RULES[8]),
        RuleFilter::Rule(Self::GROUP_NAME, Self::GROUP_RULES[9]),
        RuleFilter::Rule(Self::GROUP_NAME, Self::GROUP_RULES[10]),
        RuleFilter::Rule(Self::GROUP_NAME, Self::GROUP_RULES[11]),
        RuleFilter::Rule(Self::GROUP_NAME, Self::GROUP_RULES[12]),
        RuleFilter::Rule(Self::GROUP_NAME, Self::GROUP_RULES[13]),
        RuleFilter::Rule(Self::GROUP_NAME, Self::GROUP_RULES[14]),
        RuleFilter::Rule(Self::GROUP_NAME, Self::GROUP_RULES[15]),
        RuleFilter::Rule(Self::GROUP_NAME, Self::GROUP_RULES[16]),
        RuleFilter::Rule(Self::GROUP_NAME, Self::GROUP_RULES[17]),
        RuleFilter::Rule(Self::GROUP_NAME, Self::GROUP_RULES[18]),
        RuleFilter::Rule(Self::GROUP_NAME, Self::GROUP_RULES[19]),
        RuleFilter::Rule(Self::GROUP_NAME, Self::GROUP_RULES[20]),
        RuleFilter::Rule(Self::GROUP_NAME, Self::GROUP_RULES[21]),
        RuleFilter::Rule(Self::GROUP_NAME, Self::GROUP_RULES[22]),
        RuleFilter::Rule(Self::GROUP_NAME, Self::GROUP_RULES[23]),
        RuleFilter::Rule(Self::GROUP_NAME, Self::GROUP_RULES[24]),
    ];
    #[doc = r" Retrieves the recommended rules"]
    pub(crate) fn is_recommended(&self) -> bool {
        matches!(self.recommended, Some(true))
    }
    pub(crate) const fn is_not_recommended(&self) -> bool {
        matches!(self.recommended, Some(false))
    }
    pub(crate) fn is_all(&self) -> bool {
        matches!(self.all, Some(true))
    }
    pub(crate) fn is_not_all(&self) -> bool {
        matches!(self.all, Some(false))
    }
    pub(crate) fn get_enabled_rules(&self) -> IndexSet<RuleFilter> {
        let mut index_set = IndexSet::new();
        if let Some(rule) = self.no_duplicate_json_keys.as_ref() {
            if rule.is_enabled() {
                index_set.insert(RuleFilter::Rule(Self::GROUP_NAME, Self::GROUP_RULES[0]));
            }
        }
        if let Some(rule) = self.no_empty_block_statements.as_ref() {
            if rule.is_enabled() {
                index_set.insert(RuleFilter::Rule(Self::GROUP_NAME, Self::GROUP_RULES[1]));
            }
        }
        if let Some(rule) = self.no_empty_type_parameters.as_ref() {
            if rule.is_enabled() {
                index_set.insert(RuleFilter::Rule(Self::GROUP_NAME, Self::GROUP_RULES[2]));
            }
        }
        if let Some(rule) = self.no_global_assign.as_ref() {
            if rule.is_enabled() {
                index_set.insert(RuleFilter::Rule(Self::GROUP_NAME, Self::GROUP_RULES[3]));
            }
        }
        if let Some(rule) = self.no_global_eval.as_ref() {
            if rule.is_enabled() {
                index_set.insert(RuleFilter::Rule(Self::GROUP_NAME, Self::GROUP_RULES[4]));
            }
        }
        if let Some(rule) = self.no_invalid_use_before_declaration.as_ref() {
            if rule.is_enabled() {
                index_set.insert(RuleFilter::Rule(Self::GROUP_NAME, Self::GROUP_RULES[5]));
            }
        }
        if let Some(rule) = self.no_misleading_character_class.as_ref() {
            if rule.is_enabled() {
                index_set.insert(RuleFilter::Rule(Self::GROUP_NAME, Self::GROUP_RULES[6]));
            }
        }
        if let Some(rule) = self.no_nodejs_modules.as_ref() {
            if rule.is_enabled() {
                index_set.insert(RuleFilter::Rule(Self::GROUP_NAME, Self::GROUP_RULES[7]));
            }
        }
        if let Some(rule) = self.no_then_property.as_ref() {
            if rule.is_enabled() {
                index_set.insert(RuleFilter::Rule(Self::GROUP_NAME, Self::GROUP_RULES[8]));
            }
        }
        if let Some(rule) = self.no_unused_imports.as_ref() {
            if rule.is_enabled() {
                index_set.insert(RuleFilter::Rule(Self::GROUP_NAME, Self::GROUP_RULES[9]));
            }
        }
        if let Some(rule) = self.no_unused_private_class_members.as_ref() {
            if rule.is_enabled() {
                index_set.insert(RuleFilter::Rule(Self::GROUP_NAME, Self::GROUP_RULES[10]));
            }
        }
        if let Some(rule) = self.no_useless_lone_block_statements.as_ref() {
            if rule.is_enabled() {
                index_set.insert(RuleFilter::Rule(Self::GROUP_NAME, Self::GROUP_RULES[11]));
            }
        }
        if let Some(rule) = self.no_useless_ternary.as_ref() {
            if rule.is_enabled() {
                index_set.insert(RuleFilter::Rule(Self::GROUP_NAME, Self::GROUP_RULES[12]));
            }
        }
        if let Some(rule) = self.use_await.as_ref() {
            if rule.is_enabled() {
                index_set.insert(RuleFilter::Rule(Self::GROUP_NAME, Self::GROUP_RULES[13]));
            }
        }
        if let Some(rule) = self.use_consistent_array_type.as_ref() {
            if rule.is_enabled() {
                index_set.insert(RuleFilter::Rule(Self::GROUP_NAME, Self::GROUP_RULES[14]));
            }
        }
        if let Some(rule) = self.use_export_type.as_ref() {
            if rule.is_enabled() {
                index_set.insert(RuleFilter::Rule(Self::GROUP_NAME, Self::GROUP_RULES[15]));
            }
        }
        if let Some(rule) = self.use_filenaming_convention.as_ref() {
            if rule.is_enabled() {
                index_set.insert(RuleFilter::Rule(Self::GROUP_NAME, Self::GROUP_RULES[16]));
            }
        }
        if let Some(rule) = self.use_for_of.as_ref() {
            if rule.is_enabled() {
                index_set.insert(RuleFilter::Rule(Self::GROUP_NAME, Self::GROUP_RULES[17]));
            }
        }
        if let Some(rule) = self.use_grouped_type_import.as_ref() {
            if rule.is_enabled() {
                index_set.insert(RuleFilter::Rule(Self::GROUP_NAME, Self::GROUP_RULES[18]));
            }
        }
        if let Some(rule) = self.use_import_restrictions.as_ref() {
            if rule.is_enabled() {
                index_set.insert(RuleFilter::Rule(Self::GROUP_NAME, Self::GROUP_RULES[19]));
            }
        }
        if let Some(rule) = self.use_import_type.as_ref() {
            if rule.is_enabled() {
                index_set.insert(RuleFilter::Rule(Self::GROUP_NAME, Self::GROUP_RULES[20]));
            }
        }
        if let Some(rule) = self.use_nodejs_import_protocol.as_ref() {
            if rule.is_enabled() {
                index_set.insert(RuleFilter::Rule(Self::GROUP_NAME, Self::GROUP_RULES[21]));
            }
        }
        if let Some(rule) = self.use_number_namespace.as_ref() {
            if rule.is_enabled() {
                index_set.insert(RuleFilter::Rule(Self::GROUP_NAME, Self::GROUP_RULES[22]));
            }
        }
        if let Some(rule) = self.use_shorthand_function_type.as_ref() {
            if rule.is_enabled() {
                index_set.insert(RuleFilter::Rule(Self::GROUP_NAME, Self::GROUP_RULES[23]));
            }
        }
        if let Some(rule) = self.use_sorted_classes.as_ref() {
            if rule.is_enabled() {
                index_set.insert(RuleFilter::Rule(Self::GROUP_NAME, Self::GROUP_RULES[24]));
            }
        }
        index_set
    }
    pub(crate) fn get_disabled_rules(&self) -> IndexSet<RuleFilter> {
        let mut index_set = IndexSet::new();
        if let Some(rule) = self.no_duplicate_json_keys.as_ref() {
            if rule.is_disabled() {
                index_set.insert(RuleFilter::Rule(Self::GROUP_NAME, Self::GROUP_RULES[0]));
            }
        }
        if let Some(rule) = self.no_empty_block_statements.as_ref() {
            if rule.is_disabled() {
                index_set.insert(RuleFilter::Rule(Self::GROUP_NAME, Self::GROUP_RULES[1]));
            }
        }
        if let Some(rule) = self.no_empty_type_parameters.as_ref() {
            if rule.is_disabled() {
                index_set.insert(RuleFilter::Rule(Self::GROUP_NAME, Self::GROUP_RULES[2]));
            }
        }
        if let Some(rule) = self.no_global_assign.as_ref() {
            if rule.is_disabled() {
                index_set.insert(RuleFilter::Rule(Self::GROUP_NAME, Self::GROUP_RULES[3]));
            }
        }
        if let Some(rule) = self.no_global_eval.as_ref() {
            if rule.is_disabled() {
                index_set.insert(RuleFilter::Rule(Self::GROUP_NAME, Self::GROUP_RULES[4]));
            }
        }
        if let Some(rule) = self.no_invalid_use_before_declaration.as_ref() {
            if rule.is_disabled() {
                index_set.insert(RuleFilter::Rule(Self::GROUP_NAME, Self::GROUP_RULES[5]));
            }
        }
        if let Some(rule) = self.no_misleading_character_class.as_ref() {
            if rule.is_disabled() {
                index_set.insert(RuleFilter::Rule(Self::GROUP_NAME, Self::GROUP_RULES[6]));
            }
        }
        if let Some(rule) = self.no_nodejs_modules.as_ref() {
            if rule.is_disabled() {
                index_set.insert(RuleFilter::Rule(Self::GROUP_NAME, Self::GROUP_RULES[7]));
            }
        }
        if let Some(rule) = self.no_then_property.as_ref() {
            if rule.is_disabled() {
                index_set.insert(RuleFilter::Rule(Self::GROUP_NAME, Self::GROUP_RULES[8]));
            }
        }
        if let Some(rule) = self.no_unused_imports.as_ref() {
            if rule.is_disabled() {
                index_set.insert(RuleFilter::Rule(Self::GROUP_NAME, Self::GROUP_RULES[9]));
            }
        }
        if let Some(rule) = self.no_unused_private_class_members.as_ref() {
            if rule.is_disabled() {
                index_set.insert(RuleFilter::Rule(Self::GROUP_NAME, Self::GROUP_RULES[10]));
            }
        }
        if let Some(rule) = self.no_useless_lone_block_statements.as_ref() {
            if rule.is_disabled() {
                index_set.insert(RuleFilter::Rule(Self::GROUP_NAME, Self::GROUP_RULES[11]));
            }
        }
        if let Some(rule) = self.no_useless_ternary.as_ref() {
            if rule.is_disabled() {
                index_set.insert(RuleFilter::Rule(Self::GROUP_NAME, Self::GROUP_RULES[12]));
            }
        }
        if let Some(rule) = self.use_await.as_ref() {
            if rule.is_disabled() {
                index_set.insert(RuleFilter::Rule(Self::GROUP_NAME, Self::GROUP_RULES[13]));
            }
        }
        if let Some(rule) = self.use_consistent_array_type.as_ref() {
            if rule.is_disabled() {
                index_set.insert(RuleFilter::Rule(Self::GROUP_NAME, Self::GROUP_RULES[14]));
            }
        }
        if let Some(rule) = self.use_export_type.as_ref() {
            if rule.is_disabled() {
                index_set.insert(RuleFilter::Rule(Self::GROUP_NAME, Self::GROUP_RULES[15]));
            }
        }
        if let Some(rule) = self.use_filenaming_convention.as_ref() {
            if rule.is_disabled() {
                index_set.insert(RuleFilter::Rule(Self::GROUP_NAME, Self::GROUP_RULES[16]));
            }
        }
        if let Some(rule) = self.use_for_of.as_ref() {
            if rule.is_disabled() {
                index_set.insert(RuleFilter::Rule(Self::GROUP_NAME, Self::GROUP_RULES[17]));
            }
        }
        if let Some(rule) = self.use_grouped_type_import.as_ref() {
            if rule.is_disabled() {
                index_set.insert(RuleFilter::Rule(Self::GROUP_NAME, Self::GROUP_RULES[18]));
            }
        }
        if let Some(rule) = self.use_import_restrictions.as_ref() {
            if rule.is_disabled() {
                index_set.insert(RuleFilter::Rule(Self::GROUP_NAME, Self::GROUP_RULES[19]));
            }
        }
        if let Some(rule) = self.use_import_type.as_ref() {
            if rule.is_disabled() {
                index_set.insert(RuleFilter::Rule(Self::GROUP_NAME, Self::GROUP_RULES[20]));
            }
        }
        if let Some(rule) = self.use_nodejs_import_protocol.as_ref() {
            if rule.is_disabled() {
                index_set.insert(RuleFilter::Rule(Self::GROUP_NAME, Self::GROUP_RULES[21]));
            }
        }
        if let Some(rule) = self.use_number_namespace.as_ref() {
            if rule.is_disabled() {
                index_set.insert(RuleFilter::Rule(Self::GROUP_NAME, Self::GROUP_RULES[22]));
            }
        }
        if let Some(rule) = self.use_shorthand_function_type.as_ref() {
            if rule.is_disabled() {
                index_set.insert(RuleFilter::Rule(Self::GROUP_NAME, Self::GROUP_RULES[23]));
            }
        }
        if let Some(rule) = self.use_sorted_classes.as_ref() {
            if rule.is_disabled() {
                index_set.insert(RuleFilter::Rule(Self::GROUP_NAME, Self::GROUP_RULES[24]));
            }
        }
        index_set
    }
    #[doc = r" Checks if, given a rule name, matches one of the rules contained in this category"]
    pub(crate) fn has_rule(rule_name: &str) -> bool {
        Self::GROUP_RULES.contains(&rule_name)
    }
    #[doc = r" Checks if, given a rule name, it is marked as recommended"]
    pub(crate) fn is_recommended_rule(rule_name: &str) -> bool {
        Self::RECOMMENDED_RULES.contains(&rule_name)
    }
    pub(crate) fn recommended_rules_as_filters() -> [RuleFilter<'static>; 11] {
        Self::RECOMMENDED_RULES_AS_FILTERS
    }
    pub(crate) fn all_rules_as_filters() -> [RuleFilter<'static>; 25] {
        Self::ALL_RULES_AS_FILTERS
    }
    #[doc = r" Select preset rules"]
    pub(crate) fn collect_preset_rules(
        &self,
        _parent_is_recommended: bool,
        enabled_rules: &mut IndexSet<RuleFilter>,
        disabled_rules: &mut IndexSet<RuleFilter>,
    ) {
        if self.is_all() {
            enabled_rules.extend(Self::all_rules_as_filters());
        } else if self.is_recommended() {
            enabled_rules.extend(Self::recommended_rules_as_filters());
        }
        if self.is_not_all() {
            disabled_rules.extend(Self::all_rules_as_filters());
        } else if self.is_not_recommended() {
            disabled_rules.extend(Self::recommended_rules_as_filters());
        }
    }
    pub(crate) fn get_rule_configuration(&self, rule_name: &str) -> Option<&RuleConfiguration> {
        match rule_name {
            "noDuplicateJsonKeys" => self.no_duplicate_json_keys.as_ref(),
            "noEmptyBlockStatements" => self.no_empty_block_statements.as_ref(),
            "noEmptyTypeParameters" => self.no_empty_type_parameters.as_ref(),
            "noGlobalAssign" => self.no_global_assign.as_ref(),
            "noGlobalEval" => self.no_global_eval.as_ref(),
            "noInvalidUseBeforeDeclaration" => self.no_invalid_use_before_declaration.as_ref(),
            "noMisleadingCharacterClass" => self.no_misleading_character_class.as_ref(),
            "noNodejsModules" => self.no_nodejs_modules.as_ref(),
            "noThenProperty" => self.no_then_property.as_ref(),
            "noUnusedImports" => self.no_unused_imports.as_ref(),
            "noUnusedPrivateClassMembers" => self.no_unused_private_class_members.as_ref(),
            "noUselessLoneBlockStatements" => self.no_useless_lone_block_statements.as_ref(),
            "noUselessTernary" => self.no_useless_ternary.as_ref(),
            "useAwait" => self.use_await.as_ref(),
            "useConsistentArrayType" => self.use_consistent_array_type.as_ref(),
            "useExportType" => self.use_export_type.as_ref(),
            "useFilenamingConvention" => self.use_filenaming_convention.as_ref(),
            "useForOf" => self.use_for_of.as_ref(),
            "useGroupedTypeImport" => self.use_grouped_type_import.as_ref(),
            "useImportRestrictions" => self.use_import_restrictions.as_ref(),
            "useImportType" => self.use_import_type.as_ref(),
            "useNodejsImportProtocol" => self.use_nodejs_import_protocol.as_ref(),
            "useNumberNamespace" => self.use_number_namespace.as_ref(),
            "useShorthandFunctionType" => self.use_shorthand_function_type.as_ref(),
            "useSortedClasses" => self.use_sorted_classes.as_ref(),
            _ => None,
        }
    }
}
#[derive(Clone, Debug, Default, Deserialize, Eq, Merge, NoneState, PartialEq, Serialize)]
#[cfg_attr(feature = "schema", derive(JsonSchema))]
#[serde(rename_all = "camelCase", default)]
#[doc = r" A list of rules that belong to this group"]
pub struct Performance {
    #[doc = r" It enables the recommended rules for this group"]
    #[serde(skip_serializing_if = "Option::is_none")]
    pub recommended: Option<bool>,
    #[doc = r" It enables ALL rules for this group."]
    #[serde(skip_serializing_if = "Option::is_none")]
    pub all: Option<bool>,
    #[doc = "Disallow the use of spread (...) syntax on accumulators."]
    #[serde(skip_serializing_if = "Option::is_none")]
    pub no_accumulating_spread: Option<RuleConfiguration>,
    #[doc = "Disallow the use of the delete operator."]
    #[serde(skip_serializing_if = "Option::is_none")]
    pub no_delete: Option<RuleConfiguration>,
}
impl Performance {
    const GROUP_NAME: &'static str = "performance";
    pub(crate) const GROUP_RULES: [&'static str; 2] = ["noAccumulatingSpread", "noDelete"];
    const RECOMMENDED_RULES: [&'static str; 2] = ["noAccumulatingSpread", "noDelete"];
    const RECOMMENDED_RULES_AS_FILTERS: [RuleFilter<'static>; 2] = [
        RuleFilter::Rule(Self::GROUP_NAME, Self::GROUP_RULES[0]),
        RuleFilter::Rule(Self::GROUP_NAME, Self::GROUP_RULES[1]),
    ];
    const ALL_RULES_AS_FILTERS: [RuleFilter<'static>; 2] = [
        RuleFilter::Rule(Self::GROUP_NAME, Self::GROUP_RULES[0]),
        RuleFilter::Rule(Self::GROUP_NAME, Self::GROUP_RULES[1]),
    ];
    #[doc = r" Retrieves the recommended rules"]
    pub(crate) fn is_recommended(&self) -> bool {
        matches!(self.recommended, Some(true))
    }
    pub(crate) const fn is_not_recommended(&self) -> bool {
        matches!(self.recommended, Some(false))
    }
    pub(crate) fn is_all(&self) -> bool {
        matches!(self.all, Some(true))
    }
    pub(crate) fn is_not_all(&self) -> bool {
        matches!(self.all, Some(false))
    }
    pub(crate) fn get_enabled_rules(&self) -> IndexSet<RuleFilter> {
        let mut index_set = IndexSet::new();
        if let Some(rule) = self.no_accumulating_spread.as_ref() {
            if rule.is_enabled() {
                index_set.insert(RuleFilter::Rule(Self::GROUP_NAME, Self::GROUP_RULES[0]));
            }
        }
        if let Some(rule) = self.no_delete.as_ref() {
            if rule.is_enabled() {
                index_set.insert(RuleFilter::Rule(Self::GROUP_NAME, Self::GROUP_RULES[1]));
            }
        }
        index_set
    }
    pub(crate) fn get_disabled_rules(&self) -> IndexSet<RuleFilter> {
        let mut index_set = IndexSet::new();
        if let Some(rule) = self.no_accumulating_spread.as_ref() {
            if rule.is_disabled() {
                index_set.insert(RuleFilter::Rule(Self::GROUP_NAME, Self::GROUP_RULES[0]));
            }
        }
        if let Some(rule) = self.no_delete.as_ref() {
            if rule.is_disabled() {
                index_set.insert(RuleFilter::Rule(Self::GROUP_NAME, Self::GROUP_RULES[1]));
            }
        }
        index_set
    }
    #[doc = r" Checks if, given a rule name, matches one of the rules contained in this category"]
    pub(crate) fn has_rule(rule_name: &str) -> bool {
        Self::GROUP_RULES.contains(&rule_name)
    }
    #[doc = r" Checks if, given a rule name, it is marked as recommended"]
    pub(crate) fn is_recommended_rule(rule_name: &str) -> bool {
        Self::RECOMMENDED_RULES.contains(&rule_name)
    }
    pub(crate) fn recommended_rules_as_filters() -> [RuleFilter<'static>; 2] {
        Self::RECOMMENDED_RULES_AS_FILTERS
    }
    pub(crate) fn all_rules_as_filters() -> [RuleFilter<'static>; 2] {
        Self::ALL_RULES_AS_FILTERS
    }
    #[doc = r" Select preset rules"]
    pub(crate) fn collect_preset_rules(
        &self,
        parent_is_recommended: bool,
        enabled_rules: &mut IndexSet<RuleFilter>,
        disabled_rules: &mut IndexSet<RuleFilter>,
    ) {
        if self.is_all() {
            enabled_rules.extend(Self::all_rules_as_filters());
        } else if parent_is_recommended || self.is_recommended() {
            enabled_rules.extend(Self::recommended_rules_as_filters());
        }
        if self.is_not_all() {
            disabled_rules.extend(Self::all_rules_as_filters());
        } else if self.is_not_recommended() {
            disabled_rules.extend(Self::recommended_rules_as_filters());
        }
    }
    pub(crate) fn get_rule_configuration(&self, rule_name: &str) -> Option<&RuleConfiguration> {
        match rule_name {
            "noAccumulatingSpread" => self.no_accumulating_spread.as_ref(),
            "noDelete" => self.no_delete.as_ref(),
            _ => None,
        }
    }
}
#[derive(Clone, Debug, Default, Deserialize, Eq, Merge, NoneState, PartialEq, Serialize)]
#[cfg_attr(feature = "schema", derive(JsonSchema))]
#[serde(rename_all = "camelCase", default)]
#[doc = r" A list of rules that belong to this group"]
pub struct Security {
    #[doc = r" It enables the recommended rules for this group"]
    #[serde(skip_serializing_if = "Option::is_none")]
    pub recommended: Option<bool>,
    #[doc = r" It enables ALL rules for this group."]
    #[serde(skip_serializing_if = "Option::is_none")]
    pub all: Option<bool>,
    #[doc = "Prevent the usage of dangerous JSX props"]
    #[serde(skip_serializing_if = "Option::is_none")]
    pub no_dangerously_set_inner_html: Option<RuleConfiguration>,
    #[doc = "Report when a DOM element or a component uses both children and dangerouslySetInnerHTML prop."]
    #[serde(skip_serializing_if = "Option::is_none")]
    pub no_dangerously_set_inner_html_with_children: Option<RuleConfiguration>,
}
impl Security {
    const GROUP_NAME: &'static str = "security";
    pub(crate) const GROUP_RULES: [&'static str; 2] = [
        "noDangerouslySetInnerHtml",
        "noDangerouslySetInnerHtmlWithChildren",
    ];
    const RECOMMENDED_RULES: [&'static str; 2] = [
        "noDangerouslySetInnerHtml",
        "noDangerouslySetInnerHtmlWithChildren",
    ];
    const RECOMMENDED_RULES_AS_FILTERS: [RuleFilter<'static>; 2] = [
        RuleFilter::Rule(Self::GROUP_NAME, Self::GROUP_RULES[0]),
        RuleFilter::Rule(Self::GROUP_NAME, Self::GROUP_RULES[1]),
    ];
    const ALL_RULES_AS_FILTERS: [RuleFilter<'static>; 2] = [
        RuleFilter::Rule(Self::GROUP_NAME, Self::GROUP_RULES[0]),
        RuleFilter::Rule(Self::GROUP_NAME, Self::GROUP_RULES[1]),
    ];
    #[doc = r" Retrieves the recommended rules"]
    pub(crate) fn is_recommended(&self) -> bool {
        matches!(self.recommended, Some(true))
    }
    pub(crate) const fn is_not_recommended(&self) -> bool {
        matches!(self.recommended, Some(false))
    }
    pub(crate) fn is_all(&self) -> bool {
        matches!(self.all, Some(true))
    }
    pub(crate) fn is_not_all(&self) -> bool {
        matches!(self.all, Some(false))
    }
    pub(crate) fn get_enabled_rules(&self) -> IndexSet<RuleFilter> {
        let mut index_set = IndexSet::new();
        if let Some(rule) = self.no_dangerously_set_inner_html.as_ref() {
            if rule.is_enabled() {
                index_set.insert(RuleFilter::Rule(Self::GROUP_NAME, Self::GROUP_RULES[0]));
            }
        }
        if let Some(rule) = self.no_dangerously_set_inner_html_with_children.as_ref() {
            if rule.is_enabled() {
                index_set.insert(RuleFilter::Rule(Self::GROUP_NAME, Self::GROUP_RULES[1]));
            }
        }
        index_set
    }
    pub(crate) fn get_disabled_rules(&self) -> IndexSet<RuleFilter> {
        let mut index_set = IndexSet::new();
        if let Some(rule) = self.no_dangerously_set_inner_html.as_ref() {
            if rule.is_disabled() {
                index_set.insert(RuleFilter::Rule(Self::GROUP_NAME, Self::GROUP_RULES[0]));
            }
        }
        if let Some(rule) = self.no_dangerously_set_inner_html_with_children.as_ref() {
            if rule.is_disabled() {
                index_set.insert(RuleFilter::Rule(Self::GROUP_NAME, Self::GROUP_RULES[1]));
            }
        }
        index_set
    }
    #[doc = r" Checks if, given a rule name, matches one of the rules contained in this category"]
    pub(crate) fn has_rule(rule_name: &str) -> bool {
        Self::GROUP_RULES.contains(&rule_name)
    }
    #[doc = r" Checks if, given a rule name, it is marked as recommended"]
    pub(crate) fn is_recommended_rule(rule_name: &str) -> bool {
        Self::RECOMMENDED_RULES.contains(&rule_name)
    }
    pub(crate) fn recommended_rules_as_filters() -> [RuleFilter<'static>; 2] {
        Self::RECOMMENDED_RULES_AS_FILTERS
    }
    pub(crate) fn all_rules_as_filters() -> [RuleFilter<'static>; 2] {
        Self::ALL_RULES_AS_FILTERS
    }
    #[doc = r" Select preset rules"]
    pub(crate) fn collect_preset_rules(
        &self,
        parent_is_recommended: bool,
        enabled_rules: &mut IndexSet<RuleFilter>,
        disabled_rules: &mut IndexSet<RuleFilter>,
    ) {
        if self.is_all() {
            enabled_rules.extend(Self::all_rules_as_filters());
        } else if parent_is_recommended || self.is_recommended() {
            enabled_rules.extend(Self::recommended_rules_as_filters());
        }
        if self.is_not_all() {
            disabled_rules.extend(Self::all_rules_as_filters());
        } else if self.is_not_recommended() {
            disabled_rules.extend(Self::recommended_rules_as_filters());
        }
    }
    pub(crate) fn get_rule_configuration(&self, rule_name: &str) -> Option<&RuleConfiguration> {
        match rule_name {
            "noDangerouslySetInnerHtml" => self.no_dangerously_set_inner_html.as_ref(),
            "noDangerouslySetInnerHtmlWithChildren" => {
                self.no_dangerously_set_inner_html_with_children.as_ref()
            }
            _ => None,
        }
    }
}
#[derive(Clone, Debug, Default, Deserialize, Eq, Merge, NoneState, PartialEq, Serialize)]
#[cfg_attr(feature = "schema", derive(JsonSchema))]
#[serde(rename_all = "camelCase", default)]
#[doc = r" A list of rules that belong to this group"]
pub struct Style {
    #[doc = r" It enables the recommended rules for this group"]
    #[serde(skip_serializing_if = "Option::is_none")]
    pub recommended: Option<bool>,
    #[doc = r" It enables ALL rules for this group."]
    #[serde(skip_serializing_if = "Option::is_none")]
    pub all: Option<bool>,
    #[doc = "Disallow the use of arguments."]
    #[serde(skip_serializing_if = "Option::is_none")]
    pub no_arguments: Option<RuleConfiguration>,
    #[doc = "Disallow comma operator."]
    #[serde(skip_serializing_if = "Option::is_none")]
    pub no_comma_operator: Option<RuleConfiguration>,
    #[doc = "Disallow default exports."]
    #[serde(skip_serializing_if = "Option::is_none")]
    pub no_default_export: Option<RuleConfiguration>,
    #[doc = "Disallow implicit true values on JSX boolean attributes"]
    #[serde(skip_serializing_if = "Option::is_none")]
    pub no_implicit_boolean: Option<RuleConfiguration>,
    #[doc = "Disallow type annotations for variables, parameters, and class properties initialized with a literal expression."]
    #[serde(skip_serializing_if = "Option::is_none")]
    pub no_inferrable_types: Option<RuleConfiguration>,
    #[doc = "Disallow the use of TypeScript's namespaces."]
    #[serde(skip_serializing_if = "Option::is_none")]
    pub no_namespace: Option<RuleConfiguration>,
    #[doc = "Disallow negation in the condition of an if statement if it has an else clause."]
    #[serde(skip_serializing_if = "Option::is_none")]
    pub no_negation_else: Option<RuleConfiguration>,
    #[doc = "Disallow non-null assertions using the ! postfix operator."]
    #[serde(skip_serializing_if = "Option::is_none")]
    pub no_non_null_assertion: Option<RuleConfiguration>,
    #[doc = "Disallow reassigning function parameters."]
    #[serde(skip_serializing_if = "Option::is_none")]
    pub no_parameter_assign: Option<RuleConfiguration>,
    #[doc = "Disallow the use of parameter properties in class constructors."]
    #[serde(skip_serializing_if = "Option::is_none")]
    pub no_parameter_properties: Option<RuleConfiguration>,
    #[doc = "This rule allows you to specify global variable names that you don’t want to use in your application."]
    #[serde(skip_serializing_if = "Option::is_none")]
    pub no_restricted_globals: Option<RuleConfiguration>,
    #[doc = "Disallow the use of constants which its value is the upper-case version of its name."]
    #[serde(skip_serializing_if = "Option::is_none")]
    pub no_shouty_constants: Option<RuleConfiguration>,
    #[doc = "Disallow template literals if interpolation and special-character handling are not needed"]
    #[serde(skip_serializing_if = "Option::is_none")]
    pub no_unused_template_literal: Option<RuleConfiguration>,
    #[doc = "Disallow else block when the if block breaks early."]
    #[serde(skip_serializing_if = "Option::is_none")]
    pub no_useless_else: Option<RuleConfiguration>,
    #[doc = "Disallow the use of var"]
    #[serde(skip_serializing_if = "Option::is_none")]
    pub no_var: Option<RuleConfiguration>,
    #[doc = "Enforce the use of as const over literal type and type annotation."]
    #[serde(skip_serializing_if = "Option::is_none")]
    pub use_as_const_assertion: Option<RuleConfiguration>,
    #[doc = "Requires following curly brace conventions."]
    #[serde(skip_serializing_if = "Option::is_none")]
    pub use_block_statements: Option<RuleConfiguration>,
    #[doc = "Enforce using else if instead of nested if in else clauses."]
    #[serde(skip_serializing_if = "Option::is_none")]
    pub use_collapsed_else_if: Option<RuleConfiguration>,
    #[doc = "Require const declarations for variables that are never reassigned after declared."]
    #[serde(skip_serializing_if = "Option::is_none")]
    pub use_const: Option<RuleConfiguration>,
    #[doc = "Enforce default function parameters and optional function parameters to be last."]
    #[serde(skip_serializing_if = "Option::is_none")]
    pub use_default_parameter_last: Option<RuleConfiguration>,
    #[doc = "Require that each enum member value be explicitly initialized."]
    #[serde(skip_serializing_if = "Option::is_none")]
    pub use_enum_initializers: Option<RuleConfiguration>,
    #[doc = "Disallow the use of Math.pow in favor of the ** operator."]
    #[serde(skip_serializing_if = "Option::is_none")]
    pub use_exponentiation_operator: Option<RuleConfiguration>,
    #[doc = "This rule enforces the use of <>...</> over <Fragment>...</Fragment>."]
    #[serde(skip_serializing_if = "Option::is_none")]
    pub use_fragment_syntax: Option<RuleConfiguration>,
    #[doc = "Require all enum members to be literal values."]
    #[serde(skip_serializing_if = "Option::is_none")]
    pub use_literal_enum_members: Option<RuleConfiguration>,
    #[doc = "Enforce naming conventions for everything across a codebase."]
    #[serde(skip_serializing_if = "Option::is_none")]
    pub use_naming_convention: Option<RuleConfiguration>,
    #[doc = "Disallow parseInt() and Number.parseInt() in favor of binary, octal, and hexadecimal literals"]
    #[serde(skip_serializing_if = "Option::is_none")]
    pub use_numeric_literals: Option<RuleConfiguration>,
    #[doc = "Prevent extra closing tags for components without children"]
    #[serde(skip_serializing_if = "Option::is_none")]
    pub use_self_closing_elements: Option<RuleConfiguration>,
    #[doc = "When expressing array types, this rule promotes the usage of T[] shorthand instead of Array<T>."]
    #[serde(skip_serializing_if = "Option::is_none")]
    pub use_shorthand_array_type: Option<RuleConfiguration>,
    #[doc = "Require assignment operator shorthand where possible."]
    #[serde(skip_serializing_if = "Option::is_none")]
    pub use_shorthand_assign: Option<RuleConfiguration>,
    #[doc = "Enforces switch clauses have a single statement, emits a quick fix wrapping the statements in a block."]
    #[serde(skip_serializing_if = "Option::is_none")]
    pub use_single_case_statement: Option<RuleConfiguration>,
    #[doc = "Disallow multiple variable declarations in the same variable statement"]
    #[serde(skip_serializing_if = "Option::is_none")]
    pub use_single_var_declarator: Option<RuleConfiguration>,
    #[doc = "Prefer template literals over string concatenation."]
    #[serde(skip_serializing_if = "Option::is_none")]
    pub use_template: Option<RuleConfiguration>,
    #[doc = "Enforce the use of while loops instead of for loops when the initializer and update expressions are not needed."]
    #[serde(skip_serializing_if = "Option::is_none")]
    pub use_while: Option<RuleConfiguration>,
}
impl Style {
    const GROUP_NAME: &'static str = "style";
    pub(crate) const GROUP_RULES: [&'static str; 33] = [
        "noArguments",
        "noCommaOperator",
        "noDefaultExport",
        "noImplicitBoolean",
        "noInferrableTypes",
        "noNamespace",
        "noNegationElse",
        "noNonNullAssertion",
        "noParameterAssign",
        "noParameterProperties",
        "noRestrictedGlobals",
        "noShoutyConstants",
        "noUnusedTemplateLiteral",
        "noUselessElse",
        "noVar",
        "useAsConstAssertion",
        "useBlockStatements",
        "useCollapsedElseIf",
        "useConst",
        "useDefaultParameterLast",
        "useEnumInitializers",
        "useExponentiationOperator",
        "useFragmentSyntax",
        "useLiteralEnumMembers",
        "useNamingConvention",
        "useNumericLiterals",
        "useSelfClosingElements",
        "useShorthandArrayType",
        "useShorthandAssign",
        "useSingleCaseStatement",
        "useSingleVarDeclarator",
        "useTemplate",
        "useWhile",
    ];
    const RECOMMENDED_RULES: [&'static str; 19] = [
        "noArguments",
        "noCommaOperator",
        "noInferrableTypes",
        "noNonNullAssertion",
        "noParameterAssign",
        "noUnusedTemplateLiteral",
        "noUselessElse",
        "noVar",
        "useAsConstAssertion",
        "useConst",
        "useDefaultParameterLast",
        "useEnumInitializers",
        "useExponentiationOperator",
        "useLiteralEnumMembers",
        "useNumericLiterals",
        "useSelfClosingElements",
        "useSingleVarDeclarator",
        "useTemplate",
        "useWhile",
    ];
    const RECOMMENDED_RULES_AS_FILTERS: [RuleFilter<'static>; 19] = [
        RuleFilter::Rule(Self::GROUP_NAME, Self::GROUP_RULES[0]),
        RuleFilter::Rule(Self::GROUP_NAME, Self::GROUP_RULES[1]),
        RuleFilter::Rule(Self::GROUP_NAME, Self::GROUP_RULES[4]),
        RuleFilter::Rule(Self::GROUP_NAME, Self::GROUP_RULES[7]),
        RuleFilter::Rule(Self::GROUP_NAME, Self::GROUP_RULES[8]),
        RuleFilter::Rule(Self::GROUP_NAME, Self::GROUP_RULES[12]),
        RuleFilter::Rule(Self::GROUP_NAME, Self::GROUP_RULES[13]),
        RuleFilter::Rule(Self::GROUP_NAME, Self::GROUP_RULES[14]),
        RuleFilter::Rule(Self::GROUP_NAME, Self::GROUP_RULES[15]),
        RuleFilter::Rule(Self::GROUP_NAME, Self::GROUP_RULES[18]),
        RuleFilter::Rule(Self::GROUP_NAME, Self::GROUP_RULES[19]),
        RuleFilter::Rule(Self::GROUP_NAME, Self::GROUP_RULES[20]),
        RuleFilter::Rule(Self::GROUP_NAME, Self::GROUP_RULES[21]),
        RuleFilter::Rule(Self::GROUP_NAME, Self::GROUP_RULES[23]),
        RuleFilter::Rule(Self::GROUP_NAME, Self::GROUP_RULES[25]),
        RuleFilter::Rule(Self::GROUP_NAME, Self::GROUP_RULES[26]),
        RuleFilter::Rule(Self::GROUP_NAME, Self::GROUP_RULES[30]),
        RuleFilter::Rule(Self::GROUP_NAME, Self::GROUP_RULES[31]),
        RuleFilter::Rule(Self::GROUP_NAME, Self::GROUP_RULES[32]),
    ];
    const ALL_RULES_AS_FILTERS: [RuleFilter<'static>; 33] = [
        RuleFilter::Rule(Self::GROUP_NAME, Self::GROUP_RULES[0]),
        RuleFilter::Rule(Self::GROUP_NAME, Self::GROUP_RULES[1]),
        RuleFilter::Rule(Self::GROUP_NAME, Self::GROUP_RULES[2]),
        RuleFilter::Rule(Self::GROUP_NAME, Self::GROUP_RULES[3]),
        RuleFilter::Rule(Self::GROUP_NAME, Self::GROUP_RULES[4]),
        RuleFilter::Rule(Self::GROUP_NAME, Self::GROUP_RULES[5]),
        RuleFilter::Rule(Self::GROUP_NAME, Self::GROUP_RULES[6]),
        RuleFilter::Rule(Self::GROUP_NAME, Self::GROUP_RULES[7]),
        RuleFilter::Rule(Self::GROUP_NAME, Self::GROUP_RULES[8]),
        RuleFilter::Rule(Self::GROUP_NAME, Self::GROUP_RULES[9]),
        RuleFilter::Rule(Self::GROUP_NAME, Self::GROUP_RULES[10]),
        RuleFilter::Rule(Self::GROUP_NAME, Self::GROUP_RULES[11]),
        RuleFilter::Rule(Self::GROUP_NAME, Self::GROUP_RULES[12]),
        RuleFilter::Rule(Self::GROUP_NAME, Self::GROUP_RULES[13]),
        RuleFilter::Rule(Self::GROUP_NAME, Self::GROUP_RULES[14]),
        RuleFilter::Rule(Self::GROUP_NAME, Self::GROUP_RULES[15]),
        RuleFilter::Rule(Self::GROUP_NAME, Self::GROUP_RULES[16]),
        RuleFilter::Rule(Self::GROUP_NAME, Self::GROUP_RULES[17]),
        RuleFilter::Rule(Self::GROUP_NAME, Self::GROUP_RULES[18]),
        RuleFilter::Rule(Self::GROUP_NAME, Self::GROUP_RULES[19]),
        RuleFilter::Rule(Self::GROUP_NAME, Self::GROUP_RULES[20]),
        RuleFilter::Rule(Self::GROUP_NAME, Self::GROUP_RULES[21]),
        RuleFilter::Rule(Self::GROUP_NAME, Self::GROUP_RULES[22]),
        RuleFilter::Rule(Self::GROUP_NAME, Self::GROUP_RULES[23]),
        RuleFilter::Rule(Self::GROUP_NAME, Self::GROUP_RULES[24]),
        RuleFilter::Rule(Self::GROUP_NAME, Self::GROUP_RULES[25]),
        RuleFilter::Rule(Self::GROUP_NAME, Self::GROUP_RULES[26]),
        RuleFilter::Rule(Self::GROUP_NAME, Self::GROUP_RULES[27]),
        RuleFilter::Rule(Self::GROUP_NAME, Self::GROUP_RULES[28]),
        RuleFilter::Rule(Self::GROUP_NAME, Self::GROUP_RULES[29]),
        RuleFilter::Rule(Self::GROUP_NAME, Self::GROUP_RULES[30]),
        RuleFilter::Rule(Self::GROUP_NAME, Self::GROUP_RULES[31]),
        RuleFilter::Rule(Self::GROUP_NAME, Self::GROUP_RULES[32]),
    ];
    #[doc = r" Retrieves the recommended rules"]
    pub(crate) fn is_recommended(&self) -> bool {
        matches!(self.recommended, Some(true))
    }
    pub(crate) const fn is_not_recommended(&self) -> bool {
        matches!(self.recommended, Some(false))
    }
    pub(crate) fn is_all(&self) -> bool {
        matches!(self.all, Some(true))
    }
    pub(crate) fn is_not_all(&self) -> bool {
        matches!(self.all, Some(false))
    }
    pub(crate) fn get_enabled_rules(&self) -> IndexSet<RuleFilter> {
        let mut index_set = IndexSet::new();
        if let Some(rule) = self.no_arguments.as_ref() {
            if rule.is_enabled() {
                index_set.insert(RuleFilter::Rule(Self::GROUP_NAME, Self::GROUP_RULES[0]));
            }
        }
        if let Some(rule) = self.no_comma_operator.as_ref() {
            if rule.is_enabled() {
                index_set.insert(RuleFilter::Rule(Self::GROUP_NAME, Self::GROUP_RULES[1]));
            }
        }
        if let Some(rule) = self.no_default_export.as_ref() {
            if rule.is_enabled() {
                index_set.insert(RuleFilter::Rule(Self::GROUP_NAME, Self::GROUP_RULES[2]));
            }
        }
        if let Some(rule) = self.no_implicit_boolean.as_ref() {
            if rule.is_enabled() {
                index_set.insert(RuleFilter::Rule(Self::GROUP_NAME, Self::GROUP_RULES[3]));
            }
        }
        if let Some(rule) = self.no_inferrable_types.as_ref() {
            if rule.is_enabled() {
                index_set.insert(RuleFilter::Rule(Self::GROUP_NAME, Self::GROUP_RULES[4]));
            }
        }
        if let Some(rule) = self.no_namespace.as_ref() {
            if rule.is_enabled() {
                index_set.insert(RuleFilter::Rule(Self::GROUP_NAME, Self::GROUP_RULES[5]));
            }
        }
        if let Some(rule) = self.no_negation_else.as_ref() {
            if rule.is_enabled() {
                index_set.insert(RuleFilter::Rule(Self::GROUP_NAME, Self::GROUP_RULES[6]));
            }
        }
        if let Some(rule) = self.no_non_null_assertion.as_ref() {
            if rule.is_enabled() {
                index_set.insert(RuleFilter::Rule(Self::GROUP_NAME, Self::GROUP_RULES[7]));
            }
        }
        if let Some(rule) = self.no_parameter_assign.as_ref() {
            if rule.is_enabled() {
                index_set.insert(RuleFilter::Rule(Self::GROUP_NAME, Self::GROUP_RULES[8]));
            }
        }
        if let Some(rule) = self.no_parameter_properties.as_ref() {
            if rule.is_enabled() {
                index_set.insert(RuleFilter::Rule(Self::GROUP_NAME, Self::GROUP_RULES[9]));
            }
        }
        if let Some(rule) = self.no_restricted_globals.as_ref() {
            if rule.is_enabled() {
                index_set.insert(RuleFilter::Rule(Self::GROUP_NAME, Self::GROUP_RULES[10]));
            }
        }
        if let Some(rule) = self.no_shouty_constants.as_ref() {
            if rule.is_enabled() {
                index_set.insert(RuleFilter::Rule(Self::GROUP_NAME, Self::GROUP_RULES[11]));
            }
        }
        if let Some(rule) = self.no_unused_template_literal.as_ref() {
            if rule.is_enabled() {
                index_set.insert(RuleFilter::Rule(Self::GROUP_NAME, Self::GROUP_RULES[12]));
            }
        }
        if let Some(rule) = self.no_useless_else.as_ref() {
            if rule.is_enabled() {
                index_set.insert(RuleFilter::Rule(Self::GROUP_NAME, Self::GROUP_RULES[13]));
            }
        }
        if let Some(rule) = self.no_var.as_ref() {
            if rule.is_enabled() {
                index_set.insert(RuleFilter::Rule(Self::GROUP_NAME, Self::GROUP_RULES[14]));
            }
        }
        if let Some(rule) = self.use_as_const_assertion.as_ref() {
            if rule.is_enabled() {
                index_set.insert(RuleFilter::Rule(Self::GROUP_NAME, Self::GROUP_RULES[15]));
            }
        }
        if let Some(rule) = self.use_block_statements.as_ref() {
            if rule.is_enabled() {
                index_set.insert(RuleFilter::Rule(Self::GROUP_NAME, Self::GROUP_RULES[16]));
            }
        }
        if let Some(rule) = self.use_collapsed_else_if.as_ref() {
            if rule.is_enabled() {
                index_set.insert(RuleFilter::Rule(Self::GROUP_NAME, Self::GROUP_RULES[17]));
            }
        }
        if let Some(rule) = self.use_const.as_ref() {
            if rule.is_enabled() {
                index_set.insert(RuleFilter::Rule(Self::GROUP_NAME, Self::GROUP_RULES[18]));
            }
        }
        if let Some(rule) = self.use_default_parameter_last.as_ref() {
            if rule.is_enabled() {
                index_set.insert(RuleFilter::Rule(Self::GROUP_NAME, Self::GROUP_RULES[19]));
            }
        }
        if let Some(rule) = self.use_enum_initializers.as_ref() {
            if rule.is_enabled() {
                index_set.insert(RuleFilter::Rule(Self::GROUP_NAME, Self::GROUP_RULES[20]));
            }
        }
        if let Some(rule) = self.use_exponentiation_operator.as_ref() {
            if rule.is_enabled() {
                index_set.insert(RuleFilter::Rule(Self::GROUP_NAME, Self::GROUP_RULES[21]));
            }
        }
        if let Some(rule) = self.use_fragment_syntax.as_ref() {
            if rule.is_enabled() {
                index_set.insert(RuleFilter::Rule(Self::GROUP_NAME, Self::GROUP_RULES[22]));
            }
        }
        if let Some(rule) = self.use_literal_enum_members.as_ref() {
            if rule.is_enabled() {
                index_set.insert(RuleFilter::Rule(Self::GROUP_NAME, Self::GROUP_RULES[23]));
            }
        }
        if let Some(rule) = self.use_naming_convention.as_ref() {
            if rule.is_enabled() {
                index_set.insert(RuleFilter::Rule(Self::GROUP_NAME, Self::GROUP_RULES[24]));
            }
        }
        if let Some(rule) = self.use_numeric_literals.as_ref() {
            if rule.is_enabled() {
                index_set.insert(RuleFilter::Rule(Self::GROUP_NAME, Self::GROUP_RULES[25]));
            }
        }
        if let Some(rule) = self.use_self_closing_elements.as_ref() {
            if rule.is_enabled() {
                index_set.insert(RuleFilter::Rule(Self::GROUP_NAME, Self::GROUP_RULES[26]));
            }
        }
        if let Some(rule) = self.use_shorthand_array_type.as_ref() {
            if rule.is_enabled() {
                index_set.insert(RuleFilter::Rule(Self::GROUP_NAME, Self::GROUP_RULES[27]));
            }
        }
        if let Some(rule) = self.use_shorthand_assign.as_ref() {
            if rule.is_enabled() {
                index_set.insert(RuleFilter::Rule(Self::GROUP_NAME, Self::GROUP_RULES[28]));
            }
        }
        if let Some(rule) = self.use_single_case_statement.as_ref() {
            if rule.is_enabled() {
                index_set.insert(RuleFilter::Rule(Self::GROUP_NAME, Self::GROUP_RULES[29]));
            }
        }
        if let Some(rule) = self.use_single_var_declarator.as_ref() {
            if rule.is_enabled() {
                index_set.insert(RuleFilter::Rule(Self::GROUP_NAME, Self::GROUP_RULES[30]));
            }
        }
        if let Some(rule) = self.use_template.as_ref() {
            if rule.is_enabled() {
                index_set.insert(RuleFilter::Rule(Self::GROUP_NAME, Self::GROUP_RULES[31]));
            }
        }
        if let Some(rule) = self.use_while.as_ref() {
            if rule.is_enabled() {
                index_set.insert(RuleFilter::Rule(Self::GROUP_NAME, Self::GROUP_RULES[32]));
            }
        }
        index_set
    }
    pub(crate) fn get_disabled_rules(&self) -> IndexSet<RuleFilter> {
        let mut index_set = IndexSet::new();
        if let Some(rule) = self.no_arguments.as_ref() {
            if rule.is_disabled() {
                index_set.insert(RuleFilter::Rule(Self::GROUP_NAME, Self::GROUP_RULES[0]));
            }
        }
        if let Some(rule) = self.no_comma_operator.as_ref() {
            if rule.is_disabled() {
                index_set.insert(RuleFilter::Rule(Self::GROUP_NAME, Self::GROUP_RULES[1]));
            }
        }
        if let Some(rule) = self.no_default_export.as_ref() {
            if rule.is_disabled() {
                index_set.insert(RuleFilter::Rule(Self::GROUP_NAME, Self::GROUP_RULES[2]));
            }
        }
        if let Some(rule) = self.no_implicit_boolean.as_ref() {
            if rule.is_disabled() {
                index_set.insert(RuleFilter::Rule(Self::GROUP_NAME, Self::GROUP_RULES[3]));
            }
        }
        if let Some(rule) = self.no_inferrable_types.as_ref() {
            if rule.is_disabled() {
                index_set.insert(RuleFilter::Rule(Self::GROUP_NAME, Self::GROUP_RULES[4]));
            }
        }
        if let Some(rule) = self.no_namespace.as_ref() {
            if rule.is_disabled() {
                index_set.insert(RuleFilter::Rule(Self::GROUP_NAME, Self::GROUP_RULES[5]));
            }
        }
        if let Some(rule) = self.no_negation_else.as_ref() {
            if rule.is_disabled() {
                index_set.insert(RuleFilter::Rule(Self::GROUP_NAME, Self::GROUP_RULES[6]));
            }
        }
        if let Some(rule) = self.no_non_null_assertion.as_ref() {
            if rule.is_disabled() {
                index_set.insert(RuleFilter::Rule(Self::GROUP_NAME, Self::GROUP_RULES[7]));
            }
        }
        if let Some(rule) = self.no_parameter_assign.as_ref() {
            if rule.is_disabled() {
                index_set.insert(RuleFilter::Rule(Self::GROUP_NAME, Self::GROUP_RULES[8]));
            }
        }
        if let Some(rule) = self.no_parameter_properties.as_ref() {
            if rule.is_disabled() {
                index_set.insert(RuleFilter::Rule(Self::GROUP_NAME, Self::GROUP_RULES[9]));
            }
        }
        if let Some(rule) = self.no_restricted_globals.as_ref() {
            if rule.is_disabled() {
                index_set.insert(RuleFilter::Rule(Self::GROUP_NAME, Self::GROUP_RULES[10]));
            }
        }
        if let Some(rule) = self.no_shouty_constants.as_ref() {
            if rule.is_disabled() {
                index_set.insert(RuleFilter::Rule(Self::GROUP_NAME, Self::GROUP_RULES[11]));
            }
        }
        if let Some(rule) = self.no_unused_template_literal.as_ref() {
            if rule.is_disabled() {
                index_set.insert(RuleFilter::Rule(Self::GROUP_NAME, Self::GROUP_RULES[12]));
            }
        }
        if let Some(rule) = self.no_useless_else.as_ref() {
            if rule.is_disabled() {
                index_set.insert(RuleFilter::Rule(Self::GROUP_NAME, Self::GROUP_RULES[13]));
            }
        }
        if let Some(rule) = self.no_var.as_ref() {
            if rule.is_disabled() {
                index_set.insert(RuleFilter::Rule(Self::GROUP_NAME, Self::GROUP_RULES[14]));
            }
        }
        if let Some(rule) = self.use_as_const_assertion.as_ref() {
            if rule.is_disabled() {
                index_set.insert(RuleFilter::Rule(Self::GROUP_NAME, Self::GROUP_RULES[15]));
            }
        }
        if let Some(rule) = self.use_block_statements.as_ref() {
            if rule.is_disabled() {
                index_set.insert(RuleFilter::Rule(Self::GROUP_NAME, Self::GROUP_RULES[16]));
            }
        }
        if let Some(rule) = self.use_collapsed_else_if.as_ref() {
            if rule.is_disabled() {
                index_set.insert(RuleFilter::Rule(Self::GROUP_NAME, Self::GROUP_RULES[17]));
            }
        }
        if let Some(rule) = self.use_const.as_ref() {
            if rule.is_disabled() {
                index_set.insert(RuleFilter::Rule(Self::GROUP_NAME, Self::GROUP_RULES[18]));
            }
        }
        if let Some(rule) = self.use_default_parameter_last.as_ref() {
            if rule.is_disabled() {
                index_set.insert(RuleFilter::Rule(Self::GROUP_NAME, Self::GROUP_RULES[19]));
            }
        }
        if let Some(rule) = self.use_enum_initializers.as_ref() {
            if rule.is_disabled() {
                index_set.insert(RuleFilter::Rule(Self::GROUP_NAME, Self::GROUP_RULES[20]));
            }
        }
        if let Some(rule) = self.use_exponentiation_operator.as_ref() {
            if rule.is_disabled() {
                index_set.insert(RuleFilter::Rule(Self::GROUP_NAME, Self::GROUP_RULES[21]));
            }
        }
        if let Some(rule) = self.use_fragment_syntax.as_ref() {
            if rule.is_disabled() {
                index_set.insert(RuleFilter::Rule(Self::GROUP_NAME, Self::GROUP_RULES[22]));
            }
        }
        if let Some(rule) = self.use_literal_enum_members.as_ref() {
            if rule.is_disabled() {
                index_set.insert(RuleFilter::Rule(Self::GROUP_NAME, Self::GROUP_RULES[23]));
            }
        }
        if let Some(rule) = self.use_naming_convention.as_ref() {
            if rule.is_disabled() {
                index_set.insert(RuleFilter::Rule(Self::GROUP_NAME, Self::GROUP_RULES[24]));
            }
        }
        if let Some(rule) = self.use_numeric_literals.as_ref() {
            if rule.is_disabled() {
                index_set.insert(RuleFilter::Rule(Self::GROUP_NAME, Self::GROUP_RULES[25]));
            }
        }
        if let Some(rule) = self.use_self_closing_elements.as_ref() {
            if rule.is_disabled() {
                index_set.insert(RuleFilter::Rule(Self::GROUP_NAME, Self::GROUP_RULES[26]));
            }
        }
        if let Some(rule) = self.use_shorthand_array_type.as_ref() {
            if rule.is_disabled() {
                index_set.insert(RuleFilter::Rule(Self::GROUP_NAME, Self::GROUP_RULES[27]));
            }
        }
        if let Some(rule) = self.use_shorthand_assign.as_ref() {
            if rule.is_disabled() {
                index_set.insert(RuleFilter::Rule(Self::GROUP_NAME, Self::GROUP_RULES[28]));
            }
        }
        if let Some(rule) = self.use_single_case_statement.as_ref() {
            if rule.is_disabled() {
                index_set.insert(RuleFilter::Rule(Self::GROUP_NAME, Self::GROUP_RULES[29]));
            }
        }
        if let Some(rule) = self.use_single_var_declarator.as_ref() {
            if rule.is_disabled() {
                index_set.insert(RuleFilter::Rule(Self::GROUP_NAME, Self::GROUP_RULES[30]));
            }
        }
        if let Some(rule) = self.use_template.as_ref() {
            if rule.is_disabled() {
                index_set.insert(RuleFilter::Rule(Self::GROUP_NAME, Self::GROUP_RULES[31]));
            }
        }
        if let Some(rule) = self.use_while.as_ref() {
            if rule.is_disabled() {
                index_set.insert(RuleFilter::Rule(Self::GROUP_NAME, Self::GROUP_RULES[32]));
            }
        }
        index_set
    }
    #[doc = r" Checks if, given a rule name, matches one of the rules contained in this category"]
    pub(crate) fn has_rule(rule_name: &str) -> bool {
        Self::GROUP_RULES.contains(&rule_name)
    }
    #[doc = r" Checks if, given a rule name, it is marked as recommended"]
    pub(crate) fn is_recommended_rule(rule_name: &str) -> bool {
        Self::RECOMMENDED_RULES.contains(&rule_name)
    }
    pub(crate) fn recommended_rules_as_filters() -> [RuleFilter<'static>; 19] {
        Self::RECOMMENDED_RULES_AS_FILTERS
    }
    pub(crate) fn all_rules_as_filters() -> [RuleFilter<'static>; 33] {
        Self::ALL_RULES_AS_FILTERS
    }
    #[doc = r" Select preset rules"]
    pub(crate) fn collect_preset_rules(
        &self,
        parent_is_recommended: bool,
        enabled_rules: &mut IndexSet<RuleFilter>,
        disabled_rules: &mut IndexSet<RuleFilter>,
    ) {
        if self.is_all() {
            enabled_rules.extend(Self::all_rules_as_filters());
        } else if parent_is_recommended || self.is_recommended() {
            enabled_rules.extend(Self::recommended_rules_as_filters());
        }
        if self.is_not_all() {
            disabled_rules.extend(Self::all_rules_as_filters());
        } else if self.is_not_recommended() {
            disabled_rules.extend(Self::recommended_rules_as_filters());
        }
    }
    pub(crate) fn get_rule_configuration(&self, rule_name: &str) -> Option<&RuleConfiguration> {
        match rule_name {
            "noArguments" => self.no_arguments.as_ref(),
            "noCommaOperator" => self.no_comma_operator.as_ref(),
            "noDefaultExport" => self.no_default_export.as_ref(),
            "noImplicitBoolean" => self.no_implicit_boolean.as_ref(),
            "noInferrableTypes" => self.no_inferrable_types.as_ref(),
            "noNamespace" => self.no_namespace.as_ref(),
            "noNegationElse" => self.no_negation_else.as_ref(),
            "noNonNullAssertion" => self.no_non_null_assertion.as_ref(),
            "noParameterAssign" => self.no_parameter_assign.as_ref(),
            "noParameterProperties" => self.no_parameter_properties.as_ref(),
            "noRestrictedGlobals" => self.no_restricted_globals.as_ref(),
            "noShoutyConstants" => self.no_shouty_constants.as_ref(),
            "noUnusedTemplateLiteral" => self.no_unused_template_literal.as_ref(),
            "noUselessElse" => self.no_useless_else.as_ref(),
            "noVar" => self.no_var.as_ref(),
            "useAsConstAssertion" => self.use_as_const_assertion.as_ref(),
            "useBlockStatements" => self.use_block_statements.as_ref(),
            "useCollapsedElseIf" => self.use_collapsed_else_if.as_ref(),
            "useConst" => self.use_const.as_ref(),
            "useDefaultParameterLast" => self.use_default_parameter_last.as_ref(),
            "useEnumInitializers" => self.use_enum_initializers.as_ref(),
            "useExponentiationOperator" => self.use_exponentiation_operator.as_ref(),
            "useFragmentSyntax" => self.use_fragment_syntax.as_ref(),
            "useLiteralEnumMembers" => self.use_literal_enum_members.as_ref(),
            "useNamingConvention" => self.use_naming_convention.as_ref(),
            "useNumericLiterals" => self.use_numeric_literals.as_ref(),
            "useSelfClosingElements" => self.use_self_closing_elements.as_ref(),
            "useShorthandArrayType" => self.use_shorthand_array_type.as_ref(),
            "useShorthandAssign" => self.use_shorthand_assign.as_ref(),
            "useSingleCaseStatement" => self.use_single_case_statement.as_ref(),
            "useSingleVarDeclarator" => self.use_single_var_declarator.as_ref(),
            "useTemplate" => self.use_template.as_ref(),
            "useWhile" => self.use_while.as_ref(),
            _ => None,
        }
    }
}
#[derive(Clone, Debug, Default, Deserialize, Eq, Merge, NoneState, PartialEq, Serialize)]
#[cfg_attr(feature = "schema", derive(JsonSchema))]
#[serde(rename_all = "camelCase", default)]
#[doc = r" A list of rules that belong to this group"]
pub struct Suspicious {
    #[doc = r" It enables the recommended rules for this group"]
    #[serde(skip_serializing_if = "Option::is_none")]
    pub recommended: Option<bool>,
    #[doc = r" It enables ALL rules for this group."]
    #[serde(skip_serializing_if = "Option::is_none")]
    pub all: Option<bool>,
    #[doc = "Usually, the definition in the standard library is more precise than what people come up with or the used constant exceeds the maximum precision of the number type."]
    #[serde(skip_serializing_if = "Option::is_none")]
    pub no_approximative_numeric_constant: Option<RuleConfiguration>,
    #[doc = "Discourage the usage of Array index in keys."]
    #[serde(skip_serializing_if = "Option::is_none")]
    pub no_array_index_key: Option<RuleConfiguration>,
    #[doc = "Disallow assignments in expressions."]
    #[serde(skip_serializing_if = "Option::is_none")]
    pub no_assign_in_expressions: Option<RuleConfiguration>,
    #[doc = "Disallows using an async function as a Promise executor."]
    #[serde(skip_serializing_if = "Option::is_none")]
    pub no_async_promise_executor: Option<RuleConfiguration>,
    #[doc = "Disallow reassigning exceptions in catch clauses."]
    #[serde(skip_serializing_if = "Option::is_none")]
    pub no_catch_assign: Option<RuleConfiguration>,
    #[doc = "Disallow reassigning class members."]
    #[serde(skip_serializing_if = "Option::is_none")]
    pub no_class_assign: Option<RuleConfiguration>,
    #[doc = "Prevent comments from being inserted as text nodes"]
    #[serde(skip_serializing_if = "Option::is_none")]
    pub no_comment_text: Option<RuleConfiguration>,
    #[doc = "Disallow comparing against -0"]
    #[serde(skip_serializing_if = "Option::is_none")]
    pub no_compare_neg_zero: Option<RuleConfiguration>,
    #[doc = "Disallow labeled statements that are not loops."]
    #[serde(skip_serializing_if = "Option::is_none")]
    pub no_confusing_labels: Option<RuleConfiguration>,
    #[doc = "Disallow void type outside of generic or return types."]
    #[serde(skip_serializing_if = "Option::is_none")]
    pub no_confusing_void_type: Option<RuleConfiguration>,
    #[doc = "Disallow the use of console.log"]
    #[serde(skip_serializing_if = "Option::is_none")]
    pub no_console_log: Option<RuleConfiguration>,
    #[doc = "Disallow TypeScript const enum"]
    #[serde(skip_serializing_if = "Option::is_none")]
    pub no_const_enum: Option<RuleConfiguration>,
    #[doc = "Prevents from having control characters and some escape sequences that match control characters in regular expressions."]
    #[serde(skip_serializing_if = "Option::is_none")]
    pub no_control_characters_in_regex: Option<RuleConfiguration>,
    #[doc = "Disallow the use of debugger"]
    #[serde(skip_serializing_if = "Option::is_none")]
    pub no_debugger: Option<RuleConfiguration>,
    #[doc = "Require the use of === and !=="]
    #[serde(skip_serializing_if = "Option::is_none")]
    pub no_double_equals: Option<RuleConfiguration>,
    #[doc = "Disallow duplicate case labels."]
    #[serde(skip_serializing_if = "Option::is_none")]
    pub no_duplicate_case: Option<RuleConfiguration>,
    #[doc = "Disallow duplicate class members."]
    #[serde(skip_serializing_if = "Option::is_none")]
    pub no_duplicate_class_members: Option<RuleConfiguration>,
    #[doc = "Prevents JSX properties to be assigned multiple times."]
    #[serde(skip_serializing_if = "Option::is_none")]
    pub no_duplicate_jsx_props: Option<RuleConfiguration>,
    #[doc = "Prevents object literals having more than one property declaration for the same name."]
    #[serde(skip_serializing_if = "Option::is_none")]
    pub no_duplicate_object_keys: Option<RuleConfiguration>,
    #[doc = "Disallow duplicate function parameter name."]
    #[serde(skip_serializing_if = "Option::is_none")]
    pub no_duplicate_parameters: Option<RuleConfiguration>,
    #[doc = "Disallow the declaration of empty interfaces."]
    #[serde(skip_serializing_if = "Option::is_none")]
    pub no_empty_interface: Option<RuleConfiguration>,
    #[doc = "Disallow the any type usage."]
    #[serde(skip_serializing_if = "Option::is_none")]
    pub no_explicit_any: Option<RuleConfiguration>,
    #[doc = "Prevents the wrong usage of the non-null assertion operator (!) in TypeScript files."]
    #[serde(skip_serializing_if = "Option::is_none")]
    pub no_extra_non_null_assertion: Option<RuleConfiguration>,
    #[doc = "Disallow fallthrough of switch clauses."]
    #[serde(skip_serializing_if = "Option::is_none")]
    pub no_fallthrough_switch_clause: Option<RuleConfiguration>,
    #[doc = "Disallow reassigning function declarations."]
    #[serde(skip_serializing_if = "Option::is_none")]
    pub no_function_assign: Option<RuleConfiguration>,
    #[doc = "Use Number.isFinite instead of global isFinite."]
    #[serde(skip_serializing_if = "Option::is_none")]
    pub no_global_is_finite: Option<RuleConfiguration>,
    #[doc = "Use Number.isNaN instead of global isNaN."]
    #[serde(skip_serializing_if = "Option::is_none")]
    pub no_global_is_nan: Option<RuleConfiguration>,
    #[doc = "Disallow use of implicit any type on variable declarations."]
    #[serde(skip_serializing_if = "Option::is_none")]
    pub no_implicit_any_let: Option<RuleConfiguration>,
    #[doc = "Disallow assigning to imported bindings"]
    #[serde(skip_serializing_if = "Option::is_none")]
    pub no_import_assign: Option<RuleConfiguration>,
    #[doc = "Disallow labels that share a name with a variable"]
    #[serde(skip_serializing_if = "Option::is_none")]
    pub no_label_var: Option<RuleConfiguration>,
    #[doc = "Enforce proper usage of new and constructor."]
    #[serde(skip_serializing_if = "Option::is_none")]
    pub no_misleading_instantiator: Option<RuleConfiguration>,
    #[doc = "Disallow shorthand assign when variable appears on both sides."]
    #[serde(skip_serializing_if = "Option::is_none")]
    pub no_misrefactored_shorthand_assign: Option<RuleConfiguration>,
    #[doc = "Disallow direct use of Object.prototype builtins."]
    #[serde(skip_serializing_if = "Option::is_none")]
    pub no_prototype_builtins: Option<RuleConfiguration>,
    #[doc = "Disallow variable, function, class, and type redeclarations in the same scope."]
    #[serde(skip_serializing_if = "Option::is_none")]
    pub no_redeclare: Option<RuleConfiguration>,
    #[doc = "Prevents from having redundant \"use strict\"."]
    #[serde(skip_serializing_if = "Option::is_none")]
    pub no_redundant_use_strict: Option<RuleConfiguration>,
    #[doc = "Disallow comparisons where both sides are exactly the same."]
    #[serde(skip_serializing_if = "Option::is_none")]
    pub no_self_compare: Option<RuleConfiguration>,
    #[doc = "Disallow identifiers from shadowing restricted names."]
    #[serde(skip_serializing_if = "Option::is_none")]
    pub no_shadow_restricted_names: Option<RuleConfiguration>,
    #[doc = "Disallow sparse arrays"]
    #[serde(skip_serializing_if = "Option::is_none")]
    pub no_sparse_array: Option<RuleConfiguration>,
    #[doc = "Disallow unsafe declaration merging between interfaces and classes."]
    #[serde(skip_serializing_if = "Option::is_none")]
    pub no_unsafe_declaration_merging: Option<RuleConfiguration>,
    #[doc = "Disallow using unsafe negation."]
    #[serde(skip_serializing_if = "Option::is_none")]
    pub no_unsafe_negation: Option<RuleConfiguration>,
    #[doc = "Enforce default clauses in switch statements to be last"]
    #[serde(skip_serializing_if = "Option::is_none")]
    pub use_default_switch_clause_last: Option<RuleConfiguration>,
    #[doc = "Enforce get methods to always return a value."]
    #[serde(skip_serializing_if = "Option::is_none")]
    pub use_getter_return: Option<RuleConfiguration>,
    #[doc = "Use Array.isArray() instead of instanceof Array."]
    #[serde(skip_serializing_if = "Option::is_none")]
    pub use_is_array: Option<RuleConfiguration>,
    #[doc = "Require using the namespace keyword over the module keyword to declare TypeScript namespaces."]
    #[serde(skip_serializing_if = "Option::is_none")]
    pub use_namespace_keyword: Option<RuleConfiguration>,
    #[doc = "This rule verifies the result of typeof $expr unary expressions is being compared to valid values, either string literals containing valid type names or other typeof expressions"]
    #[serde(skip_serializing_if = "Option::is_none")]
    pub use_valid_typeof: Option<RuleConfiguration>,
}
impl Suspicious {
    const GROUP_NAME: &'static str = "suspicious";
    pub(crate) const GROUP_RULES: [&'static str; 45] = [
        "noApproximativeNumericConstant",
        "noArrayIndexKey",
        "noAssignInExpressions",
        "noAsyncPromiseExecutor",
        "noCatchAssign",
        "noClassAssign",
        "noCommentText",
        "noCompareNegZero",
        "noConfusingLabels",
        "noConfusingVoidType",
        "noConsoleLog",
        "noConstEnum",
        "noControlCharactersInRegex",
        "noDebugger",
        "noDoubleEquals",
        "noDuplicateCase",
        "noDuplicateClassMembers",
        "noDuplicateJsxProps",
        "noDuplicateObjectKeys",
        "noDuplicateParameters",
        "noEmptyInterface",
        "noExplicitAny",
        "noExtraNonNullAssertion",
        "noFallthroughSwitchClause",
        "noFunctionAssign",
        "noGlobalIsFinite",
        "noGlobalIsNan",
        "noImplicitAnyLet",
        "noImportAssign",
        "noLabelVar",
        "noMisleadingInstantiator",
        "noMisrefactoredShorthandAssign",
        "noPrototypeBuiltins",
        "noRedeclare",
        "noRedundantUseStrict",
        "noSelfCompare",
        "noShadowRestrictedNames",
        "noSparseArray",
        "noUnsafeDeclarationMerging",
        "noUnsafeNegation",
        "useDefaultSwitchClauseLast",
        "useGetterReturn",
        "useIsArray",
        "useNamespaceKeyword",
        "useValidTypeof",
    ];
    const RECOMMENDED_RULES: [&'static str; 42] = [
        "noArrayIndexKey",
        "noAssignInExpressions",
        "noAsyncPromiseExecutor",
        "noCatchAssign",
        "noClassAssign",
        "noCommentText",
        "noCompareNegZero",
        "noConfusingLabels",
        "noConfusingVoidType",
        "noConstEnum",
        "noControlCharactersInRegex",
        "noDebugger",
        "noDoubleEquals",
        "noDuplicateCase",
        "noDuplicateClassMembers",
        "noDuplicateJsxProps",
        "noDuplicateObjectKeys",
        "noDuplicateParameters",
        "noEmptyInterface",
        "noExplicitAny",
        "noExtraNonNullAssertion",
        "noFallthroughSwitchClause",
        "noFunctionAssign",
        "noGlobalIsFinite",
        "noGlobalIsNan",
        "noImplicitAnyLet",
        "noImportAssign",
        "noLabelVar",
        "noMisleadingInstantiator",
        "noPrototypeBuiltins",
        "noRedeclare",
        "noRedundantUseStrict",
        "noSelfCompare",
        "noShadowRestrictedNames",
        "noSparseArray",
        "noUnsafeDeclarationMerging",
        "noUnsafeNegation",
        "useDefaultSwitchClauseLast",
        "useGetterReturn",
        "useIsArray",
        "useNamespaceKeyword",
        "useValidTypeof",
    ];
    const RECOMMENDED_RULES_AS_FILTERS: [RuleFilter<'static>; 42] = [
        RuleFilter::Rule(Self::GROUP_NAME, Self::GROUP_RULES[1]),
        RuleFilter::Rule(Self::GROUP_NAME, Self::GROUP_RULES[2]),
        RuleFilter::Rule(Self::GROUP_NAME, Self::GROUP_RULES[3]),
        RuleFilter::Rule(Self::GROUP_NAME, Self::GROUP_RULES[4]),
        RuleFilter::Rule(Self::GROUP_NAME, Self::GROUP_RULES[5]),
        RuleFilter::Rule(Self::GROUP_NAME, Self::GROUP_RULES[6]),
        RuleFilter::Rule(Self::GROUP_NAME, Self::GROUP_RULES[7]),
        RuleFilter::Rule(Self::GROUP_NAME, Self::GROUP_RULES[8]),
        RuleFilter::Rule(Self::GROUP_NAME, Self::GROUP_RULES[9]),
        RuleFilter::Rule(Self::GROUP_NAME, Self::GROUP_RULES[11]),
        RuleFilter::Rule(Self::GROUP_NAME, Self::GROUP_RULES[12]),
        RuleFilter::Rule(Self::GROUP_NAME, Self::GROUP_RULES[13]),
        RuleFilter::Rule(Self::GROUP_NAME, Self::GROUP_RULES[14]),
        RuleFilter::Rule(Self::GROUP_NAME, Self::GROUP_RULES[15]),
        RuleFilter::Rule(Self::GROUP_NAME, Self::GROUP_RULES[16]),
        RuleFilter::Rule(Self::GROUP_NAME, Self::GROUP_RULES[17]),
        RuleFilter::Rule(Self::GROUP_NAME, Self::GROUP_RULES[18]),
        RuleFilter::Rule(Self::GROUP_NAME, Self::GROUP_RULES[19]),
        RuleFilter::Rule(Self::GROUP_NAME, Self::GROUP_RULES[20]),
        RuleFilter::Rule(Self::GROUP_NAME, Self::GROUP_RULES[21]),
        RuleFilter::Rule(Self::GROUP_NAME, Self::GROUP_RULES[22]),
        RuleFilter::Rule(Self::GROUP_NAME, Self::GROUP_RULES[23]),
        RuleFilter::Rule(Self::GROUP_NAME, Self::GROUP_RULES[24]),
        RuleFilter::Rule(Self::GROUP_NAME, Self::GROUP_RULES[25]),
        RuleFilter::Rule(Self::GROUP_NAME, Self::GROUP_RULES[26]),
        RuleFilter::Rule(Self::GROUP_NAME, Self::GROUP_RULES[27]),
        RuleFilter::Rule(Self::GROUP_NAME, Self::GROUP_RULES[28]),
        RuleFilter::Rule(Self::GROUP_NAME, Self::GROUP_RULES[29]),
        RuleFilter::Rule(Self::GROUP_NAME, Self::GROUP_RULES[30]),
        RuleFilter::Rule(Self::GROUP_NAME, Self::GROUP_RULES[32]),
        RuleFilter::Rule(Self::GROUP_NAME, Self::GROUP_RULES[33]),
        RuleFilter::Rule(Self::GROUP_NAME, Self::GROUP_RULES[34]),
        RuleFilter::Rule(Self::GROUP_NAME, Self::GROUP_RULES[35]),
        RuleFilter::Rule(Self::GROUP_NAME, Self::GROUP_RULES[36]),
        RuleFilter::Rule(Self::GROUP_NAME, Self::GROUP_RULES[37]),
        RuleFilter::Rule(Self::GROUP_NAME, Self::GROUP_RULES[38]),
        RuleFilter::Rule(Self::GROUP_NAME, Self::GROUP_RULES[39]),
        RuleFilter::Rule(Self::GROUP_NAME, Self::GROUP_RULES[40]),
        RuleFilter::Rule(Self::GROUP_NAME, Self::GROUP_RULES[41]),
        RuleFilter::Rule(Self::GROUP_NAME, Self::GROUP_RULES[42]),
        RuleFilter::Rule(Self::GROUP_NAME, Self::GROUP_RULES[43]),
        RuleFilter::Rule(Self::GROUP_NAME, Self::GROUP_RULES[44]),
    ];
    const ALL_RULES_AS_FILTERS: [RuleFilter<'static>; 45] = [
        RuleFilter::Rule(Self::GROUP_NAME, Self::GROUP_RULES[0]),
        RuleFilter::Rule(Self::GROUP_NAME, Self::GROUP_RULES[1]),
        RuleFilter::Rule(Self::GROUP_NAME, Self::GROUP_RULES[2]),
        RuleFilter::Rule(Self::GROUP_NAME, Self::GROUP_RULES[3]),
        RuleFilter::Rule(Self::GROUP_NAME, Self::GROUP_RULES[4]),
        RuleFilter::Rule(Self::GROUP_NAME, Self::GROUP_RULES[5]),
        RuleFilter::Rule(Self::GROUP_NAME, Self::GROUP_RULES[6]),
        RuleFilter::Rule(Self::GROUP_NAME, Self::GROUP_RULES[7]),
        RuleFilter::Rule(Self::GROUP_NAME, Self::GROUP_RULES[8]),
        RuleFilter::Rule(Self::GROUP_NAME, Self::GROUP_RULES[9]),
        RuleFilter::Rule(Self::GROUP_NAME, Self::GROUP_RULES[10]),
        RuleFilter::Rule(Self::GROUP_NAME, Self::GROUP_RULES[11]),
        RuleFilter::Rule(Self::GROUP_NAME, Self::GROUP_RULES[12]),
        RuleFilter::Rule(Self::GROUP_NAME, Self::GROUP_RULES[13]),
        RuleFilter::Rule(Self::GROUP_NAME, Self::GROUP_RULES[14]),
        RuleFilter::Rule(Self::GROUP_NAME, Self::GROUP_RULES[15]),
        RuleFilter::Rule(Self::GROUP_NAME, Self::GROUP_RULES[16]),
        RuleFilter::Rule(Self::GROUP_NAME, Self::GROUP_RULES[17]),
        RuleFilter::Rule(Self::GROUP_NAME, Self::GROUP_RULES[18]),
        RuleFilter::Rule(Self::GROUP_NAME, Self::GROUP_RULES[19]),
        RuleFilter::Rule(Self::GROUP_NAME, Self::GROUP_RULES[20]),
        RuleFilter::Rule(Self::GROUP_NAME, Self::GROUP_RULES[21]),
        RuleFilter::Rule(Self::GROUP_NAME, Self::GROUP_RULES[22]),
        RuleFilter::Rule(Self::GROUP_NAME, Self::GROUP_RULES[23]),
        RuleFilter::Rule(Self::GROUP_NAME, Self::GROUP_RULES[24]),
        RuleFilter::Rule(Self::GROUP_NAME, Self::GROUP_RULES[25]),
        RuleFilter::Rule(Self::GROUP_NAME, Self::GROUP_RULES[26]),
        RuleFilter::Rule(Self::GROUP_NAME, Self::GROUP_RULES[27]),
        RuleFilter::Rule(Self::GROUP_NAME, Self::GROUP_RULES[28]),
        RuleFilter::Rule(Self::GROUP_NAME, Self::GROUP_RULES[29]),
        RuleFilter::Rule(Self::GROUP_NAME, Self::GROUP_RULES[30]),
        RuleFilter::Rule(Self::GROUP_NAME, Self::GROUP_RULES[31]),
        RuleFilter::Rule(Self::GROUP_NAME, Self::GROUP_RULES[32]),
        RuleFilter::Rule(Self::GROUP_NAME, Self::GROUP_RULES[33]),
        RuleFilter::Rule(Self::GROUP_NAME, Self::GROUP_RULES[34]),
        RuleFilter::Rule(Self::GROUP_NAME, Self::GROUP_RULES[35]),
        RuleFilter::Rule(Self::GROUP_NAME, Self::GROUP_RULES[36]),
        RuleFilter::Rule(Self::GROUP_NAME, Self::GROUP_RULES[37]),
        RuleFilter::Rule(Self::GROUP_NAME, Self::GROUP_RULES[38]),
        RuleFilter::Rule(Self::GROUP_NAME, Self::GROUP_RULES[39]),
        RuleFilter::Rule(Self::GROUP_NAME, Self::GROUP_RULES[40]),
        RuleFilter::Rule(Self::GROUP_NAME, Self::GROUP_RULES[41]),
        RuleFilter::Rule(Self::GROUP_NAME, Self::GROUP_RULES[42]),
        RuleFilter::Rule(Self::GROUP_NAME, Self::GROUP_RULES[43]),
        RuleFilter::Rule(Self::GROUP_NAME, Self::GROUP_RULES[44]),
    ];
    #[doc = r" Retrieves the recommended rules"]
    pub(crate) fn is_recommended(&self) -> bool {
        matches!(self.recommended, Some(true))
    }
    pub(crate) const fn is_not_recommended(&self) -> bool {
        matches!(self.recommended, Some(false))
    }
    pub(crate) fn is_all(&self) -> bool {
        matches!(self.all, Some(true))
    }
    pub(crate) fn is_not_all(&self) -> bool {
        matches!(self.all, Some(false))
    }
    pub(crate) fn get_enabled_rules(&self) -> IndexSet<RuleFilter> {
        let mut index_set = IndexSet::new();
        if let Some(rule) = self.no_approximative_numeric_constant.as_ref() {
            if rule.is_enabled() {
                index_set.insert(RuleFilter::Rule(Self::GROUP_NAME, Self::GROUP_RULES[0]));
            }
        }
        if let Some(rule) = self.no_array_index_key.as_ref() {
            if rule.is_enabled() {
                index_set.insert(RuleFilter::Rule(Self::GROUP_NAME, Self::GROUP_RULES[1]));
            }
        }
        if let Some(rule) = self.no_assign_in_expressions.as_ref() {
            if rule.is_enabled() {
                index_set.insert(RuleFilter::Rule(Self::GROUP_NAME, Self::GROUP_RULES[2]));
            }
        }
        if let Some(rule) = self.no_async_promise_executor.as_ref() {
            if rule.is_enabled() {
                index_set.insert(RuleFilter::Rule(Self::GROUP_NAME, Self::GROUP_RULES[3]));
            }
        }
        if let Some(rule) = self.no_catch_assign.as_ref() {
            if rule.is_enabled() {
                index_set.insert(RuleFilter::Rule(Self::GROUP_NAME, Self::GROUP_RULES[4]));
            }
        }
        if let Some(rule) = self.no_class_assign.as_ref() {
            if rule.is_enabled() {
                index_set.insert(RuleFilter::Rule(Self::GROUP_NAME, Self::GROUP_RULES[5]));
            }
        }
        if let Some(rule) = self.no_comment_text.as_ref() {
            if rule.is_enabled() {
                index_set.insert(RuleFilter::Rule(Self::GROUP_NAME, Self::GROUP_RULES[6]));
            }
        }
        if let Some(rule) = self.no_compare_neg_zero.as_ref() {
            if rule.is_enabled() {
                index_set.insert(RuleFilter::Rule(Self::GROUP_NAME, Self::GROUP_RULES[7]));
            }
        }
        if let Some(rule) = self.no_confusing_labels.as_ref() {
            if rule.is_enabled() {
                index_set.insert(RuleFilter::Rule(Self::GROUP_NAME, Self::GROUP_RULES[8]));
            }
        }
        if let Some(rule) = self.no_confusing_void_type.as_ref() {
            if rule.is_enabled() {
                index_set.insert(RuleFilter::Rule(Self::GROUP_NAME, Self::GROUP_RULES[9]));
            }
        }
        if let Some(rule) = self.no_console_log.as_ref() {
            if rule.is_enabled() {
                index_set.insert(RuleFilter::Rule(Self::GROUP_NAME, Self::GROUP_RULES[10]));
            }
        }
        if let Some(rule) = self.no_const_enum.as_ref() {
            if rule.is_enabled() {
                index_set.insert(RuleFilter::Rule(Self::GROUP_NAME, Self::GROUP_RULES[11]));
            }
        }
        if let Some(rule) = self.no_control_characters_in_regex.as_ref() {
            if rule.is_enabled() {
                index_set.insert(RuleFilter::Rule(Self::GROUP_NAME, Self::GROUP_RULES[12]));
            }
        }
        if let Some(rule) = self.no_debugger.as_ref() {
            if rule.is_enabled() {
                index_set.insert(RuleFilter::Rule(Self::GROUP_NAME, Self::GROUP_RULES[13]));
            }
        }
        if let Some(rule) = self.no_double_equals.as_ref() {
            if rule.is_enabled() {
                index_set.insert(RuleFilter::Rule(Self::GROUP_NAME, Self::GROUP_RULES[14]));
            }
        }
        if let Some(rule) = self.no_duplicate_case.as_ref() {
            if rule.is_enabled() {
                index_set.insert(RuleFilter::Rule(Self::GROUP_NAME, Self::GROUP_RULES[15]));
            }
        }
        if let Some(rule) = self.no_duplicate_class_members.as_ref() {
            if rule.is_enabled() {
                index_set.insert(RuleFilter::Rule(Self::GROUP_NAME, Self::GROUP_RULES[16]));
            }
        }
        if let Some(rule) = self.no_duplicate_jsx_props.as_ref() {
            if rule.is_enabled() {
                index_set.insert(RuleFilter::Rule(Self::GROUP_NAME, Self::GROUP_RULES[17]));
            }
        }
        if let Some(rule) = self.no_duplicate_object_keys.as_ref() {
            if rule.is_enabled() {
                index_set.insert(RuleFilter::Rule(Self::GROUP_NAME, Self::GROUP_RULES[18]));
            }
        }
        if let Some(rule) = self.no_duplicate_parameters.as_ref() {
            if rule.is_enabled() {
                index_set.insert(RuleFilter::Rule(Self::GROUP_NAME, Self::GROUP_RULES[19]));
            }
        }
        if let Some(rule) = self.no_empty_interface.as_ref() {
            if rule.is_enabled() {
                index_set.insert(RuleFilter::Rule(Self::GROUP_NAME, Self::GROUP_RULES[20]));
            }
        }
        if let Some(rule) = self.no_explicit_any.as_ref() {
            if rule.is_enabled() {
                index_set.insert(RuleFilter::Rule(Self::GROUP_NAME, Self::GROUP_RULES[21]));
            }
        }
        if let Some(rule) = self.no_extra_non_null_assertion.as_ref() {
            if rule.is_enabled() {
                index_set.insert(RuleFilter::Rule(Self::GROUP_NAME, Self::GROUP_RULES[22]));
            }
        }
        if let Some(rule) = self.no_fallthrough_switch_clause.as_ref() {
            if rule.is_enabled() {
                index_set.insert(RuleFilter::Rule(Self::GROUP_NAME, Self::GROUP_RULES[23]));
            }
        }
        if let Some(rule) = self.no_function_assign.as_ref() {
            if rule.is_enabled() {
                index_set.insert(RuleFilter::Rule(Self::GROUP_NAME, Self::GROUP_RULES[24]));
            }
        }
        if let Some(rule) = self.no_global_is_finite.as_ref() {
            if rule.is_enabled() {
                index_set.insert(RuleFilter::Rule(Self::GROUP_NAME, Self::GROUP_RULES[25]));
            }
        }
        if let Some(rule) = self.no_global_is_nan.as_ref() {
            if rule.is_enabled() {
                index_set.insert(RuleFilter::Rule(Self::GROUP_NAME, Self::GROUP_RULES[26]));
            }
        }
        if let Some(rule) = self.no_implicit_any_let.as_ref() {
            if rule.is_enabled() {
                index_set.insert(RuleFilter::Rule(Self::GROUP_NAME, Self::GROUP_RULES[27]));
            }
        }
        if let Some(rule) = self.no_import_assign.as_ref() {
            if rule.is_enabled() {
                index_set.insert(RuleFilter::Rule(Self::GROUP_NAME, Self::GROUP_RULES[28]));
            }
        }
        if let Some(rule) = self.no_label_var.as_ref() {
            if rule.is_enabled() {
                index_set.insert(RuleFilter::Rule(Self::GROUP_NAME, Self::GROUP_RULES[29]));
            }
        }
        if let Some(rule) = self.no_misleading_instantiator.as_ref() {
            if rule.is_enabled() {
                index_set.insert(RuleFilter::Rule(Self::GROUP_NAME, Self::GROUP_RULES[30]));
            }
        }
        if let Some(rule) = self.no_misrefactored_shorthand_assign.as_ref() {
            if rule.is_enabled() {
                index_set.insert(RuleFilter::Rule(Self::GROUP_NAME, Self::GROUP_RULES[31]));
            }
        }
        if let Some(rule) = self.no_prototype_builtins.as_ref() {
            if rule.is_enabled() {
                index_set.insert(RuleFilter::Rule(Self::GROUP_NAME, Self::GROUP_RULES[32]));
            }
        }
        if let Some(rule) = self.no_redeclare.as_ref() {
            if rule.is_enabled() {
                index_set.insert(RuleFilter::Rule(Self::GROUP_NAME, Self::GROUP_RULES[33]));
            }
        }
        if let Some(rule) = self.no_redundant_use_strict.as_ref() {
            if rule.is_enabled() {
                index_set.insert(RuleFilter::Rule(Self::GROUP_NAME, Self::GROUP_RULES[34]));
            }
        }
        if let Some(rule) = self.no_self_compare.as_ref() {
            if rule.is_enabled() {
                index_set.insert(RuleFilter::Rule(Self::GROUP_NAME, Self::GROUP_RULES[35]));
            }
        }
        if let Some(rule) = self.no_shadow_restricted_names.as_ref() {
            if rule.is_enabled() {
                index_set.insert(RuleFilter::Rule(Self::GROUP_NAME, Self::GROUP_RULES[36]));
            }
        }
        if let Some(rule) = self.no_sparse_array.as_ref() {
            if rule.is_enabled() {
                index_set.insert(RuleFilter::Rule(Self::GROUP_NAME, Self::GROUP_RULES[37]));
            }
        }
        if let Some(rule) = self.no_unsafe_declaration_merging.as_ref() {
            if rule.is_enabled() {
                index_set.insert(RuleFilter::Rule(Self::GROUP_NAME, Self::GROUP_RULES[38]));
            }
        }
        if let Some(rule) = self.no_unsafe_negation.as_ref() {
            if rule.is_enabled() {
                index_set.insert(RuleFilter::Rule(Self::GROUP_NAME, Self::GROUP_RULES[39]));
            }
        }
        if let Some(rule) = self.use_default_switch_clause_last.as_ref() {
            if rule.is_enabled() {
                index_set.insert(RuleFilter::Rule(Self::GROUP_NAME, Self::GROUP_RULES[40]));
            }
        }
        if let Some(rule) = self.use_getter_return.as_ref() {
            if rule.is_enabled() {
                index_set.insert(RuleFilter::Rule(Self::GROUP_NAME, Self::GROUP_RULES[41]));
            }
        }
        if let Some(rule) = self.use_is_array.as_ref() {
            if rule.is_enabled() {
                index_set.insert(RuleFilter::Rule(Self::GROUP_NAME, Self::GROUP_RULES[42]));
            }
        }
        if let Some(rule) = self.use_namespace_keyword.as_ref() {
            if rule.is_enabled() {
                index_set.insert(RuleFilter::Rule(Self::GROUP_NAME, Self::GROUP_RULES[43]));
            }
        }
        if let Some(rule) = self.use_valid_typeof.as_ref() {
            if rule.is_enabled() {
                index_set.insert(RuleFilter::Rule(Self::GROUP_NAME, Self::GROUP_RULES[44]));
            }
        }
        index_set
    }
    pub(crate) fn get_disabled_rules(&self) -> IndexSet<RuleFilter> {
        let mut index_set = IndexSet::new();
        if let Some(rule) = self.no_approximative_numeric_constant.as_ref() {
            if rule.is_disabled() {
                index_set.insert(RuleFilter::Rule(Self::GROUP_NAME, Self::GROUP_RULES[0]));
            }
        }
        if let Some(rule) = self.no_array_index_key.as_ref() {
            if rule.is_disabled() {
                index_set.insert(RuleFilter::Rule(Self::GROUP_NAME, Self::GROUP_RULES[1]));
            }
        }
        if let Some(rule) = self.no_assign_in_expressions.as_ref() {
            if rule.is_disabled() {
                index_set.insert(RuleFilter::Rule(Self::GROUP_NAME, Self::GROUP_RULES[2]));
            }
        }
        if let Some(rule) = self.no_async_promise_executor.as_ref() {
            if rule.is_disabled() {
                index_set.insert(RuleFilter::Rule(Self::GROUP_NAME, Self::GROUP_RULES[3]));
            }
        }
        if let Some(rule) = self.no_catch_assign.as_ref() {
            if rule.is_disabled() {
                index_set.insert(RuleFilter::Rule(Self::GROUP_NAME, Self::GROUP_RULES[4]));
            }
        }
        if let Some(rule) = self.no_class_assign.as_ref() {
            if rule.is_disabled() {
                index_set.insert(RuleFilter::Rule(Self::GROUP_NAME, Self::GROUP_RULES[5]));
            }
        }
        if let Some(rule) = self.no_comment_text.as_ref() {
            if rule.is_disabled() {
                index_set.insert(RuleFilter::Rule(Self::GROUP_NAME, Self::GROUP_RULES[6]));
            }
        }
        if let Some(rule) = self.no_compare_neg_zero.as_ref() {
            if rule.is_disabled() {
                index_set.insert(RuleFilter::Rule(Self::GROUP_NAME, Self::GROUP_RULES[7]));
            }
        }
        if let Some(rule) = self.no_confusing_labels.as_ref() {
            if rule.is_disabled() {
                index_set.insert(RuleFilter::Rule(Self::GROUP_NAME, Self::GROUP_RULES[8]));
            }
        }
        if let Some(rule) = self.no_confusing_void_type.as_ref() {
            if rule.is_disabled() {
                index_set.insert(RuleFilter::Rule(Self::GROUP_NAME, Self::GROUP_RULES[9]));
            }
        }
        if let Some(rule) = self.no_console_log.as_ref() {
            if rule.is_disabled() {
                index_set.insert(RuleFilter::Rule(Self::GROUP_NAME, Self::GROUP_RULES[10]));
            }
        }
        if let Some(rule) = self.no_const_enum.as_ref() {
            if rule.is_disabled() {
                index_set.insert(RuleFilter::Rule(Self::GROUP_NAME, Self::GROUP_RULES[11]));
            }
        }
        if let Some(rule) = self.no_control_characters_in_regex.as_ref() {
            if rule.is_disabled() {
                index_set.insert(RuleFilter::Rule(Self::GROUP_NAME, Self::GROUP_RULES[12]));
            }
        }
        if let Some(rule) = self.no_debugger.as_ref() {
            if rule.is_disabled() {
                index_set.insert(RuleFilter::Rule(Self::GROUP_NAME, Self::GROUP_RULES[13]));
            }
        }
        if let Some(rule) = self.no_double_equals.as_ref() {
            if rule.is_disabled() {
                index_set.insert(RuleFilter::Rule(Self::GROUP_NAME, Self::GROUP_RULES[14]));
            }
        }
        if let Some(rule) = self.no_duplicate_case.as_ref() {
            if rule.is_disabled() {
                index_set.insert(RuleFilter::Rule(Self::GROUP_NAME, Self::GROUP_RULES[15]));
            }
        }
        if let Some(rule) = self.no_duplicate_class_members.as_ref() {
            if rule.is_disabled() {
                index_set.insert(RuleFilter::Rule(Self::GROUP_NAME, Self::GROUP_RULES[16]));
            }
        }
        if let Some(rule) = self.no_duplicate_jsx_props.as_ref() {
            if rule.is_disabled() {
                index_set.insert(RuleFilter::Rule(Self::GROUP_NAME, Self::GROUP_RULES[17]));
            }
        }
        if let Some(rule) = self.no_duplicate_object_keys.as_ref() {
            if rule.is_disabled() {
                index_set.insert(RuleFilter::Rule(Self::GROUP_NAME, Self::GROUP_RULES[18]));
            }
        }
        if let Some(rule) = self.no_duplicate_parameters.as_ref() {
            if rule.is_disabled() {
                index_set.insert(RuleFilter::Rule(Self::GROUP_NAME, Self::GROUP_RULES[19]));
            }
        }
        if let Some(rule) = self.no_empty_interface.as_ref() {
            if rule.is_disabled() {
                index_set.insert(RuleFilter::Rule(Self::GROUP_NAME, Self::GROUP_RULES[20]));
            }
        }
        if let Some(rule) = self.no_explicit_any.as_ref() {
            if rule.is_disabled() {
                index_set.insert(RuleFilter::Rule(Self::GROUP_NAME, Self::GROUP_RULES[21]));
            }
        }
        if let Some(rule) = self.no_extra_non_null_assertion.as_ref() {
            if rule.is_disabled() {
                index_set.insert(RuleFilter::Rule(Self::GROUP_NAME, Self::GROUP_RULES[22]));
            }
        }
        if let Some(rule) = self.no_fallthrough_switch_clause.as_ref() {
            if rule.is_disabled() {
                index_set.insert(RuleFilter::Rule(Self::GROUP_NAME, Self::GROUP_RULES[23]));
            }
        }
        if let Some(rule) = self.no_function_assign.as_ref() {
            if rule.is_disabled() {
                index_set.insert(RuleFilter::Rule(Self::GROUP_NAME, Self::GROUP_RULES[24]));
            }
        }
        if let Some(rule) = self.no_global_is_finite.as_ref() {
            if rule.is_disabled() {
                index_set.insert(RuleFilter::Rule(Self::GROUP_NAME, Self::GROUP_RULES[25]));
            }
        }
        if let Some(rule) = self.no_global_is_nan.as_ref() {
            if rule.is_disabled() {
                index_set.insert(RuleFilter::Rule(Self::GROUP_NAME, Self::GROUP_RULES[26]));
            }
        }
        if let Some(rule) = self.no_implicit_any_let.as_ref() {
            if rule.is_disabled() {
                index_set.insert(RuleFilter::Rule(Self::GROUP_NAME, Self::GROUP_RULES[27]));
            }
        }
        if let Some(rule) = self.no_import_assign.as_ref() {
            if rule.is_disabled() {
                index_set.insert(RuleFilter::Rule(Self::GROUP_NAME, Self::GROUP_RULES[28]));
            }
        }
        if let Some(rule) = self.no_label_var.as_ref() {
            if rule.is_disabled() {
                index_set.insert(RuleFilter::Rule(Self::GROUP_NAME, Self::GROUP_RULES[29]));
            }
        }
        if let Some(rule) = self.no_misleading_instantiator.as_ref() {
            if rule.is_disabled() {
                index_set.insert(RuleFilter::Rule(Self::GROUP_NAME, Self::GROUP_RULES[30]));
            }
        }
        if let Some(rule) = self.no_misrefactored_shorthand_assign.as_ref() {
            if rule.is_disabled() {
                index_set.insert(RuleFilter::Rule(Self::GROUP_NAME, Self::GROUP_RULES[31]));
            }
        }
        if let Some(rule) = self.no_prototype_builtins.as_ref() {
            if rule.is_disabled() {
                index_set.insert(RuleFilter::Rule(Self::GROUP_NAME, Self::GROUP_RULES[32]));
            }
        }
        if let Some(rule) = self.no_redeclare.as_ref() {
            if rule.is_disabled() {
                index_set.insert(RuleFilter::Rule(Self::GROUP_NAME, Self::GROUP_RULES[33]));
            }
        }
        if let Some(rule) = self.no_redundant_use_strict.as_ref() {
            if rule.is_disabled() {
                index_set.insert(RuleFilter::Rule(Self::GROUP_NAME, Self::GROUP_RULES[34]));
            }
        }
        if let Some(rule) = self.no_self_compare.as_ref() {
            if rule.is_disabled() {
                index_set.insert(RuleFilter::Rule(Self::GROUP_NAME, Self::GROUP_RULES[35]));
            }
        }
        if let Some(rule) = self.no_shadow_restricted_names.as_ref() {
            if rule.is_disabled() {
                index_set.insert(RuleFilter::Rule(Self::GROUP_NAME, Self::GROUP_RULES[36]));
            }
        }
        if let Some(rule) = self.no_sparse_array.as_ref() {
            if rule.is_disabled() {
                index_set.insert(RuleFilter::Rule(Self::GROUP_NAME, Self::GROUP_RULES[37]));
            }
        }
        if let Some(rule) = self.no_unsafe_declaration_merging.as_ref() {
            if rule.is_disabled() {
                index_set.insert(RuleFilter::Rule(Self::GROUP_NAME, Self::GROUP_RULES[38]));
            }
        }
        if let Some(rule) = self.no_unsafe_negation.as_ref() {
            if rule.is_disabled() {
                index_set.insert(RuleFilter::Rule(Self::GROUP_NAME, Self::GROUP_RULES[39]));
            }
        }
        if let Some(rule) = self.use_default_switch_clause_last.as_ref() {
            if rule.is_disabled() {
                index_set.insert(RuleFilter::Rule(Self::GROUP_NAME, Self::GROUP_RULES[40]));
            }
        }
        if let Some(rule) = self.use_getter_return.as_ref() {
            if rule.is_disabled() {
                index_set.insert(RuleFilter::Rule(Self::GROUP_NAME, Self::GROUP_RULES[41]));
            }
        }
        if let Some(rule) = self.use_is_array.as_ref() {
            if rule.is_disabled() {
                index_set.insert(RuleFilter::Rule(Self::GROUP_NAME, Self::GROUP_RULES[42]));
            }
        }
        if let Some(rule) = self.use_namespace_keyword.as_ref() {
            if rule.is_disabled() {
                index_set.insert(RuleFilter::Rule(Self::GROUP_NAME, Self::GROUP_RULES[43]));
            }
        }
        if let Some(rule) = self.use_valid_typeof.as_ref() {
            if rule.is_disabled() {
                index_set.insert(RuleFilter::Rule(Self::GROUP_NAME, Self::GROUP_RULES[44]));
            }
        }
        index_set
    }
    #[doc = r" Checks if, given a rule name, matches one of the rules contained in this category"]
    pub(crate) fn has_rule(rule_name: &str) -> bool {
        Self::GROUP_RULES.contains(&rule_name)
    }
    #[doc = r" Checks if, given a rule name, it is marked as recommended"]
    pub(crate) fn is_recommended_rule(rule_name: &str) -> bool {
        Self::RECOMMENDED_RULES.contains(&rule_name)
    }
    pub(crate) fn recommended_rules_as_filters() -> [RuleFilter<'static>; 42] {
        Self::RECOMMENDED_RULES_AS_FILTERS
    }
    pub(crate) fn all_rules_as_filters() -> [RuleFilter<'static>; 45] {
        Self::ALL_RULES_AS_FILTERS
    }
    #[doc = r" Select preset rules"]
    pub(crate) fn collect_preset_rules(
        &self,
        parent_is_recommended: bool,
        enabled_rules: &mut IndexSet<RuleFilter>,
        disabled_rules: &mut IndexSet<RuleFilter>,
    ) {
        if self.is_all() {
            enabled_rules.extend(Self::all_rules_as_filters());
        } else if parent_is_recommended || self.is_recommended() {
            enabled_rules.extend(Self::recommended_rules_as_filters());
        }
        if self.is_not_all() {
            disabled_rules.extend(Self::all_rules_as_filters());
        } else if self.is_not_recommended() {
            disabled_rules.extend(Self::recommended_rules_as_filters());
        }
    }
    pub(crate) fn get_rule_configuration(&self, rule_name: &str) -> Option<&RuleConfiguration> {
        match rule_name {
            "noApproximativeNumericConstant" => self.no_approximative_numeric_constant.as_ref(),
            "noArrayIndexKey" => self.no_array_index_key.as_ref(),
            "noAssignInExpressions" => self.no_assign_in_expressions.as_ref(),
            "noAsyncPromiseExecutor" => self.no_async_promise_executor.as_ref(),
            "noCatchAssign" => self.no_catch_assign.as_ref(),
            "noClassAssign" => self.no_class_assign.as_ref(),
            "noCommentText" => self.no_comment_text.as_ref(),
            "noCompareNegZero" => self.no_compare_neg_zero.as_ref(),
            "noConfusingLabels" => self.no_confusing_labels.as_ref(),
            "noConfusingVoidType" => self.no_confusing_void_type.as_ref(),
            "noConsoleLog" => self.no_console_log.as_ref(),
            "noConstEnum" => self.no_const_enum.as_ref(),
            "noControlCharactersInRegex" => self.no_control_characters_in_regex.as_ref(),
            "noDebugger" => self.no_debugger.as_ref(),
            "noDoubleEquals" => self.no_double_equals.as_ref(),
            "noDuplicateCase" => self.no_duplicate_case.as_ref(),
            "noDuplicateClassMembers" => self.no_duplicate_class_members.as_ref(),
            "noDuplicateJsxProps" => self.no_duplicate_jsx_props.as_ref(),
            "noDuplicateObjectKeys" => self.no_duplicate_object_keys.as_ref(),
            "noDuplicateParameters" => self.no_duplicate_parameters.as_ref(),
            "noEmptyInterface" => self.no_empty_interface.as_ref(),
            "noExplicitAny" => self.no_explicit_any.as_ref(),
            "noExtraNonNullAssertion" => self.no_extra_non_null_assertion.as_ref(),
            "noFallthroughSwitchClause" => self.no_fallthrough_switch_clause.as_ref(),
            "noFunctionAssign" => self.no_function_assign.as_ref(),
            "noGlobalIsFinite" => self.no_global_is_finite.as_ref(),
            "noGlobalIsNan" => self.no_global_is_nan.as_ref(),
            "noImplicitAnyLet" => self.no_implicit_any_let.as_ref(),
            "noImportAssign" => self.no_import_assign.as_ref(),
            "noLabelVar" => self.no_label_var.as_ref(),
            "noMisleadingInstantiator" => self.no_misleading_instantiator.as_ref(),
            "noMisrefactoredShorthandAssign" => self.no_misrefactored_shorthand_assign.as_ref(),
            "noPrototypeBuiltins" => self.no_prototype_builtins.as_ref(),
            "noRedeclare" => self.no_redeclare.as_ref(),
            "noRedundantUseStrict" => self.no_redundant_use_strict.as_ref(),
            "noSelfCompare" => self.no_self_compare.as_ref(),
            "noShadowRestrictedNames" => self.no_shadow_restricted_names.as_ref(),
            "noSparseArray" => self.no_sparse_array.as_ref(),
            "noUnsafeDeclarationMerging" => self.no_unsafe_declaration_merging.as_ref(),
            "noUnsafeNegation" => self.no_unsafe_negation.as_ref(),
            "useDefaultSwitchClauseLast" => self.use_default_switch_clause_last.as_ref(),
            "useGetterReturn" => self.use_getter_return.as_ref(),
            "useIsArray" => self.use_is_array.as_ref(),
            "useNamespaceKeyword" => self.use_namespace_keyword.as_ref(),
            "useValidTypeof" => self.use_valid_typeof.as_ref(),
            _ => None,
        }
    }
}<|MERGE_RESOLUTION|>--- conflicted
+++ resolved
@@ -2266,103 +2266,10 @@
     #[doc = "Enforce using function types instead of object type with call signatures."]
     #[serde(skip_serializing_if = "Option::is_none")]
     pub use_shorthand_function_type: Option<RuleConfiguration>,
-    #[doc = "Enforce the sorting of CSS utility classes."]
-    #[serde(skip_serializing_if = "Option::is_none")]
-    pub use_sorted_classes: Option<RuleConfiguration>,
 }
-<<<<<<< HEAD
-impl MergeWith<Nursery> for Nursery {
-    fn merge_with(&mut self, other: Nursery) {
-        if let Some(no_duplicate_json_keys) = other.no_duplicate_json_keys {
-            self.no_duplicate_json_keys = Some(no_duplicate_json_keys);
-        }
-        if let Some(no_empty_block_statements) = other.no_empty_block_statements {
-            self.no_empty_block_statements = Some(no_empty_block_statements);
-        }
-        if let Some(no_empty_type_parameters) = other.no_empty_type_parameters {
-            self.no_empty_type_parameters = Some(no_empty_type_parameters);
-        }
-        if let Some(no_global_assign) = other.no_global_assign {
-            self.no_global_assign = Some(no_global_assign);
-        }
-        if let Some(no_global_eval) = other.no_global_eval {
-            self.no_global_eval = Some(no_global_eval);
-        }
-        if let Some(no_invalid_use_before_declaration) = other.no_invalid_use_before_declaration {
-            self.no_invalid_use_before_declaration = Some(no_invalid_use_before_declaration);
-        }
-        if let Some(no_misleading_character_class) = other.no_misleading_character_class {
-            self.no_misleading_character_class = Some(no_misleading_character_class);
-        }
-        if let Some(no_nodejs_modules) = other.no_nodejs_modules {
-            self.no_nodejs_modules = Some(no_nodejs_modules);
-        }
-        if let Some(no_then_property) = other.no_then_property {
-            self.no_then_property = Some(no_then_property);
-        }
-        if let Some(no_unused_imports) = other.no_unused_imports {
-            self.no_unused_imports = Some(no_unused_imports);
-        }
-        if let Some(no_unused_private_class_members) = other.no_unused_private_class_members {
-            self.no_unused_private_class_members = Some(no_unused_private_class_members);
-        }
-        if let Some(no_useless_lone_block_statements) = other.no_useless_lone_block_statements {
-            self.no_useless_lone_block_statements = Some(no_useless_lone_block_statements);
-        }
-        if let Some(no_useless_ternary) = other.no_useless_ternary {
-            self.no_useless_ternary = Some(no_useless_ternary);
-        }
-        if let Some(use_await) = other.use_await {
-            self.use_await = Some(use_await);
-        }
-        if let Some(use_consistent_array_type) = other.use_consistent_array_type {
-            self.use_consistent_array_type = Some(use_consistent_array_type);
-        }
-        if let Some(use_export_type) = other.use_export_type {
-            self.use_export_type = Some(use_export_type);
-        }
-        if let Some(use_filenaming_convention) = other.use_filenaming_convention {
-            self.use_filenaming_convention = Some(use_filenaming_convention);
-        }
-        if let Some(use_for_of) = other.use_for_of {
-            self.use_for_of = Some(use_for_of);
-        }
-        if let Some(use_grouped_type_import) = other.use_grouped_type_import {
-            self.use_grouped_type_import = Some(use_grouped_type_import);
-        }
-        if let Some(use_import_restrictions) = other.use_import_restrictions {
-            self.use_import_restrictions = Some(use_import_restrictions);
-        }
-        if let Some(use_import_type) = other.use_import_type {
-            self.use_import_type = Some(use_import_type);
-        }
-        if let Some(use_nodejs_import_protocol) = other.use_nodejs_import_protocol {
-            self.use_nodejs_import_protocol = Some(use_nodejs_import_protocol);
-        }
-        if let Some(use_number_namespace) = other.use_number_namespace {
-            self.use_number_namespace = Some(use_number_namespace);
-        }
-        if let Some(use_shorthand_function_type) = other.use_shorthand_function_type {
-            self.use_shorthand_function_type = Some(use_shorthand_function_type);
-        }
-        if let Some(use_sorted_classes) = other.use_sorted_classes {
-            self.use_sorted_classes = Some(use_sorted_classes);
-        }
-    }
-    fn merge_with_if_not_default(&mut self, other: Nursery)
-    where
-        Nursery: Default,
-    {
-        if other != Nursery::default() {
-            self.merge_with(other);
-        }
-    }
-}
-=======
->>>>>>> a100bece
 impl Nursery {
     const GROUP_NAME: &'static str = "nursery";
-    pub(crate) const GROUP_RULES: [&'static str; 25] = [
+    pub(crate) const GROUP_RULES: [&'static str; 24] = [
         "noDuplicateJsonKeys",
         "noEmptyBlockStatements",
         "noEmptyTypeParameters",
@@ -2387,7 +2294,6 @@
         "useNodejsImportProtocol",
         "useNumberNamespace",
         "useShorthandFunctionType",
-        "useSortedClasses",
     ];
     const RECOMMENDED_RULES: [&'static str; 11] = [
         "noDuplicateJsonKeys",
@@ -2415,7 +2321,7 @@
         RuleFilter::Rule(Self::GROUP_NAME, Self::GROUP_RULES[20]),
         RuleFilter::Rule(Self::GROUP_NAME, Self::GROUP_RULES[22]),
     ];
-    const ALL_RULES_AS_FILTERS: [RuleFilter<'static>; 25] = [
+    const ALL_RULES_AS_FILTERS: [RuleFilter<'static>; 24] = [
         RuleFilter::Rule(Self::GROUP_NAME, Self::GROUP_RULES[0]),
         RuleFilter::Rule(Self::GROUP_NAME, Self::GROUP_RULES[1]),
         RuleFilter::Rule(Self::GROUP_NAME, Self::GROUP_RULES[2]),
@@ -2440,7 +2346,6 @@
         RuleFilter::Rule(Self::GROUP_NAME, Self::GROUP_RULES[21]),
         RuleFilter::Rule(Self::GROUP_NAME, Self::GROUP_RULES[22]),
         RuleFilter::Rule(Self::GROUP_NAME, Self::GROUP_RULES[23]),
-        RuleFilter::Rule(Self::GROUP_NAME, Self::GROUP_RULES[24]),
     ];
     #[doc = r" Retrieves the recommended rules"]
     pub(crate) fn is_recommended(&self) -> bool {
@@ -2577,11 +2482,6 @@
                 index_set.insert(RuleFilter::Rule(Self::GROUP_NAME, Self::GROUP_RULES[23]));
             }
         }
-        if let Some(rule) = self.use_sorted_classes.as_ref() {
-            if rule.is_enabled() {
-                index_set.insert(RuleFilter::Rule(Self::GROUP_NAME, Self::GROUP_RULES[24]));
-            }
-        }
         index_set
     }
     pub(crate) fn get_disabled_rules(&self) -> IndexSet<RuleFilter> {
@@ -2706,11 +2606,6 @@
                 index_set.insert(RuleFilter::Rule(Self::GROUP_NAME, Self::GROUP_RULES[23]));
             }
         }
-        if let Some(rule) = self.use_sorted_classes.as_ref() {
-            if rule.is_disabled() {
-                index_set.insert(RuleFilter::Rule(Self::GROUP_NAME, Self::GROUP_RULES[24]));
-            }
-        }
         index_set
     }
     #[doc = r" Checks if, given a rule name, matches one of the rules contained in this category"]
@@ -2724,7 +2619,7 @@
     pub(crate) fn recommended_rules_as_filters() -> [RuleFilter<'static>; 11] {
         Self::RECOMMENDED_RULES_AS_FILTERS
     }
-    pub(crate) fn all_rules_as_filters() -> [RuleFilter<'static>; 25] {
+    pub(crate) fn all_rules_as_filters() -> [RuleFilter<'static>; 24] {
         Self::ALL_RULES_AS_FILTERS
     }
     #[doc = r" Select preset rules"]
@@ -2771,7 +2666,6 @@
             "useNodejsImportProtocol" => self.use_nodejs_import_protocol.as_ref(),
             "useNumberNamespace" => self.use_number_namespace.as_ref(),
             "useShorthandFunctionType" => self.use_shorthand_function_type.as_ref(),
-            "useSortedClasses" => self.use_sorted_classes.as_ref(),
             _ => None,
         }
     }
