//! Generated file, do not edit by hand, see `xtask/codegen`

use super::RulePlainConfiguration;
use crate::RuleConfiguration;
use biome_analyze::{options::RuleOptions, RuleFilter};
use biome_console::markup;
use biome_deserialize::{DeserializableValidator, DeserializationDiagnostic};
use biome_deserialize_macros::{Deserializable, Merge};
use biome_diagnostics::{Category, Severity};
use biome_js_analyze::options::*;
use biome_json_analyze::options::*;
use biome_rowan::TextRange;
use indexmap::IndexSet;
#[cfg(feature = "schema")]
use schemars::JsonSchema;
use serde::{Deserialize, Serialize};
#[derive(Clone, Debug, Default, Deserialize, Deserializable, Eq, Merge, PartialEq, Serialize)]
#[deserializable(with_validator)]
#[cfg_attr(feature = "schema", derive(JsonSchema))]
#[serde(rename_all = "camelCase", deny_unknown_fields)]
pub struct Rules {
    #[doc = r" It enables the lint rules recommended by Biome. `true` by default."]
    #[serde(skip_serializing_if = "Option::is_none")]
    pub recommended: Option<bool>,
    #[doc = r" It enables ALL rules. The rules that belong to `nursery` won't be enabled."]
    #[serde(skip_serializing_if = "Option::is_none")]
    pub all: Option<bool>,
    #[deserializable(rename = "a11y")]
    #[serde(skip_serializing_if = "Option::is_none")]
    pub a11y: Option<A11y>,
    #[deserializable(rename = "complexity")]
    #[serde(skip_serializing_if = "Option::is_none")]
    pub complexity: Option<Complexity>,
    #[deserializable(rename = "correctness")]
    #[serde(skip_serializing_if = "Option::is_none")]
    pub correctness: Option<Correctness>,
    #[deserializable(rename = "nursery")]
    #[serde(skip_serializing_if = "Option::is_none")]
    pub nursery: Option<Nursery>,
    #[deserializable(rename = "performance")]
    #[serde(skip_serializing_if = "Option::is_none")]
    pub performance: Option<Performance>,
    #[deserializable(rename = "security")]
    #[serde(skip_serializing_if = "Option::is_none")]
    pub security: Option<Security>,
    #[deserializable(rename = "style")]
    #[serde(skip_serializing_if = "Option::is_none")]
    pub style: Option<Style>,
    #[deserializable(rename = "suspicious")]
    #[serde(skip_serializing_if = "Option::is_none")]
    pub suspicious: Option<Suspicious>,
}
impl DeserializableValidator for Rules {
    fn validate(
        &mut self,
        _name: &str,
        range: TextRange,
        diagnostics: &mut Vec<DeserializationDiagnostic>,
    ) -> bool {
        if self.recommended == Some(true) && self.all == Some(true) {
            diagnostics . push (DeserializationDiagnostic :: new (markup ! (< Emphasis > "'recommended'" < / Emphasis > " and " < Emphasis > "'all'" < / Emphasis > " can't be both " < Emphasis > "'true'" < / Emphasis > ". You should choose only one of them.")) . with_range (range) . with_note (markup ! ("Biome will fallback to its defaults for this section."))) ;
            return false;
        }
        true
    }
}
impl Rules {
    #[doc = r" Checks if the code coming from [biome_diagnostics::Diagnostic] corresponds to a rule."]
    #[doc = r" Usually the code is built like {category}/{rule_name}"]
    pub fn matches_diagnostic_code<'a>(
        &self,
        category: Option<&'a str>,
        rule_name: Option<&'a str>,
    ) -> Option<(&'a str, &'a str)> {
        match (category, rule_name) {
            (Some(category), Some(rule_name)) => match category {
                "a11y" => A11y::has_rule(rule_name).then_some((category, rule_name)),
                "complexity" => Complexity::has_rule(rule_name).then_some((category, rule_name)),
                "correctness" => Correctness::has_rule(rule_name).then_some((category, rule_name)),
                "nursery" => Nursery::has_rule(rule_name).then_some((category, rule_name)),
                "performance" => Performance::has_rule(rule_name).then_some((category, rule_name)),
                "security" => Security::has_rule(rule_name).then_some((category, rule_name)),
                "style" => Style::has_rule(rule_name).then_some((category, rule_name)),
                "suspicious" => Suspicious::has_rule(rule_name).then_some((category, rule_name)),
                _ => None,
            },
            _ => None,
        }
    }
    #[doc = r" Given a category coming from [Diagnostic](biome_diagnostics::Diagnostic), this function returns"]
    #[doc = r" the [Severity](biome_diagnostics::Severity) associated to the rule, if the configuration changed it."]
    #[doc = r""]
    #[doc = r" If not, the function returns [None]."]
    pub fn get_severity_from_code(&self, category: &Category) -> Option<Severity> {
        let mut split_code = category.name().split('/');
        let _lint = split_code.next();
        debug_assert_eq!(_lint, Some("lint"));
        let group = split_code.next();
        let rule_name = split_code.next();
        if let Some((group, rule_name)) = self.matches_diagnostic_code(group, rule_name) {
            let severity = match group {
                "a11y" => self
                    .a11y
                    .as_ref()
                    .and_then(|a11y| a11y.get_rule_configuration(rule_name))
                    .map_or_else(
                        || {
                            if A11y::is_recommended_rule(rule_name) {
                                Severity::Error
                            } else {
                                Severity::Warning
                            }
                        },
                        |(level, _)| level.into(),
                    ),
                "complexity" => self
                    .complexity
                    .as_ref()
                    .and_then(|complexity| complexity.get_rule_configuration(rule_name))
                    .map_or_else(
                        || {
                            if Complexity::is_recommended_rule(rule_name) {
                                Severity::Error
                            } else {
                                Severity::Warning
                            }
                        },
                        |(level, _)| level.into(),
                    ),
                "correctness" => self
                    .correctness
                    .as_ref()
                    .and_then(|correctness| correctness.get_rule_configuration(rule_name))
                    .map_or_else(
                        || {
                            if Correctness::is_recommended_rule(rule_name) {
                                Severity::Error
                            } else {
                                Severity::Warning
                            }
                        },
                        |(level, _)| level.into(),
                    ),
                "nursery" => self
                    .nursery
                    .as_ref()
                    .and_then(|nursery| nursery.get_rule_configuration(rule_name))
                    .map_or_else(
                        || {
                            if Nursery::is_recommended_rule(rule_name) {
                                Severity::Error
                            } else {
                                Severity::Warning
                            }
                        },
                        |(level, _)| level.into(),
                    ),
                "performance" => self
                    .performance
                    .as_ref()
                    .and_then(|performance| performance.get_rule_configuration(rule_name))
                    .map_or_else(
                        || {
                            if Performance::is_recommended_rule(rule_name) {
                                Severity::Error
                            } else {
                                Severity::Warning
                            }
                        },
                        |(level, _)| level.into(),
                    ),
                "security" => self
                    .security
                    .as_ref()
                    .and_then(|security| security.get_rule_configuration(rule_name))
                    .map_or_else(
                        || {
                            if Security::is_recommended_rule(rule_name) {
                                Severity::Error
                            } else {
                                Severity::Warning
                            }
                        },
                        |(level, _)| level.into(),
                    ),
                "style" => self
                    .style
                    .as_ref()
                    .and_then(|style| style.get_rule_configuration(rule_name))
                    .map_or_else(
                        || {
                            if Style::is_recommended_rule(rule_name) {
                                Severity::Error
                            } else {
                                Severity::Warning
                            }
                        },
                        |(level, _)| level.into(),
                    ),
                "suspicious" => self
                    .suspicious
                    .as_ref()
                    .and_then(|suspicious| suspicious.get_rule_configuration(rule_name))
                    .map_or_else(
                        || {
                            if Suspicious::is_recommended_rule(rule_name) {
                                Severity::Error
                            } else {
                                Severity::Warning
                            }
                        },
                        |(level, _)| level.into(),
                    ),
                _ => unreachable!("this group should not exist, found {}", group),
            };
            Some(severity)
        } else {
            None
        }
    }
    pub(crate) const fn is_recommended(&self) -> bool {
        !matches!(self.recommended, Some(false))
    }
    pub(crate) const fn is_all(&self) -> bool {
        matches!(self.all, Some(true))
    }
    pub(crate) const fn is_not_all(&self) -> bool {
        matches!(self.all, Some(false))
    }
    #[doc = r" It returns the enabled rules by default."]
    #[doc = r""]
    #[doc = r" The enabled rules are calculated from the difference with the disabled rules."]
    pub fn as_enabled_rules(&self) -> IndexSet<RuleFilter> {
        let mut enabled_rules = IndexSet::new();
        let mut disabled_rules = IndexSet::new();
        if let Some(group) = self.a11y.as_ref() {
            group.collect_preset_rules(
                self.is_recommended(),
                &mut enabled_rules,
                &mut disabled_rules,
            );
            enabled_rules.extend(&group.get_enabled_rules());
            disabled_rules.extend(&group.get_disabled_rules());
        } else if self.is_all() {
            enabled_rules.extend(A11y::all_rules_as_filters());
        } else if self.is_not_all() {
            disabled_rules.extend(A11y::all_rules_as_filters());
        } else if self.is_recommended() {
            enabled_rules.extend(A11y::recommended_rules_as_filters());
        }
        if let Some(group) = self.complexity.as_ref() {
            group.collect_preset_rules(
                self.is_recommended(),
                &mut enabled_rules,
                &mut disabled_rules,
            );
            enabled_rules.extend(&group.get_enabled_rules());
            disabled_rules.extend(&group.get_disabled_rules());
        } else if self.is_all() {
            enabled_rules.extend(Complexity::all_rules_as_filters());
        } else if self.is_not_all() {
            disabled_rules.extend(Complexity::all_rules_as_filters());
        } else if self.is_recommended() {
            enabled_rules.extend(Complexity::recommended_rules_as_filters());
        }
        if let Some(group) = self.correctness.as_ref() {
            group.collect_preset_rules(
                self.is_recommended(),
                &mut enabled_rules,
                &mut disabled_rules,
            );
            enabled_rules.extend(&group.get_enabled_rules());
            disabled_rules.extend(&group.get_disabled_rules());
        } else if self.is_all() {
            enabled_rules.extend(Correctness::all_rules_as_filters());
        } else if self.is_not_all() {
            disabled_rules.extend(Correctness::all_rules_as_filters());
        } else if self.is_recommended() {
            enabled_rules.extend(Correctness::recommended_rules_as_filters());
        }
        if let Some(group) = self.nursery.as_ref() {
            group.collect_preset_rules(
                self.is_recommended(),
                &mut enabled_rules,
                &mut disabled_rules,
            );
            enabled_rules.extend(&group.get_enabled_rules());
            disabled_rules.extend(&group.get_disabled_rules());
        } else if self.is_all() {
            enabled_rules.extend(Nursery::all_rules_as_filters());
        } else if self.is_not_all() {
            disabled_rules.extend(Nursery::all_rules_as_filters());
        } else if self.is_recommended() && biome_flags::is_unstable() {
            enabled_rules.extend(Nursery::recommended_rules_as_filters());
        }
        if let Some(group) = self.performance.as_ref() {
            group.collect_preset_rules(
                self.is_recommended(),
                &mut enabled_rules,
                &mut disabled_rules,
            );
            enabled_rules.extend(&group.get_enabled_rules());
            disabled_rules.extend(&group.get_disabled_rules());
        } else if self.is_all() {
            enabled_rules.extend(Performance::all_rules_as_filters());
        } else if self.is_not_all() {
            disabled_rules.extend(Performance::all_rules_as_filters());
        } else if self.is_recommended() {
            enabled_rules.extend(Performance::recommended_rules_as_filters());
        }
        if let Some(group) = self.security.as_ref() {
            group.collect_preset_rules(
                self.is_recommended(),
                &mut enabled_rules,
                &mut disabled_rules,
            );
            enabled_rules.extend(&group.get_enabled_rules());
            disabled_rules.extend(&group.get_disabled_rules());
        } else if self.is_all() {
            enabled_rules.extend(Security::all_rules_as_filters());
        } else if self.is_not_all() {
            disabled_rules.extend(Security::all_rules_as_filters());
        } else if self.is_recommended() {
            enabled_rules.extend(Security::recommended_rules_as_filters());
        }
        if let Some(group) = self.style.as_ref() {
            group.collect_preset_rules(
                self.is_recommended(),
                &mut enabled_rules,
                &mut disabled_rules,
            );
            enabled_rules.extend(&group.get_enabled_rules());
            disabled_rules.extend(&group.get_disabled_rules());
        } else if self.is_all() {
            enabled_rules.extend(Style::all_rules_as_filters());
        } else if self.is_not_all() {
            disabled_rules.extend(Style::all_rules_as_filters());
        } else if self.is_recommended() {
            enabled_rules.extend(Style::recommended_rules_as_filters());
        }
        if let Some(group) = self.suspicious.as_ref() {
            group.collect_preset_rules(
                self.is_recommended(),
                &mut enabled_rules,
                &mut disabled_rules,
            );
            enabled_rules.extend(&group.get_enabled_rules());
            disabled_rules.extend(&group.get_disabled_rules());
        } else if self.is_all() {
            enabled_rules.extend(Suspicious::all_rules_as_filters());
        } else if self.is_not_all() {
            disabled_rules.extend(Suspicious::all_rules_as_filters());
        } else if self.is_recommended() {
            enabled_rules.extend(Suspicious::recommended_rules_as_filters());
        }
        enabled_rules.difference(&disabled_rules).copied().collect()
    }
}
#[derive(Clone, Debug, Default, Deserialize, Deserializable, Eq, Merge, PartialEq, Serialize)]
#[deserializable(with_validator)]
#[cfg_attr(feature = "schema", derive(JsonSchema))]
#[serde(rename_all = "camelCase", default, deny_unknown_fields)]
#[doc = r" A list of rules that belong to this group"]
pub struct A11y {
    #[doc = r" It enables the recommended rules for this group"]
    #[serde(skip_serializing_if = "Option::is_none")]
    pub recommended: Option<bool>,
    #[doc = r" It enables ALL rules for this group."]
    #[serde(skip_serializing_if = "Option::is_none")]
    pub all: Option<bool>,
    #[doc = "Enforce that the accessKey attribute is not used on any HTML element."]
    #[serde(skip_serializing_if = "Option::is_none")]
    pub no_access_key: Option<RuleConfiguration<NoAccessKey>>,
    #[doc = "Enforce that aria-hidden=\"true\" is not set on focusable elements."]
    #[serde(skip_serializing_if = "Option::is_none")]
    pub no_aria_hidden_on_focusable: Option<RuleConfiguration<NoAriaHiddenOnFocusable>>,
    #[doc = "Enforce that elements that do not support ARIA roles, states, and properties do not have those attributes."]
    #[serde(skip_serializing_if = "Option::is_none")]
    pub no_aria_unsupported_elements: Option<RuleConfiguration<NoAriaUnsupportedElements>>,
    #[doc = "Enforce that autoFocus prop is not used on elements."]
    #[serde(skip_serializing_if = "Option::is_none")]
    pub no_autofocus: Option<RuleConfiguration<NoAutofocus>>,
    #[doc = "Disallow target=\"_blank\" attribute without rel=\"noreferrer\""]
    #[serde(skip_serializing_if = "Option::is_none")]
    pub no_blank_target: Option<RuleConfiguration<NoBlankTarget>>,
    #[doc = "Enforces that no distracting elements are used."]
    #[serde(skip_serializing_if = "Option::is_none")]
    pub no_distracting_elements: Option<RuleConfiguration<NoDistractingElements>>,
    #[doc = "The scope prop should be used only on <th> elements."]
    #[serde(skip_serializing_if = "Option::is_none")]
    pub no_header_scope: Option<RuleConfiguration<NoHeaderScope>>,
    #[doc = "Enforce that non-interactive ARIA roles are not assigned to interactive HTML elements."]
    #[serde(skip_serializing_if = "Option::is_none")]
    pub no_interactive_element_to_noninteractive_role:
        Option<RuleConfiguration<NoInteractiveElementToNoninteractiveRole>>,
    #[doc = "Enforce that interactive ARIA roles are not assigned to non-interactive HTML elements."]
    #[serde(skip_serializing_if = "Option::is_none")]
    pub no_noninteractive_element_to_interactive_role:
        Option<RuleConfiguration<NoNoninteractiveElementToInteractiveRole>>,
    #[doc = "Enforce that tabIndex is not assigned to non-interactive HTML elements."]
    #[serde(skip_serializing_if = "Option::is_none")]
    pub no_noninteractive_tabindex: Option<RuleConfiguration<NoNoninteractiveTabindex>>,
    #[doc = "Prevent the usage of positive integers on tabIndex property"]
    #[serde(skip_serializing_if = "Option::is_none")]
    pub no_positive_tabindex: Option<RuleConfiguration<NoPositiveTabindex>>,
    #[doc = "Enforce img alt prop does not contain the word \"image\", \"picture\", or \"photo\"."]
    #[serde(skip_serializing_if = "Option::is_none")]
    pub no_redundant_alt: Option<RuleConfiguration<NoRedundantAlt>>,
    #[doc = "Enforce explicit role property is not the same as implicit/default role property on an element."]
    #[serde(skip_serializing_if = "Option::is_none")]
    pub no_redundant_roles: Option<RuleConfiguration<NoRedundantRoles>>,
    #[doc = "Enforces the usage of the title element for the svg element."]
    #[serde(skip_serializing_if = "Option::is_none")]
    pub no_svg_without_title: Option<RuleConfiguration<NoSvgWithoutTitle>>,
    #[doc = "Enforce that all elements that require alternative text have meaningful information to relay back to the end user."]
    #[serde(skip_serializing_if = "Option::is_none")]
    pub use_alt_text: Option<RuleConfiguration<UseAltText>>,
    #[doc = "Enforce that anchors have content and that the content is accessible to screen readers."]
    #[serde(skip_serializing_if = "Option::is_none")]
    pub use_anchor_content: Option<RuleConfiguration<UseAnchorContent>>,
    #[doc = "Enforce that tabIndex is assigned to non-interactive HTML elements with aria-activedescendant."]
    #[serde(skip_serializing_if = "Option::is_none")]
    pub use_aria_activedescendant_with_tabindex:
        Option<RuleConfiguration<UseAriaActivedescendantWithTabindex>>,
    #[doc = "Enforce that elements with ARIA roles must have all required ARIA attributes for that role."]
    #[serde(skip_serializing_if = "Option::is_none")]
    pub use_aria_props_for_role: Option<RuleConfiguration<UseAriaPropsForRole>>,
    #[doc = "Enforces the usage of the attribute type for the element button"]
    #[serde(skip_serializing_if = "Option::is_none")]
    pub use_button_type: Option<RuleConfiguration<UseButtonType>>,
    #[doc = "Enforce that heading elements (h1, h2, etc.) have content and that the content is accessible to screen readers. Accessible means that it is not hidden using the aria-hidden prop."]
    #[serde(skip_serializing_if = "Option::is_none")]
    pub use_heading_content: Option<RuleConfiguration<UseHeadingContent>>,
    #[doc = "Enforce that html element has lang attribute."]
    #[serde(skip_serializing_if = "Option::is_none")]
    pub use_html_lang: Option<RuleConfiguration<UseHtmlLang>>,
    #[doc = "Enforces the usage of the attribute title for the element iframe."]
    #[serde(skip_serializing_if = "Option::is_none")]
    pub use_iframe_title: Option<RuleConfiguration<UseIframeTitle>>,
    #[doc = "Enforce onClick is accompanied by at least one of the following: onKeyUp, onKeyDown, onKeyPress."]
    #[serde(skip_serializing_if = "Option::is_none")]
    pub use_key_with_click_events: Option<RuleConfiguration<UseKeyWithClickEvents>>,
    #[doc = "Enforce onMouseOver / onMouseOut are accompanied by onFocus / onBlur."]
    #[serde(skip_serializing_if = "Option::is_none")]
    pub use_key_with_mouse_events: Option<RuleConfiguration<UseKeyWithMouseEvents>>,
    #[doc = "Enforces that audio and video elements must have a track for captions."]
    #[serde(skip_serializing_if = "Option::is_none")]
    pub use_media_caption: Option<RuleConfiguration<UseMediaCaption>>,
    #[doc = "Enforce that all anchors are valid, and they are navigable elements."]
    #[serde(skip_serializing_if = "Option::is_none")]
    pub use_valid_anchor: Option<RuleConfiguration<UseValidAnchor>>,
    #[doc = "Ensures that ARIA properties aria-* are all valid."]
    #[serde(skip_serializing_if = "Option::is_none")]
    pub use_valid_aria_props: Option<RuleConfiguration<UseValidAriaProps>>,
    #[doc = "Elements with ARIA roles must use a valid, non-abstract ARIA role."]
    #[serde(skip_serializing_if = "Option::is_none")]
    pub use_valid_aria_role: Option<RuleConfiguration<UseValidAriaRole>>,
    #[doc = "Enforce that ARIA state and property values are valid."]
    #[serde(skip_serializing_if = "Option::is_none")]
    pub use_valid_aria_values: Option<RuleConfiguration<UseValidAriaValues>>,
    #[doc = "Ensure that the attribute passed to the lang attribute is a correct ISO language and/or country."]
    #[serde(skip_serializing_if = "Option::is_none")]
    pub use_valid_lang: Option<RuleConfiguration<UseValidLang>>,
}
impl DeserializableValidator for A11y {
    fn validate(
        &mut self,
        _name: &str,
        range: TextRange,
        diagnostics: &mut Vec<DeserializationDiagnostic>,
    ) -> bool {
        if self.recommended == Some(true) && self.all == Some(true) {
            diagnostics . push (DeserializationDiagnostic :: new (markup ! (< Emphasis > "'recommended'" < / Emphasis > " and " < Emphasis > "'all'" < / Emphasis > " can't be both " < Emphasis > "'true'" < / Emphasis > ". You should choose only one of them.")) . with_range (range) . with_note (markup ! ("Biome will fallback to its defaults for this section."))) ;
            return false;
        }
        true
    }
}
impl A11y {
    const GROUP_NAME: &'static str = "a11y";
    pub(crate) const GROUP_RULES: [&'static str; 30] = [
        "noAccessKey",
        "noAriaHiddenOnFocusable",
        "noAriaUnsupportedElements",
        "noAutofocus",
        "noBlankTarget",
        "noDistractingElements",
        "noHeaderScope",
        "noInteractiveElementToNoninteractiveRole",
        "noNoninteractiveElementToInteractiveRole",
        "noNoninteractiveTabindex",
        "noPositiveTabindex",
        "noRedundantAlt",
        "noRedundantRoles",
        "noSvgWithoutTitle",
        "useAltText",
        "useAnchorContent",
        "useAriaActivedescendantWithTabindex",
        "useAriaPropsForRole",
        "useButtonType",
        "useHeadingContent",
        "useHtmlLang",
        "useIframeTitle",
        "useKeyWithClickEvents",
        "useKeyWithMouseEvents",
        "useMediaCaption",
        "useValidAnchor",
        "useValidAriaProps",
        "useValidAriaRole",
        "useValidAriaValues",
        "useValidLang",
    ];
    const RECOMMENDED_RULES: [&'static str; 30] = [
        "noAccessKey",
        "noAriaHiddenOnFocusable",
        "noAriaUnsupportedElements",
        "noAutofocus",
        "noBlankTarget",
        "noDistractingElements",
        "noHeaderScope",
        "noInteractiveElementToNoninteractiveRole",
        "noNoninteractiveElementToInteractiveRole",
        "noNoninteractiveTabindex",
        "noPositiveTabindex",
        "noRedundantAlt",
        "noRedundantRoles",
        "noSvgWithoutTitle",
        "useAltText",
        "useAnchorContent",
        "useAriaActivedescendantWithTabindex",
        "useAriaPropsForRole",
        "useButtonType",
        "useHeadingContent",
        "useHtmlLang",
        "useIframeTitle",
        "useKeyWithClickEvents",
        "useKeyWithMouseEvents",
        "useMediaCaption",
        "useValidAnchor",
        "useValidAriaProps",
        "useValidAriaRole",
        "useValidAriaValues",
        "useValidLang",
    ];
    const RECOMMENDED_RULES_AS_FILTERS: [RuleFilter<'static>; 30] = [
        RuleFilter::Rule(Self::GROUP_NAME, Self::GROUP_RULES[0]),
        RuleFilter::Rule(Self::GROUP_NAME, Self::GROUP_RULES[1]),
        RuleFilter::Rule(Self::GROUP_NAME, Self::GROUP_RULES[2]),
        RuleFilter::Rule(Self::GROUP_NAME, Self::GROUP_RULES[3]),
        RuleFilter::Rule(Self::GROUP_NAME, Self::GROUP_RULES[4]),
        RuleFilter::Rule(Self::GROUP_NAME, Self::GROUP_RULES[5]),
        RuleFilter::Rule(Self::GROUP_NAME, Self::GROUP_RULES[6]),
        RuleFilter::Rule(Self::GROUP_NAME, Self::GROUP_RULES[7]),
        RuleFilter::Rule(Self::GROUP_NAME, Self::GROUP_RULES[8]),
        RuleFilter::Rule(Self::GROUP_NAME, Self::GROUP_RULES[9]),
        RuleFilter::Rule(Self::GROUP_NAME, Self::GROUP_RULES[10]),
        RuleFilter::Rule(Self::GROUP_NAME, Self::GROUP_RULES[11]),
        RuleFilter::Rule(Self::GROUP_NAME, Self::GROUP_RULES[12]),
        RuleFilter::Rule(Self::GROUP_NAME, Self::GROUP_RULES[13]),
        RuleFilter::Rule(Self::GROUP_NAME, Self::GROUP_RULES[14]),
        RuleFilter::Rule(Self::GROUP_NAME, Self::GROUP_RULES[15]),
        RuleFilter::Rule(Self::GROUP_NAME, Self::GROUP_RULES[16]),
        RuleFilter::Rule(Self::GROUP_NAME, Self::GROUP_RULES[17]),
        RuleFilter::Rule(Self::GROUP_NAME, Self::GROUP_RULES[18]),
        RuleFilter::Rule(Self::GROUP_NAME, Self::GROUP_RULES[19]),
        RuleFilter::Rule(Self::GROUP_NAME, Self::GROUP_RULES[20]),
        RuleFilter::Rule(Self::GROUP_NAME, Self::GROUP_RULES[21]),
        RuleFilter::Rule(Self::GROUP_NAME, Self::GROUP_RULES[22]),
        RuleFilter::Rule(Self::GROUP_NAME, Self::GROUP_RULES[23]),
        RuleFilter::Rule(Self::GROUP_NAME, Self::GROUP_RULES[24]),
        RuleFilter::Rule(Self::GROUP_NAME, Self::GROUP_RULES[25]),
        RuleFilter::Rule(Self::GROUP_NAME, Self::GROUP_RULES[26]),
        RuleFilter::Rule(Self::GROUP_NAME, Self::GROUP_RULES[27]),
        RuleFilter::Rule(Self::GROUP_NAME, Self::GROUP_RULES[28]),
        RuleFilter::Rule(Self::GROUP_NAME, Self::GROUP_RULES[29]),
    ];
    const ALL_RULES_AS_FILTERS: [RuleFilter<'static>; 30] = [
        RuleFilter::Rule(Self::GROUP_NAME, Self::GROUP_RULES[0]),
        RuleFilter::Rule(Self::GROUP_NAME, Self::GROUP_RULES[1]),
        RuleFilter::Rule(Self::GROUP_NAME, Self::GROUP_RULES[2]),
        RuleFilter::Rule(Self::GROUP_NAME, Self::GROUP_RULES[3]),
        RuleFilter::Rule(Self::GROUP_NAME, Self::GROUP_RULES[4]),
        RuleFilter::Rule(Self::GROUP_NAME, Self::GROUP_RULES[5]),
        RuleFilter::Rule(Self::GROUP_NAME, Self::GROUP_RULES[6]),
        RuleFilter::Rule(Self::GROUP_NAME, Self::GROUP_RULES[7]),
        RuleFilter::Rule(Self::GROUP_NAME, Self::GROUP_RULES[8]),
        RuleFilter::Rule(Self::GROUP_NAME, Self::GROUP_RULES[9]),
        RuleFilter::Rule(Self::GROUP_NAME, Self::GROUP_RULES[10]),
        RuleFilter::Rule(Self::GROUP_NAME, Self::GROUP_RULES[11]),
        RuleFilter::Rule(Self::GROUP_NAME, Self::GROUP_RULES[12]),
        RuleFilter::Rule(Self::GROUP_NAME, Self::GROUP_RULES[13]),
        RuleFilter::Rule(Self::GROUP_NAME, Self::GROUP_RULES[14]),
        RuleFilter::Rule(Self::GROUP_NAME, Self::GROUP_RULES[15]),
        RuleFilter::Rule(Self::GROUP_NAME, Self::GROUP_RULES[16]),
        RuleFilter::Rule(Self::GROUP_NAME, Self::GROUP_RULES[17]),
        RuleFilter::Rule(Self::GROUP_NAME, Self::GROUP_RULES[18]),
        RuleFilter::Rule(Self::GROUP_NAME, Self::GROUP_RULES[19]),
        RuleFilter::Rule(Self::GROUP_NAME, Self::GROUP_RULES[20]),
        RuleFilter::Rule(Self::GROUP_NAME, Self::GROUP_RULES[21]),
        RuleFilter::Rule(Self::GROUP_NAME, Self::GROUP_RULES[22]),
        RuleFilter::Rule(Self::GROUP_NAME, Self::GROUP_RULES[23]),
        RuleFilter::Rule(Self::GROUP_NAME, Self::GROUP_RULES[24]),
        RuleFilter::Rule(Self::GROUP_NAME, Self::GROUP_RULES[25]),
        RuleFilter::Rule(Self::GROUP_NAME, Self::GROUP_RULES[26]),
        RuleFilter::Rule(Self::GROUP_NAME, Self::GROUP_RULES[27]),
        RuleFilter::Rule(Self::GROUP_NAME, Self::GROUP_RULES[28]),
        RuleFilter::Rule(Self::GROUP_NAME, Self::GROUP_RULES[29]),
    ];
    #[doc = r" Retrieves the recommended rules"]
    pub(crate) fn is_recommended(&self) -> bool {
        matches!(self.recommended, Some(true))
    }
    pub(crate) const fn is_not_recommended(&self) -> bool {
        matches!(self.recommended, Some(false))
    }
    pub(crate) fn is_all(&self) -> bool {
        matches!(self.all, Some(true))
    }
    pub(crate) fn is_not_all(&self) -> bool {
        matches!(self.all, Some(false))
    }
    pub(crate) fn get_enabled_rules(&self) -> IndexSet<RuleFilter> {
        let mut index_set = IndexSet::new();
        if let Some(rule) = self.no_access_key.as_ref() {
            if rule.is_enabled() {
                index_set.insert(RuleFilter::Rule(Self::GROUP_NAME, Self::GROUP_RULES[0]));
            }
        }
        if let Some(rule) = self.no_aria_hidden_on_focusable.as_ref() {
            if rule.is_enabled() {
                index_set.insert(RuleFilter::Rule(Self::GROUP_NAME, Self::GROUP_RULES[1]));
            }
        }
        if let Some(rule) = self.no_aria_unsupported_elements.as_ref() {
            if rule.is_enabled() {
                index_set.insert(RuleFilter::Rule(Self::GROUP_NAME, Self::GROUP_RULES[2]));
            }
        }
        if let Some(rule) = self.no_autofocus.as_ref() {
            if rule.is_enabled() {
                index_set.insert(RuleFilter::Rule(Self::GROUP_NAME, Self::GROUP_RULES[3]));
            }
        }
        if let Some(rule) = self.no_blank_target.as_ref() {
            if rule.is_enabled() {
                index_set.insert(RuleFilter::Rule(Self::GROUP_NAME, Self::GROUP_RULES[4]));
            }
        }
        if let Some(rule) = self.no_distracting_elements.as_ref() {
            if rule.is_enabled() {
                index_set.insert(RuleFilter::Rule(Self::GROUP_NAME, Self::GROUP_RULES[5]));
            }
        }
        if let Some(rule) = self.no_header_scope.as_ref() {
            if rule.is_enabled() {
                index_set.insert(RuleFilter::Rule(Self::GROUP_NAME, Self::GROUP_RULES[6]));
            }
        }
        if let Some(rule) = self.no_interactive_element_to_noninteractive_role.as_ref() {
            if rule.is_enabled() {
                index_set.insert(RuleFilter::Rule(Self::GROUP_NAME, Self::GROUP_RULES[7]));
            }
        }
        if let Some(rule) = self.no_noninteractive_element_to_interactive_role.as_ref() {
            if rule.is_enabled() {
                index_set.insert(RuleFilter::Rule(Self::GROUP_NAME, Self::GROUP_RULES[8]));
            }
        }
        if let Some(rule) = self.no_noninteractive_tabindex.as_ref() {
            if rule.is_enabled() {
                index_set.insert(RuleFilter::Rule(Self::GROUP_NAME, Self::GROUP_RULES[9]));
            }
        }
        if let Some(rule) = self.no_positive_tabindex.as_ref() {
            if rule.is_enabled() {
                index_set.insert(RuleFilter::Rule(Self::GROUP_NAME, Self::GROUP_RULES[10]));
            }
        }
        if let Some(rule) = self.no_redundant_alt.as_ref() {
            if rule.is_enabled() {
                index_set.insert(RuleFilter::Rule(Self::GROUP_NAME, Self::GROUP_RULES[11]));
            }
        }
        if let Some(rule) = self.no_redundant_roles.as_ref() {
            if rule.is_enabled() {
                index_set.insert(RuleFilter::Rule(Self::GROUP_NAME, Self::GROUP_RULES[12]));
            }
        }
        if let Some(rule) = self.no_svg_without_title.as_ref() {
            if rule.is_enabled() {
                index_set.insert(RuleFilter::Rule(Self::GROUP_NAME, Self::GROUP_RULES[13]));
            }
        }
        if let Some(rule) = self.use_alt_text.as_ref() {
            if rule.is_enabled() {
                index_set.insert(RuleFilter::Rule(Self::GROUP_NAME, Self::GROUP_RULES[14]));
            }
        }
        if let Some(rule) = self.use_anchor_content.as_ref() {
            if rule.is_enabled() {
                index_set.insert(RuleFilter::Rule(Self::GROUP_NAME, Self::GROUP_RULES[15]));
            }
        }
        if let Some(rule) = self.use_aria_activedescendant_with_tabindex.as_ref() {
            if rule.is_enabled() {
                index_set.insert(RuleFilter::Rule(Self::GROUP_NAME, Self::GROUP_RULES[16]));
            }
        }
        if let Some(rule) = self.use_aria_props_for_role.as_ref() {
            if rule.is_enabled() {
                index_set.insert(RuleFilter::Rule(Self::GROUP_NAME, Self::GROUP_RULES[17]));
            }
        }
        if let Some(rule) = self.use_button_type.as_ref() {
            if rule.is_enabled() {
                index_set.insert(RuleFilter::Rule(Self::GROUP_NAME, Self::GROUP_RULES[18]));
            }
        }
        if let Some(rule) = self.use_heading_content.as_ref() {
            if rule.is_enabled() {
                index_set.insert(RuleFilter::Rule(Self::GROUP_NAME, Self::GROUP_RULES[19]));
            }
        }
        if let Some(rule) = self.use_html_lang.as_ref() {
            if rule.is_enabled() {
                index_set.insert(RuleFilter::Rule(Self::GROUP_NAME, Self::GROUP_RULES[20]));
            }
        }
        if let Some(rule) = self.use_iframe_title.as_ref() {
            if rule.is_enabled() {
                index_set.insert(RuleFilter::Rule(Self::GROUP_NAME, Self::GROUP_RULES[21]));
            }
        }
        if let Some(rule) = self.use_key_with_click_events.as_ref() {
            if rule.is_enabled() {
                index_set.insert(RuleFilter::Rule(Self::GROUP_NAME, Self::GROUP_RULES[22]));
            }
        }
        if let Some(rule) = self.use_key_with_mouse_events.as_ref() {
            if rule.is_enabled() {
                index_set.insert(RuleFilter::Rule(Self::GROUP_NAME, Self::GROUP_RULES[23]));
            }
        }
        if let Some(rule) = self.use_media_caption.as_ref() {
            if rule.is_enabled() {
                index_set.insert(RuleFilter::Rule(Self::GROUP_NAME, Self::GROUP_RULES[24]));
            }
        }
        if let Some(rule) = self.use_valid_anchor.as_ref() {
            if rule.is_enabled() {
                index_set.insert(RuleFilter::Rule(Self::GROUP_NAME, Self::GROUP_RULES[25]));
            }
        }
        if let Some(rule) = self.use_valid_aria_props.as_ref() {
            if rule.is_enabled() {
                index_set.insert(RuleFilter::Rule(Self::GROUP_NAME, Self::GROUP_RULES[26]));
            }
        }
        if let Some(rule) = self.use_valid_aria_role.as_ref() {
            if rule.is_enabled() {
                index_set.insert(RuleFilter::Rule(Self::GROUP_NAME, Self::GROUP_RULES[27]));
            }
        }
        if let Some(rule) = self.use_valid_aria_values.as_ref() {
            if rule.is_enabled() {
                index_set.insert(RuleFilter::Rule(Self::GROUP_NAME, Self::GROUP_RULES[28]));
            }
        }
        if let Some(rule) = self.use_valid_lang.as_ref() {
            if rule.is_enabled() {
                index_set.insert(RuleFilter::Rule(Self::GROUP_NAME, Self::GROUP_RULES[29]));
            }
        }
        index_set
    }
    pub(crate) fn get_disabled_rules(&self) -> IndexSet<RuleFilter> {
        let mut index_set = IndexSet::new();
        if let Some(rule) = self.no_access_key.as_ref() {
            if rule.is_disabled() {
                index_set.insert(RuleFilter::Rule(Self::GROUP_NAME, Self::GROUP_RULES[0]));
            }
        }
        if let Some(rule) = self.no_aria_hidden_on_focusable.as_ref() {
            if rule.is_disabled() {
                index_set.insert(RuleFilter::Rule(Self::GROUP_NAME, Self::GROUP_RULES[1]));
            }
        }
        if let Some(rule) = self.no_aria_unsupported_elements.as_ref() {
            if rule.is_disabled() {
                index_set.insert(RuleFilter::Rule(Self::GROUP_NAME, Self::GROUP_RULES[2]));
            }
        }
        if let Some(rule) = self.no_autofocus.as_ref() {
            if rule.is_disabled() {
                index_set.insert(RuleFilter::Rule(Self::GROUP_NAME, Self::GROUP_RULES[3]));
            }
        }
        if let Some(rule) = self.no_blank_target.as_ref() {
            if rule.is_disabled() {
                index_set.insert(RuleFilter::Rule(Self::GROUP_NAME, Self::GROUP_RULES[4]));
            }
        }
        if let Some(rule) = self.no_distracting_elements.as_ref() {
            if rule.is_disabled() {
                index_set.insert(RuleFilter::Rule(Self::GROUP_NAME, Self::GROUP_RULES[5]));
            }
        }
        if let Some(rule) = self.no_header_scope.as_ref() {
            if rule.is_disabled() {
                index_set.insert(RuleFilter::Rule(Self::GROUP_NAME, Self::GROUP_RULES[6]));
            }
        }
        if let Some(rule) = self.no_interactive_element_to_noninteractive_role.as_ref() {
            if rule.is_disabled() {
                index_set.insert(RuleFilter::Rule(Self::GROUP_NAME, Self::GROUP_RULES[7]));
            }
        }
        if let Some(rule) = self.no_noninteractive_element_to_interactive_role.as_ref() {
            if rule.is_disabled() {
                index_set.insert(RuleFilter::Rule(Self::GROUP_NAME, Self::GROUP_RULES[8]));
            }
        }
        if let Some(rule) = self.no_noninteractive_tabindex.as_ref() {
            if rule.is_disabled() {
                index_set.insert(RuleFilter::Rule(Self::GROUP_NAME, Self::GROUP_RULES[9]));
            }
        }
        if let Some(rule) = self.no_positive_tabindex.as_ref() {
            if rule.is_disabled() {
                index_set.insert(RuleFilter::Rule(Self::GROUP_NAME, Self::GROUP_RULES[10]));
            }
        }
        if let Some(rule) = self.no_redundant_alt.as_ref() {
            if rule.is_disabled() {
                index_set.insert(RuleFilter::Rule(Self::GROUP_NAME, Self::GROUP_RULES[11]));
            }
        }
        if let Some(rule) = self.no_redundant_roles.as_ref() {
            if rule.is_disabled() {
                index_set.insert(RuleFilter::Rule(Self::GROUP_NAME, Self::GROUP_RULES[12]));
            }
        }
        if let Some(rule) = self.no_svg_without_title.as_ref() {
            if rule.is_disabled() {
                index_set.insert(RuleFilter::Rule(Self::GROUP_NAME, Self::GROUP_RULES[13]));
            }
        }
        if let Some(rule) = self.use_alt_text.as_ref() {
            if rule.is_disabled() {
                index_set.insert(RuleFilter::Rule(Self::GROUP_NAME, Self::GROUP_RULES[14]));
            }
        }
        if let Some(rule) = self.use_anchor_content.as_ref() {
            if rule.is_disabled() {
                index_set.insert(RuleFilter::Rule(Self::GROUP_NAME, Self::GROUP_RULES[15]));
            }
        }
        if let Some(rule) = self.use_aria_activedescendant_with_tabindex.as_ref() {
            if rule.is_disabled() {
                index_set.insert(RuleFilter::Rule(Self::GROUP_NAME, Self::GROUP_RULES[16]));
            }
        }
        if let Some(rule) = self.use_aria_props_for_role.as_ref() {
            if rule.is_disabled() {
                index_set.insert(RuleFilter::Rule(Self::GROUP_NAME, Self::GROUP_RULES[17]));
            }
        }
        if let Some(rule) = self.use_button_type.as_ref() {
            if rule.is_disabled() {
                index_set.insert(RuleFilter::Rule(Self::GROUP_NAME, Self::GROUP_RULES[18]));
            }
        }
        if let Some(rule) = self.use_heading_content.as_ref() {
            if rule.is_disabled() {
                index_set.insert(RuleFilter::Rule(Self::GROUP_NAME, Self::GROUP_RULES[19]));
            }
        }
        if let Some(rule) = self.use_html_lang.as_ref() {
            if rule.is_disabled() {
                index_set.insert(RuleFilter::Rule(Self::GROUP_NAME, Self::GROUP_RULES[20]));
            }
        }
        if let Some(rule) = self.use_iframe_title.as_ref() {
            if rule.is_disabled() {
                index_set.insert(RuleFilter::Rule(Self::GROUP_NAME, Self::GROUP_RULES[21]));
            }
        }
        if let Some(rule) = self.use_key_with_click_events.as_ref() {
            if rule.is_disabled() {
                index_set.insert(RuleFilter::Rule(Self::GROUP_NAME, Self::GROUP_RULES[22]));
            }
        }
        if let Some(rule) = self.use_key_with_mouse_events.as_ref() {
            if rule.is_disabled() {
                index_set.insert(RuleFilter::Rule(Self::GROUP_NAME, Self::GROUP_RULES[23]));
            }
        }
        if let Some(rule) = self.use_media_caption.as_ref() {
            if rule.is_disabled() {
                index_set.insert(RuleFilter::Rule(Self::GROUP_NAME, Self::GROUP_RULES[24]));
            }
        }
        if let Some(rule) = self.use_valid_anchor.as_ref() {
            if rule.is_disabled() {
                index_set.insert(RuleFilter::Rule(Self::GROUP_NAME, Self::GROUP_RULES[25]));
            }
        }
        if let Some(rule) = self.use_valid_aria_props.as_ref() {
            if rule.is_disabled() {
                index_set.insert(RuleFilter::Rule(Self::GROUP_NAME, Self::GROUP_RULES[26]));
            }
        }
        if let Some(rule) = self.use_valid_aria_role.as_ref() {
            if rule.is_disabled() {
                index_set.insert(RuleFilter::Rule(Self::GROUP_NAME, Self::GROUP_RULES[27]));
            }
        }
        if let Some(rule) = self.use_valid_aria_values.as_ref() {
            if rule.is_disabled() {
                index_set.insert(RuleFilter::Rule(Self::GROUP_NAME, Self::GROUP_RULES[28]));
            }
        }
        if let Some(rule) = self.use_valid_lang.as_ref() {
            if rule.is_disabled() {
                index_set.insert(RuleFilter::Rule(Self::GROUP_NAME, Self::GROUP_RULES[29]));
            }
        }
        index_set
    }
    #[doc = r" Checks if, given a rule name, matches one of the rules contained in this category"]
    pub(crate) fn has_rule(rule_name: &str) -> bool {
        Self::GROUP_RULES.contains(&rule_name)
    }
    #[doc = r" Checks if, given a rule name, it is marked as recommended"]
    pub(crate) fn is_recommended_rule(rule_name: &str) -> bool {
        Self::RECOMMENDED_RULES.contains(&rule_name)
    }
    pub(crate) fn recommended_rules_as_filters() -> [RuleFilter<'static>; 30] {
        Self::RECOMMENDED_RULES_AS_FILTERS
    }
    pub(crate) fn all_rules_as_filters() -> [RuleFilter<'static>; 30] {
        Self::ALL_RULES_AS_FILTERS
    }
    #[doc = r" Select preset rules"]
    pub(crate) fn collect_preset_rules(
        &self,
        parent_is_recommended: bool,
        enabled_rules: &mut IndexSet<RuleFilter>,
        disabled_rules: &mut IndexSet<RuleFilter>,
    ) {
        if self.is_all() {
            enabled_rules.extend(Self::all_rules_as_filters());
        } else if parent_is_recommended || self.is_recommended() {
            enabled_rules.extend(Self::recommended_rules_as_filters());
        }
        if self.is_not_all() {
            disabled_rules.extend(Self::all_rules_as_filters());
        } else if self.is_not_recommended() {
            disabled_rules.extend(Self::recommended_rules_as_filters());
        }
    }
    pub(crate) fn get_rule_configuration(
        &self,
        rule_name: &str,
    ) -> Option<(RulePlainConfiguration, Option<RuleOptions>)> {
        match rule_name {
            "noAccessKey" => self
                .no_access_key
                .as_ref()
                .map(|conf| (conf.level(), conf.get_options())),
            "noAriaHiddenOnFocusable" => self
                .no_aria_hidden_on_focusable
                .as_ref()
                .map(|conf| (conf.level(), conf.get_options())),
            "noAriaUnsupportedElements" => self
                .no_aria_unsupported_elements
                .as_ref()
                .map(|conf| (conf.level(), conf.get_options())),
            "noAutofocus" => self
                .no_autofocus
                .as_ref()
                .map(|conf| (conf.level(), conf.get_options())),
            "noBlankTarget" => self
                .no_blank_target
                .as_ref()
                .map(|conf| (conf.level(), conf.get_options())),
            "noDistractingElements" => self
                .no_distracting_elements
                .as_ref()
                .map(|conf| (conf.level(), conf.get_options())),
            "noHeaderScope" => self
                .no_header_scope
                .as_ref()
                .map(|conf| (conf.level(), conf.get_options())),
            "noInteractiveElementToNoninteractiveRole" => self
                .no_interactive_element_to_noninteractive_role
                .as_ref()
                .map(|conf| (conf.level(), conf.get_options())),
            "noNoninteractiveElementToInteractiveRole" => self
                .no_noninteractive_element_to_interactive_role
                .as_ref()
                .map(|conf| (conf.level(), conf.get_options())),
            "noNoninteractiveTabindex" => self
                .no_noninteractive_tabindex
                .as_ref()
                .map(|conf| (conf.level(), conf.get_options())),
            "noPositiveTabindex" => self
                .no_positive_tabindex
                .as_ref()
                .map(|conf| (conf.level(), conf.get_options())),
            "noRedundantAlt" => self
                .no_redundant_alt
                .as_ref()
                .map(|conf| (conf.level(), conf.get_options())),
            "noRedundantRoles" => self
                .no_redundant_roles
                .as_ref()
                .map(|conf| (conf.level(), conf.get_options())),
            "noSvgWithoutTitle" => self
                .no_svg_without_title
                .as_ref()
                .map(|conf| (conf.level(), conf.get_options())),
            "useAltText" => self
                .use_alt_text
                .as_ref()
                .map(|conf| (conf.level(), conf.get_options())),
            "useAnchorContent" => self
                .use_anchor_content
                .as_ref()
                .map(|conf| (conf.level(), conf.get_options())),
            "useAriaActivedescendantWithTabindex" => self
                .use_aria_activedescendant_with_tabindex
                .as_ref()
                .map(|conf| (conf.level(), conf.get_options())),
            "useAriaPropsForRole" => self
                .use_aria_props_for_role
                .as_ref()
                .map(|conf| (conf.level(), conf.get_options())),
            "useButtonType" => self
                .use_button_type
                .as_ref()
                .map(|conf| (conf.level(), conf.get_options())),
            "useHeadingContent" => self
                .use_heading_content
                .as_ref()
                .map(|conf| (conf.level(), conf.get_options())),
            "useHtmlLang" => self
                .use_html_lang
                .as_ref()
                .map(|conf| (conf.level(), conf.get_options())),
            "useIframeTitle" => self
                .use_iframe_title
                .as_ref()
                .map(|conf| (conf.level(), conf.get_options())),
            "useKeyWithClickEvents" => self
                .use_key_with_click_events
                .as_ref()
                .map(|conf| (conf.level(), conf.get_options())),
            "useKeyWithMouseEvents" => self
                .use_key_with_mouse_events
                .as_ref()
                .map(|conf| (conf.level(), conf.get_options())),
            "useMediaCaption" => self
                .use_media_caption
                .as_ref()
                .map(|conf| (conf.level(), conf.get_options())),
            "useValidAnchor" => self
                .use_valid_anchor
                .as_ref()
                .map(|conf| (conf.level(), conf.get_options())),
            "useValidAriaProps" => self
                .use_valid_aria_props
                .as_ref()
                .map(|conf| (conf.level(), conf.get_options())),
            "useValidAriaRole" => self
                .use_valid_aria_role
                .as_ref()
                .map(|conf| (conf.level(), conf.get_options())),
            "useValidAriaValues" => self
                .use_valid_aria_values
                .as_ref()
                .map(|conf| (conf.level(), conf.get_options())),
            "useValidLang" => self
                .use_valid_lang
                .as_ref()
                .map(|conf| (conf.level(), conf.get_options())),
            _ => None,
        }
    }
}
#[derive(Clone, Debug, Default, Deserialize, Deserializable, Eq, Merge, PartialEq, Serialize)]
#[deserializable(with_validator)]
#[cfg_attr(feature = "schema", derive(JsonSchema))]
#[serde(rename_all = "camelCase", default, deny_unknown_fields)]
#[doc = r" A list of rules that belong to this group"]
pub struct Complexity {
    #[doc = r" It enables the recommended rules for this group"]
    #[serde(skip_serializing_if = "Option::is_none")]
    pub recommended: Option<bool>,
    #[doc = r" It enables ALL rules for this group."]
    #[serde(skip_serializing_if = "Option::is_none")]
    pub all: Option<bool>,
    #[doc = "Disallow primitive type aliases and misleading types."]
    #[serde(skip_serializing_if = "Option::is_none")]
    pub no_banned_types: Option<RuleConfiguration<NoBannedTypes>>,
    #[doc = "Disallow empty type parameters in type aliases and interfaces."]
    #[serde(skip_serializing_if = "Option::is_none")]
    pub no_empty_type_parameters: Option<RuleConfiguration<NoEmptyTypeParameters>>,
    #[doc = "Disallow functions that exceed a given Cognitive Complexity score."]
    #[serde(skip_serializing_if = "Option::is_none")]
    pub no_excessive_cognitive_complexity:
        Option<RuleConfiguration<NoExcessiveCognitiveComplexity>>,
    #[doc = "Disallow unnecessary boolean casts"]
    #[serde(skip_serializing_if = "Option::is_none")]
    pub no_extra_boolean_cast: Option<RuleConfiguration<NoExtraBooleanCast>>,
    #[doc = "Prefer for...of statement instead of Array.forEach."]
    #[serde(skip_serializing_if = "Option::is_none")]
    pub no_for_each: Option<RuleConfiguration<NoForEach>>,
    #[doc = "Disallow unclear usage of consecutive space characters in regular expression literals"]
    #[serde(skip_serializing_if = "Option::is_none")]
    pub no_multiple_spaces_in_regular_expression_literals:
        Option<RuleConfiguration<NoMultipleSpacesInRegularExpressionLiterals>>,
    #[doc = "This rule reports when a class has no non-static members, such as for a class used exclusively as a static namespace."]
    #[serde(skip_serializing_if = "Option::is_none")]
    pub no_static_only_class: Option<RuleConfiguration<NoStaticOnlyClass>>,
    #[doc = "Disallow this and super in static contexts."]
    #[serde(skip_serializing_if = "Option::is_none")]
    pub no_this_in_static: Option<RuleConfiguration<NoThisInStatic>>,
    #[doc = "Disallow unnecessary catch clauses."]
    #[serde(skip_serializing_if = "Option::is_none")]
    pub no_useless_catch: Option<RuleConfiguration<NoUselessCatch>>,
    #[doc = "Disallow unnecessary constructors."]
    #[serde(skip_serializing_if = "Option::is_none")]
    pub no_useless_constructor: Option<RuleConfiguration<NoUselessConstructor>>,
    #[doc = "Disallow empty exports that don't change anything in a module file."]
    #[serde(skip_serializing_if = "Option::is_none")]
    pub no_useless_empty_export: Option<RuleConfiguration<NoUselessEmptyExport>>,
    #[doc = "Disallow unnecessary fragments"]
    #[serde(skip_serializing_if = "Option::is_none")]
    pub no_useless_fragments: Option<RuleConfiguration<NoUselessFragments>>,
    #[doc = "Disallow unnecessary labels."]
    #[serde(skip_serializing_if = "Option::is_none")]
    pub no_useless_label: Option<RuleConfiguration<NoUselessLabel>>,
    #[doc = "Disallow unnecessary nested block statements."]
    #[serde(skip_serializing_if = "Option::is_none")]
    pub no_useless_lone_block_statements: Option<RuleConfiguration<NoUselessLoneBlockStatements>>,
    #[doc = "Disallow renaming import, export, and destructured assignments to the same name."]
    #[serde(skip_serializing_if = "Option::is_none")]
    pub no_useless_rename: Option<RuleConfiguration<NoUselessRename>>,
    #[doc = "Disallow useless case in switch statements."]
    #[serde(skip_serializing_if = "Option::is_none")]
    pub no_useless_switch_case: Option<RuleConfiguration<NoUselessSwitchCase>>,
    #[doc = "Disallow useless this aliasing."]
    #[serde(skip_serializing_if = "Option::is_none")]
    pub no_useless_this_alias: Option<RuleConfiguration<NoUselessThisAlias>>,
    #[doc = "Disallow using any or unknown as type constraint."]
    #[serde(skip_serializing_if = "Option::is_none")]
    pub no_useless_type_constraint: Option<RuleConfiguration<NoUselessTypeConstraint>>,
    #[doc = "Disallow the use of void operators, which is not a familiar operator."]
    #[serde(skip_serializing_if = "Option::is_none")]
    pub no_void: Option<RuleConfiguration<NoVoid>>,
    #[doc = "Disallow with statements in non-strict contexts."]
    #[serde(skip_serializing_if = "Option::is_none")]
    pub no_with: Option<RuleConfiguration<NoWith>>,
    #[doc = "Use arrow functions over function expressions."]
    #[serde(skip_serializing_if = "Option::is_none")]
    pub use_arrow_function: Option<RuleConfiguration<UseArrowFunction>>,
    #[doc = "Promotes the use of .flatMap() when map().flat() are used together."]
    #[serde(skip_serializing_if = "Option::is_none")]
    pub use_flat_map: Option<RuleConfiguration<UseFlatMap>>,
    #[doc = "Enforce the usage of a literal access to properties over computed property access."]
    #[serde(skip_serializing_if = "Option::is_none")]
    pub use_literal_keys: Option<RuleConfiguration<UseLiteralKeys>>,
    #[doc = "Enforce using concise optional chain instead of chained logical expressions."]
    #[serde(skip_serializing_if = "Option::is_none")]
    pub use_optional_chain: Option<RuleConfiguration<UseOptionalChain>>,
    #[doc = "Enforce the use of the regular expression literals instead of the RegExp constructor if possible."]
    #[serde(skip_serializing_if = "Option::is_none")]
    pub use_regex_literals: Option<RuleConfiguration<UseRegexLiterals>>,
    #[doc = "Disallow number literal object member names which are not base10 or uses underscore as separator"]
    #[serde(skip_serializing_if = "Option::is_none")]
    pub use_simple_number_keys: Option<RuleConfiguration<UseSimpleNumberKeys>>,
    #[doc = "Discard redundant terms from logical expressions."]
    #[serde(skip_serializing_if = "Option::is_none")]
    pub use_simplified_logic_expression: Option<RuleConfiguration<UseSimplifiedLogicExpression>>,
}
impl DeserializableValidator for Complexity {
    fn validate(
        &mut self,
        _name: &str,
        range: TextRange,
        diagnostics: &mut Vec<DeserializationDiagnostic>,
    ) -> bool {
        if self.recommended == Some(true) && self.all == Some(true) {
            diagnostics . push (DeserializationDiagnostic :: new (markup ! (< Emphasis > "'recommended'" < / Emphasis > " and " < Emphasis > "'all'" < / Emphasis > " can't be both " < Emphasis > "'true'" < / Emphasis > ". You should choose only one of them.")) . with_range (range) . with_note (markup ! ("Biome will fallback to its defaults for this section."))) ;
            return false;
        }
        true
    }
}
impl Complexity {
    const GROUP_NAME: &'static str = "complexity";
    pub(crate) const GROUP_RULES: [&'static str; 27] = [
        "noBannedTypes",
        "noEmptyTypeParameters",
        "noExcessiveCognitiveComplexity",
        "noExtraBooleanCast",
        "noForEach",
        "noMultipleSpacesInRegularExpressionLiterals",
        "noStaticOnlyClass",
        "noThisInStatic",
        "noUselessCatch",
        "noUselessConstructor",
        "noUselessEmptyExport",
        "noUselessFragments",
        "noUselessLabel",
        "noUselessLoneBlockStatements",
        "noUselessRename",
        "noUselessSwitchCase",
        "noUselessThisAlias",
        "noUselessTypeConstraint",
        "noVoid",
        "noWith",
        "useArrowFunction",
        "useFlatMap",
        "useLiteralKeys",
        "useOptionalChain",
        "useRegexLiterals",
        "useSimpleNumberKeys",
        "useSimplifiedLogicExpression",
    ];
    const RECOMMENDED_RULES: [&'static str; 24] = [
        "noBannedTypes",
        "noEmptyTypeParameters",
        "noExtraBooleanCast",
        "noForEach",
        "noMultipleSpacesInRegularExpressionLiterals",
        "noStaticOnlyClass",
        "noThisInStatic",
        "noUselessCatch",
        "noUselessConstructor",
        "noUselessEmptyExport",
        "noUselessFragments",
        "noUselessLabel",
        "noUselessLoneBlockStatements",
        "noUselessRename",
        "noUselessSwitchCase",
        "noUselessThisAlias",
        "noUselessTypeConstraint",
        "noWith",
        "useArrowFunction",
        "useFlatMap",
        "useLiteralKeys",
        "useOptionalChain",
        "useRegexLiterals",
        "useSimpleNumberKeys",
    ];
    const RECOMMENDED_RULES_AS_FILTERS: [RuleFilter<'static>; 24] = [
        RuleFilter::Rule(Self::GROUP_NAME, Self::GROUP_RULES[0]),
        RuleFilter::Rule(Self::GROUP_NAME, Self::GROUP_RULES[1]),
        RuleFilter::Rule(Self::GROUP_NAME, Self::GROUP_RULES[3]),
        RuleFilter::Rule(Self::GROUP_NAME, Self::GROUP_RULES[4]),
        RuleFilter::Rule(Self::GROUP_NAME, Self::GROUP_RULES[5]),
        RuleFilter::Rule(Self::GROUP_NAME, Self::GROUP_RULES[6]),
        RuleFilter::Rule(Self::GROUP_NAME, Self::GROUP_RULES[7]),
        RuleFilter::Rule(Self::GROUP_NAME, Self::GROUP_RULES[8]),
        RuleFilter::Rule(Self::GROUP_NAME, Self::GROUP_RULES[9]),
        RuleFilter::Rule(Self::GROUP_NAME, Self::GROUP_RULES[10]),
        RuleFilter::Rule(Self::GROUP_NAME, Self::GROUP_RULES[11]),
        RuleFilter::Rule(Self::GROUP_NAME, Self::GROUP_RULES[12]),
        RuleFilter::Rule(Self::GROUP_NAME, Self::GROUP_RULES[13]),
        RuleFilter::Rule(Self::GROUP_NAME, Self::GROUP_RULES[14]),
        RuleFilter::Rule(Self::GROUP_NAME, Self::GROUP_RULES[15]),
        RuleFilter::Rule(Self::GROUP_NAME, Self::GROUP_RULES[16]),
        RuleFilter::Rule(Self::GROUP_NAME, Self::GROUP_RULES[17]),
        RuleFilter::Rule(Self::GROUP_NAME, Self::GROUP_RULES[19]),
        RuleFilter::Rule(Self::GROUP_NAME, Self::GROUP_RULES[20]),
        RuleFilter::Rule(Self::GROUP_NAME, Self::GROUP_RULES[21]),
        RuleFilter::Rule(Self::GROUP_NAME, Self::GROUP_RULES[22]),
        RuleFilter::Rule(Self::GROUP_NAME, Self::GROUP_RULES[23]),
        RuleFilter::Rule(Self::GROUP_NAME, Self::GROUP_RULES[24]),
        RuleFilter::Rule(Self::GROUP_NAME, Self::GROUP_RULES[25]),
    ];
    const ALL_RULES_AS_FILTERS: [RuleFilter<'static>; 27] = [
        RuleFilter::Rule(Self::GROUP_NAME, Self::GROUP_RULES[0]),
        RuleFilter::Rule(Self::GROUP_NAME, Self::GROUP_RULES[1]),
        RuleFilter::Rule(Self::GROUP_NAME, Self::GROUP_RULES[2]),
        RuleFilter::Rule(Self::GROUP_NAME, Self::GROUP_RULES[3]),
        RuleFilter::Rule(Self::GROUP_NAME, Self::GROUP_RULES[4]),
        RuleFilter::Rule(Self::GROUP_NAME, Self::GROUP_RULES[5]),
        RuleFilter::Rule(Self::GROUP_NAME, Self::GROUP_RULES[6]),
        RuleFilter::Rule(Self::GROUP_NAME, Self::GROUP_RULES[7]),
        RuleFilter::Rule(Self::GROUP_NAME, Self::GROUP_RULES[8]),
        RuleFilter::Rule(Self::GROUP_NAME, Self::GROUP_RULES[9]),
        RuleFilter::Rule(Self::GROUP_NAME, Self::GROUP_RULES[10]),
        RuleFilter::Rule(Self::GROUP_NAME, Self::GROUP_RULES[11]),
        RuleFilter::Rule(Self::GROUP_NAME, Self::GROUP_RULES[12]),
        RuleFilter::Rule(Self::GROUP_NAME, Self::GROUP_RULES[13]),
        RuleFilter::Rule(Self::GROUP_NAME, Self::GROUP_RULES[14]),
        RuleFilter::Rule(Self::GROUP_NAME, Self::GROUP_RULES[15]),
        RuleFilter::Rule(Self::GROUP_NAME, Self::GROUP_RULES[16]),
        RuleFilter::Rule(Self::GROUP_NAME, Self::GROUP_RULES[17]),
        RuleFilter::Rule(Self::GROUP_NAME, Self::GROUP_RULES[18]),
        RuleFilter::Rule(Self::GROUP_NAME, Self::GROUP_RULES[19]),
        RuleFilter::Rule(Self::GROUP_NAME, Self::GROUP_RULES[20]),
        RuleFilter::Rule(Self::GROUP_NAME, Self::GROUP_RULES[21]),
        RuleFilter::Rule(Self::GROUP_NAME, Self::GROUP_RULES[22]),
        RuleFilter::Rule(Self::GROUP_NAME, Self::GROUP_RULES[23]),
        RuleFilter::Rule(Self::GROUP_NAME, Self::GROUP_RULES[24]),
        RuleFilter::Rule(Self::GROUP_NAME, Self::GROUP_RULES[25]),
        RuleFilter::Rule(Self::GROUP_NAME, Self::GROUP_RULES[26]),
    ];
    #[doc = r" Retrieves the recommended rules"]
    pub(crate) fn is_recommended(&self) -> bool {
        matches!(self.recommended, Some(true))
    }
    pub(crate) const fn is_not_recommended(&self) -> bool {
        matches!(self.recommended, Some(false))
    }
    pub(crate) fn is_all(&self) -> bool {
        matches!(self.all, Some(true))
    }
    pub(crate) fn is_not_all(&self) -> bool {
        matches!(self.all, Some(false))
    }
    pub(crate) fn get_enabled_rules(&self) -> IndexSet<RuleFilter> {
        let mut index_set = IndexSet::new();
        if let Some(rule) = self.no_banned_types.as_ref() {
            if rule.is_enabled() {
                index_set.insert(RuleFilter::Rule(Self::GROUP_NAME, Self::GROUP_RULES[0]));
            }
        }
        if let Some(rule) = self.no_empty_type_parameters.as_ref() {
            if rule.is_enabled() {
                index_set.insert(RuleFilter::Rule(Self::GROUP_NAME, Self::GROUP_RULES[1]));
            }
        }
        if let Some(rule) = self.no_excessive_cognitive_complexity.as_ref() {
            if rule.is_enabled() {
                index_set.insert(RuleFilter::Rule(Self::GROUP_NAME, Self::GROUP_RULES[2]));
            }
        }
        if let Some(rule) = self.no_extra_boolean_cast.as_ref() {
            if rule.is_enabled() {
                index_set.insert(RuleFilter::Rule(Self::GROUP_NAME, Self::GROUP_RULES[3]));
            }
        }
        if let Some(rule) = self.no_for_each.as_ref() {
            if rule.is_enabled() {
                index_set.insert(RuleFilter::Rule(Self::GROUP_NAME, Self::GROUP_RULES[4]));
            }
        }
        if let Some(rule) = self
            .no_multiple_spaces_in_regular_expression_literals
            .as_ref()
        {
            if rule.is_enabled() {
                index_set.insert(RuleFilter::Rule(Self::GROUP_NAME, Self::GROUP_RULES[5]));
            }
        }
        if let Some(rule) = self.no_static_only_class.as_ref() {
            if rule.is_enabled() {
                index_set.insert(RuleFilter::Rule(Self::GROUP_NAME, Self::GROUP_RULES[6]));
            }
        }
        if let Some(rule) = self.no_this_in_static.as_ref() {
            if rule.is_enabled() {
                index_set.insert(RuleFilter::Rule(Self::GROUP_NAME, Self::GROUP_RULES[7]));
            }
        }
        if let Some(rule) = self.no_useless_catch.as_ref() {
            if rule.is_enabled() {
                index_set.insert(RuleFilter::Rule(Self::GROUP_NAME, Self::GROUP_RULES[8]));
            }
        }
        if let Some(rule) = self.no_useless_constructor.as_ref() {
            if rule.is_enabled() {
                index_set.insert(RuleFilter::Rule(Self::GROUP_NAME, Self::GROUP_RULES[9]));
            }
        }
        if let Some(rule) = self.no_useless_empty_export.as_ref() {
            if rule.is_enabled() {
                index_set.insert(RuleFilter::Rule(Self::GROUP_NAME, Self::GROUP_RULES[10]));
            }
        }
        if let Some(rule) = self.no_useless_fragments.as_ref() {
            if rule.is_enabled() {
                index_set.insert(RuleFilter::Rule(Self::GROUP_NAME, Self::GROUP_RULES[11]));
            }
        }
        if let Some(rule) = self.no_useless_label.as_ref() {
            if rule.is_enabled() {
                index_set.insert(RuleFilter::Rule(Self::GROUP_NAME, Self::GROUP_RULES[12]));
            }
        }
        if let Some(rule) = self.no_useless_lone_block_statements.as_ref() {
            if rule.is_enabled() {
                index_set.insert(RuleFilter::Rule(Self::GROUP_NAME, Self::GROUP_RULES[13]));
            }
        }
        if let Some(rule) = self.no_useless_rename.as_ref() {
            if rule.is_enabled() {
                index_set.insert(RuleFilter::Rule(Self::GROUP_NAME, Self::GROUP_RULES[14]));
            }
        }
        if let Some(rule) = self.no_useless_switch_case.as_ref() {
            if rule.is_enabled() {
                index_set.insert(RuleFilter::Rule(Self::GROUP_NAME, Self::GROUP_RULES[15]));
            }
        }
        if let Some(rule) = self.no_useless_this_alias.as_ref() {
            if rule.is_enabled() {
                index_set.insert(RuleFilter::Rule(Self::GROUP_NAME, Self::GROUP_RULES[16]));
            }
        }
        if let Some(rule) = self.no_useless_type_constraint.as_ref() {
            if rule.is_enabled() {
                index_set.insert(RuleFilter::Rule(Self::GROUP_NAME, Self::GROUP_RULES[17]));
            }
        }
        if let Some(rule) = self.no_void.as_ref() {
            if rule.is_enabled() {
                index_set.insert(RuleFilter::Rule(Self::GROUP_NAME, Self::GROUP_RULES[18]));
            }
        }
        if let Some(rule) = self.no_with.as_ref() {
            if rule.is_enabled() {
                index_set.insert(RuleFilter::Rule(Self::GROUP_NAME, Self::GROUP_RULES[19]));
            }
        }
        if let Some(rule) = self.use_arrow_function.as_ref() {
            if rule.is_enabled() {
                index_set.insert(RuleFilter::Rule(Self::GROUP_NAME, Self::GROUP_RULES[20]));
            }
        }
        if let Some(rule) = self.use_flat_map.as_ref() {
            if rule.is_enabled() {
                index_set.insert(RuleFilter::Rule(Self::GROUP_NAME, Self::GROUP_RULES[21]));
            }
        }
        if let Some(rule) = self.use_literal_keys.as_ref() {
            if rule.is_enabled() {
                index_set.insert(RuleFilter::Rule(Self::GROUP_NAME, Self::GROUP_RULES[22]));
            }
        }
        if let Some(rule) = self.use_optional_chain.as_ref() {
            if rule.is_enabled() {
                index_set.insert(RuleFilter::Rule(Self::GROUP_NAME, Self::GROUP_RULES[23]));
            }
        }
        if let Some(rule) = self.use_regex_literals.as_ref() {
            if rule.is_enabled() {
                index_set.insert(RuleFilter::Rule(Self::GROUP_NAME, Self::GROUP_RULES[24]));
            }
        }
        if let Some(rule) = self.use_simple_number_keys.as_ref() {
            if rule.is_enabled() {
                index_set.insert(RuleFilter::Rule(Self::GROUP_NAME, Self::GROUP_RULES[25]));
            }
        }
        if let Some(rule) = self.use_simplified_logic_expression.as_ref() {
            if rule.is_enabled() {
                index_set.insert(RuleFilter::Rule(Self::GROUP_NAME, Self::GROUP_RULES[26]));
            }
        }
        index_set
    }
    pub(crate) fn get_disabled_rules(&self) -> IndexSet<RuleFilter> {
        let mut index_set = IndexSet::new();
        if let Some(rule) = self.no_banned_types.as_ref() {
            if rule.is_disabled() {
                index_set.insert(RuleFilter::Rule(Self::GROUP_NAME, Self::GROUP_RULES[0]));
            }
        }
        if let Some(rule) = self.no_empty_type_parameters.as_ref() {
            if rule.is_disabled() {
                index_set.insert(RuleFilter::Rule(Self::GROUP_NAME, Self::GROUP_RULES[1]));
            }
        }
        if let Some(rule) = self.no_excessive_cognitive_complexity.as_ref() {
            if rule.is_disabled() {
                index_set.insert(RuleFilter::Rule(Self::GROUP_NAME, Self::GROUP_RULES[2]));
            }
        }
        if let Some(rule) = self.no_extra_boolean_cast.as_ref() {
            if rule.is_disabled() {
                index_set.insert(RuleFilter::Rule(Self::GROUP_NAME, Self::GROUP_RULES[3]));
            }
        }
        if let Some(rule) = self.no_for_each.as_ref() {
            if rule.is_disabled() {
                index_set.insert(RuleFilter::Rule(Self::GROUP_NAME, Self::GROUP_RULES[4]));
            }
        }
        if let Some(rule) = self
            .no_multiple_spaces_in_regular_expression_literals
            .as_ref()
        {
            if rule.is_disabled() {
                index_set.insert(RuleFilter::Rule(Self::GROUP_NAME, Self::GROUP_RULES[5]));
            }
        }
        if let Some(rule) = self.no_static_only_class.as_ref() {
            if rule.is_disabled() {
                index_set.insert(RuleFilter::Rule(Self::GROUP_NAME, Self::GROUP_RULES[6]));
            }
        }
        if let Some(rule) = self.no_this_in_static.as_ref() {
            if rule.is_disabled() {
                index_set.insert(RuleFilter::Rule(Self::GROUP_NAME, Self::GROUP_RULES[7]));
            }
        }
        if let Some(rule) = self.no_useless_catch.as_ref() {
            if rule.is_disabled() {
                index_set.insert(RuleFilter::Rule(Self::GROUP_NAME, Self::GROUP_RULES[8]));
            }
        }
        if let Some(rule) = self.no_useless_constructor.as_ref() {
            if rule.is_disabled() {
                index_set.insert(RuleFilter::Rule(Self::GROUP_NAME, Self::GROUP_RULES[9]));
            }
        }
        if let Some(rule) = self.no_useless_empty_export.as_ref() {
            if rule.is_disabled() {
                index_set.insert(RuleFilter::Rule(Self::GROUP_NAME, Self::GROUP_RULES[10]));
            }
        }
        if let Some(rule) = self.no_useless_fragments.as_ref() {
            if rule.is_disabled() {
                index_set.insert(RuleFilter::Rule(Self::GROUP_NAME, Self::GROUP_RULES[11]));
            }
        }
        if let Some(rule) = self.no_useless_label.as_ref() {
            if rule.is_disabled() {
                index_set.insert(RuleFilter::Rule(Self::GROUP_NAME, Self::GROUP_RULES[12]));
            }
        }
        if let Some(rule) = self.no_useless_lone_block_statements.as_ref() {
            if rule.is_disabled() {
                index_set.insert(RuleFilter::Rule(Self::GROUP_NAME, Self::GROUP_RULES[13]));
            }
        }
        if let Some(rule) = self.no_useless_rename.as_ref() {
            if rule.is_disabled() {
                index_set.insert(RuleFilter::Rule(Self::GROUP_NAME, Self::GROUP_RULES[14]));
            }
        }
        if let Some(rule) = self.no_useless_switch_case.as_ref() {
            if rule.is_disabled() {
                index_set.insert(RuleFilter::Rule(Self::GROUP_NAME, Self::GROUP_RULES[15]));
            }
        }
        if let Some(rule) = self.no_useless_this_alias.as_ref() {
            if rule.is_disabled() {
                index_set.insert(RuleFilter::Rule(Self::GROUP_NAME, Self::GROUP_RULES[16]));
            }
        }
        if let Some(rule) = self.no_useless_type_constraint.as_ref() {
            if rule.is_disabled() {
                index_set.insert(RuleFilter::Rule(Self::GROUP_NAME, Self::GROUP_RULES[17]));
            }
        }
        if let Some(rule) = self.no_void.as_ref() {
            if rule.is_disabled() {
                index_set.insert(RuleFilter::Rule(Self::GROUP_NAME, Self::GROUP_RULES[18]));
            }
        }
        if let Some(rule) = self.no_with.as_ref() {
            if rule.is_disabled() {
                index_set.insert(RuleFilter::Rule(Self::GROUP_NAME, Self::GROUP_RULES[19]));
            }
        }
        if let Some(rule) = self.use_arrow_function.as_ref() {
            if rule.is_disabled() {
                index_set.insert(RuleFilter::Rule(Self::GROUP_NAME, Self::GROUP_RULES[20]));
            }
        }
        if let Some(rule) = self.use_flat_map.as_ref() {
            if rule.is_disabled() {
                index_set.insert(RuleFilter::Rule(Self::GROUP_NAME, Self::GROUP_RULES[21]));
            }
        }
        if let Some(rule) = self.use_literal_keys.as_ref() {
            if rule.is_disabled() {
                index_set.insert(RuleFilter::Rule(Self::GROUP_NAME, Self::GROUP_RULES[22]));
            }
        }
        if let Some(rule) = self.use_optional_chain.as_ref() {
            if rule.is_disabled() {
                index_set.insert(RuleFilter::Rule(Self::GROUP_NAME, Self::GROUP_RULES[23]));
            }
        }
        if let Some(rule) = self.use_regex_literals.as_ref() {
            if rule.is_disabled() {
                index_set.insert(RuleFilter::Rule(Self::GROUP_NAME, Self::GROUP_RULES[24]));
            }
        }
        if let Some(rule) = self.use_simple_number_keys.as_ref() {
            if rule.is_disabled() {
                index_set.insert(RuleFilter::Rule(Self::GROUP_NAME, Self::GROUP_RULES[25]));
            }
        }
        if let Some(rule) = self.use_simplified_logic_expression.as_ref() {
            if rule.is_disabled() {
                index_set.insert(RuleFilter::Rule(Self::GROUP_NAME, Self::GROUP_RULES[26]));
            }
        }
        index_set
    }
    #[doc = r" Checks if, given a rule name, matches one of the rules contained in this category"]
    pub(crate) fn has_rule(rule_name: &str) -> bool {
        Self::GROUP_RULES.contains(&rule_name)
    }
    #[doc = r" Checks if, given a rule name, it is marked as recommended"]
    pub(crate) fn is_recommended_rule(rule_name: &str) -> bool {
        Self::RECOMMENDED_RULES.contains(&rule_name)
    }
    pub(crate) fn recommended_rules_as_filters() -> [RuleFilter<'static>; 24] {
        Self::RECOMMENDED_RULES_AS_FILTERS
    }
    pub(crate) fn all_rules_as_filters() -> [RuleFilter<'static>; 27] {
        Self::ALL_RULES_AS_FILTERS
    }
    #[doc = r" Select preset rules"]
    pub(crate) fn collect_preset_rules(
        &self,
        parent_is_recommended: bool,
        enabled_rules: &mut IndexSet<RuleFilter>,
        disabled_rules: &mut IndexSet<RuleFilter>,
    ) {
        if self.is_all() {
            enabled_rules.extend(Self::all_rules_as_filters());
        } else if parent_is_recommended || self.is_recommended() {
            enabled_rules.extend(Self::recommended_rules_as_filters());
        }
        if self.is_not_all() {
            disabled_rules.extend(Self::all_rules_as_filters());
        } else if self.is_not_recommended() {
            disabled_rules.extend(Self::recommended_rules_as_filters());
        }
    }
    pub(crate) fn get_rule_configuration(
        &self,
        rule_name: &str,
    ) -> Option<(RulePlainConfiguration, Option<RuleOptions>)> {
        match rule_name {
            "noBannedTypes" => self
                .no_banned_types
                .as_ref()
                .map(|conf| (conf.level(), conf.get_options())),
            "noEmptyTypeParameters" => self
                .no_empty_type_parameters
                .as_ref()
                .map(|conf| (conf.level(), conf.get_options())),
            "noExcessiveCognitiveComplexity" => self
                .no_excessive_cognitive_complexity
                .as_ref()
                .map(|conf| (conf.level(), conf.get_options())),
            "noExtraBooleanCast" => self
                .no_extra_boolean_cast
                .as_ref()
                .map(|conf| (conf.level(), conf.get_options())),
            "noForEach" => self
                .no_for_each
                .as_ref()
                .map(|conf| (conf.level(), conf.get_options())),
            "noMultipleSpacesInRegularExpressionLiterals" => self
                .no_multiple_spaces_in_regular_expression_literals
                .as_ref()
                .map(|conf| (conf.level(), conf.get_options())),
            "noStaticOnlyClass" => self
                .no_static_only_class
                .as_ref()
                .map(|conf| (conf.level(), conf.get_options())),
            "noThisInStatic" => self
                .no_this_in_static
                .as_ref()
                .map(|conf| (conf.level(), conf.get_options())),
            "noUselessCatch" => self
                .no_useless_catch
                .as_ref()
                .map(|conf| (conf.level(), conf.get_options())),
            "noUselessConstructor" => self
                .no_useless_constructor
                .as_ref()
                .map(|conf| (conf.level(), conf.get_options())),
            "noUselessEmptyExport" => self
                .no_useless_empty_export
                .as_ref()
                .map(|conf| (conf.level(), conf.get_options())),
            "noUselessFragments" => self
                .no_useless_fragments
                .as_ref()
                .map(|conf| (conf.level(), conf.get_options())),
            "noUselessLabel" => self
                .no_useless_label
                .as_ref()
                .map(|conf| (conf.level(), conf.get_options())),
            "noUselessLoneBlockStatements" => self
                .no_useless_lone_block_statements
                .as_ref()
                .map(|conf| (conf.level(), conf.get_options())),
            "noUselessRename" => self
                .no_useless_rename
                .as_ref()
                .map(|conf| (conf.level(), conf.get_options())),
            "noUselessSwitchCase" => self
                .no_useless_switch_case
                .as_ref()
                .map(|conf| (conf.level(), conf.get_options())),
            "noUselessThisAlias" => self
                .no_useless_this_alias
                .as_ref()
                .map(|conf| (conf.level(), conf.get_options())),
            "noUselessTypeConstraint" => self
                .no_useless_type_constraint
                .as_ref()
                .map(|conf| (conf.level(), conf.get_options())),
            "noVoid" => self
                .no_void
                .as_ref()
                .map(|conf| (conf.level(), conf.get_options())),
            "noWith" => self
                .no_with
                .as_ref()
                .map(|conf| (conf.level(), conf.get_options())),
            "useArrowFunction" => self
                .use_arrow_function
                .as_ref()
                .map(|conf| (conf.level(), conf.get_options())),
            "useFlatMap" => self
                .use_flat_map
                .as_ref()
                .map(|conf| (conf.level(), conf.get_options())),
            "useLiteralKeys" => self
                .use_literal_keys
                .as_ref()
                .map(|conf| (conf.level(), conf.get_options())),
            "useOptionalChain" => self
                .use_optional_chain
                .as_ref()
                .map(|conf| (conf.level(), conf.get_options())),
            "useRegexLiterals" => self
                .use_regex_literals
                .as_ref()
                .map(|conf| (conf.level(), conf.get_options())),
            "useSimpleNumberKeys" => self
                .use_simple_number_keys
                .as_ref()
                .map(|conf| (conf.level(), conf.get_options())),
            "useSimplifiedLogicExpression" => self
                .use_simplified_logic_expression
                .as_ref()
                .map(|conf| (conf.level(), conf.get_options())),
            _ => None,
        }
    }
}
#[derive(Clone, Debug, Default, Deserialize, Deserializable, Eq, Merge, PartialEq, Serialize)]
#[deserializable(with_validator)]
#[cfg_attr(feature = "schema", derive(JsonSchema))]
#[serde(rename_all = "camelCase", default, deny_unknown_fields)]
#[doc = r" A list of rules that belong to this group"]
pub struct Correctness {
    #[doc = r" It enables the recommended rules for this group"]
    #[serde(skip_serializing_if = "Option::is_none")]
    pub recommended: Option<bool>,
    #[doc = r" It enables ALL rules for this group."]
    #[serde(skip_serializing_if = "Option::is_none")]
    pub all: Option<bool>,
    #[doc = "Prevent passing of children as props."]
    #[serde(skip_serializing_if = "Option::is_none")]
    pub no_children_prop: Option<RuleConfiguration<NoChildrenProp>>,
    #[doc = "Prevents from having const variables being re-assigned."]
    #[serde(skip_serializing_if = "Option::is_none")]
    pub no_const_assign: Option<RuleConfiguration<NoConstAssign>>,
    #[doc = "Disallow constant expressions in conditions"]
    #[serde(skip_serializing_if = "Option::is_none")]
    pub no_constant_condition: Option<RuleConfiguration<NoConstantCondition>>,
    #[doc = "Disallow returning a value from a constructor."]
    #[serde(skip_serializing_if = "Option::is_none")]
    pub no_constructor_return: Option<RuleConfiguration<NoConstructorReturn>>,
    #[doc = "Disallow empty character classes in regular expression literals."]
    #[serde(skip_serializing_if = "Option::is_none")]
    pub no_empty_character_class_in_regex: Option<RuleConfiguration<NoEmptyCharacterClassInRegex>>,
    #[doc = "Disallows empty destructuring patterns."]
    #[serde(skip_serializing_if = "Option::is_none")]
    pub no_empty_pattern: Option<RuleConfiguration<NoEmptyPattern>>,
    #[doc = "Disallow calling global object properties as functions"]
    #[serde(skip_serializing_if = "Option::is_none")]
    pub no_global_object_calls: Option<RuleConfiguration<NoGlobalObjectCalls>>,
    #[doc = "Disallow function and var declarations that are accessible outside their block."]
    #[serde(skip_serializing_if = "Option::is_none")]
    pub no_inner_declarations: Option<RuleConfiguration<NoInnerDeclarations>>,
    #[doc = "Prevents the incorrect use of super() inside classes. It also checks whether a call super() is missing from classes that extends other constructors."]
    #[serde(skip_serializing_if = "Option::is_none")]
    pub no_invalid_constructor_super: Option<RuleConfiguration<NoInvalidConstructorSuper>>,
    #[doc = "Disallow new operators with global non-constructor functions."]
    #[serde(skip_serializing_if = "Option::is_none")]
    pub no_invalid_new_builtin: Option<RuleConfiguration<NoInvalidNewBuiltin>>,
    #[doc = "Disallow the use of variables and function parameters before their declaration"]
    #[serde(skip_serializing_if = "Option::is_none")]
    pub no_invalid_use_before_declaration: Option<RuleConfiguration<NoInvalidUseBeforeDeclaration>>,
    #[doc = "Disallow new operators with the Symbol object."]
    #[serde(skip_serializing_if = "Option::is_none")]
    pub no_new_symbol: Option<RuleConfiguration<NoNewSymbol>>,
    #[doc = "Disallow \\8 and \\9 escape sequences in string literals."]
    #[serde(skip_serializing_if = "Option::is_none")]
    pub no_nonoctal_decimal_escape: Option<RuleConfiguration<NoNonoctalDecimalEscape>>,
    #[doc = "Disallow literal numbers that lose precision"]
    #[serde(skip_serializing_if = "Option::is_none")]
    pub no_precision_loss: Option<RuleConfiguration<NoPrecisionLoss>>,
    #[doc = "Prevent the usage of the return value of React.render."]
    #[serde(skip_serializing_if = "Option::is_none")]
    pub no_render_return_value: Option<RuleConfiguration<NoRenderReturnValue>>,
    #[doc = "Disallow assignments where both sides are exactly the same."]
    #[serde(skip_serializing_if = "Option::is_none")]
    pub no_self_assign: Option<RuleConfiguration<NoSelfAssign>>,
    #[doc = "Disallow returning a value from a setter"]
    #[serde(skip_serializing_if = "Option::is_none")]
    pub no_setter_return: Option<RuleConfiguration<NoSetterReturn>>,
    #[doc = "Disallow comparison of expressions modifying the string case with non-compliant value."]
    #[serde(skip_serializing_if = "Option::is_none")]
    pub no_string_case_mismatch: Option<RuleConfiguration<NoStringCaseMismatch>>,
    #[doc = "Disallow lexical declarations in switch clauses."]
    #[serde(skip_serializing_if = "Option::is_none")]
    pub no_switch_declarations: Option<RuleConfiguration<NoSwitchDeclarations>>,
    #[doc = "Prevents the usage of variables that haven't been declared inside the document."]
    #[serde(skip_serializing_if = "Option::is_none")]
    pub no_undeclared_variables: Option<RuleConfiguration<NoUndeclaredVariables>>,
    #[doc = "Avoid using unnecessary continue."]
    #[serde(skip_serializing_if = "Option::is_none")]
    pub no_unnecessary_continue: Option<RuleConfiguration<NoUnnecessaryContinue>>,
    #[doc = "Disallow unreachable code"]
    #[serde(skip_serializing_if = "Option::is_none")]
    pub no_unreachable: Option<RuleConfiguration<NoUnreachable>>,
    #[doc = "Ensures the super() constructor is called exactly once on every code  path in a class constructor before this is accessed if the class has a superclass"]
    #[serde(skip_serializing_if = "Option::is_none")]
    pub no_unreachable_super: Option<RuleConfiguration<NoUnreachableSuper>>,
    #[doc = "Disallow control flow statements in finally blocks."]
    #[serde(skip_serializing_if = "Option::is_none")]
    pub no_unsafe_finally: Option<RuleConfiguration<NoUnsafeFinally>>,
    #[doc = "Disallow the use of optional chaining in contexts where the undefined value is not allowed."]
    #[serde(skip_serializing_if = "Option::is_none")]
    pub no_unsafe_optional_chaining: Option<RuleConfiguration<NoUnsafeOptionalChaining>>,
    #[doc = "Disallow unused imports."]
    #[serde(skip_serializing_if = "Option::is_none")]
    pub no_unused_imports: Option<RuleConfiguration<NoUnusedImports>>,
    #[doc = "Disallow unused labels."]
    #[serde(skip_serializing_if = "Option::is_none")]
    pub no_unused_labels: Option<RuleConfiguration<NoUnusedLabels>>,
    #[doc = "Disallow unused private class members"]
    #[serde(skip_serializing_if = "Option::is_none")]
    pub no_unused_private_class_members: Option<RuleConfiguration<NoUnusedPrivateClassMembers>>,
    #[doc = "Disallow unused variables."]
    #[serde(skip_serializing_if = "Option::is_none")]
    pub no_unused_variables: Option<RuleConfiguration<NoUnusedVariables>>,
    #[doc = "This rules prevents void elements (AKA self-closing elements) from having children."]
    #[serde(skip_serializing_if = "Option::is_none")]
    pub no_void_elements_with_children: Option<RuleConfiguration<NoVoidElementsWithChildren>>,
    #[doc = "Disallow returning a value from a function with the return type 'void'"]
    #[serde(skip_serializing_if = "Option::is_none")]
    pub no_void_type_return: Option<RuleConfiguration<NoVoidTypeReturn>>,
    #[doc = "Enforce all dependencies are correctly specified in a React hook."]
    #[serde(skip_serializing_if = "Option::is_none")]
    pub use_exhaustive_dependencies: Option<RuleConfiguration<UseExhaustiveDependencies>>,
    #[doc = "Enforce that all React hooks are being called from the Top Level component functions."]
    #[serde(skip_serializing_if = "Option::is_none")]
    pub use_hook_at_top_level: Option<RuleConfiguration<UseHookAtTopLevel>>,
    #[doc = "Require calls to isNaN() when checking for NaN."]
    #[serde(skip_serializing_if = "Option::is_none")]
    pub use_is_nan: Option<RuleConfiguration<UseIsNan>>,
    #[doc = "Enforce \"for\" loop update clause moving the counter in the right direction."]
    #[serde(skip_serializing_if = "Option::is_none")]
    pub use_valid_for_direction: Option<RuleConfiguration<UseValidForDirection>>,
    #[doc = "Require generator functions to contain yield."]
    #[serde(skip_serializing_if = "Option::is_none")]
    pub use_yield: Option<RuleConfiguration<UseYield>>,
}
impl DeserializableValidator for Correctness {
    fn validate(
        &mut self,
        _name: &str,
        range: TextRange,
        diagnostics: &mut Vec<DeserializationDiagnostic>,
    ) -> bool {
        if self.recommended == Some(true) && self.all == Some(true) {
            diagnostics . push (DeserializationDiagnostic :: new (markup ! (< Emphasis > "'recommended'" < / Emphasis > " and " < Emphasis > "'all'" < / Emphasis > " can't be both " < Emphasis > "'true'" < / Emphasis > ". You should choose only one of them.")) . with_range (range) . with_note (markup ! ("Biome will fallback to its defaults for this section."))) ;
            return false;
        }
        true
    }
}
impl Correctness {
    const GROUP_NAME: &'static str = "correctness";
    pub(crate) const GROUP_RULES: [&'static str; 36] = [
        "noChildrenProp",
        "noConstAssign",
        "noConstantCondition",
        "noConstructorReturn",
        "noEmptyCharacterClassInRegex",
        "noEmptyPattern",
        "noGlobalObjectCalls",
        "noInnerDeclarations",
        "noInvalidConstructorSuper",
        "noInvalidNewBuiltin",
        "noInvalidUseBeforeDeclaration",
        "noNewSymbol",
        "noNonoctalDecimalEscape",
        "noPrecisionLoss",
        "noRenderReturnValue",
        "noSelfAssign",
        "noSetterReturn",
        "noStringCaseMismatch",
        "noSwitchDeclarations",
        "noUndeclaredVariables",
        "noUnnecessaryContinue",
        "noUnreachable",
        "noUnreachableSuper",
        "noUnsafeFinally",
        "noUnsafeOptionalChaining",
        "noUnusedImports",
        "noUnusedLabels",
        "noUnusedPrivateClassMembers",
        "noUnusedVariables",
        "noVoidElementsWithChildren",
        "noVoidTypeReturn",
        "useExhaustiveDependencies",
        "useHookAtTopLevel",
        "useIsNan",
        "useValidForDirection",
        "useYield",
    ];
    const RECOMMENDED_RULES: [&'static str; 30] = [
        "noChildrenProp",
        "noConstAssign",
        "noConstantCondition",
        "noConstructorReturn",
        "noEmptyCharacterClassInRegex",
        "noEmptyPattern",
        "noGlobalObjectCalls",
        "noInnerDeclarations",
        "noInvalidConstructorSuper",
        "noInvalidNewBuiltin",
        "noInvalidUseBeforeDeclaration",
        "noNonoctalDecimalEscape",
        "noPrecisionLoss",
        "noRenderReturnValue",
        "noSelfAssign",
        "noSetterReturn",
        "noStringCaseMismatch",
        "noSwitchDeclarations",
        "noUnnecessaryContinue",
        "noUnreachable",
        "noUnreachableSuper",
        "noUnsafeFinally",
        "noUnsafeOptionalChaining",
        "noUnusedLabels",
        "noVoidElementsWithChildren",
        "noVoidTypeReturn",
        "useExhaustiveDependencies",
        "useIsNan",
        "useValidForDirection",
        "useYield",
    ];
    const RECOMMENDED_RULES_AS_FILTERS: [RuleFilter<'static>; 30] = [
        RuleFilter::Rule(Self::GROUP_NAME, Self::GROUP_RULES[0]),
        RuleFilter::Rule(Self::GROUP_NAME, Self::GROUP_RULES[1]),
        RuleFilter::Rule(Self::GROUP_NAME, Self::GROUP_RULES[2]),
        RuleFilter::Rule(Self::GROUP_NAME, Self::GROUP_RULES[3]),
        RuleFilter::Rule(Self::GROUP_NAME, Self::GROUP_RULES[4]),
        RuleFilter::Rule(Self::GROUP_NAME, Self::GROUP_RULES[5]),
        RuleFilter::Rule(Self::GROUP_NAME, Self::GROUP_RULES[6]),
        RuleFilter::Rule(Self::GROUP_NAME, Self::GROUP_RULES[7]),
        RuleFilter::Rule(Self::GROUP_NAME, Self::GROUP_RULES[8]),
        RuleFilter::Rule(Self::GROUP_NAME, Self::GROUP_RULES[9]),
        RuleFilter::Rule(Self::GROUP_NAME, Self::GROUP_RULES[10]),
        RuleFilter::Rule(Self::GROUP_NAME, Self::GROUP_RULES[12]),
        RuleFilter::Rule(Self::GROUP_NAME, Self::GROUP_RULES[13]),
        RuleFilter::Rule(Self::GROUP_NAME, Self::GROUP_RULES[14]),
        RuleFilter::Rule(Self::GROUP_NAME, Self::GROUP_RULES[15]),
        RuleFilter::Rule(Self::GROUP_NAME, Self::GROUP_RULES[16]),
        RuleFilter::Rule(Self::GROUP_NAME, Self::GROUP_RULES[17]),
        RuleFilter::Rule(Self::GROUP_NAME, Self::GROUP_RULES[18]),
        RuleFilter::Rule(Self::GROUP_NAME, Self::GROUP_RULES[20]),
        RuleFilter::Rule(Self::GROUP_NAME, Self::GROUP_RULES[21]),
        RuleFilter::Rule(Self::GROUP_NAME, Self::GROUP_RULES[22]),
        RuleFilter::Rule(Self::GROUP_NAME, Self::GROUP_RULES[23]),
        RuleFilter::Rule(Self::GROUP_NAME, Self::GROUP_RULES[24]),
        RuleFilter::Rule(Self::GROUP_NAME, Self::GROUP_RULES[26]),
        RuleFilter::Rule(Self::GROUP_NAME, Self::GROUP_RULES[29]),
        RuleFilter::Rule(Self::GROUP_NAME, Self::GROUP_RULES[30]),
        RuleFilter::Rule(Self::GROUP_NAME, Self::GROUP_RULES[31]),
        RuleFilter::Rule(Self::GROUP_NAME, Self::GROUP_RULES[33]),
        RuleFilter::Rule(Self::GROUP_NAME, Self::GROUP_RULES[34]),
        RuleFilter::Rule(Self::GROUP_NAME, Self::GROUP_RULES[35]),
    ];
    const ALL_RULES_AS_FILTERS: [RuleFilter<'static>; 36] = [
        RuleFilter::Rule(Self::GROUP_NAME, Self::GROUP_RULES[0]),
        RuleFilter::Rule(Self::GROUP_NAME, Self::GROUP_RULES[1]),
        RuleFilter::Rule(Self::GROUP_NAME, Self::GROUP_RULES[2]),
        RuleFilter::Rule(Self::GROUP_NAME, Self::GROUP_RULES[3]),
        RuleFilter::Rule(Self::GROUP_NAME, Self::GROUP_RULES[4]),
        RuleFilter::Rule(Self::GROUP_NAME, Self::GROUP_RULES[5]),
        RuleFilter::Rule(Self::GROUP_NAME, Self::GROUP_RULES[6]),
        RuleFilter::Rule(Self::GROUP_NAME, Self::GROUP_RULES[7]),
        RuleFilter::Rule(Self::GROUP_NAME, Self::GROUP_RULES[8]),
        RuleFilter::Rule(Self::GROUP_NAME, Self::GROUP_RULES[9]),
        RuleFilter::Rule(Self::GROUP_NAME, Self::GROUP_RULES[10]),
        RuleFilter::Rule(Self::GROUP_NAME, Self::GROUP_RULES[11]),
        RuleFilter::Rule(Self::GROUP_NAME, Self::GROUP_RULES[12]),
        RuleFilter::Rule(Self::GROUP_NAME, Self::GROUP_RULES[13]),
        RuleFilter::Rule(Self::GROUP_NAME, Self::GROUP_RULES[14]),
        RuleFilter::Rule(Self::GROUP_NAME, Self::GROUP_RULES[15]),
        RuleFilter::Rule(Self::GROUP_NAME, Self::GROUP_RULES[16]),
        RuleFilter::Rule(Self::GROUP_NAME, Self::GROUP_RULES[17]),
        RuleFilter::Rule(Self::GROUP_NAME, Self::GROUP_RULES[18]),
        RuleFilter::Rule(Self::GROUP_NAME, Self::GROUP_RULES[19]),
        RuleFilter::Rule(Self::GROUP_NAME, Self::GROUP_RULES[20]),
        RuleFilter::Rule(Self::GROUP_NAME, Self::GROUP_RULES[21]),
        RuleFilter::Rule(Self::GROUP_NAME, Self::GROUP_RULES[22]),
        RuleFilter::Rule(Self::GROUP_NAME, Self::GROUP_RULES[23]),
        RuleFilter::Rule(Self::GROUP_NAME, Self::GROUP_RULES[24]),
        RuleFilter::Rule(Self::GROUP_NAME, Self::GROUP_RULES[25]),
        RuleFilter::Rule(Self::GROUP_NAME, Self::GROUP_RULES[26]),
        RuleFilter::Rule(Self::GROUP_NAME, Self::GROUP_RULES[27]),
        RuleFilter::Rule(Self::GROUP_NAME, Self::GROUP_RULES[28]),
        RuleFilter::Rule(Self::GROUP_NAME, Self::GROUP_RULES[29]),
        RuleFilter::Rule(Self::GROUP_NAME, Self::GROUP_RULES[30]),
        RuleFilter::Rule(Self::GROUP_NAME, Self::GROUP_RULES[31]),
        RuleFilter::Rule(Self::GROUP_NAME, Self::GROUP_RULES[32]),
        RuleFilter::Rule(Self::GROUP_NAME, Self::GROUP_RULES[33]),
        RuleFilter::Rule(Self::GROUP_NAME, Self::GROUP_RULES[34]),
        RuleFilter::Rule(Self::GROUP_NAME, Self::GROUP_RULES[35]),
    ];
    #[doc = r" Retrieves the recommended rules"]
    pub(crate) fn is_recommended(&self) -> bool {
        matches!(self.recommended, Some(true))
    }
    pub(crate) const fn is_not_recommended(&self) -> bool {
        matches!(self.recommended, Some(false))
    }
    pub(crate) fn is_all(&self) -> bool {
        matches!(self.all, Some(true))
    }
    pub(crate) fn is_not_all(&self) -> bool {
        matches!(self.all, Some(false))
    }
    pub(crate) fn get_enabled_rules(&self) -> IndexSet<RuleFilter> {
        let mut index_set = IndexSet::new();
        if let Some(rule) = self.no_children_prop.as_ref() {
            if rule.is_enabled() {
                index_set.insert(RuleFilter::Rule(Self::GROUP_NAME, Self::GROUP_RULES[0]));
            }
        }
        if let Some(rule) = self.no_const_assign.as_ref() {
            if rule.is_enabled() {
                index_set.insert(RuleFilter::Rule(Self::GROUP_NAME, Self::GROUP_RULES[1]));
            }
        }
        if let Some(rule) = self.no_constant_condition.as_ref() {
            if rule.is_enabled() {
                index_set.insert(RuleFilter::Rule(Self::GROUP_NAME, Self::GROUP_RULES[2]));
            }
        }
        if let Some(rule) = self.no_constructor_return.as_ref() {
            if rule.is_enabled() {
                index_set.insert(RuleFilter::Rule(Self::GROUP_NAME, Self::GROUP_RULES[3]));
            }
        }
        if let Some(rule) = self.no_empty_character_class_in_regex.as_ref() {
            if rule.is_enabled() {
                index_set.insert(RuleFilter::Rule(Self::GROUP_NAME, Self::GROUP_RULES[4]));
            }
        }
        if let Some(rule) = self.no_empty_pattern.as_ref() {
            if rule.is_enabled() {
                index_set.insert(RuleFilter::Rule(Self::GROUP_NAME, Self::GROUP_RULES[5]));
            }
        }
        if let Some(rule) = self.no_global_object_calls.as_ref() {
            if rule.is_enabled() {
                index_set.insert(RuleFilter::Rule(Self::GROUP_NAME, Self::GROUP_RULES[6]));
            }
        }
        if let Some(rule) = self.no_inner_declarations.as_ref() {
            if rule.is_enabled() {
                index_set.insert(RuleFilter::Rule(Self::GROUP_NAME, Self::GROUP_RULES[7]));
            }
        }
        if let Some(rule) = self.no_invalid_constructor_super.as_ref() {
            if rule.is_enabled() {
                index_set.insert(RuleFilter::Rule(Self::GROUP_NAME, Self::GROUP_RULES[8]));
            }
        }
        if let Some(rule) = self.no_invalid_new_builtin.as_ref() {
            if rule.is_enabled() {
                index_set.insert(RuleFilter::Rule(Self::GROUP_NAME, Self::GROUP_RULES[9]));
            }
        }
        if let Some(rule) = self.no_invalid_use_before_declaration.as_ref() {
            if rule.is_enabled() {
                index_set.insert(RuleFilter::Rule(Self::GROUP_NAME, Self::GROUP_RULES[10]));
            }
        }
        if let Some(rule) = self.no_new_symbol.as_ref() {
            if rule.is_enabled() {
                index_set.insert(RuleFilter::Rule(Self::GROUP_NAME, Self::GROUP_RULES[11]));
            }
        }
        if let Some(rule) = self.no_nonoctal_decimal_escape.as_ref() {
            if rule.is_enabled() {
                index_set.insert(RuleFilter::Rule(Self::GROUP_NAME, Self::GROUP_RULES[12]));
            }
        }
        if let Some(rule) = self.no_precision_loss.as_ref() {
            if rule.is_enabled() {
                index_set.insert(RuleFilter::Rule(Self::GROUP_NAME, Self::GROUP_RULES[13]));
            }
        }
        if let Some(rule) = self.no_render_return_value.as_ref() {
            if rule.is_enabled() {
                index_set.insert(RuleFilter::Rule(Self::GROUP_NAME, Self::GROUP_RULES[14]));
            }
        }
        if let Some(rule) = self.no_self_assign.as_ref() {
            if rule.is_enabled() {
                index_set.insert(RuleFilter::Rule(Self::GROUP_NAME, Self::GROUP_RULES[15]));
            }
        }
        if let Some(rule) = self.no_setter_return.as_ref() {
            if rule.is_enabled() {
                index_set.insert(RuleFilter::Rule(Self::GROUP_NAME, Self::GROUP_RULES[16]));
            }
        }
        if let Some(rule) = self.no_string_case_mismatch.as_ref() {
            if rule.is_enabled() {
                index_set.insert(RuleFilter::Rule(Self::GROUP_NAME, Self::GROUP_RULES[17]));
            }
        }
        if let Some(rule) = self.no_switch_declarations.as_ref() {
            if rule.is_enabled() {
                index_set.insert(RuleFilter::Rule(Self::GROUP_NAME, Self::GROUP_RULES[18]));
            }
        }
        if let Some(rule) = self.no_undeclared_variables.as_ref() {
            if rule.is_enabled() {
                index_set.insert(RuleFilter::Rule(Self::GROUP_NAME, Self::GROUP_RULES[19]));
            }
        }
        if let Some(rule) = self.no_unnecessary_continue.as_ref() {
            if rule.is_enabled() {
                index_set.insert(RuleFilter::Rule(Self::GROUP_NAME, Self::GROUP_RULES[20]));
            }
        }
        if let Some(rule) = self.no_unreachable.as_ref() {
            if rule.is_enabled() {
                index_set.insert(RuleFilter::Rule(Self::GROUP_NAME, Self::GROUP_RULES[21]));
            }
        }
        if let Some(rule) = self.no_unreachable_super.as_ref() {
            if rule.is_enabled() {
                index_set.insert(RuleFilter::Rule(Self::GROUP_NAME, Self::GROUP_RULES[22]));
            }
        }
        if let Some(rule) = self.no_unsafe_finally.as_ref() {
            if rule.is_enabled() {
                index_set.insert(RuleFilter::Rule(Self::GROUP_NAME, Self::GROUP_RULES[23]));
            }
        }
        if let Some(rule) = self.no_unsafe_optional_chaining.as_ref() {
            if rule.is_enabled() {
                index_set.insert(RuleFilter::Rule(Self::GROUP_NAME, Self::GROUP_RULES[24]));
            }
        }
        if let Some(rule) = self.no_unused_imports.as_ref() {
            if rule.is_enabled() {
                index_set.insert(RuleFilter::Rule(Self::GROUP_NAME, Self::GROUP_RULES[25]));
            }
        }
        if let Some(rule) = self.no_unused_labels.as_ref() {
            if rule.is_enabled() {
                index_set.insert(RuleFilter::Rule(Self::GROUP_NAME, Self::GROUP_RULES[26]));
            }
        }
        if let Some(rule) = self.no_unused_private_class_members.as_ref() {
            if rule.is_enabled() {
                index_set.insert(RuleFilter::Rule(Self::GROUP_NAME, Self::GROUP_RULES[27]));
            }
        }
        if let Some(rule) = self.no_unused_variables.as_ref() {
            if rule.is_enabled() {
                index_set.insert(RuleFilter::Rule(Self::GROUP_NAME, Self::GROUP_RULES[28]));
            }
        }
        if let Some(rule) = self.no_void_elements_with_children.as_ref() {
            if rule.is_enabled() {
                index_set.insert(RuleFilter::Rule(Self::GROUP_NAME, Self::GROUP_RULES[29]));
            }
        }
        if let Some(rule) = self.no_void_type_return.as_ref() {
            if rule.is_enabled() {
                index_set.insert(RuleFilter::Rule(Self::GROUP_NAME, Self::GROUP_RULES[30]));
            }
        }
        if let Some(rule) = self.use_exhaustive_dependencies.as_ref() {
            if rule.is_enabled() {
                index_set.insert(RuleFilter::Rule(Self::GROUP_NAME, Self::GROUP_RULES[31]));
            }
        }
        if let Some(rule) = self.use_hook_at_top_level.as_ref() {
            if rule.is_enabled() {
                index_set.insert(RuleFilter::Rule(Self::GROUP_NAME, Self::GROUP_RULES[32]));
            }
        }
        if let Some(rule) = self.use_is_nan.as_ref() {
            if rule.is_enabled() {
                index_set.insert(RuleFilter::Rule(Self::GROUP_NAME, Self::GROUP_RULES[33]));
            }
        }
        if let Some(rule) = self.use_valid_for_direction.as_ref() {
            if rule.is_enabled() {
                index_set.insert(RuleFilter::Rule(Self::GROUP_NAME, Self::GROUP_RULES[34]));
            }
        }
        if let Some(rule) = self.use_yield.as_ref() {
            if rule.is_enabled() {
                index_set.insert(RuleFilter::Rule(Self::GROUP_NAME, Self::GROUP_RULES[35]));
            }
        }
        index_set
    }
    pub(crate) fn get_disabled_rules(&self) -> IndexSet<RuleFilter> {
        let mut index_set = IndexSet::new();
        if let Some(rule) = self.no_children_prop.as_ref() {
            if rule.is_disabled() {
                index_set.insert(RuleFilter::Rule(Self::GROUP_NAME, Self::GROUP_RULES[0]));
            }
        }
        if let Some(rule) = self.no_const_assign.as_ref() {
            if rule.is_disabled() {
                index_set.insert(RuleFilter::Rule(Self::GROUP_NAME, Self::GROUP_RULES[1]));
            }
        }
        if let Some(rule) = self.no_constant_condition.as_ref() {
            if rule.is_disabled() {
                index_set.insert(RuleFilter::Rule(Self::GROUP_NAME, Self::GROUP_RULES[2]));
            }
        }
        if let Some(rule) = self.no_constructor_return.as_ref() {
            if rule.is_disabled() {
                index_set.insert(RuleFilter::Rule(Self::GROUP_NAME, Self::GROUP_RULES[3]));
            }
        }
        if let Some(rule) = self.no_empty_character_class_in_regex.as_ref() {
            if rule.is_disabled() {
                index_set.insert(RuleFilter::Rule(Self::GROUP_NAME, Self::GROUP_RULES[4]));
            }
        }
        if let Some(rule) = self.no_empty_pattern.as_ref() {
            if rule.is_disabled() {
                index_set.insert(RuleFilter::Rule(Self::GROUP_NAME, Self::GROUP_RULES[5]));
            }
        }
        if let Some(rule) = self.no_global_object_calls.as_ref() {
            if rule.is_disabled() {
                index_set.insert(RuleFilter::Rule(Self::GROUP_NAME, Self::GROUP_RULES[6]));
            }
        }
        if let Some(rule) = self.no_inner_declarations.as_ref() {
            if rule.is_disabled() {
                index_set.insert(RuleFilter::Rule(Self::GROUP_NAME, Self::GROUP_RULES[7]));
            }
        }
        if let Some(rule) = self.no_invalid_constructor_super.as_ref() {
            if rule.is_disabled() {
                index_set.insert(RuleFilter::Rule(Self::GROUP_NAME, Self::GROUP_RULES[8]));
            }
        }
        if let Some(rule) = self.no_invalid_new_builtin.as_ref() {
            if rule.is_disabled() {
                index_set.insert(RuleFilter::Rule(Self::GROUP_NAME, Self::GROUP_RULES[9]));
            }
        }
        if let Some(rule) = self.no_invalid_use_before_declaration.as_ref() {
            if rule.is_disabled() {
                index_set.insert(RuleFilter::Rule(Self::GROUP_NAME, Self::GROUP_RULES[10]));
            }
        }
        if let Some(rule) = self.no_new_symbol.as_ref() {
            if rule.is_disabled() {
                index_set.insert(RuleFilter::Rule(Self::GROUP_NAME, Self::GROUP_RULES[11]));
            }
        }
        if let Some(rule) = self.no_nonoctal_decimal_escape.as_ref() {
            if rule.is_disabled() {
                index_set.insert(RuleFilter::Rule(Self::GROUP_NAME, Self::GROUP_RULES[12]));
            }
        }
        if let Some(rule) = self.no_precision_loss.as_ref() {
            if rule.is_disabled() {
                index_set.insert(RuleFilter::Rule(Self::GROUP_NAME, Self::GROUP_RULES[13]));
            }
        }
        if let Some(rule) = self.no_render_return_value.as_ref() {
            if rule.is_disabled() {
                index_set.insert(RuleFilter::Rule(Self::GROUP_NAME, Self::GROUP_RULES[14]));
            }
        }
        if let Some(rule) = self.no_self_assign.as_ref() {
            if rule.is_disabled() {
                index_set.insert(RuleFilter::Rule(Self::GROUP_NAME, Self::GROUP_RULES[15]));
            }
        }
        if let Some(rule) = self.no_setter_return.as_ref() {
            if rule.is_disabled() {
                index_set.insert(RuleFilter::Rule(Self::GROUP_NAME, Self::GROUP_RULES[16]));
            }
        }
        if let Some(rule) = self.no_string_case_mismatch.as_ref() {
            if rule.is_disabled() {
                index_set.insert(RuleFilter::Rule(Self::GROUP_NAME, Self::GROUP_RULES[17]));
            }
        }
        if let Some(rule) = self.no_switch_declarations.as_ref() {
            if rule.is_disabled() {
                index_set.insert(RuleFilter::Rule(Self::GROUP_NAME, Self::GROUP_RULES[18]));
            }
        }
        if let Some(rule) = self.no_undeclared_variables.as_ref() {
            if rule.is_disabled() {
                index_set.insert(RuleFilter::Rule(Self::GROUP_NAME, Self::GROUP_RULES[19]));
            }
        }
        if let Some(rule) = self.no_unnecessary_continue.as_ref() {
            if rule.is_disabled() {
                index_set.insert(RuleFilter::Rule(Self::GROUP_NAME, Self::GROUP_RULES[20]));
            }
        }
        if let Some(rule) = self.no_unreachable.as_ref() {
            if rule.is_disabled() {
                index_set.insert(RuleFilter::Rule(Self::GROUP_NAME, Self::GROUP_RULES[21]));
            }
        }
        if let Some(rule) = self.no_unreachable_super.as_ref() {
            if rule.is_disabled() {
                index_set.insert(RuleFilter::Rule(Self::GROUP_NAME, Self::GROUP_RULES[22]));
            }
        }
        if let Some(rule) = self.no_unsafe_finally.as_ref() {
            if rule.is_disabled() {
                index_set.insert(RuleFilter::Rule(Self::GROUP_NAME, Self::GROUP_RULES[23]));
            }
        }
        if let Some(rule) = self.no_unsafe_optional_chaining.as_ref() {
            if rule.is_disabled() {
                index_set.insert(RuleFilter::Rule(Self::GROUP_NAME, Self::GROUP_RULES[24]));
            }
        }
        if let Some(rule) = self.no_unused_imports.as_ref() {
            if rule.is_disabled() {
                index_set.insert(RuleFilter::Rule(Self::GROUP_NAME, Self::GROUP_RULES[25]));
            }
        }
        if let Some(rule) = self.no_unused_labels.as_ref() {
            if rule.is_disabled() {
                index_set.insert(RuleFilter::Rule(Self::GROUP_NAME, Self::GROUP_RULES[26]));
            }
        }
        if let Some(rule) = self.no_unused_private_class_members.as_ref() {
            if rule.is_disabled() {
                index_set.insert(RuleFilter::Rule(Self::GROUP_NAME, Self::GROUP_RULES[27]));
            }
        }
        if let Some(rule) = self.no_unused_variables.as_ref() {
            if rule.is_disabled() {
                index_set.insert(RuleFilter::Rule(Self::GROUP_NAME, Self::GROUP_RULES[28]));
            }
        }
        if let Some(rule) = self.no_void_elements_with_children.as_ref() {
            if rule.is_disabled() {
                index_set.insert(RuleFilter::Rule(Self::GROUP_NAME, Self::GROUP_RULES[29]));
            }
        }
        if let Some(rule) = self.no_void_type_return.as_ref() {
            if rule.is_disabled() {
                index_set.insert(RuleFilter::Rule(Self::GROUP_NAME, Self::GROUP_RULES[30]));
            }
        }
        if let Some(rule) = self.use_exhaustive_dependencies.as_ref() {
            if rule.is_disabled() {
                index_set.insert(RuleFilter::Rule(Self::GROUP_NAME, Self::GROUP_RULES[31]));
            }
        }
        if let Some(rule) = self.use_hook_at_top_level.as_ref() {
            if rule.is_disabled() {
                index_set.insert(RuleFilter::Rule(Self::GROUP_NAME, Self::GROUP_RULES[32]));
            }
        }
        if let Some(rule) = self.use_is_nan.as_ref() {
            if rule.is_disabled() {
                index_set.insert(RuleFilter::Rule(Self::GROUP_NAME, Self::GROUP_RULES[33]));
            }
        }
        if let Some(rule) = self.use_valid_for_direction.as_ref() {
            if rule.is_disabled() {
                index_set.insert(RuleFilter::Rule(Self::GROUP_NAME, Self::GROUP_RULES[34]));
            }
        }
        if let Some(rule) = self.use_yield.as_ref() {
            if rule.is_disabled() {
                index_set.insert(RuleFilter::Rule(Self::GROUP_NAME, Self::GROUP_RULES[35]));
            }
        }
        index_set
    }
    #[doc = r" Checks if, given a rule name, matches one of the rules contained in this category"]
    pub(crate) fn has_rule(rule_name: &str) -> bool {
        Self::GROUP_RULES.contains(&rule_name)
    }
    #[doc = r" Checks if, given a rule name, it is marked as recommended"]
    pub(crate) fn is_recommended_rule(rule_name: &str) -> bool {
        Self::RECOMMENDED_RULES.contains(&rule_name)
    }
    pub(crate) fn recommended_rules_as_filters() -> [RuleFilter<'static>; 30] {
        Self::RECOMMENDED_RULES_AS_FILTERS
    }
    pub(crate) fn all_rules_as_filters() -> [RuleFilter<'static>; 36] {
        Self::ALL_RULES_AS_FILTERS
    }
    #[doc = r" Select preset rules"]
    pub(crate) fn collect_preset_rules(
        &self,
        parent_is_recommended: bool,
        enabled_rules: &mut IndexSet<RuleFilter>,
        disabled_rules: &mut IndexSet<RuleFilter>,
    ) {
        if self.is_all() {
            enabled_rules.extend(Self::all_rules_as_filters());
        } else if parent_is_recommended || self.is_recommended() {
            enabled_rules.extend(Self::recommended_rules_as_filters());
        }
        if self.is_not_all() {
            disabled_rules.extend(Self::all_rules_as_filters());
        } else if self.is_not_recommended() {
            disabled_rules.extend(Self::recommended_rules_as_filters());
        }
    }
    pub(crate) fn get_rule_configuration(
        &self,
        rule_name: &str,
    ) -> Option<(RulePlainConfiguration, Option<RuleOptions>)> {
        match rule_name {
            "noChildrenProp" => self
                .no_children_prop
                .as_ref()
                .map(|conf| (conf.level(), conf.get_options())),
            "noConstAssign" => self
                .no_const_assign
                .as_ref()
                .map(|conf| (conf.level(), conf.get_options())),
            "noConstantCondition" => self
                .no_constant_condition
                .as_ref()
                .map(|conf| (conf.level(), conf.get_options())),
            "noConstructorReturn" => self
                .no_constructor_return
                .as_ref()
                .map(|conf| (conf.level(), conf.get_options())),
            "noEmptyCharacterClassInRegex" => self
                .no_empty_character_class_in_regex
                .as_ref()
                .map(|conf| (conf.level(), conf.get_options())),
            "noEmptyPattern" => self
                .no_empty_pattern
                .as_ref()
                .map(|conf| (conf.level(), conf.get_options())),
            "noGlobalObjectCalls" => self
                .no_global_object_calls
                .as_ref()
                .map(|conf| (conf.level(), conf.get_options())),
            "noInnerDeclarations" => self
                .no_inner_declarations
                .as_ref()
                .map(|conf| (conf.level(), conf.get_options())),
            "noInvalidConstructorSuper" => self
                .no_invalid_constructor_super
                .as_ref()
                .map(|conf| (conf.level(), conf.get_options())),
            "noInvalidNewBuiltin" => self
                .no_invalid_new_builtin
                .as_ref()
                .map(|conf| (conf.level(), conf.get_options())),
            "noInvalidUseBeforeDeclaration" => self
                .no_invalid_use_before_declaration
                .as_ref()
                .map(|conf| (conf.level(), conf.get_options())),
            "noNewSymbol" => self
                .no_new_symbol
                .as_ref()
                .map(|conf| (conf.level(), conf.get_options())),
            "noNonoctalDecimalEscape" => self
                .no_nonoctal_decimal_escape
                .as_ref()
                .map(|conf| (conf.level(), conf.get_options())),
            "noPrecisionLoss" => self
                .no_precision_loss
                .as_ref()
                .map(|conf| (conf.level(), conf.get_options())),
            "noRenderReturnValue" => self
                .no_render_return_value
                .as_ref()
                .map(|conf| (conf.level(), conf.get_options())),
            "noSelfAssign" => self
                .no_self_assign
                .as_ref()
                .map(|conf| (conf.level(), conf.get_options())),
            "noSetterReturn" => self
                .no_setter_return
                .as_ref()
                .map(|conf| (conf.level(), conf.get_options())),
            "noStringCaseMismatch" => self
                .no_string_case_mismatch
                .as_ref()
                .map(|conf| (conf.level(), conf.get_options())),
            "noSwitchDeclarations" => self
                .no_switch_declarations
                .as_ref()
                .map(|conf| (conf.level(), conf.get_options())),
            "noUndeclaredVariables" => self
                .no_undeclared_variables
                .as_ref()
                .map(|conf| (conf.level(), conf.get_options())),
            "noUnnecessaryContinue" => self
                .no_unnecessary_continue
                .as_ref()
                .map(|conf| (conf.level(), conf.get_options())),
            "noUnreachable" => self
                .no_unreachable
                .as_ref()
                .map(|conf| (conf.level(), conf.get_options())),
            "noUnreachableSuper" => self
                .no_unreachable_super
                .as_ref()
                .map(|conf| (conf.level(), conf.get_options())),
            "noUnsafeFinally" => self
                .no_unsafe_finally
                .as_ref()
                .map(|conf| (conf.level(), conf.get_options())),
            "noUnsafeOptionalChaining" => self
                .no_unsafe_optional_chaining
                .as_ref()
                .map(|conf| (conf.level(), conf.get_options())),
            "noUnusedImports" => self
                .no_unused_imports
                .as_ref()
                .map(|conf| (conf.level(), conf.get_options())),
            "noUnusedLabels" => self
                .no_unused_labels
                .as_ref()
                .map(|conf| (conf.level(), conf.get_options())),
            "noUnusedPrivateClassMembers" => self
                .no_unused_private_class_members
                .as_ref()
                .map(|conf| (conf.level(), conf.get_options())),
            "noUnusedVariables" => self
                .no_unused_variables
                .as_ref()
                .map(|conf| (conf.level(), conf.get_options())),
            "noVoidElementsWithChildren" => self
                .no_void_elements_with_children
                .as_ref()
                .map(|conf| (conf.level(), conf.get_options())),
            "noVoidTypeReturn" => self
                .no_void_type_return
                .as_ref()
                .map(|conf| (conf.level(), conf.get_options())),
            "useExhaustiveDependencies" => self
                .use_exhaustive_dependencies
                .as_ref()
                .map(|conf| (conf.level(), conf.get_options())),
            "useHookAtTopLevel" => self
                .use_hook_at_top_level
                .as_ref()
                .map(|conf| (conf.level(), conf.get_options())),
            "useIsNan" => self
                .use_is_nan
                .as_ref()
                .map(|conf| (conf.level(), conf.get_options())),
            "useValidForDirection" => self
                .use_valid_for_direction
                .as_ref()
                .map(|conf| (conf.level(), conf.get_options())),
            "useYield" => self
                .use_yield
                .as_ref()
                .map(|conf| (conf.level(), conf.get_options())),
            _ => None,
        }
    }
}
#[derive(Clone, Debug, Default, Deserialize, Deserializable, Eq, Merge, PartialEq, Serialize)]
#[deserializable(with_validator)]
#[cfg_attr(feature = "schema", derive(JsonSchema))]
#[serde(rename_all = "camelCase", default, deny_unknown_fields)]
#[doc = r" A list of rules that belong to this group"]
pub struct Nursery {
    #[doc = r" It enables the recommended rules for this group"]
    #[serde(skip_serializing_if = "Option::is_none")]
    pub recommended: Option<bool>,
    #[doc = r" It enables ALL rules for this group."]
    #[serde(skip_serializing_if = "Option::is_none")]
    pub all: Option<bool>,
    #[doc = "Disallow the use of barrel file."]
    #[serde(skip_serializing_if = "Option::is_none")]
    pub no_barrel_file: Option<RuleConfiguration<NoBarrelFile>>,
    #[doc = "Disallow the use of console."]
    #[serde(skip_serializing_if = "Option::is_none")]
    pub no_console: Option<RuleConfiguration<NoConsole>>,
<<<<<<< HEAD
    #[doc = "Disallow duplicate conditions in if-else-if chains"]
    #[serde(skip_serializing_if = "Option::is_none")]
    pub no_duplicate_else_if: Option<RuleConfiguration<NoDuplicateElseIf>>,
=======
    #[doc = "Disallow using a callback in asynchronous tests and hooks."]
    #[serde(skip_serializing_if = "Option::is_none")]
    pub no_done_callback: Option<RuleConfiguration<NoDoneCallback>>,
>>>>>>> dd1860e9
    #[doc = "Disallow two keys with the same name inside a JSON object."]
    #[serde(skip_serializing_if = "Option::is_none")]
    pub no_duplicate_json_keys: Option<RuleConfiguration<NoDuplicateJsonKeys>>,
    #[doc = "A describe block should not contain duplicate hooks."]
    #[serde(skip_serializing_if = "Option::is_none")]
    pub no_duplicate_test_hooks: Option<RuleConfiguration<NoDuplicateTestHooks>>,
    #[doc = "This rule enforces a maximum depth to nested describe() in test files."]
    #[serde(skip_serializing_if = "Option::is_none")]
    pub no_excessive_nested_test_suites: Option<RuleConfiguration<NoExcessiveNestedTestSuites>>,
    #[doc = "Disallow using export or module.exports in files containing tests"]
    #[serde(skip_serializing_if = "Option::is_none")]
    pub no_exports_in_test: Option<RuleConfiguration<NoExportsInTest>>,
    #[doc = "Disallow focused tests."]
    #[serde(skip_serializing_if = "Option::is_none")]
    pub no_focused_tests: Option<RuleConfiguration<NoFocusedTests>>,
    #[doc = "Disallow the use of namespace imports."]
    #[serde(skip_serializing_if = "Option::is_none")]
    pub no_namespace_import: Option<RuleConfiguration<NoNamespaceImport>>,
    #[doc = "Forbid the use of Node.js builtin modules."]
    #[serde(skip_serializing_if = "Option::is_none")]
    pub no_nodejs_modules: Option<RuleConfiguration<NoNodejsModules>>,
    #[doc = "Avoid re-export all."]
    #[serde(skip_serializing_if = "Option::is_none")]
    pub no_re_export_all: Option<RuleConfiguration<NoReExportAll>>,
    #[doc = "Disallow specified modules when loaded by import or require."]
    #[serde(skip_serializing_if = "Option::is_none")]
    pub no_restricted_imports: Option<RuleConfiguration<NoRestrictedImports>>,
    #[doc = "It detects possible \"wrong\" semicolons inside JSX elements."]
    #[serde(skip_serializing_if = "Option::is_none")]
    pub no_semicolon_in_jsx: Option<RuleConfiguration<NoSemicolonInJsx>>,
    #[doc = "Disallow disabled tests."]
    #[serde(skip_serializing_if = "Option::is_none")]
    pub no_skipped_tests: Option<RuleConfiguration<NoSkippedTests>>,
    #[doc = "Disallow the use of dependencies that aren't specified in the package.json."]
    #[serde(skip_serializing_if = "Option::is_none")]
    pub no_undeclared_dependencies: Option<RuleConfiguration<NoUndeclaredDependencies>>,
    #[doc = "Disallow ternary operators when simpler alternatives exist."]
    #[serde(skip_serializing_if = "Option::is_none")]
    pub no_useless_ternary: Option<RuleConfiguration<NoUselessTernary>>,
    #[doc = "Disallows package private imports."]
    #[serde(skip_serializing_if = "Option::is_none")]
    pub use_import_restrictions: Option<RuleConfiguration<UseImportRestrictions>>,
    #[doc = "Disallow missing key props in iterators/collection literals."]
    #[serde(skip_serializing_if = "Option::is_none")]
    pub use_jsx_key_in_iterable: Option<RuleConfiguration<UseJsxKeyInIterable>>,
    #[doc = "Promotes the usage of node:assert/strict over node:assert."]
    #[serde(skip_serializing_if = "Option::is_none")]
    pub use_node_assert_strict: Option<RuleConfiguration<UseNodeAssertStrict>>,
    #[doc = "Enforce the sorting of CSS utility classes."]
    #[serde(skip_serializing_if = "Option::is_none")]
    pub use_sorted_classes: Option<RuleConfiguration<UseSortedClasses>>,
}
impl DeserializableValidator for Nursery {
    fn validate(
        &mut self,
        _name: &str,
        range: TextRange,
        diagnostics: &mut Vec<DeserializationDiagnostic>,
    ) -> bool {
        if self.recommended == Some(true) && self.all == Some(true) {
            diagnostics . push (DeserializationDiagnostic :: new (markup ! (< Emphasis > "'recommended'" < / Emphasis > " and " < Emphasis > "'all'" < / Emphasis > " can't be both " < Emphasis > "'true'" < / Emphasis > ". You should choose only one of them.")) . with_range (range) . with_note (markup ! ("Biome will fallback to its defaults for this section."))) ;
            return false;
        }
        true
    }
}
impl Nursery {
    const GROUP_NAME: &'static str = "nursery";
    pub(crate) const GROUP_RULES: [&'static str; 20] = [
        "noBarrelFile",
        "noConsole",
<<<<<<< HEAD
        "noDuplicateElseIf",
=======
        "noDoneCallback",
>>>>>>> dd1860e9
        "noDuplicateJsonKeys",
        "noDuplicateTestHooks",
        "noExcessiveNestedTestSuites",
        "noExportsInTest",
        "noFocusedTests",
        "noNamespaceImport",
        "noNodejsModules",
        "noReExportAll",
        "noRestrictedImports",
        "noSemicolonInJsx",
        "noSkippedTests",
        "noUndeclaredDependencies",
        "noUselessTernary",
        "useImportRestrictions",
        "useJsxKeyInIterable",
        "useNodeAssertStrict",
        "useSortedClasses",
    ];
    const RECOMMENDED_RULES: [&'static str; 8] = [
<<<<<<< HEAD
        "noDuplicateElseIf",
=======
        "noDoneCallback",
>>>>>>> dd1860e9
        "noDuplicateJsonKeys",
        "noDuplicateTestHooks",
        "noExcessiveNestedTestSuites",
        "noExportsInTest",
        "noFocusedTests",
        "noSemicolonInJsx",
        "noUselessTernary",
    ];
    const RECOMMENDED_RULES_AS_FILTERS: [RuleFilter<'static>; 8] = [
        RuleFilter::Rule(Self::GROUP_NAME, Self::GROUP_RULES[2]),
        RuleFilter::Rule(Self::GROUP_NAME, Self::GROUP_RULES[3]),
        RuleFilter::Rule(Self::GROUP_NAME, Self::GROUP_RULES[4]),
        RuleFilter::Rule(Self::GROUP_NAME, Self::GROUP_RULES[5]),
        RuleFilter::Rule(Self::GROUP_NAME, Self::GROUP_RULES[6]),
        RuleFilter::Rule(Self::GROUP_NAME, Self::GROUP_RULES[7]),
        RuleFilter::Rule(Self::GROUP_NAME, Self::GROUP_RULES[12]),
        RuleFilter::Rule(Self::GROUP_NAME, Self::GROUP_RULES[15]),
    ];
    const ALL_RULES_AS_FILTERS: [RuleFilter<'static>; 20] = [
        RuleFilter::Rule(Self::GROUP_NAME, Self::GROUP_RULES[0]),
        RuleFilter::Rule(Self::GROUP_NAME, Self::GROUP_RULES[1]),
        RuleFilter::Rule(Self::GROUP_NAME, Self::GROUP_RULES[2]),
        RuleFilter::Rule(Self::GROUP_NAME, Self::GROUP_RULES[3]),
        RuleFilter::Rule(Self::GROUP_NAME, Self::GROUP_RULES[4]),
        RuleFilter::Rule(Self::GROUP_NAME, Self::GROUP_RULES[5]),
        RuleFilter::Rule(Self::GROUP_NAME, Self::GROUP_RULES[6]),
        RuleFilter::Rule(Self::GROUP_NAME, Self::GROUP_RULES[7]),
        RuleFilter::Rule(Self::GROUP_NAME, Self::GROUP_RULES[8]),
        RuleFilter::Rule(Self::GROUP_NAME, Self::GROUP_RULES[9]),
        RuleFilter::Rule(Self::GROUP_NAME, Self::GROUP_RULES[10]),
        RuleFilter::Rule(Self::GROUP_NAME, Self::GROUP_RULES[11]),
        RuleFilter::Rule(Self::GROUP_NAME, Self::GROUP_RULES[12]),
        RuleFilter::Rule(Self::GROUP_NAME, Self::GROUP_RULES[13]),
        RuleFilter::Rule(Self::GROUP_NAME, Self::GROUP_RULES[14]),
        RuleFilter::Rule(Self::GROUP_NAME, Self::GROUP_RULES[15]),
        RuleFilter::Rule(Self::GROUP_NAME, Self::GROUP_RULES[16]),
        RuleFilter::Rule(Self::GROUP_NAME, Self::GROUP_RULES[17]),
        RuleFilter::Rule(Self::GROUP_NAME, Self::GROUP_RULES[18]),
        RuleFilter::Rule(Self::GROUP_NAME, Self::GROUP_RULES[19]),
    ];
    #[doc = r" Retrieves the recommended rules"]
    pub(crate) fn is_recommended(&self) -> bool {
        matches!(self.recommended, Some(true))
    }
    pub(crate) const fn is_not_recommended(&self) -> bool {
        matches!(self.recommended, Some(false))
    }
    pub(crate) fn is_all(&self) -> bool {
        matches!(self.all, Some(true))
    }
    pub(crate) fn is_not_all(&self) -> bool {
        matches!(self.all, Some(false))
    }
    pub(crate) fn get_enabled_rules(&self) -> IndexSet<RuleFilter> {
        let mut index_set = IndexSet::new();
        if let Some(rule) = self.no_barrel_file.as_ref() {
            if rule.is_enabled() {
                index_set.insert(RuleFilter::Rule(Self::GROUP_NAME, Self::GROUP_RULES[0]));
            }
        }
        if let Some(rule) = self.no_console.as_ref() {
            if rule.is_enabled() {
                index_set.insert(RuleFilter::Rule(Self::GROUP_NAME, Self::GROUP_RULES[1]));
            }
        }
<<<<<<< HEAD
        if let Some(rule) = self.no_duplicate_else_if.as_ref() {
=======
        if let Some(rule) = self.no_done_callback.as_ref() {
>>>>>>> dd1860e9
            if rule.is_enabled() {
                index_set.insert(RuleFilter::Rule(Self::GROUP_NAME, Self::GROUP_RULES[2]));
            }
        }
        if let Some(rule) = self.no_duplicate_json_keys.as_ref() {
            if rule.is_enabled() {
                index_set.insert(RuleFilter::Rule(Self::GROUP_NAME, Self::GROUP_RULES[3]));
            }
        }
        if let Some(rule) = self.no_duplicate_test_hooks.as_ref() {
            if rule.is_enabled() {
                index_set.insert(RuleFilter::Rule(Self::GROUP_NAME, Self::GROUP_RULES[4]));
            }
        }
        if let Some(rule) = self.no_excessive_nested_test_suites.as_ref() {
            if rule.is_enabled() {
                index_set.insert(RuleFilter::Rule(Self::GROUP_NAME, Self::GROUP_RULES[5]));
            }
        }
        if let Some(rule) = self.no_exports_in_test.as_ref() {
            if rule.is_enabled() {
                index_set.insert(RuleFilter::Rule(Self::GROUP_NAME, Self::GROUP_RULES[6]));
            }
        }
        if let Some(rule) = self.no_focused_tests.as_ref() {
            if rule.is_enabled() {
                index_set.insert(RuleFilter::Rule(Self::GROUP_NAME, Self::GROUP_RULES[7]));
            }
        }
        if let Some(rule) = self.no_namespace_import.as_ref() {
            if rule.is_enabled() {
                index_set.insert(RuleFilter::Rule(Self::GROUP_NAME, Self::GROUP_RULES[8]));
            }
        }
        if let Some(rule) = self.no_nodejs_modules.as_ref() {
            if rule.is_enabled() {
                index_set.insert(RuleFilter::Rule(Self::GROUP_NAME, Self::GROUP_RULES[9]));
            }
        }
        if let Some(rule) = self.no_re_export_all.as_ref() {
            if rule.is_enabled() {
                index_set.insert(RuleFilter::Rule(Self::GROUP_NAME, Self::GROUP_RULES[10]));
            }
        }
        if let Some(rule) = self.no_restricted_imports.as_ref() {
            if rule.is_enabled() {
                index_set.insert(RuleFilter::Rule(Self::GROUP_NAME, Self::GROUP_RULES[11]));
            }
        }
        if let Some(rule) = self.no_semicolon_in_jsx.as_ref() {
            if rule.is_enabled() {
                index_set.insert(RuleFilter::Rule(Self::GROUP_NAME, Self::GROUP_RULES[12]));
            }
        }
        if let Some(rule) = self.no_skipped_tests.as_ref() {
            if rule.is_enabled() {
                index_set.insert(RuleFilter::Rule(Self::GROUP_NAME, Self::GROUP_RULES[13]));
            }
        }
        if let Some(rule) = self.no_undeclared_dependencies.as_ref() {
            if rule.is_enabled() {
                index_set.insert(RuleFilter::Rule(Self::GROUP_NAME, Self::GROUP_RULES[14]));
            }
        }
        if let Some(rule) = self.no_useless_ternary.as_ref() {
            if rule.is_enabled() {
                index_set.insert(RuleFilter::Rule(Self::GROUP_NAME, Self::GROUP_RULES[15]));
            }
        }
        if let Some(rule) = self.use_import_restrictions.as_ref() {
            if rule.is_enabled() {
                index_set.insert(RuleFilter::Rule(Self::GROUP_NAME, Self::GROUP_RULES[16]));
            }
        }
        if let Some(rule) = self.use_jsx_key_in_iterable.as_ref() {
            if rule.is_enabled() {
                index_set.insert(RuleFilter::Rule(Self::GROUP_NAME, Self::GROUP_RULES[17]));
            }
        }
        if let Some(rule) = self.use_node_assert_strict.as_ref() {
            if rule.is_enabled() {
                index_set.insert(RuleFilter::Rule(Self::GROUP_NAME, Self::GROUP_RULES[18]));
            }
        }
        if let Some(rule) = self.use_sorted_classes.as_ref() {
            if rule.is_enabled() {
                index_set.insert(RuleFilter::Rule(Self::GROUP_NAME, Self::GROUP_RULES[19]));
            }
        }
        index_set
    }
    pub(crate) fn get_disabled_rules(&self) -> IndexSet<RuleFilter> {
        let mut index_set = IndexSet::new();
        if let Some(rule) = self.no_barrel_file.as_ref() {
            if rule.is_disabled() {
                index_set.insert(RuleFilter::Rule(Self::GROUP_NAME, Self::GROUP_RULES[0]));
            }
        }
        if let Some(rule) = self.no_console.as_ref() {
            if rule.is_disabled() {
                index_set.insert(RuleFilter::Rule(Self::GROUP_NAME, Self::GROUP_RULES[1]));
            }
        }
<<<<<<< HEAD
        if let Some(rule) = self.no_duplicate_else_if.as_ref() {
=======
        if let Some(rule) = self.no_done_callback.as_ref() {
>>>>>>> dd1860e9
            if rule.is_disabled() {
                index_set.insert(RuleFilter::Rule(Self::GROUP_NAME, Self::GROUP_RULES[2]));
            }
        }
        if let Some(rule) = self.no_duplicate_json_keys.as_ref() {
            if rule.is_disabled() {
                index_set.insert(RuleFilter::Rule(Self::GROUP_NAME, Self::GROUP_RULES[3]));
            }
        }
        if let Some(rule) = self.no_duplicate_test_hooks.as_ref() {
            if rule.is_disabled() {
                index_set.insert(RuleFilter::Rule(Self::GROUP_NAME, Self::GROUP_RULES[4]));
            }
        }
        if let Some(rule) = self.no_excessive_nested_test_suites.as_ref() {
            if rule.is_disabled() {
                index_set.insert(RuleFilter::Rule(Self::GROUP_NAME, Self::GROUP_RULES[5]));
            }
        }
        if let Some(rule) = self.no_exports_in_test.as_ref() {
            if rule.is_disabled() {
                index_set.insert(RuleFilter::Rule(Self::GROUP_NAME, Self::GROUP_RULES[6]));
            }
        }
        if let Some(rule) = self.no_focused_tests.as_ref() {
            if rule.is_disabled() {
                index_set.insert(RuleFilter::Rule(Self::GROUP_NAME, Self::GROUP_RULES[7]));
            }
        }
        if let Some(rule) = self.no_namespace_import.as_ref() {
            if rule.is_disabled() {
                index_set.insert(RuleFilter::Rule(Self::GROUP_NAME, Self::GROUP_RULES[8]));
            }
        }
        if let Some(rule) = self.no_nodejs_modules.as_ref() {
            if rule.is_disabled() {
                index_set.insert(RuleFilter::Rule(Self::GROUP_NAME, Self::GROUP_RULES[9]));
            }
        }
        if let Some(rule) = self.no_re_export_all.as_ref() {
            if rule.is_disabled() {
                index_set.insert(RuleFilter::Rule(Self::GROUP_NAME, Self::GROUP_RULES[10]));
            }
        }
        if let Some(rule) = self.no_restricted_imports.as_ref() {
            if rule.is_disabled() {
                index_set.insert(RuleFilter::Rule(Self::GROUP_NAME, Self::GROUP_RULES[11]));
            }
        }
        if let Some(rule) = self.no_semicolon_in_jsx.as_ref() {
            if rule.is_disabled() {
                index_set.insert(RuleFilter::Rule(Self::GROUP_NAME, Self::GROUP_RULES[12]));
            }
        }
        if let Some(rule) = self.no_skipped_tests.as_ref() {
            if rule.is_disabled() {
                index_set.insert(RuleFilter::Rule(Self::GROUP_NAME, Self::GROUP_RULES[13]));
            }
        }
        if let Some(rule) = self.no_undeclared_dependencies.as_ref() {
            if rule.is_disabled() {
                index_set.insert(RuleFilter::Rule(Self::GROUP_NAME, Self::GROUP_RULES[14]));
            }
        }
        if let Some(rule) = self.no_useless_ternary.as_ref() {
            if rule.is_disabled() {
                index_set.insert(RuleFilter::Rule(Self::GROUP_NAME, Self::GROUP_RULES[15]));
            }
        }
        if let Some(rule) = self.use_import_restrictions.as_ref() {
            if rule.is_disabled() {
                index_set.insert(RuleFilter::Rule(Self::GROUP_NAME, Self::GROUP_RULES[16]));
            }
        }
        if let Some(rule) = self.use_jsx_key_in_iterable.as_ref() {
            if rule.is_disabled() {
                index_set.insert(RuleFilter::Rule(Self::GROUP_NAME, Self::GROUP_RULES[17]));
            }
        }
        if let Some(rule) = self.use_node_assert_strict.as_ref() {
            if rule.is_disabled() {
                index_set.insert(RuleFilter::Rule(Self::GROUP_NAME, Self::GROUP_RULES[18]));
            }
        }
        if let Some(rule) = self.use_sorted_classes.as_ref() {
            if rule.is_disabled() {
                index_set.insert(RuleFilter::Rule(Self::GROUP_NAME, Self::GROUP_RULES[19]));
            }
        }
        index_set
    }
    #[doc = r" Checks if, given a rule name, matches one of the rules contained in this category"]
    pub(crate) fn has_rule(rule_name: &str) -> bool {
        Self::GROUP_RULES.contains(&rule_name)
    }
    #[doc = r" Checks if, given a rule name, it is marked as recommended"]
    pub(crate) fn is_recommended_rule(rule_name: &str) -> bool {
        Self::RECOMMENDED_RULES.contains(&rule_name)
    }
    pub(crate) fn recommended_rules_as_filters() -> [RuleFilter<'static>; 8] {
        Self::RECOMMENDED_RULES_AS_FILTERS
    }
    pub(crate) fn all_rules_as_filters() -> [RuleFilter<'static>; 20] {
        Self::ALL_RULES_AS_FILTERS
    }
    #[doc = r" Select preset rules"]
    pub(crate) fn collect_preset_rules(
        &self,
        _parent_is_recommended: bool,
        enabled_rules: &mut IndexSet<RuleFilter>,
        disabled_rules: &mut IndexSet<RuleFilter>,
    ) {
        if self.is_all() {
            enabled_rules.extend(Self::all_rules_as_filters());
        } else if self.is_recommended() {
            enabled_rules.extend(Self::recommended_rules_as_filters());
        }
        if self.is_not_all() {
            disabled_rules.extend(Self::all_rules_as_filters());
        } else if self.is_not_recommended() {
            disabled_rules.extend(Self::recommended_rules_as_filters());
        }
    }
    pub(crate) fn get_rule_configuration(
        &self,
        rule_name: &str,
    ) -> Option<(RulePlainConfiguration, Option<RuleOptions>)> {
        match rule_name {
            "noBarrelFile" => self
                .no_barrel_file
                .as_ref()
                .map(|conf| (conf.level(), conf.get_options())),
            "noConsole" => self
                .no_console
                .as_ref()
                .map(|conf| (conf.level(), conf.get_options())),
<<<<<<< HEAD
            "noDuplicateElseIf" => self
                .no_duplicate_else_if
=======
            "noDoneCallback" => self
                .no_done_callback
>>>>>>> dd1860e9
                .as_ref()
                .map(|conf| (conf.level(), conf.get_options())),
            "noDuplicateJsonKeys" => self
                .no_duplicate_json_keys
                .as_ref()
                .map(|conf| (conf.level(), conf.get_options())),
            "noDuplicateTestHooks" => self
                .no_duplicate_test_hooks
                .as_ref()
                .map(|conf| (conf.level(), conf.get_options())),
            "noExcessiveNestedTestSuites" => self
                .no_excessive_nested_test_suites
                .as_ref()
                .map(|conf| (conf.level(), conf.get_options())),
            "noExportsInTest" => self
                .no_exports_in_test
                .as_ref()
                .map(|conf| (conf.level(), conf.get_options())),
            "noFocusedTests" => self
                .no_focused_tests
                .as_ref()
                .map(|conf| (conf.level(), conf.get_options())),
            "noNamespaceImport" => self
                .no_namespace_import
                .as_ref()
                .map(|conf| (conf.level(), conf.get_options())),
            "noNodejsModules" => self
                .no_nodejs_modules
                .as_ref()
                .map(|conf| (conf.level(), conf.get_options())),
            "noReExportAll" => self
                .no_re_export_all
                .as_ref()
                .map(|conf| (conf.level(), conf.get_options())),
            "noRestrictedImports" => self
                .no_restricted_imports
                .as_ref()
                .map(|conf| (conf.level(), conf.get_options())),
            "noSemicolonInJsx" => self
                .no_semicolon_in_jsx
                .as_ref()
                .map(|conf| (conf.level(), conf.get_options())),
            "noSkippedTests" => self
                .no_skipped_tests
                .as_ref()
                .map(|conf| (conf.level(), conf.get_options())),
            "noUndeclaredDependencies" => self
                .no_undeclared_dependencies
                .as_ref()
                .map(|conf| (conf.level(), conf.get_options())),
            "noUselessTernary" => self
                .no_useless_ternary
                .as_ref()
                .map(|conf| (conf.level(), conf.get_options())),
            "useImportRestrictions" => self
                .use_import_restrictions
                .as_ref()
                .map(|conf| (conf.level(), conf.get_options())),
            "useJsxKeyInIterable" => self
                .use_jsx_key_in_iterable
                .as_ref()
                .map(|conf| (conf.level(), conf.get_options())),
            "useNodeAssertStrict" => self
                .use_node_assert_strict
                .as_ref()
                .map(|conf| (conf.level(), conf.get_options())),
            "useSortedClasses" => self
                .use_sorted_classes
                .as_ref()
                .map(|conf| (conf.level(), conf.get_options())),
            _ => None,
        }
    }
}
#[derive(Clone, Debug, Default, Deserialize, Deserializable, Eq, Merge, PartialEq, Serialize)]
#[deserializable(with_validator)]
#[cfg_attr(feature = "schema", derive(JsonSchema))]
#[serde(rename_all = "camelCase", default, deny_unknown_fields)]
#[doc = r" A list of rules that belong to this group"]
pub struct Performance {
    #[doc = r" It enables the recommended rules for this group"]
    #[serde(skip_serializing_if = "Option::is_none")]
    pub recommended: Option<bool>,
    #[doc = r" It enables ALL rules for this group."]
    #[serde(skip_serializing_if = "Option::is_none")]
    pub all: Option<bool>,
    #[doc = "Disallow the use of spread (...) syntax on accumulators."]
    #[serde(skip_serializing_if = "Option::is_none")]
    pub no_accumulating_spread: Option<RuleConfiguration<NoAccumulatingSpread>>,
    #[doc = "Disallow the use of the delete operator."]
    #[serde(skip_serializing_if = "Option::is_none")]
    pub no_delete: Option<RuleConfiguration<NoDelete>>,
}
impl DeserializableValidator for Performance {
    fn validate(
        &mut self,
        _name: &str,
        range: TextRange,
        diagnostics: &mut Vec<DeserializationDiagnostic>,
    ) -> bool {
        if self.recommended == Some(true) && self.all == Some(true) {
            diagnostics . push (DeserializationDiagnostic :: new (markup ! (< Emphasis > "'recommended'" < / Emphasis > " and " < Emphasis > "'all'" < / Emphasis > " can't be both " < Emphasis > "'true'" < / Emphasis > ". You should choose only one of them.")) . with_range (range) . with_note (markup ! ("Biome will fallback to its defaults for this section."))) ;
            return false;
        }
        true
    }
}
impl Performance {
    const GROUP_NAME: &'static str = "performance";
    pub(crate) const GROUP_RULES: [&'static str; 2] = ["noAccumulatingSpread", "noDelete"];
    const RECOMMENDED_RULES: [&'static str; 2] = ["noAccumulatingSpread", "noDelete"];
    const RECOMMENDED_RULES_AS_FILTERS: [RuleFilter<'static>; 2] = [
        RuleFilter::Rule(Self::GROUP_NAME, Self::GROUP_RULES[0]),
        RuleFilter::Rule(Self::GROUP_NAME, Self::GROUP_RULES[1]),
    ];
    const ALL_RULES_AS_FILTERS: [RuleFilter<'static>; 2] = [
        RuleFilter::Rule(Self::GROUP_NAME, Self::GROUP_RULES[0]),
        RuleFilter::Rule(Self::GROUP_NAME, Self::GROUP_RULES[1]),
    ];
    #[doc = r" Retrieves the recommended rules"]
    pub(crate) fn is_recommended(&self) -> bool {
        matches!(self.recommended, Some(true))
    }
    pub(crate) const fn is_not_recommended(&self) -> bool {
        matches!(self.recommended, Some(false))
    }
    pub(crate) fn is_all(&self) -> bool {
        matches!(self.all, Some(true))
    }
    pub(crate) fn is_not_all(&self) -> bool {
        matches!(self.all, Some(false))
    }
    pub(crate) fn get_enabled_rules(&self) -> IndexSet<RuleFilter> {
        let mut index_set = IndexSet::new();
        if let Some(rule) = self.no_accumulating_spread.as_ref() {
            if rule.is_enabled() {
                index_set.insert(RuleFilter::Rule(Self::GROUP_NAME, Self::GROUP_RULES[0]));
            }
        }
        if let Some(rule) = self.no_delete.as_ref() {
            if rule.is_enabled() {
                index_set.insert(RuleFilter::Rule(Self::GROUP_NAME, Self::GROUP_RULES[1]));
            }
        }
        index_set
    }
    pub(crate) fn get_disabled_rules(&self) -> IndexSet<RuleFilter> {
        let mut index_set = IndexSet::new();
        if let Some(rule) = self.no_accumulating_spread.as_ref() {
            if rule.is_disabled() {
                index_set.insert(RuleFilter::Rule(Self::GROUP_NAME, Self::GROUP_RULES[0]));
            }
        }
        if let Some(rule) = self.no_delete.as_ref() {
            if rule.is_disabled() {
                index_set.insert(RuleFilter::Rule(Self::GROUP_NAME, Self::GROUP_RULES[1]));
            }
        }
        index_set
    }
    #[doc = r" Checks if, given a rule name, matches one of the rules contained in this category"]
    pub(crate) fn has_rule(rule_name: &str) -> bool {
        Self::GROUP_RULES.contains(&rule_name)
    }
    #[doc = r" Checks if, given a rule name, it is marked as recommended"]
    pub(crate) fn is_recommended_rule(rule_name: &str) -> bool {
        Self::RECOMMENDED_RULES.contains(&rule_name)
    }
    pub(crate) fn recommended_rules_as_filters() -> [RuleFilter<'static>; 2] {
        Self::RECOMMENDED_RULES_AS_FILTERS
    }
    pub(crate) fn all_rules_as_filters() -> [RuleFilter<'static>; 2] {
        Self::ALL_RULES_AS_FILTERS
    }
    #[doc = r" Select preset rules"]
    pub(crate) fn collect_preset_rules(
        &self,
        parent_is_recommended: bool,
        enabled_rules: &mut IndexSet<RuleFilter>,
        disabled_rules: &mut IndexSet<RuleFilter>,
    ) {
        if self.is_all() {
            enabled_rules.extend(Self::all_rules_as_filters());
        } else if parent_is_recommended || self.is_recommended() {
            enabled_rules.extend(Self::recommended_rules_as_filters());
        }
        if self.is_not_all() {
            disabled_rules.extend(Self::all_rules_as_filters());
        } else if self.is_not_recommended() {
            disabled_rules.extend(Self::recommended_rules_as_filters());
        }
    }
    pub(crate) fn get_rule_configuration(
        &self,
        rule_name: &str,
    ) -> Option<(RulePlainConfiguration, Option<RuleOptions>)> {
        match rule_name {
            "noAccumulatingSpread" => self
                .no_accumulating_spread
                .as_ref()
                .map(|conf| (conf.level(), conf.get_options())),
            "noDelete" => self
                .no_delete
                .as_ref()
                .map(|conf| (conf.level(), conf.get_options())),
            _ => None,
        }
    }
}
#[derive(Clone, Debug, Default, Deserialize, Deserializable, Eq, Merge, PartialEq, Serialize)]
#[deserializable(with_validator)]
#[cfg_attr(feature = "schema", derive(JsonSchema))]
#[serde(rename_all = "camelCase", default, deny_unknown_fields)]
#[doc = r" A list of rules that belong to this group"]
pub struct Security {
    #[doc = r" It enables the recommended rules for this group"]
    #[serde(skip_serializing_if = "Option::is_none")]
    pub recommended: Option<bool>,
    #[doc = r" It enables ALL rules for this group."]
    #[serde(skip_serializing_if = "Option::is_none")]
    pub all: Option<bool>,
    #[doc = "Prevent the usage of dangerous JSX props"]
    #[serde(skip_serializing_if = "Option::is_none")]
    pub no_dangerously_set_inner_html: Option<RuleConfiguration<NoDangerouslySetInnerHtml>>,
    #[doc = "Report when a DOM element or a component uses both children and dangerouslySetInnerHTML prop."]
    #[serde(skip_serializing_if = "Option::is_none")]
    pub no_dangerously_set_inner_html_with_children:
        Option<RuleConfiguration<NoDangerouslySetInnerHtmlWithChildren>>,
    #[doc = "Disallow the use of global eval()."]
    #[serde(skip_serializing_if = "Option::is_none")]
    pub no_global_eval: Option<RuleConfiguration<NoGlobalEval>>,
}
impl DeserializableValidator for Security {
    fn validate(
        &mut self,
        _name: &str,
        range: TextRange,
        diagnostics: &mut Vec<DeserializationDiagnostic>,
    ) -> bool {
        if self.recommended == Some(true) && self.all == Some(true) {
            diagnostics . push (DeserializationDiagnostic :: new (markup ! (< Emphasis > "'recommended'" < / Emphasis > " and " < Emphasis > "'all'" < / Emphasis > " can't be both " < Emphasis > "'true'" < / Emphasis > ". You should choose only one of them.")) . with_range (range) . with_note (markup ! ("Biome will fallback to its defaults for this section."))) ;
            return false;
        }
        true
    }
}
impl Security {
    const GROUP_NAME: &'static str = "security";
    pub(crate) const GROUP_RULES: [&'static str; 3] = [
        "noDangerouslySetInnerHtml",
        "noDangerouslySetInnerHtmlWithChildren",
        "noGlobalEval",
    ];
    const RECOMMENDED_RULES: [&'static str; 3] = [
        "noDangerouslySetInnerHtml",
        "noDangerouslySetInnerHtmlWithChildren",
        "noGlobalEval",
    ];
    const RECOMMENDED_RULES_AS_FILTERS: [RuleFilter<'static>; 3] = [
        RuleFilter::Rule(Self::GROUP_NAME, Self::GROUP_RULES[0]),
        RuleFilter::Rule(Self::GROUP_NAME, Self::GROUP_RULES[1]),
        RuleFilter::Rule(Self::GROUP_NAME, Self::GROUP_RULES[2]),
    ];
    const ALL_RULES_AS_FILTERS: [RuleFilter<'static>; 3] = [
        RuleFilter::Rule(Self::GROUP_NAME, Self::GROUP_RULES[0]),
        RuleFilter::Rule(Self::GROUP_NAME, Self::GROUP_RULES[1]),
        RuleFilter::Rule(Self::GROUP_NAME, Self::GROUP_RULES[2]),
    ];
    #[doc = r" Retrieves the recommended rules"]
    pub(crate) fn is_recommended(&self) -> bool {
        matches!(self.recommended, Some(true))
    }
    pub(crate) const fn is_not_recommended(&self) -> bool {
        matches!(self.recommended, Some(false))
    }
    pub(crate) fn is_all(&self) -> bool {
        matches!(self.all, Some(true))
    }
    pub(crate) fn is_not_all(&self) -> bool {
        matches!(self.all, Some(false))
    }
    pub(crate) fn get_enabled_rules(&self) -> IndexSet<RuleFilter> {
        let mut index_set = IndexSet::new();
        if let Some(rule) = self.no_dangerously_set_inner_html.as_ref() {
            if rule.is_enabled() {
                index_set.insert(RuleFilter::Rule(Self::GROUP_NAME, Self::GROUP_RULES[0]));
            }
        }
        if let Some(rule) = self.no_dangerously_set_inner_html_with_children.as_ref() {
            if rule.is_enabled() {
                index_set.insert(RuleFilter::Rule(Self::GROUP_NAME, Self::GROUP_RULES[1]));
            }
        }
        if let Some(rule) = self.no_global_eval.as_ref() {
            if rule.is_enabled() {
                index_set.insert(RuleFilter::Rule(Self::GROUP_NAME, Self::GROUP_RULES[2]));
            }
        }
        index_set
    }
    pub(crate) fn get_disabled_rules(&self) -> IndexSet<RuleFilter> {
        let mut index_set = IndexSet::new();
        if let Some(rule) = self.no_dangerously_set_inner_html.as_ref() {
            if rule.is_disabled() {
                index_set.insert(RuleFilter::Rule(Self::GROUP_NAME, Self::GROUP_RULES[0]));
            }
        }
        if let Some(rule) = self.no_dangerously_set_inner_html_with_children.as_ref() {
            if rule.is_disabled() {
                index_set.insert(RuleFilter::Rule(Self::GROUP_NAME, Self::GROUP_RULES[1]));
            }
        }
        if let Some(rule) = self.no_global_eval.as_ref() {
            if rule.is_disabled() {
                index_set.insert(RuleFilter::Rule(Self::GROUP_NAME, Self::GROUP_RULES[2]));
            }
        }
        index_set
    }
    #[doc = r" Checks if, given a rule name, matches one of the rules contained in this category"]
    pub(crate) fn has_rule(rule_name: &str) -> bool {
        Self::GROUP_RULES.contains(&rule_name)
    }
    #[doc = r" Checks if, given a rule name, it is marked as recommended"]
    pub(crate) fn is_recommended_rule(rule_name: &str) -> bool {
        Self::RECOMMENDED_RULES.contains(&rule_name)
    }
    pub(crate) fn recommended_rules_as_filters() -> [RuleFilter<'static>; 3] {
        Self::RECOMMENDED_RULES_AS_FILTERS
    }
    pub(crate) fn all_rules_as_filters() -> [RuleFilter<'static>; 3] {
        Self::ALL_RULES_AS_FILTERS
    }
    #[doc = r" Select preset rules"]
    pub(crate) fn collect_preset_rules(
        &self,
        parent_is_recommended: bool,
        enabled_rules: &mut IndexSet<RuleFilter>,
        disabled_rules: &mut IndexSet<RuleFilter>,
    ) {
        if self.is_all() {
            enabled_rules.extend(Self::all_rules_as_filters());
        } else if parent_is_recommended || self.is_recommended() {
            enabled_rules.extend(Self::recommended_rules_as_filters());
        }
        if self.is_not_all() {
            disabled_rules.extend(Self::all_rules_as_filters());
        } else if self.is_not_recommended() {
            disabled_rules.extend(Self::recommended_rules_as_filters());
        }
    }
    pub(crate) fn get_rule_configuration(
        &self,
        rule_name: &str,
    ) -> Option<(RulePlainConfiguration, Option<RuleOptions>)> {
        match rule_name {
            "noDangerouslySetInnerHtml" => self
                .no_dangerously_set_inner_html
                .as_ref()
                .map(|conf| (conf.level(), conf.get_options())),
            "noDangerouslySetInnerHtmlWithChildren" => self
                .no_dangerously_set_inner_html_with_children
                .as_ref()
                .map(|conf| (conf.level(), conf.get_options())),
            "noGlobalEval" => self
                .no_global_eval
                .as_ref()
                .map(|conf| (conf.level(), conf.get_options())),
            _ => None,
        }
    }
}
#[derive(Clone, Debug, Default, Deserialize, Deserializable, Eq, Merge, PartialEq, Serialize)]
#[deserializable(with_validator)]
#[cfg_attr(feature = "schema", derive(JsonSchema))]
#[serde(rename_all = "camelCase", default, deny_unknown_fields)]
#[doc = r" A list of rules that belong to this group"]
pub struct Style {
    #[doc = r" It enables the recommended rules for this group"]
    #[serde(skip_serializing_if = "Option::is_none")]
    pub recommended: Option<bool>,
    #[doc = r" It enables ALL rules for this group."]
    #[serde(skip_serializing_if = "Option::is_none")]
    pub all: Option<bool>,
    #[doc = "Disallow the use of arguments."]
    #[serde(skip_serializing_if = "Option::is_none")]
    pub no_arguments: Option<RuleConfiguration<NoArguments>>,
    #[doc = "Disallow comma operator."]
    #[serde(skip_serializing_if = "Option::is_none")]
    pub no_comma_operator: Option<RuleConfiguration<NoCommaOperator>>,
    #[doc = "Disallow default exports."]
    #[serde(skip_serializing_if = "Option::is_none")]
    pub no_default_export: Option<RuleConfiguration<NoDefaultExport>>,
    #[doc = "Disallow implicit true values on JSX boolean attributes"]
    #[serde(skip_serializing_if = "Option::is_none")]
    pub no_implicit_boolean: Option<RuleConfiguration<NoImplicitBoolean>>,
    #[doc = "Disallow type annotations for variables, parameters, and class properties initialized with a literal expression."]
    #[serde(skip_serializing_if = "Option::is_none")]
    pub no_inferrable_types: Option<RuleConfiguration<NoInferrableTypes>>,
    #[doc = "Disallow the use of TypeScript's namespaces."]
    #[serde(skip_serializing_if = "Option::is_none")]
    pub no_namespace: Option<RuleConfiguration<NoNamespace>>,
    #[doc = "Disallow negation in the condition of an if statement if it has an else clause."]
    #[serde(skip_serializing_if = "Option::is_none")]
    pub no_negation_else: Option<RuleConfiguration<NoNegationElse>>,
    #[doc = "Disallow non-null assertions using the ! postfix operator."]
    #[serde(skip_serializing_if = "Option::is_none")]
    pub no_non_null_assertion: Option<RuleConfiguration<NoNonNullAssertion>>,
    #[doc = "Disallow reassigning function parameters."]
    #[serde(skip_serializing_if = "Option::is_none")]
    pub no_parameter_assign: Option<RuleConfiguration<NoParameterAssign>>,
    #[doc = "Disallow the use of parameter properties in class constructors."]
    #[serde(skip_serializing_if = "Option::is_none")]
    pub no_parameter_properties: Option<RuleConfiguration<NoParameterProperties>>,
    #[doc = "This rule allows you to specify global variable names that you don’t want to use in your application."]
    #[serde(skip_serializing_if = "Option::is_none")]
    pub no_restricted_globals: Option<RuleConfiguration<NoRestrictedGlobals>>,
    #[doc = "Disallow the use of constants which its value is the upper-case version of its name."]
    #[serde(skip_serializing_if = "Option::is_none")]
    pub no_shouty_constants: Option<RuleConfiguration<NoShoutyConstants>>,
    #[doc = "Disallow template literals if interpolation and special-character handling are not needed"]
    #[serde(skip_serializing_if = "Option::is_none")]
    pub no_unused_template_literal: Option<RuleConfiguration<NoUnusedTemplateLiteral>>,
    #[doc = "Disallow else block when the if block breaks early."]
    #[serde(skip_serializing_if = "Option::is_none")]
    pub no_useless_else: Option<RuleConfiguration<NoUselessElse>>,
    #[doc = "Disallow the use of var"]
    #[serde(skip_serializing_if = "Option::is_none")]
    pub no_var: Option<RuleConfiguration<NoVar>>,
    #[doc = "Enforce the use of as const over literal type and type annotation."]
    #[serde(skip_serializing_if = "Option::is_none")]
    pub use_as_const_assertion: Option<RuleConfiguration<UseAsConstAssertion>>,
    #[doc = "Requires following curly brace conventions."]
    #[serde(skip_serializing_if = "Option::is_none")]
    pub use_block_statements: Option<RuleConfiguration<UseBlockStatements>>,
    #[doc = "Enforce using else if instead of nested if in else clauses."]
    #[serde(skip_serializing_if = "Option::is_none")]
    pub use_collapsed_else_if: Option<RuleConfiguration<UseCollapsedElseIf>>,
    #[doc = "Require consistently using either T[] or Array<T>"]
    #[serde(skip_serializing_if = "Option::is_none")]
    pub use_consistent_array_type: Option<RuleConfiguration<UseConsistentArrayType>>,
    #[doc = "Require const declarations for variables that are never reassigned after declared."]
    #[serde(skip_serializing_if = "Option::is_none")]
    pub use_const: Option<RuleConfiguration<UseConst>>,
    #[doc = "Enforce default function parameters and optional function parameters to be last."]
    #[serde(skip_serializing_if = "Option::is_none")]
    pub use_default_parameter_last: Option<RuleConfiguration<UseDefaultParameterLast>>,
    #[doc = "Require that each enum member value be explicitly initialized."]
    #[serde(skip_serializing_if = "Option::is_none")]
    pub use_enum_initializers: Option<RuleConfiguration<UseEnumInitializers>>,
    #[doc = "Disallow the use of Math.pow in favor of the ** operator."]
    #[serde(skip_serializing_if = "Option::is_none")]
    pub use_exponentiation_operator: Option<RuleConfiguration<UseExponentiationOperator>>,
    #[doc = "Promotes the use of export type for types."]
    #[serde(skip_serializing_if = "Option::is_none")]
    pub use_export_type: Option<RuleConfiguration<UseExportType>>,
    #[doc = "Enforce naming conventions for JavaScript and TypeScript filenames."]
    #[serde(skip_serializing_if = "Option::is_none")]
    pub use_filenaming_convention: Option<RuleConfiguration<UseFilenamingConvention>>,
    #[doc = "This rule recommends a for-of loop when in a for loop, the index used to extract an item from the iterated array."]
    #[serde(skip_serializing_if = "Option::is_none")]
    pub use_for_of: Option<RuleConfiguration<UseForOf>>,
    #[doc = "This rule enforces the use of <>...</> over <Fragment>...</Fragment>."]
    #[serde(skip_serializing_if = "Option::is_none")]
    pub use_fragment_syntax: Option<RuleConfiguration<UseFragmentSyntax>>,
    #[doc = "Promotes the use of import type for types."]
    #[serde(skip_serializing_if = "Option::is_none")]
    pub use_import_type: Option<RuleConfiguration<UseImportType>>,
    #[doc = "Require all enum members to be literal values."]
    #[serde(skip_serializing_if = "Option::is_none")]
    pub use_literal_enum_members: Option<RuleConfiguration<UseLiteralEnumMembers>>,
    #[doc = "Enforce naming conventions for everything across a codebase."]
    #[serde(skip_serializing_if = "Option::is_none")]
    pub use_naming_convention: Option<RuleConfiguration<UseNamingConvention>>,
    #[doc = "Enforces using the node: protocol for Node.js builtin modules."]
    #[serde(skip_serializing_if = "Option::is_none")]
    pub use_nodejs_import_protocol: Option<RuleConfiguration<UseNodejsImportProtocol>>,
    #[doc = "Use the Number properties instead of global ones."]
    #[serde(skip_serializing_if = "Option::is_none")]
    pub use_number_namespace: Option<RuleConfiguration<UseNumberNamespace>>,
    #[doc = "Disallow parseInt() and Number.parseInt() in favor of binary, octal, and hexadecimal literals"]
    #[serde(skip_serializing_if = "Option::is_none")]
    pub use_numeric_literals: Option<RuleConfiguration<UseNumericLiterals>>,
    #[doc = "Prevent extra closing tags for components without children"]
    #[serde(skip_serializing_if = "Option::is_none")]
    pub use_self_closing_elements: Option<RuleConfiguration<UseSelfClosingElements>>,
    #[doc = "When expressing array types, this rule promotes the usage of T[] shorthand instead of Array<T>."]
    #[serde(skip_serializing_if = "Option::is_none")]
    pub use_shorthand_array_type: Option<RuleConfiguration<UseShorthandArrayType>>,
    #[doc = "Require assignment operator shorthand where possible."]
    #[serde(skip_serializing_if = "Option::is_none")]
    pub use_shorthand_assign: Option<RuleConfiguration<UseShorthandAssign>>,
    #[doc = "Enforce using function types instead of object type with call signatures."]
    #[serde(skip_serializing_if = "Option::is_none")]
    pub use_shorthand_function_type: Option<RuleConfiguration<UseShorthandFunctionType>>,
    #[doc = "Enforces switch clauses have a single statement, emits a quick fix wrapping the statements in a block."]
    #[serde(skip_serializing_if = "Option::is_none")]
    pub use_single_case_statement: Option<RuleConfiguration<UseSingleCaseStatement>>,
    #[doc = "Disallow multiple variable declarations in the same variable statement"]
    #[serde(skip_serializing_if = "Option::is_none")]
    pub use_single_var_declarator: Option<RuleConfiguration<UseSingleVarDeclarator>>,
    #[doc = "Prefer template literals over string concatenation."]
    #[serde(skip_serializing_if = "Option::is_none")]
    pub use_template: Option<RuleConfiguration<UseTemplate>>,
    #[doc = "Enforce the use of while loops instead of for loops when the initializer and update expressions are not needed."]
    #[serde(skip_serializing_if = "Option::is_none")]
    pub use_while: Option<RuleConfiguration<UseWhile>>,
}
impl DeserializableValidator for Style {
    fn validate(
        &mut self,
        _name: &str,
        range: TextRange,
        diagnostics: &mut Vec<DeserializationDiagnostic>,
    ) -> bool {
        if self.recommended == Some(true) && self.all == Some(true) {
            diagnostics . push (DeserializationDiagnostic :: new (markup ! (< Emphasis > "'recommended'" < / Emphasis > " and " < Emphasis > "'all'" < / Emphasis > " can't be both " < Emphasis > "'true'" < / Emphasis > ". You should choose only one of them.")) . with_range (range) . with_note (markup ! ("Biome will fallback to its defaults for this section."))) ;
            return false;
        }
        true
    }
}
impl Style {
    const GROUP_NAME: &'static str = "style";
    pub(crate) const GROUP_RULES: [&'static str; 41] = [
        "noArguments",
        "noCommaOperator",
        "noDefaultExport",
        "noImplicitBoolean",
        "noInferrableTypes",
        "noNamespace",
        "noNegationElse",
        "noNonNullAssertion",
        "noParameterAssign",
        "noParameterProperties",
        "noRestrictedGlobals",
        "noShoutyConstants",
        "noUnusedTemplateLiteral",
        "noUselessElse",
        "noVar",
        "useAsConstAssertion",
        "useBlockStatements",
        "useCollapsedElseIf",
        "useConsistentArrayType",
        "useConst",
        "useDefaultParameterLast",
        "useEnumInitializers",
        "useExponentiationOperator",
        "useExportType",
        "useFilenamingConvention",
        "useForOf",
        "useFragmentSyntax",
        "useImportType",
        "useLiteralEnumMembers",
        "useNamingConvention",
        "useNodejsImportProtocol",
        "useNumberNamespace",
        "useNumericLiterals",
        "useSelfClosingElements",
        "useShorthandArrayType",
        "useShorthandAssign",
        "useShorthandFunctionType",
        "useSingleCaseStatement",
        "useSingleVarDeclarator",
        "useTemplate",
        "useWhile",
    ];
    const RECOMMENDED_RULES: [&'static str; 24] = [
        "noArguments",
        "noCommaOperator",
        "noInferrableTypes",
        "noNonNullAssertion",
        "noParameterAssign",
        "noUnusedTemplateLiteral",
        "noUselessElse",
        "noVar",
        "useAsConstAssertion",
        "useConst",
        "useDefaultParameterLast",
        "useEnumInitializers",
        "useExponentiationOperator",
        "useExportType",
        "useImportType",
        "useLiteralEnumMembers",
        "useNodejsImportProtocol",
        "useNumberNamespace",
        "useNumericLiterals",
        "useSelfClosingElements",
        "useShorthandFunctionType",
        "useSingleVarDeclarator",
        "useTemplate",
        "useWhile",
    ];
    const RECOMMENDED_RULES_AS_FILTERS: [RuleFilter<'static>; 24] = [
        RuleFilter::Rule(Self::GROUP_NAME, Self::GROUP_RULES[0]),
        RuleFilter::Rule(Self::GROUP_NAME, Self::GROUP_RULES[1]),
        RuleFilter::Rule(Self::GROUP_NAME, Self::GROUP_RULES[4]),
        RuleFilter::Rule(Self::GROUP_NAME, Self::GROUP_RULES[7]),
        RuleFilter::Rule(Self::GROUP_NAME, Self::GROUP_RULES[8]),
        RuleFilter::Rule(Self::GROUP_NAME, Self::GROUP_RULES[12]),
        RuleFilter::Rule(Self::GROUP_NAME, Self::GROUP_RULES[13]),
        RuleFilter::Rule(Self::GROUP_NAME, Self::GROUP_RULES[14]),
        RuleFilter::Rule(Self::GROUP_NAME, Self::GROUP_RULES[15]),
        RuleFilter::Rule(Self::GROUP_NAME, Self::GROUP_RULES[19]),
        RuleFilter::Rule(Self::GROUP_NAME, Self::GROUP_RULES[20]),
        RuleFilter::Rule(Self::GROUP_NAME, Self::GROUP_RULES[21]),
        RuleFilter::Rule(Self::GROUP_NAME, Self::GROUP_RULES[22]),
        RuleFilter::Rule(Self::GROUP_NAME, Self::GROUP_RULES[23]),
        RuleFilter::Rule(Self::GROUP_NAME, Self::GROUP_RULES[27]),
        RuleFilter::Rule(Self::GROUP_NAME, Self::GROUP_RULES[28]),
        RuleFilter::Rule(Self::GROUP_NAME, Self::GROUP_RULES[30]),
        RuleFilter::Rule(Self::GROUP_NAME, Self::GROUP_RULES[31]),
        RuleFilter::Rule(Self::GROUP_NAME, Self::GROUP_RULES[32]),
        RuleFilter::Rule(Self::GROUP_NAME, Self::GROUP_RULES[33]),
        RuleFilter::Rule(Self::GROUP_NAME, Self::GROUP_RULES[36]),
        RuleFilter::Rule(Self::GROUP_NAME, Self::GROUP_RULES[38]),
        RuleFilter::Rule(Self::GROUP_NAME, Self::GROUP_RULES[39]),
        RuleFilter::Rule(Self::GROUP_NAME, Self::GROUP_RULES[40]),
    ];
    const ALL_RULES_AS_FILTERS: [RuleFilter<'static>; 41] = [
        RuleFilter::Rule(Self::GROUP_NAME, Self::GROUP_RULES[0]),
        RuleFilter::Rule(Self::GROUP_NAME, Self::GROUP_RULES[1]),
        RuleFilter::Rule(Self::GROUP_NAME, Self::GROUP_RULES[2]),
        RuleFilter::Rule(Self::GROUP_NAME, Self::GROUP_RULES[3]),
        RuleFilter::Rule(Self::GROUP_NAME, Self::GROUP_RULES[4]),
        RuleFilter::Rule(Self::GROUP_NAME, Self::GROUP_RULES[5]),
        RuleFilter::Rule(Self::GROUP_NAME, Self::GROUP_RULES[6]),
        RuleFilter::Rule(Self::GROUP_NAME, Self::GROUP_RULES[7]),
        RuleFilter::Rule(Self::GROUP_NAME, Self::GROUP_RULES[8]),
        RuleFilter::Rule(Self::GROUP_NAME, Self::GROUP_RULES[9]),
        RuleFilter::Rule(Self::GROUP_NAME, Self::GROUP_RULES[10]),
        RuleFilter::Rule(Self::GROUP_NAME, Self::GROUP_RULES[11]),
        RuleFilter::Rule(Self::GROUP_NAME, Self::GROUP_RULES[12]),
        RuleFilter::Rule(Self::GROUP_NAME, Self::GROUP_RULES[13]),
        RuleFilter::Rule(Self::GROUP_NAME, Self::GROUP_RULES[14]),
        RuleFilter::Rule(Self::GROUP_NAME, Self::GROUP_RULES[15]),
        RuleFilter::Rule(Self::GROUP_NAME, Self::GROUP_RULES[16]),
        RuleFilter::Rule(Self::GROUP_NAME, Self::GROUP_RULES[17]),
        RuleFilter::Rule(Self::GROUP_NAME, Self::GROUP_RULES[18]),
        RuleFilter::Rule(Self::GROUP_NAME, Self::GROUP_RULES[19]),
        RuleFilter::Rule(Self::GROUP_NAME, Self::GROUP_RULES[20]),
        RuleFilter::Rule(Self::GROUP_NAME, Self::GROUP_RULES[21]),
        RuleFilter::Rule(Self::GROUP_NAME, Self::GROUP_RULES[22]),
        RuleFilter::Rule(Self::GROUP_NAME, Self::GROUP_RULES[23]),
        RuleFilter::Rule(Self::GROUP_NAME, Self::GROUP_RULES[24]),
        RuleFilter::Rule(Self::GROUP_NAME, Self::GROUP_RULES[25]),
        RuleFilter::Rule(Self::GROUP_NAME, Self::GROUP_RULES[26]),
        RuleFilter::Rule(Self::GROUP_NAME, Self::GROUP_RULES[27]),
        RuleFilter::Rule(Self::GROUP_NAME, Self::GROUP_RULES[28]),
        RuleFilter::Rule(Self::GROUP_NAME, Self::GROUP_RULES[29]),
        RuleFilter::Rule(Self::GROUP_NAME, Self::GROUP_RULES[30]),
        RuleFilter::Rule(Self::GROUP_NAME, Self::GROUP_RULES[31]),
        RuleFilter::Rule(Self::GROUP_NAME, Self::GROUP_RULES[32]),
        RuleFilter::Rule(Self::GROUP_NAME, Self::GROUP_RULES[33]),
        RuleFilter::Rule(Self::GROUP_NAME, Self::GROUP_RULES[34]),
        RuleFilter::Rule(Self::GROUP_NAME, Self::GROUP_RULES[35]),
        RuleFilter::Rule(Self::GROUP_NAME, Self::GROUP_RULES[36]),
        RuleFilter::Rule(Self::GROUP_NAME, Self::GROUP_RULES[37]),
        RuleFilter::Rule(Self::GROUP_NAME, Self::GROUP_RULES[38]),
        RuleFilter::Rule(Self::GROUP_NAME, Self::GROUP_RULES[39]),
        RuleFilter::Rule(Self::GROUP_NAME, Self::GROUP_RULES[40]),
    ];
    #[doc = r" Retrieves the recommended rules"]
    pub(crate) fn is_recommended(&self) -> bool {
        matches!(self.recommended, Some(true))
    }
    pub(crate) const fn is_not_recommended(&self) -> bool {
        matches!(self.recommended, Some(false))
    }
    pub(crate) fn is_all(&self) -> bool {
        matches!(self.all, Some(true))
    }
    pub(crate) fn is_not_all(&self) -> bool {
        matches!(self.all, Some(false))
    }
    pub(crate) fn get_enabled_rules(&self) -> IndexSet<RuleFilter> {
        let mut index_set = IndexSet::new();
        if let Some(rule) = self.no_arguments.as_ref() {
            if rule.is_enabled() {
                index_set.insert(RuleFilter::Rule(Self::GROUP_NAME, Self::GROUP_RULES[0]));
            }
        }
        if let Some(rule) = self.no_comma_operator.as_ref() {
            if rule.is_enabled() {
                index_set.insert(RuleFilter::Rule(Self::GROUP_NAME, Self::GROUP_RULES[1]));
            }
        }
        if let Some(rule) = self.no_default_export.as_ref() {
            if rule.is_enabled() {
                index_set.insert(RuleFilter::Rule(Self::GROUP_NAME, Self::GROUP_RULES[2]));
            }
        }
        if let Some(rule) = self.no_implicit_boolean.as_ref() {
            if rule.is_enabled() {
                index_set.insert(RuleFilter::Rule(Self::GROUP_NAME, Self::GROUP_RULES[3]));
            }
        }
        if let Some(rule) = self.no_inferrable_types.as_ref() {
            if rule.is_enabled() {
                index_set.insert(RuleFilter::Rule(Self::GROUP_NAME, Self::GROUP_RULES[4]));
            }
        }
        if let Some(rule) = self.no_namespace.as_ref() {
            if rule.is_enabled() {
                index_set.insert(RuleFilter::Rule(Self::GROUP_NAME, Self::GROUP_RULES[5]));
            }
        }
        if let Some(rule) = self.no_negation_else.as_ref() {
            if rule.is_enabled() {
                index_set.insert(RuleFilter::Rule(Self::GROUP_NAME, Self::GROUP_RULES[6]));
            }
        }
        if let Some(rule) = self.no_non_null_assertion.as_ref() {
            if rule.is_enabled() {
                index_set.insert(RuleFilter::Rule(Self::GROUP_NAME, Self::GROUP_RULES[7]));
            }
        }
        if let Some(rule) = self.no_parameter_assign.as_ref() {
            if rule.is_enabled() {
                index_set.insert(RuleFilter::Rule(Self::GROUP_NAME, Self::GROUP_RULES[8]));
            }
        }
        if let Some(rule) = self.no_parameter_properties.as_ref() {
            if rule.is_enabled() {
                index_set.insert(RuleFilter::Rule(Self::GROUP_NAME, Self::GROUP_RULES[9]));
            }
        }
        if let Some(rule) = self.no_restricted_globals.as_ref() {
            if rule.is_enabled() {
                index_set.insert(RuleFilter::Rule(Self::GROUP_NAME, Self::GROUP_RULES[10]));
            }
        }
        if let Some(rule) = self.no_shouty_constants.as_ref() {
            if rule.is_enabled() {
                index_set.insert(RuleFilter::Rule(Self::GROUP_NAME, Self::GROUP_RULES[11]));
            }
        }
        if let Some(rule) = self.no_unused_template_literal.as_ref() {
            if rule.is_enabled() {
                index_set.insert(RuleFilter::Rule(Self::GROUP_NAME, Self::GROUP_RULES[12]));
            }
        }
        if let Some(rule) = self.no_useless_else.as_ref() {
            if rule.is_enabled() {
                index_set.insert(RuleFilter::Rule(Self::GROUP_NAME, Self::GROUP_RULES[13]));
            }
        }
        if let Some(rule) = self.no_var.as_ref() {
            if rule.is_enabled() {
                index_set.insert(RuleFilter::Rule(Self::GROUP_NAME, Self::GROUP_RULES[14]));
            }
        }
        if let Some(rule) = self.use_as_const_assertion.as_ref() {
            if rule.is_enabled() {
                index_set.insert(RuleFilter::Rule(Self::GROUP_NAME, Self::GROUP_RULES[15]));
            }
        }
        if let Some(rule) = self.use_block_statements.as_ref() {
            if rule.is_enabled() {
                index_set.insert(RuleFilter::Rule(Self::GROUP_NAME, Self::GROUP_RULES[16]));
            }
        }
        if let Some(rule) = self.use_collapsed_else_if.as_ref() {
            if rule.is_enabled() {
                index_set.insert(RuleFilter::Rule(Self::GROUP_NAME, Self::GROUP_RULES[17]));
            }
        }
        if let Some(rule) = self.use_consistent_array_type.as_ref() {
            if rule.is_enabled() {
                index_set.insert(RuleFilter::Rule(Self::GROUP_NAME, Self::GROUP_RULES[18]));
            }
        }
        if let Some(rule) = self.use_const.as_ref() {
            if rule.is_enabled() {
                index_set.insert(RuleFilter::Rule(Self::GROUP_NAME, Self::GROUP_RULES[19]));
            }
        }
        if let Some(rule) = self.use_default_parameter_last.as_ref() {
            if rule.is_enabled() {
                index_set.insert(RuleFilter::Rule(Self::GROUP_NAME, Self::GROUP_RULES[20]));
            }
        }
        if let Some(rule) = self.use_enum_initializers.as_ref() {
            if rule.is_enabled() {
                index_set.insert(RuleFilter::Rule(Self::GROUP_NAME, Self::GROUP_RULES[21]));
            }
        }
        if let Some(rule) = self.use_exponentiation_operator.as_ref() {
            if rule.is_enabled() {
                index_set.insert(RuleFilter::Rule(Self::GROUP_NAME, Self::GROUP_RULES[22]));
            }
        }
        if let Some(rule) = self.use_export_type.as_ref() {
            if rule.is_enabled() {
                index_set.insert(RuleFilter::Rule(Self::GROUP_NAME, Self::GROUP_RULES[23]));
            }
        }
        if let Some(rule) = self.use_filenaming_convention.as_ref() {
            if rule.is_enabled() {
                index_set.insert(RuleFilter::Rule(Self::GROUP_NAME, Self::GROUP_RULES[24]));
            }
        }
        if let Some(rule) = self.use_for_of.as_ref() {
            if rule.is_enabled() {
                index_set.insert(RuleFilter::Rule(Self::GROUP_NAME, Self::GROUP_RULES[25]));
            }
        }
        if let Some(rule) = self.use_fragment_syntax.as_ref() {
            if rule.is_enabled() {
                index_set.insert(RuleFilter::Rule(Self::GROUP_NAME, Self::GROUP_RULES[26]));
            }
        }
        if let Some(rule) = self.use_import_type.as_ref() {
            if rule.is_enabled() {
                index_set.insert(RuleFilter::Rule(Self::GROUP_NAME, Self::GROUP_RULES[27]));
            }
        }
        if let Some(rule) = self.use_literal_enum_members.as_ref() {
            if rule.is_enabled() {
                index_set.insert(RuleFilter::Rule(Self::GROUP_NAME, Self::GROUP_RULES[28]));
            }
        }
        if let Some(rule) = self.use_naming_convention.as_ref() {
            if rule.is_enabled() {
                index_set.insert(RuleFilter::Rule(Self::GROUP_NAME, Self::GROUP_RULES[29]));
            }
        }
        if let Some(rule) = self.use_nodejs_import_protocol.as_ref() {
            if rule.is_enabled() {
                index_set.insert(RuleFilter::Rule(Self::GROUP_NAME, Self::GROUP_RULES[30]));
            }
        }
        if let Some(rule) = self.use_number_namespace.as_ref() {
            if rule.is_enabled() {
                index_set.insert(RuleFilter::Rule(Self::GROUP_NAME, Self::GROUP_RULES[31]));
            }
        }
        if let Some(rule) = self.use_numeric_literals.as_ref() {
            if rule.is_enabled() {
                index_set.insert(RuleFilter::Rule(Self::GROUP_NAME, Self::GROUP_RULES[32]));
            }
        }
        if let Some(rule) = self.use_self_closing_elements.as_ref() {
            if rule.is_enabled() {
                index_set.insert(RuleFilter::Rule(Self::GROUP_NAME, Self::GROUP_RULES[33]));
            }
        }
        if let Some(rule) = self.use_shorthand_array_type.as_ref() {
            if rule.is_enabled() {
                index_set.insert(RuleFilter::Rule(Self::GROUP_NAME, Self::GROUP_RULES[34]));
            }
        }
        if let Some(rule) = self.use_shorthand_assign.as_ref() {
            if rule.is_enabled() {
                index_set.insert(RuleFilter::Rule(Self::GROUP_NAME, Self::GROUP_RULES[35]));
            }
        }
        if let Some(rule) = self.use_shorthand_function_type.as_ref() {
            if rule.is_enabled() {
                index_set.insert(RuleFilter::Rule(Self::GROUP_NAME, Self::GROUP_RULES[36]));
            }
        }
        if let Some(rule) = self.use_single_case_statement.as_ref() {
            if rule.is_enabled() {
                index_set.insert(RuleFilter::Rule(Self::GROUP_NAME, Self::GROUP_RULES[37]));
            }
        }
        if let Some(rule) = self.use_single_var_declarator.as_ref() {
            if rule.is_enabled() {
                index_set.insert(RuleFilter::Rule(Self::GROUP_NAME, Self::GROUP_RULES[38]));
            }
        }
        if let Some(rule) = self.use_template.as_ref() {
            if rule.is_enabled() {
                index_set.insert(RuleFilter::Rule(Self::GROUP_NAME, Self::GROUP_RULES[39]));
            }
        }
        if let Some(rule) = self.use_while.as_ref() {
            if rule.is_enabled() {
                index_set.insert(RuleFilter::Rule(Self::GROUP_NAME, Self::GROUP_RULES[40]));
            }
        }
        index_set
    }
    pub(crate) fn get_disabled_rules(&self) -> IndexSet<RuleFilter> {
        let mut index_set = IndexSet::new();
        if let Some(rule) = self.no_arguments.as_ref() {
            if rule.is_disabled() {
                index_set.insert(RuleFilter::Rule(Self::GROUP_NAME, Self::GROUP_RULES[0]));
            }
        }
        if let Some(rule) = self.no_comma_operator.as_ref() {
            if rule.is_disabled() {
                index_set.insert(RuleFilter::Rule(Self::GROUP_NAME, Self::GROUP_RULES[1]));
            }
        }
        if let Some(rule) = self.no_default_export.as_ref() {
            if rule.is_disabled() {
                index_set.insert(RuleFilter::Rule(Self::GROUP_NAME, Self::GROUP_RULES[2]));
            }
        }
        if let Some(rule) = self.no_implicit_boolean.as_ref() {
            if rule.is_disabled() {
                index_set.insert(RuleFilter::Rule(Self::GROUP_NAME, Self::GROUP_RULES[3]));
            }
        }
        if let Some(rule) = self.no_inferrable_types.as_ref() {
            if rule.is_disabled() {
                index_set.insert(RuleFilter::Rule(Self::GROUP_NAME, Self::GROUP_RULES[4]));
            }
        }
        if let Some(rule) = self.no_namespace.as_ref() {
            if rule.is_disabled() {
                index_set.insert(RuleFilter::Rule(Self::GROUP_NAME, Self::GROUP_RULES[5]));
            }
        }
        if let Some(rule) = self.no_negation_else.as_ref() {
            if rule.is_disabled() {
                index_set.insert(RuleFilter::Rule(Self::GROUP_NAME, Self::GROUP_RULES[6]));
            }
        }
        if let Some(rule) = self.no_non_null_assertion.as_ref() {
            if rule.is_disabled() {
                index_set.insert(RuleFilter::Rule(Self::GROUP_NAME, Self::GROUP_RULES[7]));
            }
        }
        if let Some(rule) = self.no_parameter_assign.as_ref() {
            if rule.is_disabled() {
                index_set.insert(RuleFilter::Rule(Self::GROUP_NAME, Self::GROUP_RULES[8]));
            }
        }
        if let Some(rule) = self.no_parameter_properties.as_ref() {
            if rule.is_disabled() {
                index_set.insert(RuleFilter::Rule(Self::GROUP_NAME, Self::GROUP_RULES[9]));
            }
        }
        if let Some(rule) = self.no_restricted_globals.as_ref() {
            if rule.is_disabled() {
                index_set.insert(RuleFilter::Rule(Self::GROUP_NAME, Self::GROUP_RULES[10]));
            }
        }
        if let Some(rule) = self.no_shouty_constants.as_ref() {
            if rule.is_disabled() {
                index_set.insert(RuleFilter::Rule(Self::GROUP_NAME, Self::GROUP_RULES[11]));
            }
        }
        if let Some(rule) = self.no_unused_template_literal.as_ref() {
            if rule.is_disabled() {
                index_set.insert(RuleFilter::Rule(Self::GROUP_NAME, Self::GROUP_RULES[12]));
            }
        }
        if let Some(rule) = self.no_useless_else.as_ref() {
            if rule.is_disabled() {
                index_set.insert(RuleFilter::Rule(Self::GROUP_NAME, Self::GROUP_RULES[13]));
            }
        }
        if let Some(rule) = self.no_var.as_ref() {
            if rule.is_disabled() {
                index_set.insert(RuleFilter::Rule(Self::GROUP_NAME, Self::GROUP_RULES[14]));
            }
        }
        if let Some(rule) = self.use_as_const_assertion.as_ref() {
            if rule.is_disabled() {
                index_set.insert(RuleFilter::Rule(Self::GROUP_NAME, Self::GROUP_RULES[15]));
            }
        }
        if let Some(rule) = self.use_block_statements.as_ref() {
            if rule.is_disabled() {
                index_set.insert(RuleFilter::Rule(Self::GROUP_NAME, Self::GROUP_RULES[16]));
            }
        }
        if let Some(rule) = self.use_collapsed_else_if.as_ref() {
            if rule.is_disabled() {
                index_set.insert(RuleFilter::Rule(Self::GROUP_NAME, Self::GROUP_RULES[17]));
            }
        }
        if let Some(rule) = self.use_consistent_array_type.as_ref() {
            if rule.is_disabled() {
                index_set.insert(RuleFilter::Rule(Self::GROUP_NAME, Self::GROUP_RULES[18]));
            }
        }
        if let Some(rule) = self.use_const.as_ref() {
            if rule.is_disabled() {
                index_set.insert(RuleFilter::Rule(Self::GROUP_NAME, Self::GROUP_RULES[19]));
            }
        }
        if let Some(rule) = self.use_default_parameter_last.as_ref() {
            if rule.is_disabled() {
                index_set.insert(RuleFilter::Rule(Self::GROUP_NAME, Self::GROUP_RULES[20]));
            }
        }
        if let Some(rule) = self.use_enum_initializers.as_ref() {
            if rule.is_disabled() {
                index_set.insert(RuleFilter::Rule(Self::GROUP_NAME, Self::GROUP_RULES[21]));
            }
        }
        if let Some(rule) = self.use_exponentiation_operator.as_ref() {
            if rule.is_disabled() {
                index_set.insert(RuleFilter::Rule(Self::GROUP_NAME, Self::GROUP_RULES[22]));
            }
        }
        if let Some(rule) = self.use_export_type.as_ref() {
            if rule.is_disabled() {
                index_set.insert(RuleFilter::Rule(Self::GROUP_NAME, Self::GROUP_RULES[23]));
            }
        }
        if let Some(rule) = self.use_filenaming_convention.as_ref() {
            if rule.is_disabled() {
                index_set.insert(RuleFilter::Rule(Self::GROUP_NAME, Self::GROUP_RULES[24]));
            }
        }
        if let Some(rule) = self.use_for_of.as_ref() {
            if rule.is_disabled() {
                index_set.insert(RuleFilter::Rule(Self::GROUP_NAME, Self::GROUP_RULES[25]));
            }
        }
        if let Some(rule) = self.use_fragment_syntax.as_ref() {
            if rule.is_disabled() {
                index_set.insert(RuleFilter::Rule(Self::GROUP_NAME, Self::GROUP_RULES[26]));
            }
        }
        if let Some(rule) = self.use_import_type.as_ref() {
            if rule.is_disabled() {
                index_set.insert(RuleFilter::Rule(Self::GROUP_NAME, Self::GROUP_RULES[27]));
            }
        }
        if let Some(rule) = self.use_literal_enum_members.as_ref() {
            if rule.is_disabled() {
                index_set.insert(RuleFilter::Rule(Self::GROUP_NAME, Self::GROUP_RULES[28]));
            }
        }
        if let Some(rule) = self.use_naming_convention.as_ref() {
            if rule.is_disabled() {
                index_set.insert(RuleFilter::Rule(Self::GROUP_NAME, Self::GROUP_RULES[29]));
            }
        }
        if let Some(rule) = self.use_nodejs_import_protocol.as_ref() {
            if rule.is_disabled() {
                index_set.insert(RuleFilter::Rule(Self::GROUP_NAME, Self::GROUP_RULES[30]));
            }
        }
        if let Some(rule) = self.use_number_namespace.as_ref() {
            if rule.is_disabled() {
                index_set.insert(RuleFilter::Rule(Self::GROUP_NAME, Self::GROUP_RULES[31]));
            }
        }
        if let Some(rule) = self.use_numeric_literals.as_ref() {
            if rule.is_disabled() {
                index_set.insert(RuleFilter::Rule(Self::GROUP_NAME, Self::GROUP_RULES[32]));
            }
        }
        if let Some(rule) = self.use_self_closing_elements.as_ref() {
            if rule.is_disabled() {
                index_set.insert(RuleFilter::Rule(Self::GROUP_NAME, Self::GROUP_RULES[33]));
            }
        }
        if let Some(rule) = self.use_shorthand_array_type.as_ref() {
            if rule.is_disabled() {
                index_set.insert(RuleFilter::Rule(Self::GROUP_NAME, Self::GROUP_RULES[34]));
            }
        }
        if let Some(rule) = self.use_shorthand_assign.as_ref() {
            if rule.is_disabled() {
                index_set.insert(RuleFilter::Rule(Self::GROUP_NAME, Self::GROUP_RULES[35]));
            }
        }
        if let Some(rule) = self.use_shorthand_function_type.as_ref() {
            if rule.is_disabled() {
                index_set.insert(RuleFilter::Rule(Self::GROUP_NAME, Self::GROUP_RULES[36]));
            }
        }
        if let Some(rule) = self.use_single_case_statement.as_ref() {
            if rule.is_disabled() {
                index_set.insert(RuleFilter::Rule(Self::GROUP_NAME, Self::GROUP_RULES[37]));
            }
        }
        if let Some(rule) = self.use_single_var_declarator.as_ref() {
            if rule.is_disabled() {
                index_set.insert(RuleFilter::Rule(Self::GROUP_NAME, Self::GROUP_RULES[38]));
            }
        }
        if let Some(rule) = self.use_template.as_ref() {
            if rule.is_disabled() {
                index_set.insert(RuleFilter::Rule(Self::GROUP_NAME, Self::GROUP_RULES[39]));
            }
        }
        if let Some(rule) = self.use_while.as_ref() {
            if rule.is_disabled() {
                index_set.insert(RuleFilter::Rule(Self::GROUP_NAME, Self::GROUP_RULES[40]));
            }
        }
        index_set
    }
    #[doc = r" Checks if, given a rule name, matches one of the rules contained in this category"]
    pub(crate) fn has_rule(rule_name: &str) -> bool {
        Self::GROUP_RULES.contains(&rule_name)
    }
    #[doc = r" Checks if, given a rule name, it is marked as recommended"]
    pub(crate) fn is_recommended_rule(rule_name: &str) -> bool {
        Self::RECOMMENDED_RULES.contains(&rule_name)
    }
    pub(crate) fn recommended_rules_as_filters() -> [RuleFilter<'static>; 24] {
        Self::RECOMMENDED_RULES_AS_FILTERS
    }
    pub(crate) fn all_rules_as_filters() -> [RuleFilter<'static>; 41] {
        Self::ALL_RULES_AS_FILTERS
    }
    #[doc = r" Select preset rules"]
    pub(crate) fn collect_preset_rules(
        &self,
        parent_is_recommended: bool,
        enabled_rules: &mut IndexSet<RuleFilter>,
        disabled_rules: &mut IndexSet<RuleFilter>,
    ) {
        if self.is_all() {
            enabled_rules.extend(Self::all_rules_as_filters());
        } else if parent_is_recommended || self.is_recommended() {
            enabled_rules.extend(Self::recommended_rules_as_filters());
        }
        if self.is_not_all() {
            disabled_rules.extend(Self::all_rules_as_filters());
        } else if self.is_not_recommended() {
            disabled_rules.extend(Self::recommended_rules_as_filters());
        }
    }
    pub(crate) fn get_rule_configuration(
        &self,
        rule_name: &str,
    ) -> Option<(RulePlainConfiguration, Option<RuleOptions>)> {
        match rule_name {
            "noArguments" => self
                .no_arguments
                .as_ref()
                .map(|conf| (conf.level(), conf.get_options())),
            "noCommaOperator" => self
                .no_comma_operator
                .as_ref()
                .map(|conf| (conf.level(), conf.get_options())),
            "noDefaultExport" => self
                .no_default_export
                .as_ref()
                .map(|conf| (conf.level(), conf.get_options())),
            "noImplicitBoolean" => self
                .no_implicit_boolean
                .as_ref()
                .map(|conf| (conf.level(), conf.get_options())),
            "noInferrableTypes" => self
                .no_inferrable_types
                .as_ref()
                .map(|conf| (conf.level(), conf.get_options())),
            "noNamespace" => self
                .no_namespace
                .as_ref()
                .map(|conf| (conf.level(), conf.get_options())),
            "noNegationElse" => self
                .no_negation_else
                .as_ref()
                .map(|conf| (conf.level(), conf.get_options())),
            "noNonNullAssertion" => self
                .no_non_null_assertion
                .as_ref()
                .map(|conf| (conf.level(), conf.get_options())),
            "noParameterAssign" => self
                .no_parameter_assign
                .as_ref()
                .map(|conf| (conf.level(), conf.get_options())),
            "noParameterProperties" => self
                .no_parameter_properties
                .as_ref()
                .map(|conf| (conf.level(), conf.get_options())),
            "noRestrictedGlobals" => self
                .no_restricted_globals
                .as_ref()
                .map(|conf| (conf.level(), conf.get_options())),
            "noShoutyConstants" => self
                .no_shouty_constants
                .as_ref()
                .map(|conf| (conf.level(), conf.get_options())),
            "noUnusedTemplateLiteral" => self
                .no_unused_template_literal
                .as_ref()
                .map(|conf| (conf.level(), conf.get_options())),
            "noUselessElse" => self
                .no_useless_else
                .as_ref()
                .map(|conf| (conf.level(), conf.get_options())),
            "noVar" => self
                .no_var
                .as_ref()
                .map(|conf| (conf.level(), conf.get_options())),
            "useAsConstAssertion" => self
                .use_as_const_assertion
                .as_ref()
                .map(|conf| (conf.level(), conf.get_options())),
            "useBlockStatements" => self
                .use_block_statements
                .as_ref()
                .map(|conf| (conf.level(), conf.get_options())),
            "useCollapsedElseIf" => self
                .use_collapsed_else_if
                .as_ref()
                .map(|conf| (conf.level(), conf.get_options())),
            "useConsistentArrayType" => self
                .use_consistent_array_type
                .as_ref()
                .map(|conf| (conf.level(), conf.get_options())),
            "useConst" => self
                .use_const
                .as_ref()
                .map(|conf| (conf.level(), conf.get_options())),
            "useDefaultParameterLast" => self
                .use_default_parameter_last
                .as_ref()
                .map(|conf| (conf.level(), conf.get_options())),
            "useEnumInitializers" => self
                .use_enum_initializers
                .as_ref()
                .map(|conf| (conf.level(), conf.get_options())),
            "useExponentiationOperator" => self
                .use_exponentiation_operator
                .as_ref()
                .map(|conf| (conf.level(), conf.get_options())),
            "useExportType" => self
                .use_export_type
                .as_ref()
                .map(|conf| (conf.level(), conf.get_options())),
            "useFilenamingConvention" => self
                .use_filenaming_convention
                .as_ref()
                .map(|conf| (conf.level(), conf.get_options())),
            "useForOf" => self
                .use_for_of
                .as_ref()
                .map(|conf| (conf.level(), conf.get_options())),
            "useFragmentSyntax" => self
                .use_fragment_syntax
                .as_ref()
                .map(|conf| (conf.level(), conf.get_options())),
            "useImportType" => self
                .use_import_type
                .as_ref()
                .map(|conf| (conf.level(), conf.get_options())),
            "useLiteralEnumMembers" => self
                .use_literal_enum_members
                .as_ref()
                .map(|conf| (conf.level(), conf.get_options())),
            "useNamingConvention" => self
                .use_naming_convention
                .as_ref()
                .map(|conf| (conf.level(), conf.get_options())),
            "useNodejsImportProtocol" => self
                .use_nodejs_import_protocol
                .as_ref()
                .map(|conf| (conf.level(), conf.get_options())),
            "useNumberNamespace" => self
                .use_number_namespace
                .as_ref()
                .map(|conf| (conf.level(), conf.get_options())),
            "useNumericLiterals" => self
                .use_numeric_literals
                .as_ref()
                .map(|conf| (conf.level(), conf.get_options())),
            "useSelfClosingElements" => self
                .use_self_closing_elements
                .as_ref()
                .map(|conf| (conf.level(), conf.get_options())),
            "useShorthandArrayType" => self
                .use_shorthand_array_type
                .as_ref()
                .map(|conf| (conf.level(), conf.get_options())),
            "useShorthandAssign" => self
                .use_shorthand_assign
                .as_ref()
                .map(|conf| (conf.level(), conf.get_options())),
            "useShorthandFunctionType" => self
                .use_shorthand_function_type
                .as_ref()
                .map(|conf| (conf.level(), conf.get_options())),
            "useSingleCaseStatement" => self
                .use_single_case_statement
                .as_ref()
                .map(|conf| (conf.level(), conf.get_options())),
            "useSingleVarDeclarator" => self
                .use_single_var_declarator
                .as_ref()
                .map(|conf| (conf.level(), conf.get_options())),
            "useTemplate" => self
                .use_template
                .as_ref()
                .map(|conf| (conf.level(), conf.get_options())),
            "useWhile" => self
                .use_while
                .as_ref()
                .map(|conf| (conf.level(), conf.get_options())),
            _ => None,
        }
    }
}
#[derive(Clone, Debug, Default, Deserialize, Deserializable, Eq, Merge, PartialEq, Serialize)]
#[deserializable(with_validator)]
#[cfg_attr(feature = "schema", derive(JsonSchema))]
#[serde(rename_all = "camelCase", default, deny_unknown_fields)]
#[doc = r" A list of rules that belong to this group"]
pub struct Suspicious {
    #[doc = r" It enables the recommended rules for this group"]
    #[serde(skip_serializing_if = "Option::is_none")]
    pub recommended: Option<bool>,
    #[doc = r" It enables ALL rules for this group."]
    #[serde(skip_serializing_if = "Option::is_none")]
    pub all: Option<bool>,
    #[doc = "Use standard constants instead of approximated literals."]
    #[serde(skip_serializing_if = "Option::is_none")]
    pub no_approximative_numeric_constant:
        Option<RuleConfiguration<NoApproximativeNumericConstant>>,
    #[doc = "Discourage the usage of Array index in keys."]
    #[serde(skip_serializing_if = "Option::is_none")]
    pub no_array_index_key: Option<RuleConfiguration<NoArrayIndexKey>>,
    #[doc = "Disallow assignments in expressions."]
    #[serde(skip_serializing_if = "Option::is_none")]
    pub no_assign_in_expressions: Option<RuleConfiguration<NoAssignInExpressions>>,
    #[doc = "Disallows using an async function as a Promise executor."]
    #[serde(skip_serializing_if = "Option::is_none")]
    pub no_async_promise_executor: Option<RuleConfiguration<NoAsyncPromiseExecutor>>,
    #[doc = "Disallow reassigning exceptions in catch clauses."]
    #[serde(skip_serializing_if = "Option::is_none")]
    pub no_catch_assign: Option<RuleConfiguration<NoCatchAssign>>,
    #[doc = "Disallow reassigning class members."]
    #[serde(skip_serializing_if = "Option::is_none")]
    pub no_class_assign: Option<RuleConfiguration<NoClassAssign>>,
    #[doc = "Prevent comments from being inserted as text nodes"]
    #[serde(skip_serializing_if = "Option::is_none")]
    pub no_comment_text: Option<RuleConfiguration<NoCommentText>>,
    #[doc = "Disallow comparing against -0"]
    #[serde(skip_serializing_if = "Option::is_none")]
    pub no_compare_neg_zero: Option<RuleConfiguration<NoCompareNegZero>>,
    #[doc = "Disallow labeled statements that are not loops."]
    #[serde(skip_serializing_if = "Option::is_none")]
    pub no_confusing_labels: Option<RuleConfiguration<NoConfusingLabels>>,
    #[doc = "Disallow void type outside of generic or return types."]
    #[serde(skip_serializing_if = "Option::is_none")]
    pub no_confusing_void_type: Option<RuleConfiguration<NoConfusingVoidType>>,
    #[doc = "Disallow the use of console.log"]
    #[serde(skip_serializing_if = "Option::is_none")]
    pub no_console_log: Option<RuleConfiguration<NoConsoleLog>>,
    #[doc = "Disallow TypeScript const enum"]
    #[serde(skip_serializing_if = "Option::is_none")]
    pub no_const_enum: Option<RuleConfiguration<NoConstEnum>>,
    #[doc = "Prevents from having control characters and some escape sequences that match control characters in regular expressions."]
    #[serde(skip_serializing_if = "Option::is_none")]
    pub no_control_characters_in_regex: Option<RuleConfiguration<NoControlCharactersInRegex>>,
    #[doc = "Disallow the use of debugger"]
    #[serde(skip_serializing_if = "Option::is_none")]
    pub no_debugger: Option<RuleConfiguration<NoDebugger>>,
    #[doc = "Require the use of === and !=="]
    #[serde(skip_serializing_if = "Option::is_none")]
    pub no_double_equals: Option<RuleConfiguration<NoDoubleEquals>>,
    #[doc = "Disallow duplicate case labels."]
    #[serde(skip_serializing_if = "Option::is_none")]
    pub no_duplicate_case: Option<RuleConfiguration<NoDuplicateCase>>,
    #[doc = "Disallow duplicate class members."]
    #[serde(skip_serializing_if = "Option::is_none")]
    pub no_duplicate_class_members: Option<RuleConfiguration<NoDuplicateClassMembers>>,
    #[doc = "Prevents JSX properties to be assigned multiple times."]
    #[serde(skip_serializing_if = "Option::is_none")]
    pub no_duplicate_jsx_props: Option<RuleConfiguration<NoDuplicateJsxProps>>,
    #[doc = "Prevents object literals having more than one property declaration for the same name."]
    #[serde(skip_serializing_if = "Option::is_none")]
    pub no_duplicate_object_keys: Option<RuleConfiguration<NoDuplicateObjectKeys>>,
    #[doc = "Disallow duplicate function parameter name."]
    #[serde(skip_serializing_if = "Option::is_none")]
    pub no_duplicate_parameters: Option<RuleConfiguration<NoDuplicateParameters>>,
    #[doc = "Disallow empty block statements and static blocks."]
    #[serde(skip_serializing_if = "Option::is_none")]
    pub no_empty_block_statements: Option<RuleConfiguration<NoEmptyBlockStatements>>,
    #[doc = "Disallow the declaration of empty interfaces."]
    #[serde(skip_serializing_if = "Option::is_none")]
    pub no_empty_interface: Option<RuleConfiguration<NoEmptyInterface>>,
    #[doc = "Disallow the any type usage."]
    #[serde(skip_serializing_if = "Option::is_none")]
    pub no_explicit_any: Option<RuleConfiguration<NoExplicitAny>>,
    #[doc = "Prevents the wrong usage of the non-null assertion operator (!) in TypeScript files."]
    #[serde(skip_serializing_if = "Option::is_none")]
    pub no_extra_non_null_assertion: Option<RuleConfiguration<NoExtraNonNullAssertion>>,
    #[doc = "Disallow fallthrough of switch clauses."]
    #[serde(skip_serializing_if = "Option::is_none")]
    pub no_fallthrough_switch_clause: Option<RuleConfiguration<NoFallthroughSwitchClause>>,
    #[doc = "Disallow reassigning function declarations."]
    #[serde(skip_serializing_if = "Option::is_none")]
    pub no_function_assign: Option<RuleConfiguration<NoFunctionAssign>>,
    #[doc = "Disallow assignments to native objects and read-only global variables."]
    #[serde(skip_serializing_if = "Option::is_none")]
    pub no_global_assign: Option<RuleConfiguration<NoGlobalAssign>>,
    #[doc = "Use Number.isFinite instead of global isFinite."]
    #[serde(skip_serializing_if = "Option::is_none")]
    pub no_global_is_finite: Option<RuleConfiguration<NoGlobalIsFinite>>,
    #[doc = "Use Number.isNaN instead of global isNaN."]
    #[serde(skip_serializing_if = "Option::is_none")]
    pub no_global_is_nan: Option<RuleConfiguration<NoGlobalIsNan>>,
    #[doc = "Disallow use of implicit any type on variable declarations."]
    #[serde(skip_serializing_if = "Option::is_none")]
    pub no_implicit_any_let: Option<RuleConfiguration<NoImplicitAnyLet>>,
    #[doc = "Disallow assigning to imported bindings"]
    #[serde(skip_serializing_if = "Option::is_none")]
    pub no_import_assign: Option<RuleConfiguration<NoImportAssign>>,
    #[doc = "Disallow labels that share a name with a variable"]
    #[serde(skip_serializing_if = "Option::is_none")]
    pub no_label_var: Option<RuleConfiguration<NoLabelVar>>,
    #[doc = "Disallow characters made with multiple code points in character class syntax."]
    #[serde(skip_serializing_if = "Option::is_none")]
    pub no_misleading_character_class: Option<RuleConfiguration<NoMisleadingCharacterClass>>,
    #[doc = "Enforce proper usage of new and constructor."]
    #[serde(skip_serializing_if = "Option::is_none")]
    pub no_misleading_instantiator: Option<RuleConfiguration<NoMisleadingInstantiator>>,
    #[doc = "Disallow shorthand assign when variable appears on both sides."]
    #[serde(skip_serializing_if = "Option::is_none")]
    pub no_misrefactored_shorthand_assign:
        Option<RuleConfiguration<NoMisrefactoredShorthandAssign>>,
    #[doc = "Disallow direct use of Object.prototype builtins."]
    #[serde(skip_serializing_if = "Option::is_none")]
    pub no_prototype_builtins: Option<RuleConfiguration<NoPrototypeBuiltins>>,
    #[doc = "Disallow variable, function, class, and type redeclarations in the same scope."]
    #[serde(skip_serializing_if = "Option::is_none")]
    pub no_redeclare: Option<RuleConfiguration<NoRedeclare>>,
    #[doc = "Prevents from having redundant \"use strict\"."]
    #[serde(skip_serializing_if = "Option::is_none")]
    pub no_redundant_use_strict: Option<RuleConfiguration<NoRedundantUseStrict>>,
    #[doc = "Disallow comparisons where both sides are exactly the same."]
    #[serde(skip_serializing_if = "Option::is_none")]
    pub no_self_compare: Option<RuleConfiguration<NoSelfCompare>>,
    #[doc = "Disallow identifiers from shadowing restricted names."]
    #[serde(skip_serializing_if = "Option::is_none")]
    pub no_shadow_restricted_names: Option<RuleConfiguration<NoShadowRestrictedNames>>,
    #[doc = "Disallow sparse arrays"]
    #[serde(skip_serializing_if = "Option::is_none")]
    pub no_sparse_array: Option<RuleConfiguration<NoSparseArray>>,
    #[doc = "Disallow then property."]
    #[serde(skip_serializing_if = "Option::is_none")]
    pub no_then_property: Option<RuleConfiguration<NoThenProperty>>,
    #[doc = "Disallow unsafe declaration merging between interfaces and classes."]
    #[serde(skip_serializing_if = "Option::is_none")]
    pub no_unsafe_declaration_merging: Option<RuleConfiguration<NoUnsafeDeclarationMerging>>,
    #[doc = "Disallow using unsafe negation."]
    #[serde(skip_serializing_if = "Option::is_none")]
    pub no_unsafe_negation: Option<RuleConfiguration<NoUnsafeNegation>>,
    #[doc = "Ensure async functions utilize await."]
    #[serde(skip_serializing_if = "Option::is_none")]
    pub use_await: Option<RuleConfiguration<UseAwait>>,
    #[doc = "Enforce default clauses in switch statements to be last"]
    #[serde(skip_serializing_if = "Option::is_none")]
    pub use_default_switch_clause_last: Option<RuleConfiguration<UseDefaultSwitchClauseLast>>,
    #[doc = "Enforce get methods to always return a value."]
    #[serde(skip_serializing_if = "Option::is_none")]
    pub use_getter_return: Option<RuleConfiguration<UseGetterReturn>>,
    #[doc = "Use Array.isArray() instead of instanceof Array."]
    #[serde(skip_serializing_if = "Option::is_none")]
    pub use_is_array: Option<RuleConfiguration<UseIsArray>>,
    #[doc = "Require using the namespace keyword over the module keyword to declare TypeScript namespaces."]
    #[serde(skip_serializing_if = "Option::is_none")]
    pub use_namespace_keyword: Option<RuleConfiguration<UseNamespaceKeyword>>,
    #[doc = "This rule verifies the result of typeof $expr unary expressions is being compared to valid values, either string literals containing valid type names or other typeof expressions"]
    #[serde(skip_serializing_if = "Option::is_none")]
    pub use_valid_typeof: Option<RuleConfiguration<UseValidTypeof>>,
}
impl DeserializableValidator for Suspicious {
    fn validate(
        &mut self,
        _name: &str,
        range: TextRange,
        diagnostics: &mut Vec<DeserializationDiagnostic>,
    ) -> bool {
        if self.recommended == Some(true) && self.all == Some(true) {
            diagnostics . push (DeserializationDiagnostic :: new (markup ! (< Emphasis > "'recommended'" < / Emphasis > " and " < Emphasis > "'all'" < / Emphasis > " can't be both " < Emphasis > "'true'" < / Emphasis > ". You should choose only one of them.")) . with_range (range) . with_note (markup ! ("Biome will fallback to its defaults for this section."))) ;
            return false;
        }
        true
    }
}
impl Suspicious {
    const GROUP_NAME: &'static str = "suspicious";
    pub(crate) const GROUP_RULES: [&'static str; 50] = [
        "noApproximativeNumericConstant",
        "noArrayIndexKey",
        "noAssignInExpressions",
        "noAsyncPromiseExecutor",
        "noCatchAssign",
        "noClassAssign",
        "noCommentText",
        "noCompareNegZero",
        "noConfusingLabels",
        "noConfusingVoidType",
        "noConsoleLog",
        "noConstEnum",
        "noControlCharactersInRegex",
        "noDebugger",
        "noDoubleEquals",
        "noDuplicateCase",
        "noDuplicateClassMembers",
        "noDuplicateJsxProps",
        "noDuplicateObjectKeys",
        "noDuplicateParameters",
        "noEmptyBlockStatements",
        "noEmptyInterface",
        "noExplicitAny",
        "noExtraNonNullAssertion",
        "noFallthroughSwitchClause",
        "noFunctionAssign",
        "noGlobalAssign",
        "noGlobalIsFinite",
        "noGlobalIsNan",
        "noImplicitAnyLet",
        "noImportAssign",
        "noLabelVar",
        "noMisleadingCharacterClass",
        "noMisleadingInstantiator",
        "noMisrefactoredShorthandAssign",
        "noPrototypeBuiltins",
        "noRedeclare",
        "noRedundantUseStrict",
        "noSelfCompare",
        "noShadowRestrictedNames",
        "noSparseArray",
        "noThenProperty",
        "noUnsafeDeclarationMerging",
        "noUnsafeNegation",
        "useAwait",
        "useDefaultSwitchClauseLast",
        "useGetterReturn",
        "useIsArray",
        "useNamespaceKeyword",
        "useValidTypeof",
    ];
    const RECOMMENDED_RULES: [&'static str; 47] = [
        "noApproximativeNumericConstant",
        "noArrayIndexKey",
        "noAssignInExpressions",
        "noAsyncPromiseExecutor",
        "noCatchAssign",
        "noClassAssign",
        "noCommentText",
        "noCompareNegZero",
        "noConfusingLabels",
        "noConfusingVoidType",
        "noConstEnum",
        "noControlCharactersInRegex",
        "noDebugger",
        "noDoubleEquals",
        "noDuplicateCase",
        "noDuplicateClassMembers",
        "noDuplicateJsxProps",
        "noDuplicateObjectKeys",
        "noDuplicateParameters",
        "noEmptyInterface",
        "noExplicitAny",
        "noExtraNonNullAssertion",
        "noFallthroughSwitchClause",
        "noFunctionAssign",
        "noGlobalAssign",
        "noGlobalIsFinite",
        "noGlobalIsNan",
        "noImplicitAnyLet",
        "noImportAssign",
        "noLabelVar",
        "noMisleadingCharacterClass",
        "noMisleadingInstantiator",
        "noMisrefactoredShorthandAssign",
        "noPrototypeBuiltins",
        "noRedeclare",
        "noRedundantUseStrict",
        "noSelfCompare",
        "noShadowRestrictedNames",
        "noSparseArray",
        "noThenProperty",
        "noUnsafeDeclarationMerging",
        "noUnsafeNegation",
        "useDefaultSwitchClauseLast",
        "useGetterReturn",
        "useIsArray",
        "useNamespaceKeyword",
        "useValidTypeof",
    ];
    const RECOMMENDED_RULES_AS_FILTERS: [RuleFilter<'static>; 47] = [
        RuleFilter::Rule(Self::GROUP_NAME, Self::GROUP_RULES[0]),
        RuleFilter::Rule(Self::GROUP_NAME, Self::GROUP_RULES[1]),
        RuleFilter::Rule(Self::GROUP_NAME, Self::GROUP_RULES[2]),
        RuleFilter::Rule(Self::GROUP_NAME, Self::GROUP_RULES[3]),
        RuleFilter::Rule(Self::GROUP_NAME, Self::GROUP_RULES[4]),
        RuleFilter::Rule(Self::GROUP_NAME, Self::GROUP_RULES[5]),
        RuleFilter::Rule(Self::GROUP_NAME, Self::GROUP_RULES[6]),
        RuleFilter::Rule(Self::GROUP_NAME, Self::GROUP_RULES[7]),
        RuleFilter::Rule(Self::GROUP_NAME, Self::GROUP_RULES[8]),
        RuleFilter::Rule(Self::GROUP_NAME, Self::GROUP_RULES[9]),
        RuleFilter::Rule(Self::GROUP_NAME, Self::GROUP_RULES[11]),
        RuleFilter::Rule(Self::GROUP_NAME, Self::GROUP_RULES[12]),
        RuleFilter::Rule(Self::GROUP_NAME, Self::GROUP_RULES[13]),
        RuleFilter::Rule(Self::GROUP_NAME, Self::GROUP_RULES[14]),
        RuleFilter::Rule(Self::GROUP_NAME, Self::GROUP_RULES[15]),
        RuleFilter::Rule(Self::GROUP_NAME, Self::GROUP_RULES[16]),
        RuleFilter::Rule(Self::GROUP_NAME, Self::GROUP_RULES[17]),
        RuleFilter::Rule(Self::GROUP_NAME, Self::GROUP_RULES[18]),
        RuleFilter::Rule(Self::GROUP_NAME, Self::GROUP_RULES[19]),
        RuleFilter::Rule(Self::GROUP_NAME, Self::GROUP_RULES[21]),
        RuleFilter::Rule(Self::GROUP_NAME, Self::GROUP_RULES[22]),
        RuleFilter::Rule(Self::GROUP_NAME, Self::GROUP_RULES[23]),
        RuleFilter::Rule(Self::GROUP_NAME, Self::GROUP_RULES[24]),
        RuleFilter::Rule(Self::GROUP_NAME, Self::GROUP_RULES[25]),
        RuleFilter::Rule(Self::GROUP_NAME, Self::GROUP_RULES[26]),
        RuleFilter::Rule(Self::GROUP_NAME, Self::GROUP_RULES[27]),
        RuleFilter::Rule(Self::GROUP_NAME, Self::GROUP_RULES[28]),
        RuleFilter::Rule(Self::GROUP_NAME, Self::GROUP_RULES[29]),
        RuleFilter::Rule(Self::GROUP_NAME, Self::GROUP_RULES[30]),
        RuleFilter::Rule(Self::GROUP_NAME, Self::GROUP_RULES[31]),
        RuleFilter::Rule(Self::GROUP_NAME, Self::GROUP_RULES[32]),
        RuleFilter::Rule(Self::GROUP_NAME, Self::GROUP_RULES[33]),
        RuleFilter::Rule(Self::GROUP_NAME, Self::GROUP_RULES[34]),
        RuleFilter::Rule(Self::GROUP_NAME, Self::GROUP_RULES[35]),
        RuleFilter::Rule(Self::GROUP_NAME, Self::GROUP_RULES[36]),
        RuleFilter::Rule(Self::GROUP_NAME, Self::GROUP_RULES[37]),
        RuleFilter::Rule(Self::GROUP_NAME, Self::GROUP_RULES[38]),
        RuleFilter::Rule(Self::GROUP_NAME, Self::GROUP_RULES[39]),
        RuleFilter::Rule(Self::GROUP_NAME, Self::GROUP_RULES[40]),
        RuleFilter::Rule(Self::GROUP_NAME, Self::GROUP_RULES[41]),
        RuleFilter::Rule(Self::GROUP_NAME, Self::GROUP_RULES[42]),
        RuleFilter::Rule(Self::GROUP_NAME, Self::GROUP_RULES[43]),
        RuleFilter::Rule(Self::GROUP_NAME, Self::GROUP_RULES[45]),
        RuleFilter::Rule(Self::GROUP_NAME, Self::GROUP_RULES[46]),
        RuleFilter::Rule(Self::GROUP_NAME, Self::GROUP_RULES[47]),
        RuleFilter::Rule(Self::GROUP_NAME, Self::GROUP_RULES[48]),
        RuleFilter::Rule(Self::GROUP_NAME, Self::GROUP_RULES[49]),
    ];
    const ALL_RULES_AS_FILTERS: [RuleFilter<'static>; 50] = [
        RuleFilter::Rule(Self::GROUP_NAME, Self::GROUP_RULES[0]),
        RuleFilter::Rule(Self::GROUP_NAME, Self::GROUP_RULES[1]),
        RuleFilter::Rule(Self::GROUP_NAME, Self::GROUP_RULES[2]),
        RuleFilter::Rule(Self::GROUP_NAME, Self::GROUP_RULES[3]),
        RuleFilter::Rule(Self::GROUP_NAME, Self::GROUP_RULES[4]),
        RuleFilter::Rule(Self::GROUP_NAME, Self::GROUP_RULES[5]),
        RuleFilter::Rule(Self::GROUP_NAME, Self::GROUP_RULES[6]),
        RuleFilter::Rule(Self::GROUP_NAME, Self::GROUP_RULES[7]),
        RuleFilter::Rule(Self::GROUP_NAME, Self::GROUP_RULES[8]),
        RuleFilter::Rule(Self::GROUP_NAME, Self::GROUP_RULES[9]),
        RuleFilter::Rule(Self::GROUP_NAME, Self::GROUP_RULES[10]),
        RuleFilter::Rule(Self::GROUP_NAME, Self::GROUP_RULES[11]),
        RuleFilter::Rule(Self::GROUP_NAME, Self::GROUP_RULES[12]),
        RuleFilter::Rule(Self::GROUP_NAME, Self::GROUP_RULES[13]),
        RuleFilter::Rule(Self::GROUP_NAME, Self::GROUP_RULES[14]),
        RuleFilter::Rule(Self::GROUP_NAME, Self::GROUP_RULES[15]),
        RuleFilter::Rule(Self::GROUP_NAME, Self::GROUP_RULES[16]),
        RuleFilter::Rule(Self::GROUP_NAME, Self::GROUP_RULES[17]),
        RuleFilter::Rule(Self::GROUP_NAME, Self::GROUP_RULES[18]),
        RuleFilter::Rule(Self::GROUP_NAME, Self::GROUP_RULES[19]),
        RuleFilter::Rule(Self::GROUP_NAME, Self::GROUP_RULES[20]),
        RuleFilter::Rule(Self::GROUP_NAME, Self::GROUP_RULES[21]),
        RuleFilter::Rule(Self::GROUP_NAME, Self::GROUP_RULES[22]),
        RuleFilter::Rule(Self::GROUP_NAME, Self::GROUP_RULES[23]),
        RuleFilter::Rule(Self::GROUP_NAME, Self::GROUP_RULES[24]),
        RuleFilter::Rule(Self::GROUP_NAME, Self::GROUP_RULES[25]),
        RuleFilter::Rule(Self::GROUP_NAME, Self::GROUP_RULES[26]),
        RuleFilter::Rule(Self::GROUP_NAME, Self::GROUP_RULES[27]),
        RuleFilter::Rule(Self::GROUP_NAME, Self::GROUP_RULES[28]),
        RuleFilter::Rule(Self::GROUP_NAME, Self::GROUP_RULES[29]),
        RuleFilter::Rule(Self::GROUP_NAME, Self::GROUP_RULES[30]),
        RuleFilter::Rule(Self::GROUP_NAME, Self::GROUP_RULES[31]),
        RuleFilter::Rule(Self::GROUP_NAME, Self::GROUP_RULES[32]),
        RuleFilter::Rule(Self::GROUP_NAME, Self::GROUP_RULES[33]),
        RuleFilter::Rule(Self::GROUP_NAME, Self::GROUP_RULES[34]),
        RuleFilter::Rule(Self::GROUP_NAME, Self::GROUP_RULES[35]),
        RuleFilter::Rule(Self::GROUP_NAME, Self::GROUP_RULES[36]),
        RuleFilter::Rule(Self::GROUP_NAME, Self::GROUP_RULES[37]),
        RuleFilter::Rule(Self::GROUP_NAME, Self::GROUP_RULES[38]),
        RuleFilter::Rule(Self::GROUP_NAME, Self::GROUP_RULES[39]),
        RuleFilter::Rule(Self::GROUP_NAME, Self::GROUP_RULES[40]),
        RuleFilter::Rule(Self::GROUP_NAME, Self::GROUP_RULES[41]),
        RuleFilter::Rule(Self::GROUP_NAME, Self::GROUP_RULES[42]),
        RuleFilter::Rule(Self::GROUP_NAME, Self::GROUP_RULES[43]),
        RuleFilter::Rule(Self::GROUP_NAME, Self::GROUP_RULES[44]),
        RuleFilter::Rule(Self::GROUP_NAME, Self::GROUP_RULES[45]),
        RuleFilter::Rule(Self::GROUP_NAME, Self::GROUP_RULES[46]),
        RuleFilter::Rule(Self::GROUP_NAME, Self::GROUP_RULES[47]),
        RuleFilter::Rule(Self::GROUP_NAME, Self::GROUP_RULES[48]),
        RuleFilter::Rule(Self::GROUP_NAME, Self::GROUP_RULES[49]),
    ];
    #[doc = r" Retrieves the recommended rules"]
    pub(crate) fn is_recommended(&self) -> bool {
        matches!(self.recommended, Some(true))
    }
    pub(crate) const fn is_not_recommended(&self) -> bool {
        matches!(self.recommended, Some(false))
    }
    pub(crate) fn is_all(&self) -> bool {
        matches!(self.all, Some(true))
    }
    pub(crate) fn is_not_all(&self) -> bool {
        matches!(self.all, Some(false))
    }
    pub(crate) fn get_enabled_rules(&self) -> IndexSet<RuleFilter> {
        let mut index_set = IndexSet::new();
        if let Some(rule) = self.no_approximative_numeric_constant.as_ref() {
            if rule.is_enabled() {
                index_set.insert(RuleFilter::Rule(Self::GROUP_NAME, Self::GROUP_RULES[0]));
            }
        }
        if let Some(rule) = self.no_array_index_key.as_ref() {
            if rule.is_enabled() {
                index_set.insert(RuleFilter::Rule(Self::GROUP_NAME, Self::GROUP_RULES[1]));
            }
        }
        if let Some(rule) = self.no_assign_in_expressions.as_ref() {
            if rule.is_enabled() {
                index_set.insert(RuleFilter::Rule(Self::GROUP_NAME, Self::GROUP_RULES[2]));
            }
        }
        if let Some(rule) = self.no_async_promise_executor.as_ref() {
            if rule.is_enabled() {
                index_set.insert(RuleFilter::Rule(Self::GROUP_NAME, Self::GROUP_RULES[3]));
            }
        }
        if let Some(rule) = self.no_catch_assign.as_ref() {
            if rule.is_enabled() {
                index_set.insert(RuleFilter::Rule(Self::GROUP_NAME, Self::GROUP_RULES[4]));
            }
        }
        if let Some(rule) = self.no_class_assign.as_ref() {
            if rule.is_enabled() {
                index_set.insert(RuleFilter::Rule(Self::GROUP_NAME, Self::GROUP_RULES[5]));
            }
        }
        if let Some(rule) = self.no_comment_text.as_ref() {
            if rule.is_enabled() {
                index_set.insert(RuleFilter::Rule(Self::GROUP_NAME, Self::GROUP_RULES[6]));
            }
        }
        if let Some(rule) = self.no_compare_neg_zero.as_ref() {
            if rule.is_enabled() {
                index_set.insert(RuleFilter::Rule(Self::GROUP_NAME, Self::GROUP_RULES[7]));
            }
        }
        if let Some(rule) = self.no_confusing_labels.as_ref() {
            if rule.is_enabled() {
                index_set.insert(RuleFilter::Rule(Self::GROUP_NAME, Self::GROUP_RULES[8]));
            }
        }
        if let Some(rule) = self.no_confusing_void_type.as_ref() {
            if rule.is_enabled() {
                index_set.insert(RuleFilter::Rule(Self::GROUP_NAME, Self::GROUP_RULES[9]));
            }
        }
        if let Some(rule) = self.no_console_log.as_ref() {
            if rule.is_enabled() {
                index_set.insert(RuleFilter::Rule(Self::GROUP_NAME, Self::GROUP_RULES[10]));
            }
        }
        if let Some(rule) = self.no_const_enum.as_ref() {
            if rule.is_enabled() {
                index_set.insert(RuleFilter::Rule(Self::GROUP_NAME, Self::GROUP_RULES[11]));
            }
        }
        if let Some(rule) = self.no_control_characters_in_regex.as_ref() {
            if rule.is_enabled() {
                index_set.insert(RuleFilter::Rule(Self::GROUP_NAME, Self::GROUP_RULES[12]));
            }
        }
        if let Some(rule) = self.no_debugger.as_ref() {
            if rule.is_enabled() {
                index_set.insert(RuleFilter::Rule(Self::GROUP_NAME, Self::GROUP_RULES[13]));
            }
        }
        if let Some(rule) = self.no_double_equals.as_ref() {
            if rule.is_enabled() {
                index_set.insert(RuleFilter::Rule(Self::GROUP_NAME, Self::GROUP_RULES[14]));
            }
        }
        if let Some(rule) = self.no_duplicate_case.as_ref() {
            if rule.is_enabled() {
                index_set.insert(RuleFilter::Rule(Self::GROUP_NAME, Self::GROUP_RULES[15]));
            }
        }
        if let Some(rule) = self.no_duplicate_class_members.as_ref() {
            if rule.is_enabled() {
                index_set.insert(RuleFilter::Rule(Self::GROUP_NAME, Self::GROUP_RULES[16]));
            }
        }
        if let Some(rule) = self.no_duplicate_jsx_props.as_ref() {
            if rule.is_enabled() {
                index_set.insert(RuleFilter::Rule(Self::GROUP_NAME, Self::GROUP_RULES[17]));
            }
        }
        if let Some(rule) = self.no_duplicate_object_keys.as_ref() {
            if rule.is_enabled() {
                index_set.insert(RuleFilter::Rule(Self::GROUP_NAME, Self::GROUP_RULES[18]));
            }
        }
        if let Some(rule) = self.no_duplicate_parameters.as_ref() {
            if rule.is_enabled() {
                index_set.insert(RuleFilter::Rule(Self::GROUP_NAME, Self::GROUP_RULES[19]));
            }
        }
        if let Some(rule) = self.no_empty_block_statements.as_ref() {
            if rule.is_enabled() {
                index_set.insert(RuleFilter::Rule(Self::GROUP_NAME, Self::GROUP_RULES[20]));
            }
        }
        if let Some(rule) = self.no_empty_interface.as_ref() {
            if rule.is_enabled() {
                index_set.insert(RuleFilter::Rule(Self::GROUP_NAME, Self::GROUP_RULES[21]));
            }
        }
        if let Some(rule) = self.no_explicit_any.as_ref() {
            if rule.is_enabled() {
                index_set.insert(RuleFilter::Rule(Self::GROUP_NAME, Self::GROUP_RULES[22]));
            }
        }
        if let Some(rule) = self.no_extra_non_null_assertion.as_ref() {
            if rule.is_enabled() {
                index_set.insert(RuleFilter::Rule(Self::GROUP_NAME, Self::GROUP_RULES[23]));
            }
        }
        if let Some(rule) = self.no_fallthrough_switch_clause.as_ref() {
            if rule.is_enabled() {
                index_set.insert(RuleFilter::Rule(Self::GROUP_NAME, Self::GROUP_RULES[24]));
            }
        }
        if let Some(rule) = self.no_function_assign.as_ref() {
            if rule.is_enabled() {
                index_set.insert(RuleFilter::Rule(Self::GROUP_NAME, Self::GROUP_RULES[25]));
            }
        }
        if let Some(rule) = self.no_global_assign.as_ref() {
            if rule.is_enabled() {
                index_set.insert(RuleFilter::Rule(Self::GROUP_NAME, Self::GROUP_RULES[26]));
            }
        }
        if let Some(rule) = self.no_global_is_finite.as_ref() {
            if rule.is_enabled() {
                index_set.insert(RuleFilter::Rule(Self::GROUP_NAME, Self::GROUP_RULES[27]));
            }
        }
        if let Some(rule) = self.no_global_is_nan.as_ref() {
            if rule.is_enabled() {
                index_set.insert(RuleFilter::Rule(Self::GROUP_NAME, Self::GROUP_RULES[28]));
            }
        }
        if let Some(rule) = self.no_implicit_any_let.as_ref() {
            if rule.is_enabled() {
                index_set.insert(RuleFilter::Rule(Self::GROUP_NAME, Self::GROUP_RULES[29]));
            }
        }
        if let Some(rule) = self.no_import_assign.as_ref() {
            if rule.is_enabled() {
                index_set.insert(RuleFilter::Rule(Self::GROUP_NAME, Self::GROUP_RULES[30]));
            }
        }
        if let Some(rule) = self.no_label_var.as_ref() {
            if rule.is_enabled() {
                index_set.insert(RuleFilter::Rule(Self::GROUP_NAME, Self::GROUP_RULES[31]));
            }
        }
        if let Some(rule) = self.no_misleading_character_class.as_ref() {
            if rule.is_enabled() {
                index_set.insert(RuleFilter::Rule(Self::GROUP_NAME, Self::GROUP_RULES[32]));
            }
        }
        if let Some(rule) = self.no_misleading_instantiator.as_ref() {
            if rule.is_enabled() {
                index_set.insert(RuleFilter::Rule(Self::GROUP_NAME, Self::GROUP_RULES[33]));
            }
        }
        if let Some(rule) = self.no_misrefactored_shorthand_assign.as_ref() {
            if rule.is_enabled() {
                index_set.insert(RuleFilter::Rule(Self::GROUP_NAME, Self::GROUP_RULES[34]));
            }
        }
        if let Some(rule) = self.no_prototype_builtins.as_ref() {
            if rule.is_enabled() {
                index_set.insert(RuleFilter::Rule(Self::GROUP_NAME, Self::GROUP_RULES[35]));
            }
        }
        if let Some(rule) = self.no_redeclare.as_ref() {
            if rule.is_enabled() {
                index_set.insert(RuleFilter::Rule(Self::GROUP_NAME, Self::GROUP_RULES[36]));
            }
        }
        if let Some(rule) = self.no_redundant_use_strict.as_ref() {
            if rule.is_enabled() {
                index_set.insert(RuleFilter::Rule(Self::GROUP_NAME, Self::GROUP_RULES[37]));
            }
        }
        if let Some(rule) = self.no_self_compare.as_ref() {
            if rule.is_enabled() {
                index_set.insert(RuleFilter::Rule(Self::GROUP_NAME, Self::GROUP_RULES[38]));
            }
        }
        if let Some(rule) = self.no_shadow_restricted_names.as_ref() {
            if rule.is_enabled() {
                index_set.insert(RuleFilter::Rule(Self::GROUP_NAME, Self::GROUP_RULES[39]));
            }
        }
        if let Some(rule) = self.no_sparse_array.as_ref() {
            if rule.is_enabled() {
                index_set.insert(RuleFilter::Rule(Self::GROUP_NAME, Self::GROUP_RULES[40]));
            }
        }
        if let Some(rule) = self.no_then_property.as_ref() {
            if rule.is_enabled() {
                index_set.insert(RuleFilter::Rule(Self::GROUP_NAME, Self::GROUP_RULES[41]));
            }
        }
        if let Some(rule) = self.no_unsafe_declaration_merging.as_ref() {
            if rule.is_enabled() {
                index_set.insert(RuleFilter::Rule(Self::GROUP_NAME, Self::GROUP_RULES[42]));
            }
        }
        if let Some(rule) = self.no_unsafe_negation.as_ref() {
            if rule.is_enabled() {
                index_set.insert(RuleFilter::Rule(Self::GROUP_NAME, Self::GROUP_RULES[43]));
            }
        }
        if let Some(rule) = self.use_await.as_ref() {
            if rule.is_enabled() {
                index_set.insert(RuleFilter::Rule(Self::GROUP_NAME, Self::GROUP_RULES[44]));
            }
        }
        if let Some(rule) = self.use_default_switch_clause_last.as_ref() {
            if rule.is_enabled() {
                index_set.insert(RuleFilter::Rule(Self::GROUP_NAME, Self::GROUP_RULES[45]));
            }
        }
        if let Some(rule) = self.use_getter_return.as_ref() {
            if rule.is_enabled() {
                index_set.insert(RuleFilter::Rule(Self::GROUP_NAME, Self::GROUP_RULES[46]));
            }
        }
        if let Some(rule) = self.use_is_array.as_ref() {
            if rule.is_enabled() {
                index_set.insert(RuleFilter::Rule(Self::GROUP_NAME, Self::GROUP_RULES[47]));
            }
        }
        if let Some(rule) = self.use_namespace_keyword.as_ref() {
            if rule.is_enabled() {
                index_set.insert(RuleFilter::Rule(Self::GROUP_NAME, Self::GROUP_RULES[48]));
            }
        }
        if let Some(rule) = self.use_valid_typeof.as_ref() {
            if rule.is_enabled() {
                index_set.insert(RuleFilter::Rule(Self::GROUP_NAME, Self::GROUP_RULES[49]));
            }
        }
        index_set
    }
    pub(crate) fn get_disabled_rules(&self) -> IndexSet<RuleFilter> {
        let mut index_set = IndexSet::new();
        if let Some(rule) = self.no_approximative_numeric_constant.as_ref() {
            if rule.is_disabled() {
                index_set.insert(RuleFilter::Rule(Self::GROUP_NAME, Self::GROUP_RULES[0]));
            }
        }
        if let Some(rule) = self.no_array_index_key.as_ref() {
            if rule.is_disabled() {
                index_set.insert(RuleFilter::Rule(Self::GROUP_NAME, Self::GROUP_RULES[1]));
            }
        }
        if let Some(rule) = self.no_assign_in_expressions.as_ref() {
            if rule.is_disabled() {
                index_set.insert(RuleFilter::Rule(Self::GROUP_NAME, Self::GROUP_RULES[2]));
            }
        }
        if let Some(rule) = self.no_async_promise_executor.as_ref() {
            if rule.is_disabled() {
                index_set.insert(RuleFilter::Rule(Self::GROUP_NAME, Self::GROUP_RULES[3]));
            }
        }
        if let Some(rule) = self.no_catch_assign.as_ref() {
            if rule.is_disabled() {
                index_set.insert(RuleFilter::Rule(Self::GROUP_NAME, Self::GROUP_RULES[4]));
            }
        }
        if let Some(rule) = self.no_class_assign.as_ref() {
            if rule.is_disabled() {
                index_set.insert(RuleFilter::Rule(Self::GROUP_NAME, Self::GROUP_RULES[5]));
            }
        }
        if let Some(rule) = self.no_comment_text.as_ref() {
            if rule.is_disabled() {
                index_set.insert(RuleFilter::Rule(Self::GROUP_NAME, Self::GROUP_RULES[6]));
            }
        }
        if let Some(rule) = self.no_compare_neg_zero.as_ref() {
            if rule.is_disabled() {
                index_set.insert(RuleFilter::Rule(Self::GROUP_NAME, Self::GROUP_RULES[7]));
            }
        }
        if let Some(rule) = self.no_confusing_labels.as_ref() {
            if rule.is_disabled() {
                index_set.insert(RuleFilter::Rule(Self::GROUP_NAME, Self::GROUP_RULES[8]));
            }
        }
        if let Some(rule) = self.no_confusing_void_type.as_ref() {
            if rule.is_disabled() {
                index_set.insert(RuleFilter::Rule(Self::GROUP_NAME, Self::GROUP_RULES[9]));
            }
        }
        if let Some(rule) = self.no_console_log.as_ref() {
            if rule.is_disabled() {
                index_set.insert(RuleFilter::Rule(Self::GROUP_NAME, Self::GROUP_RULES[10]));
            }
        }
        if let Some(rule) = self.no_const_enum.as_ref() {
            if rule.is_disabled() {
                index_set.insert(RuleFilter::Rule(Self::GROUP_NAME, Self::GROUP_RULES[11]));
            }
        }
        if let Some(rule) = self.no_control_characters_in_regex.as_ref() {
            if rule.is_disabled() {
                index_set.insert(RuleFilter::Rule(Self::GROUP_NAME, Self::GROUP_RULES[12]));
            }
        }
        if let Some(rule) = self.no_debugger.as_ref() {
            if rule.is_disabled() {
                index_set.insert(RuleFilter::Rule(Self::GROUP_NAME, Self::GROUP_RULES[13]));
            }
        }
        if let Some(rule) = self.no_double_equals.as_ref() {
            if rule.is_disabled() {
                index_set.insert(RuleFilter::Rule(Self::GROUP_NAME, Self::GROUP_RULES[14]));
            }
        }
        if let Some(rule) = self.no_duplicate_case.as_ref() {
            if rule.is_disabled() {
                index_set.insert(RuleFilter::Rule(Self::GROUP_NAME, Self::GROUP_RULES[15]));
            }
        }
        if let Some(rule) = self.no_duplicate_class_members.as_ref() {
            if rule.is_disabled() {
                index_set.insert(RuleFilter::Rule(Self::GROUP_NAME, Self::GROUP_RULES[16]));
            }
        }
        if let Some(rule) = self.no_duplicate_jsx_props.as_ref() {
            if rule.is_disabled() {
                index_set.insert(RuleFilter::Rule(Self::GROUP_NAME, Self::GROUP_RULES[17]));
            }
        }
        if let Some(rule) = self.no_duplicate_object_keys.as_ref() {
            if rule.is_disabled() {
                index_set.insert(RuleFilter::Rule(Self::GROUP_NAME, Self::GROUP_RULES[18]));
            }
        }
        if let Some(rule) = self.no_duplicate_parameters.as_ref() {
            if rule.is_disabled() {
                index_set.insert(RuleFilter::Rule(Self::GROUP_NAME, Self::GROUP_RULES[19]));
            }
        }
        if let Some(rule) = self.no_empty_block_statements.as_ref() {
            if rule.is_disabled() {
                index_set.insert(RuleFilter::Rule(Self::GROUP_NAME, Self::GROUP_RULES[20]));
            }
        }
        if let Some(rule) = self.no_empty_interface.as_ref() {
            if rule.is_disabled() {
                index_set.insert(RuleFilter::Rule(Self::GROUP_NAME, Self::GROUP_RULES[21]));
            }
        }
        if let Some(rule) = self.no_explicit_any.as_ref() {
            if rule.is_disabled() {
                index_set.insert(RuleFilter::Rule(Self::GROUP_NAME, Self::GROUP_RULES[22]));
            }
        }
        if let Some(rule) = self.no_extra_non_null_assertion.as_ref() {
            if rule.is_disabled() {
                index_set.insert(RuleFilter::Rule(Self::GROUP_NAME, Self::GROUP_RULES[23]));
            }
        }
        if let Some(rule) = self.no_fallthrough_switch_clause.as_ref() {
            if rule.is_disabled() {
                index_set.insert(RuleFilter::Rule(Self::GROUP_NAME, Self::GROUP_RULES[24]));
            }
        }
        if let Some(rule) = self.no_function_assign.as_ref() {
            if rule.is_disabled() {
                index_set.insert(RuleFilter::Rule(Self::GROUP_NAME, Self::GROUP_RULES[25]));
            }
        }
        if let Some(rule) = self.no_global_assign.as_ref() {
            if rule.is_disabled() {
                index_set.insert(RuleFilter::Rule(Self::GROUP_NAME, Self::GROUP_RULES[26]));
            }
        }
        if let Some(rule) = self.no_global_is_finite.as_ref() {
            if rule.is_disabled() {
                index_set.insert(RuleFilter::Rule(Self::GROUP_NAME, Self::GROUP_RULES[27]));
            }
        }
        if let Some(rule) = self.no_global_is_nan.as_ref() {
            if rule.is_disabled() {
                index_set.insert(RuleFilter::Rule(Self::GROUP_NAME, Self::GROUP_RULES[28]));
            }
        }
        if let Some(rule) = self.no_implicit_any_let.as_ref() {
            if rule.is_disabled() {
                index_set.insert(RuleFilter::Rule(Self::GROUP_NAME, Self::GROUP_RULES[29]));
            }
        }
        if let Some(rule) = self.no_import_assign.as_ref() {
            if rule.is_disabled() {
                index_set.insert(RuleFilter::Rule(Self::GROUP_NAME, Self::GROUP_RULES[30]));
            }
        }
        if let Some(rule) = self.no_label_var.as_ref() {
            if rule.is_disabled() {
                index_set.insert(RuleFilter::Rule(Self::GROUP_NAME, Self::GROUP_RULES[31]));
            }
        }
        if let Some(rule) = self.no_misleading_character_class.as_ref() {
            if rule.is_disabled() {
                index_set.insert(RuleFilter::Rule(Self::GROUP_NAME, Self::GROUP_RULES[32]));
            }
        }
        if let Some(rule) = self.no_misleading_instantiator.as_ref() {
            if rule.is_disabled() {
                index_set.insert(RuleFilter::Rule(Self::GROUP_NAME, Self::GROUP_RULES[33]));
            }
        }
        if let Some(rule) = self.no_misrefactored_shorthand_assign.as_ref() {
            if rule.is_disabled() {
                index_set.insert(RuleFilter::Rule(Self::GROUP_NAME, Self::GROUP_RULES[34]));
            }
        }
        if let Some(rule) = self.no_prototype_builtins.as_ref() {
            if rule.is_disabled() {
                index_set.insert(RuleFilter::Rule(Self::GROUP_NAME, Self::GROUP_RULES[35]));
            }
        }
        if let Some(rule) = self.no_redeclare.as_ref() {
            if rule.is_disabled() {
                index_set.insert(RuleFilter::Rule(Self::GROUP_NAME, Self::GROUP_RULES[36]));
            }
        }
        if let Some(rule) = self.no_redundant_use_strict.as_ref() {
            if rule.is_disabled() {
                index_set.insert(RuleFilter::Rule(Self::GROUP_NAME, Self::GROUP_RULES[37]));
            }
        }
        if let Some(rule) = self.no_self_compare.as_ref() {
            if rule.is_disabled() {
                index_set.insert(RuleFilter::Rule(Self::GROUP_NAME, Self::GROUP_RULES[38]));
            }
        }
        if let Some(rule) = self.no_shadow_restricted_names.as_ref() {
            if rule.is_disabled() {
                index_set.insert(RuleFilter::Rule(Self::GROUP_NAME, Self::GROUP_RULES[39]));
            }
        }
        if let Some(rule) = self.no_sparse_array.as_ref() {
            if rule.is_disabled() {
                index_set.insert(RuleFilter::Rule(Self::GROUP_NAME, Self::GROUP_RULES[40]));
            }
        }
        if let Some(rule) = self.no_then_property.as_ref() {
            if rule.is_disabled() {
                index_set.insert(RuleFilter::Rule(Self::GROUP_NAME, Self::GROUP_RULES[41]));
            }
        }
        if let Some(rule) = self.no_unsafe_declaration_merging.as_ref() {
            if rule.is_disabled() {
                index_set.insert(RuleFilter::Rule(Self::GROUP_NAME, Self::GROUP_RULES[42]));
            }
        }
        if let Some(rule) = self.no_unsafe_negation.as_ref() {
            if rule.is_disabled() {
                index_set.insert(RuleFilter::Rule(Self::GROUP_NAME, Self::GROUP_RULES[43]));
            }
        }
        if let Some(rule) = self.use_await.as_ref() {
            if rule.is_disabled() {
                index_set.insert(RuleFilter::Rule(Self::GROUP_NAME, Self::GROUP_RULES[44]));
            }
        }
        if let Some(rule) = self.use_default_switch_clause_last.as_ref() {
            if rule.is_disabled() {
                index_set.insert(RuleFilter::Rule(Self::GROUP_NAME, Self::GROUP_RULES[45]));
            }
        }
        if let Some(rule) = self.use_getter_return.as_ref() {
            if rule.is_disabled() {
                index_set.insert(RuleFilter::Rule(Self::GROUP_NAME, Self::GROUP_RULES[46]));
            }
        }
        if let Some(rule) = self.use_is_array.as_ref() {
            if rule.is_disabled() {
                index_set.insert(RuleFilter::Rule(Self::GROUP_NAME, Self::GROUP_RULES[47]));
            }
        }
        if let Some(rule) = self.use_namespace_keyword.as_ref() {
            if rule.is_disabled() {
                index_set.insert(RuleFilter::Rule(Self::GROUP_NAME, Self::GROUP_RULES[48]));
            }
        }
        if let Some(rule) = self.use_valid_typeof.as_ref() {
            if rule.is_disabled() {
                index_set.insert(RuleFilter::Rule(Self::GROUP_NAME, Self::GROUP_RULES[49]));
            }
        }
        index_set
    }
    #[doc = r" Checks if, given a rule name, matches one of the rules contained in this category"]
    pub(crate) fn has_rule(rule_name: &str) -> bool {
        Self::GROUP_RULES.contains(&rule_name)
    }
    #[doc = r" Checks if, given a rule name, it is marked as recommended"]
    pub(crate) fn is_recommended_rule(rule_name: &str) -> bool {
        Self::RECOMMENDED_RULES.contains(&rule_name)
    }
    pub(crate) fn recommended_rules_as_filters() -> [RuleFilter<'static>; 47] {
        Self::RECOMMENDED_RULES_AS_FILTERS
    }
    pub(crate) fn all_rules_as_filters() -> [RuleFilter<'static>; 50] {
        Self::ALL_RULES_AS_FILTERS
    }
    #[doc = r" Select preset rules"]
    pub(crate) fn collect_preset_rules(
        &self,
        parent_is_recommended: bool,
        enabled_rules: &mut IndexSet<RuleFilter>,
        disabled_rules: &mut IndexSet<RuleFilter>,
    ) {
        if self.is_all() {
            enabled_rules.extend(Self::all_rules_as_filters());
        } else if parent_is_recommended || self.is_recommended() {
            enabled_rules.extend(Self::recommended_rules_as_filters());
        }
        if self.is_not_all() {
            disabled_rules.extend(Self::all_rules_as_filters());
        } else if self.is_not_recommended() {
            disabled_rules.extend(Self::recommended_rules_as_filters());
        }
    }
    pub(crate) fn get_rule_configuration(
        &self,
        rule_name: &str,
    ) -> Option<(RulePlainConfiguration, Option<RuleOptions>)> {
        match rule_name {
            "noApproximativeNumericConstant" => self
                .no_approximative_numeric_constant
                .as_ref()
                .map(|conf| (conf.level(), conf.get_options())),
            "noArrayIndexKey" => self
                .no_array_index_key
                .as_ref()
                .map(|conf| (conf.level(), conf.get_options())),
            "noAssignInExpressions" => self
                .no_assign_in_expressions
                .as_ref()
                .map(|conf| (conf.level(), conf.get_options())),
            "noAsyncPromiseExecutor" => self
                .no_async_promise_executor
                .as_ref()
                .map(|conf| (conf.level(), conf.get_options())),
            "noCatchAssign" => self
                .no_catch_assign
                .as_ref()
                .map(|conf| (conf.level(), conf.get_options())),
            "noClassAssign" => self
                .no_class_assign
                .as_ref()
                .map(|conf| (conf.level(), conf.get_options())),
            "noCommentText" => self
                .no_comment_text
                .as_ref()
                .map(|conf| (conf.level(), conf.get_options())),
            "noCompareNegZero" => self
                .no_compare_neg_zero
                .as_ref()
                .map(|conf| (conf.level(), conf.get_options())),
            "noConfusingLabels" => self
                .no_confusing_labels
                .as_ref()
                .map(|conf| (conf.level(), conf.get_options())),
            "noConfusingVoidType" => self
                .no_confusing_void_type
                .as_ref()
                .map(|conf| (conf.level(), conf.get_options())),
            "noConsoleLog" => self
                .no_console_log
                .as_ref()
                .map(|conf| (conf.level(), conf.get_options())),
            "noConstEnum" => self
                .no_const_enum
                .as_ref()
                .map(|conf| (conf.level(), conf.get_options())),
            "noControlCharactersInRegex" => self
                .no_control_characters_in_regex
                .as_ref()
                .map(|conf| (conf.level(), conf.get_options())),
            "noDebugger" => self
                .no_debugger
                .as_ref()
                .map(|conf| (conf.level(), conf.get_options())),
            "noDoubleEquals" => self
                .no_double_equals
                .as_ref()
                .map(|conf| (conf.level(), conf.get_options())),
            "noDuplicateCase" => self
                .no_duplicate_case
                .as_ref()
                .map(|conf| (conf.level(), conf.get_options())),
            "noDuplicateClassMembers" => self
                .no_duplicate_class_members
                .as_ref()
                .map(|conf| (conf.level(), conf.get_options())),
            "noDuplicateJsxProps" => self
                .no_duplicate_jsx_props
                .as_ref()
                .map(|conf| (conf.level(), conf.get_options())),
            "noDuplicateObjectKeys" => self
                .no_duplicate_object_keys
                .as_ref()
                .map(|conf| (conf.level(), conf.get_options())),
            "noDuplicateParameters" => self
                .no_duplicate_parameters
                .as_ref()
                .map(|conf| (conf.level(), conf.get_options())),
            "noEmptyBlockStatements" => self
                .no_empty_block_statements
                .as_ref()
                .map(|conf| (conf.level(), conf.get_options())),
            "noEmptyInterface" => self
                .no_empty_interface
                .as_ref()
                .map(|conf| (conf.level(), conf.get_options())),
            "noExplicitAny" => self
                .no_explicit_any
                .as_ref()
                .map(|conf| (conf.level(), conf.get_options())),
            "noExtraNonNullAssertion" => self
                .no_extra_non_null_assertion
                .as_ref()
                .map(|conf| (conf.level(), conf.get_options())),
            "noFallthroughSwitchClause" => self
                .no_fallthrough_switch_clause
                .as_ref()
                .map(|conf| (conf.level(), conf.get_options())),
            "noFunctionAssign" => self
                .no_function_assign
                .as_ref()
                .map(|conf| (conf.level(), conf.get_options())),
            "noGlobalAssign" => self
                .no_global_assign
                .as_ref()
                .map(|conf| (conf.level(), conf.get_options())),
            "noGlobalIsFinite" => self
                .no_global_is_finite
                .as_ref()
                .map(|conf| (conf.level(), conf.get_options())),
            "noGlobalIsNan" => self
                .no_global_is_nan
                .as_ref()
                .map(|conf| (conf.level(), conf.get_options())),
            "noImplicitAnyLet" => self
                .no_implicit_any_let
                .as_ref()
                .map(|conf| (conf.level(), conf.get_options())),
            "noImportAssign" => self
                .no_import_assign
                .as_ref()
                .map(|conf| (conf.level(), conf.get_options())),
            "noLabelVar" => self
                .no_label_var
                .as_ref()
                .map(|conf| (conf.level(), conf.get_options())),
            "noMisleadingCharacterClass" => self
                .no_misleading_character_class
                .as_ref()
                .map(|conf| (conf.level(), conf.get_options())),
            "noMisleadingInstantiator" => self
                .no_misleading_instantiator
                .as_ref()
                .map(|conf| (conf.level(), conf.get_options())),
            "noMisrefactoredShorthandAssign" => self
                .no_misrefactored_shorthand_assign
                .as_ref()
                .map(|conf| (conf.level(), conf.get_options())),
            "noPrototypeBuiltins" => self
                .no_prototype_builtins
                .as_ref()
                .map(|conf| (conf.level(), conf.get_options())),
            "noRedeclare" => self
                .no_redeclare
                .as_ref()
                .map(|conf| (conf.level(), conf.get_options())),
            "noRedundantUseStrict" => self
                .no_redundant_use_strict
                .as_ref()
                .map(|conf| (conf.level(), conf.get_options())),
            "noSelfCompare" => self
                .no_self_compare
                .as_ref()
                .map(|conf| (conf.level(), conf.get_options())),
            "noShadowRestrictedNames" => self
                .no_shadow_restricted_names
                .as_ref()
                .map(|conf| (conf.level(), conf.get_options())),
            "noSparseArray" => self
                .no_sparse_array
                .as_ref()
                .map(|conf| (conf.level(), conf.get_options())),
            "noThenProperty" => self
                .no_then_property
                .as_ref()
                .map(|conf| (conf.level(), conf.get_options())),
            "noUnsafeDeclarationMerging" => self
                .no_unsafe_declaration_merging
                .as_ref()
                .map(|conf| (conf.level(), conf.get_options())),
            "noUnsafeNegation" => self
                .no_unsafe_negation
                .as_ref()
                .map(|conf| (conf.level(), conf.get_options())),
            "useAwait" => self
                .use_await
                .as_ref()
                .map(|conf| (conf.level(), conf.get_options())),
            "useDefaultSwitchClauseLast" => self
                .use_default_switch_clause_last
                .as_ref()
                .map(|conf| (conf.level(), conf.get_options())),
            "useGetterReturn" => self
                .use_getter_return
                .as_ref()
                .map(|conf| (conf.level(), conf.get_options())),
            "useIsArray" => self
                .use_is_array
                .as_ref()
                .map(|conf| (conf.level(), conf.get_options())),
            "useNamespaceKeyword" => self
                .use_namespace_keyword
                .as_ref()
                .map(|conf| (conf.level(), conf.get_options())),
            "useValidTypeof" => self
                .use_valid_typeof
                .as_ref()
                .map(|conf| (conf.level(), conf.get_options())),
            _ => None,
        }
    }
}<|MERGE_RESOLUTION|>--- conflicted
+++ resolved
@@ -2617,15 +2617,12 @@
     #[doc = "Disallow the use of console."]
     #[serde(skip_serializing_if = "Option::is_none")]
     pub no_console: Option<RuleConfiguration<NoConsole>>,
-<<<<<<< HEAD
+    #[doc = "Disallow using a callback in asynchronous tests and hooks."]
+    #[serde(skip_serializing_if = "Option::is_none")]
+    pub no_done_callback: Option<RuleConfiguration<NoDoneCallback>>,
     #[doc = "Disallow duplicate conditions in if-else-if chains"]
     #[serde(skip_serializing_if = "Option::is_none")]
     pub no_duplicate_else_if: Option<RuleConfiguration<NoDuplicateElseIf>>,
-=======
-    #[doc = "Disallow using a callback in asynchronous tests and hooks."]
-    #[serde(skip_serializing_if = "Option::is_none")]
-    pub no_done_callback: Option<RuleConfiguration<NoDoneCallback>>,
->>>>>>> dd1860e9
     #[doc = "Disallow two keys with the same name inside a JSON object."]
     #[serde(skip_serializing_if = "Option::is_none")]
     pub no_duplicate_json_keys: Option<RuleConfiguration<NoDuplicateJsonKeys>>,
@@ -2694,14 +2691,11 @@
 }
 impl Nursery {
     const GROUP_NAME: &'static str = "nursery";
-    pub(crate) const GROUP_RULES: [&'static str; 20] = [
+    pub(crate) const GROUP_RULES: [&'static str; 21] = [
         "noBarrelFile",
         "noConsole",
-<<<<<<< HEAD
+        "noDoneCallback",
         "noDuplicateElseIf",
-=======
-        "noDoneCallback",
->>>>>>> dd1860e9
         "noDuplicateJsonKeys",
         "noDuplicateTestHooks",
         "noExcessiveNestedTestSuites",
@@ -2720,12 +2714,9 @@
         "useNodeAssertStrict",
         "useSortedClasses",
     ];
-    const RECOMMENDED_RULES: [&'static str; 8] = [
-<<<<<<< HEAD
+    const RECOMMENDED_RULES: [&'static str; 9] = [
+        "noDoneCallback",
         "noDuplicateElseIf",
-=======
-        "noDoneCallback",
->>>>>>> dd1860e9
         "noDuplicateJsonKeys",
         "noDuplicateTestHooks",
         "noExcessiveNestedTestSuites",
@@ -2734,17 +2725,18 @@
         "noSemicolonInJsx",
         "noUselessTernary",
     ];
-    const RECOMMENDED_RULES_AS_FILTERS: [RuleFilter<'static>; 8] = [
+    const RECOMMENDED_RULES_AS_FILTERS: [RuleFilter<'static>; 9] = [
         RuleFilter::Rule(Self::GROUP_NAME, Self::GROUP_RULES[2]),
         RuleFilter::Rule(Self::GROUP_NAME, Self::GROUP_RULES[3]),
         RuleFilter::Rule(Self::GROUP_NAME, Self::GROUP_RULES[4]),
         RuleFilter::Rule(Self::GROUP_NAME, Self::GROUP_RULES[5]),
         RuleFilter::Rule(Self::GROUP_NAME, Self::GROUP_RULES[6]),
         RuleFilter::Rule(Self::GROUP_NAME, Self::GROUP_RULES[7]),
-        RuleFilter::Rule(Self::GROUP_NAME, Self::GROUP_RULES[12]),
-        RuleFilter::Rule(Self::GROUP_NAME, Self::GROUP_RULES[15]),
+        RuleFilter::Rule(Self::GROUP_NAME, Self::GROUP_RULES[8]),
+        RuleFilter::Rule(Self::GROUP_NAME, Self::GROUP_RULES[13]),
+        RuleFilter::Rule(Self::GROUP_NAME, Self::GROUP_RULES[16]),
     ];
-    const ALL_RULES_AS_FILTERS: [RuleFilter<'static>; 20] = [
+    const ALL_RULES_AS_FILTERS: [RuleFilter<'static>; 21] = [
         RuleFilter::Rule(Self::GROUP_NAME, Self::GROUP_RULES[0]),
         RuleFilter::Rule(Self::GROUP_NAME, Self::GROUP_RULES[1]),
         RuleFilter::Rule(Self::GROUP_NAME, Self::GROUP_RULES[2]),
@@ -2765,6 +2757,7 @@
         RuleFilter::Rule(Self::GROUP_NAME, Self::GROUP_RULES[17]),
         RuleFilter::Rule(Self::GROUP_NAME, Self::GROUP_RULES[18]),
         RuleFilter::Rule(Self::GROUP_NAME, Self::GROUP_RULES[19]),
+        RuleFilter::Rule(Self::GROUP_NAME, Self::GROUP_RULES[20]),
     ];
     #[doc = r" Retrieves the recommended rules"]
     pub(crate) fn is_recommended(&self) -> bool {
@@ -2791,98 +2784,99 @@
                 index_set.insert(RuleFilter::Rule(Self::GROUP_NAME, Self::GROUP_RULES[1]));
             }
         }
-<<<<<<< HEAD
+        if let Some(rule) = self.no_done_callback.as_ref() {
+            if rule.is_enabled() {
+                index_set.insert(RuleFilter::Rule(Self::GROUP_NAME, Self::GROUP_RULES[2]));
+            }
+        }
         if let Some(rule) = self.no_duplicate_else_if.as_ref() {
-=======
-        if let Some(rule) = self.no_done_callback.as_ref() {
->>>>>>> dd1860e9
-            if rule.is_enabled() {
-                index_set.insert(RuleFilter::Rule(Self::GROUP_NAME, Self::GROUP_RULES[2]));
+            if rule.is_enabled() {
+                index_set.insert(RuleFilter::Rule(Self::GROUP_NAME, Self::GROUP_RULES[3]));
             }
         }
         if let Some(rule) = self.no_duplicate_json_keys.as_ref() {
             if rule.is_enabled() {
-                index_set.insert(RuleFilter::Rule(Self::GROUP_NAME, Self::GROUP_RULES[3]));
+                index_set.insert(RuleFilter::Rule(Self::GROUP_NAME, Self::GROUP_RULES[4]));
             }
         }
         if let Some(rule) = self.no_duplicate_test_hooks.as_ref() {
             if rule.is_enabled() {
-                index_set.insert(RuleFilter::Rule(Self::GROUP_NAME, Self::GROUP_RULES[4]));
+                index_set.insert(RuleFilter::Rule(Self::GROUP_NAME, Self::GROUP_RULES[5]));
             }
         }
         if let Some(rule) = self.no_excessive_nested_test_suites.as_ref() {
             if rule.is_enabled() {
-                index_set.insert(RuleFilter::Rule(Self::GROUP_NAME, Self::GROUP_RULES[5]));
+                index_set.insert(RuleFilter::Rule(Self::GROUP_NAME, Self::GROUP_RULES[6]));
             }
         }
         if let Some(rule) = self.no_exports_in_test.as_ref() {
             if rule.is_enabled() {
-                index_set.insert(RuleFilter::Rule(Self::GROUP_NAME, Self::GROUP_RULES[6]));
+                index_set.insert(RuleFilter::Rule(Self::GROUP_NAME, Self::GROUP_RULES[7]));
             }
         }
         if let Some(rule) = self.no_focused_tests.as_ref() {
             if rule.is_enabled() {
-                index_set.insert(RuleFilter::Rule(Self::GROUP_NAME, Self::GROUP_RULES[7]));
+                index_set.insert(RuleFilter::Rule(Self::GROUP_NAME, Self::GROUP_RULES[8]));
             }
         }
         if let Some(rule) = self.no_namespace_import.as_ref() {
             if rule.is_enabled() {
-                index_set.insert(RuleFilter::Rule(Self::GROUP_NAME, Self::GROUP_RULES[8]));
+                index_set.insert(RuleFilter::Rule(Self::GROUP_NAME, Self::GROUP_RULES[9]));
             }
         }
         if let Some(rule) = self.no_nodejs_modules.as_ref() {
             if rule.is_enabled() {
-                index_set.insert(RuleFilter::Rule(Self::GROUP_NAME, Self::GROUP_RULES[9]));
+                index_set.insert(RuleFilter::Rule(Self::GROUP_NAME, Self::GROUP_RULES[10]));
             }
         }
         if let Some(rule) = self.no_re_export_all.as_ref() {
             if rule.is_enabled() {
-                index_set.insert(RuleFilter::Rule(Self::GROUP_NAME, Self::GROUP_RULES[10]));
+                index_set.insert(RuleFilter::Rule(Self::GROUP_NAME, Self::GROUP_RULES[11]));
             }
         }
         if let Some(rule) = self.no_restricted_imports.as_ref() {
             if rule.is_enabled() {
-                index_set.insert(RuleFilter::Rule(Self::GROUP_NAME, Self::GROUP_RULES[11]));
+                index_set.insert(RuleFilter::Rule(Self::GROUP_NAME, Self::GROUP_RULES[12]));
             }
         }
         if let Some(rule) = self.no_semicolon_in_jsx.as_ref() {
             if rule.is_enabled() {
-                index_set.insert(RuleFilter::Rule(Self::GROUP_NAME, Self::GROUP_RULES[12]));
+                index_set.insert(RuleFilter::Rule(Self::GROUP_NAME, Self::GROUP_RULES[13]));
             }
         }
         if let Some(rule) = self.no_skipped_tests.as_ref() {
             if rule.is_enabled() {
-                index_set.insert(RuleFilter::Rule(Self::GROUP_NAME, Self::GROUP_RULES[13]));
+                index_set.insert(RuleFilter::Rule(Self::GROUP_NAME, Self::GROUP_RULES[14]));
             }
         }
         if let Some(rule) = self.no_undeclared_dependencies.as_ref() {
             if rule.is_enabled() {
-                index_set.insert(RuleFilter::Rule(Self::GROUP_NAME, Self::GROUP_RULES[14]));
+                index_set.insert(RuleFilter::Rule(Self::GROUP_NAME, Self::GROUP_RULES[15]));
             }
         }
         if let Some(rule) = self.no_useless_ternary.as_ref() {
             if rule.is_enabled() {
-                index_set.insert(RuleFilter::Rule(Self::GROUP_NAME, Self::GROUP_RULES[15]));
+                index_set.insert(RuleFilter::Rule(Self::GROUP_NAME, Self::GROUP_RULES[16]));
             }
         }
         if let Some(rule) = self.use_import_restrictions.as_ref() {
             if rule.is_enabled() {
-                index_set.insert(RuleFilter::Rule(Self::GROUP_NAME, Self::GROUP_RULES[16]));
+                index_set.insert(RuleFilter::Rule(Self::GROUP_NAME, Self::GROUP_RULES[17]));
             }
         }
         if let Some(rule) = self.use_jsx_key_in_iterable.as_ref() {
             if rule.is_enabled() {
-                index_set.insert(RuleFilter::Rule(Self::GROUP_NAME, Self::GROUP_RULES[17]));
+                index_set.insert(RuleFilter::Rule(Self::GROUP_NAME, Self::GROUP_RULES[18]));
             }
         }
         if let Some(rule) = self.use_node_assert_strict.as_ref() {
             if rule.is_enabled() {
-                index_set.insert(RuleFilter::Rule(Self::GROUP_NAME, Self::GROUP_RULES[18]));
+                index_set.insert(RuleFilter::Rule(Self::GROUP_NAME, Self::GROUP_RULES[19]));
             }
         }
         if let Some(rule) = self.use_sorted_classes.as_ref() {
             if rule.is_enabled() {
-                index_set.insert(RuleFilter::Rule(Self::GROUP_NAME, Self::GROUP_RULES[19]));
+                index_set.insert(RuleFilter::Rule(Self::GROUP_NAME, Self::GROUP_RULES[20]));
             }
         }
         index_set
@@ -2899,98 +2893,99 @@
                 index_set.insert(RuleFilter::Rule(Self::GROUP_NAME, Self::GROUP_RULES[1]));
             }
         }
-<<<<<<< HEAD
+        if let Some(rule) = self.no_done_callback.as_ref() {
+            if rule.is_disabled() {
+                index_set.insert(RuleFilter::Rule(Self::GROUP_NAME, Self::GROUP_RULES[2]));
+            }
+        }
         if let Some(rule) = self.no_duplicate_else_if.as_ref() {
-=======
-        if let Some(rule) = self.no_done_callback.as_ref() {
->>>>>>> dd1860e9
-            if rule.is_disabled() {
-                index_set.insert(RuleFilter::Rule(Self::GROUP_NAME, Self::GROUP_RULES[2]));
+            if rule.is_disabled() {
+                index_set.insert(RuleFilter::Rule(Self::GROUP_NAME, Self::GROUP_RULES[3]));
             }
         }
         if let Some(rule) = self.no_duplicate_json_keys.as_ref() {
             if rule.is_disabled() {
-                index_set.insert(RuleFilter::Rule(Self::GROUP_NAME, Self::GROUP_RULES[3]));
+                index_set.insert(RuleFilter::Rule(Self::GROUP_NAME, Self::GROUP_RULES[4]));
             }
         }
         if let Some(rule) = self.no_duplicate_test_hooks.as_ref() {
             if rule.is_disabled() {
-                index_set.insert(RuleFilter::Rule(Self::GROUP_NAME, Self::GROUP_RULES[4]));
+                index_set.insert(RuleFilter::Rule(Self::GROUP_NAME, Self::GROUP_RULES[5]));
             }
         }
         if let Some(rule) = self.no_excessive_nested_test_suites.as_ref() {
             if rule.is_disabled() {
-                index_set.insert(RuleFilter::Rule(Self::GROUP_NAME, Self::GROUP_RULES[5]));
+                index_set.insert(RuleFilter::Rule(Self::GROUP_NAME, Self::GROUP_RULES[6]));
             }
         }
         if let Some(rule) = self.no_exports_in_test.as_ref() {
             if rule.is_disabled() {
-                index_set.insert(RuleFilter::Rule(Self::GROUP_NAME, Self::GROUP_RULES[6]));
+                index_set.insert(RuleFilter::Rule(Self::GROUP_NAME, Self::GROUP_RULES[7]));
             }
         }
         if let Some(rule) = self.no_focused_tests.as_ref() {
             if rule.is_disabled() {
-                index_set.insert(RuleFilter::Rule(Self::GROUP_NAME, Self::GROUP_RULES[7]));
+                index_set.insert(RuleFilter::Rule(Self::GROUP_NAME, Self::GROUP_RULES[8]));
             }
         }
         if let Some(rule) = self.no_namespace_import.as_ref() {
             if rule.is_disabled() {
-                index_set.insert(RuleFilter::Rule(Self::GROUP_NAME, Self::GROUP_RULES[8]));
+                index_set.insert(RuleFilter::Rule(Self::GROUP_NAME, Self::GROUP_RULES[9]));
             }
         }
         if let Some(rule) = self.no_nodejs_modules.as_ref() {
             if rule.is_disabled() {
-                index_set.insert(RuleFilter::Rule(Self::GROUP_NAME, Self::GROUP_RULES[9]));
+                index_set.insert(RuleFilter::Rule(Self::GROUP_NAME, Self::GROUP_RULES[10]));
             }
         }
         if let Some(rule) = self.no_re_export_all.as_ref() {
             if rule.is_disabled() {
-                index_set.insert(RuleFilter::Rule(Self::GROUP_NAME, Self::GROUP_RULES[10]));
+                index_set.insert(RuleFilter::Rule(Self::GROUP_NAME, Self::GROUP_RULES[11]));
             }
         }
         if let Some(rule) = self.no_restricted_imports.as_ref() {
             if rule.is_disabled() {
-                index_set.insert(RuleFilter::Rule(Self::GROUP_NAME, Self::GROUP_RULES[11]));
+                index_set.insert(RuleFilter::Rule(Self::GROUP_NAME, Self::GROUP_RULES[12]));
             }
         }
         if let Some(rule) = self.no_semicolon_in_jsx.as_ref() {
             if rule.is_disabled() {
-                index_set.insert(RuleFilter::Rule(Self::GROUP_NAME, Self::GROUP_RULES[12]));
+                index_set.insert(RuleFilter::Rule(Self::GROUP_NAME, Self::GROUP_RULES[13]));
             }
         }
         if let Some(rule) = self.no_skipped_tests.as_ref() {
             if rule.is_disabled() {
-                index_set.insert(RuleFilter::Rule(Self::GROUP_NAME, Self::GROUP_RULES[13]));
+                index_set.insert(RuleFilter::Rule(Self::GROUP_NAME, Self::GROUP_RULES[14]));
             }
         }
         if let Some(rule) = self.no_undeclared_dependencies.as_ref() {
             if rule.is_disabled() {
-                index_set.insert(RuleFilter::Rule(Self::GROUP_NAME, Self::GROUP_RULES[14]));
+                index_set.insert(RuleFilter::Rule(Self::GROUP_NAME, Self::GROUP_RULES[15]));
             }
         }
         if let Some(rule) = self.no_useless_ternary.as_ref() {
             if rule.is_disabled() {
-                index_set.insert(RuleFilter::Rule(Self::GROUP_NAME, Self::GROUP_RULES[15]));
+                index_set.insert(RuleFilter::Rule(Self::GROUP_NAME, Self::GROUP_RULES[16]));
             }
         }
         if let Some(rule) = self.use_import_restrictions.as_ref() {
             if rule.is_disabled() {
-                index_set.insert(RuleFilter::Rule(Self::GROUP_NAME, Self::GROUP_RULES[16]));
+                index_set.insert(RuleFilter::Rule(Self::GROUP_NAME, Self::GROUP_RULES[17]));
             }
         }
         if let Some(rule) = self.use_jsx_key_in_iterable.as_ref() {
             if rule.is_disabled() {
-                index_set.insert(RuleFilter::Rule(Self::GROUP_NAME, Self::GROUP_RULES[17]));
+                index_set.insert(RuleFilter::Rule(Self::GROUP_NAME, Self::GROUP_RULES[18]));
             }
         }
         if let Some(rule) = self.use_node_assert_strict.as_ref() {
             if rule.is_disabled() {
-                index_set.insert(RuleFilter::Rule(Self::GROUP_NAME, Self::GROUP_RULES[18]));
+                index_set.insert(RuleFilter::Rule(Self::GROUP_NAME, Self::GROUP_RULES[19]));
             }
         }
         if let Some(rule) = self.use_sorted_classes.as_ref() {
             if rule.is_disabled() {
-                index_set.insert(RuleFilter::Rule(Self::GROUP_NAME, Self::GROUP_RULES[19]));
+                index_set.insert(RuleFilter::Rule(Self::GROUP_NAME, Self::GROUP_RULES[20]));
             }
         }
         index_set
@@ -3003,10 +2998,10 @@
     pub(crate) fn is_recommended_rule(rule_name: &str) -> bool {
         Self::RECOMMENDED_RULES.contains(&rule_name)
     }
-    pub(crate) fn recommended_rules_as_filters() -> [RuleFilter<'static>; 8] {
+    pub(crate) fn recommended_rules_as_filters() -> [RuleFilter<'static>; 9] {
         Self::RECOMMENDED_RULES_AS_FILTERS
     }
-    pub(crate) fn all_rules_as_filters() -> [RuleFilter<'static>; 20] {
+    pub(crate) fn all_rules_as_filters() -> [RuleFilter<'static>; 21] {
         Self::ALL_RULES_AS_FILTERS
     }
     #[doc = r" Select preset rules"]
@@ -3040,13 +3035,12 @@
                 .no_console
                 .as_ref()
                 .map(|conf| (conf.level(), conf.get_options())),
-<<<<<<< HEAD
+            "noDoneCallback" => self
+                .no_done_callback
+                .as_ref()
+                .map(|conf| (conf.level(), conf.get_options())),
             "noDuplicateElseIf" => self
                 .no_duplicate_else_if
-=======
-            "noDoneCallback" => self
-                .no_done_callback
->>>>>>> dd1860e9
                 .as_ref()
                 .map(|conf| (conf.level(), conf.get_options())),
             "noDuplicateJsonKeys" => self
