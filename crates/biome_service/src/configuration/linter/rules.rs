//! Generated file, do not edit by hand, see `xtask/codegen`

use crate::{MergeWith, RuleConfiguration};
use biome_analyze::RuleFilter;
use biome_diagnostics::{Category, Severity};
use bpaf::Bpaf;
use indexmap::IndexSet;
#[cfg(feature = "schema")]
use schemars::JsonSchema;
use serde::{Deserialize, Serialize};
#[derive(Deserialize, Serialize, Debug, Clone, Eq, PartialEq, Bpaf)]
#[cfg_attr(feature = "schema", derive(JsonSchema))]
#[serde(rename_all = "camelCase", deny_unknown_fields)]
pub struct Rules {
    #[doc = r" It enables the lint rules recommended by Biome. `true` by default."]
    #[serde(skip_serializing_if = "Option::is_none")]
    #[bpaf(hide)]
    pub recommended: Option<bool>,
    #[doc = r" It enables ALL rules. The rules that belong to `nursery` won't be enabled."]
    #[serde(skip_serializing_if = "Option::is_none")]
    #[bpaf(hide)]
    pub all: Option<bool>,
    #[serde(skip_serializing_if = "Option::is_none")]
    #[bpaf(external, hide, optional)]
    pub a11y: Option<A11y>,
    #[serde(skip_serializing_if = "Option::is_none")]
    #[bpaf(external, hide, optional)]
    pub complexity: Option<Complexity>,
    #[serde(skip_serializing_if = "Option::is_none")]
    #[bpaf(external, hide, optional)]
    pub correctness: Option<Correctness>,
    #[serde(skip_serializing_if = "Option::is_none")]
    #[bpaf(external, hide, optional)]
    pub nursery: Option<Nursery>,
    #[serde(skip_serializing_if = "Option::is_none")]
    #[bpaf(external, hide, optional)]
    pub performance: Option<Performance>,
    #[serde(skip_serializing_if = "Option::is_none")]
    #[bpaf(external, hide, optional)]
    pub security: Option<Security>,
    #[serde(skip_serializing_if = "Option::is_none")]
    #[bpaf(external, hide, optional)]
    pub style: Option<Style>,
    #[serde(skip_serializing_if = "Option::is_none")]
    #[bpaf(external, hide, optional)]
    pub suspicious: Option<Suspicious>,
}
impl Default for Rules {
    fn default() -> Self {
        Self {
            recommended: Some(true),
            all: None,
            a11y: None,
            complexity: None,
            correctness: None,
            nursery: None,
            performance: None,
            security: None,
            style: None,
            suspicious: None,
        }
    }
}
impl MergeWith<Rules> for Rules {
    fn merge_with(&mut self, other: Rules) {
        if let Some(recommended) = other.recommended {
            self.recommended = Some(recommended);
        }
        if let Some(all) = other.all {
            self.all = Some(all);
        }
        if let Some(other) = other.a11y {
            let a11y = self.a11y.get_or_insert(A11y::default());
            a11y.merge_with(other);
        }
        if let Some(other) = other.complexity {
            let complexity = self.complexity.get_or_insert(Complexity::default());
            complexity.merge_with(other);
        }
        if let Some(other) = other.correctness {
            let correctness = self.correctness.get_or_insert(Correctness::default());
            correctness.merge_with(other);
        }
        if let Some(other) = other.nursery {
            let nursery = self.nursery.get_or_insert(Nursery::default());
            nursery.merge_with(other);
        }
        if let Some(other) = other.performance {
            let performance = self.performance.get_or_insert(Performance::default());
            performance.merge_with(other);
        }
        if let Some(other) = other.security {
            let security = self.security.get_or_insert(Security::default());
            security.merge_with(other);
        }
        if let Some(other) = other.style {
            let style = self.style.get_or_insert(Style::default());
            style.merge_with(other);
        }
        if let Some(other) = other.suspicious {
            let suspicious = self.suspicious.get_or_insert(Suspicious::default());
            suspicious.merge_with(other);
        }
    }
    fn merge_with_if_not_default(&mut self, other: Rules)
    where
        Rules: Default,
    {
        if other != Rules::default() {
            self.merge_with(other)
        }
    }
}
impl Rules {
    #[doc = r" Checks if the code coming from [biome_diagnostics::Diagnostic] corresponds to a rule."]
    #[doc = r" Usually the code is built like {category}/{rule_name}"]
    pub fn matches_diagnostic_code<'a>(
        &self,
        category: Option<&'a str>,
        rule_name: Option<&'a str>,
    ) -> Option<(&'a str, &'a str)> {
        match (category, rule_name) {
            (Some(category), Some(rule_name)) => match category {
                "a11y" => A11y::has_rule(rule_name).then_some((category, rule_name)),
                "complexity" => Complexity::has_rule(rule_name).then_some((category, rule_name)),
                "correctness" => Correctness::has_rule(rule_name).then_some((category, rule_name)),
                "nursery" => Nursery::has_rule(rule_name).then_some((category, rule_name)),
                "performance" => Performance::has_rule(rule_name).then_some((category, rule_name)),
                "security" => Security::has_rule(rule_name).then_some((category, rule_name)),
                "style" => Style::has_rule(rule_name).then_some((category, rule_name)),
                "suspicious" => Suspicious::has_rule(rule_name).then_some((category, rule_name)),
                _ => None,
            },
            _ => None,
        }
    }
    #[doc = r" Given a category coming from [Diagnostic](biome_diagnostics::Diagnostic), this function returns"]
    #[doc = r" the [Severity](biome_diagnostics::Severity) associated to the rule, if the configuration changed it."]
    #[doc = r""]
    #[doc = r" If not, the function returns [None]."]
    pub fn get_severity_from_code(&self, category: &Category) -> Option<Severity> {
        let mut split_code = category.name().split('/');
        let _lint = split_code.next();
        debug_assert_eq!(_lint, Some("lint"));
        let group = split_code.next();
        let rule_name = split_code.next();
        if let Some((group, rule_name)) = self.matches_diagnostic_code(group, rule_name) {
            let severity = match group {
                "a11y" => self
                    .a11y
                    .as_ref()
                    .and_then(|a11y| a11y.get_rule_configuration(rule_name))
                    .map(|rule_setting| rule_setting.into())
                    .unwrap_or_else(|| {
                        if A11y::is_recommended_rule(rule_name) {
                            Severity::Error
                        } else {
                            Severity::Warning
                        }
                    }),
                "complexity" => self
                    .complexity
                    .as_ref()
                    .and_then(|complexity| complexity.get_rule_configuration(rule_name))
                    .map(|rule_setting| rule_setting.into())
                    .unwrap_or_else(|| {
                        if Complexity::is_recommended_rule(rule_name) {
                            Severity::Error
                        } else {
                            Severity::Warning
                        }
                    }),
                "correctness" => self
                    .correctness
                    .as_ref()
                    .and_then(|correctness| correctness.get_rule_configuration(rule_name))
                    .map(|rule_setting| rule_setting.into())
                    .unwrap_or_else(|| {
                        if Correctness::is_recommended_rule(rule_name) {
                            Severity::Error
                        } else {
                            Severity::Warning
                        }
                    }),
                "nursery" => self
                    .nursery
                    .as_ref()
                    .and_then(|nursery| nursery.get_rule_configuration(rule_name))
                    .map(|rule_setting| rule_setting.into())
                    .unwrap_or_else(|| {
                        if Nursery::is_recommended_rule(rule_name) {
                            Severity::Error
                        } else {
                            Severity::Warning
                        }
                    }),
                "performance" => self
                    .performance
                    .as_ref()
                    .and_then(|performance| performance.get_rule_configuration(rule_name))
                    .map(|rule_setting| rule_setting.into())
                    .unwrap_or_else(|| {
                        if Performance::is_recommended_rule(rule_name) {
                            Severity::Error
                        } else {
                            Severity::Warning
                        }
                    }),
                "security" => self
                    .security
                    .as_ref()
                    .and_then(|security| security.get_rule_configuration(rule_name))
                    .map(|rule_setting| rule_setting.into())
                    .unwrap_or_else(|| {
                        if Security::is_recommended_rule(rule_name) {
                            Severity::Error
                        } else {
                            Severity::Warning
                        }
                    }),
                "style" => self
                    .style
                    .as_ref()
                    .and_then(|style| style.get_rule_configuration(rule_name))
                    .map(|rule_setting| rule_setting.into())
                    .unwrap_or_else(|| {
                        if Style::is_recommended_rule(rule_name) {
                            Severity::Error
                        } else {
                            Severity::Warning
                        }
                    }),
                "suspicious" => self
                    .suspicious
                    .as_ref()
                    .and_then(|suspicious| suspicious.get_rule_configuration(rule_name))
                    .map(|rule_setting| rule_setting.into())
                    .unwrap_or_else(|| {
                        if Suspicious::is_recommended_rule(rule_name) {
                            Severity::Error
                        } else {
                            Severity::Warning
                        }
                    }),
                _ => unreachable!("this group should not exist, found {}", group),
            };
            Some(severity)
        } else {
            None
        }
    }
    pub(crate) const fn is_recommended(&self) -> bool {
        !matches!(self.recommended, Some(false))
    }
    pub(crate) const fn is_all(&self) -> bool {
        matches!(self.all, Some(true))
    }
    pub(crate) const fn is_not_all(&self) -> bool {
        matches!(self.all, Some(false))
    }
    #[doc = r" It returns the enabled rules by default."]
    #[doc = r""]
    #[doc = r" The enabled rules are calculated from the difference with the disabled rules."]
    pub fn as_enabled_rules(&self) -> IndexSet<RuleFilter> {
        let mut enabled_rules = IndexSet::new();
        let mut disabled_rules = IndexSet::new();
        if let Some(group) = self.a11y.as_ref() {
            group.collect_preset_rules(
                self.is_recommended(),
                &mut enabled_rules,
                &mut disabled_rules,
            );
            enabled_rules.extend(&group.get_enabled_rules());
            disabled_rules.extend(&group.get_disabled_rules());
        } else if self.is_all() {
            enabled_rules.extend(A11y::all_rules_as_filters());
        } else if self.is_not_all() {
            disabled_rules.extend(A11y::all_rules_as_filters());
        } else if self.is_recommended() {
            enabled_rules.extend(A11y::recommended_rules_as_filters());
        }
        if let Some(group) = self.complexity.as_ref() {
            group.collect_preset_rules(
                self.is_recommended(),
                &mut enabled_rules,
                &mut disabled_rules,
            );
            enabled_rules.extend(&group.get_enabled_rules());
            disabled_rules.extend(&group.get_disabled_rules());
        } else if self.is_all() {
            enabled_rules.extend(Complexity::all_rules_as_filters());
        } else if self.is_not_all() {
            disabled_rules.extend(Complexity::all_rules_as_filters());
        } else if self.is_recommended() {
            enabled_rules.extend(Complexity::recommended_rules_as_filters());
        }
        if let Some(group) = self.correctness.as_ref() {
            group.collect_preset_rules(
                self.is_recommended(),
                &mut enabled_rules,
                &mut disabled_rules,
            );
            enabled_rules.extend(&group.get_enabled_rules());
            disabled_rules.extend(&group.get_disabled_rules());
        } else if self.is_all() {
            enabled_rules.extend(Correctness::all_rules_as_filters());
        } else if self.is_not_all() {
            disabled_rules.extend(Correctness::all_rules_as_filters());
        } else if self.is_recommended() {
            enabled_rules.extend(Correctness::recommended_rules_as_filters());
        }
        if let Some(group) = self.nursery.as_ref() {
            group.collect_preset_rules(
                self.is_recommended(),
                &mut enabled_rules,
                &mut disabled_rules,
            );
            enabled_rules.extend(&group.get_enabled_rules());
            disabled_rules.extend(&group.get_disabled_rules());
        } else if self.is_all() {
            enabled_rules.extend(Nursery::all_rules_as_filters());
        } else if self.is_not_all() {
            disabled_rules.extend(Nursery::all_rules_as_filters());
        } else if self.is_recommended() && biome_flags::is_unstable() {
            enabled_rules.extend(Nursery::recommended_rules_as_filters());
        }
        if let Some(group) = self.performance.as_ref() {
            group.collect_preset_rules(
                self.is_recommended(),
                &mut enabled_rules,
                &mut disabled_rules,
            );
            enabled_rules.extend(&group.get_enabled_rules());
            disabled_rules.extend(&group.get_disabled_rules());
        } else if self.is_all() {
            enabled_rules.extend(Performance::all_rules_as_filters());
        } else if self.is_not_all() {
            disabled_rules.extend(Performance::all_rules_as_filters());
        } else if self.is_recommended() {
            enabled_rules.extend(Performance::recommended_rules_as_filters());
        }
        if let Some(group) = self.security.as_ref() {
            group.collect_preset_rules(
                self.is_recommended(),
                &mut enabled_rules,
                &mut disabled_rules,
            );
            enabled_rules.extend(&group.get_enabled_rules());
            disabled_rules.extend(&group.get_disabled_rules());
        } else if self.is_all() {
            enabled_rules.extend(Security::all_rules_as_filters());
        } else if self.is_not_all() {
            disabled_rules.extend(Security::all_rules_as_filters());
        } else if self.is_recommended() {
            enabled_rules.extend(Security::recommended_rules_as_filters());
        }
        if let Some(group) = self.style.as_ref() {
            group.collect_preset_rules(
                self.is_recommended(),
                &mut enabled_rules,
                &mut disabled_rules,
            );
            enabled_rules.extend(&group.get_enabled_rules());
            disabled_rules.extend(&group.get_disabled_rules());
        } else if self.is_all() {
            enabled_rules.extend(Style::all_rules_as_filters());
        } else if self.is_not_all() {
            disabled_rules.extend(Style::all_rules_as_filters());
        } else if self.is_recommended() {
            enabled_rules.extend(Style::recommended_rules_as_filters());
        }
        if let Some(group) = self.suspicious.as_ref() {
            group.collect_preset_rules(
                self.is_recommended(),
                &mut enabled_rules,
                &mut disabled_rules,
            );
            enabled_rules.extend(&group.get_enabled_rules());
            disabled_rules.extend(&group.get_disabled_rules());
        } else if self.is_all() {
            enabled_rules.extend(Suspicious::all_rules_as_filters());
        } else if self.is_not_all() {
            disabled_rules.extend(Suspicious::all_rules_as_filters());
        } else if self.is_recommended() {
            enabled_rules.extend(Suspicious::recommended_rules_as_filters());
        }
        enabled_rules.difference(&disabled_rules).copied().collect()
    }
    #[doc = r" It returns only the disabled rules"]
    pub fn as_disabled_rules(&self) -> IndexSet<RuleFilter> {
        let mut disabled_rules = IndexSet::new();
        if let Some(group) = self.a11y.as_ref() {
            disabled_rules.extend(&group.get_disabled_rules());
        }
        if let Some(group) = self.complexity.as_ref() {
            disabled_rules.extend(&group.get_disabled_rules());
        }
        if let Some(group) = self.correctness.as_ref() {
            disabled_rules.extend(&group.get_disabled_rules());
        }
        if let Some(group) = self.nursery.as_ref() {
            disabled_rules.extend(&group.get_disabled_rules());
        }
        if let Some(group) = self.performance.as_ref() {
            disabled_rules.extend(&group.get_disabled_rules());
        }
        if let Some(group) = self.security.as_ref() {
            disabled_rules.extend(&group.get_disabled_rules());
        }
        if let Some(group) = self.style.as_ref() {
            disabled_rules.extend(&group.get_disabled_rules());
        }
        if let Some(group) = self.suspicious.as_ref() {
            disabled_rules.extend(&group.get_disabled_rules());
        }
        disabled_rules
    }
}
#[derive(Deserialize, Default, Serialize, Debug, Eq, PartialEq, Clone, Bpaf)]
#[cfg_attr(feature = "schema", derive(JsonSchema))]
#[serde(rename_all = "camelCase", default)]
#[doc = r" A list of rules that belong to this group"]
pub struct A11y {
    #[doc = r" It enables the recommended rules for this group"]
    #[serde(skip_serializing_if = "Option::is_none")]
    #[bpaf(hide)]
    pub recommended: Option<bool>,
    #[doc = r" It enables ALL rules for this group."]
    #[serde(skip_serializing_if = "Option::is_none")]
    #[bpaf(hide)]
    pub all: Option<bool>,
    #[doc = "Enforce that the accessKey attribute is not used on any HTML element."]
    #[bpaf(long("no-access-key"), argument("on|off|warn"), optional, hide)]
    #[serde(skip_serializing_if = "Option::is_none")]
    pub no_access_key: Option<RuleConfiguration>,
    #[doc = "Enforce that elements that do not support ARIA roles, states, and properties do not have those attributes."]
    #[bpaf(
        long("no-aria-unsupported-elements"),
        argument("on|off|warn"),
        optional,
        hide
    )]
    #[serde(skip_serializing_if = "Option::is_none")]
    pub no_aria_unsupported_elements: Option<RuleConfiguration>,
    #[doc = "Enforce that autoFocus prop is not used on elements."]
    #[bpaf(long("no-autofocus"), argument("on|off|warn"), optional, hide)]
    #[serde(skip_serializing_if = "Option::is_none")]
    pub no_autofocus: Option<RuleConfiguration>,
    #[doc = "Disallow target=\"_blank\" attribute without rel=\"noreferrer\""]
    #[bpaf(long("no-blank-target"), argument("on|off|warn"), optional, hide)]
    #[serde(skip_serializing_if = "Option::is_none")]
    pub no_blank_target: Option<RuleConfiguration>,
    #[doc = "Enforces that no distracting elements are used."]
    #[bpaf(
        long("no-distracting-elements"),
        argument("on|off|warn"),
        optional,
        hide
    )]
    #[serde(skip_serializing_if = "Option::is_none")]
    pub no_distracting_elements: Option<RuleConfiguration>,
    #[doc = "The scope prop should be used only on <th> elements."]
    #[bpaf(long("no-header-scope"), argument("on|off|warn"), optional, hide)]
    #[serde(skip_serializing_if = "Option::is_none")]
    pub no_header_scope: Option<RuleConfiguration>,
    #[doc = "Enforce that non-interactive ARIA roles are not assigned to interactive HTML elements."]
    #[bpaf(
        long("no-interactive-element-to-noninteractive-role"),
        argument("on|off|warn"),
        optional,
        hide
    )]
    #[serde(skip_serializing_if = "Option::is_none")]
    pub no_interactive_element_to_noninteractive_role: Option<RuleConfiguration>,
    #[doc = "Enforce that interactive ARIA roles are not assigned to non-interactive HTML elements."]
    #[bpaf(
        long("no-noninteractive-element-to-interactive-role"),
        argument("on|off|warn"),
        optional,
        hide
    )]
    #[serde(skip_serializing_if = "Option::is_none")]
    pub no_noninteractive_element_to_interactive_role: Option<RuleConfiguration>,
    #[doc = "Enforce that tabIndex is not assigned to non-interactive HTML elements."]
    #[bpaf(
        long("no-noninteractive-tabindex"),
        argument("on|off|warn"),
        optional,
        hide
    )]
    #[serde(skip_serializing_if = "Option::is_none")]
    pub no_noninteractive_tabindex: Option<RuleConfiguration>,
    #[doc = "Prevent the usage of positive integers on tabIndex property"]
    #[bpaf(long("no-positive-tabindex"), argument("on|off|warn"), optional, hide)]
    #[serde(skip_serializing_if = "Option::is_none")]
    pub no_positive_tabindex: Option<RuleConfiguration>,
    #[doc = "Enforce img alt prop does not contain the word \"image\", \"picture\", or \"photo\"."]
    #[bpaf(long("no-redundant-alt"), argument("on|off|warn"), optional, hide)]
    #[serde(skip_serializing_if = "Option::is_none")]
    pub no_redundant_alt: Option<RuleConfiguration>,
    #[doc = "Enforce explicit role property is not the same as implicit/default role property on an element."]
    #[bpaf(long("no-redundant-roles"), argument("on|off|warn"), optional, hide)]
    #[serde(skip_serializing_if = "Option::is_none")]
    pub no_redundant_roles: Option<RuleConfiguration>,
    #[doc = "Enforces the usage of the title element for the svg element."]
    #[bpaf(long("no-svg-without-title"), argument("on|off|warn"), optional, hide)]
    #[serde(skip_serializing_if = "Option::is_none")]
    pub no_svg_without_title: Option<RuleConfiguration>,
    #[doc = "Enforce that all elements that require alternative text have meaningful information to relay back to the end user."]
    #[bpaf(long("use-alt-text"), argument("on|off|warn"), optional, hide)]
    #[serde(skip_serializing_if = "Option::is_none")]
    pub use_alt_text: Option<RuleConfiguration>,
    #[doc = "Enforce that anchors have content and that the content is accessible to screen readers."]
    #[bpaf(long("use-anchor-content"), argument("on|off|warn"), optional, hide)]
    #[serde(skip_serializing_if = "Option::is_none")]
    pub use_anchor_content: Option<RuleConfiguration>,
    #[doc = "Enforce that tabIndex is assigned to non-interactive HTML elements with aria-activedescendant."]
    #[bpaf(
        long("use-aria-activedescendant-with-tabindex"),
        argument("on|off|warn"),
        optional,
        hide
    )]
    #[serde(skip_serializing_if = "Option::is_none")]
    pub use_aria_activedescendant_with_tabindex: Option<RuleConfiguration>,
    #[doc = "Enforce that elements with ARIA roles must have all required ARIA attributes for that role."]
    #[bpaf(
        long("use-aria-props-for-role"),
        argument("on|off|warn"),
        optional,
        hide
    )]
    #[serde(skip_serializing_if = "Option::is_none")]
    pub use_aria_props_for_role: Option<RuleConfiguration>,
    #[doc = "Enforces the usage of the attribute type for the element button"]
    #[bpaf(long("use-button-type"), argument("on|off|warn"), optional, hide)]
    #[serde(skip_serializing_if = "Option::is_none")]
    pub use_button_type: Option<RuleConfiguration>,
    #[doc = "Enforce that heading elements (h1, h2, etc.) have content and that the content is accessible to screen readers. Accessible means that it is not hidden using the aria-hidden prop."]
    #[bpaf(long("use-heading-content"), argument("on|off|warn"), optional, hide)]
    #[serde(skip_serializing_if = "Option::is_none")]
    pub use_heading_content: Option<RuleConfiguration>,
    #[doc = "Enforce that html element has lang attribute."]
    #[bpaf(long("use-html-lang"), argument("on|off|warn"), optional, hide)]
    #[serde(skip_serializing_if = "Option::is_none")]
    pub use_html_lang: Option<RuleConfiguration>,
    #[doc = "Enforces the usage of the attribute title for the element iframe."]
    #[bpaf(long("use-iframe-title"), argument("on|off|warn"), optional, hide)]
    #[serde(skip_serializing_if = "Option::is_none")]
    pub use_iframe_title: Option<RuleConfiguration>,
    #[doc = "Enforce onClick is accompanied by at least one of the following: onKeyUp, onKeyDown, onKeyPress."]
    #[bpaf(
        long("use-key-with-click-events"),
        argument("on|off|warn"),
        optional,
        hide
    )]
    #[serde(skip_serializing_if = "Option::is_none")]
    pub use_key_with_click_events: Option<RuleConfiguration>,
    #[doc = "Enforce onMouseOver / onMouseOut are accompanied by onFocus / onBlur."]
    #[bpaf(
        long("use-key-with-mouse-events"),
        argument("on|off|warn"),
        optional,
        hide
    )]
    #[serde(skip_serializing_if = "Option::is_none")]
    pub use_key_with_mouse_events: Option<RuleConfiguration>,
    #[doc = "Enforces that audio and video elements must have a track for captions."]
    #[bpaf(long("use-media-caption"), argument("on|off|warn"), optional, hide)]
    #[serde(skip_serializing_if = "Option::is_none")]
    pub use_media_caption: Option<RuleConfiguration>,
    #[doc = "Enforce that all anchors are valid, and they are navigable elements."]
    #[bpaf(long("use-valid-anchor"), argument("on|off|warn"), optional, hide)]
    #[serde(skip_serializing_if = "Option::is_none")]
    pub use_valid_anchor: Option<RuleConfiguration>,
    #[doc = "Ensures that ARIA properties aria-* are all valid."]
    #[bpaf(long("use-valid-aria-props"), argument("on|off|warn"), optional, hide)]
    #[serde(skip_serializing_if = "Option::is_none")]
    pub use_valid_aria_props: Option<RuleConfiguration>,
    #[doc = "Enforce that ARIA state and property values are valid."]
    #[bpaf(long("use-valid-aria-values"), argument("on|off|warn"), optional, hide)]
    #[serde(skip_serializing_if = "Option::is_none")]
    pub use_valid_aria_values: Option<RuleConfiguration>,
    #[doc = "Ensure that the attribute passed to the lang attribute is a correct ISO language and/or country."]
    #[bpaf(long("use-valid-lang"), argument("on|off|warn"), optional, hide)]
    #[serde(skip_serializing_if = "Option::is_none")]
    pub use_valid_lang: Option<RuleConfiguration>,
}
impl MergeWith<A11y> for A11y {
    fn merge_with(&mut self, other: A11y) {
        if let Some(no_access_key) = other.no_access_key {
            self.no_access_key = Some(no_access_key);
        }
        if let Some(no_aria_unsupported_elements) = other.no_aria_unsupported_elements {
            self.no_aria_unsupported_elements = Some(no_aria_unsupported_elements);
        }
        if let Some(no_autofocus) = other.no_autofocus {
            self.no_autofocus = Some(no_autofocus);
        }
        if let Some(no_blank_target) = other.no_blank_target {
            self.no_blank_target = Some(no_blank_target);
        }
        if let Some(no_distracting_elements) = other.no_distracting_elements {
            self.no_distracting_elements = Some(no_distracting_elements);
        }
        if let Some(no_header_scope) = other.no_header_scope {
            self.no_header_scope = Some(no_header_scope);
        }
        if let Some(no_interactive_element_to_noninteractive_role) =
            other.no_interactive_element_to_noninteractive_role
        {
            self.no_interactive_element_to_noninteractive_role =
                Some(no_interactive_element_to_noninteractive_role);
        }
        if let Some(no_noninteractive_element_to_interactive_role) =
            other.no_noninteractive_element_to_interactive_role
        {
            self.no_noninteractive_element_to_interactive_role =
                Some(no_noninteractive_element_to_interactive_role);
        }
        if let Some(no_noninteractive_tabindex) = other.no_noninteractive_tabindex {
            self.no_noninteractive_tabindex = Some(no_noninteractive_tabindex);
        }
        if let Some(no_positive_tabindex) = other.no_positive_tabindex {
            self.no_positive_tabindex = Some(no_positive_tabindex);
        }
        if let Some(no_redundant_alt) = other.no_redundant_alt {
            self.no_redundant_alt = Some(no_redundant_alt);
        }
        if let Some(no_redundant_roles) = other.no_redundant_roles {
            self.no_redundant_roles = Some(no_redundant_roles);
        }
        if let Some(no_svg_without_title) = other.no_svg_without_title {
            self.no_svg_without_title = Some(no_svg_without_title);
        }
        if let Some(use_alt_text) = other.use_alt_text {
            self.use_alt_text = Some(use_alt_text);
        }
        if let Some(use_anchor_content) = other.use_anchor_content {
            self.use_anchor_content = Some(use_anchor_content);
        }
        if let Some(use_aria_activedescendant_with_tabindex) =
            other.use_aria_activedescendant_with_tabindex
        {
            self.use_aria_activedescendant_with_tabindex =
                Some(use_aria_activedescendant_with_tabindex);
        }
        if let Some(use_aria_props_for_role) = other.use_aria_props_for_role {
            self.use_aria_props_for_role = Some(use_aria_props_for_role);
        }
        if let Some(use_button_type) = other.use_button_type {
            self.use_button_type = Some(use_button_type);
        }
        if let Some(use_heading_content) = other.use_heading_content {
            self.use_heading_content = Some(use_heading_content);
        }
        if let Some(use_html_lang) = other.use_html_lang {
            self.use_html_lang = Some(use_html_lang);
        }
        if let Some(use_iframe_title) = other.use_iframe_title {
            self.use_iframe_title = Some(use_iframe_title);
        }
        if let Some(use_key_with_click_events) = other.use_key_with_click_events {
            self.use_key_with_click_events = Some(use_key_with_click_events);
        }
        if let Some(use_key_with_mouse_events) = other.use_key_with_mouse_events {
            self.use_key_with_mouse_events = Some(use_key_with_mouse_events);
        }
        if let Some(use_media_caption) = other.use_media_caption {
            self.use_media_caption = Some(use_media_caption);
        }
        if let Some(use_valid_anchor) = other.use_valid_anchor {
            self.use_valid_anchor = Some(use_valid_anchor);
        }
        if let Some(use_valid_aria_props) = other.use_valid_aria_props {
            self.use_valid_aria_props = Some(use_valid_aria_props);
        }
        if let Some(use_valid_aria_values) = other.use_valid_aria_values {
            self.use_valid_aria_values = Some(use_valid_aria_values);
        }
        if let Some(use_valid_lang) = other.use_valid_lang {
            self.use_valid_lang = Some(use_valid_lang);
        }
    }
    fn merge_with_if_not_default(&mut self, other: A11y)
    where
        A11y: Default,
    {
        if other != A11y::default() {
            self.merge_with(other);
        }
    }
}
impl A11y {
    const GROUP_NAME: &'static str = "a11y";
    pub(crate) const GROUP_RULES: [&'static str; 28] = [
        "noAccessKey",
        "noAriaUnsupportedElements",
        "noAutofocus",
        "noBlankTarget",
        "noDistractingElements",
        "noHeaderScope",
        "noInteractiveElementToNoninteractiveRole",
        "noNoninteractiveElementToInteractiveRole",
        "noNoninteractiveTabindex",
        "noPositiveTabindex",
        "noRedundantAlt",
        "noRedundantRoles",
        "noSvgWithoutTitle",
        "useAltText",
        "useAnchorContent",
        "useAriaActivedescendantWithTabindex",
        "useAriaPropsForRole",
        "useButtonType",
        "useHeadingContent",
        "useHtmlLang",
        "useIframeTitle",
        "useKeyWithClickEvents",
        "useKeyWithMouseEvents",
        "useMediaCaption",
        "useValidAnchor",
        "useValidAriaProps",
        "useValidAriaValues",
        "useValidLang",
    ];
    const RECOMMENDED_RULES: [&'static str; 28] = [
        "noAccessKey",
        "noAriaUnsupportedElements",
        "noAutofocus",
        "noBlankTarget",
        "noDistractingElements",
        "noHeaderScope",
        "noInteractiveElementToNoninteractiveRole",
        "noNoninteractiveElementToInteractiveRole",
        "noNoninteractiveTabindex",
        "noPositiveTabindex",
        "noRedundantAlt",
        "noRedundantRoles",
        "noSvgWithoutTitle",
        "useAltText",
        "useAnchorContent",
        "useAriaActivedescendantWithTabindex",
        "useAriaPropsForRole",
        "useButtonType",
        "useHeadingContent",
        "useHtmlLang",
        "useIframeTitle",
        "useKeyWithClickEvents",
        "useKeyWithMouseEvents",
        "useMediaCaption",
        "useValidAnchor",
        "useValidAriaProps",
        "useValidAriaValues",
        "useValidLang",
    ];
    const RECOMMENDED_RULES_AS_FILTERS: [RuleFilter<'static>; 28] = [
        RuleFilter::Rule(Self::GROUP_NAME, Self::GROUP_RULES[0]),
        RuleFilter::Rule(Self::GROUP_NAME, Self::GROUP_RULES[1]),
        RuleFilter::Rule(Self::GROUP_NAME, Self::GROUP_RULES[2]),
        RuleFilter::Rule(Self::GROUP_NAME, Self::GROUP_RULES[3]),
        RuleFilter::Rule(Self::GROUP_NAME, Self::GROUP_RULES[4]),
        RuleFilter::Rule(Self::GROUP_NAME, Self::GROUP_RULES[5]),
        RuleFilter::Rule(Self::GROUP_NAME, Self::GROUP_RULES[6]),
        RuleFilter::Rule(Self::GROUP_NAME, Self::GROUP_RULES[7]),
        RuleFilter::Rule(Self::GROUP_NAME, Self::GROUP_RULES[8]),
        RuleFilter::Rule(Self::GROUP_NAME, Self::GROUP_RULES[9]),
        RuleFilter::Rule(Self::GROUP_NAME, Self::GROUP_RULES[10]),
        RuleFilter::Rule(Self::GROUP_NAME, Self::GROUP_RULES[11]),
        RuleFilter::Rule(Self::GROUP_NAME, Self::GROUP_RULES[12]),
        RuleFilter::Rule(Self::GROUP_NAME, Self::GROUP_RULES[13]),
        RuleFilter::Rule(Self::GROUP_NAME, Self::GROUP_RULES[14]),
        RuleFilter::Rule(Self::GROUP_NAME, Self::GROUP_RULES[15]),
        RuleFilter::Rule(Self::GROUP_NAME, Self::GROUP_RULES[16]),
        RuleFilter::Rule(Self::GROUP_NAME, Self::GROUP_RULES[17]),
        RuleFilter::Rule(Self::GROUP_NAME, Self::GROUP_RULES[18]),
        RuleFilter::Rule(Self::GROUP_NAME, Self::GROUP_RULES[19]),
        RuleFilter::Rule(Self::GROUP_NAME, Self::GROUP_RULES[20]),
        RuleFilter::Rule(Self::GROUP_NAME, Self::GROUP_RULES[21]),
        RuleFilter::Rule(Self::GROUP_NAME, Self::GROUP_RULES[22]),
        RuleFilter::Rule(Self::GROUP_NAME, Self::GROUP_RULES[23]),
        RuleFilter::Rule(Self::GROUP_NAME, Self::GROUP_RULES[24]),
        RuleFilter::Rule(Self::GROUP_NAME, Self::GROUP_RULES[25]),
        RuleFilter::Rule(Self::GROUP_NAME, Self::GROUP_RULES[26]),
        RuleFilter::Rule(Self::GROUP_NAME, Self::GROUP_RULES[27]),
    ];
    const ALL_RULES_AS_FILTERS: [RuleFilter<'static>; 28] = [
        RuleFilter::Rule(Self::GROUP_NAME, Self::GROUP_RULES[0]),
        RuleFilter::Rule(Self::GROUP_NAME, Self::GROUP_RULES[1]),
        RuleFilter::Rule(Self::GROUP_NAME, Self::GROUP_RULES[2]),
        RuleFilter::Rule(Self::GROUP_NAME, Self::GROUP_RULES[3]),
        RuleFilter::Rule(Self::GROUP_NAME, Self::GROUP_RULES[4]),
        RuleFilter::Rule(Self::GROUP_NAME, Self::GROUP_RULES[5]),
        RuleFilter::Rule(Self::GROUP_NAME, Self::GROUP_RULES[6]),
        RuleFilter::Rule(Self::GROUP_NAME, Self::GROUP_RULES[7]),
        RuleFilter::Rule(Self::GROUP_NAME, Self::GROUP_RULES[8]),
        RuleFilter::Rule(Self::GROUP_NAME, Self::GROUP_RULES[9]),
        RuleFilter::Rule(Self::GROUP_NAME, Self::GROUP_RULES[10]),
        RuleFilter::Rule(Self::GROUP_NAME, Self::GROUP_RULES[11]),
        RuleFilter::Rule(Self::GROUP_NAME, Self::GROUP_RULES[12]),
        RuleFilter::Rule(Self::GROUP_NAME, Self::GROUP_RULES[13]),
        RuleFilter::Rule(Self::GROUP_NAME, Self::GROUP_RULES[14]),
        RuleFilter::Rule(Self::GROUP_NAME, Self::GROUP_RULES[15]),
        RuleFilter::Rule(Self::GROUP_NAME, Self::GROUP_RULES[16]),
        RuleFilter::Rule(Self::GROUP_NAME, Self::GROUP_RULES[17]),
        RuleFilter::Rule(Self::GROUP_NAME, Self::GROUP_RULES[18]),
        RuleFilter::Rule(Self::GROUP_NAME, Self::GROUP_RULES[19]),
        RuleFilter::Rule(Self::GROUP_NAME, Self::GROUP_RULES[20]),
        RuleFilter::Rule(Self::GROUP_NAME, Self::GROUP_RULES[21]),
        RuleFilter::Rule(Self::GROUP_NAME, Self::GROUP_RULES[22]),
        RuleFilter::Rule(Self::GROUP_NAME, Self::GROUP_RULES[23]),
        RuleFilter::Rule(Self::GROUP_NAME, Self::GROUP_RULES[24]),
        RuleFilter::Rule(Self::GROUP_NAME, Self::GROUP_RULES[25]),
        RuleFilter::Rule(Self::GROUP_NAME, Self::GROUP_RULES[26]),
        RuleFilter::Rule(Self::GROUP_NAME, Self::GROUP_RULES[27]),
    ];
    #[doc = r" Retrieves the recommended rules"]
    pub(crate) fn is_recommended(&self) -> bool {
        matches!(self.recommended, Some(true))
    }
    pub(crate) const fn is_not_recommended(&self) -> bool {
        matches!(self.recommended, Some(false))
    }
    pub(crate) fn is_all(&self) -> bool {
        matches!(self.all, Some(true))
    }
    pub(crate) fn is_not_all(&self) -> bool {
        matches!(self.all, Some(false))
    }
    pub(crate) fn get_enabled_rules(&self) -> IndexSet<RuleFilter> {
        let mut index_set = IndexSet::new();
        if let Some(rule) = self.no_access_key.as_ref() {
            if rule.is_enabled() {
                index_set.insert(RuleFilter::Rule(Self::GROUP_NAME, Self::GROUP_RULES[0]));
            }
        }
        if let Some(rule) = self.no_aria_unsupported_elements.as_ref() {
            if rule.is_enabled() {
                index_set.insert(RuleFilter::Rule(Self::GROUP_NAME, Self::GROUP_RULES[1]));
            }
        }
        if let Some(rule) = self.no_autofocus.as_ref() {
            if rule.is_enabled() {
                index_set.insert(RuleFilter::Rule(Self::GROUP_NAME, Self::GROUP_RULES[2]));
            }
        }
        if let Some(rule) = self.no_blank_target.as_ref() {
            if rule.is_enabled() {
                index_set.insert(RuleFilter::Rule(Self::GROUP_NAME, Self::GROUP_RULES[3]));
            }
        }
        if let Some(rule) = self.no_distracting_elements.as_ref() {
            if rule.is_enabled() {
                index_set.insert(RuleFilter::Rule(Self::GROUP_NAME, Self::GROUP_RULES[4]));
            }
        }
        if let Some(rule) = self.no_header_scope.as_ref() {
            if rule.is_enabled() {
                index_set.insert(RuleFilter::Rule(Self::GROUP_NAME, Self::GROUP_RULES[5]));
            }
        }
        if let Some(rule) = self.no_interactive_element_to_noninteractive_role.as_ref() {
            if rule.is_enabled() {
                index_set.insert(RuleFilter::Rule(Self::GROUP_NAME, Self::GROUP_RULES[6]));
            }
        }
        if let Some(rule) = self.no_noninteractive_element_to_interactive_role.as_ref() {
            if rule.is_enabled() {
                index_set.insert(RuleFilter::Rule(Self::GROUP_NAME, Self::GROUP_RULES[7]));
            }
        }
        if let Some(rule) = self.no_noninteractive_tabindex.as_ref() {
            if rule.is_enabled() {
                index_set.insert(RuleFilter::Rule(Self::GROUP_NAME, Self::GROUP_RULES[8]));
            }
        }
        if let Some(rule) = self.no_positive_tabindex.as_ref() {
            if rule.is_enabled() {
                index_set.insert(RuleFilter::Rule(Self::GROUP_NAME, Self::GROUP_RULES[9]));
            }
        }
        if let Some(rule) = self.no_redundant_alt.as_ref() {
            if rule.is_enabled() {
                index_set.insert(RuleFilter::Rule(Self::GROUP_NAME, Self::GROUP_RULES[10]));
            }
        }
        if let Some(rule) = self.no_redundant_roles.as_ref() {
            if rule.is_enabled() {
                index_set.insert(RuleFilter::Rule(Self::GROUP_NAME, Self::GROUP_RULES[11]));
            }
        }
        if let Some(rule) = self.no_svg_without_title.as_ref() {
            if rule.is_enabled() {
                index_set.insert(RuleFilter::Rule(Self::GROUP_NAME, Self::GROUP_RULES[12]));
            }
        }
        if let Some(rule) = self.use_alt_text.as_ref() {
            if rule.is_enabled() {
                index_set.insert(RuleFilter::Rule(Self::GROUP_NAME, Self::GROUP_RULES[13]));
            }
        }
        if let Some(rule) = self.use_anchor_content.as_ref() {
            if rule.is_enabled() {
                index_set.insert(RuleFilter::Rule(Self::GROUP_NAME, Self::GROUP_RULES[14]));
            }
        }
        if let Some(rule) = self.use_aria_activedescendant_with_tabindex.as_ref() {
            if rule.is_enabled() {
                index_set.insert(RuleFilter::Rule(Self::GROUP_NAME, Self::GROUP_RULES[15]));
            }
        }
        if let Some(rule) = self.use_aria_props_for_role.as_ref() {
            if rule.is_enabled() {
                index_set.insert(RuleFilter::Rule(Self::GROUP_NAME, Self::GROUP_RULES[16]));
            }
        }
        if let Some(rule) = self.use_button_type.as_ref() {
            if rule.is_enabled() {
                index_set.insert(RuleFilter::Rule(Self::GROUP_NAME, Self::GROUP_RULES[17]));
            }
        }
        if let Some(rule) = self.use_heading_content.as_ref() {
            if rule.is_enabled() {
                index_set.insert(RuleFilter::Rule(Self::GROUP_NAME, Self::GROUP_RULES[18]));
            }
        }
        if let Some(rule) = self.use_html_lang.as_ref() {
            if rule.is_enabled() {
                index_set.insert(RuleFilter::Rule(Self::GROUP_NAME, Self::GROUP_RULES[19]));
            }
        }
        if let Some(rule) = self.use_iframe_title.as_ref() {
            if rule.is_enabled() {
                index_set.insert(RuleFilter::Rule(Self::GROUP_NAME, Self::GROUP_RULES[20]));
            }
        }
        if let Some(rule) = self.use_key_with_click_events.as_ref() {
            if rule.is_enabled() {
                index_set.insert(RuleFilter::Rule(Self::GROUP_NAME, Self::GROUP_RULES[21]));
            }
        }
        if let Some(rule) = self.use_key_with_mouse_events.as_ref() {
            if rule.is_enabled() {
                index_set.insert(RuleFilter::Rule(Self::GROUP_NAME, Self::GROUP_RULES[22]));
            }
        }
        if let Some(rule) = self.use_media_caption.as_ref() {
            if rule.is_enabled() {
                index_set.insert(RuleFilter::Rule(Self::GROUP_NAME, Self::GROUP_RULES[23]));
            }
        }
        if let Some(rule) = self.use_valid_anchor.as_ref() {
            if rule.is_enabled() {
                index_set.insert(RuleFilter::Rule(Self::GROUP_NAME, Self::GROUP_RULES[24]));
            }
        }
        if let Some(rule) = self.use_valid_aria_props.as_ref() {
            if rule.is_enabled() {
                index_set.insert(RuleFilter::Rule(Self::GROUP_NAME, Self::GROUP_RULES[25]));
            }
        }
        if let Some(rule) = self.use_valid_aria_values.as_ref() {
            if rule.is_enabled() {
                index_set.insert(RuleFilter::Rule(Self::GROUP_NAME, Self::GROUP_RULES[26]));
            }
        }
        if let Some(rule) = self.use_valid_lang.as_ref() {
            if rule.is_enabled() {
                index_set.insert(RuleFilter::Rule(Self::GROUP_NAME, Self::GROUP_RULES[27]));
            }
        }
        index_set
    }
    pub(crate) fn get_disabled_rules(&self) -> IndexSet<RuleFilter> {
        let mut index_set = IndexSet::new();
        if let Some(rule) = self.no_access_key.as_ref() {
            if rule.is_disabled() {
                index_set.insert(RuleFilter::Rule(Self::GROUP_NAME, Self::GROUP_RULES[0]));
            }
        }
        if let Some(rule) = self.no_aria_unsupported_elements.as_ref() {
            if rule.is_disabled() {
                index_set.insert(RuleFilter::Rule(Self::GROUP_NAME, Self::GROUP_RULES[1]));
            }
        }
        if let Some(rule) = self.no_autofocus.as_ref() {
            if rule.is_disabled() {
                index_set.insert(RuleFilter::Rule(Self::GROUP_NAME, Self::GROUP_RULES[2]));
            }
        }
        if let Some(rule) = self.no_blank_target.as_ref() {
            if rule.is_disabled() {
                index_set.insert(RuleFilter::Rule(Self::GROUP_NAME, Self::GROUP_RULES[3]));
            }
        }
        if let Some(rule) = self.no_distracting_elements.as_ref() {
            if rule.is_disabled() {
                index_set.insert(RuleFilter::Rule(Self::GROUP_NAME, Self::GROUP_RULES[4]));
            }
        }
        if let Some(rule) = self.no_header_scope.as_ref() {
            if rule.is_disabled() {
                index_set.insert(RuleFilter::Rule(Self::GROUP_NAME, Self::GROUP_RULES[5]));
            }
        }
        if let Some(rule) = self.no_interactive_element_to_noninteractive_role.as_ref() {
            if rule.is_disabled() {
                index_set.insert(RuleFilter::Rule(Self::GROUP_NAME, Self::GROUP_RULES[6]));
            }
        }
        if let Some(rule) = self.no_noninteractive_element_to_interactive_role.as_ref() {
            if rule.is_disabled() {
                index_set.insert(RuleFilter::Rule(Self::GROUP_NAME, Self::GROUP_RULES[7]));
            }
        }
        if let Some(rule) = self.no_noninteractive_tabindex.as_ref() {
            if rule.is_disabled() {
                index_set.insert(RuleFilter::Rule(Self::GROUP_NAME, Self::GROUP_RULES[8]));
            }
        }
        if let Some(rule) = self.no_positive_tabindex.as_ref() {
            if rule.is_disabled() {
                index_set.insert(RuleFilter::Rule(Self::GROUP_NAME, Self::GROUP_RULES[9]));
            }
        }
        if let Some(rule) = self.no_redundant_alt.as_ref() {
            if rule.is_disabled() {
                index_set.insert(RuleFilter::Rule(Self::GROUP_NAME, Self::GROUP_RULES[10]));
            }
        }
        if let Some(rule) = self.no_redundant_roles.as_ref() {
            if rule.is_disabled() {
                index_set.insert(RuleFilter::Rule(Self::GROUP_NAME, Self::GROUP_RULES[11]));
            }
        }
        if let Some(rule) = self.no_svg_without_title.as_ref() {
            if rule.is_disabled() {
                index_set.insert(RuleFilter::Rule(Self::GROUP_NAME, Self::GROUP_RULES[12]));
            }
        }
        if let Some(rule) = self.use_alt_text.as_ref() {
            if rule.is_disabled() {
                index_set.insert(RuleFilter::Rule(Self::GROUP_NAME, Self::GROUP_RULES[13]));
            }
        }
        if let Some(rule) = self.use_anchor_content.as_ref() {
            if rule.is_disabled() {
                index_set.insert(RuleFilter::Rule(Self::GROUP_NAME, Self::GROUP_RULES[14]));
            }
        }
        if let Some(rule) = self.use_aria_activedescendant_with_tabindex.as_ref() {
            if rule.is_disabled() {
                index_set.insert(RuleFilter::Rule(Self::GROUP_NAME, Self::GROUP_RULES[15]));
            }
        }
        if let Some(rule) = self.use_aria_props_for_role.as_ref() {
            if rule.is_disabled() {
                index_set.insert(RuleFilter::Rule(Self::GROUP_NAME, Self::GROUP_RULES[16]));
            }
        }
        if let Some(rule) = self.use_button_type.as_ref() {
            if rule.is_disabled() {
                index_set.insert(RuleFilter::Rule(Self::GROUP_NAME, Self::GROUP_RULES[17]));
            }
        }
        if let Some(rule) = self.use_heading_content.as_ref() {
            if rule.is_disabled() {
                index_set.insert(RuleFilter::Rule(Self::GROUP_NAME, Self::GROUP_RULES[18]));
            }
        }
        if let Some(rule) = self.use_html_lang.as_ref() {
            if rule.is_disabled() {
                index_set.insert(RuleFilter::Rule(Self::GROUP_NAME, Self::GROUP_RULES[19]));
            }
        }
        if let Some(rule) = self.use_iframe_title.as_ref() {
            if rule.is_disabled() {
                index_set.insert(RuleFilter::Rule(Self::GROUP_NAME, Self::GROUP_RULES[20]));
            }
        }
        if let Some(rule) = self.use_key_with_click_events.as_ref() {
            if rule.is_disabled() {
                index_set.insert(RuleFilter::Rule(Self::GROUP_NAME, Self::GROUP_RULES[21]));
            }
        }
        if let Some(rule) = self.use_key_with_mouse_events.as_ref() {
            if rule.is_disabled() {
                index_set.insert(RuleFilter::Rule(Self::GROUP_NAME, Self::GROUP_RULES[22]));
            }
        }
        if let Some(rule) = self.use_media_caption.as_ref() {
            if rule.is_disabled() {
                index_set.insert(RuleFilter::Rule(Self::GROUP_NAME, Self::GROUP_RULES[23]));
            }
        }
        if let Some(rule) = self.use_valid_anchor.as_ref() {
            if rule.is_disabled() {
                index_set.insert(RuleFilter::Rule(Self::GROUP_NAME, Self::GROUP_RULES[24]));
            }
        }
        if let Some(rule) = self.use_valid_aria_props.as_ref() {
            if rule.is_disabled() {
                index_set.insert(RuleFilter::Rule(Self::GROUP_NAME, Self::GROUP_RULES[25]));
            }
        }
        if let Some(rule) = self.use_valid_aria_values.as_ref() {
            if rule.is_disabled() {
                index_set.insert(RuleFilter::Rule(Self::GROUP_NAME, Self::GROUP_RULES[26]));
            }
        }
        if let Some(rule) = self.use_valid_lang.as_ref() {
            if rule.is_disabled() {
                index_set.insert(RuleFilter::Rule(Self::GROUP_NAME, Self::GROUP_RULES[27]));
            }
        }
        index_set
    }
    #[doc = r" Checks if, given a rule name, matches one of the rules contained in this category"]
    pub(crate) fn has_rule(rule_name: &str) -> bool {
        Self::GROUP_RULES.contains(&rule_name)
    }
    #[doc = r" Checks if, given a rule name, it is marked as recommended"]
    pub(crate) fn is_recommended_rule(rule_name: &str) -> bool {
        Self::RECOMMENDED_RULES.contains(&rule_name)
    }
    pub(crate) fn recommended_rules_as_filters() -> [RuleFilter<'static>; 28] {
        Self::RECOMMENDED_RULES_AS_FILTERS
    }
    pub(crate) fn all_rules_as_filters() -> [RuleFilter<'static>; 28] {
        Self::ALL_RULES_AS_FILTERS
    }
    #[doc = r" Select preset rules"]
    pub(crate) fn collect_preset_rules(
        &self,
        parent_is_recommended: bool,
        enabled_rules: &mut IndexSet<RuleFilter>,
        disabled_rules: &mut IndexSet<RuleFilter>,
    ) {
        if self.is_all() {
            enabled_rules.extend(Self::all_rules_as_filters());
        } else if parent_is_recommended || self.is_recommended() {
            enabled_rules.extend(Self::recommended_rules_as_filters());
        }
        if self.is_not_all() {
            disabled_rules.extend(Self::all_rules_as_filters());
        } else if self.is_not_recommended() {
            disabled_rules.extend(Self::recommended_rules_as_filters());
        }
    }
    pub(crate) fn get_rule_configuration(&self, rule_name: &str) -> Option<&RuleConfiguration> {
        match rule_name {
            "noAccessKey" => self.no_access_key.as_ref(),
            "noAriaUnsupportedElements" => self.no_aria_unsupported_elements.as_ref(),
            "noAutofocus" => self.no_autofocus.as_ref(),
            "noBlankTarget" => self.no_blank_target.as_ref(),
            "noDistractingElements" => self.no_distracting_elements.as_ref(),
            "noHeaderScope" => self.no_header_scope.as_ref(),
            "noInteractiveElementToNoninteractiveRole" => {
                self.no_interactive_element_to_noninteractive_role.as_ref()
            }
            "noNoninteractiveElementToInteractiveRole" => {
                self.no_noninteractive_element_to_interactive_role.as_ref()
            }
            "noNoninteractiveTabindex" => self.no_noninteractive_tabindex.as_ref(),
            "noPositiveTabindex" => self.no_positive_tabindex.as_ref(),
            "noRedundantAlt" => self.no_redundant_alt.as_ref(),
            "noRedundantRoles" => self.no_redundant_roles.as_ref(),
            "noSvgWithoutTitle" => self.no_svg_without_title.as_ref(),
            "useAltText" => self.use_alt_text.as_ref(),
            "useAnchorContent" => self.use_anchor_content.as_ref(),
            "useAriaActivedescendantWithTabindex" => {
                self.use_aria_activedescendant_with_tabindex.as_ref()
            }
            "useAriaPropsForRole" => self.use_aria_props_for_role.as_ref(),
            "useButtonType" => self.use_button_type.as_ref(),
            "useHeadingContent" => self.use_heading_content.as_ref(),
            "useHtmlLang" => self.use_html_lang.as_ref(),
            "useIframeTitle" => self.use_iframe_title.as_ref(),
            "useKeyWithClickEvents" => self.use_key_with_click_events.as_ref(),
            "useKeyWithMouseEvents" => self.use_key_with_mouse_events.as_ref(),
            "useMediaCaption" => self.use_media_caption.as_ref(),
            "useValidAnchor" => self.use_valid_anchor.as_ref(),
            "useValidAriaProps" => self.use_valid_aria_props.as_ref(),
            "useValidAriaValues" => self.use_valid_aria_values.as_ref(),
            "useValidLang" => self.use_valid_lang.as_ref(),
            _ => None,
        }
    }
}
#[derive(Deserialize, Default, Serialize, Debug, Eq, PartialEq, Clone, Bpaf)]
#[cfg_attr(feature = "schema", derive(JsonSchema))]
#[serde(rename_all = "camelCase", default)]
#[doc = r" A list of rules that belong to this group"]
pub struct Complexity {
    #[doc = r" It enables the recommended rules for this group"]
    #[serde(skip_serializing_if = "Option::is_none")]
    #[bpaf(hide)]
    pub recommended: Option<bool>,
    #[doc = r" It enables ALL rules for this group."]
    #[serde(skip_serializing_if = "Option::is_none")]
    #[bpaf(hide)]
    pub all: Option<bool>,
    #[doc = "Disallow primitive type aliases and misleading types."]
    #[bpaf(long("no-banned-types"), argument("on|off|warn"), optional, hide)]
    #[serde(skip_serializing_if = "Option::is_none")]
    pub no_banned_types: Option<RuleConfiguration>,
    #[doc = "Disallow functions that exceed a given Cognitive Complexity score."]
    #[bpaf(
        long("no-excessive-cognitive-complexity"),
        argument("on|off|warn"),
        optional,
        hide
    )]
    #[serde(skip_serializing_if = "Option::is_none")]
    pub no_excessive_cognitive_complexity: Option<RuleConfiguration>,
    #[doc = "Disallow unnecessary boolean casts"]
    #[bpaf(long("no-extra-boolean-cast"), argument("on|off|warn"), optional, hide)]
    #[serde(skip_serializing_if = "Option::is_none")]
    pub no_extra_boolean_cast: Option<RuleConfiguration>,
    #[doc = "Prefer for...of statement instead of Array.forEach."]
    #[bpaf(long("no-for-each"), argument("on|off|warn"), optional, hide)]
    #[serde(skip_serializing_if = "Option::is_none")]
    pub no_for_each: Option<RuleConfiguration>,
    #[doc = "Disallow unclear usage of consecutive space characters in regular expression literals"]
    #[bpaf(
        long("no-multiple-spaces-in-regular-expression-literals"),
        argument("on|off|warn"),
        optional,
        hide
    )]
    #[serde(skip_serializing_if = "Option::is_none")]
    pub no_multiple_spaces_in_regular_expression_literals: Option<RuleConfiguration>,
    #[doc = "This rule reports when a class has no non-static members, such as for a class used exclusively as a static namespace."]
    #[bpaf(long("no-static-only-class"), argument("on|off|warn"), optional, hide)]
    #[serde(skip_serializing_if = "Option::is_none")]
    pub no_static_only_class: Option<RuleConfiguration>,
    #[doc = "Disallow this and super in static contexts."]
    #[bpaf(long("no-this-in-static"), argument("on|off|warn"), optional, hide)]
    #[serde(skip_serializing_if = "Option::is_none")]
    pub no_this_in_static: Option<RuleConfiguration>,
    #[doc = "Disallow unnecessary catch clauses."]
    #[bpaf(long("no-useless-catch"), argument("on|off|warn"), optional, hide)]
    #[serde(skip_serializing_if = "Option::is_none")]
    pub no_useless_catch: Option<RuleConfiguration>,
    #[doc = "Disallow unnecessary constructors."]
    #[bpaf(
        long("no-useless-constructor"),
        argument("on|off|warn"),
        optional,
        hide
    )]
    #[serde(skip_serializing_if = "Option::is_none")]
    pub no_useless_constructor: Option<RuleConfiguration>,
    #[doc = "Disallow empty exports that don't change anything in a module file."]
    #[bpaf(
        long("no-useless-empty-export"),
        argument("on|off|warn"),
        optional,
        hide
    )]
    #[serde(skip_serializing_if = "Option::is_none")]
    pub no_useless_empty_export: Option<RuleConfiguration>,
    #[doc = "Disallow unnecessary fragments"]
    #[bpaf(long("no-useless-fragments"), argument("on|off|warn"), optional, hide)]
    #[serde(skip_serializing_if = "Option::is_none")]
    pub no_useless_fragments: Option<RuleConfiguration>,
    #[doc = "Disallow unnecessary labels."]
    #[bpaf(long("no-useless-label"), argument("on|off|warn"), optional, hide)]
    #[serde(skip_serializing_if = "Option::is_none")]
    pub no_useless_label: Option<RuleConfiguration>,
    #[doc = "Disallow renaming import, export, and destructured assignments to the same name."]
    #[bpaf(long("no-useless-rename"), argument("on|off|warn"), optional, hide)]
    #[serde(skip_serializing_if = "Option::is_none")]
    pub no_useless_rename: Option<RuleConfiguration>,
    #[doc = "Disallow useless case in switch statements."]
    #[bpaf(
        long("no-useless-switch-case"),
        argument("on|off|warn"),
        optional,
        hide
    )]
    #[serde(skip_serializing_if = "Option::is_none")]
    pub no_useless_switch_case: Option<RuleConfiguration>,
    #[doc = "Disallow useless this aliasing."]
    #[bpaf(long("no-useless-this-alias"), argument("on|off|warn"), optional, hide)]
    #[serde(skip_serializing_if = "Option::is_none")]
    pub no_useless_this_alias: Option<RuleConfiguration>,
    #[doc = "Disallow using any or unknown as type constraint."]
    #[bpaf(
        long("no-useless-type-constraint"),
        argument("on|off|warn"),
        optional,
        hide
    )]
    #[serde(skip_serializing_if = "Option::is_none")]
    pub no_useless_type_constraint: Option<RuleConfiguration>,
    #[doc = "Disallow the use of void operators, which is not a familiar operator."]
    #[bpaf(long("no-void"), argument("on|off|warn"), optional, hide)]
    #[serde(skip_serializing_if = "Option::is_none")]
    pub no_void: Option<RuleConfiguration>,
    #[doc = "Disallow with statements in non-strict contexts."]
    #[bpaf(long("no-with"), argument("on|off|warn"), optional, hide)]
    #[serde(skip_serializing_if = "Option::is_none")]
    pub no_with: Option<RuleConfiguration>,
    #[doc = "Use arrow functions over function expressions."]
    #[bpaf(long("use-arrow-function"), argument("on|off|warn"), optional, hide)]
    #[serde(skip_serializing_if = "Option::is_none")]
    pub use_arrow_function: Option<RuleConfiguration>,
    #[doc = "Promotes the use of .flatMap() when map().flat() are used together."]
    #[bpaf(long("use-flat-map"), argument("on|off|warn"), optional, hide)]
    #[serde(skip_serializing_if = "Option::is_none")]
    pub use_flat_map: Option<RuleConfiguration>,
    #[doc = "Enforce the usage of a literal access to properties over computed property access."]
    #[bpaf(long("use-literal-keys"), argument("on|off|warn"), optional, hide)]
    #[serde(skip_serializing_if = "Option::is_none")]
    pub use_literal_keys: Option<RuleConfiguration>,
    #[doc = "Enforce using concise optional chain instead of chained logical expressions."]
    #[bpaf(long("use-optional-chain"), argument("on|off|warn"), optional, hide)]
    #[serde(skip_serializing_if = "Option::is_none")]
    pub use_optional_chain: Option<RuleConfiguration>,
    #[doc = "Disallow number literal object member names which are not base10 or uses underscore as separator"]
    #[bpaf(
        long("use-simple-number-keys"),
        argument("on|off|warn"),
        optional,
        hide
    )]
    #[serde(skip_serializing_if = "Option::is_none")]
    pub use_simple_number_keys: Option<RuleConfiguration>,
    #[doc = "Discard redundant terms from logical expressions."]
    #[bpaf(
        long("use-simplified-logic-expression"),
        argument("on|off|warn"),
        optional,
        hide
    )]
    #[serde(skip_serializing_if = "Option::is_none")]
    pub use_simplified_logic_expression: Option<RuleConfiguration>,
}
impl MergeWith<Complexity> for Complexity {
    fn merge_with(&mut self, other: Complexity) {
        if let Some(no_banned_types) = other.no_banned_types {
            self.no_banned_types = Some(no_banned_types);
        }
        if let Some(no_excessive_cognitive_complexity) = other.no_excessive_cognitive_complexity {
            self.no_excessive_cognitive_complexity = Some(no_excessive_cognitive_complexity);
        }
        if let Some(no_extra_boolean_cast) = other.no_extra_boolean_cast {
            self.no_extra_boolean_cast = Some(no_extra_boolean_cast);
        }
        if let Some(no_for_each) = other.no_for_each {
            self.no_for_each = Some(no_for_each);
        }
        if let Some(no_multiple_spaces_in_regular_expression_literals) =
            other.no_multiple_spaces_in_regular_expression_literals
        {
            self.no_multiple_spaces_in_regular_expression_literals =
                Some(no_multiple_spaces_in_regular_expression_literals);
        }
        if let Some(no_static_only_class) = other.no_static_only_class {
            self.no_static_only_class = Some(no_static_only_class);
        }
        if let Some(no_this_in_static) = other.no_this_in_static {
            self.no_this_in_static = Some(no_this_in_static);
        }
        if let Some(no_useless_catch) = other.no_useless_catch {
            self.no_useless_catch = Some(no_useless_catch);
        }
        if let Some(no_useless_constructor) = other.no_useless_constructor {
            self.no_useless_constructor = Some(no_useless_constructor);
        }
        if let Some(no_useless_empty_export) = other.no_useless_empty_export {
            self.no_useless_empty_export = Some(no_useless_empty_export);
        }
        if let Some(no_useless_fragments) = other.no_useless_fragments {
            self.no_useless_fragments = Some(no_useless_fragments);
        }
        if let Some(no_useless_label) = other.no_useless_label {
            self.no_useless_label = Some(no_useless_label);
        }
        if let Some(no_useless_rename) = other.no_useless_rename {
            self.no_useless_rename = Some(no_useless_rename);
        }
        if let Some(no_useless_switch_case) = other.no_useless_switch_case {
            self.no_useless_switch_case = Some(no_useless_switch_case);
        }
        if let Some(no_useless_this_alias) = other.no_useless_this_alias {
            self.no_useless_this_alias = Some(no_useless_this_alias);
        }
        if let Some(no_useless_type_constraint) = other.no_useless_type_constraint {
            self.no_useless_type_constraint = Some(no_useless_type_constraint);
        }
        if let Some(no_void) = other.no_void {
            self.no_void = Some(no_void);
        }
        if let Some(no_with) = other.no_with {
            self.no_with = Some(no_with);
        }
        if let Some(use_arrow_function) = other.use_arrow_function {
            self.use_arrow_function = Some(use_arrow_function);
        }
        if let Some(use_flat_map) = other.use_flat_map {
            self.use_flat_map = Some(use_flat_map);
        }
        if let Some(use_literal_keys) = other.use_literal_keys {
            self.use_literal_keys = Some(use_literal_keys);
        }
        if let Some(use_optional_chain) = other.use_optional_chain {
            self.use_optional_chain = Some(use_optional_chain);
        }
        if let Some(use_simple_number_keys) = other.use_simple_number_keys {
            self.use_simple_number_keys = Some(use_simple_number_keys);
        }
        if let Some(use_simplified_logic_expression) = other.use_simplified_logic_expression {
            self.use_simplified_logic_expression = Some(use_simplified_logic_expression);
        }
    }
    fn merge_with_if_not_default(&mut self, other: Complexity)
    where
        Complexity: Default,
    {
        if other != Complexity::default() {
            self.merge_with(other);
        }
    }
}
impl Complexity {
    const GROUP_NAME: &'static str = "complexity";
    pub(crate) const GROUP_RULES: [&'static str; 24] = [
        "noBannedTypes",
        "noExcessiveCognitiveComplexity",
        "noExtraBooleanCast",
        "noForEach",
        "noMultipleSpacesInRegularExpressionLiterals",
        "noStaticOnlyClass",
        "noThisInStatic",
        "noUselessCatch",
        "noUselessConstructor",
        "noUselessEmptyExport",
        "noUselessFragments",
        "noUselessLabel",
        "noUselessRename",
        "noUselessSwitchCase",
        "noUselessThisAlias",
        "noUselessTypeConstraint",
        "noVoid",
        "noWith",
        "useArrowFunction",
        "useFlatMap",
        "useLiteralKeys",
        "useOptionalChain",
        "useSimpleNumberKeys",
        "useSimplifiedLogicExpression",
    ];
    const RECOMMENDED_RULES: [&'static str; 21] = [
        "noBannedTypes",
        "noExtraBooleanCast",
        "noForEach",
        "noMultipleSpacesInRegularExpressionLiterals",
        "noStaticOnlyClass",
        "noThisInStatic",
        "noUselessCatch",
        "noUselessConstructor",
        "noUselessEmptyExport",
        "noUselessFragments",
        "noUselessLabel",
        "noUselessRename",
        "noUselessSwitchCase",
        "noUselessThisAlias",
        "noUselessTypeConstraint",
        "noWith",
        "useArrowFunction",
        "useFlatMap",
        "useLiteralKeys",
        "useOptionalChain",
        "useSimpleNumberKeys",
    ];
    const RECOMMENDED_RULES_AS_FILTERS: [RuleFilter<'static>; 21] = [
        RuleFilter::Rule(Self::GROUP_NAME, Self::GROUP_RULES[0]),
        RuleFilter::Rule(Self::GROUP_NAME, Self::GROUP_RULES[2]),
        RuleFilter::Rule(Self::GROUP_NAME, Self::GROUP_RULES[3]),
        RuleFilter::Rule(Self::GROUP_NAME, Self::GROUP_RULES[4]),
        RuleFilter::Rule(Self::GROUP_NAME, Self::GROUP_RULES[5]),
        RuleFilter::Rule(Self::GROUP_NAME, Self::GROUP_RULES[6]),
        RuleFilter::Rule(Self::GROUP_NAME, Self::GROUP_RULES[7]),
        RuleFilter::Rule(Self::GROUP_NAME, Self::GROUP_RULES[8]),
        RuleFilter::Rule(Self::GROUP_NAME, Self::GROUP_RULES[9]),
        RuleFilter::Rule(Self::GROUP_NAME, Self::GROUP_RULES[10]),
        RuleFilter::Rule(Self::GROUP_NAME, Self::GROUP_RULES[11]),
        RuleFilter::Rule(Self::GROUP_NAME, Self::GROUP_RULES[12]),
        RuleFilter::Rule(Self::GROUP_NAME, Self::GROUP_RULES[13]),
        RuleFilter::Rule(Self::GROUP_NAME, Self::GROUP_RULES[14]),
        RuleFilter::Rule(Self::GROUP_NAME, Self::GROUP_RULES[15]),
        RuleFilter::Rule(Self::GROUP_NAME, Self::GROUP_RULES[17]),
        RuleFilter::Rule(Self::GROUP_NAME, Self::GROUP_RULES[18]),
        RuleFilter::Rule(Self::GROUP_NAME, Self::GROUP_RULES[19]),
        RuleFilter::Rule(Self::GROUP_NAME, Self::GROUP_RULES[20]),
        RuleFilter::Rule(Self::GROUP_NAME, Self::GROUP_RULES[21]),
        RuleFilter::Rule(Self::GROUP_NAME, Self::GROUP_RULES[22]),
    ];
    const ALL_RULES_AS_FILTERS: [RuleFilter<'static>; 24] = [
        RuleFilter::Rule(Self::GROUP_NAME, Self::GROUP_RULES[0]),
        RuleFilter::Rule(Self::GROUP_NAME, Self::GROUP_RULES[1]),
        RuleFilter::Rule(Self::GROUP_NAME, Self::GROUP_RULES[2]),
        RuleFilter::Rule(Self::GROUP_NAME, Self::GROUP_RULES[3]),
        RuleFilter::Rule(Self::GROUP_NAME, Self::GROUP_RULES[4]),
        RuleFilter::Rule(Self::GROUP_NAME, Self::GROUP_RULES[5]),
        RuleFilter::Rule(Self::GROUP_NAME, Self::GROUP_RULES[6]),
        RuleFilter::Rule(Self::GROUP_NAME, Self::GROUP_RULES[7]),
        RuleFilter::Rule(Self::GROUP_NAME, Self::GROUP_RULES[8]),
        RuleFilter::Rule(Self::GROUP_NAME, Self::GROUP_RULES[9]),
        RuleFilter::Rule(Self::GROUP_NAME, Self::GROUP_RULES[10]),
        RuleFilter::Rule(Self::GROUP_NAME, Self::GROUP_RULES[11]),
        RuleFilter::Rule(Self::GROUP_NAME, Self::GROUP_RULES[12]),
        RuleFilter::Rule(Self::GROUP_NAME, Self::GROUP_RULES[13]),
        RuleFilter::Rule(Self::GROUP_NAME, Self::GROUP_RULES[14]),
        RuleFilter::Rule(Self::GROUP_NAME, Self::GROUP_RULES[15]),
        RuleFilter::Rule(Self::GROUP_NAME, Self::GROUP_RULES[16]),
        RuleFilter::Rule(Self::GROUP_NAME, Self::GROUP_RULES[17]),
        RuleFilter::Rule(Self::GROUP_NAME, Self::GROUP_RULES[18]),
        RuleFilter::Rule(Self::GROUP_NAME, Self::GROUP_RULES[19]),
        RuleFilter::Rule(Self::GROUP_NAME, Self::GROUP_RULES[20]),
        RuleFilter::Rule(Self::GROUP_NAME, Self::GROUP_RULES[21]),
        RuleFilter::Rule(Self::GROUP_NAME, Self::GROUP_RULES[22]),
        RuleFilter::Rule(Self::GROUP_NAME, Self::GROUP_RULES[23]),
    ];
    #[doc = r" Retrieves the recommended rules"]
    pub(crate) fn is_recommended(&self) -> bool {
        matches!(self.recommended, Some(true))
    }
    pub(crate) const fn is_not_recommended(&self) -> bool {
        matches!(self.recommended, Some(false))
    }
    pub(crate) fn is_all(&self) -> bool {
        matches!(self.all, Some(true))
    }
    pub(crate) fn is_not_all(&self) -> bool {
        matches!(self.all, Some(false))
    }
    pub(crate) fn get_enabled_rules(&self) -> IndexSet<RuleFilter> {
        let mut index_set = IndexSet::new();
        if let Some(rule) = self.no_banned_types.as_ref() {
            if rule.is_enabled() {
                index_set.insert(RuleFilter::Rule(Self::GROUP_NAME, Self::GROUP_RULES[0]));
            }
        }
        if let Some(rule) = self.no_excessive_cognitive_complexity.as_ref() {
            if rule.is_enabled() {
                index_set.insert(RuleFilter::Rule(Self::GROUP_NAME, Self::GROUP_RULES[1]));
            }
        }
        if let Some(rule) = self.no_extra_boolean_cast.as_ref() {
            if rule.is_enabled() {
                index_set.insert(RuleFilter::Rule(Self::GROUP_NAME, Self::GROUP_RULES[2]));
            }
        }
        if let Some(rule) = self.no_for_each.as_ref() {
            if rule.is_enabled() {
                index_set.insert(RuleFilter::Rule(Self::GROUP_NAME, Self::GROUP_RULES[3]));
            }
        }
        if let Some(rule) = self
            .no_multiple_spaces_in_regular_expression_literals
            .as_ref()
        {
            if rule.is_enabled() {
                index_set.insert(RuleFilter::Rule(Self::GROUP_NAME, Self::GROUP_RULES[4]));
            }
        }
        if let Some(rule) = self.no_static_only_class.as_ref() {
            if rule.is_enabled() {
                index_set.insert(RuleFilter::Rule(Self::GROUP_NAME, Self::GROUP_RULES[5]));
            }
        }
        if let Some(rule) = self.no_this_in_static.as_ref() {
            if rule.is_enabled() {
                index_set.insert(RuleFilter::Rule(Self::GROUP_NAME, Self::GROUP_RULES[6]));
            }
        }
        if let Some(rule) = self.no_useless_catch.as_ref() {
            if rule.is_enabled() {
                index_set.insert(RuleFilter::Rule(Self::GROUP_NAME, Self::GROUP_RULES[7]));
            }
        }
        if let Some(rule) = self.no_useless_constructor.as_ref() {
            if rule.is_enabled() {
                index_set.insert(RuleFilter::Rule(Self::GROUP_NAME, Self::GROUP_RULES[8]));
            }
        }
        if let Some(rule) = self.no_useless_empty_export.as_ref() {
            if rule.is_enabled() {
                index_set.insert(RuleFilter::Rule(Self::GROUP_NAME, Self::GROUP_RULES[9]));
            }
        }
        if let Some(rule) = self.no_useless_fragments.as_ref() {
            if rule.is_enabled() {
                index_set.insert(RuleFilter::Rule(Self::GROUP_NAME, Self::GROUP_RULES[10]));
            }
        }
        if let Some(rule) = self.no_useless_label.as_ref() {
            if rule.is_enabled() {
                index_set.insert(RuleFilter::Rule(Self::GROUP_NAME, Self::GROUP_RULES[11]));
            }
        }
        if let Some(rule) = self.no_useless_rename.as_ref() {
            if rule.is_enabled() {
                index_set.insert(RuleFilter::Rule(Self::GROUP_NAME, Self::GROUP_RULES[12]));
            }
        }
        if let Some(rule) = self.no_useless_switch_case.as_ref() {
            if rule.is_enabled() {
                index_set.insert(RuleFilter::Rule(Self::GROUP_NAME, Self::GROUP_RULES[13]));
            }
        }
        if let Some(rule) = self.no_useless_this_alias.as_ref() {
            if rule.is_enabled() {
                index_set.insert(RuleFilter::Rule(Self::GROUP_NAME, Self::GROUP_RULES[14]));
            }
        }
        if let Some(rule) = self.no_useless_type_constraint.as_ref() {
            if rule.is_enabled() {
                index_set.insert(RuleFilter::Rule(Self::GROUP_NAME, Self::GROUP_RULES[15]));
            }
        }
        if let Some(rule) = self.no_void.as_ref() {
            if rule.is_enabled() {
                index_set.insert(RuleFilter::Rule(Self::GROUP_NAME, Self::GROUP_RULES[16]));
            }
        }
        if let Some(rule) = self.no_with.as_ref() {
            if rule.is_enabled() {
                index_set.insert(RuleFilter::Rule(Self::GROUP_NAME, Self::GROUP_RULES[17]));
            }
        }
        if let Some(rule) = self.use_arrow_function.as_ref() {
            if rule.is_enabled() {
                index_set.insert(RuleFilter::Rule(Self::GROUP_NAME, Self::GROUP_RULES[18]));
            }
        }
        if let Some(rule) = self.use_flat_map.as_ref() {
            if rule.is_enabled() {
                index_set.insert(RuleFilter::Rule(Self::GROUP_NAME, Self::GROUP_RULES[19]));
            }
        }
        if let Some(rule) = self.use_literal_keys.as_ref() {
            if rule.is_enabled() {
                index_set.insert(RuleFilter::Rule(Self::GROUP_NAME, Self::GROUP_RULES[20]));
            }
        }
        if let Some(rule) = self.use_optional_chain.as_ref() {
            if rule.is_enabled() {
                index_set.insert(RuleFilter::Rule(Self::GROUP_NAME, Self::GROUP_RULES[21]));
            }
        }
        if let Some(rule) = self.use_simple_number_keys.as_ref() {
            if rule.is_enabled() {
                index_set.insert(RuleFilter::Rule(Self::GROUP_NAME, Self::GROUP_RULES[22]));
            }
        }
        if let Some(rule) = self.use_simplified_logic_expression.as_ref() {
            if rule.is_enabled() {
                index_set.insert(RuleFilter::Rule(Self::GROUP_NAME, Self::GROUP_RULES[23]));
            }
        }
        index_set
    }
    pub(crate) fn get_disabled_rules(&self) -> IndexSet<RuleFilter> {
        let mut index_set = IndexSet::new();
        if let Some(rule) = self.no_banned_types.as_ref() {
            if rule.is_disabled() {
                index_set.insert(RuleFilter::Rule(Self::GROUP_NAME, Self::GROUP_RULES[0]));
            }
        }
        if let Some(rule) = self.no_excessive_cognitive_complexity.as_ref() {
            if rule.is_disabled() {
                index_set.insert(RuleFilter::Rule(Self::GROUP_NAME, Self::GROUP_RULES[1]));
            }
        }
        if let Some(rule) = self.no_extra_boolean_cast.as_ref() {
            if rule.is_disabled() {
                index_set.insert(RuleFilter::Rule(Self::GROUP_NAME, Self::GROUP_RULES[2]));
            }
        }
        if let Some(rule) = self.no_for_each.as_ref() {
            if rule.is_disabled() {
                index_set.insert(RuleFilter::Rule(Self::GROUP_NAME, Self::GROUP_RULES[3]));
            }
        }
        if let Some(rule) = self
            .no_multiple_spaces_in_regular_expression_literals
            .as_ref()
        {
            if rule.is_disabled() {
                index_set.insert(RuleFilter::Rule(Self::GROUP_NAME, Self::GROUP_RULES[4]));
            }
        }
        if let Some(rule) = self.no_static_only_class.as_ref() {
            if rule.is_disabled() {
                index_set.insert(RuleFilter::Rule(Self::GROUP_NAME, Self::GROUP_RULES[5]));
            }
        }
        if let Some(rule) = self.no_this_in_static.as_ref() {
            if rule.is_disabled() {
                index_set.insert(RuleFilter::Rule(Self::GROUP_NAME, Self::GROUP_RULES[6]));
            }
        }
        if let Some(rule) = self.no_useless_catch.as_ref() {
            if rule.is_disabled() {
                index_set.insert(RuleFilter::Rule(Self::GROUP_NAME, Self::GROUP_RULES[7]));
            }
        }
        if let Some(rule) = self.no_useless_constructor.as_ref() {
            if rule.is_disabled() {
                index_set.insert(RuleFilter::Rule(Self::GROUP_NAME, Self::GROUP_RULES[8]));
            }
        }
        if let Some(rule) = self.no_useless_empty_export.as_ref() {
            if rule.is_disabled() {
                index_set.insert(RuleFilter::Rule(Self::GROUP_NAME, Self::GROUP_RULES[9]));
            }
        }
        if let Some(rule) = self.no_useless_fragments.as_ref() {
            if rule.is_disabled() {
                index_set.insert(RuleFilter::Rule(Self::GROUP_NAME, Self::GROUP_RULES[10]));
            }
        }
        if let Some(rule) = self.no_useless_label.as_ref() {
            if rule.is_disabled() {
                index_set.insert(RuleFilter::Rule(Self::GROUP_NAME, Self::GROUP_RULES[11]));
            }
        }
        if let Some(rule) = self.no_useless_rename.as_ref() {
            if rule.is_disabled() {
                index_set.insert(RuleFilter::Rule(Self::GROUP_NAME, Self::GROUP_RULES[12]));
            }
        }
        if let Some(rule) = self.no_useless_switch_case.as_ref() {
            if rule.is_disabled() {
                index_set.insert(RuleFilter::Rule(Self::GROUP_NAME, Self::GROUP_RULES[13]));
            }
        }
        if let Some(rule) = self.no_useless_this_alias.as_ref() {
            if rule.is_disabled() {
                index_set.insert(RuleFilter::Rule(Self::GROUP_NAME, Self::GROUP_RULES[14]));
            }
        }
        if let Some(rule) = self.no_useless_type_constraint.as_ref() {
            if rule.is_disabled() {
                index_set.insert(RuleFilter::Rule(Self::GROUP_NAME, Self::GROUP_RULES[15]));
            }
        }
        if let Some(rule) = self.no_void.as_ref() {
            if rule.is_disabled() {
                index_set.insert(RuleFilter::Rule(Self::GROUP_NAME, Self::GROUP_RULES[16]));
            }
        }
        if let Some(rule) = self.no_with.as_ref() {
            if rule.is_disabled() {
                index_set.insert(RuleFilter::Rule(Self::GROUP_NAME, Self::GROUP_RULES[17]));
            }
        }
        if let Some(rule) = self.use_arrow_function.as_ref() {
            if rule.is_disabled() {
                index_set.insert(RuleFilter::Rule(Self::GROUP_NAME, Self::GROUP_RULES[18]));
            }
        }
        if let Some(rule) = self.use_flat_map.as_ref() {
            if rule.is_disabled() {
                index_set.insert(RuleFilter::Rule(Self::GROUP_NAME, Self::GROUP_RULES[19]));
            }
        }
        if let Some(rule) = self.use_literal_keys.as_ref() {
            if rule.is_disabled() {
                index_set.insert(RuleFilter::Rule(Self::GROUP_NAME, Self::GROUP_RULES[20]));
            }
        }
        if let Some(rule) = self.use_optional_chain.as_ref() {
            if rule.is_disabled() {
                index_set.insert(RuleFilter::Rule(Self::GROUP_NAME, Self::GROUP_RULES[21]));
            }
        }
        if let Some(rule) = self.use_simple_number_keys.as_ref() {
            if rule.is_disabled() {
                index_set.insert(RuleFilter::Rule(Self::GROUP_NAME, Self::GROUP_RULES[22]));
            }
        }
        if let Some(rule) = self.use_simplified_logic_expression.as_ref() {
            if rule.is_disabled() {
                index_set.insert(RuleFilter::Rule(Self::GROUP_NAME, Self::GROUP_RULES[23]));
            }
        }
        index_set
    }
    #[doc = r" Checks if, given a rule name, matches one of the rules contained in this category"]
    pub(crate) fn has_rule(rule_name: &str) -> bool {
        Self::GROUP_RULES.contains(&rule_name)
    }
    #[doc = r" Checks if, given a rule name, it is marked as recommended"]
    pub(crate) fn is_recommended_rule(rule_name: &str) -> bool {
        Self::RECOMMENDED_RULES.contains(&rule_name)
    }
    pub(crate) fn recommended_rules_as_filters() -> [RuleFilter<'static>; 21] {
        Self::RECOMMENDED_RULES_AS_FILTERS
    }
    pub(crate) fn all_rules_as_filters() -> [RuleFilter<'static>; 24] {
        Self::ALL_RULES_AS_FILTERS
    }
    #[doc = r" Select preset rules"]
    pub(crate) fn collect_preset_rules(
        &self,
        parent_is_recommended: bool,
        enabled_rules: &mut IndexSet<RuleFilter>,
        disabled_rules: &mut IndexSet<RuleFilter>,
    ) {
        if self.is_all() {
            enabled_rules.extend(Self::all_rules_as_filters());
        } else if parent_is_recommended || self.is_recommended() {
            enabled_rules.extend(Self::recommended_rules_as_filters());
        }
        if self.is_not_all() {
            disabled_rules.extend(Self::all_rules_as_filters());
        } else if self.is_not_recommended() {
            disabled_rules.extend(Self::recommended_rules_as_filters());
        }
    }
    pub(crate) fn get_rule_configuration(&self, rule_name: &str) -> Option<&RuleConfiguration> {
        match rule_name {
            "noBannedTypes" => self.no_banned_types.as_ref(),
            "noExcessiveCognitiveComplexity" => self.no_excessive_cognitive_complexity.as_ref(),
            "noExtraBooleanCast" => self.no_extra_boolean_cast.as_ref(),
            "noForEach" => self.no_for_each.as_ref(),
            "noMultipleSpacesInRegularExpressionLiterals" => self
                .no_multiple_spaces_in_regular_expression_literals
                .as_ref(),
            "noStaticOnlyClass" => self.no_static_only_class.as_ref(),
            "noThisInStatic" => self.no_this_in_static.as_ref(),
            "noUselessCatch" => self.no_useless_catch.as_ref(),
            "noUselessConstructor" => self.no_useless_constructor.as_ref(),
            "noUselessEmptyExport" => self.no_useless_empty_export.as_ref(),
            "noUselessFragments" => self.no_useless_fragments.as_ref(),
            "noUselessLabel" => self.no_useless_label.as_ref(),
            "noUselessRename" => self.no_useless_rename.as_ref(),
            "noUselessSwitchCase" => self.no_useless_switch_case.as_ref(),
            "noUselessThisAlias" => self.no_useless_this_alias.as_ref(),
            "noUselessTypeConstraint" => self.no_useless_type_constraint.as_ref(),
            "noVoid" => self.no_void.as_ref(),
            "noWith" => self.no_with.as_ref(),
            "useArrowFunction" => self.use_arrow_function.as_ref(),
            "useFlatMap" => self.use_flat_map.as_ref(),
            "useLiteralKeys" => self.use_literal_keys.as_ref(),
            "useOptionalChain" => self.use_optional_chain.as_ref(),
            "useSimpleNumberKeys" => self.use_simple_number_keys.as_ref(),
            "useSimplifiedLogicExpression" => self.use_simplified_logic_expression.as_ref(),
            _ => None,
        }
    }
}
#[derive(Deserialize, Default, Serialize, Debug, Eq, PartialEq, Clone, Bpaf)]
#[cfg_attr(feature = "schema", derive(JsonSchema))]
#[serde(rename_all = "camelCase", default)]
#[doc = r" A list of rules that belong to this group"]
pub struct Correctness {
    #[doc = r" It enables the recommended rules for this group"]
    #[serde(skip_serializing_if = "Option::is_none")]
    #[bpaf(hide)]
    pub recommended: Option<bool>,
    #[doc = r" It enables ALL rules for this group."]
    #[serde(skip_serializing_if = "Option::is_none")]
    #[bpaf(hide)]
    pub all: Option<bool>,
    #[doc = "Prevent passing of children as props."]
    #[bpaf(long("no-children-prop"), argument("on|off|warn"), optional, hide)]
    #[serde(skip_serializing_if = "Option::is_none")]
    pub no_children_prop: Option<RuleConfiguration>,
    #[doc = "Prevents from having const variables being re-assigned."]
    #[bpaf(long("no-const-assign"), argument("on|off|warn"), optional, hide)]
    #[serde(skip_serializing_if = "Option::is_none")]
    pub no_const_assign: Option<RuleConfiguration>,
    #[doc = "Disallow constant expressions in conditions"]
    #[bpaf(long("no-constant-condition"), argument("on|off|warn"), optional, hide)]
    #[serde(skip_serializing_if = "Option::is_none")]
    pub no_constant_condition: Option<RuleConfiguration>,
    #[doc = "Disallow returning a value from a constructor."]
    #[bpaf(long("no-constructor-return"), argument("on|off|warn"), optional, hide)]
    #[serde(skip_serializing_if = "Option::is_none")]
    pub no_constructor_return: Option<RuleConfiguration>,
    #[doc = "Disallow empty character classes in regular expression literals."]
    #[bpaf(
        long("no-empty-character-class-in-regex"),
        argument("on|off|warn"),
        optional,
        hide
    )]
    #[serde(skip_serializing_if = "Option::is_none")]
    pub no_empty_character_class_in_regex: Option<RuleConfiguration>,
    #[doc = "Disallows empty destructuring patterns."]
    #[bpaf(long("no-empty-pattern"), argument("on|off|warn"), optional, hide)]
    #[serde(skip_serializing_if = "Option::is_none")]
    pub no_empty_pattern: Option<RuleConfiguration>,
    #[doc = "Disallow calling global object properties as functions"]
    #[bpaf(
        long("no-global-object-calls"),
        argument("on|off|warn"),
        optional,
        hide
    )]
    #[serde(skip_serializing_if = "Option::is_none")]
    pub no_global_object_calls: Option<RuleConfiguration>,
    #[doc = "Disallow function and var declarations that are accessible outside their block."]
    #[bpaf(long("no-inner-declarations"), argument("on|off|warn"), optional, hide)]
    #[serde(skip_serializing_if = "Option::is_none")]
    pub no_inner_declarations: Option<RuleConfiguration>,
    #[doc = "Prevents the incorrect use of super() inside classes. It also checks whether a call super() is missing from classes that extends other constructors."]
    #[bpaf(
        long("no-invalid-constructor-super"),
        argument("on|off|warn"),
        optional,
        hide
    )]
    #[serde(skip_serializing_if = "Option::is_none")]
    pub no_invalid_constructor_super: Option<RuleConfiguration>,
    #[doc = "Disallow new operators with global non-constructor functions."]
    #[bpaf(
        long("no-invalid-new-builtin"),
        argument("on|off|warn"),
        optional,
        hide
    )]
    #[serde(skip_serializing_if = "Option::is_none")]
    pub no_invalid_new_builtin: Option<RuleConfiguration>,
    #[doc = "Disallow new operators with the Symbol object."]
    #[bpaf(long("no-new-symbol"), argument("on|off|warn"), optional, hide)]
    #[serde(skip_serializing_if = "Option::is_none")]
    pub no_new_symbol: Option<RuleConfiguration>,
    #[doc = "Disallow \\8 and \\9 escape sequences in string literals."]
    #[bpaf(
        long("no-nonoctal-decimal-escape"),
        argument("on|off|warn"),
        optional,
        hide
    )]
    #[serde(skip_serializing_if = "Option::is_none")]
    pub no_nonoctal_decimal_escape: Option<RuleConfiguration>,
    #[doc = "Disallow literal numbers that lose precision"]
    #[bpaf(long("no-precision-loss"), argument("on|off|warn"), optional, hide)]
    #[serde(skip_serializing_if = "Option::is_none")]
    pub no_precision_loss: Option<RuleConfiguration>,
    #[doc = "Prevent the usage of the return value of React.render."]
    #[bpaf(
        long("no-render-return-value"),
        argument("on|off|warn"),
        optional,
        hide
    )]
    #[serde(skip_serializing_if = "Option::is_none")]
    pub no_render_return_value: Option<RuleConfiguration>,
    #[doc = "Disallow assignments where both sides are exactly the same."]
    #[bpaf(long("no-self-assign"), argument("on|off|warn"), optional, hide)]
    #[serde(skip_serializing_if = "Option::is_none")]
    pub no_self_assign: Option<RuleConfiguration>,
    #[doc = "Disallow returning a value from a setter"]
    #[bpaf(long("no-setter-return"), argument("on|off|warn"), optional, hide)]
    #[serde(skip_serializing_if = "Option::is_none")]
    pub no_setter_return: Option<RuleConfiguration>,
    #[doc = "Disallow comparison of expressions modifying the string case with non-compliant value."]
    #[bpaf(
        long("no-string-case-mismatch"),
        argument("on|off|warn"),
        optional,
        hide
    )]
    #[serde(skip_serializing_if = "Option::is_none")]
    pub no_string_case_mismatch: Option<RuleConfiguration>,
    #[doc = "Disallow lexical declarations in switch clauses."]
    #[bpaf(
        long("no-switch-declarations"),
        argument("on|off|warn"),
        optional,
        hide
    )]
    #[serde(skip_serializing_if = "Option::is_none")]
    pub no_switch_declarations: Option<RuleConfiguration>,
    #[doc = "Prevents the usage of variables that haven't been declared inside the document."]
    #[bpaf(
        long("no-undeclared-variables"),
        argument("on|off|warn"),
        optional,
        hide
    )]
    #[serde(skip_serializing_if = "Option::is_none")]
    pub no_undeclared_variables: Option<RuleConfiguration>,
    #[doc = "Avoid using unnecessary continue."]
    #[bpaf(
        long("no-unnecessary-continue"),
        argument("on|off|warn"),
        optional,
        hide
    )]
    #[serde(skip_serializing_if = "Option::is_none")]
    pub no_unnecessary_continue: Option<RuleConfiguration>,
    #[doc = "Disallow unreachable code"]
    #[bpaf(long("no-unreachable"), argument("on|off|warn"), optional, hide)]
    #[serde(skip_serializing_if = "Option::is_none")]
    pub no_unreachable: Option<RuleConfiguration>,
    #[doc = "Ensures the super() constructor is called exactly once on every code  path in a class constructor before this is accessed if the class has a superclass"]
    #[bpaf(long("no-unreachable-super"), argument("on|off|warn"), optional, hide)]
    #[serde(skip_serializing_if = "Option::is_none")]
    pub no_unreachable_super: Option<RuleConfiguration>,
    #[doc = "Disallow control flow statements in finally blocks."]
    #[bpaf(long("no-unsafe-finally"), argument("on|off|warn"), optional, hide)]
    #[serde(skip_serializing_if = "Option::is_none")]
    pub no_unsafe_finally: Option<RuleConfiguration>,
    #[doc = "Disallow the use of optional chaining in contexts where the undefined value is not allowed."]
    #[bpaf(
        long("no-unsafe-optional-chaining"),
        argument("on|off|warn"),
        optional,
        hide
    )]
    #[serde(skip_serializing_if = "Option::is_none")]
    pub no_unsafe_optional_chaining: Option<RuleConfiguration>,
    #[doc = "Disallow unused labels."]
    #[bpaf(long("no-unused-labels"), argument("on|off|warn"), optional, hide)]
    #[serde(skip_serializing_if = "Option::is_none")]
    pub no_unused_labels: Option<RuleConfiguration>,
    #[doc = "Disallow unused variables."]
    #[bpaf(long("no-unused-variables"), argument("on|off|warn"), optional, hide)]
    #[serde(skip_serializing_if = "Option::is_none")]
    pub no_unused_variables: Option<RuleConfiguration>,
    #[doc = "This rules prevents void elements (AKA self-closing elements) from having children."]
    #[bpaf(
        long("no-void-elements-with-children"),
        argument("on|off|warn"),
        optional,
        hide
    )]
    #[serde(skip_serializing_if = "Option::is_none")]
    pub no_void_elements_with_children: Option<RuleConfiguration>,
    #[doc = "Disallow returning a value from a function with the return type 'void'"]
    #[bpaf(long("no-void-type-return"), argument("on|off|warn"), optional, hide)]
    #[serde(skip_serializing_if = "Option::is_none")]
    pub no_void_type_return: Option<RuleConfiguration>,
    #[doc = "Enforce all dependencies are correctly specified in a React hook."]
    #[bpaf(
        long("use-exhaustive-dependencies"),
        argument("on|off|warn"),
        optional,
        hide
    )]
    #[serde(skip_serializing_if = "Option::is_none")]
    pub use_exhaustive_dependencies: Option<RuleConfiguration>,
    #[doc = "Enforce that all React hooks are being called from the Top Level component functions."]
    #[bpaf(long("use-hook-at-top-level"), argument("on|off|warn"), optional, hide)]
    #[serde(skip_serializing_if = "Option::is_none")]
    pub use_hook_at_top_level: Option<RuleConfiguration>,
    #[doc = "Require calls to isNaN() when checking for NaN."]
    #[bpaf(long("use-is-nan"), argument("on|off|warn"), optional, hide)]
    #[serde(skip_serializing_if = "Option::is_none")]
    pub use_is_nan: Option<RuleConfiguration>,
    #[doc = "Enforce \"for\" loop update clause moving the counter in the right direction."]
    #[bpaf(
        long("use-valid-for-direction"),
        argument("on|off|warn"),
        optional,
        hide
    )]
    #[serde(skip_serializing_if = "Option::is_none")]
    pub use_valid_for_direction: Option<RuleConfiguration>,
    #[doc = "Require generator functions to contain yield."]
    #[bpaf(long("use-yield"), argument("on|off|warn"), optional, hide)]
    #[serde(skip_serializing_if = "Option::is_none")]
    pub use_yield: Option<RuleConfiguration>,
}
impl MergeWith<Correctness> for Correctness {
    fn merge_with(&mut self, other: Correctness) {
        if let Some(no_children_prop) = other.no_children_prop {
            self.no_children_prop = Some(no_children_prop);
        }
        if let Some(no_const_assign) = other.no_const_assign {
            self.no_const_assign = Some(no_const_assign);
        }
        if let Some(no_constant_condition) = other.no_constant_condition {
            self.no_constant_condition = Some(no_constant_condition);
        }
        if let Some(no_constructor_return) = other.no_constructor_return {
            self.no_constructor_return = Some(no_constructor_return);
        }
        if let Some(no_empty_character_class_in_regex) = other.no_empty_character_class_in_regex {
            self.no_empty_character_class_in_regex = Some(no_empty_character_class_in_regex);
        }
        if let Some(no_empty_pattern) = other.no_empty_pattern {
            self.no_empty_pattern = Some(no_empty_pattern);
        }
        if let Some(no_global_object_calls) = other.no_global_object_calls {
            self.no_global_object_calls = Some(no_global_object_calls);
        }
        if let Some(no_inner_declarations) = other.no_inner_declarations {
            self.no_inner_declarations = Some(no_inner_declarations);
        }
        if let Some(no_invalid_constructor_super) = other.no_invalid_constructor_super {
            self.no_invalid_constructor_super = Some(no_invalid_constructor_super);
        }
        if let Some(no_invalid_new_builtin) = other.no_invalid_new_builtin {
            self.no_invalid_new_builtin = Some(no_invalid_new_builtin);
        }
        if let Some(no_new_symbol) = other.no_new_symbol {
            self.no_new_symbol = Some(no_new_symbol);
        }
        if let Some(no_nonoctal_decimal_escape) = other.no_nonoctal_decimal_escape {
            self.no_nonoctal_decimal_escape = Some(no_nonoctal_decimal_escape);
        }
        if let Some(no_precision_loss) = other.no_precision_loss {
            self.no_precision_loss = Some(no_precision_loss);
        }
        if let Some(no_render_return_value) = other.no_render_return_value {
            self.no_render_return_value = Some(no_render_return_value);
        }
        if let Some(no_self_assign) = other.no_self_assign {
            self.no_self_assign = Some(no_self_assign);
        }
        if let Some(no_setter_return) = other.no_setter_return {
            self.no_setter_return = Some(no_setter_return);
        }
        if let Some(no_string_case_mismatch) = other.no_string_case_mismatch {
            self.no_string_case_mismatch = Some(no_string_case_mismatch);
        }
        if let Some(no_switch_declarations) = other.no_switch_declarations {
            self.no_switch_declarations = Some(no_switch_declarations);
        }
        if let Some(no_undeclared_variables) = other.no_undeclared_variables {
            self.no_undeclared_variables = Some(no_undeclared_variables);
        }
        if let Some(no_unnecessary_continue) = other.no_unnecessary_continue {
            self.no_unnecessary_continue = Some(no_unnecessary_continue);
        }
        if let Some(no_unreachable) = other.no_unreachable {
            self.no_unreachable = Some(no_unreachable);
        }
        if let Some(no_unreachable_super) = other.no_unreachable_super {
            self.no_unreachable_super = Some(no_unreachable_super);
        }
        if let Some(no_unsafe_finally) = other.no_unsafe_finally {
            self.no_unsafe_finally = Some(no_unsafe_finally);
        }
        if let Some(no_unsafe_optional_chaining) = other.no_unsafe_optional_chaining {
            self.no_unsafe_optional_chaining = Some(no_unsafe_optional_chaining);
        }
        if let Some(no_unused_labels) = other.no_unused_labels {
            self.no_unused_labels = Some(no_unused_labels);
        }
        if let Some(no_unused_variables) = other.no_unused_variables {
            self.no_unused_variables = Some(no_unused_variables);
        }
        if let Some(no_void_elements_with_children) = other.no_void_elements_with_children {
            self.no_void_elements_with_children = Some(no_void_elements_with_children);
        }
        if let Some(no_void_type_return) = other.no_void_type_return {
            self.no_void_type_return = Some(no_void_type_return);
        }
        if let Some(use_exhaustive_dependencies) = other.use_exhaustive_dependencies {
            self.use_exhaustive_dependencies = Some(use_exhaustive_dependencies);
        }
        if let Some(use_hook_at_top_level) = other.use_hook_at_top_level {
            self.use_hook_at_top_level = Some(use_hook_at_top_level);
        }
        if let Some(use_is_nan) = other.use_is_nan {
            self.use_is_nan = Some(use_is_nan);
        }
        if let Some(use_valid_for_direction) = other.use_valid_for_direction {
            self.use_valid_for_direction = Some(use_valid_for_direction);
        }
        if let Some(use_yield) = other.use_yield {
            self.use_yield = Some(use_yield);
        }
    }
    fn merge_with_if_not_default(&mut self, other: Correctness)
    where
        Correctness: Default,
    {
        if other != Correctness::default() {
            self.merge_with(other);
        }
    }
}
impl Correctness {
    const GROUP_NAME: &'static str = "correctness";
    pub(crate) const GROUP_RULES: [&'static str; 33] = [
        "noChildrenProp",
        "noConstAssign",
        "noConstantCondition",
        "noConstructorReturn",
        "noEmptyCharacterClassInRegex",
        "noEmptyPattern",
        "noGlobalObjectCalls",
        "noInnerDeclarations",
        "noInvalidConstructorSuper",
        "noInvalidNewBuiltin",
        "noNewSymbol",
        "noNonoctalDecimalEscape",
        "noPrecisionLoss",
        "noRenderReturnValue",
        "noSelfAssign",
        "noSetterReturn",
        "noStringCaseMismatch",
        "noSwitchDeclarations",
        "noUndeclaredVariables",
        "noUnnecessaryContinue",
        "noUnreachable",
        "noUnreachableSuper",
        "noUnsafeFinally",
        "noUnsafeOptionalChaining",
        "noUnusedLabels",
        "noUnusedVariables",
        "noVoidElementsWithChildren",
        "noVoidTypeReturn",
        "useExhaustiveDependencies",
        "useHookAtTopLevel",
        "useIsNan",
        "useValidForDirection",
        "useYield",
    ];
    const RECOMMENDED_RULES: [&'static str; 29] = [
        "noChildrenProp",
        "noConstAssign",
        "noConstantCondition",
        "noConstructorReturn",
        "noEmptyCharacterClassInRegex",
        "noEmptyPattern",
        "noGlobalObjectCalls",
        "noInnerDeclarations",
        "noInvalidConstructorSuper",
        "noInvalidNewBuiltin",
        "noNonoctalDecimalEscape",
        "noPrecisionLoss",
        "noRenderReturnValue",
        "noSelfAssign",
        "noSetterReturn",
        "noStringCaseMismatch",
        "noSwitchDeclarations",
        "noUnnecessaryContinue",
        "noUnreachable",
        "noUnreachableSuper",
        "noUnsafeFinally",
        "noUnsafeOptionalChaining",
        "noUnusedLabels",
        "noVoidElementsWithChildren",
        "noVoidTypeReturn",
        "useExhaustiveDependencies",
        "useIsNan",
        "useValidForDirection",
        "useYield",
    ];
    const RECOMMENDED_RULES_AS_FILTERS: [RuleFilter<'static>; 29] = [
        RuleFilter::Rule(Self::GROUP_NAME, Self::GROUP_RULES[0]),
        RuleFilter::Rule(Self::GROUP_NAME, Self::GROUP_RULES[1]),
        RuleFilter::Rule(Self::GROUP_NAME, Self::GROUP_RULES[2]),
        RuleFilter::Rule(Self::GROUP_NAME, Self::GROUP_RULES[3]),
        RuleFilter::Rule(Self::GROUP_NAME, Self::GROUP_RULES[4]),
        RuleFilter::Rule(Self::GROUP_NAME, Self::GROUP_RULES[5]),
        RuleFilter::Rule(Self::GROUP_NAME, Self::GROUP_RULES[6]),
        RuleFilter::Rule(Self::GROUP_NAME, Self::GROUP_RULES[7]),
        RuleFilter::Rule(Self::GROUP_NAME, Self::GROUP_RULES[8]),
        RuleFilter::Rule(Self::GROUP_NAME, Self::GROUP_RULES[9]),
        RuleFilter::Rule(Self::GROUP_NAME, Self::GROUP_RULES[11]),
        RuleFilter::Rule(Self::GROUP_NAME, Self::GROUP_RULES[12]),
        RuleFilter::Rule(Self::GROUP_NAME, Self::GROUP_RULES[13]),
        RuleFilter::Rule(Self::GROUP_NAME, Self::GROUP_RULES[14]),
        RuleFilter::Rule(Self::GROUP_NAME, Self::GROUP_RULES[15]),
        RuleFilter::Rule(Self::GROUP_NAME, Self::GROUP_RULES[16]),
        RuleFilter::Rule(Self::GROUP_NAME, Self::GROUP_RULES[17]),
        RuleFilter::Rule(Self::GROUP_NAME, Self::GROUP_RULES[19]),
        RuleFilter::Rule(Self::GROUP_NAME, Self::GROUP_RULES[20]),
        RuleFilter::Rule(Self::GROUP_NAME, Self::GROUP_RULES[21]),
        RuleFilter::Rule(Self::GROUP_NAME, Self::GROUP_RULES[22]),
        RuleFilter::Rule(Self::GROUP_NAME, Self::GROUP_RULES[23]),
        RuleFilter::Rule(Self::GROUP_NAME, Self::GROUP_RULES[24]),
        RuleFilter::Rule(Self::GROUP_NAME, Self::GROUP_RULES[26]),
        RuleFilter::Rule(Self::GROUP_NAME, Self::GROUP_RULES[27]),
        RuleFilter::Rule(Self::GROUP_NAME, Self::GROUP_RULES[28]),
        RuleFilter::Rule(Self::GROUP_NAME, Self::GROUP_RULES[30]),
        RuleFilter::Rule(Self::GROUP_NAME, Self::GROUP_RULES[31]),
        RuleFilter::Rule(Self::GROUP_NAME, Self::GROUP_RULES[32]),
    ];
    const ALL_RULES_AS_FILTERS: [RuleFilter<'static>; 33] = [
        RuleFilter::Rule(Self::GROUP_NAME, Self::GROUP_RULES[0]),
        RuleFilter::Rule(Self::GROUP_NAME, Self::GROUP_RULES[1]),
        RuleFilter::Rule(Self::GROUP_NAME, Self::GROUP_RULES[2]),
        RuleFilter::Rule(Self::GROUP_NAME, Self::GROUP_RULES[3]),
        RuleFilter::Rule(Self::GROUP_NAME, Self::GROUP_RULES[4]),
        RuleFilter::Rule(Self::GROUP_NAME, Self::GROUP_RULES[5]),
        RuleFilter::Rule(Self::GROUP_NAME, Self::GROUP_RULES[6]),
        RuleFilter::Rule(Self::GROUP_NAME, Self::GROUP_RULES[7]),
        RuleFilter::Rule(Self::GROUP_NAME, Self::GROUP_RULES[8]),
        RuleFilter::Rule(Self::GROUP_NAME, Self::GROUP_RULES[9]),
        RuleFilter::Rule(Self::GROUP_NAME, Self::GROUP_RULES[10]),
        RuleFilter::Rule(Self::GROUP_NAME, Self::GROUP_RULES[11]),
        RuleFilter::Rule(Self::GROUP_NAME, Self::GROUP_RULES[12]),
        RuleFilter::Rule(Self::GROUP_NAME, Self::GROUP_RULES[13]),
        RuleFilter::Rule(Self::GROUP_NAME, Self::GROUP_RULES[14]),
        RuleFilter::Rule(Self::GROUP_NAME, Self::GROUP_RULES[15]),
        RuleFilter::Rule(Self::GROUP_NAME, Self::GROUP_RULES[16]),
        RuleFilter::Rule(Self::GROUP_NAME, Self::GROUP_RULES[17]),
        RuleFilter::Rule(Self::GROUP_NAME, Self::GROUP_RULES[18]),
        RuleFilter::Rule(Self::GROUP_NAME, Self::GROUP_RULES[19]),
        RuleFilter::Rule(Self::GROUP_NAME, Self::GROUP_RULES[20]),
        RuleFilter::Rule(Self::GROUP_NAME, Self::GROUP_RULES[21]),
        RuleFilter::Rule(Self::GROUP_NAME, Self::GROUP_RULES[22]),
        RuleFilter::Rule(Self::GROUP_NAME, Self::GROUP_RULES[23]),
        RuleFilter::Rule(Self::GROUP_NAME, Self::GROUP_RULES[24]),
        RuleFilter::Rule(Self::GROUP_NAME, Self::GROUP_RULES[25]),
        RuleFilter::Rule(Self::GROUP_NAME, Self::GROUP_RULES[26]),
        RuleFilter::Rule(Self::GROUP_NAME, Self::GROUP_RULES[27]),
        RuleFilter::Rule(Self::GROUP_NAME, Self::GROUP_RULES[28]),
        RuleFilter::Rule(Self::GROUP_NAME, Self::GROUP_RULES[29]),
        RuleFilter::Rule(Self::GROUP_NAME, Self::GROUP_RULES[30]),
        RuleFilter::Rule(Self::GROUP_NAME, Self::GROUP_RULES[31]),
        RuleFilter::Rule(Self::GROUP_NAME, Self::GROUP_RULES[32]),
    ];
    #[doc = r" Retrieves the recommended rules"]
    pub(crate) fn is_recommended(&self) -> bool {
        matches!(self.recommended, Some(true))
    }
    pub(crate) const fn is_not_recommended(&self) -> bool {
        matches!(self.recommended, Some(false))
    }
    pub(crate) fn is_all(&self) -> bool {
        matches!(self.all, Some(true))
    }
    pub(crate) fn is_not_all(&self) -> bool {
        matches!(self.all, Some(false))
    }
    pub(crate) fn get_enabled_rules(&self) -> IndexSet<RuleFilter> {
        let mut index_set = IndexSet::new();
        if let Some(rule) = self.no_children_prop.as_ref() {
            if rule.is_enabled() {
                index_set.insert(RuleFilter::Rule(Self::GROUP_NAME, Self::GROUP_RULES[0]));
            }
        }
        if let Some(rule) = self.no_const_assign.as_ref() {
            if rule.is_enabled() {
                index_set.insert(RuleFilter::Rule(Self::GROUP_NAME, Self::GROUP_RULES[1]));
            }
        }
        if let Some(rule) = self.no_constant_condition.as_ref() {
            if rule.is_enabled() {
                index_set.insert(RuleFilter::Rule(Self::GROUP_NAME, Self::GROUP_RULES[2]));
            }
        }
        if let Some(rule) = self.no_constructor_return.as_ref() {
            if rule.is_enabled() {
                index_set.insert(RuleFilter::Rule(Self::GROUP_NAME, Self::GROUP_RULES[3]));
            }
        }
        if let Some(rule) = self.no_empty_character_class_in_regex.as_ref() {
            if rule.is_enabled() {
                index_set.insert(RuleFilter::Rule(Self::GROUP_NAME, Self::GROUP_RULES[4]));
            }
        }
        if let Some(rule) = self.no_empty_pattern.as_ref() {
            if rule.is_enabled() {
                index_set.insert(RuleFilter::Rule(Self::GROUP_NAME, Self::GROUP_RULES[5]));
            }
        }
        if let Some(rule) = self.no_global_object_calls.as_ref() {
            if rule.is_enabled() {
                index_set.insert(RuleFilter::Rule(Self::GROUP_NAME, Self::GROUP_RULES[6]));
            }
        }
        if let Some(rule) = self.no_inner_declarations.as_ref() {
            if rule.is_enabled() {
                index_set.insert(RuleFilter::Rule(Self::GROUP_NAME, Self::GROUP_RULES[7]));
            }
        }
        if let Some(rule) = self.no_invalid_constructor_super.as_ref() {
            if rule.is_enabled() {
                index_set.insert(RuleFilter::Rule(Self::GROUP_NAME, Self::GROUP_RULES[8]));
            }
        }
        if let Some(rule) = self.no_invalid_new_builtin.as_ref() {
            if rule.is_enabled() {
                index_set.insert(RuleFilter::Rule(Self::GROUP_NAME, Self::GROUP_RULES[9]));
            }
        }
        if let Some(rule) = self.no_new_symbol.as_ref() {
            if rule.is_enabled() {
                index_set.insert(RuleFilter::Rule(Self::GROUP_NAME, Self::GROUP_RULES[10]));
            }
        }
        if let Some(rule) = self.no_nonoctal_decimal_escape.as_ref() {
            if rule.is_enabled() {
                index_set.insert(RuleFilter::Rule(Self::GROUP_NAME, Self::GROUP_RULES[11]));
            }
        }
        if let Some(rule) = self.no_precision_loss.as_ref() {
            if rule.is_enabled() {
                index_set.insert(RuleFilter::Rule(Self::GROUP_NAME, Self::GROUP_RULES[12]));
            }
        }
        if let Some(rule) = self.no_render_return_value.as_ref() {
            if rule.is_enabled() {
                index_set.insert(RuleFilter::Rule(Self::GROUP_NAME, Self::GROUP_RULES[13]));
            }
        }
        if let Some(rule) = self.no_self_assign.as_ref() {
            if rule.is_enabled() {
                index_set.insert(RuleFilter::Rule(Self::GROUP_NAME, Self::GROUP_RULES[14]));
            }
        }
        if let Some(rule) = self.no_setter_return.as_ref() {
            if rule.is_enabled() {
                index_set.insert(RuleFilter::Rule(Self::GROUP_NAME, Self::GROUP_RULES[15]));
            }
        }
        if let Some(rule) = self.no_string_case_mismatch.as_ref() {
            if rule.is_enabled() {
                index_set.insert(RuleFilter::Rule(Self::GROUP_NAME, Self::GROUP_RULES[16]));
            }
        }
        if let Some(rule) = self.no_switch_declarations.as_ref() {
            if rule.is_enabled() {
                index_set.insert(RuleFilter::Rule(Self::GROUP_NAME, Self::GROUP_RULES[17]));
            }
        }
        if let Some(rule) = self.no_undeclared_variables.as_ref() {
            if rule.is_enabled() {
                index_set.insert(RuleFilter::Rule(Self::GROUP_NAME, Self::GROUP_RULES[18]));
            }
        }
        if let Some(rule) = self.no_unnecessary_continue.as_ref() {
            if rule.is_enabled() {
                index_set.insert(RuleFilter::Rule(Self::GROUP_NAME, Self::GROUP_RULES[19]));
            }
        }
        if let Some(rule) = self.no_unreachable.as_ref() {
            if rule.is_enabled() {
                index_set.insert(RuleFilter::Rule(Self::GROUP_NAME, Self::GROUP_RULES[20]));
            }
        }
        if let Some(rule) = self.no_unreachable_super.as_ref() {
            if rule.is_enabled() {
                index_set.insert(RuleFilter::Rule(Self::GROUP_NAME, Self::GROUP_RULES[21]));
            }
        }
        if let Some(rule) = self.no_unsafe_finally.as_ref() {
            if rule.is_enabled() {
                index_set.insert(RuleFilter::Rule(Self::GROUP_NAME, Self::GROUP_RULES[22]));
            }
        }
        if let Some(rule) = self.no_unsafe_optional_chaining.as_ref() {
            if rule.is_enabled() {
                index_set.insert(RuleFilter::Rule(Self::GROUP_NAME, Self::GROUP_RULES[23]));
            }
        }
        if let Some(rule) = self.no_unused_labels.as_ref() {
            if rule.is_enabled() {
                index_set.insert(RuleFilter::Rule(Self::GROUP_NAME, Self::GROUP_RULES[24]));
            }
        }
        if let Some(rule) = self.no_unused_variables.as_ref() {
            if rule.is_enabled() {
                index_set.insert(RuleFilter::Rule(Self::GROUP_NAME, Self::GROUP_RULES[25]));
            }
        }
        if let Some(rule) = self.no_void_elements_with_children.as_ref() {
            if rule.is_enabled() {
                index_set.insert(RuleFilter::Rule(Self::GROUP_NAME, Self::GROUP_RULES[26]));
            }
        }
        if let Some(rule) = self.no_void_type_return.as_ref() {
            if rule.is_enabled() {
                index_set.insert(RuleFilter::Rule(Self::GROUP_NAME, Self::GROUP_RULES[27]));
            }
        }
        if let Some(rule) = self.use_exhaustive_dependencies.as_ref() {
            if rule.is_enabled() {
                index_set.insert(RuleFilter::Rule(Self::GROUP_NAME, Self::GROUP_RULES[28]));
            }
        }
        if let Some(rule) = self.use_hook_at_top_level.as_ref() {
            if rule.is_enabled() {
                index_set.insert(RuleFilter::Rule(Self::GROUP_NAME, Self::GROUP_RULES[29]));
            }
        }
        if let Some(rule) = self.use_is_nan.as_ref() {
            if rule.is_enabled() {
                index_set.insert(RuleFilter::Rule(Self::GROUP_NAME, Self::GROUP_RULES[30]));
            }
        }
        if let Some(rule) = self.use_valid_for_direction.as_ref() {
            if rule.is_enabled() {
                index_set.insert(RuleFilter::Rule(Self::GROUP_NAME, Self::GROUP_RULES[31]));
            }
        }
        if let Some(rule) = self.use_yield.as_ref() {
            if rule.is_enabled() {
                index_set.insert(RuleFilter::Rule(Self::GROUP_NAME, Self::GROUP_RULES[32]));
            }
        }
        index_set
    }
    pub(crate) fn get_disabled_rules(&self) -> IndexSet<RuleFilter> {
        let mut index_set = IndexSet::new();
        if let Some(rule) = self.no_children_prop.as_ref() {
            if rule.is_disabled() {
                index_set.insert(RuleFilter::Rule(Self::GROUP_NAME, Self::GROUP_RULES[0]));
            }
        }
        if let Some(rule) = self.no_const_assign.as_ref() {
            if rule.is_disabled() {
                index_set.insert(RuleFilter::Rule(Self::GROUP_NAME, Self::GROUP_RULES[1]));
            }
        }
        if let Some(rule) = self.no_constant_condition.as_ref() {
            if rule.is_disabled() {
                index_set.insert(RuleFilter::Rule(Self::GROUP_NAME, Self::GROUP_RULES[2]));
            }
        }
        if let Some(rule) = self.no_constructor_return.as_ref() {
            if rule.is_disabled() {
                index_set.insert(RuleFilter::Rule(Self::GROUP_NAME, Self::GROUP_RULES[3]));
            }
        }
        if let Some(rule) = self.no_empty_character_class_in_regex.as_ref() {
            if rule.is_disabled() {
                index_set.insert(RuleFilter::Rule(Self::GROUP_NAME, Self::GROUP_RULES[4]));
            }
        }
        if let Some(rule) = self.no_empty_pattern.as_ref() {
            if rule.is_disabled() {
                index_set.insert(RuleFilter::Rule(Self::GROUP_NAME, Self::GROUP_RULES[5]));
            }
        }
        if let Some(rule) = self.no_global_object_calls.as_ref() {
            if rule.is_disabled() {
                index_set.insert(RuleFilter::Rule(Self::GROUP_NAME, Self::GROUP_RULES[6]));
            }
        }
        if let Some(rule) = self.no_inner_declarations.as_ref() {
            if rule.is_disabled() {
                index_set.insert(RuleFilter::Rule(Self::GROUP_NAME, Self::GROUP_RULES[7]));
            }
        }
        if let Some(rule) = self.no_invalid_constructor_super.as_ref() {
            if rule.is_disabled() {
                index_set.insert(RuleFilter::Rule(Self::GROUP_NAME, Self::GROUP_RULES[8]));
            }
        }
        if let Some(rule) = self.no_invalid_new_builtin.as_ref() {
            if rule.is_disabled() {
                index_set.insert(RuleFilter::Rule(Self::GROUP_NAME, Self::GROUP_RULES[9]));
            }
        }
        if let Some(rule) = self.no_new_symbol.as_ref() {
            if rule.is_disabled() {
                index_set.insert(RuleFilter::Rule(Self::GROUP_NAME, Self::GROUP_RULES[10]));
            }
        }
        if let Some(rule) = self.no_nonoctal_decimal_escape.as_ref() {
            if rule.is_disabled() {
                index_set.insert(RuleFilter::Rule(Self::GROUP_NAME, Self::GROUP_RULES[11]));
            }
        }
        if let Some(rule) = self.no_precision_loss.as_ref() {
            if rule.is_disabled() {
                index_set.insert(RuleFilter::Rule(Self::GROUP_NAME, Self::GROUP_RULES[12]));
            }
        }
        if let Some(rule) = self.no_render_return_value.as_ref() {
            if rule.is_disabled() {
                index_set.insert(RuleFilter::Rule(Self::GROUP_NAME, Self::GROUP_RULES[13]));
            }
        }
        if let Some(rule) = self.no_self_assign.as_ref() {
            if rule.is_disabled() {
                index_set.insert(RuleFilter::Rule(Self::GROUP_NAME, Self::GROUP_RULES[14]));
            }
        }
        if let Some(rule) = self.no_setter_return.as_ref() {
            if rule.is_disabled() {
                index_set.insert(RuleFilter::Rule(Self::GROUP_NAME, Self::GROUP_RULES[15]));
            }
        }
        if let Some(rule) = self.no_string_case_mismatch.as_ref() {
            if rule.is_disabled() {
                index_set.insert(RuleFilter::Rule(Self::GROUP_NAME, Self::GROUP_RULES[16]));
            }
        }
        if let Some(rule) = self.no_switch_declarations.as_ref() {
            if rule.is_disabled() {
                index_set.insert(RuleFilter::Rule(Self::GROUP_NAME, Self::GROUP_RULES[17]));
            }
        }
        if let Some(rule) = self.no_undeclared_variables.as_ref() {
            if rule.is_disabled() {
                index_set.insert(RuleFilter::Rule(Self::GROUP_NAME, Self::GROUP_RULES[18]));
            }
        }
        if let Some(rule) = self.no_unnecessary_continue.as_ref() {
            if rule.is_disabled() {
                index_set.insert(RuleFilter::Rule(Self::GROUP_NAME, Self::GROUP_RULES[19]));
            }
        }
        if let Some(rule) = self.no_unreachable.as_ref() {
            if rule.is_disabled() {
                index_set.insert(RuleFilter::Rule(Self::GROUP_NAME, Self::GROUP_RULES[20]));
            }
        }
        if let Some(rule) = self.no_unreachable_super.as_ref() {
            if rule.is_disabled() {
                index_set.insert(RuleFilter::Rule(Self::GROUP_NAME, Self::GROUP_RULES[21]));
            }
        }
        if let Some(rule) = self.no_unsafe_finally.as_ref() {
            if rule.is_disabled() {
                index_set.insert(RuleFilter::Rule(Self::GROUP_NAME, Self::GROUP_RULES[22]));
            }
        }
        if let Some(rule) = self.no_unsafe_optional_chaining.as_ref() {
            if rule.is_disabled() {
                index_set.insert(RuleFilter::Rule(Self::GROUP_NAME, Self::GROUP_RULES[23]));
            }
        }
        if let Some(rule) = self.no_unused_labels.as_ref() {
            if rule.is_disabled() {
                index_set.insert(RuleFilter::Rule(Self::GROUP_NAME, Self::GROUP_RULES[24]));
            }
        }
        if let Some(rule) = self.no_unused_variables.as_ref() {
            if rule.is_disabled() {
                index_set.insert(RuleFilter::Rule(Self::GROUP_NAME, Self::GROUP_RULES[25]));
            }
        }
        if let Some(rule) = self.no_void_elements_with_children.as_ref() {
            if rule.is_disabled() {
                index_set.insert(RuleFilter::Rule(Self::GROUP_NAME, Self::GROUP_RULES[26]));
            }
        }
        if let Some(rule) = self.no_void_type_return.as_ref() {
            if rule.is_disabled() {
                index_set.insert(RuleFilter::Rule(Self::GROUP_NAME, Self::GROUP_RULES[27]));
            }
        }
        if let Some(rule) = self.use_exhaustive_dependencies.as_ref() {
            if rule.is_disabled() {
                index_set.insert(RuleFilter::Rule(Self::GROUP_NAME, Self::GROUP_RULES[28]));
            }
        }
        if let Some(rule) = self.use_hook_at_top_level.as_ref() {
            if rule.is_disabled() {
                index_set.insert(RuleFilter::Rule(Self::GROUP_NAME, Self::GROUP_RULES[29]));
            }
        }
        if let Some(rule) = self.use_is_nan.as_ref() {
            if rule.is_disabled() {
                index_set.insert(RuleFilter::Rule(Self::GROUP_NAME, Self::GROUP_RULES[30]));
            }
        }
        if let Some(rule) = self.use_valid_for_direction.as_ref() {
            if rule.is_disabled() {
                index_set.insert(RuleFilter::Rule(Self::GROUP_NAME, Self::GROUP_RULES[31]));
            }
        }
        if let Some(rule) = self.use_yield.as_ref() {
            if rule.is_disabled() {
                index_set.insert(RuleFilter::Rule(Self::GROUP_NAME, Self::GROUP_RULES[32]));
            }
        }
        index_set
    }
    #[doc = r" Checks if, given a rule name, matches one of the rules contained in this category"]
    pub(crate) fn has_rule(rule_name: &str) -> bool {
        Self::GROUP_RULES.contains(&rule_name)
    }
    #[doc = r" Checks if, given a rule name, it is marked as recommended"]
    pub(crate) fn is_recommended_rule(rule_name: &str) -> bool {
        Self::RECOMMENDED_RULES.contains(&rule_name)
    }
    pub(crate) fn recommended_rules_as_filters() -> [RuleFilter<'static>; 29] {
        Self::RECOMMENDED_RULES_AS_FILTERS
    }
    pub(crate) fn all_rules_as_filters() -> [RuleFilter<'static>; 33] {
        Self::ALL_RULES_AS_FILTERS
    }
    #[doc = r" Select preset rules"]
    pub(crate) fn collect_preset_rules(
        &self,
        parent_is_recommended: bool,
        enabled_rules: &mut IndexSet<RuleFilter>,
        disabled_rules: &mut IndexSet<RuleFilter>,
    ) {
        if self.is_all() {
            enabled_rules.extend(Self::all_rules_as_filters());
        } else if parent_is_recommended || self.is_recommended() {
            enabled_rules.extend(Self::recommended_rules_as_filters());
        }
        if self.is_not_all() {
            disabled_rules.extend(Self::all_rules_as_filters());
        } else if self.is_not_recommended() {
            disabled_rules.extend(Self::recommended_rules_as_filters());
        }
    }
    pub(crate) fn get_rule_configuration(&self, rule_name: &str) -> Option<&RuleConfiguration> {
        match rule_name {
            "noChildrenProp" => self.no_children_prop.as_ref(),
            "noConstAssign" => self.no_const_assign.as_ref(),
            "noConstantCondition" => self.no_constant_condition.as_ref(),
            "noConstructorReturn" => self.no_constructor_return.as_ref(),
            "noEmptyCharacterClassInRegex" => self.no_empty_character_class_in_regex.as_ref(),
            "noEmptyPattern" => self.no_empty_pattern.as_ref(),
            "noGlobalObjectCalls" => self.no_global_object_calls.as_ref(),
            "noInnerDeclarations" => self.no_inner_declarations.as_ref(),
            "noInvalidConstructorSuper" => self.no_invalid_constructor_super.as_ref(),
            "noInvalidNewBuiltin" => self.no_invalid_new_builtin.as_ref(),
            "noNewSymbol" => self.no_new_symbol.as_ref(),
            "noNonoctalDecimalEscape" => self.no_nonoctal_decimal_escape.as_ref(),
            "noPrecisionLoss" => self.no_precision_loss.as_ref(),
            "noRenderReturnValue" => self.no_render_return_value.as_ref(),
            "noSelfAssign" => self.no_self_assign.as_ref(),
            "noSetterReturn" => self.no_setter_return.as_ref(),
            "noStringCaseMismatch" => self.no_string_case_mismatch.as_ref(),
            "noSwitchDeclarations" => self.no_switch_declarations.as_ref(),
            "noUndeclaredVariables" => self.no_undeclared_variables.as_ref(),
            "noUnnecessaryContinue" => self.no_unnecessary_continue.as_ref(),
            "noUnreachable" => self.no_unreachable.as_ref(),
            "noUnreachableSuper" => self.no_unreachable_super.as_ref(),
            "noUnsafeFinally" => self.no_unsafe_finally.as_ref(),
            "noUnsafeOptionalChaining" => self.no_unsafe_optional_chaining.as_ref(),
            "noUnusedLabels" => self.no_unused_labels.as_ref(),
            "noUnusedVariables" => self.no_unused_variables.as_ref(),
            "noVoidElementsWithChildren" => self.no_void_elements_with_children.as_ref(),
            "noVoidTypeReturn" => self.no_void_type_return.as_ref(),
            "useExhaustiveDependencies" => self.use_exhaustive_dependencies.as_ref(),
            "useHookAtTopLevel" => self.use_hook_at_top_level.as_ref(),
            "useIsNan" => self.use_is_nan.as_ref(),
            "useValidForDirection" => self.use_valid_for_direction.as_ref(),
            "useYield" => self.use_yield.as_ref(),
            _ => None,
        }
    }
}
#[derive(Deserialize, Default, Serialize, Debug, Eq, PartialEq, Clone, Bpaf)]
#[cfg_attr(feature = "schema", derive(JsonSchema))]
#[serde(rename_all = "camelCase", default)]
#[doc = r" A list of rules that belong to this group"]
pub struct Nursery {
    #[doc = r" It enables the recommended rules for this group"]
    #[serde(skip_serializing_if = "Option::is_none")]
    #[bpaf(hide)]
    pub recommended: Option<bool>,
    #[doc = r" It enables ALL rules for this group."]
    #[serde(skip_serializing_if = "Option::is_none")]
    #[bpaf(hide)]
    pub all: Option<bool>,
    #[doc = "Enforce that aria-hidden=\"true\" is not set on focusable elements."]
    #[bpaf(
        long("no-aria-hidden-on-focusable"),
        argument("on|off|warn"),
        optional,
        hide
    )]
    #[serde(skip_serializing_if = "Option::is_none")]
    pub no_aria_hidden_on_focusable: Option<RuleConfiguration>,
    #[doc = "Disallow default exports."]
    #[bpaf(long("no-default-export"), argument("on|off|warn"), optional, hide)]
    #[serde(skip_serializing_if = "Option::is_none")]
    pub no_default_export: Option<RuleConfiguration>,
    #[doc = "Disallow two keys with the same name inside a JSON object."]
    #[bpaf(
        long("no-duplicate-json-keys"),
        argument("on|off|warn"),
        optional,
        hide
    )]
    #[serde(skip_serializing_if = "Option::is_none")]
    pub no_duplicate_json_keys: Option<RuleConfiguration>,
    #[doc = "Disallow empty block statements and static blocks."]
    #[bpaf(
        long("no-empty-block-statements"),
        argument("on|off|warn"),
        optional,
        hide
    )]
    #[serde(skip_serializing_if = "Option::is_none")]
    pub no_empty_block_statements: Option<RuleConfiguration>,
    #[doc = "Disallow use of implicit any type on variable declarations."]
    #[bpaf(long("no-implicit-any-let"), argument("on|off|warn"), optional, hide)]
    #[serde(skip_serializing_if = "Option::is_none")]
    pub no_implicit_any_let: Option<RuleConfiguration>,
    #[doc = "Disallow unused imports."]
    #[bpaf(long("no-unused-imports"), argument("on|off|warn"), optional, hide)]
    #[serde(skip_serializing_if = "Option::is_none")]
    pub no_unused_imports: Option<RuleConfiguration>,
    #[doc = "Disallow unused private class members"]
    #[bpaf(
        long("no-unused-private-class-members"),
        argument("on|off|warn"),
        optional,
        hide
    )]
    #[serde(skip_serializing_if = "Option::is_none")]
    pub no_unused_private_class_members: Option<RuleConfiguration>,
    #[doc = "Disallow unnecessary nested block statements."]
    #[bpaf(
        long("no-useless-lone-block-statements"),
        argument("on|off|warn"),
        optional,
        hide
    )]
    #[serde(skip_serializing_if = "Option::is_none")]
    pub no_useless_lone_block_statements: Option<RuleConfiguration>,
    #[doc = "Ensure async functions utilize await."]
    #[bpaf(long("use-await"), argument("on|off|warn"), optional, hide)]
    #[serde(skip_serializing_if = "Option::is_none")]
    pub use_await: Option<RuleConfiguration>,
    #[doc = "Enforce the use of import type when an import only has specifiers with type qualifier."]
    #[bpaf(
        long("use-grouped-type-import"),
        argument("on|off|warn"),
        optional,
        hide
    )]
    #[serde(skip_serializing_if = "Option::is_none")]
    pub use_grouped_type_import: Option<RuleConfiguration>,
    #[doc = "Disallows package private imports."]
    #[bpaf(
        long("use-import-restrictions"),
        argument("on|off|warn"),
        optional,
        hide
    )]
    #[serde(skip_serializing_if = "Option::is_none")]
    pub use_import_restrictions: Option<RuleConfiguration>,
    #[doc = "Enforce the use of the regular expression literals instead of the RegExp constructor if possible."]
    #[bpaf(long("use-regex-literals"), argument("on|off|warn"), optional, hide)]
    #[serde(skip_serializing_if = "Option::is_none")]
    pub use_regex_literals: Option<RuleConfiguration>,
    #[doc = "Elements with ARIA roles must use a valid, non-abstract ARIA role."]
    #[bpaf(long("use-valid-aria-role"), argument("on|off|warn"), optional, hide)]
    #[serde(skip_serializing_if = "Option::is_none")]
    pub use_valid_aria_role: Option<RuleConfiguration>,
}
impl MergeWith<Nursery> for Nursery {
    fn merge_with(&mut self, other: Nursery) {
        if let Some(no_aria_hidden_on_focusable) = other.no_aria_hidden_on_focusable {
            self.no_aria_hidden_on_focusable = Some(no_aria_hidden_on_focusable);
        }
        if let Some(no_default_export) = other.no_default_export {
            self.no_default_export = Some(no_default_export);
        }
        if let Some(no_duplicate_json_keys) = other.no_duplicate_json_keys {
            self.no_duplicate_json_keys = Some(no_duplicate_json_keys);
        }
        if let Some(no_empty_block_statements) = other.no_empty_block_statements {
            self.no_empty_block_statements = Some(no_empty_block_statements);
        }
        if let Some(no_implicit_any_let) = other.no_implicit_any_let {
            self.no_implicit_any_let = Some(no_implicit_any_let);
        }
        if let Some(no_unused_imports) = other.no_unused_imports {
            self.no_unused_imports = Some(no_unused_imports);
        }
        if let Some(no_unused_private_class_members) = other.no_unused_private_class_members {
            self.no_unused_private_class_members = Some(no_unused_private_class_members);
        }
        if let Some(no_useless_lone_block_statements) = other.no_useless_lone_block_statements {
            self.no_useless_lone_block_statements = Some(no_useless_lone_block_statements);
        }
        if let Some(use_await) = other.use_await {
            self.use_await = Some(use_await);
        }
        if let Some(use_grouped_type_import) = other.use_grouped_type_import {
            self.use_grouped_type_import = Some(use_grouped_type_import);
        }
        if let Some(use_import_restrictions) = other.use_import_restrictions {
            self.use_import_restrictions = Some(use_import_restrictions);
        }
        if let Some(use_regex_literals) = other.use_regex_literals {
            self.use_regex_literals = Some(use_regex_literals);
        }
        if let Some(use_valid_aria_role) = other.use_valid_aria_role {
            self.use_valid_aria_role = Some(use_valid_aria_role);
        }
    }
    fn merge_with_if_not_default(&mut self, other: Nursery)
    where
        Nursery: Default,
    {
        if other != Nursery::default() {
            self.merge_with(other);
        }
    }
}
impl Nursery {
    const GROUP_NAME: &'static str = "nursery";
    pub(crate) const GROUP_RULES: [&'static str; 13] = [
        "noAriaHiddenOnFocusable",
        "noDefaultExport",
        "noDuplicateJsonKeys",
        "noEmptyBlockStatements",
        "noImplicitAnyLet",
        "noUnusedImports",
        "noUnusedPrivateClassMembers",
        "noUselessLoneBlockStatements",
        "useAwait",
        "useGroupedTypeImport",
        "useImportRestrictions",
        "useRegexLiterals",
        "useValidAriaRole",
    ];
    const RECOMMENDED_RULES: [&'static str; 6] = [
        "noAriaHiddenOnFocusable",
        "noDuplicateJsonKeys",
        "noImplicitAnyLet",
        "useAwait",
        "useGroupedTypeImport",
        "useValidAriaRole",
    ];
    const RECOMMENDED_RULES_AS_FILTERS: [RuleFilter<'static>; 6] = [
        RuleFilter::Rule(Self::GROUP_NAME, Self::GROUP_RULES[0]),
        RuleFilter::Rule(Self::GROUP_NAME, Self::GROUP_RULES[2]),
        RuleFilter::Rule(Self::GROUP_NAME, Self::GROUP_RULES[4]),
        RuleFilter::Rule(Self::GROUP_NAME, Self::GROUP_RULES[8]),
        RuleFilter::Rule(Self::GROUP_NAME, Self::GROUP_RULES[9]),
        RuleFilter::Rule(Self::GROUP_NAME, Self::GROUP_RULES[12]),
    ];
    const ALL_RULES_AS_FILTERS: [RuleFilter<'static>; 13] = [
        RuleFilter::Rule(Self::GROUP_NAME, Self::GROUP_RULES[0]),
        RuleFilter::Rule(Self::GROUP_NAME, Self::GROUP_RULES[1]),
        RuleFilter::Rule(Self::GROUP_NAME, Self::GROUP_RULES[2]),
        RuleFilter::Rule(Self::GROUP_NAME, Self::GROUP_RULES[3]),
        RuleFilter::Rule(Self::GROUP_NAME, Self::GROUP_RULES[4]),
        RuleFilter::Rule(Self::GROUP_NAME, Self::GROUP_RULES[5]),
        RuleFilter::Rule(Self::GROUP_NAME, Self::GROUP_RULES[6]),
        RuleFilter::Rule(Self::GROUP_NAME, Self::GROUP_RULES[7]),
        RuleFilter::Rule(Self::GROUP_NAME, Self::GROUP_RULES[8]),
        RuleFilter::Rule(Self::GROUP_NAME, Self::GROUP_RULES[9]),
        RuleFilter::Rule(Self::GROUP_NAME, Self::GROUP_RULES[10]),
        RuleFilter::Rule(Self::GROUP_NAME, Self::GROUP_RULES[11]),
        RuleFilter::Rule(Self::GROUP_NAME, Self::GROUP_RULES[12]),
    ];
    #[doc = r" Retrieves the recommended rules"]
    pub(crate) fn is_recommended(&self) -> bool {
        matches!(self.recommended, Some(true))
    }
    pub(crate) const fn is_not_recommended(&self) -> bool {
        matches!(self.recommended, Some(false))
    }
    pub(crate) fn is_all(&self) -> bool {
        matches!(self.all, Some(true))
    }
    pub(crate) fn is_not_all(&self) -> bool {
        matches!(self.all, Some(false))
    }
    pub(crate) fn get_enabled_rules(&self) -> IndexSet<RuleFilter> {
        let mut index_set = IndexSet::new();
        if let Some(rule) = self.no_aria_hidden_on_focusable.as_ref() {
            if rule.is_enabled() {
                index_set.insert(RuleFilter::Rule(Self::GROUP_NAME, Self::GROUP_RULES[0]));
            }
        }
        if let Some(rule) = self.no_default_export.as_ref() {
            if rule.is_enabled() {
                index_set.insert(RuleFilter::Rule(Self::GROUP_NAME, Self::GROUP_RULES[1]));
            }
        }
        if let Some(rule) = self.no_duplicate_json_keys.as_ref() {
            if rule.is_enabled() {
                index_set.insert(RuleFilter::Rule(Self::GROUP_NAME, Self::GROUP_RULES[2]));
            }
        }
        if let Some(rule) = self.no_empty_block_statements.as_ref() {
            if rule.is_enabled() {
                index_set.insert(RuleFilter::Rule(Self::GROUP_NAME, Self::GROUP_RULES[3]));
            }
        }
        if let Some(rule) = self.no_implicit_any_let.as_ref() {
            if rule.is_enabled() {
                index_set.insert(RuleFilter::Rule(Self::GROUP_NAME, Self::GROUP_RULES[4]));
            }
        }
        if let Some(rule) = self.no_unused_imports.as_ref() {
            if rule.is_enabled() {
                index_set.insert(RuleFilter::Rule(Self::GROUP_NAME, Self::GROUP_RULES[5]));
            }
        }
        if let Some(rule) = self.no_unused_private_class_members.as_ref() {
            if rule.is_enabled() {
                index_set.insert(RuleFilter::Rule(Self::GROUP_NAME, Self::GROUP_RULES[6]));
            }
        }
        if let Some(rule) = self.no_useless_lone_block_statements.as_ref() {
            if rule.is_enabled() {
                index_set.insert(RuleFilter::Rule(Self::GROUP_NAME, Self::GROUP_RULES[7]));
            }
        }
        if let Some(rule) = self.use_await.as_ref() {
            if rule.is_enabled() {
                index_set.insert(RuleFilter::Rule(Self::GROUP_NAME, Self::GROUP_RULES[8]));
            }
        }
        if let Some(rule) = self.use_grouped_type_import.as_ref() {
            if rule.is_enabled() {
                index_set.insert(RuleFilter::Rule(Self::GROUP_NAME, Self::GROUP_RULES[9]));
            }
        }
        if let Some(rule) = self.use_import_restrictions.as_ref() {
            if rule.is_enabled() {
                index_set.insert(RuleFilter::Rule(Self::GROUP_NAME, Self::GROUP_RULES[10]));
            }
        }
        if let Some(rule) = self.use_regex_literals.as_ref() {
            if rule.is_enabled() {
                index_set.insert(RuleFilter::Rule(Self::GROUP_NAME, Self::GROUP_RULES[11]));
            }
        }
        if let Some(rule) = self.use_valid_aria_role.as_ref() {
            if rule.is_enabled() {
                index_set.insert(RuleFilter::Rule(Self::GROUP_NAME, Self::GROUP_RULES[12]));
            }
        }
        index_set
    }
    pub(crate) fn get_disabled_rules(&self) -> IndexSet<RuleFilter> {
        let mut index_set = IndexSet::new();
        if let Some(rule) = self.no_aria_hidden_on_focusable.as_ref() {
            if rule.is_disabled() {
                index_set.insert(RuleFilter::Rule(Self::GROUP_NAME, Self::GROUP_RULES[0]));
            }
        }
        if let Some(rule) = self.no_default_export.as_ref() {
            if rule.is_disabled() {
                index_set.insert(RuleFilter::Rule(Self::GROUP_NAME, Self::GROUP_RULES[1]));
            }
        }
        if let Some(rule) = self.no_duplicate_json_keys.as_ref() {
            if rule.is_disabled() {
                index_set.insert(RuleFilter::Rule(Self::GROUP_NAME, Self::GROUP_RULES[2]));
            }
        }
        if let Some(rule) = self.no_empty_block_statements.as_ref() {
            if rule.is_disabled() {
                index_set.insert(RuleFilter::Rule(Self::GROUP_NAME, Self::GROUP_RULES[3]));
            }
        }
        if let Some(rule) = self.no_implicit_any_let.as_ref() {
            if rule.is_disabled() {
                index_set.insert(RuleFilter::Rule(Self::GROUP_NAME, Self::GROUP_RULES[4]));
            }
        }
        if let Some(rule) = self.no_unused_imports.as_ref() {
            if rule.is_disabled() {
                index_set.insert(RuleFilter::Rule(Self::GROUP_NAME, Self::GROUP_RULES[5]));
            }
        }
        if let Some(rule) = self.no_unused_private_class_members.as_ref() {
            if rule.is_disabled() {
                index_set.insert(RuleFilter::Rule(Self::GROUP_NAME, Self::GROUP_RULES[6]));
            }
        }
        if let Some(rule) = self.no_useless_lone_block_statements.as_ref() {
            if rule.is_disabled() {
                index_set.insert(RuleFilter::Rule(Self::GROUP_NAME, Self::GROUP_RULES[7]));
            }
        }
        if let Some(rule) = self.use_await.as_ref() {
            if rule.is_disabled() {
                index_set.insert(RuleFilter::Rule(Self::GROUP_NAME, Self::GROUP_RULES[8]));
            }
        }
        if let Some(rule) = self.use_grouped_type_import.as_ref() {
            if rule.is_disabled() {
                index_set.insert(RuleFilter::Rule(Self::GROUP_NAME, Self::GROUP_RULES[9]));
            }
        }
        if let Some(rule) = self.use_import_restrictions.as_ref() {
            if rule.is_disabled() {
                index_set.insert(RuleFilter::Rule(Self::GROUP_NAME, Self::GROUP_RULES[10]));
            }
        }
        if let Some(rule) = self.use_regex_literals.as_ref() {
            if rule.is_disabled() {
                index_set.insert(RuleFilter::Rule(Self::GROUP_NAME, Self::GROUP_RULES[11]));
            }
        }
        if let Some(rule) = self.use_valid_aria_role.as_ref() {
            if rule.is_disabled() {
                index_set.insert(RuleFilter::Rule(Self::GROUP_NAME, Self::GROUP_RULES[12]));
            }
        }
        index_set
    }
    #[doc = r" Checks if, given a rule name, matches one of the rules contained in this category"]
    pub(crate) fn has_rule(rule_name: &str) -> bool {
        Self::GROUP_RULES.contains(&rule_name)
    }
    #[doc = r" Checks if, given a rule name, it is marked as recommended"]
    pub(crate) fn is_recommended_rule(rule_name: &str) -> bool {
        Self::RECOMMENDED_RULES.contains(&rule_name)
    }
    pub(crate) fn recommended_rules_as_filters() -> [RuleFilter<'static>; 6] {
        Self::RECOMMENDED_RULES_AS_FILTERS
    }
    pub(crate) fn all_rules_as_filters() -> [RuleFilter<'static>; 13] {
        Self::ALL_RULES_AS_FILTERS
    }
    #[doc = r" Select preset rules"]
    pub(crate) fn collect_preset_rules(
        &self,
        _parent_is_recommended: bool,
        enabled_rules: &mut IndexSet<RuleFilter>,
        disabled_rules: &mut IndexSet<RuleFilter>,
    ) {
        if self.is_all() {
            enabled_rules.extend(Self::all_rules_as_filters());
        } else if self.is_recommended() {
            enabled_rules.extend(Self::recommended_rules_as_filters());
        }
        if self.is_not_all() {
            disabled_rules.extend(Self::all_rules_as_filters());
        } else if self.is_not_recommended() {
            disabled_rules.extend(Self::recommended_rules_as_filters());
        }
    }
    pub(crate) fn get_rule_configuration(&self, rule_name: &str) -> Option<&RuleConfiguration> {
        match rule_name {
            "noAriaHiddenOnFocusable" => self.no_aria_hidden_on_focusable.as_ref(),
            "noDefaultExport" => self.no_default_export.as_ref(),
            "noDuplicateJsonKeys" => self.no_duplicate_json_keys.as_ref(),
            "noEmptyBlockStatements" => self.no_empty_block_statements.as_ref(),
            "noImplicitAnyLet" => self.no_implicit_any_let.as_ref(),
            "noUnusedImports" => self.no_unused_imports.as_ref(),
            "noUnusedPrivateClassMembers" => self.no_unused_private_class_members.as_ref(),
            "noUselessLoneBlockStatements" => self.no_useless_lone_block_statements.as_ref(),
            "useAwait" => self.use_await.as_ref(),
            "useGroupedTypeImport" => self.use_grouped_type_import.as_ref(),
            "useImportRestrictions" => self.use_import_restrictions.as_ref(),
            "useRegexLiterals" => self.use_regex_literals.as_ref(),
            "useValidAriaRole" => self.use_valid_aria_role.as_ref(),
            _ => None,
        }
    }
}
#[derive(Deserialize, Default, Serialize, Debug, Eq, PartialEq, Clone, Bpaf)]
#[cfg_attr(feature = "schema", derive(JsonSchema))]
#[serde(rename_all = "camelCase", default)]
#[doc = r" A list of rules that belong to this group"]
pub struct Performance {
    #[doc = r" It enables the recommended rules for this group"]
    #[serde(skip_serializing_if = "Option::is_none")]
    #[bpaf(hide)]
    pub recommended: Option<bool>,
    #[doc = r" It enables ALL rules for this group."]
    #[serde(skip_serializing_if = "Option::is_none")]
    #[bpaf(hide)]
    pub all: Option<bool>,
    #[doc = "Disallow the use of spread (...) syntax on accumulators."]
    #[bpaf(
        long("no-accumulating-spread"),
        argument("on|off|warn"),
        optional,
        hide
    )]
    #[serde(skip_serializing_if = "Option::is_none")]
    pub no_accumulating_spread: Option<RuleConfiguration>,
    #[doc = "Disallow the use of the delete operator."]
    #[bpaf(long("no-delete"), argument("on|off|warn"), optional, hide)]
    #[serde(skip_serializing_if = "Option::is_none")]
    pub no_delete: Option<RuleConfiguration>,
}
impl MergeWith<Performance> for Performance {
    fn merge_with(&mut self, other: Performance) {
        if let Some(no_accumulating_spread) = other.no_accumulating_spread {
            self.no_accumulating_spread = Some(no_accumulating_spread);
        }
        if let Some(no_delete) = other.no_delete {
            self.no_delete = Some(no_delete);
        }
    }
    fn merge_with_if_not_default(&mut self, other: Performance)
    where
        Performance: Default,
    {
        if other != Performance::default() {
            self.merge_with(other);
        }
    }
}
impl Performance {
    const GROUP_NAME: &'static str = "performance";
    pub(crate) const GROUP_RULES: [&'static str; 2] = ["noAccumulatingSpread", "noDelete"];
    const RECOMMENDED_RULES: [&'static str; 2] = ["noAccumulatingSpread", "noDelete"];
    const RECOMMENDED_RULES_AS_FILTERS: [RuleFilter<'static>; 2] = [
        RuleFilter::Rule(Self::GROUP_NAME, Self::GROUP_RULES[0]),
        RuleFilter::Rule(Self::GROUP_NAME, Self::GROUP_RULES[1]),
    ];
    const ALL_RULES_AS_FILTERS: [RuleFilter<'static>; 2] = [
        RuleFilter::Rule(Self::GROUP_NAME, Self::GROUP_RULES[0]),
        RuleFilter::Rule(Self::GROUP_NAME, Self::GROUP_RULES[1]),
    ];
    #[doc = r" Retrieves the recommended rules"]
    pub(crate) fn is_recommended(&self) -> bool {
        matches!(self.recommended, Some(true))
    }
    pub(crate) const fn is_not_recommended(&self) -> bool {
        matches!(self.recommended, Some(false))
    }
    pub(crate) fn is_all(&self) -> bool {
        matches!(self.all, Some(true))
    }
    pub(crate) fn is_not_all(&self) -> bool {
        matches!(self.all, Some(false))
    }
    pub(crate) fn get_enabled_rules(&self) -> IndexSet<RuleFilter> {
        let mut index_set = IndexSet::new();
        if let Some(rule) = self.no_accumulating_spread.as_ref() {
            if rule.is_enabled() {
                index_set.insert(RuleFilter::Rule(Self::GROUP_NAME, Self::GROUP_RULES[0]));
            }
        }
        if let Some(rule) = self.no_delete.as_ref() {
            if rule.is_enabled() {
                index_set.insert(RuleFilter::Rule(Self::GROUP_NAME, Self::GROUP_RULES[1]));
            }
        }
        index_set
    }
    pub(crate) fn get_disabled_rules(&self) -> IndexSet<RuleFilter> {
        let mut index_set = IndexSet::new();
        if let Some(rule) = self.no_accumulating_spread.as_ref() {
            if rule.is_disabled() {
                index_set.insert(RuleFilter::Rule(Self::GROUP_NAME, Self::GROUP_RULES[0]));
            }
        }
        if let Some(rule) = self.no_delete.as_ref() {
            if rule.is_disabled() {
                index_set.insert(RuleFilter::Rule(Self::GROUP_NAME, Self::GROUP_RULES[1]));
            }
        }
        index_set
    }
    #[doc = r" Checks if, given a rule name, matches one of the rules contained in this category"]
    pub(crate) fn has_rule(rule_name: &str) -> bool {
        Self::GROUP_RULES.contains(&rule_name)
    }
    #[doc = r" Checks if, given a rule name, it is marked as recommended"]
    pub(crate) fn is_recommended_rule(rule_name: &str) -> bool {
        Self::RECOMMENDED_RULES.contains(&rule_name)
    }
    pub(crate) fn recommended_rules_as_filters() -> [RuleFilter<'static>; 2] {
        Self::RECOMMENDED_RULES_AS_FILTERS
    }
    pub(crate) fn all_rules_as_filters() -> [RuleFilter<'static>; 2] {
        Self::ALL_RULES_AS_FILTERS
    }
    #[doc = r" Select preset rules"]
    pub(crate) fn collect_preset_rules(
        &self,
        parent_is_recommended: bool,
        enabled_rules: &mut IndexSet<RuleFilter>,
        disabled_rules: &mut IndexSet<RuleFilter>,
    ) {
        if self.is_all() {
            enabled_rules.extend(Self::all_rules_as_filters());
        } else if parent_is_recommended || self.is_recommended() {
            enabled_rules.extend(Self::recommended_rules_as_filters());
        }
        if self.is_not_all() {
            disabled_rules.extend(Self::all_rules_as_filters());
        } else if self.is_not_recommended() {
            disabled_rules.extend(Self::recommended_rules_as_filters());
        }
    }
    pub(crate) fn get_rule_configuration(&self, rule_name: &str) -> Option<&RuleConfiguration> {
        match rule_name {
            "noAccumulatingSpread" => self.no_accumulating_spread.as_ref(),
            "noDelete" => self.no_delete.as_ref(),
            _ => None,
        }
    }
}
#[derive(Deserialize, Default, Serialize, Debug, Eq, PartialEq, Clone, Bpaf)]
#[cfg_attr(feature = "schema", derive(JsonSchema))]
#[serde(rename_all = "camelCase", default)]
#[doc = r" A list of rules that belong to this group"]
pub struct Security {
    #[doc = r" It enables the recommended rules for this group"]
    #[serde(skip_serializing_if = "Option::is_none")]
    #[bpaf(hide)]
    pub recommended: Option<bool>,
    #[doc = r" It enables ALL rules for this group."]
    #[serde(skip_serializing_if = "Option::is_none")]
    #[bpaf(hide)]
    pub all: Option<bool>,
    #[doc = "Prevent the usage of dangerous JSX props"]
    #[bpaf(
        long("no-dangerously-set-inner-html"),
        argument("on|off|warn"),
        optional,
        hide
    )]
    #[serde(skip_serializing_if = "Option::is_none")]
    pub no_dangerously_set_inner_html: Option<RuleConfiguration>,
    #[doc = "Report when a DOM element or a component uses both children and dangerouslySetInnerHTML prop."]
    #[bpaf(
        long("no-dangerously-set-inner-html-with-children"),
        argument("on|off|warn"),
        optional,
        hide
    )]
    #[serde(skip_serializing_if = "Option::is_none")]
    pub no_dangerously_set_inner_html_with_children: Option<RuleConfiguration>,
}
impl MergeWith<Security> for Security {
    fn merge_with(&mut self, other: Security) {
        if let Some(no_dangerously_set_inner_html) = other.no_dangerously_set_inner_html {
            self.no_dangerously_set_inner_html = Some(no_dangerously_set_inner_html);
        }
        if let Some(no_dangerously_set_inner_html_with_children) =
            other.no_dangerously_set_inner_html_with_children
        {
            self.no_dangerously_set_inner_html_with_children =
                Some(no_dangerously_set_inner_html_with_children);
        }
    }
    fn merge_with_if_not_default(&mut self, other: Security)
    where
        Security: Default,
    {
        if other != Security::default() {
            self.merge_with(other);
        }
    }
}
impl Security {
    const GROUP_NAME: &'static str = "security";
    pub(crate) const GROUP_RULES: [&'static str; 2] = [
        "noDangerouslySetInnerHtml",
        "noDangerouslySetInnerHtmlWithChildren",
    ];
    const RECOMMENDED_RULES: [&'static str; 2] = [
        "noDangerouslySetInnerHtml",
        "noDangerouslySetInnerHtmlWithChildren",
    ];
    const RECOMMENDED_RULES_AS_FILTERS: [RuleFilter<'static>; 2] = [
        RuleFilter::Rule(Self::GROUP_NAME, Self::GROUP_RULES[0]),
        RuleFilter::Rule(Self::GROUP_NAME, Self::GROUP_RULES[1]),
    ];
    const ALL_RULES_AS_FILTERS: [RuleFilter<'static>; 2] = [
        RuleFilter::Rule(Self::GROUP_NAME, Self::GROUP_RULES[0]),
        RuleFilter::Rule(Self::GROUP_NAME, Self::GROUP_RULES[1]),
    ];
    #[doc = r" Retrieves the recommended rules"]
    pub(crate) fn is_recommended(&self) -> bool {
        matches!(self.recommended, Some(true))
    }
    pub(crate) const fn is_not_recommended(&self) -> bool {
        matches!(self.recommended, Some(false))
    }
    pub(crate) fn is_all(&self) -> bool {
        matches!(self.all, Some(true))
    }
    pub(crate) fn is_not_all(&self) -> bool {
        matches!(self.all, Some(false))
    }
    pub(crate) fn get_enabled_rules(&self) -> IndexSet<RuleFilter> {
        let mut index_set = IndexSet::new();
        if let Some(rule) = self.no_dangerously_set_inner_html.as_ref() {
            if rule.is_enabled() {
                index_set.insert(RuleFilter::Rule(Self::GROUP_NAME, Self::GROUP_RULES[0]));
            }
        }
        if let Some(rule) = self.no_dangerously_set_inner_html_with_children.as_ref() {
            if rule.is_enabled() {
                index_set.insert(RuleFilter::Rule(Self::GROUP_NAME, Self::GROUP_RULES[1]));
            }
        }
        index_set
    }
    pub(crate) fn get_disabled_rules(&self) -> IndexSet<RuleFilter> {
        let mut index_set = IndexSet::new();
        if let Some(rule) = self.no_dangerously_set_inner_html.as_ref() {
            if rule.is_disabled() {
                index_set.insert(RuleFilter::Rule(Self::GROUP_NAME, Self::GROUP_RULES[0]));
            }
        }
        if let Some(rule) = self.no_dangerously_set_inner_html_with_children.as_ref() {
            if rule.is_disabled() {
                index_set.insert(RuleFilter::Rule(Self::GROUP_NAME, Self::GROUP_RULES[1]));
            }
        }
        index_set
    }
    #[doc = r" Checks if, given a rule name, matches one of the rules contained in this category"]
    pub(crate) fn has_rule(rule_name: &str) -> bool {
        Self::GROUP_RULES.contains(&rule_name)
    }
    #[doc = r" Checks if, given a rule name, it is marked as recommended"]
    pub(crate) fn is_recommended_rule(rule_name: &str) -> bool {
        Self::RECOMMENDED_RULES.contains(&rule_name)
    }
    pub(crate) fn recommended_rules_as_filters() -> [RuleFilter<'static>; 2] {
        Self::RECOMMENDED_RULES_AS_FILTERS
    }
    pub(crate) fn all_rules_as_filters() -> [RuleFilter<'static>; 2] {
        Self::ALL_RULES_AS_FILTERS
    }
    #[doc = r" Select preset rules"]
    pub(crate) fn collect_preset_rules(
        &self,
        parent_is_recommended: bool,
        enabled_rules: &mut IndexSet<RuleFilter>,
        disabled_rules: &mut IndexSet<RuleFilter>,
    ) {
        if self.is_all() {
            enabled_rules.extend(Self::all_rules_as_filters());
        } else if parent_is_recommended || self.is_recommended() {
            enabled_rules.extend(Self::recommended_rules_as_filters());
        }
        if self.is_not_all() {
            disabled_rules.extend(Self::all_rules_as_filters());
        } else if self.is_not_recommended() {
            disabled_rules.extend(Self::recommended_rules_as_filters());
        }
    }
    pub(crate) fn get_rule_configuration(&self, rule_name: &str) -> Option<&RuleConfiguration> {
        match rule_name {
            "noDangerouslySetInnerHtml" => self.no_dangerously_set_inner_html.as_ref(),
            "noDangerouslySetInnerHtmlWithChildren" => {
                self.no_dangerously_set_inner_html_with_children.as_ref()
            }
            _ => None,
        }
    }
}
#[derive(Deserialize, Default, Serialize, Debug, Eq, PartialEq, Clone, Bpaf)]
#[cfg_attr(feature = "schema", derive(JsonSchema))]
#[serde(rename_all = "camelCase", default)]
#[doc = r" A list of rules that belong to this group"]
pub struct Style {
    #[doc = r" It enables the recommended rules for this group"]
    #[serde(skip_serializing_if = "Option::is_none")]
    #[bpaf(hide)]
    pub recommended: Option<bool>,
    #[doc = r" It enables ALL rules for this group."]
    #[serde(skip_serializing_if = "Option::is_none")]
    #[bpaf(hide)]
    pub all: Option<bool>,
    #[doc = "Disallow the use of arguments"]
    #[bpaf(long("no-arguments"), argument("on|off|warn"), optional, hide)]
    #[serde(skip_serializing_if = "Option::is_none")]
    pub no_arguments: Option<RuleConfiguration>,
    #[doc = "Disallow comma operator."]
    #[bpaf(long("no-comma-operator"), argument("on|off|warn"), optional, hide)]
    #[serde(skip_serializing_if = "Option::is_none")]
    pub no_comma_operator: Option<RuleConfiguration>,
    #[doc = "Disallow implicit true values on JSX boolean attributes"]
    #[bpaf(long("no-implicit-boolean"), argument("on|off|warn"), optional, hide)]
    #[serde(skip_serializing_if = "Option::is_none")]
    pub no_implicit_boolean: Option<RuleConfiguration>,
    #[doc = "Disallow type annotations for variables, parameters, and class properties initialized with a literal expression."]
    #[bpaf(long("no-inferrable-types"), argument("on|off|warn"), optional, hide)]
    #[serde(skip_serializing_if = "Option::is_none")]
    pub no_inferrable_types: Option<RuleConfiguration>,
    #[doc = "Disallow the use of TypeScript's namespaces."]
    #[bpaf(long("no-namespace"), argument("on|off|warn"), optional, hide)]
    #[serde(skip_serializing_if = "Option::is_none")]
    pub no_namespace: Option<RuleConfiguration>,
    #[doc = "Disallow negation in the condition of an if statement if it has an else clause."]
    #[bpaf(long("no-negation-else"), argument("on|off|warn"), optional, hide)]
    #[serde(skip_serializing_if = "Option::is_none")]
    pub no_negation_else: Option<RuleConfiguration>,
    #[doc = "Disallow non-null assertions using the ! postfix operator."]
    #[bpaf(long("no-non-null-assertion"), argument("on|off|warn"), optional, hide)]
    #[serde(skip_serializing_if = "Option::is_none")]
    pub no_non_null_assertion: Option<RuleConfiguration>,
    #[doc = "Disallow reassigning function parameters."]
    #[bpaf(long("no-parameter-assign"), argument("on|off|warn"), optional, hide)]
    #[serde(skip_serializing_if = "Option::is_none")]
    pub no_parameter_assign: Option<RuleConfiguration>,
    #[doc = "Disallow the use of parameter properties in class constructors."]
    #[bpaf(
        long("no-parameter-properties"),
        argument("on|off|warn"),
        optional,
        hide
    )]
    #[serde(skip_serializing_if = "Option::is_none")]
    pub no_parameter_properties: Option<RuleConfiguration>,
    #[doc = "This rule allows you to specify global variable names that you don’t want to use in your application."]
    #[bpaf(long("no-restricted-globals"), argument("on|off|warn"), optional, hide)]
    #[serde(skip_serializing_if = "Option::is_none")]
    pub no_restricted_globals: Option<RuleConfiguration>,
    #[doc = "Disallow the use of constants which its value is the upper-case version of its name."]
    #[bpaf(long("no-shouty-constants"), argument("on|off|warn"), optional, hide)]
    #[serde(skip_serializing_if = "Option::is_none")]
    pub no_shouty_constants: Option<RuleConfiguration>,
    #[doc = "Disallow template literals if interpolation and special-character handling are not needed"]
    #[bpaf(
        long("no-unused-template-literal"),
        argument("on|off|warn"),
        optional,
        hide
    )]
    #[serde(skip_serializing_if = "Option::is_none")]
    pub no_unused_template_literal: Option<RuleConfiguration>,
    #[doc = "Disallow else block when the if block breaks early."]
    #[bpaf(long("no-useless-else"), argument("on|off|warn"), optional, hide)]
    #[serde(skip_serializing_if = "Option::is_none")]
    pub no_useless_else: Option<RuleConfiguration>,
    #[doc = "Disallow the use of var"]
    #[bpaf(long("no-var"), argument("on|off|warn"), optional, hide)]
    #[serde(skip_serializing_if = "Option::is_none")]
    pub no_var: Option<RuleConfiguration>,
    #[doc = "Enforce the use of as const over literal type and type annotation."]
    #[bpaf(
        long("use-as-const-assertion"),
        argument("on|off|warn"),
        optional,
        hide
    )]
    #[serde(skip_serializing_if = "Option::is_none")]
    pub use_as_const_assertion: Option<RuleConfiguration>,
    #[doc = "Requires following curly brace conventions."]
    #[bpaf(long("use-block-statements"), argument("on|off|warn"), optional, hide)]
    #[serde(skip_serializing_if = "Option::is_none")]
    pub use_block_statements: Option<RuleConfiguration>,
    #[doc = "Enforce using else if instead of nested if in else clauses."]
    #[bpaf(long("use-collapsed-else-if"), argument("on|off|warn"), optional, hide)]
    #[serde(skip_serializing_if = "Option::is_none")]
    pub use_collapsed_else_if: Option<RuleConfiguration>,
    #[doc = "Require const declarations for variables that are never reassigned after declared."]
    #[bpaf(long("use-const"), argument("on|off|warn"), optional, hide)]
    #[serde(skip_serializing_if = "Option::is_none")]
    pub use_const: Option<RuleConfiguration>,
    #[doc = "Enforce default function parameters and optional function parameters to be last."]
    #[bpaf(
        long("use-default-parameter-last"),
        argument("on|off|warn"),
        optional,
        hide
    )]
    #[serde(skip_serializing_if = "Option::is_none")]
    pub use_default_parameter_last: Option<RuleConfiguration>,
    #[doc = "Require that each enum member value be explicitly initialized."]
    #[bpaf(long("use-enum-initializers"), argument("on|off|warn"), optional, hide)]
    #[serde(skip_serializing_if = "Option::is_none")]
    pub use_enum_initializers: Option<RuleConfiguration>,
    #[doc = "Disallow the use of Math.pow in favor of the ** operator."]
    #[bpaf(
        long("use-exponentiation-operator"),
        argument("on|off|warn"),
        optional,
        hide
    )]
    #[serde(skip_serializing_if = "Option::is_none")]
    pub use_exponentiation_operator: Option<RuleConfiguration>,
    #[doc = "This rule enforces the use of <>...</> over <Fragment>...</Fragment>."]
    #[bpaf(long("use-fragment-syntax"), argument("on|off|warn"), optional, hide)]
    #[serde(skip_serializing_if = "Option::is_none")]
    pub use_fragment_syntax: Option<RuleConfiguration>,
    #[doc = "Require all enum members to be literal values."]
    #[bpaf(
        long("use-literal-enum-members"),
        argument("on|off|warn"),
        optional,
        hide
    )]
    #[serde(skip_serializing_if = "Option::is_none")]
    pub use_literal_enum_members: Option<RuleConfiguration>,
    #[doc = "Enforce naming conventions for everything across a codebase."]
    #[bpaf(long("use-naming-convention"), argument("on|off|warn"), optional, hide)]
    #[serde(skip_serializing_if = "Option::is_none")]
    pub use_naming_convention: Option<RuleConfiguration>,
    #[doc = "Disallow parseInt() and Number.parseInt() in favor of binary, octal, and hexadecimal literals"]
    #[bpaf(long("use-numeric-literals"), argument("on|off|warn"), optional, hide)]
    #[serde(skip_serializing_if = "Option::is_none")]
    pub use_numeric_literals: Option<RuleConfiguration>,
    #[doc = "Prevent extra closing tags for components without children"]
    #[bpaf(
        long("use-self-closing-elements"),
        argument("on|off|warn"),
        optional,
        hide
    )]
    #[serde(skip_serializing_if = "Option::is_none")]
    pub use_self_closing_elements: Option<RuleConfiguration>,
    #[doc = "When expressing array types, this rule promotes the usage of T[] shorthand instead of Array<T>."]
    #[bpaf(
        long("use-shorthand-array-type"),
        argument("on|off|warn"),
        optional,
        hide
    )]
    #[serde(skip_serializing_if = "Option::is_none")]
    pub use_shorthand_array_type: Option<RuleConfiguration>,
<<<<<<< HEAD

    #[doc = "When expressing array types, this rule promotes the usage of T[] shorthand instead of Array<T>."]
    #[bpaf(
        long("use-consistent-array-type"),
        argument("on|off|warn"),
        optional,
        hide
    )]
    #[serde(skip_serializing_if = "Option::is_none")]
    pub use_consistent_array_type: Option<RuleConfiguration>,

=======
    #[doc = "Require assignment operator shorthand where possible."]
    #[bpaf(long("use-shorthand-assign"), argument("on|off|warn"), optional, hide)]
    #[serde(skip_serializing_if = "Option::is_none")]
    pub use_shorthand_assign: Option<RuleConfiguration>,
>>>>>>> 2c2192f0
    #[doc = "Enforces switch clauses have a single statement, emits a quick fix wrapping the statements in a block."]
    #[bpaf(
        long("use-single-case-statement"),
        argument("on|off|warn"),
        optional,
        hide
    )]
    #[serde(skip_serializing_if = "Option::is_none")]
    pub use_single_case_statement: Option<RuleConfiguration>,
    #[doc = "Disallow multiple variable declarations in the same variable statement"]
    #[bpaf(
        long("use-single-var-declarator"),
        argument("on|off|warn"),
        optional,
        hide
    )]
    #[serde(skip_serializing_if = "Option::is_none")]
    pub use_single_var_declarator: Option<RuleConfiguration>,
    #[doc = "Prefer template literals over string concatenation."]
    #[bpaf(long("use-template"), argument("on|off|warn"), optional, hide)]
    #[serde(skip_serializing_if = "Option::is_none")]
    pub use_template: Option<RuleConfiguration>,
    #[doc = "Enforce the use of while loops instead of for loops when the initializer and update expressions are not needed."]
    #[bpaf(long("use-while"), argument("on|off|warn"), optional, hide)]
    #[serde(skip_serializing_if = "Option::is_none")]
    pub use_while: Option<RuleConfiguration>,
}
impl MergeWith<Style> for Style {
    fn merge_with(&mut self, other: Style) {
        if let Some(no_arguments) = other.no_arguments {
            self.no_arguments = Some(no_arguments);
        }
        if let Some(no_comma_operator) = other.no_comma_operator {
            self.no_comma_operator = Some(no_comma_operator);
        }
        if let Some(no_implicit_boolean) = other.no_implicit_boolean {
            self.no_implicit_boolean = Some(no_implicit_boolean);
        }
        if let Some(no_inferrable_types) = other.no_inferrable_types {
            self.no_inferrable_types = Some(no_inferrable_types);
        }
        if let Some(no_namespace) = other.no_namespace {
            self.no_namespace = Some(no_namespace);
        }
        if let Some(no_negation_else) = other.no_negation_else {
            self.no_negation_else = Some(no_negation_else);
        }
        if let Some(no_non_null_assertion) = other.no_non_null_assertion {
            self.no_non_null_assertion = Some(no_non_null_assertion);
        }
        if let Some(no_parameter_assign) = other.no_parameter_assign {
            self.no_parameter_assign = Some(no_parameter_assign);
        }
        if let Some(no_parameter_properties) = other.no_parameter_properties {
            self.no_parameter_properties = Some(no_parameter_properties);
        }
        if let Some(no_restricted_globals) = other.no_restricted_globals {
            self.no_restricted_globals = Some(no_restricted_globals);
        }
        if let Some(no_shouty_constants) = other.no_shouty_constants {
            self.no_shouty_constants = Some(no_shouty_constants);
        }
        if let Some(no_unused_template_literal) = other.no_unused_template_literal {
            self.no_unused_template_literal = Some(no_unused_template_literal);
        }
        if let Some(no_useless_else) = other.no_useless_else {
            self.no_useless_else = Some(no_useless_else);
        }
        if let Some(no_var) = other.no_var {
            self.no_var = Some(no_var);
        }
        if let Some(use_as_const_assertion) = other.use_as_const_assertion {
            self.use_as_const_assertion = Some(use_as_const_assertion);
        }
        if let Some(use_block_statements) = other.use_block_statements {
            self.use_block_statements = Some(use_block_statements);
        }
        if let Some(use_collapsed_else_if) = other.use_collapsed_else_if {
            self.use_collapsed_else_if = Some(use_collapsed_else_if);
        }
        if let Some(use_const) = other.use_const {
            self.use_const = Some(use_const);
        }
        if let Some(use_default_parameter_last) = other.use_default_parameter_last {
            self.use_default_parameter_last = Some(use_default_parameter_last);
        }
        if let Some(use_enum_initializers) = other.use_enum_initializers {
            self.use_enum_initializers = Some(use_enum_initializers);
        }
        if let Some(use_exponentiation_operator) = other.use_exponentiation_operator {
            self.use_exponentiation_operator = Some(use_exponentiation_operator);
        }
        if let Some(use_fragment_syntax) = other.use_fragment_syntax {
            self.use_fragment_syntax = Some(use_fragment_syntax);
        }
        if let Some(use_literal_enum_members) = other.use_literal_enum_members {
            self.use_literal_enum_members = Some(use_literal_enum_members);
        }
        if let Some(use_naming_convention) = other.use_naming_convention {
            self.use_naming_convention = Some(use_naming_convention);
        }
        if let Some(use_numeric_literals) = other.use_numeric_literals {
            self.use_numeric_literals = Some(use_numeric_literals);
        }
        if let Some(use_self_closing_elements) = other.use_self_closing_elements {
            self.use_self_closing_elements = Some(use_self_closing_elements);
        }
        if let Some(use_shorthand_array_type) = other.use_shorthand_array_type {
            self.use_shorthand_array_type = Some(use_shorthand_array_type);
        }
        if let Some(use_shorthand_assign) = other.use_shorthand_assign {
            self.use_shorthand_assign = Some(use_shorthand_assign);
        }
        if let Some(use_single_case_statement) = other.use_single_case_statement {
            self.use_single_case_statement = Some(use_single_case_statement);
        }
        if let Some(use_single_var_declarator) = other.use_single_var_declarator {
            self.use_single_var_declarator = Some(use_single_var_declarator);
        }
        if let Some(use_template) = other.use_template {
            self.use_template = Some(use_template);
        }
        if let Some(use_while) = other.use_while {
            self.use_while = Some(use_while);
        }
    }
    fn merge_with_if_not_default(&mut self, other: Style)
    where
        Style: Default,
    {
        if other != Style::default() {
            self.merge_with(other);
        }
    }
}
impl Style {
    const GROUP_NAME: &'static str = "style";
    pub(crate) const GROUP_RULES: [&'static str; 32] = [
        "noArguments",
        "noCommaOperator",
        "noImplicitBoolean",
        "noInferrableTypes",
        "noNamespace",
        "noNegationElse",
        "noNonNullAssertion",
        "noParameterAssign",
        "noParameterProperties",
        "noRestrictedGlobals",
        "noShoutyConstants",
        "noUnusedTemplateLiteral",
        "noUselessElse",
        "noVar",
        "useAsConstAssertion",
        "useBlockStatements",
        "useCollapsedElseIf",
        "useConst",
        "useDefaultParameterLast",
        "useEnumInitializers",
        "useExponentiationOperator",
        "useFragmentSyntax",
        "useLiteralEnumMembers",
        "useNamingConvention",
        "useNumericLiterals",
        "useSelfClosingElements",
        "useShorthandArrayType",
        "useShorthandAssign",
        "useSingleCaseStatement",
        "useSingleVarDeclarator",
        "useTemplate",
        "useWhile",
    ];
    const RECOMMENDED_RULES: [&'static str; 19] = [
        "noArguments",
        "noCommaOperator",
        "noInferrableTypes",
        "noNonNullAssertion",
        "noParameterAssign",
        "noUnusedTemplateLiteral",
        "noUselessElse",
        "noVar",
        "useAsConstAssertion",
        "useConst",
        "useDefaultParameterLast",
        "useEnumInitializers",
        "useExponentiationOperator",
        "useLiteralEnumMembers",
        "useNumericLiterals",
        "useSelfClosingElements",
        "useSingleVarDeclarator",
        "useTemplate",
        "useWhile",
    ];
    const RECOMMENDED_RULES_AS_FILTERS: [RuleFilter<'static>; 19] = [
        RuleFilter::Rule(Self::GROUP_NAME, Self::GROUP_RULES[0]),
        RuleFilter::Rule(Self::GROUP_NAME, Self::GROUP_RULES[1]),
        RuleFilter::Rule(Self::GROUP_NAME, Self::GROUP_RULES[3]),
        RuleFilter::Rule(Self::GROUP_NAME, Self::GROUP_RULES[6]),
        RuleFilter::Rule(Self::GROUP_NAME, Self::GROUP_RULES[7]),
        RuleFilter::Rule(Self::GROUP_NAME, Self::GROUP_RULES[11]),
        RuleFilter::Rule(Self::GROUP_NAME, Self::GROUP_RULES[12]),
        RuleFilter::Rule(Self::GROUP_NAME, Self::GROUP_RULES[13]),
        RuleFilter::Rule(Self::GROUP_NAME, Self::GROUP_RULES[14]),
        RuleFilter::Rule(Self::GROUP_NAME, Self::GROUP_RULES[17]),
        RuleFilter::Rule(Self::GROUP_NAME, Self::GROUP_RULES[18]),
        RuleFilter::Rule(Self::GROUP_NAME, Self::GROUP_RULES[19]),
        RuleFilter::Rule(Self::GROUP_NAME, Self::GROUP_RULES[20]),
        RuleFilter::Rule(Self::GROUP_NAME, Self::GROUP_RULES[22]),
        RuleFilter::Rule(Self::GROUP_NAME, Self::GROUP_RULES[24]),
        RuleFilter::Rule(Self::GROUP_NAME, Self::GROUP_RULES[25]),
        RuleFilter::Rule(Self::GROUP_NAME, Self::GROUP_RULES[29]),
        RuleFilter::Rule(Self::GROUP_NAME, Self::GROUP_RULES[30]),
        RuleFilter::Rule(Self::GROUP_NAME, Self::GROUP_RULES[31]),
    ];
    const ALL_RULES_AS_FILTERS: [RuleFilter<'static>; 32] = [
        RuleFilter::Rule(Self::GROUP_NAME, Self::GROUP_RULES[0]),
        RuleFilter::Rule(Self::GROUP_NAME, Self::GROUP_RULES[1]),
        RuleFilter::Rule(Self::GROUP_NAME, Self::GROUP_RULES[2]),
        RuleFilter::Rule(Self::GROUP_NAME, Self::GROUP_RULES[3]),
        RuleFilter::Rule(Self::GROUP_NAME, Self::GROUP_RULES[4]),
        RuleFilter::Rule(Self::GROUP_NAME, Self::GROUP_RULES[5]),
        RuleFilter::Rule(Self::GROUP_NAME, Self::GROUP_RULES[6]),
        RuleFilter::Rule(Self::GROUP_NAME, Self::GROUP_RULES[7]),
        RuleFilter::Rule(Self::GROUP_NAME, Self::GROUP_RULES[8]),
        RuleFilter::Rule(Self::GROUP_NAME, Self::GROUP_RULES[9]),
        RuleFilter::Rule(Self::GROUP_NAME, Self::GROUP_RULES[10]),
        RuleFilter::Rule(Self::GROUP_NAME, Self::GROUP_RULES[11]),
        RuleFilter::Rule(Self::GROUP_NAME, Self::GROUP_RULES[12]),
        RuleFilter::Rule(Self::GROUP_NAME, Self::GROUP_RULES[13]),
        RuleFilter::Rule(Self::GROUP_NAME, Self::GROUP_RULES[14]),
        RuleFilter::Rule(Self::GROUP_NAME, Self::GROUP_RULES[15]),
        RuleFilter::Rule(Self::GROUP_NAME, Self::GROUP_RULES[16]),
        RuleFilter::Rule(Self::GROUP_NAME, Self::GROUP_RULES[17]),
        RuleFilter::Rule(Self::GROUP_NAME, Self::GROUP_RULES[18]),
        RuleFilter::Rule(Self::GROUP_NAME, Self::GROUP_RULES[19]),
        RuleFilter::Rule(Self::GROUP_NAME, Self::GROUP_RULES[20]),
        RuleFilter::Rule(Self::GROUP_NAME, Self::GROUP_RULES[21]),
        RuleFilter::Rule(Self::GROUP_NAME, Self::GROUP_RULES[22]),
        RuleFilter::Rule(Self::GROUP_NAME, Self::GROUP_RULES[23]),
        RuleFilter::Rule(Self::GROUP_NAME, Self::GROUP_RULES[24]),
        RuleFilter::Rule(Self::GROUP_NAME, Self::GROUP_RULES[25]),
        RuleFilter::Rule(Self::GROUP_NAME, Self::GROUP_RULES[26]),
        RuleFilter::Rule(Self::GROUP_NAME, Self::GROUP_RULES[27]),
        RuleFilter::Rule(Self::GROUP_NAME, Self::GROUP_RULES[28]),
        RuleFilter::Rule(Self::GROUP_NAME, Self::GROUP_RULES[29]),
        RuleFilter::Rule(Self::GROUP_NAME, Self::GROUP_RULES[30]),
        RuleFilter::Rule(Self::GROUP_NAME, Self::GROUP_RULES[31]),
    ];
    #[doc = r" Retrieves the recommended rules"]
    pub(crate) fn is_recommended(&self) -> bool {
        matches!(self.recommended, Some(true))
    }
    pub(crate) const fn is_not_recommended(&self) -> bool {
        matches!(self.recommended, Some(false))
    }
    pub(crate) fn is_all(&self) -> bool {
        matches!(self.all, Some(true))
    }
    pub(crate) fn is_not_all(&self) -> bool {
        matches!(self.all, Some(false))
    }
    pub(crate) fn get_enabled_rules(&self) -> IndexSet<RuleFilter> {
        let mut index_set = IndexSet::new();
        if let Some(rule) = self.no_arguments.as_ref() {
            if rule.is_enabled() {
                index_set.insert(RuleFilter::Rule(Self::GROUP_NAME, Self::GROUP_RULES[0]));
            }
        }
        if let Some(rule) = self.no_comma_operator.as_ref() {
            if rule.is_enabled() {
                index_set.insert(RuleFilter::Rule(Self::GROUP_NAME, Self::GROUP_RULES[1]));
            }
        }
        if let Some(rule) = self.no_implicit_boolean.as_ref() {
            if rule.is_enabled() {
                index_set.insert(RuleFilter::Rule(Self::GROUP_NAME, Self::GROUP_RULES[2]));
            }
        }
        if let Some(rule) = self.no_inferrable_types.as_ref() {
            if rule.is_enabled() {
                index_set.insert(RuleFilter::Rule(Self::GROUP_NAME, Self::GROUP_RULES[3]));
            }
        }
        if let Some(rule) = self.no_namespace.as_ref() {
            if rule.is_enabled() {
                index_set.insert(RuleFilter::Rule(Self::GROUP_NAME, Self::GROUP_RULES[4]));
            }
        }
        if let Some(rule) = self.no_negation_else.as_ref() {
            if rule.is_enabled() {
                index_set.insert(RuleFilter::Rule(Self::GROUP_NAME, Self::GROUP_RULES[5]));
            }
        }
        if let Some(rule) = self.no_non_null_assertion.as_ref() {
            if rule.is_enabled() {
                index_set.insert(RuleFilter::Rule(Self::GROUP_NAME, Self::GROUP_RULES[6]));
            }
        }
        if let Some(rule) = self.no_parameter_assign.as_ref() {
            if rule.is_enabled() {
                index_set.insert(RuleFilter::Rule(Self::GROUP_NAME, Self::GROUP_RULES[7]));
            }
        }
        if let Some(rule) = self.no_parameter_properties.as_ref() {
            if rule.is_enabled() {
                index_set.insert(RuleFilter::Rule(Self::GROUP_NAME, Self::GROUP_RULES[8]));
            }
        }
        if let Some(rule) = self.no_restricted_globals.as_ref() {
            if rule.is_enabled() {
                index_set.insert(RuleFilter::Rule(Self::GROUP_NAME, Self::GROUP_RULES[9]));
            }
        }
        if let Some(rule) = self.no_shouty_constants.as_ref() {
            if rule.is_enabled() {
                index_set.insert(RuleFilter::Rule(Self::GROUP_NAME, Self::GROUP_RULES[10]));
            }
        }
        if let Some(rule) = self.no_unused_template_literal.as_ref() {
            if rule.is_enabled() {
                index_set.insert(RuleFilter::Rule(Self::GROUP_NAME, Self::GROUP_RULES[11]));
            }
        }
        if let Some(rule) = self.no_useless_else.as_ref() {
            if rule.is_enabled() {
                index_set.insert(RuleFilter::Rule(Self::GROUP_NAME, Self::GROUP_RULES[12]));
            }
        }
        if let Some(rule) = self.no_var.as_ref() {
            if rule.is_enabled() {
                index_set.insert(RuleFilter::Rule(Self::GROUP_NAME, Self::GROUP_RULES[13]));
            }
        }
        if let Some(rule) = self.use_as_const_assertion.as_ref() {
            if rule.is_enabled() {
                index_set.insert(RuleFilter::Rule(Self::GROUP_NAME, Self::GROUP_RULES[14]));
            }
        }
        if let Some(rule) = self.use_block_statements.as_ref() {
            if rule.is_enabled() {
                index_set.insert(RuleFilter::Rule(Self::GROUP_NAME, Self::GROUP_RULES[15]));
            }
        }
        if let Some(rule) = self.use_collapsed_else_if.as_ref() {
            if rule.is_enabled() {
                index_set.insert(RuleFilter::Rule(Self::GROUP_NAME, Self::GROUP_RULES[16]));
            }
        }
        if let Some(rule) = self.use_const.as_ref() {
            if rule.is_enabled() {
                index_set.insert(RuleFilter::Rule(Self::GROUP_NAME, Self::GROUP_RULES[17]));
            }
        }
        if let Some(rule) = self.use_default_parameter_last.as_ref() {
            if rule.is_enabled() {
                index_set.insert(RuleFilter::Rule(Self::GROUP_NAME, Self::GROUP_RULES[18]));
            }
        }
        if let Some(rule) = self.use_enum_initializers.as_ref() {
            if rule.is_enabled() {
                index_set.insert(RuleFilter::Rule(Self::GROUP_NAME, Self::GROUP_RULES[19]));
            }
        }
        if let Some(rule) = self.use_exponentiation_operator.as_ref() {
            if rule.is_enabled() {
                index_set.insert(RuleFilter::Rule(Self::GROUP_NAME, Self::GROUP_RULES[20]));
            }
        }
        if let Some(rule) = self.use_fragment_syntax.as_ref() {
            if rule.is_enabled() {
                index_set.insert(RuleFilter::Rule(Self::GROUP_NAME, Self::GROUP_RULES[21]));
            }
        }
        if let Some(rule) = self.use_literal_enum_members.as_ref() {
            if rule.is_enabled() {
                index_set.insert(RuleFilter::Rule(Self::GROUP_NAME, Self::GROUP_RULES[22]));
            }
        }
        if let Some(rule) = self.use_naming_convention.as_ref() {
            if rule.is_enabled() {
                index_set.insert(RuleFilter::Rule(Self::GROUP_NAME, Self::GROUP_RULES[23]));
            }
        }
        if let Some(rule) = self.use_numeric_literals.as_ref() {
            if rule.is_enabled() {
                index_set.insert(RuleFilter::Rule(Self::GROUP_NAME, Self::GROUP_RULES[24]));
            }
        }
        if let Some(rule) = self.use_self_closing_elements.as_ref() {
            if rule.is_enabled() {
                index_set.insert(RuleFilter::Rule(Self::GROUP_NAME, Self::GROUP_RULES[25]));
            }
        }
        if let Some(rule) = self.use_shorthand_array_type.as_ref() {
            if rule.is_enabled() {
                index_set.insert(RuleFilter::Rule(Self::GROUP_NAME, Self::GROUP_RULES[26]));
            }
        }
        if let Some(rule) = self.use_shorthand_assign.as_ref() {
            if rule.is_enabled() {
                index_set.insert(RuleFilter::Rule(Self::GROUP_NAME, Self::GROUP_RULES[27]));
            }
        }
        if let Some(rule) = self.use_single_case_statement.as_ref() {
            if rule.is_enabled() {
                index_set.insert(RuleFilter::Rule(Self::GROUP_NAME, Self::GROUP_RULES[28]));
            }
        }
        if let Some(rule) = self.use_single_var_declarator.as_ref() {
            if rule.is_enabled() {
                index_set.insert(RuleFilter::Rule(Self::GROUP_NAME, Self::GROUP_RULES[29]));
            }
        }
        if let Some(rule) = self.use_template.as_ref() {
            if rule.is_enabled() {
                index_set.insert(RuleFilter::Rule(Self::GROUP_NAME, Self::GROUP_RULES[30]));
            }
        }
        if let Some(rule) = self.use_while.as_ref() {
            if rule.is_enabled() {
                index_set.insert(RuleFilter::Rule(Self::GROUP_NAME, Self::GROUP_RULES[31]));
            }
        }
        index_set
    }
    pub(crate) fn get_disabled_rules(&self) -> IndexSet<RuleFilter> {
        let mut index_set = IndexSet::new();
        if let Some(rule) = self.no_arguments.as_ref() {
            if rule.is_disabled() {
                index_set.insert(RuleFilter::Rule(Self::GROUP_NAME, Self::GROUP_RULES[0]));
            }
        }
        if let Some(rule) = self.no_comma_operator.as_ref() {
            if rule.is_disabled() {
                index_set.insert(RuleFilter::Rule(Self::GROUP_NAME, Self::GROUP_RULES[1]));
            }
        }
        if let Some(rule) = self.no_implicit_boolean.as_ref() {
            if rule.is_disabled() {
                index_set.insert(RuleFilter::Rule(Self::GROUP_NAME, Self::GROUP_RULES[2]));
            }
        }
        if let Some(rule) = self.no_inferrable_types.as_ref() {
            if rule.is_disabled() {
                index_set.insert(RuleFilter::Rule(Self::GROUP_NAME, Self::GROUP_RULES[3]));
            }
        }
        if let Some(rule) = self.no_namespace.as_ref() {
            if rule.is_disabled() {
                index_set.insert(RuleFilter::Rule(Self::GROUP_NAME, Self::GROUP_RULES[4]));
            }
        }
        if let Some(rule) = self.no_negation_else.as_ref() {
            if rule.is_disabled() {
                index_set.insert(RuleFilter::Rule(Self::GROUP_NAME, Self::GROUP_RULES[5]));
            }
        }
        if let Some(rule) = self.no_non_null_assertion.as_ref() {
            if rule.is_disabled() {
                index_set.insert(RuleFilter::Rule(Self::GROUP_NAME, Self::GROUP_RULES[6]));
            }
        }
        if let Some(rule) = self.no_parameter_assign.as_ref() {
            if rule.is_disabled() {
                index_set.insert(RuleFilter::Rule(Self::GROUP_NAME, Self::GROUP_RULES[7]));
            }
        }
        if let Some(rule) = self.no_parameter_properties.as_ref() {
            if rule.is_disabled() {
                index_set.insert(RuleFilter::Rule(Self::GROUP_NAME, Self::GROUP_RULES[8]));
            }
        }
        if let Some(rule) = self.no_restricted_globals.as_ref() {
            if rule.is_disabled() {
                index_set.insert(RuleFilter::Rule(Self::GROUP_NAME, Self::GROUP_RULES[9]));
            }
        }
        if let Some(rule) = self.no_shouty_constants.as_ref() {
            if rule.is_disabled() {
                index_set.insert(RuleFilter::Rule(Self::GROUP_NAME, Self::GROUP_RULES[10]));
            }
        }
        if let Some(rule) = self.no_unused_template_literal.as_ref() {
            if rule.is_disabled() {
                index_set.insert(RuleFilter::Rule(Self::GROUP_NAME, Self::GROUP_RULES[11]));
            }
        }
        if let Some(rule) = self.no_useless_else.as_ref() {
            if rule.is_disabled() {
                index_set.insert(RuleFilter::Rule(Self::GROUP_NAME, Self::GROUP_RULES[12]));
            }
        }
        if let Some(rule) = self.no_var.as_ref() {
            if rule.is_disabled() {
                index_set.insert(RuleFilter::Rule(Self::GROUP_NAME, Self::GROUP_RULES[13]));
            }
        }
        if let Some(rule) = self.use_as_const_assertion.as_ref() {
            if rule.is_disabled() {
                index_set.insert(RuleFilter::Rule(Self::GROUP_NAME, Self::GROUP_RULES[14]));
            }
        }
        if let Some(rule) = self.use_block_statements.as_ref() {
            if rule.is_disabled() {
                index_set.insert(RuleFilter::Rule(Self::GROUP_NAME, Self::GROUP_RULES[15]));
            }
        }
        if let Some(rule) = self.use_collapsed_else_if.as_ref() {
            if rule.is_disabled() {
                index_set.insert(RuleFilter::Rule(Self::GROUP_NAME, Self::GROUP_RULES[16]));
            }
        }
        if let Some(rule) = self.use_const.as_ref() {
            if rule.is_disabled() {
                index_set.insert(RuleFilter::Rule(Self::GROUP_NAME, Self::GROUP_RULES[17]));
            }
        }
        if let Some(rule) = self.use_default_parameter_last.as_ref() {
            if rule.is_disabled() {
                index_set.insert(RuleFilter::Rule(Self::GROUP_NAME, Self::GROUP_RULES[18]));
            }
        }
        if let Some(rule) = self.use_enum_initializers.as_ref() {
            if rule.is_disabled() {
                index_set.insert(RuleFilter::Rule(Self::GROUP_NAME, Self::GROUP_RULES[19]));
            }
        }
        if let Some(rule) = self.use_exponentiation_operator.as_ref() {
            if rule.is_disabled() {
                index_set.insert(RuleFilter::Rule(Self::GROUP_NAME, Self::GROUP_RULES[20]));
            }
        }
        if let Some(rule) = self.use_fragment_syntax.as_ref() {
            if rule.is_disabled() {
                index_set.insert(RuleFilter::Rule(Self::GROUP_NAME, Self::GROUP_RULES[21]));
            }
        }
        if let Some(rule) = self.use_literal_enum_members.as_ref() {
            if rule.is_disabled() {
                index_set.insert(RuleFilter::Rule(Self::GROUP_NAME, Self::GROUP_RULES[22]));
            }
        }
        if let Some(rule) = self.use_naming_convention.as_ref() {
            if rule.is_disabled() {
                index_set.insert(RuleFilter::Rule(Self::GROUP_NAME, Self::GROUP_RULES[23]));
            }
        }
        if let Some(rule) = self.use_numeric_literals.as_ref() {
            if rule.is_disabled() {
                index_set.insert(RuleFilter::Rule(Self::GROUP_NAME, Self::GROUP_RULES[24]));
            }
        }
        if let Some(rule) = self.use_self_closing_elements.as_ref() {
            if rule.is_disabled() {
                index_set.insert(RuleFilter::Rule(Self::GROUP_NAME, Self::GROUP_RULES[25]));
            }
        }
        if let Some(rule) = self.use_shorthand_array_type.as_ref() {
            if rule.is_disabled() {
                index_set.insert(RuleFilter::Rule(Self::GROUP_NAME, Self::GROUP_RULES[26]));
            }
        }
        if let Some(rule) = self.use_shorthand_assign.as_ref() {
            if rule.is_disabled() {
                index_set.insert(RuleFilter::Rule(Self::GROUP_NAME, Self::GROUP_RULES[27]));
            }
        }
        if let Some(rule) = self.use_single_case_statement.as_ref() {
            if rule.is_disabled() {
                index_set.insert(RuleFilter::Rule(Self::GROUP_NAME, Self::GROUP_RULES[28]));
            }
        }
        if let Some(rule) = self.use_single_var_declarator.as_ref() {
            if rule.is_disabled() {
                index_set.insert(RuleFilter::Rule(Self::GROUP_NAME, Self::GROUP_RULES[29]));
            }
        }
        if let Some(rule) = self.use_template.as_ref() {
            if rule.is_disabled() {
                index_set.insert(RuleFilter::Rule(Self::GROUP_NAME, Self::GROUP_RULES[30]));
            }
        }
        if let Some(rule) = self.use_while.as_ref() {
            if rule.is_disabled() {
                index_set.insert(RuleFilter::Rule(Self::GROUP_NAME, Self::GROUP_RULES[31]));
            }
        }
        index_set
    }
    #[doc = r" Checks if, given a rule name, matches one of the rules contained in this category"]
    pub(crate) fn has_rule(rule_name: &str) -> bool {
        Self::GROUP_RULES.contains(&rule_name)
    }
    #[doc = r" Checks if, given a rule name, it is marked as recommended"]
    pub(crate) fn is_recommended_rule(rule_name: &str) -> bool {
        Self::RECOMMENDED_RULES.contains(&rule_name)
    }
    pub(crate) fn recommended_rules_as_filters() -> [RuleFilter<'static>; 19] {
        Self::RECOMMENDED_RULES_AS_FILTERS
    }
    pub(crate) fn all_rules_as_filters() -> [RuleFilter<'static>; 32] {
        Self::ALL_RULES_AS_FILTERS
    }
    #[doc = r" Select preset rules"]
    pub(crate) fn collect_preset_rules(
        &self,
        parent_is_recommended: bool,
        enabled_rules: &mut IndexSet<RuleFilter>,
        disabled_rules: &mut IndexSet<RuleFilter>,
    ) {
        if self.is_all() {
            enabled_rules.extend(Self::all_rules_as_filters());
        } else if parent_is_recommended || self.is_recommended() {
            enabled_rules.extend(Self::recommended_rules_as_filters());
        }
        if self.is_not_all() {
            disabled_rules.extend(Self::all_rules_as_filters());
        } else if self.is_not_recommended() {
            disabled_rules.extend(Self::recommended_rules_as_filters());
        }
    }
    pub(crate) fn get_rule_configuration(&self, rule_name: &str) -> Option<&RuleConfiguration> {
        match rule_name {
            "noArguments" => self.no_arguments.as_ref(),
            "noCommaOperator" => self.no_comma_operator.as_ref(),
            "noImplicitBoolean" => self.no_implicit_boolean.as_ref(),
            "noInferrableTypes" => self.no_inferrable_types.as_ref(),
            "noNamespace" => self.no_namespace.as_ref(),
            "noNegationElse" => self.no_negation_else.as_ref(),
            "noNonNullAssertion" => self.no_non_null_assertion.as_ref(),
            "noParameterAssign" => self.no_parameter_assign.as_ref(),
            "noParameterProperties" => self.no_parameter_properties.as_ref(),
            "noRestrictedGlobals" => self.no_restricted_globals.as_ref(),
            "noShoutyConstants" => self.no_shouty_constants.as_ref(),
            "noUnusedTemplateLiteral" => self.no_unused_template_literal.as_ref(),
            "noUselessElse" => self.no_useless_else.as_ref(),
            "noVar" => self.no_var.as_ref(),
            "useAsConstAssertion" => self.use_as_const_assertion.as_ref(),
            "useBlockStatements" => self.use_block_statements.as_ref(),
            "useCollapsedElseIf" => self.use_collapsed_else_if.as_ref(),
            "useConst" => self.use_const.as_ref(),
            "useDefaultParameterLast" => self.use_default_parameter_last.as_ref(),
            "useEnumInitializers" => self.use_enum_initializers.as_ref(),
            "useExponentiationOperator" => self.use_exponentiation_operator.as_ref(),
            "useFragmentSyntax" => self.use_fragment_syntax.as_ref(),
            "useLiteralEnumMembers" => self.use_literal_enum_members.as_ref(),
            "useNamingConvention" => self.use_naming_convention.as_ref(),
            "useNumericLiterals" => self.use_numeric_literals.as_ref(),
            "useSelfClosingElements" => self.use_self_closing_elements.as_ref(),
            "useShorthandArrayType" => self.use_shorthand_array_type.as_ref(),
            "useShorthandAssign" => self.use_shorthand_assign.as_ref(),
            "useSingleCaseStatement" => self.use_single_case_statement.as_ref(),
            "useSingleVarDeclarator" => self.use_single_var_declarator.as_ref(),
            "useTemplate" => self.use_template.as_ref(),
            "useWhile" => self.use_while.as_ref(),
            _ => None,
        }
    }
}
#[derive(Deserialize, Default, Serialize, Debug, Eq, PartialEq, Clone, Bpaf)]
#[cfg_attr(feature = "schema", derive(JsonSchema))]
#[serde(rename_all = "camelCase", default)]
#[doc = r" A list of rules that belong to this group"]
pub struct Suspicious {
    #[doc = r" It enables the recommended rules for this group"]
    #[serde(skip_serializing_if = "Option::is_none")]
    #[bpaf(hide)]
    pub recommended: Option<bool>,
    #[doc = r" It enables ALL rules for this group."]
    #[serde(skip_serializing_if = "Option::is_none")]
    #[bpaf(hide)]
    pub all: Option<bool>,
    #[doc = "Usually, the definition in the standard library is more precise than what people come up with or the used constant exceeds the maximum precision of the number type."]
    #[bpaf(
        long("no-approximative-numeric-constant"),
        argument("on|off|warn"),
        optional,
        hide
    )]
    #[serde(skip_serializing_if = "Option::is_none")]
    pub no_approximative_numeric_constant: Option<RuleConfiguration>,
    #[doc = "Discourage the usage of Array index in keys."]
    #[bpaf(long("no-array-index-key"), argument("on|off|warn"), optional, hide)]
    #[serde(skip_serializing_if = "Option::is_none")]
    pub no_array_index_key: Option<RuleConfiguration>,
    #[doc = "Disallow assignments in expressions."]
    #[bpaf(
        long("no-assign-in-expressions"),
        argument("on|off|warn"),
        optional,
        hide
    )]
    #[serde(skip_serializing_if = "Option::is_none")]
    pub no_assign_in_expressions: Option<RuleConfiguration>,
    #[doc = "Disallows using an async function as a Promise executor."]
    #[bpaf(
        long("no-async-promise-executor"),
        argument("on|off|warn"),
        optional,
        hide
    )]
    #[serde(skip_serializing_if = "Option::is_none")]
    pub no_async_promise_executor: Option<RuleConfiguration>,
    #[doc = "Disallow reassigning exceptions in catch clauses."]
    #[bpaf(long("no-catch-assign"), argument("on|off|warn"), optional, hide)]
    #[serde(skip_serializing_if = "Option::is_none")]
    pub no_catch_assign: Option<RuleConfiguration>,
    #[doc = "Disallow reassigning class members."]
    #[bpaf(long("no-class-assign"), argument("on|off|warn"), optional, hide)]
    #[serde(skip_serializing_if = "Option::is_none")]
    pub no_class_assign: Option<RuleConfiguration>,
    #[doc = "Prevent comments from being inserted as text nodes"]
    #[bpaf(long("no-comment-text"), argument("on|off|warn"), optional, hide)]
    #[serde(skip_serializing_if = "Option::is_none")]
    pub no_comment_text: Option<RuleConfiguration>,
    #[doc = "Disallow comparing against -0"]
    #[bpaf(long("no-compare-neg-zero"), argument("on|off|warn"), optional, hide)]
    #[serde(skip_serializing_if = "Option::is_none")]
    pub no_compare_neg_zero: Option<RuleConfiguration>,
    #[doc = "Disallow labeled statements that are not loops."]
    #[bpaf(long("no-confusing-labels"), argument("on|off|warn"), optional, hide)]
    #[serde(skip_serializing_if = "Option::is_none")]
    pub no_confusing_labels: Option<RuleConfiguration>,
    #[doc = "Disallow void type outside of generic or return types."]
    #[bpaf(
        long("no-confusing-void-type"),
        argument("on|off|warn"),
        optional,
        hide
    )]
    #[serde(skip_serializing_if = "Option::is_none")]
    pub no_confusing_void_type: Option<RuleConfiguration>,
    #[doc = "Disallow the use of console.log"]
    #[bpaf(long("no-console-log"), argument("on|off|warn"), optional, hide)]
    #[serde(skip_serializing_if = "Option::is_none")]
    pub no_console_log: Option<RuleConfiguration>,
    #[doc = "Disallow TypeScript const enum"]
    #[bpaf(long("no-const-enum"), argument("on|off|warn"), optional, hide)]
    #[serde(skip_serializing_if = "Option::is_none")]
    pub no_const_enum: Option<RuleConfiguration>,
    #[doc = "Prevents from having control characters and some escape sequences that match control characters in regular expressions."]
    #[bpaf(
        long("no-control-characters-in-regex"),
        argument("on|off|warn"),
        optional,
        hide
    )]
    #[serde(skip_serializing_if = "Option::is_none")]
    pub no_control_characters_in_regex: Option<RuleConfiguration>,
    #[doc = "Disallow the use of debugger"]
    #[bpaf(long("no-debugger"), argument("on|off|warn"), optional, hide)]
    #[serde(skip_serializing_if = "Option::is_none")]
    pub no_debugger: Option<RuleConfiguration>,
    #[doc = "Require the use of === and !=="]
    #[bpaf(long("no-double-equals"), argument("on|off|warn"), optional, hide)]
    #[serde(skip_serializing_if = "Option::is_none")]
    pub no_double_equals: Option<RuleConfiguration>,
    #[doc = "Disallow duplicate case labels."]
    #[bpaf(long("no-duplicate-case"), argument("on|off|warn"), optional, hide)]
    #[serde(skip_serializing_if = "Option::is_none")]
    pub no_duplicate_case: Option<RuleConfiguration>,
    #[doc = "Disallow duplicate class members."]
    #[bpaf(
        long("no-duplicate-class-members"),
        argument("on|off|warn"),
        optional,
        hide
    )]
    #[serde(skip_serializing_if = "Option::is_none")]
    pub no_duplicate_class_members: Option<RuleConfiguration>,
    #[doc = "Prevents JSX properties to be assigned multiple times."]
    #[bpaf(
        long("no-duplicate-jsx-props"),
        argument("on|off|warn"),
        optional,
        hide
    )]
    #[serde(skip_serializing_if = "Option::is_none")]
    pub no_duplicate_jsx_props: Option<RuleConfiguration>,
    #[doc = "Prevents object literals having more than one property declaration for the same name."]
    #[bpaf(
        long("no-duplicate-object-keys"),
        argument("on|off|warn"),
        optional,
        hide
    )]
    #[serde(skip_serializing_if = "Option::is_none")]
    pub no_duplicate_object_keys: Option<RuleConfiguration>,
    #[doc = "Disallow duplicate function parameter name."]
    #[bpaf(
        long("no-duplicate-parameters"),
        argument("on|off|warn"),
        optional,
        hide
    )]
    #[serde(skip_serializing_if = "Option::is_none")]
    pub no_duplicate_parameters: Option<RuleConfiguration>,
    #[doc = "Disallow the declaration of empty interfaces."]
    #[bpaf(long("no-empty-interface"), argument("on|off|warn"), optional, hide)]
    #[serde(skip_serializing_if = "Option::is_none")]
    pub no_empty_interface: Option<RuleConfiguration>,
    #[doc = "Disallow the any type usage."]
    #[bpaf(long("no-explicit-any"), argument("on|off|warn"), optional, hide)]
    #[serde(skip_serializing_if = "Option::is_none")]
    pub no_explicit_any: Option<RuleConfiguration>,
    #[doc = "Prevents the wrong usage of the non-null assertion operator (!) in TypeScript files."]
    #[bpaf(
        long("no-extra-non-null-assertion"),
        argument("on|off|warn"),
        optional,
        hide
    )]
    #[serde(skip_serializing_if = "Option::is_none")]
    pub no_extra_non_null_assertion: Option<RuleConfiguration>,
    #[doc = "Disallow fallthrough of switch clauses."]
    #[bpaf(
        long("no-fallthrough-switch-clause"),
        argument("on|off|warn"),
        optional,
        hide
    )]
    #[serde(skip_serializing_if = "Option::is_none")]
    pub no_fallthrough_switch_clause: Option<RuleConfiguration>,
    #[doc = "Disallow reassigning function declarations."]
    #[bpaf(long("no-function-assign"), argument("on|off|warn"), optional, hide)]
    #[serde(skip_serializing_if = "Option::is_none")]
    pub no_function_assign: Option<RuleConfiguration>,
    #[doc = "Use Number.isFinite instead of global isFinite."]
    #[bpaf(long("no-global-is-finite"), argument("on|off|warn"), optional, hide)]
    #[serde(skip_serializing_if = "Option::is_none")]
    pub no_global_is_finite: Option<RuleConfiguration>,
    #[doc = "Use Number.isNaN instead of global isNaN."]
    #[bpaf(long("no-global-is-nan"), argument("on|off|warn"), optional, hide)]
    #[serde(skip_serializing_if = "Option::is_none")]
    pub no_global_is_nan: Option<RuleConfiguration>,
    #[doc = "Disallow assigning to imported bindings"]
    #[bpaf(long("no-import-assign"), argument("on|off|warn"), optional, hide)]
    #[serde(skip_serializing_if = "Option::is_none")]
    pub no_import_assign: Option<RuleConfiguration>,
    #[doc = "Disallow labels that share a name with a variable"]
    #[bpaf(long("no-label-var"), argument("on|off|warn"), optional, hide)]
    #[serde(skip_serializing_if = "Option::is_none")]
    pub no_label_var: Option<RuleConfiguration>,
    #[doc = "Enforce proper usage of new and constructor."]
    #[bpaf(
        long("no-misleading-instantiator"),
        argument("on|off|warn"),
        optional,
        hide
    )]
    #[serde(skip_serializing_if = "Option::is_none")]
    pub no_misleading_instantiator: Option<RuleConfiguration>,
    #[doc = "Disallow shorthand assign when variable appears on both sides."]
    #[bpaf(
        long("no-misrefactored-shorthand-assign"),
        argument("on|off|warn"),
        optional,
        hide
    )]
    #[serde(skip_serializing_if = "Option::is_none")]
    pub no_misrefactored_shorthand_assign: Option<RuleConfiguration>,
    #[doc = "Disallow direct use of Object.prototype builtins."]
    #[bpaf(long("no-prototype-builtins"), argument("on|off|warn"), optional, hide)]
    #[serde(skip_serializing_if = "Option::is_none")]
    pub no_prototype_builtins: Option<RuleConfiguration>,
    #[doc = "Disallow variable, function, class, and type redeclarations in the same scope."]
    #[bpaf(long("no-redeclare"), argument("on|off|warn"), optional, hide)]
    #[serde(skip_serializing_if = "Option::is_none")]
    pub no_redeclare: Option<RuleConfiguration>,
    #[doc = "Prevents from having redundant \"use strict\"."]
    #[bpaf(
        long("no-redundant-use-strict"),
        argument("on|off|warn"),
        optional,
        hide
    )]
    #[serde(skip_serializing_if = "Option::is_none")]
    pub no_redundant_use_strict: Option<RuleConfiguration>,
    #[doc = "Disallow comparisons where both sides are exactly the same."]
    #[bpaf(long("no-self-compare"), argument("on|off|warn"), optional, hide)]
    #[serde(skip_serializing_if = "Option::is_none")]
    pub no_self_compare: Option<RuleConfiguration>,
    #[doc = "Disallow identifiers from shadowing restricted names."]
    #[bpaf(
        long("no-shadow-restricted-names"),
        argument("on|off|warn"),
        optional,
        hide
    )]
    #[serde(skip_serializing_if = "Option::is_none")]
    pub no_shadow_restricted_names: Option<RuleConfiguration>,
    #[doc = "Disallow sparse arrays"]
    #[bpaf(long("no-sparse-array"), argument("on|off|warn"), optional, hide)]
    #[serde(skip_serializing_if = "Option::is_none")]
    pub no_sparse_array: Option<RuleConfiguration>,
    #[doc = "Disallow unsafe declaration merging between interfaces and classes."]
    #[bpaf(
        long("no-unsafe-declaration-merging"),
        argument("on|off|warn"),
        optional,
        hide
    )]
    #[serde(skip_serializing_if = "Option::is_none")]
    pub no_unsafe_declaration_merging: Option<RuleConfiguration>,
    #[doc = "Disallow using unsafe negation."]
    #[bpaf(long("no-unsafe-negation"), argument("on|off|warn"), optional, hide)]
    #[serde(skip_serializing_if = "Option::is_none")]
    pub no_unsafe_negation: Option<RuleConfiguration>,
    #[doc = "Enforce default clauses in switch statements to be last"]
    #[bpaf(
        long("use-default-switch-clause-last"),
        argument("on|off|warn"),
        optional,
        hide
    )]
    #[serde(skip_serializing_if = "Option::is_none")]
    pub use_default_switch_clause_last: Option<RuleConfiguration>,
    #[doc = "Enforce get methods to always return a value."]
    #[bpaf(long("use-getter-return"), argument("on|off|warn"), optional, hide)]
    #[serde(skip_serializing_if = "Option::is_none")]
    pub use_getter_return: Option<RuleConfiguration>,
    #[doc = "Use Array.isArray() instead of instanceof Array."]
    #[bpaf(long("use-is-array"), argument("on|off|warn"), optional, hide)]
    #[serde(skip_serializing_if = "Option::is_none")]
    pub use_is_array: Option<RuleConfiguration>,
    #[doc = "Require using the namespace keyword over the module keyword to declare TypeScript namespaces."]
    #[bpaf(long("use-namespace-keyword"), argument("on|off|warn"), optional, hide)]
    #[serde(skip_serializing_if = "Option::is_none")]
    pub use_namespace_keyword: Option<RuleConfiguration>,
    #[doc = "This rule verifies the result of typeof $expr unary expressions is being compared to valid values, either string literals containing valid type names or other typeof expressions"]
    #[bpaf(long("use-valid-typeof"), argument("on|off|warn"), optional, hide)]
    #[serde(skip_serializing_if = "Option::is_none")]
    pub use_valid_typeof: Option<RuleConfiguration>,
}
impl MergeWith<Suspicious> for Suspicious {
    fn merge_with(&mut self, other: Suspicious) {
        if let Some(no_approximative_numeric_constant) = other.no_approximative_numeric_constant {
            self.no_approximative_numeric_constant = Some(no_approximative_numeric_constant);
        }
        if let Some(no_array_index_key) = other.no_array_index_key {
            self.no_array_index_key = Some(no_array_index_key);
        }
        if let Some(no_assign_in_expressions) = other.no_assign_in_expressions {
            self.no_assign_in_expressions = Some(no_assign_in_expressions);
        }
        if let Some(no_async_promise_executor) = other.no_async_promise_executor {
            self.no_async_promise_executor = Some(no_async_promise_executor);
        }
        if let Some(no_catch_assign) = other.no_catch_assign {
            self.no_catch_assign = Some(no_catch_assign);
        }
        if let Some(no_class_assign) = other.no_class_assign {
            self.no_class_assign = Some(no_class_assign);
        }
        if let Some(no_comment_text) = other.no_comment_text {
            self.no_comment_text = Some(no_comment_text);
        }
        if let Some(no_compare_neg_zero) = other.no_compare_neg_zero {
            self.no_compare_neg_zero = Some(no_compare_neg_zero);
        }
        if let Some(no_confusing_labels) = other.no_confusing_labels {
            self.no_confusing_labels = Some(no_confusing_labels);
        }
        if let Some(no_confusing_void_type) = other.no_confusing_void_type {
            self.no_confusing_void_type = Some(no_confusing_void_type);
        }
        if let Some(no_console_log) = other.no_console_log {
            self.no_console_log = Some(no_console_log);
        }
        if let Some(no_const_enum) = other.no_const_enum {
            self.no_const_enum = Some(no_const_enum);
        }
        if let Some(no_control_characters_in_regex) = other.no_control_characters_in_regex {
            self.no_control_characters_in_regex = Some(no_control_characters_in_regex);
        }
        if let Some(no_debugger) = other.no_debugger {
            self.no_debugger = Some(no_debugger);
        }
        if let Some(no_double_equals) = other.no_double_equals {
            self.no_double_equals = Some(no_double_equals);
        }
        if let Some(no_duplicate_case) = other.no_duplicate_case {
            self.no_duplicate_case = Some(no_duplicate_case);
        }
        if let Some(no_duplicate_class_members) = other.no_duplicate_class_members {
            self.no_duplicate_class_members = Some(no_duplicate_class_members);
        }
        if let Some(no_duplicate_jsx_props) = other.no_duplicate_jsx_props {
            self.no_duplicate_jsx_props = Some(no_duplicate_jsx_props);
        }
        if let Some(no_duplicate_object_keys) = other.no_duplicate_object_keys {
            self.no_duplicate_object_keys = Some(no_duplicate_object_keys);
        }
        if let Some(no_duplicate_parameters) = other.no_duplicate_parameters {
            self.no_duplicate_parameters = Some(no_duplicate_parameters);
        }
        if let Some(no_empty_interface) = other.no_empty_interface {
            self.no_empty_interface = Some(no_empty_interface);
        }
        if let Some(no_explicit_any) = other.no_explicit_any {
            self.no_explicit_any = Some(no_explicit_any);
        }
        if let Some(no_extra_non_null_assertion) = other.no_extra_non_null_assertion {
            self.no_extra_non_null_assertion = Some(no_extra_non_null_assertion);
        }
        if let Some(no_fallthrough_switch_clause) = other.no_fallthrough_switch_clause {
            self.no_fallthrough_switch_clause = Some(no_fallthrough_switch_clause);
        }
        if let Some(no_function_assign) = other.no_function_assign {
            self.no_function_assign = Some(no_function_assign);
        }
        if let Some(no_global_is_finite) = other.no_global_is_finite {
            self.no_global_is_finite = Some(no_global_is_finite);
        }
        if let Some(no_global_is_nan) = other.no_global_is_nan {
            self.no_global_is_nan = Some(no_global_is_nan);
        }
        if let Some(no_import_assign) = other.no_import_assign {
            self.no_import_assign = Some(no_import_assign);
        }
        if let Some(no_label_var) = other.no_label_var {
            self.no_label_var = Some(no_label_var);
        }
        if let Some(no_misleading_instantiator) = other.no_misleading_instantiator {
            self.no_misleading_instantiator = Some(no_misleading_instantiator);
        }
        if let Some(no_misrefactored_shorthand_assign) = other.no_misrefactored_shorthand_assign {
            self.no_misrefactored_shorthand_assign = Some(no_misrefactored_shorthand_assign);
        }
        if let Some(no_prototype_builtins) = other.no_prototype_builtins {
            self.no_prototype_builtins = Some(no_prototype_builtins);
        }
        if let Some(no_redeclare) = other.no_redeclare {
            self.no_redeclare = Some(no_redeclare);
        }
        if let Some(no_redundant_use_strict) = other.no_redundant_use_strict {
            self.no_redundant_use_strict = Some(no_redundant_use_strict);
        }
        if let Some(no_self_compare) = other.no_self_compare {
            self.no_self_compare = Some(no_self_compare);
        }
        if let Some(no_shadow_restricted_names) = other.no_shadow_restricted_names {
            self.no_shadow_restricted_names = Some(no_shadow_restricted_names);
        }
        if let Some(no_sparse_array) = other.no_sparse_array {
            self.no_sparse_array = Some(no_sparse_array);
        }
        if let Some(no_unsafe_declaration_merging) = other.no_unsafe_declaration_merging {
            self.no_unsafe_declaration_merging = Some(no_unsafe_declaration_merging);
        }
        if let Some(no_unsafe_negation) = other.no_unsafe_negation {
            self.no_unsafe_negation = Some(no_unsafe_negation);
        }
        if let Some(use_default_switch_clause_last) = other.use_default_switch_clause_last {
            self.use_default_switch_clause_last = Some(use_default_switch_clause_last);
        }
        if let Some(use_getter_return) = other.use_getter_return {
            self.use_getter_return = Some(use_getter_return);
        }
        if let Some(use_is_array) = other.use_is_array {
            self.use_is_array = Some(use_is_array);
        }
        if let Some(use_namespace_keyword) = other.use_namespace_keyword {
            self.use_namespace_keyword = Some(use_namespace_keyword);
        }
        if let Some(use_valid_typeof) = other.use_valid_typeof {
            self.use_valid_typeof = Some(use_valid_typeof);
        }
    }
    fn merge_with_if_not_default(&mut self, other: Suspicious)
    where
        Suspicious: Default,
    {
        if other != Suspicious::default() {
            self.merge_with(other);
        }
    }
}
impl Suspicious {
    const GROUP_NAME: &'static str = "suspicious";
    pub(crate) const GROUP_RULES: [&'static str; 44] = [
        "noApproximativeNumericConstant",
        "noArrayIndexKey",
        "noAssignInExpressions",
        "noAsyncPromiseExecutor",
        "noCatchAssign",
        "noClassAssign",
        "noCommentText",
        "noCompareNegZero",
        "noConfusingLabels",
        "noConfusingVoidType",
        "noConsoleLog",
        "noConstEnum",
        "noControlCharactersInRegex",
        "noDebugger",
        "noDoubleEquals",
        "noDuplicateCase",
        "noDuplicateClassMembers",
        "noDuplicateJsxProps",
        "noDuplicateObjectKeys",
        "noDuplicateParameters",
        "noEmptyInterface",
        "noExplicitAny",
        "noExtraNonNullAssertion",
        "noFallthroughSwitchClause",
        "noFunctionAssign",
        "noGlobalIsFinite",
        "noGlobalIsNan",
        "noImportAssign",
        "noLabelVar",
        "noMisleadingInstantiator",
        "noMisrefactoredShorthandAssign",
        "noPrototypeBuiltins",
        "noRedeclare",
        "noRedundantUseStrict",
        "noSelfCompare",
        "noShadowRestrictedNames",
        "noSparseArray",
        "noUnsafeDeclarationMerging",
        "noUnsafeNegation",
        "useDefaultSwitchClauseLast",
        "useGetterReturn",
        "useIsArray",
        "useNamespaceKeyword",
        "useValidTypeof",
    ];
    const RECOMMENDED_RULES: [&'static str; 41] = [
        "noArrayIndexKey",
        "noAssignInExpressions",
        "noAsyncPromiseExecutor",
        "noCatchAssign",
        "noClassAssign",
        "noCommentText",
        "noCompareNegZero",
        "noConfusingLabels",
        "noConfusingVoidType",
        "noConstEnum",
        "noControlCharactersInRegex",
        "noDebugger",
        "noDoubleEquals",
        "noDuplicateCase",
        "noDuplicateClassMembers",
        "noDuplicateJsxProps",
        "noDuplicateObjectKeys",
        "noDuplicateParameters",
        "noEmptyInterface",
        "noExplicitAny",
        "noExtraNonNullAssertion",
        "noFallthroughSwitchClause",
        "noFunctionAssign",
        "noGlobalIsFinite",
        "noGlobalIsNan",
        "noImportAssign",
        "noLabelVar",
        "noMisleadingInstantiator",
        "noPrototypeBuiltins",
        "noRedeclare",
        "noRedundantUseStrict",
        "noSelfCompare",
        "noShadowRestrictedNames",
        "noSparseArray",
        "noUnsafeDeclarationMerging",
        "noUnsafeNegation",
        "useDefaultSwitchClauseLast",
        "useGetterReturn",
        "useIsArray",
        "useNamespaceKeyword",
        "useValidTypeof",
    ];
    const RECOMMENDED_RULES_AS_FILTERS: [RuleFilter<'static>; 41] = [
        RuleFilter::Rule(Self::GROUP_NAME, Self::GROUP_RULES[1]),
        RuleFilter::Rule(Self::GROUP_NAME, Self::GROUP_RULES[2]),
        RuleFilter::Rule(Self::GROUP_NAME, Self::GROUP_RULES[3]),
        RuleFilter::Rule(Self::GROUP_NAME, Self::GROUP_RULES[4]),
        RuleFilter::Rule(Self::GROUP_NAME, Self::GROUP_RULES[5]),
        RuleFilter::Rule(Self::GROUP_NAME, Self::GROUP_RULES[6]),
        RuleFilter::Rule(Self::GROUP_NAME, Self::GROUP_RULES[7]),
        RuleFilter::Rule(Self::GROUP_NAME, Self::GROUP_RULES[8]),
        RuleFilter::Rule(Self::GROUP_NAME, Self::GROUP_RULES[9]),
        RuleFilter::Rule(Self::GROUP_NAME, Self::GROUP_RULES[11]),
        RuleFilter::Rule(Self::GROUP_NAME, Self::GROUP_RULES[12]),
        RuleFilter::Rule(Self::GROUP_NAME, Self::GROUP_RULES[13]),
        RuleFilter::Rule(Self::GROUP_NAME, Self::GROUP_RULES[14]),
        RuleFilter::Rule(Self::GROUP_NAME, Self::GROUP_RULES[15]),
        RuleFilter::Rule(Self::GROUP_NAME, Self::GROUP_RULES[16]),
        RuleFilter::Rule(Self::GROUP_NAME, Self::GROUP_RULES[17]),
        RuleFilter::Rule(Self::GROUP_NAME, Self::GROUP_RULES[18]),
        RuleFilter::Rule(Self::GROUP_NAME, Self::GROUP_RULES[19]),
        RuleFilter::Rule(Self::GROUP_NAME, Self::GROUP_RULES[20]),
        RuleFilter::Rule(Self::GROUP_NAME, Self::GROUP_RULES[21]),
        RuleFilter::Rule(Self::GROUP_NAME, Self::GROUP_RULES[22]),
        RuleFilter::Rule(Self::GROUP_NAME, Self::GROUP_RULES[23]),
        RuleFilter::Rule(Self::GROUP_NAME, Self::GROUP_RULES[24]),
        RuleFilter::Rule(Self::GROUP_NAME, Self::GROUP_RULES[25]),
        RuleFilter::Rule(Self::GROUP_NAME, Self::GROUP_RULES[26]),
        RuleFilter::Rule(Self::GROUP_NAME, Self::GROUP_RULES[27]),
        RuleFilter::Rule(Self::GROUP_NAME, Self::GROUP_RULES[28]),
        RuleFilter::Rule(Self::GROUP_NAME, Self::GROUP_RULES[29]),
        RuleFilter::Rule(Self::GROUP_NAME, Self::GROUP_RULES[31]),
        RuleFilter::Rule(Self::GROUP_NAME, Self::GROUP_RULES[32]),
        RuleFilter::Rule(Self::GROUP_NAME, Self::GROUP_RULES[33]),
        RuleFilter::Rule(Self::GROUP_NAME, Self::GROUP_RULES[34]),
        RuleFilter::Rule(Self::GROUP_NAME, Self::GROUP_RULES[35]),
        RuleFilter::Rule(Self::GROUP_NAME, Self::GROUP_RULES[36]),
        RuleFilter::Rule(Self::GROUP_NAME, Self::GROUP_RULES[37]),
        RuleFilter::Rule(Self::GROUP_NAME, Self::GROUP_RULES[38]),
        RuleFilter::Rule(Self::GROUP_NAME, Self::GROUP_RULES[39]),
        RuleFilter::Rule(Self::GROUP_NAME, Self::GROUP_RULES[40]),
        RuleFilter::Rule(Self::GROUP_NAME, Self::GROUP_RULES[41]),
        RuleFilter::Rule(Self::GROUP_NAME, Self::GROUP_RULES[42]),
        RuleFilter::Rule(Self::GROUP_NAME, Self::GROUP_RULES[43]),
    ];
    const ALL_RULES_AS_FILTERS: [RuleFilter<'static>; 44] = [
        RuleFilter::Rule(Self::GROUP_NAME, Self::GROUP_RULES[0]),
        RuleFilter::Rule(Self::GROUP_NAME, Self::GROUP_RULES[1]),
        RuleFilter::Rule(Self::GROUP_NAME, Self::GROUP_RULES[2]),
        RuleFilter::Rule(Self::GROUP_NAME, Self::GROUP_RULES[3]),
        RuleFilter::Rule(Self::GROUP_NAME, Self::GROUP_RULES[4]),
        RuleFilter::Rule(Self::GROUP_NAME, Self::GROUP_RULES[5]),
        RuleFilter::Rule(Self::GROUP_NAME, Self::GROUP_RULES[6]),
        RuleFilter::Rule(Self::GROUP_NAME, Self::GROUP_RULES[7]),
        RuleFilter::Rule(Self::GROUP_NAME, Self::GROUP_RULES[8]),
        RuleFilter::Rule(Self::GROUP_NAME, Self::GROUP_RULES[9]),
        RuleFilter::Rule(Self::GROUP_NAME, Self::GROUP_RULES[10]),
        RuleFilter::Rule(Self::GROUP_NAME, Self::GROUP_RULES[11]),
        RuleFilter::Rule(Self::GROUP_NAME, Self::GROUP_RULES[12]),
        RuleFilter::Rule(Self::GROUP_NAME, Self::GROUP_RULES[13]),
        RuleFilter::Rule(Self::GROUP_NAME, Self::GROUP_RULES[14]),
        RuleFilter::Rule(Self::GROUP_NAME, Self::GROUP_RULES[15]),
        RuleFilter::Rule(Self::GROUP_NAME, Self::GROUP_RULES[16]),
        RuleFilter::Rule(Self::GROUP_NAME, Self::GROUP_RULES[17]),
        RuleFilter::Rule(Self::GROUP_NAME, Self::GROUP_RULES[18]),
        RuleFilter::Rule(Self::GROUP_NAME, Self::GROUP_RULES[19]),
        RuleFilter::Rule(Self::GROUP_NAME, Self::GROUP_RULES[20]),
        RuleFilter::Rule(Self::GROUP_NAME, Self::GROUP_RULES[21]),
        RuleFilter::Rule(Self::GROUP_NAME, Self::GROUP_RULES[22]),
        RuleFilter::Rule(Self::GROUP_NAME, Self::GROUP_RULES[23]),
        RuleFilter::Rule(Self::GROUP_NAME, Self::GROUP_RULES[24]),
        RuleFilter::Rule(Self::GROUP_NAME, Self::GROUP_RULES[25]),
        RuleFilter::Rule(Self::GROUP_NAME, Self::GROUP_RULES[26]),
        RuleFilter::Rule(Self::GROUP_NAME, Self::GROUP_RULES[27]),
        RuleFilter::Rule(Self::GROUP_NAME, Self::GROUP_RULES[28]),
        RuleFilter::Rule(Self::GROUP_NAME, Self::GROUP_RULES[29]),
        RuleFilter::Rule(Self::GROUP_NAME, Self::GROUP_RULES[30]),
        RuleFilter::Rule(Self::GROUP_NAME, Self::GROUP_RULES[31]),
        RuleFilter::Rule(Self::GROUP_NAME, Self::GROUP_RULES[32]),
        RuleFilter::Rule(Self::GROUP_NAME, Self::GROUP_RULES[33]),
        RuleFilter::Rule(Self::GROUP_NAME, Self::GROUP_RULES[34]),
        RuleFilter::Rule(Self::GROUP_NAME, Self::GROUP_RULES[35]),
        RuleFilter::Rule(Self::GROUP_NAME, Self::GROUP_RULES[36]),
        RuleFilter::Rule(Self::GROUP_NAME, Self::GROUP_RULES[37]),
        RuleFilter::Rule(Self::GROUP_NAME, Self::GROUP_RULES[38]),
        RuleFilter::Rule(Self::GROUP_NAME, Self::GROUP_RULES[39]),
        RuleFilter::Rule(Self::GROUP_NAME, Self::GROUP_RULES[40]),
        RuleFilter::Rule(Self::GROUP_NAME, Self::GROUP_RULES[41]),
        RuleFilter::Rule(Self::GROUP_NAME, Self::GROUP_RULES[42]),
        RuleFilter::Rule(Self::GROUP_NAME, Self::GROUP_RULES[43]),
    ];
    #[doc = r" Retrieves the recommended rules"]
    pub(crate) fn is_recommended(&self) -> bool {
        matches!(self.recommended, Some(true))
    }
    pub(crate) const fn is_not_recommended(&self) -> bool {
        matches!(self.recommended, Some(false))
    }
    pub(crate) fn is_all(&self) -> bool {
        matches!(self.all, Some(true))
    }
    pub(crate) fn is_not_all(&self) -> bool {
        matches!(self.all, Some(false))
    }
    pub(crate) fn get_enabled_rules(&self) -> IndexSet<RuleFilter> {
        let mut index_set = IndexSet::new();
        if let Some(rule) = self.no_approximative_numeric_constant.as_ref() {
            if rule.is_enabled() {
                index_set.insert(RuleFilter::Rule(Self::GROUP_NAME, Self::GROUP_RULES[0]));
            }
        }
        if let Some(rule) = self.no_array_index_key.as_ref() {
            if rule.is_enabled() {
                index_set.insert(RuleFilter::Rule(Self::GROUP_NAME, Self::GROUP_RULES[1]));
            }
        }
        if let Some(rule) = self.no_assign_in_expressions.as_ref() {
            if rule.is_enabled() {
                index_set.insert(RuleFilter::Rule(Self::GROUP_NAME, Self::GROUP_RULES[2]));
            }
        }
        if let Some(rule) = self.no_async_promise_executor.as_ref() {
            if rule.is_enabled() {
                index_set.insert(RuleFilter::Rule(Self::GROUP_NAME, Self::GROUP_RULES[3]));
            }
        }
        if let Some(rule) = self.no_catch_assign.as_ref() {
            if rule.is_enabled() {
                index_set.insert(RuleFilter::Rule(Self::GROUP_NAME, Self::GROUP_RULES[4]));
            }
        }
        if let Some(rule) = self.no_class_assign.as_ref() {
            if rule.is_enabled() {
                index_set.insert(RuleFilter::Rule(Self::GROUP_NAME, Self::GROUP_RULES[5]));
            }
        }
        if let Some(rule) = self.no_comment_text.as_ref() {
            if rule.is_enabled() {
                index_set.insert(RuleFilter::Rule(Self::GROUP_NAME, Self::GROUP_RULES[6]));
            }
        }
        if let Some(rule) = self.no_compare_neg_zero.as_ref() {
            if rule.is_enabled() {
                index_set.insert(RuleFilter::Rule(Self::GROUP_NAME, Self::GROUP_RULES[7]));
            }
        }
        if let Some(rule) = self.no_confusing_labels.as_ref() {
            if rule.is_enabled() {
                index_set.insert(RuleFilter::Rule(Self::GROUP_NAME, Self::GROUP_RULES[8]));
            }
        }
        if let Some(rule) = self.no_confusing_void_type.as_ref() {
            if rule.is_enabled() {
                index_set.insert(RuleFilter::Rule(Self::GROUP_NAME, Self::GROUP_RULES[9]));
            }
        }
        if let Some(rule) = self.no_console_log.as_ref() {
            if rule.is_enabled() {
                index_set.insert(RuleFilter::Rule(Self::GROUP_NAME, Self::GROUP_RULES[10]));
            }
        }
        if let Some(rule) = self.no_const_enum.as_ref() {
            if rule.is_enabled() {
                index_set.insert(RuleFilter::Rule(Self::GROUP_NAME, Self::GROUP_RULES[11]));
            }
        }
        if let Some(rule) = self.no_control_characters_in_regex.as_ref() {
            if rule.is_enabled() {
                index_set.insert(RuleFilter::Rule(Self::GROUP_NAME, Self::GROUP_RULES[12]));
            }
        }
        if let Some(rule) = self.no_debugger.as_ref() {
            if rule.is_enabled() {
                index_set.insert(RuleFilter::Rule(Self::GROUP_NAME, Self::GROUP_RULES[13]));
            }
        }
        if let Some(rule) = self.no_double_equals.as_ref() {
            if rule.is_enabled() {
                index_set.insert(RuleFilter::Rule(Self::GROUP_NAME, Self::GROUP_RULES[14]));
            }
        }
        if let Some(rule) = self.no_duplicate_case.as_ref() {
            if rule.is_enabled() {
                index_set.insert(RuleFilter::Rule(Self::GROUP_NAME, Self::GROUP_RULES[15]));
            }
        }
        if let Some(rule) = self.no_duplicate_class_members.as_ref() {
            if rule.is_enabled() {
                index_set.insert(RuleFilter::Rule(Self::GROUP_NAME, Self::GROUP_RULES[16]));
            }
        }
        if let Some(rule) = self.no_duplicate_jsx_props.as_ref() {
            if rule.is_enabled() {
                index_set.insert(RuleFilter::Rule(Self::GROUP_NAME, Self::GROUP_RULES[17]));
            }
        }
        if let Some(rule) = self.no_duplicate_object_keys.as_ref() {
            if rule.is_enabled() {
                index_set.insert(RuleFilter::Rule(Self::GROUP_NAME, Self::GROUP_RULES[18]));
            }
        }
        if let Some(rule) = self.no_duplicate_parameters.as_ref() {
            if rule.is_enabled() {
                index_set.insert(RuleFilter::Rule(Self::GROUP_NAME, Self::GROUP_RULES[19]));
            }
        }
        if let Some(rule) = self.no_empty_interface.as_ref() {
            if rule.is_enabled() {
                index_set.insert(RuleFilter::Rule(Self::GROUP_NAME, Self::GROUP_RULES[20]));
            }
        }
        if let Some(rule) = self.no_explicit_any.as_ref() {
            if rule.is_enabled() {
                index_set.insert(RuleFilter::Rule(Self::GROUP_NAME, Self::GROUP_RULES[21]));
            }
        }
        if let Some(rule) = self.no_extra_non_null_assertion.as_ref() {
            if rule.is_enabled() {
                index_set.insert(RuleFilter::Rule(Self::GROUP_NAME, Self::GROUP_RULES[22]));
            }
        }
        if let Some(rule) = self.no_fallthrough_switch_clause.as_ref() {
            if rule.is_enabled() {
                index_set.insert(RuleFilter::Rule(Self::GROUP_NAME, Self::GROUP_RULES[23]));
            }
        }
        if let Some(rule) = self.no_function_assign.as_ref() {
            if rule.is_enabled() {
                index_set.insert(RuleFilter::Rule(Self::GROUP_NAME, Self::GROUP_RULES[24]));
            }
        }
        if let Some(rule) = self.no_global_is_finite.as_ref() {
            if rule.is_enabled() {
                index_set.insert(RuleFilter::Rule(Self::GROUP_NAME, Self::GROUP_RULES[25]));
            }
        }
        if let Some(rule) = self.no_global_is_nan.as_ref() {
            if rule.is_enabled() {
                index_set.insert(RuleFilter::Rule(Self::GROUP_NAME, Self::GROUP_RULES[26]));
            }
        }
        if let Some(rule) = self.no_import_assign.as_ref() {
            if rule.is_enabled() {
                index_set.insert(RuleFilter::Rule(Self::GROUP_NAME, Self::GROUP_RULES[27]));
            }
        }
        if let Some(rule) = self.no_label_var.as_ref() {
            if rule.is_enabled() {
                index_set.insert(RuleFilter::Rule(Self::GROUP_NAME, Self::GROUP_RULES[28]));
            }
        }
        if let Some(rule) = self.no_misleading_instantiator.as_ref() {
            if rule.is_enabled() {
                index_set.insert(RuleFilter::Rule(Self::GROUP_NAME, Self::GROUP_RULES[29]));
            }
        }
        if let Some(rule) = self.no_misrefactored_shorthand_assign.as_ref() {
            if rule.is_enabled() {
                index_set.insert(RuleFilter::Rule(Self::GROUP_NAME, Self::GROUP_RULES[30]));
            }
        }
        if let Some(rule) = self.no_prototype_builtins.as_ref() {
            if rule.is_enabled() {
                index_set.insert(RuleFilter::Rule(Self::GROUP_NAME, Self::GROUP_RULES[31]));
            }
        }
        if let Some(rule) = self.no_redeclare.as_ref() {
            if rule.is_enabled() {
                index_set.insert(RuleFilter::Rule(Self::GROUP_NAME, Self::GROUP_RULES[32]));
            }
        }
        if let Some(rule) = self.no_redundant_use_strict.as_ref() {
            if rule.is_enabled() {
                index_set.insert(RuleFilter::Rule(Self::GROUP_NAME, Self::GROUP_RULES[33]));
            }
        }
        if let Some(rule) = self.no_self_compare.as_ref() {
            if rule.is_enabled() {
                index_set.insert(RuleFilter::Rule(Self::GROUP_NAME, Self::GROUP_RULES[34]));
            }
        }
        if let Some(rule) = self.no_shadow_restricted_names.as_ref() {
            if rule.is_enabled() {
                index_set.insert(RuleFilter::Rule(Self::GROUP_NAME, Self::GROUP_RULES[35]));
            }
        }
        if let Some(rule) = self.no_sparse_array.as_ref() {
            if rule.is_enabled() {
                index_set.insert(RuleFilter::Rule(Self::GROUP_NAME, Self::GROUP_RULES[36]));
            }
        }
        if let Some(rule) = self.no_unsafe_declaration_merging.as_ref() {
            if rule.is_enabled() {
                index_set.insert(RuleFilter::Rule(Self::GROUP_NAME, Self::GROUP_RULES[37]));
            }
        }
        if let Some(rule) = self.no_unsafe_negation.as_ref() {
            if rule.is_enabled() {
                index_set.insert(RuleFilter::Rule(Self::GROUP_NAME, Self::GROUP_RULES[38]));
            }
        }
        if let Some(rule) = self.use_default_switch_clause_last.as_ref() {
            if rule.is_enabled() {
                index_set.insert(RuleFilter::Rule(Self::GROUP_NAME, Self::GROUP_RULES[39]));
            }
        }
        if let Some(rule) = self.use_getter_return.as_ref() {
            if rule.is_enabled() {
                index_set.insert(RuleFilter::Rule(Self::GROUP_NAME, Self::GROUP_RULES[40]));
            }
        }
        if let Some(rule) = self.use_is_array.as_ref() {
            if rule.is_enabled() {
                index_set.insert(RuleFilter::Rule(Self::GROUP_NAME, Self::GROUP_RULES[41]));
            }
        }
        if let Some(rule) = self.use_namespace_keyword.as_ref() {
            if rule.is_enabled() {
                index_set.insert(RuleFilter::Rule(Self::GROUP_NAME, Self::GROUP_RULES[42]));
            }
        }
        if let Some(rule) = self.use_valid_typeof.as_ref() {
            if rule.is_enabled() {
                index_set.insert(RuleFilter::Rule(Self::GROUP_NAME, Self::GROUP_RULES[43]));
            }
        }
        index_set
    }
    pub(crate) fn get_disabled_rules(&self) -> IndexSet<RuleFilter> {
        let mut index_set = IndexSet::new();
        if let Some(rule) = self.no_approximative_numeric_constant.as_ref() {
            if rule.is_disabled() {
                index_set.insert(RuleFilter::Rule(Self::GROUP_NAME, Self::GROUP_RULES[0]));
            }
        }
        if let Some(rule) = self.no_array_index_key.as_ref() {
            if rule.is_disabled() {
                index_set.insert(RuleFilter::Rule(Self::GROUP_NAME, Self::GROUP_RULES[1]));
            }
        }
        if let Some(rule) = self.no_assign_in_expressions.as_ref() {
            if rule.is_disabled() {
                index_set.insert(RuleFilter::Rule(Self::GROUP_NAME, Self::GROUP_RULES[2]));
            }
        }
        if let Some(rule) = self.no_async_promise_executor.as_ref() {
            if rule.is_disabled() {
                index_set.insert(RuleFilter::Rule(Self::GROUP_NAME, Self::GROUP_RULES[3]));
            }
        }
        if let Some(rule) = self.no_catch_assign.as_ref() {
            if rule.is_disabled() {
                index_set.insert(RuleFilter::Rule(Self::GROUP_NAME, Self::GROUP_RULES[4]));
            }
        }
        if let Some(rule) = self.no_class_assign.as_ref() {
            if rule.is_disabled() {
                index_set.insert(RuleFilter::Rule(Self::GROUP_NAME, Self::GROUP_RULES[5]));
            }
        }
        if let Some(rule) = self.no_comment_text.as_ref() {
            if rule.is_disabled() {
                index_set.insert(RuleFilter::Rule(Self::GROUP_NAME, Self::GROUP_RULES[6]));
            }
        }
        if let Some(rule) = self.no_compare_neg_zero.as_ref() {
            if rule.is_disabled() {
                index_set.insert(RuleFilter::Rule(Self::GROUP_NAME, Self::GROUP_RULES[7]));
            }
        }
        if let Some(rule) = self.no_confusing_labels.as_ref() {
            if rule.is_disabled() {
                index_set.insert(RuleFilter::Rule(Self::GROUP_NAME, Self::GROUP_RULES[8]));
            }
        }
        if let Some(rule) = self.no_confusing_void_type.as_ref() {
            if rule.is_disabled() {
                index_set.insert(RuleFilter::Rule(Self::GROUP_NAME, Self::GROUP_RULES[9]));
            }
        }
        if let Some(rule) = self.no_console_log.as_ref() {
            if rule.is_disabled() {
                index_set.insert(RuleFilter::Rule(Self::GROUP_NAME, Self::GROUP_RULES[10]));
            }
        }
        if let Some(rule) = self.no_const_enum.as_ref() {
            if rule.is_disabled() {
                index_set.insert(RuleFilter::Rule(Self::GROUP_NAME, Self::GROUP_RULES[11]));
            }
        }
        if let Some(rule) = self.no_control_characters_in_regex.as_ref() {
            if rule.is_disabled() {
                index_set.insert(RuleFilter::Rule(Self::GROUP_NAME, Self::GROUP_RULES[12]));
            }
        }
        if let Some(rule) = self.no_debugger.as_ref() {
            if rule.is_disabled() {
                index_set.insert(RuleFilter::Rule(Self::GROUP_NAME, Self::GROUP_RULES[13]));
            }
        }
        if let Some(rule) = self.no_double_equals.as_ref() {
            if rule.is_disabled() {
                index_set.insert(RuleFilter::Rule(Self::GROUP_NAME, Self::GROUP_RULES[14]));
            }
        }
        if let Some(rule) = self.no_duplicate_case.as_ref() {
            if rule.is_disabled() {
                index_set.insert(RuleFilter::Rule(Self::GROUP_NAME, Self::GROUP_RULES[15]));
            }
        }
        if let Some(rule) = self.no_duplicate_class_members.as_ref() {
            if rule.is_disabled() {
                index_set.insert(RuleFilter::Rule(Self::GROUP_NAME, Self::GROUP_RULES[16]));
            }
        }
        if let Some(rule) = self.no_duplicate_jsx_props.as_ref() {
            if rule.is_disabled() {
                index_set.insert(RuleFilter::Rule(Self::GROUP_NAME, Self::GROUP_RULES[17]));
            }
        }
        if let Some(rule) = self.no_duplicate_object_keys.as_ref() {
            if rule.is_disabled() {
                index_set.insert(RuleFilter::Rule(Self::GROUP_NAME, Self::GROUP_RULES[18]));
            }
        }
        if let Some(rule) = self.no_duplicate_parameters.as_ref() {
            if rule.is_disabled() {
                index_set.insert(RuleFilter::Rule(Self::GROUP_NAME, Self::GROUP_RULES[19]));
            }
        }
        if let Some(rule) = self.no_empty_interface.as_ref() {
            if rule.is_disabled() {
                index_set.insert(RuleFilter::Rule(Self::GROUP_NAME, Self::GROUP_RULES[20]));
            }
        }
        if let Some(rule) = self.no_explicit_any.as_ref() {
            if rule.is_disabled() {
                index_set.insert(RuleFilter::Rule(Self::GROUP_NAME, Self::GROUP_RULES[21]));
            }
        }
        if let Some(rule) = self.no_extra_non_null_assertion.as_ref() {
            if rule.is_disabled() {
                index_set.insert(RuleFilter::Rule(Self::GROUP_NAME, Self::GROUP_RULES[22]));
            }
        }
        if let Some(rule) = self.no_fallthrough_switch_clause.as_ref() {
            if rule.is_disabled() {
                index_set.insert(RuleFilter::Rule(Self::GROUP_NAME, Self::GROUP_RULES[23]));
            }
        }
        if let Some(rule) = self.no_function_assign.as_ref() {
            if rule.is_disabled() {
                index_set.insert(RuleFilter::Rule(Self::GROUP_NAME, Self::GROUP_RULES[24]));
            }
        }
        if let Some(rule) = self.no_global_is_finite.as_ref() {
            if rule.is_disabled() {
                index_set.insert(RuleFilter::Rule(Self::GROUP_NAME, Self::GROUP_RULES[25]));
            }
        }
        if let Some(rule) = self.no_global_is_nan.as_ref() {
            if rule.is_disabled() {
                index_set.insert(RuleFilter::Rule(Self::GROUP_NAME, Self::GROUP_RULES[26]));
            }
        }
        if let Some(rule) = self.no_import_assign.as_ref() {
            if rule.is_disabled() {
                index_set.insert(RuleFilter::Rule(Self::GROUP_NAME, Self::GROUP_RULES[27]));
            }
        }
        if let Some(rule) = self.no_label_var.as_ref() {
            if rule.is_disabled() {
                index_set.insert(RuleFilter::Rule(Self::GROUP_NAME, Self::GROUP_RULES[28]));
            }
        }
        if let Some(rule) = self.no_misleading_instantiator.as_ref() {
            if rule.is_disabled() {
                index_set.insert(RuleFilter::Rule(Self::GROUP_NAME, Self::GROUP_RULES[29]));
            }
        }
        if let Some(rule) = self.no_misrefactored_shorthand_assign.as_ref() {
            if rule.is_disabled() {
                index_set.insert(RuleFilter::Rule(Self::GROUP_NAME, Self::GROUP_RULES[30]));
            }
        }
        if let Some(rule) = self.no_prototype_builtins.as_ref() {
            if rule.is_disabled() {
                index_set.insert(RuleFilter::Rule(Self::GROUP_NAME, Self::GROUP_RULES[31]));
            }
        }
        if let Some(rule) = self.no_redeclare.as_ref() {
            if rule.is_disabled() {
                index_set.insert(RuleFilter::Rule(Self::GROUP_NAME, Self::GROUP_RULES[32]));
            }
        }
        if let Some(rule) = self.no_redundant_use_strict.as_ref() {
            if rule.is_disabled() {
                index_set.insert(RuleFilter::Rule(Self::GROUP_NAME, Self::GROUP_RULES[33]));
            }
        }
        if let Some(rule) = self.no_self_compare.as_ref() {
            if rule.is_disabled() {
                index_set.insert(RuleFilter::Rule(Self::GROUP_NAME, Self::GROUP_RULES[34]));
            }
        }
        if let Some(rule) = self.no_shadow_restricted_names.as_ref() {
            if rule.is_disabled() {
                index_set.insert(RuleFilter::Rule(Self::GROUP_NAME, Self::GROUP_RULES[35]));
            }
        }
        if let Some(rule) = self.no_sparse_array.as_ref() {
            if rule.is_disabled() {
                index_set.insert(RuleFilter::Rule(Self::GROUP_NAME, Self::GROUP_RULES[36]));
            }
        }
        if let Some(rule) = self.no_unsafe_declaration_merging.as_ref() {
            if rule.is_disabled() {
                index_set.insert(RuleFilter::Rule(Self::GROUP_NAME, Self::GROUP_RULES[37]));
            }
        }
        if let Some(rule) = self.no_unsafe_negation.as_ref() {
            if rule.is_disabled() {
                index_set.insert(RuleFilter::Rule(Self::GROUP_NAME, Self::GROUP_RULES[38]));
            }
        }
        if let Some(rule) = self.use_default_switch_clause_last.as_ref() {
            if rule.is_disabled() {
                index_set.insert(RuleFilter::Rule(Self::GROUP_NAME, Self::GROUP_RULES[39]));
            }
        }
        if let Some(rule) = self.use_getter_return.as_ref() {
            if rule.is_disabled() {
                index_set.insert(RuleFilter::Rule(Self::GROUP_NAME, Self::GROUP_RULES[40]));
            }
        }
        if let Some(rule) = self.use_is_array.as_ref() {
            if rule.is_disabled() {
                index_set.insert(RuleFilter::Rule(Self::GROUP_NAME, Self::GROUP_RULES[41]));
            }
        }
        if let Some(rule) = self.use_namespace_keyword.as_ref() {
            if rule.is_disabled() {
                index_set.insert(RuleFilter::Rule(Self::GROUP_NAME, Self::GROUP_RULES[42]));
            }
        }
        if let Some(rule) = self.use_valid_typeof.as_ref() {
            if rule.is_disabled() {
                index_set.insert(RuleFilter::Rule(Self::GROUP_NAME, Self::GROUP_RULES[43]));
            }
        }
        index_set
    }
    #[doc = r" Checks if, given a rule name, matches one of the rules contained in this category"]
    pub(crate) fn has_rule(rule_name: &str) -> bool {
        Self::GROUP_RULES.contains(&rule_name)
    }
    #[doc = r" Checks if, given a rule name, it is marked as recommended"]
    pub(crate) fn is_recommended_rule(rule_name: &str) -> bool {
        Self::RECOMMENDED_RULES.contains(&rule_name)
    }
    pub(crate) fn recommended_rules_as_filters() -> [RuleFilter<'static>; 41] {
        Self::RECOMMENDED_RULES_AS_FILTERS
    }
    pub(crate) fn all_rules_as_filters() -> [RuleFilter<'static>; 44] {
        Self::ALL_RULES_AS_FILTERS
    }
    #[doc = r" Select preset rules"]
    pub(crate) fn collect_preset_rules(
        &self,
        parent_is_recommended: bool,
        enabled_rules: &mut IndexSet<RuleFilter>,
        disabled_rules: &mut IndexSet<RuleFilter>,
    ) {
        if self.is_all() {
            enabled_rules.extend(Self::all_rules_as_filters());
        } else if parent_is_recommended || self.is_recommended() {
            enabled_rules.extend(Self::recommended_rules_as_filters());
        }
        if self.is_not_all() {
            disabled_rules.extend(Self::all_rules_as_filters());
        } else if self.is_not_recommended() {
            disabled_rules.extend(Self::recommended_rules_as_filters());
        }
    }
    pub(crate) fn get_rule_configuration(&self, rule_name: &str) -> Option<&RuleConfiguration> {
        match rule_name {
            "noApproximativeNumericConstant" => self.no_approximative_numeric_constant.as_ref(),
            "noArrayIndexKey" => self.no_array_index_key.as_ref(),
            "noAssignInExpressions" => self.no_assign_in_expressions.as_ref(),
            "noAsyncPromiseExecutor" => self.no_async_promise_executor.as_ref(),
            "noCatchAssign" => self.no_catch_assign.as_ref(),
            "noClassAssign" => self.no_class_assign.as_ref(),
            "noCommentText" => self.no_comment_text.as_ref(),
            "noCompareNegZero" => self.no_compare_neg_zero.as_ref(),
            "noConfusingLabels" => self.no_confusing_labels.as_ref(),
            "noConfusingVoidType" => self.no_confusing_void_type.as_ref(),
            "noConsoleLog" => self.no_console_log.as_ref(),
            "noConstEnum" => self.no_const_enum.as_ref(),
            "noControlCharactersInRegex" => self.no_control_characters_in_regex.as_ref(),
            "noDebugger" => self.no_debugger.as_ref(),
            "noDoubleEquals" => self.no_double_equals.as_ref(),
            "noDuplicateCase" => self.no_duplicate_case.as_ref(),
            "noDuplicateClassMembers" => self.no_duplicate_class_members.as_ref(),
            "noDuplicateJsxProps" => self.no_duplicate_jsx_props.as_ref(),
            "noDuplicateObjectKeys" => self.no_duplicate_object_keys.as_ref(),
            "noDuplicateParameters" => self.no_duplicate_parameters.as_ref(),
            "noEmptyInterface" => self.no_empty_interface.as_ref(),
            "noExplicitAny" => self.no_explicit_any.as_ref(),
            "noExtraNonNullAssertion" => self.no_extra_non_null_assertion.as_ref(),
            "noFallthroughSwitchClause" => self.no_fallthrough_switch_clause.as_ref(),
            "noFunctionAssign" => self.no_function_assign.as_ref(),
            "noGlobalIsFinite" => self.no_global_is_finite.as_ref(),
            "noGlobalIsNan" => self.no_global_is_nan.as_ref(),
            "noImportAssign" => self.no_import_assign.as_ref(),
            "noLabelVar" => self.no_label_var.as_ref(),
            "noMisleadingInstantiator" => self.no_misleading_instantiator.as_ref(),
            "noMisrefactoredShorthandAssign" => self.no_misrefactored_shorthand_assign.as_ref(),
            "noPrototypeBuiltins" => self.no_prototype_builtins.as_ref(),
            "noRedeclare" => self.no_redeclare.as_ref(),
            "noRedundantUseStrict" => self.no_redundant_use_strict.as_ref(),
            "noSelfCompare" => self.no_self_compare.as_ref(),
            "noShadowRestrictedNames" => self.no_shadow_restricted_names.as_ref(),
            "noSparseArray" => self.no_sparse_array.as_ref(),
            "noUnsafeDeclarationMerging" => self.no_unsafe_declaration_merging.as_ref(),
            "noUnsafeNegation" => self.no_unsafe_negation.as_ref(),
            "useDefaultSwitchClauseLast" => self.use_default_switch_clause_last.as_ref(),
            "useGetterReturn" => self.use_getter_return.as_ref(),
            "useIsArray" => self.use_is_array.as_ref(),
            "useNamespaceKeyword" => self.use_namespace_keyword.as_ref(),
            "useValidTypeof" => self.use_valid_typeof.as_ref(),
            _ => None,
        }
    }
}<|MERGE_RESOLUTION|>--- conflicted
+++ resolved
@@ -3593,24 +3593,10 @@
     )]
     #[serde(skip_serializing_if = "Option::is_none")]
     pub use_shorthand_array_type: Option<RuleConfiguration>,
-<<<<<<< HEAD
-
-    #[doc = "When expressing array types, this rule promotes the usage of T[] shorthand instead of Array<T>."]
-    #[bpaf(
-        long("use-consistent-array-type"),
-        argument("on|off|warn"),
-        optional,
-        hide
-    )]
-    #[serde(skip_serializing_if = "Option::is_none")]
-    pub use_consistent_array_type: Option<RuleConfiguration>,
-
-=======
     #[doc = "Require assignment operator shorthand where possible."]
     #[bpaf(long("use-shorthand-assign"), argument("on|off|warn"), optional, hide)]
     #[serde(skip_serializing_if = "Option::is_none")]
     pub use_shorthand_assign: Option<RuleConfiguration>,
->>>>>>> 2c2192f0
     #[doc = "Enforces switch clauses have a single statement, emits a quick fix wrapping the statements in a block."]
     #[bpaf(
         long("use-single-case-statement"),
