//! Generated file, do not edit by hand, see `xtask/codegen`

use crate::{MergeWith, RuleConfiguration};
use biome_analyze::RuleFilter;
use biome_diagnostics::{Category, Severity};
use indexmap::IndexSet;
#[cfg(feature = "schema")]
use schemars::JsonSchema;
use serde::{Deserialize, Serialize};
#[derive(Deserialize, Serialize, Debug, Clone, Eq, PartialEq)]
#[cfg_attr(feature = "schema", derive(JsonSchema))]
#[serde(rename_all = "camelCase", deny_unknown_fields)]
pub struct Rules {
    #[doc = r" It enables the lint rules recommended by Biome. `true` by default."]
    #[serde(skip_serializing_if = "Option::is_none")]
    pub recommended: Option<bool>,
    #[doc = r" It enables ALL rules. The rules that belong to `nursery` won't be enabled."]
    #[serde(skip_serializing_if = "Option::is_none")]
    pub all: Option<bool>,
    #[serde(skip_serializing_if = "Option::is_none")]
    pub a11y: Option<A11y>,
    #[serde(skip_serializing_if = "Option::is_none")]
    pub complexity: Option<Complexity>,
    #[serde(skip_serializing_if = "Option::is_none")]
    pub correctness: Option<Correctness>,
    #[serde(skip_serializing_if = "Option::is_none")]
    pub nursery: Option<Nursery>,
    #[serde(skip_serializing_if = "Option::is_none")]
    pub performance: Option<Performance>,
    #[serde(skip_serializing_if = "Option::is_none")]
    pub security: Option<Security>,
    #[serde(skip_serializing_if = "Option::is_none")]
    pub style: Option<Style>,
    #[serde(skip_serializing_if = "Option::is_none")]
    pub suspicious: Option<Suspicious>,
}
impl Default for Rules {
    fn default() -> Self {
        Self {
            recommended: Some(true),
            all: None,
            a11y: None,
            complexity: None,
            correctness: None,
            nursery: None,
            performance: None,
            security: None,
            style: None,
            suspicious: None,
        }
    }
}
impl MergeWith<Rules> for Rules {
    fn merge_with(&mut self, other: Rules) {
        if let Some(recommended) = other.recommended {
            self.recommended = Some(recommended);
        }
        if let Some(all) = other.all {
            self.all = Some(all);
        }
        if let Some(other) = other.a11y {
            let a11y = self.a11y.get_or_insert(A11y::default());
            a11y.merge_with(other);
        }
        if let Some(other) = other.complexity {
            let complexity = self.complexity.get_or_insert(Complexity::default());
            complexity.merge_with(other);
        }
        if let Some(other) = other.correctness {
            let correctness = self.correctness.get_or_insert(Correctness::default());
            correctness.merge_with(other);
        }
        if let Some(other) = other.nursery {
            let nursery = self.nursery.get_or_insert(Nursery::default());
            nursery.merge_with(other);
        }
        if let Some(other) = other.performance {
            let performance = self.performance.get_or_insert(Performance::default());
            performance.merge_with(other);
        }
        if let Some(other) = other.security {
            let security = self.security.get_or_insert(Security::default());
            security.merge_with(other);
        }
        if let Some(other) = other.style {
            let style = self.style.get_or_insert(Style::default());
            style.merge_with(other);
        }
        if let Some(other) = other.suspicious {
            let suspicious = self.suspicious.get_or_insert(Suspicious::default());
            suspicious.merge_with(other);
        }
    }
    fn merge_with_if_not_default(&mut self, other: Rules)
    where
        Rules: Default,
    {
        if other != Rules::default() {
            self.merge_with(other)
        }
    }
}
impl Rules {
    #[doc = r" Checks if the code coming from [biome_diagnostics::Diagnostic] corresponds to a rule."]
    #[doc = r" Usually the code is built like {category}/{rule_name}"]
    pub fn matches_diagnostic_code<'a>(
        &self,
        category: Option<&'a str>,
        rule_name: Option<&'a str>,
    ) -> Option<(&'a str, &'a str)> {
        match (category, rule_name) {
            (Some(category), Some(rule_name)) => match category {
                "a11y" => A11y::has_rule(rule_name).then_some((category, rule_name)),
                "complexity" => Complexity::has_rule(rule_name).then_some((category, rule_name)),
                "correctness" => Correctness::has_rule(rule_name).then_some((category, rule_name)),
                "nursery" => Nursery::has_rule(rule_name).then_some((category, rule_name)),
                "performance" => Performance::has_rule(rule_name).then_some((category, rule_name)),
                "security" => Security::has_rule(rule_name).then_some((category, rule_name)),
                "style" => Style::has_rule(rule_name).then_some((category, rule_name)),
                "suspicious" => Suspicious::has_rule(rule_name).then_some((category, rule_name)),
                _ => None,
            },
            _ => None,
        }
    }
    #[doc = r" Given a category coming from [Diagnostic](biome_diagnostics::Diagnostic), this function returns"]
    #[doc = r" the [Severity](biome_diagnostics::Severity) associated to the rule, if the configuration changed it."]
    #[doc = r""]
    #[doc = r" If not, the function returns [None]."]
    pub fn get_severity_from_code(&self, category: &Category) -> Option<Severity> {
        let mut split_code = category.name().split('/');
        let _lint = split_code.next();
        debug_assert_eq!(_lint, Some("lint"));
        let group = split_code.next();
        let rule_name = split_code.next();
        if let Some((group, rule_name)) = self.matches_diagnostic_code(group, rule_name) {
            let severity = match group {
                "a11y" => self
                    .a11y
                    .as_ref()
                    .and_then(|a11y| a11y.get_rule_configuration(rule_name))
                    .map(|rule_setting| rule_setting.into())
                    .unwrap_or_else(|| {
                        if A11y::is_recommended_rule(rule_name) {
                            Severity::Error
                        } else {
                            Severity::Warning
                        }
                    }),
                "complexity" => self
                    .complexity
                    .as_ref()
                    .and_then(|complexity| complexity.get_rule_configuration(rule_name))
                    .map(|rule_setting| rule_setting.into())
                    .unwrap_or_else(|| {
                        if Complexity::is_recommended_rule(rule_name) {
                            Severity::Error
                        } else {
                            Severity::Warning
                        }
                    }),
                "correctness" => self
                    .correctness
                    .as_ref()
                    .and_then(|correctness| correctness.get_rule_configuration(rule_name))
                    .map(|rule_setting| rule_setting.into())
                    .unwrap_or_else(|| {
                        if Correctness::is_recommended_rule(rule_name) {
                            Severity::Error
                        } else {
                            Severity::Warning
                        }
                    }),
                "nursery" => self
                    .nursery
                    .as_ref()
                    .and_then(|nursery| nursery.get_rule_configuration(rule_name))
                    .map(|rule_setting| rule_setting.into())
                    .unwrap_or_else(|| {
                        if Nursery::is_recommended_rule(rule_name) {
                            Severity::Error
                        } else {
                            Severity::Warning
                        }
                    }),
                "performance" => self
                    .performance
                    .as_ref()
                    .and_then(|performance| performance.get_rule_configuration(rule_name))
                    .map(|rule_setting| rule_setting.into())
                    .unwrap_or_else(|| {
                        if Performance::is_recommended_rule(rule_name) {
                            Severity::Error
                        } else {
                            Severity::Warning
                        }
                    }),
                "security" => self
                    .security
                    .as_ref()
                    .and_then(|security| security.get_rule_configuration(rule_name))
                    .map(|rule_setting| rule_setting.into())
                    .unwrap_or_else(|| {
                        if Security::is_recommended_rule(rule_name) {
                            Severity::Error
                        } else {
                            Severity::Warning
                        }
                    }),
                "style" => self
                    .style
                    .as_ref()
                    .and_then(|style| style.get_rule_configuration(rule_name))
                    .map(|rule_setting| rule_setting.into())
                    .unwrap_or_else(|| {
                        if Style::is_recommended_rule(rule_name) {
                            Severity::Error
                        } else {
                            Severity::Warning
                        }
                    }),
                "suspicious" => self
                    .suspicious
                    .as_ref()
                    .and_then(|suspicious| suspicious.get_rule_configuration(rule_name))
                    .map(|rule_setting| rule_setting.into())
                    .unwrap_or_else(|| {
                        if Suspicious::is_recommended_rule(rule_name) {
                            Severity::Error
                        } else {
                            Severity::Warning
                        }
                    }),
                _ => unreachable!("this group should not exist, found {}", group),
            };
            Some(severity)
        } else {
            None
        }
    }
    pub(crate) const fn is_recommended(&self) -> bool {
        !matches!(self.recommended, Some(false))
    }
    pub(crate) const fn is_all(&self) -> bool {
        matches!(self.all, Some(true))
    }
    pub(crate) const fn is_not_all(&self) -> bool {
        matches!(self.all, Some(false))
    }
    #[doc = r" It returns the enabled rules by default."]
    #[doc = r""]
    #[doc = r" The enabled rules are calculated from the difference with the disabled rules."]
    pub fn as_enabled_rules(&self) -> IndexSet<RuleFilter> {
        let mut enabled_rules = IndexSet::new();
        let mut disabled_rules = IndexSet::new();
        if let Some(group) = self.a11y.as_ref() {
            group.collect_preset_rules(
                self.is_recommended(),
                &mut enabled_rules,
                &mut disabled_rules,
            );
            enabled_rules.extend(&group.get_enabled_rules());
            disabled_rules.extend(&group.get_disabled_rules());
        } else if self.is_all() {
            enabled_rules.extend(A11y::all_rules_as_filters());
        } else if self.is_not_all() {
            disabled_rules.extend(A11y::all_rules_as_filters());
        } else if self.is_recommended() {
            enabled_rules.extend(A11y::recommended_rules_as_filters());
        }
        if let Some(group) = self.complexity.as_ref() {
            group.collect_preset_rules(
                self.is_recommended(),
                &mut enabled_rules,
                &mut disabled_rules,
            );
            enabled_rules.extend(&group.get_enabled_rules());
            disabled_rules.extend(&group.get_disabled_rules());
        } else if self.is_all() {
            enabled_rules.extend(Complexity::all_rules_as_filters());
        } else if self.is_not_all() {
            disabled_rules.extend(Complexity::all_rules_as_filters());
        } else if self.is_recommended() {
            enabled_rules.extend(Complexity::recommended_rules_as_filters());
        }
        if let Some(group) = self.correctness.as_ref() {
            group.collect_preset_rules(
                self.is_recommended(),
                &mut enabled_rules,
                &mut disabled_rules,
            );
            enabled_rules.extend(&group.get_enabled_rules());
            disabled_rules.extend(&group.get_disabled_rules());
        } else if self.is_all() {
            enabled_rules.extend(Correctness::all_rules_as_filters());
        } else if self.is_not_all() {
            disabled_rules.extend(Correctness::all_rules_as_filters());
        } else if self.is_recommended() {
            enabled_rules.extend(Correctness::recommended_rules_as_filters());
        }
        if let Some(group) = self.nursery.as_ref() {
            group.collect_preset_rules(
                self.is_recommended(),
                &mut enabled_rules,
                &mut disabled_rules,
            );
            enabled_rules.extend(&group.get_enabled_rules());
            disabled_rules.extend(&group.get_disabled_rules());
        } else if self.is_all() {
            enabled_rules.extend(Nursery::all_rules_as_filters());
        } else if self.is_not_all() {
            disabled_rules.extend(Nursery::all_rules_as_filters());
        } else if self.is_recommended() && biome_flags::is_unstable() {
            enabled_rules.extend(Nursery::recommended_rules_as_filters());
        }
        if let Some(group) = self.performance.as_ref() {
            group.collect_preset_rules(
                self.is_recommended(),
                &mut enabled_rules,
                &mut disabled_rules,
            );
            enabled_rules.extend(&group.get_enabled_rules());
            disabled_rules.extend(&group.get_disabled_rules());
        } else if self.is_all() {
            enabled_rules.extend(Performance::all_rules_as_filters());
        } else if self.is_not_all() {
            disabled_rules.extend(Performance::all_rules_as_filters());
        } else if self.is_recommended() {
            enabled_rules.extend(Performance::recommended_rules_as_filters());
        }
        if let Some(group) = self.security.as_ref() {
            group.collect_preset_rules(
                self.is_recommended(),
                &mut enabled_rules,
                &mut disabled_rules,
            );
            enabled_rules.extend(&group.get_enabled_rules());
            disabled_rules.extend(&group.get_disabled_rules());
        } else if self.is_all() {
            enabled_rules.extend(Security::all_rules_as_filters());
        } else if self.is_not_all() {
            disabled_rules.extend(Security::all_rules_as_filters());
        } else if self.is_recommended() {
            enabled_rules.extend(Security::recommended_rules_as_filters());
        }
        if let Some(group) = self.style.as_ref() {
            group.collect_preset_rules(
                self.is_recommended(),
                &mut enabled_rules,
                &mut disabled_rules,
            );
            enabled_rules.extend(&group.get_enabled_rules());
            disabled_rules.extend(&group.get_disabled_rules());
        } else if self.is_all() {
            enabled_rules.extend(Style::all_rules_as_filters());
        } else if self.is_not_all() {
            disabled_rules.extend(Style::all_rules_as_filters());
        } else if self.is_recommended() {
            enabled_rules.extend(Style::recommended_rules_as_filters());
        }
        if let Some(group) = self.suspicious.as_ref() {
            group.collect_preset_rules(
                self.is_recommended(),
                &mut enabled_rules,
                &mut disabled_rules,
            );
            enabled_rules.extend(&group.get_enabled_rules());
            disabled_rules.extend(&group.get_disabled_rules());
        } else if self.is_all() {
            enabled_rules.extend(Suspicious::all_rules_as_filters());
        } else if self.is_not_all() {
            disabled_rules.extend(Suspicious::all_rules_as_filters());
        } else if self.is_recommended() {
            enabled_rules.extend(Suspicious::recommended_rules_as_filters());
        }
        enabled_rules.difference(&disabled_rules).copied().collect()
    }
    #[doc = r" It returns only the disabled rules"]
    pub fn as_disabled_rules(&self) -> IndexSet<RuleFilter> {
        let mut disabled_rules = IndexSet::new();
        if let Some(group) = self.a11y.as_ref() {
            disabled_rules.extend(&group.get_disabled_rules());
        }
        if let Some(group) = self.complexity.as_ref() {
            disabled_rules.extend(&group.get_disabled_rules());
        }
        if let Some(group) = self.correctness.as_ref() {
            disabled_rules.extend(&group.get_disabled_rules());
        }
        if let Some(group) = self.nursery.as_ref() {
            disabled_rules.extend(&group.get_disabled_rules());
        }
        if let Some(group) = self.performance.as_ref() {
            disabled_rules.extend(&group.get_disabled_rules());
        }
        if let Some(group) = self.security.as_ref() {
            disabled_rules.extend(&group.get_disabled_rules());
        }
        if let Some(group) = self.style.as_ref() {
            disabled_rules.extend(&group.get_disabled_rules());
        }
        if let Some(group) = self.suspicious.as_ref() {
            disabled_rules.extend(&group.get_disabled_rules());
        }
        disabled_rules
    }
}
#[derive(Deserialize, Default, Serialize, Debug, Eq, PartialEq, Clone)]
#[cfg_attr(feature = "schema", derive(JsonSchema))]
#[serde(rename_all = "camelCase", default)]
#[doc = r" A list of rules that belong to this group"]
pub struct A11y {
    #[doc = r" It enables the recommended rules for this group"]
    #[serde(skip_serializing_if = "Option::is_none")]
    pub recommended: Option<bool>,
    #[doc = r" It enables ALL rules for this group."]
    #[serde(skip_serializing_if = "Option::is_none")]
    pub all: Option<bool>,
    #[doc = "Enforce that the accessKey attribute is not used on any HTML element."]
    #[serde(skip_serializing_if = "Option::is_none")]
    pub no_access_key: Option<RuleConfiguration>,
    #[doc = "Enforce that aria-hidden=\"true\" is not set on focusable elements."]
    #[serde(skip_serializing_if = "Option::is_none")]
    pub no_aria_hidden_on_focusable: Option<RuleConfiguration>,
    #[doc = "Enforce that elements that do not support ARIA roles, states, and properties do not have those attributes."]
    #[serde(skip_serializing_if = "Option::is_none")]
    pub no_aria_unsupported_elements: Option<RuleConfiguration>,
    #[doc = "Enforce that autoFocus prop is not used on elements."]
    #[serde(skip_serializing_if = "Option::is_none")]
    pub no_autofocus: Option<RuleConfiguration>,
    #[doc = "Disallow target=\"_blank\" attribute without rel=\"noreferrer\""]
    #[serde(skip_serializing_if = "Option::is_none")]
    pub no_blank_target: Option<RuleConfiguration>,
    #[doc = "Enforces that no distracting elements are used."]
    #[serde(skip_serializing_if = "Option::is_none")]
    pub no_distracting_elements: Option<RuleConfiguration>,
    #[doc = "The scope prop should be used only on <th> elements."]
    #[serde(skip_serializing_if = "Option::is_none")]
    pub no_header_scope: Option<RuleConfiguration>,
    #[doc = "Enforce that non-interactive ARIA roles are not assigned to interactive HTML elements."]
    #[serde(skip_serializing_if = "Option::is_none")]
    pub no_interactive_element_to_noninteractive_role: Option<RuleConfiguration>,
    #[doc = "Enforce that interactive ARIA roles are not assigned to non-interactive HTML elements."]
    #[serde(skip_serializing_if = "Option::is_none")]
    pub no_noninteractive_element_to_interactive_role: Option<RuleConfiguration>,
    #[doc = "Enforce that tabIndex is not assigned to non-interactive HTML elements."]
    #[serde(skip_serializing_if = "Option::is_none")]
    pub no_noninteractive_tabindex: Option<RuleConfiguration>,
    #[doc = "Prevent the usage of positive integers on tabIndex property"]
    #[serde(skip_serializing_if = "Option::is_none")]
    pub no_positive_tabindex: Option<RuleConfiguration>,
    #[doc = "Enforce img alt prop does not contain the word \"image\", \"picture\", or \"photo\"."]
    #[serde(skip_serializing_if = "Option::is_none")]
    pub no_redundant_alt: Option<RuleConfiguration>,
    #[doc = "Enforce explicit role property is not the same as implicit/default role property on an element."]
    #[serde(skip_serializing_if = "Option::is_none")]
    pub no_redundant_roles: Option<RuleConfiguration>,
    #[doc = "Enforces the usage of the title element for the svg element."]
    #[serde(skip_serializing_if = "Option::is_none")]
    pub no_svg_without_title: Option<RuleConfiguration>,
    #[doc = "Enforce that all elements that require alternative text have meaningful information to relay back to the end user."]
    #[serde(skip_serializing_if = "Option::is_none")]
    pub use_alt_text: Option<RuleConfiguration>,
    #[doc = "Enforce that anchors have content and that the content is accessible to screen readers."]
    #[serde(skip_serializing_if = "Option::is_none")]
    pub use_anchor_content: Option<RuleConfiguration>,
    #[doc = "Enforce that tabIndex is assigned to non-interactive HTML elements with aria-activedescendant."]
    #[serde(skip_serializing_if = "Option::is_none")]
    pub use_aria_activedescendant_with_tabindex: Option<RuleConfiguration>,
    #[doc = "Enforce that elements with ARIA roles must have all required ARIA attributes for that role."]
    #[serde(skip_serializing_if = "Option::is_none")]
    pub use_aria_props_for_role: Option<RuleConfiguration>,
    #[doc = "Enforces the usage of the attribute type for the element button"]
    #[serde(skip_serializing_if = "Option::is_none")]
    pub use_button_type: Option<RuleConfiguration>,
    #[doc = "Enforce that heading elements (h1, h2, etc.) have content and that the content is accessible to screen readers. Accessible means that it is not hidden using the aria-hidden prop."]
    #[serde(skip_serializing_if = "Option::is_none")]
    pub use_heading_content: Option<RuleConfiguration>,
    #[doc = "Enforce that html element has lang attribute."]
    #[serde(skip_serializing_if = "Option::is_none")]
    pub use_html_lang: Option<RuleConfiguration>,
    #[doc = "Enforces the usage of the attribute title for the element iframe."]
    #[serde(skip_serializing_if = "Option::is_none")]
    pub use_iframe_title: Option<RuleConfiguration>,
    #[doc = "Enforce onClick is accompanied by at least one of the following: onKeyUp, onKeyDown, onKeyPress."]
    #[serde(skip_serializing_if = "Option::is_none")]
    pub use_key_with_click_events: Option<RuleConfiguration>,
    #[doc = "Enforce onMouseOver / onMouseOut are accompanied by onFocus / onBlur."]
    #[serde(skip_serializing_if = "Option::is_none")]
    pub use_key_with_mouse_events: Option<RuleConfiguration>,
    #[doc = "Enforces that audio and video elements must have a track for captions."]
    #[serde(skip_serializing_if = "Option::is_none")]
    pub use_media_caption: Option<RuleConfiguration>,
    #[doc = "Enforce that all anchors are valid, and they are navigable elements."]
    #[serde(skip_serializing_if = "Option::is_none")]
    pub use_valid_anchor: Option<RuleConfiguration>,
    #[doc = "Ensures that ARIA properties aria-* are all valid."]
    #[serde(skip_serializing_if = "Option::is_none")]
    pub use_valid_aria_props: Option<RuleConfiguration>,
    #[doc = "Elements with ARIA roles must use a valid, non-abstract ARIA role."]
    #[serde(skip_serializing_if = "Option::is_none")]
    pub use_valid_aria_role: Option<RuleConfiguration>,
    #[doc = "Enforce that ARIA state and property values are valid."]
    #[serde(skip_serializing_if = "Option::is_none")]
    pub use_valid_aria_values: Option<RuleConfiguration>,
    #[doc = "Ensure that the attribute passed to the lang attribute is a correct ISO language and/or country."]
    #[serde(skip_serializing_if = "Option::is_none")]
    pub use_valid_lang: Option<RuleConfiguration>,
}
impl MergeWith<A11y> for A11y {
    fn merge_with(&mut self, other: A11y) {
        if let Some(no_access_key) = other.no_access_key {
            self.no_access_key = Some(no_access_key);
        }
        if let Some(no_aria_hidden_on_focusable) = other.no_aria_hidden_on_focusable {
            self.no_aria_hidden_on_focusable = Some(no_aria_hidden_on_focusable);
        }
        if let Some(no_aria_unsupported_elements) = other.no_aria_unsupported_elements {
            self.no_aria_unsupported_elements = Some(no_aria_unsupported_elements);
        }
        if let Some(no_autofocus) = other.no_autofocus {
            self.no_autofocus = Some(no_autofocus);
        }
        if let Some(no_blank_target) = other.no_blank_target {
            self.no_blank_target = Some(no_blank_target);
        }
        if let Some(no_distracting_elements) = other.no_distracting_elements {
            self.no_distracting_elements = Some(no_distracting_elements);
        }
        if let Some(no_header_scope) = other.no_header_scope {
            self.no_header_scope = Some(no_header_scope);
        }
        if let Some(no_interactive_element_to_noninteractive_role) =
            other.no_interactive_element_to_noninteractive_role
        {
            self.no_interactive_element_to_noninteractive_role =
                Some(no_interactive_element_to_noninteractive_role);
        }
        if let Some(no_noninteractive_element_to_interactive_role) =
            other.no_noninteractive_element_to_interactive_role
        {
            self.no_noninteractive_element_to_interactive_role =
                Some(no_noninteractive_element_to_interactive_role);
        }
        if let Some(no_noninteractive_tabindex) = other.no_noninteractive_tabindex {
            self.no_noninteractive_tabindex = Some(no_noninteractive_tabindex);
        }
        if let Some(no_positive_tabindex) = other.no_positive_tabindex {
            self.no_positive_tabindex = Some(no_positive_tabindex);
        }
        if let Some(no_redundant_alt) = other.no_redundant_alt {
            self.no_redundant_alt = Some(no_redundant_alt);
        }
        if let Some(no_redundant_roles) = other.no_redundant_roles {
            self.no_redundant_roles = Some(no_redundant_roles);
        }
        if let Some(no_svg_without_title) = other.no_svg_without_title {
            self.no_svg_without_title = Some(no_svg_without_title);
        }
        if let Some(use_alt_text) = other.use_alt_text {
            self.use_alt_text = Some(use_alt_text);
        }
        if let Some(use_anchor_content) = other.use_anchor_content {
            self.use_anchor_content = Some(use_anchor_content);
        }
        if let Some(use_aria_activedescendant_with_tabindex) =
            other.use_aria_activedescendant_with_tabindex
        {
            self.use_aria_activedescendant_with_tabindex =
                Some(use_aria_activedescendant_with_tabindex);
        }
        if let Some(use_aria_props_for_role) = other.use_aria_props_for_role {
            self.use_aria_props_for_role = Some(use_aria_props_for_role);
        }
        if let Some(use_button_type) = other.use_button_type {
            self.use_button_type = Some(use_button_type);
        }
        if let Some(use_heading_content) = other.use_heading_content {
            self.use_heading_content = Some(use_heading_content);
        }
        if let Some(use_html_lang) = other.use_html_lang {
            self.use_html_lang = Some(use_html_lang);
        }
        if let Some(use_iframe_title) = other.use_iframe_title {
            self.use_iframe_title = Some(use_iframe_title);
        }
        if let Some(use_key_with_click_events) = other.use_key_with_click_events {
            self.use_key_with_click_events = Some(use_key_with_click_events);
        }
        if let Some(use_key_with_mouse_events) = other.use_key_with_mouse_events {
            self.use_key_with_mouse_events = Some(use_key_with_mouse_events);
        }
        if let Some(use_media_caption) = other.use_media_caption {
            self.use_media_caption = Some(use_media_caption);
        }
        if let Some(use_valid_anchor) = other.use_valid_anchor {
            self.use_valid_anchor = Some(use_valid_anchor);
        }
        if let Some(use_valid_aria_props) = other.use_valid_aria_props {
            self.use_valid_aria_props = Some(use_valid_aria_props);
        }
        if let Some(use_valid_aria_role) = other.use_valid_aria_role {
            self.use_valid_aria_role = Some(use_valid_aria_role);
        }
        if let Some(use_valid_aria_values) = other.use_valid_aria_values {
            self.use_valid_aria_values = Some(use_valid_aria_values);
        }
        if let Some(use_valid_lang) = other.use_valid_lang {
            self.use_valid_lang = Some(use_valid_lang);
        }
    }
    fn merge_with_if_not_default(&mut self, other: A11y)
    where
        A11y: Default,
    {
        if other != A11y::default() {
            self.merge_with(other);
        }
    }
}
impl A11y {
    const GROUP_NAME: &'static str = "a11y";
    pub(crate) const GROUP_RULES: [&'static str; 30] = [
        "noAccessKey",
        "noAriaHiddenOnFocusable",
        "noAriaUnsupportedElements",
        "noAutofocus",
        "noBlankTarget",
        "noDistractingElements",
        "noHeaderScope",
        "noInteractiveElementToNoninteractiveRole",
        "noNoninteractiveElementToInteractiveRole",
        "noNoninteractiveTabindex",
        "noPositiveTabindex",
        "noRedundantAlt",
        "noRedundantRoles",
        "noSvgWithoutTitle",
        "useAltText",
        "useAnchorContent",
        "useAriaActivedescendantWithTabindex",
        "useAriaPropsForRole",
        "useButtonType",
        "useHeadingContent",
        "useHtmlLang",
        "useIframeTitle",
        "useKeyWithClickEvents",
        "useKeyWithMouseEvents",
        "useMediaCaption",
        "useValidAnchor",
        "useValidAriaProps",
        "useValidAriaRole",
        "useValidAriaValues",
        "useValidLang",
    ];
    const RECOMMENDED_RULES: [&'static str; 30] = [
        "noAccessKey",
        "noAriaHiddenOnFocusable",
        "noAriaUnsupportedElements",
        "noAutofocus",
        "noBlankTarget",
        "noDistractingElements",
        "noHeaderScope",
        "noInteractiveElementToNoninteractiveRole",
        "noNoninteractiveElementToInteractiveRole",
        "noNoninteractiveTabindex",
        "noPositiveTabindex",
        "noRedundantAlt",
        "noRedundantRoles",
        "noSvgWithoutTitle",
        "useAltText",
        "useAnchorContent",
        "useAriaActivedescendantWithTabindex",
        "useAriaPropsForRole",
        "useButtonType",
        "useHeadingContent",
        "useHtmlLang",
        "useIframeTitle",
        "useKeyWithClickEvents",
        "useKeyWithMouseEvents",
        "useMediaCaption",
        "useValidAnchor",
        "useValidAriaProps",
        "useValidAriaRole",
        "useValidAriaValues",
        "useValidLang",
    ];
    const RECOMMENDED_RULES_AS_FILTERS: [RuleFilter<'static>; 30] = [
        RuleFilter::Rule(Self::GROUP_NAME, Self::GROUP_RULES[0]),
        RuleFilter::Rule(Self::GROUP_NAME, Self::GROUP_RULES[1]),
        RuleFilter::Rule(Self::GROUP_NAME, Self::GROUP_RULES[2]),
        RuleFilter::Rule(Self::GROUP_NAME, Self::GROUP_RULES[3]),
        RuleFilter::Rule(Self::GROUP_NAME, Self::GROUP_RULES[4]),
        RuleFilter::Rule(Self::GROUP_NAME, Self::GROUP_RULES[5]),
        RuleFilter::Rule(Self::GROUP_NAME, Self::GROUP_RULES[6]),
        RuleFilter::Rule(Self::GROUP_NAME, Self::GROUP_RULES[7]),
        RuleFilter::Rule(Self::GROUP_NAME, Self::GROUP_RULES[8]),
        RuleFilter::Rule(Self::GROUP_NAME, Self::GROUP_RULES[9]),
        RuleFilter::Rule(Self::GROUP_NAME, Self::GROUP_RULES[10]),
        RuleFilter::Rule(Self::GROUP_NAME, Self::GROUP_RULES[11]),
        RuleFilter::Rule(Self::GROUP_NAME, Self::GROUP_RULES[12]),
        RuleFilter::Rule(Self::GROUP_NAME, Self::GROUP_RULES[13]),
        RuleFilter::Rule(Self::GROUP_NAME, Self::GROUP_RULES[14]),
        RuleFilter::Rule(Self::GROUP_NAME, Self::GROUP_RULES[15]),
        RuleFilter::Rule(Self::GROUP_NAME, Self::GROUP_RULES[16]),
        RuleFilter::Rule(Self::GROUP_NAME, Self::GROUP_RULES[17]),
        RuleFilter::Rule(Self::GROUP_NAME, Self::GROUP_RULES[18]),
        RuleFilter::Rule(Self::GROUP_NAME, Self::GROUP_RULES[19]),
        RuleFilter::Rule(Self::GROUP_NAME, Self::GROUP_RULES[20]),
        RuleFilter::Rule(Self::GROUP_NAME, Self::GROUP_RULES[21]),
        RuleFilter::Rule(Self::GROUP_NAME, Self::GROUP_RULES[22]),
        RuleFilter::Rule(Self::GROUP_NAME, Self::GROUP_RULES[23]),
        RuleFilter::Rule(Self::GROUP_NAME, Self::GROUP_RULES[24]),
        RuleFilter::Rule(Self::GROUP_NAME, Self::GROUP_RULES[25]),
        RuleFilter::Rule(Self::GROUP_NAME, Self::GROUP_RULES[26]),
        RuleFilter::Rule(Self::GROUP_NAME, Self::GROUP_RULES[27]),
        RuleFilter::Rule(Self::GROUP_NAME, Self::GROUP_RULES[28]),
        RuleFilter::Rule(Self::GROUP_NAME, Self::GROUP_RULES[29]),
    ];
    const ALL_RULES_AS_FILTERS: [RuleFilter<'static>; 30] = [
        RuleFilter::Rule(Self::GROUP_NAME, Self::GROUP_RULES[0]),
        RuleFilter::Rule(Self::GROUP_NAME, Self::GROUP_RULES[1]),
        RuleFilter::Rule(Self::GROUP_NAME, Self::GROUP_RULES[2]),
        RuleFilter::Rule(Self::GROUP_NAME, Self::GROUP_RULES[3]),
        RuleFilter::Rule(Self::GROUP_NAME, Self::GROUP_RULES[4]),
        RuleFilter::Rule(Self::GROUP_NAME, Self::GROUP_RULES[5]),
        RuleFilter::Rule(Self::GROUP_NAME, Self::GROUP_RULES[6]),
        RuleFilter::Rule(Self::GROUP_NAME, Self::GROUP_RULES[7]),
        RuleFilter::Rule(Self::GROUP_NAME, Self::GROUP_RULES[8]),
        RuleFilter::Rule(Self::GROUP_NAME, Self::GROUP_RULES[9]),
        RuleFilter::Rule(Self::GROUP_NAME, Self::GROUP_RULES[10]),
        RuleFilter::Rule(Self::GROUP_NAME, Self::GROUP_RULES[11]),
        RuleFilter::Rule(Self::GROUP_NAME, Self::GROUP_RULES[12]),
        RuleFilter::Rule(Self::GROUP_NAME, Self::GROUP_RULES[13]),
        RuleFilter::Rule(Self::GROUP_NAME, Self::GROUP_RULES[14]),
        RuleFilter::Rule(Self::GROUP_NAME, Self::GROUP_RULES[15]),
        RuleFilter::Rule(Self::GROUP_NAME, Self::GROUP_RULES[16]),
        RuleFilter::Rule(Self::GROUP_NAME, Self::GROUP_RULES[17]),
        RuleFilter::Rule(Self::GROUP_NAME, Self::GROUP_RULES[18]),
        RuleFilter::Rule(Self::GROUP_NAME, Self::GROUP_RULES[19]),
        RuleFilter::Rule(Self::GROUP_NAME, Self::GROUP_RULES[20]),
        RuleFilter::Rule(Self::GROUP_NAME, Self::GROUP_RULES[21]),
        RuleFilter::Rule(Self::GROUP_NAME, Self::GROUP_RULES[22]),
        RuleFilter::Rule(Self::GROUP_NAME, Self::GROUP_RULES[23]),
        RuleFilter::Rule(Self::GROUP_NAME, Self::GROUP_RULES[24]),
        RuleFilter::Rule(Self::GROUP_NAME, Self::GROUP_RULES[25]),
        RuleFilter::Rule(Self::GROUP_NAME, Self::GROUP_RULES[26]),
        RuleFilter::Rule(Self::GROUP_NAME, Self::GROUP_RULES[27]),
        RuleFilter::Rule(Self::GROUP_NAME, Self::GROUP_RULES[28]),
        RuleFilter::Rule(Self::GROUP_NAME, Self::GROUP_RULES[29]),
    ];
    #[doc = r" Retrieves the recommended rules"]
    pub(crate) fn is_recommended(&self) -> bool {
        matches!(self.recommended, Some(true))
    }
    pub(crate) const fn is_not_recommended(&self) -> bool {
        matches!(self.recommended, Some(false))
    }
    pub(crate) fn is_all(&self) -> bool {
        matches!(self.all, Some(true))
    }
    pub(crate) fn is_not_all(&self) -> bool {
        matches!(self.all, Some(false))
    }
    pub(crate) fn get_enabled_rules(&self) -> IndexSet<RuleFilter> {
        let mut index_set = IndexSet::new();
        if let Some(rule) = self.no_access_key.as_ref() {
            if rule.is_enabled() {
                index_set.insert(RuleFilter::Rule(Self::GROUP_NAME, Self::GROUP_RULES[0]));
            }
        }
        if let Some(rule) = self.no_aria_hidden_on_focusable.as_ref() {
            if rule.is_enabled() {
                index_set.insert(RuleFilter::Rule(Self::GROUP_NAME, Self::GROUP_RULES[1]));
            }
        }
        if let Some(rule) = self.no_aria_unsupported_elements.as_ref() {
            if rule.is_enabled() {
                index_set.insert(RuleFilter::Rule(Self::GROUP_NAME, Self::GROUP_RULES[2]));
            }
        }
        if let Some(rule) = self.no_autofocus.as_ref() {
            if rule.is_enabled() {
                index_set.insert(RuleFilter::Rule(Self::GROUP_NAME, Self::GROUP_RULES[3]));
            }
        }
        if let Some(rule) = self.no_blank_target.as_ref() {
            if rule.is_enabled() {
                index_set.insert(RuleFilter::Rule(Self::GROUP_NAME, Self::GROUP_RULES[4]));
            }
        }
        if let Some(rule) = self.no_distracting_elements.as_ref() {
            if rule.is_enabled() {
                index_set.insert(RuleFilter::Rule(Self::GROUP_NAME, Self::GROUP_RULES[5]));
            }
        }
        if let Some(rule) = self.no_header_scope.as_ref() {
            if rule.is_enabled() {
                index_set.insert(RuleFilter::Rule(Self::GROUP_NAME, Self::GROUP_RULES[6]));
            }
        }
        if let Some(rule) = self.no_interactive_element_to_noninteractive_role.as_ref() {
            if rule.is_enabled() {
                index_set.insert(RuleFilter::Rule(Self::GROUP_NAME, Self::GROUP_RULES[7]));
            }
        }
        if let Some(rule) = self.no_noninteractive_element_to_interactive_role.as_ref() {
            if rule.is_enabled() {
                index_set.insert(RuleFilter::Rule(Self::GROUP_NAME, Self::GROUP_RULES[8]));
            }
        }
        if let Some(rule) = self.no_noninteractive_tabindex.as_ref() {
            if rule.is_enabled() {
                index_set.insert(RuleFilter::Rule(Self::GROUP_NAME, Self::GROUP_RULES[9]));
            }
        }
        if let Some(rule) = self.no_positive_tabindex.as_ref() {
            if rule.is_enabled() {
                index_set.insert(RuleFilter::Rule(Self::GROUP_NAME, Self::GROUP_RULES[10]));
            }
        }
        if let Some(rule) = self.no_redundant_alt.as_ref() {
            if rule.is_enabled() {
                index_set.insert(RuleFilter::Rule(Self::GROUP_NAME, Self::GROUP_RULES[11]));
            }
        }
        if let Some(rule) = self.no_redundant_roles.as_ref() {
            if rule.is_enabled() {
                index_set.insert(RuleFilter::Rule(Self::GROUP_NAME, Self::GROUP_RULES[12]));
            }
        }
        if let Some(rule) = self.no_svg_without_title.as_ref() {
            if rule.is_enabled() {
                index_set.insert(RuleFilter::Rule(Self::GROUP_NAME, Self::GROUP_RULES[13]));
            }
        }
        if let Some(rule) = self.use_alt_text.as_ref() {
            if rule.is_enabled() {
                index_set.insert(RuleFilter::Rule(Self::GROUP_NAME, Self::GROUP_RULES[14]));
            }
        }
        if let Some(rule) = self.use_anchor_content.as_ref() {
            if rule.is_enabled() {
                index_set.insert(RuleFilter::Rule(Self::GROUP_NAME, Self::GROUP_RULES[15]));
            }
        }
        if let Some(rule) = self.use_aria_activedescendant_with_tabindex.as_ref() {
            if rule.is_enabled() {
                index_set.insert(RuleFilter::Rule(Self::GROUP_NAME, Self::GROUP_RULES[16]));
            }
        }
        if let Some(rule) = self.use_aria_props_for_role.as_ref() {
            if rule.is_enabled() {
                index_set.insert(RuleFilter::Rule(Self::GROUP_NAME, Self::GROUP_RULES[17]));
            }
        }
        if let Some(rule) = self.use_button_type.as_ref() {
            if rule.is_enabled() {
                index_set.insert(RuleFilter::Rule(Self::GROUP_NAME, Self::GROUP_RULES[18]));
            }
        }
        if let Some(rule) = self.use_heading_content.as_ref() {
            if rule.is_enabled() {
                index_set.insert(RuleFilter::Rule(Self::GROUP_NAME, Self::GROUP_RULES[19]));
            }
        }
        if let Some(rule) = self.use_html_lang.as_ref() {
            if rule.is_enabled() {
                index_set.insert(RuleFilter::Rule(Self::GROUP_NAME, Self::GROUP_RULES[20]));
            }
        }
        if let Some(rule) = self.use_iframe_title.as_ref() {
            if rule.is_enabled() {
                index_set.insert(RuleFilter::Rule(Self::GROUP_NAME, Self::GROUP_RULES[21]));
            }
        }
        if let Some(rule) = self.use_key_with_click_events.as_ref() {
            if rule.is_enabled() {
                index_set.insert(RuleFilter::Rule(Self::GROUP_NAME, Self::GROUP_RULES[22]));
            }
        }
        if let Some(rule) = self.use_key_with_mouse_events.as_ref() {
            if rule.is_enabled() {
                index_set.insert(RuleFilter::Rule(Self::GROUP_NAME, Self::GROUP_RULES[23]));
            }
        }
        if let Some(rule) = self.use_media_caption.as_ref() {
            if rule.is_enabled() {
                index_set.insert(RuleFilter::Rule(Self::GROUP_NAME, Self::GROUP_RULES[24]));
            }
        }
        if let Some(rule) = self.use_valid_anchor.as_ref() {
            if rule.is_enabled() {
                index_set.insert(RuleFilter::Rule(Self::GROUP_NAME, Self::GROUP_RULES[25]));
            }
        }
        if let Some(rule) = self.use_valid_aria_props.as_ref() {
            if rule.is_enabled() {
                index_set.insert(RuleFilter::Rule(Self::GROUP_NAME, Self::GROUP_RULES[26]));
            }
        }
        if let Some(rule) = self.use_valid_aria_role.as_ref() {
            if rule.is_enabled() {
                index_set.insert(RuleFilter::Rule(Self::GROUP_NAME, Self::GROUP_RULES[27]));
            }
        }
        if let Some(rule) = self.use_valid_aria_values.as_ref() {
            if rule.is_enabled() {
                index_set.insert(RuleFilter::Rule(Self::GROUP_NAME, Self::GROUP_RULES[28]));
            }
        }
        if let Some(rule) = self.use_valid_lang.as_ref() {
            if rule.is_enabled() {
                index_set.insert(RuleFilter::Rule(Self::GROUP_NAME, Self::GROUP_RULES[29]));
            }
        }
        index_set
    }
    pub(crate) fn get_disabled_rules(&self) -> IndexSet<RuleFilter> {
        let mut index_set = IndexSet::new();
        if let Some(rule) = self.no_access_key.as_ref() {
            if rule.is_disabled() {
                index_set.insert(RuleFilter::Rule(Self::GROUP_NAME, Self::GROUP_RULES[0]));
            }
        }
        if let Some(rule) = self.no_aria_hidden_on_focusable.as_ref() {
            if rule.is_disabled() {
                index_set.insert(RuleFilter::Rule(Self::GROUP_NAME, Self::GROUP_RULES[1]));
            }
        }
        if let Some(rule) = self.no_aria_unsupported_elements.as_ref() {
            if rule.is_disabled() {
                index_set.insert(RuleFilter::Rule(Self::GROUP_NAME, Self::GROUP_RULES[2]));
            }
        }
        if let Some(rule) = self.no_autofocus.as_ref() {
            if rule.is_disabled() {
                index_set.insert(RuleFilter::Rule(Self::GROUP_NAME, Self::GROUP_RULES[3]));
            }
        }
        if let Some(rule) = self.no_blank_target.as_ref() {
            if rule.is_disabled() {
                index_set.insert(RuleFilter::Rule(Self::GROUP_NAME, Self::GROUP_RULES[4]));
            }
        }
        if let Some(rule) = self.no_distracting_elements.as_ref() {
            if rule.is_disabled() {
                index_set.insert(RuleFilter::Rule(Self::GROUP_NAME, Self::GROUP_RULES[5]));
            }
        }
        if let Some(rule) = self.no_header_scope.as_ref() {
            if rule.is_disabled() {
                index_set.insert(RuleFilter::Rule(Self::GROUP_NAME, Self::GROUP_RULES[6]));
            }
        }
        if let Some(rule) = self.no_interactive_element_to_noninteractive_role.as_ref() {
            if rule.is_disabled() {
                index_set.insert(RuleFilter::Rule(Self::GROUP_NAME, Self::GROUP_RULES[7]));
            }
        }
        if let Some(rule) = self.no_noninteractive_element_to_interactive_role.as_ref() {
            if rule.is_disabled() {
                index_set.insert(RuleFilter::Rule(Self::GROUP_NAME, Self::GROUP_RULES[8]));
            }
        }
        if let Some(rule) = self.no_noninteractive_tabindex.as_ref() {
            if rule.is_disabled() {
                index_set.insert(RuleFilter::Rule(Self::GROUP_NAME, Self::GROUP_RULES[9]));
            }
        }
        if let Some(rule) = self.no_positive_tabindex.as_ref() {
            if rule.is_disabled() {
                index_set.insert(RuleFilter::Rule(Self::GROUP_NAME, Self::GROUP_RULES[10]));
            }
        }
        if let Some(rule) = self.no_redundant_alt.as_ref() {
            if rule.is_disabled() {
                index_set.insert(RuleFilter::Rule(Self::GROUP_NAME, Self::GROUP_RULES[11]));
            }
        }
        if let Some(rule) = self.no_redundant_roles.as_ref() {
            if rule.is_disabled() {
                index_set.insert(RuleFilter::Rule(Self::GROUP_NAME, Self::GROUP_RULES[12]));
            }
        }
        if let Some(rule) = self.no_svg_without_title.as_ref() {
            if rule.is_disabled() {
                index_set.insert(RuleFilter::Rule(Self::GROUP_NAME, Self::GROUP_RULES[13]));
            }
        }
        if let Some(rule) = self.use_alt_text.as_ref() {
            if rule.is_disabled() {
                index_set.insert(RuleFilter::Rule(Self::GROUP_NAME, Self::GROUP_RULES[14]));
            }
        }
        if let Some(rule) = self.use_anchor_content.as_ref() {
            if rule.is_disabled() {
                index_set.insert(RuleFilter::Rule(Self::GROUP_NAME, Self::GROUP_RULES[15]));
            }
        }
        if let Some(rule) = self.use_aria_activedescendant_with_tabindex.as_ref() {
            if rule.is_disabled() {
                index_set.insert(RuleFilter::Rule(Self::GROUP_NAME, Self::GROUP_RULES[16]));
            }
        }
        if let Some(rule) = self.use_aria_props_for_role.as_ref() {
            if rule.is_disabled() {
                index_set.insert(RuleFilter::Rule(Self::GROUP_NAME, Self::GROUP_RULES[17]));
            }
        }
        if let Some(rule) = self.use_button_type.as_ref() {
            if rule.is_disabled() {
                index_set.insert(RuleFilter::Rule(Self::GROUP_NAME, Self::GROUP_RULES[18]));
            }
        }
        if let Some(rule) = self.use_heading_content.as_ref() {
            if rule.is_disabled() {
                index_set.insert(RuleFilter::Rule(Self::GROUP_NAME, Self::GROUP_RULES[19]));
            }
        }
        if let Some(rule) = self.use_html_lang.as_ref() {
            if rule.is_disabled() {
                index_set.insert(RuleFilter::Rule(Self::GROUP_NAME, Self::GROUP_RULES[20]));
            }
        }
        if let Some(rule) = self.use_iframe_title.as_ref() {
            if rule.is_disabled() {
                index_set.insert(RuleFilter::Rule(Self::GROUP_NAME, Self::GROUP_RULES[21]));
            }
        }
        if let Some(rule) = self.use_key_with_click_events.as_ref() {
            if rule.is_disabled() {
                index_set.insert(RuleFilter::Rule(Self::GROUP_NAME, Self::GROUP_RULES[22]));
            }
        }
        if let Some(rule) = self.use_key_with_mouse_events.as_ref() {
            if rule.is_disabled() {
                index_set.insert(RuleFilter::Rule(Self::GROUP_NAME, Self::GROUP_RULES[23]));
            }
        }
        if let Some(rule) = self.use_media_caption.as_ref() {
            if rule.is_disabled() {
                index_set.insert(RuleFilter::Rule(Self::GROUP_NAME, Self::GROUP_RULES[24]));
            }
        }
        if let Some(rule) = self.use_valid_anchor.as_ref() {
            if rule.is_disabled() {
                index_set.insert(RuleFilter::Rule(Self::GROUP_NAME, Self::GROUP_RULES[25]));
            }
        }
        if let Some(rule) = self.use_valid_aria_props.as_ref() {
            if rule.is_disabled() {
                index_set.insert(RuleFilter::Rule(Self::GROUP_NAME, Self::GROUP_RULES[26]));
            }
        }
        if let Some(rule) = self.use_valid_aria_role.as_ref() {
            if rule.is_disabled() {
                index_set.insert(RuleFilter::Rule(Self::GROUP_NAME, Self::GROUP_RULES[27]));
            }
        }
        if let Some(rule) = self.use_valid_aria_values.as_ref() {
            if rule.is_disabled() {
                index_set.insert(RuleFilter::Rule(Self::GROUP_NAME, Self::GROUP_RULES[28]));
            }
        }
        if let Some(rule) = self.use_valid_lang.as_ref() {
            if rule.is_disabled() {
                index_set.insert(RuleFilter::Rule(Self::GROUP_NAME, Self::GROUP_RULES[29]));
            }
        }
        index_set
    }
    #[doc = r" Checks if, given a rule name, matches one of the rules contained in this category"]
    pub(crate) fn has_rule(rule_name: &str) -> bool {
        Self::GROUP_RULES.contains(&rule_name)
    }
    #[doc = r" Checks if, given a rule name, it is marked as recommended"]
    pub(crate) fn is_recommended_rule(rule_name: &str) -> bool {
        Self::RECOMMENDED_RULES.contains(&rule_name)
    }
    pub(crate) fn recommended_rules_as_filters() -> [RuleFilter<'static>; 30] {
        Self::RECOMMENDED_RULES_AS_FILTERS
    }
    pub(crate) fn all_rules_as_filters() -> [RuleFilter<'static>; 30] {
        Self::ALL_RULES_AS_FILTERS
    }
    #[doc = r" Select preset rules"]
    pub(crate) fn collect_preset_rules(
        &self,
        parent_is_recommended: bool,
        enabled_rules: &mut IndexSet<RuleFilter>,
        disabled_rules: &mut IndexSet<RuleFilter>,
    ) {
        if self.is_all() {
            enabled_rules.extend(Self::all_rules_as_filters());
        } else if parent_is_recommended || self.is_recommended() {
            enabled_rules.extend(Self::recommended_rules_as_filters());
        }
        if self.is_not_all() {
            disabled_rules.extend(Self::all_rules_as_filters());
        } else if self.is_not_recommended() {
            disabled_rules.extend(Self::recommended_rules_as_filters());
        }
    }
    pub(crate) fn get_rule_configuration(&self, rule_name: &str) -> Option<&RuleConfiguration> {
        match rule_name {
            "noAccessKey" => self.no_access_key.as_ref(),
            "noAriaHiddenOnFocusable" => self.no_aria_hidden_on_focusable.as_ref(),
            "noAriaUnsupportedElements" => self.no_aria_unsupported_elements.as_ref(),
            "noAutofocus" => self.no_autofocus.as_ref(),
            "noBlankTarget" => self.no_blank_target.as_ref(),
            "noDistractingElements" => self.no_distracting_elements.as_ref(),
            "noHeaderScope" => self.no_header_scope.as_ref(),
            "noInteractiveElementToNoninteractiveRole" => {
                self.no_interactive_element_to_noninteractive_role.as_ref()
            }
            "noNoninteractiveElementToInteractiveRole" => {
                self.no_noninteractive_element_to_interactive_role.as_ref()
            }
            "noNoninteractiveTabindex" => self.no_noninteractive_tabindex.as_ref(),
            "noPositiveTabindex" => self.no_positive_tabindex.as_ref(),
            "noRedundantAlt" => self.no_redundant_alt.as_ref(),
            "noRedundantRoles" => self.no_redundant_roles.as_ref(),
            "noSvgWithoutTitle" => self.no_svg_without_title.as_ref(),
            "useAltText" => self.use_alt_text.as_ref(),
            "useAnchorContent" => self.use_anchor_content.as_ref(),
            "useAriaActivedescendantWithTabindex" => {
                self.use_aria_activedescendant_with_tabindex.as_ref()
            }
            "useAriaPropsForRole" => self.use_aria_props_for_role.as_ref(),
            "useButtonType" => self.use_button_type.as_ref(),
            "useHeadingContent" => self.use_heading_content.as_ref(),
            "useHtmlLang" => self.use_html_lang.as_ref(),
            "useIframeTitle" => self.use_iframe_title.as_ref(),
            "useKeyWithClickEvents" => self.use_key_with_click_events.as_ref(),
            "useKeyWithMouseEvents" => self.use_key_with_mouse_events.as_ref(),
            "useMediaCaption" => self.use_media_caption.as_ref(),
            "useValidAnchor" => self.use_valid_anchor.as_ref(),
            "useValidAriaProps" => self.use_valid_aria_props.as_ref(),
            "useValidAriaRole" => self.use_valid_aria_role.as_ref(),
            "useValidAriaValues" => self.use_valid_aria_values.as_ref(),
            "useValidLang" => self.use_valid_lang.as_ref(),
            _ => None,
        }
    }
}
#[derive(Deserialize, Default, Serialize, Debug, Eq, PartialEq, Clone)]
#[cfg_attr(feature = "schema", derive(JsonSchema))]
#[serde(rename_all = "camelCase", default)]
#[doc = r" A list of rules that belong to this group"]
pub struct Complexity {
    #[doc = r" It enables the recommended rules for this group"]
    #[serde(skip_serializing_if = "Option::is_none")]
    pub recommended: Option<bool>,
    #[doc = r" It enables ALL rules for this group."]
    #[serde(skip_serializing_if = "Option::is_none")]
    pub all: Option<bool>,
    #[doc = "Disallow primitive type aliases and misleading types."]
    #[serde(skip_serializing_if = "Option::is_none")]
    pub no_banned_types: Option<RuleConfiguration>,
    #[doc = "Disallow functions that exceed a given Cognitive Complexity score."]
    #[serde(skip_serializing_if = "Option::is_none")]
    pub no_excessive_cognitive_complexity: Option<RuleConfiguration>,
    #[doc = "Disallow unnecessary boolean casts"]
    #[serde(skip_serializing_if = "Option::is_none")]
    pub no_extra_boolean_cast: Option<RuleConfiguration>,
    #[doc = "Prefer for...of statement instead of Array.forEach."]
    #[serde(skip_serializing_if = "Option::is_none")]
    pub no_for_each: Option<RuleConfiguration>,
    #[doc = "Disallow unclear usage of consecutive space characters in regular expression literals"]
    #[serde(skip_serializing_if = "Option::is_none")]
    pub no_multiple_spaces_in_regular_expression_literals: Option<RuleConfiguration>,
    #[doc = "This rule reports when a class has no non-static members, such as for a class used exclusively as a static namespace."]
    #[serde(skip_serializing_if = "Option::is_none")]
    pub no_static_only_class: Option<RuleConfiguration>,
    #[doc = "Disallow this and super in static contexts."]
    #[serde(skip_serializing_if = "Option::is_none")]
    pub no_this_in_static: Option<RuleConfiguration>,
    #[doc = "Disallow unnecessary catch clauses."]
    #[serde(skip_serializing_if = "Option::is_none")]
    pub no_useless_catch: Option<RuleConfiguration>,
    #[doc = "Disallow unnecessary constructors."]
    #[serde(skip_serializing_if = "Option::is_none")]
    pub no_useless_constructor: Option<RuleConfiguration>,
    #[doc = "Disallow empty exports that don't change anything in a module file."]
    #[serde(skip_serializing_if = "Option::is_none")]
    pub no_useless_empty_export: Option<RuleConfiguration>,
    #[doc = "Disallow unnecessary fragments"]
    #[serde(skip_serializing_if = "Option::is_none")]
    pub no_useless_fragments: Option<RuleConfiguration>,
    #[doc = "Disallow unnecessary labels."]
    #[serde(skip_serializing_if = "Option::is_none")]
    pub no_useless_label: Option<RuleConfiguration>,
    #[doc = "Disallow renaming import, export, and destructured assignments to the same name."]
    #[serde(skip_serializing_if = "Option::is_none")]
    pub no_useless_rename: Option<RuleConfiguration>,
    #[doc = "Disallow useless case in switch statements."]
    #[serde(skip_serializing_if = "Option::is_none")]
    pub no_useless_switch_case: Option<RuleConfiguration>,
    #[doc = "Disallow useless this aliasing."]
    #[serde(skip_serializing_if = "Option::is_none")]
    pub no_useless_this_alias: Option<RuleConfiguration>,
    #[doc = "Disallow using any or unknown as type constraint."]
    #[serde(skip_serializing_if = "Option::is_none")]
    pub no_useless_type_constraint: Option<RuleConfiguration>,
    #[doc = "Disallow the use of void operators, which is not a familiar operator."]
    #[serde(skip_serializing_if = "Option::is_none")]
    pub no_void: Option<RuleConfiguration>,
    #[doc = "Disallow with statements in non-strict contexts."]
    #[serde(skip_serializing_if = "Option::is_none")]
    pub no_with: Option<RuleConfiguration>,
    #[doc = "Use arrow functions over function expressions."]
    #[serde(skip_serializing_if = "Option::is_none")]
    pub use_arrow_function: Option<RuleConfiguration>,
    #[doc = "Promotes the use of .flatMap() when map().flat() are used together."]
    #[serde(skip_serializing_if = "Option::is_none")]
    pub use_flat_map: Option<RuleConfiguration>,
    #[doc = "Enforce the usage of a literal access to properties over computed property access."]
    #[serde(skip_serializing_if = "Option::is_none")]
    pub use_literal_keys: Option<RuleConfiguration>,
    #[doc = "Enforce using concise optional chain instead of chained logical expressions."]
    #[serde(skip_serializing_if = "Option::is_none")]
    pub use_optional_chain: Option<RuleConfiguration>,
    #[doc = "Enforce the use of the regular expression literals instead of the RegExp constructor if possible."]
    #[serde(skip_serializing_if = "Option::is_none")]
    pub use_regex_literals: Option<RuleConfiguration>,
    #[doc = "Disallow number literal object member names which are not base10 or uses underscore as separator"]
    #[serde(skip_serializing_if = "Option::is_none")]
    pub use_simple_number_keys: Option<RuleConfiguration>,
    #[doc = "Discard redundant terms from logical expressions."]
    #[serde(skip_serializing_if = "Option::is_none")]
    pub use_simplified_logic_expression: Option<RuleConfiguration>,
}
impl MergeWith<Complexity> for Complexity {
    fn merge_with(&mut self, other: Complexity) {
        if let Some(no_banned_types) = other.no_banned_types {
            self.no_banned_types = Some(no_banned_types);
        }
        if let Some(no_excessive_cognitive_complexity) = other.no_excessive_cognitive_complexity {
            self.no_excessive_cognitive_complexity = Some(no_excessive_cognitive_complexity);
        }
        if let Some(no_extra_boolean_cast) = other.no_extra_boolean_cast {
            self.no_extra_boolean_cast = Some(no_extra_boolean_cast);
        }
        if let Some(no_for_each) = other.no_for_each {
            self.no_for_each = Some(no_for_each);
        }
        if let Some(no_multiple_spaces_in_regular_expression_literals) =
            other.no_multiple_spaces_in_regular_expression_literals
        {
            self.no_multiple_spaces_in_regular_expression_literals =
                Some(no_multiple_spaces_in_regular_expression_literals);
        }
        if let Some(no_static_only_class) = other.no_static_only_class {
            self.no_static_only_class = Some(no_static_only_class);
        }
        if let Some(no_this_in_static) = other.no_this_in_static {
            self.no_this_in_static = Some(no_this_in_static);
        }
        if let Some(no_useless_catch) = other.no_useless_catch {
            self.no_useless_catch = Some(no_useless_catch);
        }
        if let Some(no_useless_constructor) = other.no_useless_constructor {
            self.no_useless_constructor = Some(no_useless_constructor);
        }
        if let Some(no_useless_empty_export) = other.no_useless_empty_export {
            self.no_useless_empty_export = Some(no_useless_empty_export);
        }
        if let Some(no_useless_fragments) = other.no_useless_fragments {
            self.no_useless_fragments = Some(no_useless_fragments);
        }
        if let Some(no_useless_label) = other.no_useless_label {
            self.no_useless_label = Some(no_useless_label);
        }
        if let Some(no_useless_rename) = other.no_useless_rename {
            self.no_useless_rename = Some(no_useless_rename);
        }
        if let Some(no_useless_switch_case) = other.no_useless_switch_case {
            self.no_useless_switch_case = Some(no_useless_switch_case);
        }
        if let Some(no_useless_this_alias) = other.no_useless_this_alias {
            self.no_useless_this_alias = Some(no_useless_this_alias);
        }
        if let Some(no_useless_type_constraint) = other.no_useless_type_constraint {
            self.no_useless_type_constraint = Some(no_useless_type_constraint);
        }
        if let Some(no_void) = other.no_void {
            self.no_void = Some(no_void);
        }
        if let Some(no_with) = other.no_with {
            self.no_with = Some(no_with);
        }
        if let Some(use_arrow_function) = other.use_arrow_function {
            self.use_arrow_function = Some(use_arrow_function);
        }
        if let Some(use_flat_map) = other.use_flat_map {
            self.use_flat_map = Some(use_flat_map);
        }
        if let Some(use_literal_keys) = other.use_literal_keys {
            self.use_literal_keys = Some(use_literal_keys);
        }
        if let Some(use_optional_chain) = other.use_optional_chain {
            self.use_optional_chain = Some(use_optional_chain);
        }
        if let Some(use_regex_literals) = other.use_regex_literals {
            self.use_regex_literals = Some(use_regex_literals);
        }
        if let Some(use_simple_number_keys) = other.use_simple_number_keys {
            self.use_simple_number_keys = Some(use_simple_number_keys);
        }
        if let Some(use_simplified_logic_expression) = other.use_simplified_logic_expression {
            self.use_simplified_logic_expression = Some(use_simplified_logic_expression);
        }
    }
    fn merge_with_if_not_default(&mut self, other: Complexity)
    where
        Complexity: Default,
    {
        if other != Complexity::default() {
            self.merge_with(other);
        }
    }
}
impl Complexity {
    const GROUP_NAME: &'static str = "complexity";
    pub(crate) const GROUP_RULES: [&'static str; 25] = [
        "noBannedTypes",
        "noExcessiveCognitiveComplexity",
        "noExtraBooleanCast",
        "noForEach",
        "noMultipleSpacesInRegularExpressionLiterals",
        "noStaticOnlyClass",
        "noThisInStatic",
        "noUselessCatch",
        "noUselessConstructor",
        "noUselessEmptyExport",
        "noUselessFragments",
        "noUselessLabel",
        "noUselessRename",
        "noUselessSwitchCase",
        "noUselessThisAlias",
        "noUselessTypeConstraint",
        "noVoid",
        "noWith",
        "useArrowFunction",
        "useFlatMap",
        "useLiteralKeys",
        "useOptionalChain",
        "useRegexLiterals",
        "useSimpleNumberKeys",
        "useSimplifiedLogicExpression",
    ];
    const RECOMMENDED_RULES: [&'static str; 22] = [
        "noBannedTypes",
        "noExtraBooleanCast",
        "noForEach",
        "noMultipleSpacesInRegularExpressionLiterals",
        "noStaticOnlyClass",
        "noThisInStatic",
        "noUselessCatch",
        "noUselessConstructor",
        "noUselessEmptyExport",
        "noUselessFragments",
        "noUselessLabel",
        "noUselessRename",
        "noUselessSwitchCase",
        "noUselessThisAlias",
        "noUselessTypeConstraint",
        "noWith",
        "useArrowFunction",
        "useFlatMap",
        "useLiteralKeys",
        "useOptionalChain",
        "useRegexLiterals",
        "useSimpleNumberKeys",
    ];
    const RECOMMENDED_RULES_AS_FILTERS: [RuleFilter<'static>; 22] = [
        RuleFilter::Rule(Self::GROUP_NAME, Self::GROUP_RULES[0]),
        RuleFilter::Rule(Self::GROUP_NAME, Self::GROUP_RULES[2]),
        RuleFilter::Rule(Self::GROUP_NAME, Self::GROUP_RULES[3]),
        RuleFilter::Rule(Self::GROUP_NAME, Self::GROUP_RULES[4]),
        RuleFilter::Rule(Self::GROUP_NAME, Self::GROUP_RULES[5]),
        RuleFilter::Rule(Self::GROUP_NAME, Self::GROUP_RULES[6]),
        RuleFilter::Rule(Self::GROUP_NAME, Self::GROUP_RULES[7]),
        RuleFilter::Rule(Self::GROUP_NAME, Self::GROUP_RULES[8]),
        RuleFilter::Rule(Self::GROUP_NAME, Self::GROUP_RULES[9]),
        RuleFilter::Rule(Self::GROUP_NAME, Self::GROUP_RULES[10]),
        RuleFilter::Rule(Self::GROUP_NAME, Self::GROUP_RULES[11]),
        RuleFilter::Rule(Self::GROUP_NAME, Self::GROUP_RULES[12]),
        RuleFilter::Rule(Self::GROUP_NAME, Self::GROUP_RULES[13]),
        RuleFilter::Rule(Self::GROUP_NAME, Self::GROUP_RULES[14]),
        RuleFilter::Rule(Self::GROUP_NAME, Self::GROUP_RULES[15]),
        RuleFilter::Rule(Self::GROUP_NAME, Self::GROUP_RULES[17]),
        RuleFilter::Rule(Self::GROUP_NAME, Self::GROUP_RULES[18]),
        RuleFilter::Rule(Self::GROUP_NAME, Self::GROUP_RULES[19]),
        RuleFilter::Rule(Self::GROUP_NAME, Self::GROUP_RULES[20]),
        RuleFilter::Rule(Self::GROUP_NAME, Self::GROUP_RULES[21]),
        RuleFilter::Rule(Self::GROUP_NAME, Self::GROUP_RULES[22]),
        RuleFilter::Rule(Self::GROUP_NAME, Self::GROUP_RULES[23]),
    ];
    const ALL_RULES_AS_FILTERS: [RuleFilter<'static>; 25] = [
        RuleFilter::Rule(Self::GROUP_NAME, Self::GROUP_RULES[0]),
        RuleFilter::Rule(Self::GROUP_NAME, Self::GROUP_RULES[1]),
        RuleFilter::Rule(Self::GROUP_NAME, Self::GROUP_RULES[2]),
        RuleFilter::Rule(Self::GROUP_NAME, Self::GROUP_RULES[3]),
        RuleFilter::Rule(Self::GROUP_NAME, Self::GROUP_RULES[4]),
        RuleFilter::Rule(Self::GROUP_NAME, Self::GROUP_RULES[5]),
        RuleFilter::Rule(Self::GROUP_NAME, Self::GROUP_RULES[6]),
        RuleFilter::Rule(Self::GROUP_NAME, Self::GROUP_RULES[7]),
        RuleFilter::Rule(Self::GROUP_NAME, Self::GROUP_RULES[8]),
        RuleFilter::Rule(Self::GROUP_NAME, Self::GROUP_RULES[9]),
        RuleFilter::Rule(Self::GROUP_NAME, Self::GROUP_RULES[10]),
        RuleFilter::Rule(Self::GROUP_NAME, Self::GROUP_RULES[11]),
        RuleFilter::Rule(Self::GROUP_NAME, Self::GROUP_RULES[12]),
        RuleFilter::Rule(Self::GROUP_NAME, Self::GROUP_RULES[13]),
        RuleFilter::Rule(Self::GROUP_NAME, Self::GROUP_RULES[14]),
        RuleFilter::Rule(Self::GROUP_NAME, Self::GROUP_RULES[15]),
        RuleFilter::Rule(Self::GROUP_NAME, Self::GROUP_RULES[16]),
        RuleFilter::Rule(Self::GROUP_NAME, Self::GROUP_RULES[17]),
        RuleFilter::Rule(Self::GROUP_NAME, Self::GROUP_RULES[18]),
        RuleFilter::Rule(Self::GROUP_NAME, Self::GROUP_RULES[19]),
        RuleFilter::Rule(Self::GROUP_NAME, Self::GROUP_RULES[20]),
        RuleFilter::Rule(Self::GROUP_NAME, Self::GROUP_RULES[21]),
        RuleFilter::Rule(Self::GROUP_NAME, Self::GROUP_RULES[22]),
        RuleFilter::Rule(Self::GROUP_NAME, Self::GROUP_RULES[23]),
        RuleFilter::Rule(Self::GROUP_NAME, Self::GROUP_RULES[24]),
    ];
    #[doc = r" Retrieves the recommended rules"]
    pub(crate) fn is_recommended(&self) -> bool {
        matches!(self.recommended, Some(true))
    }
    pub(crate) const fn is_not_recommended(&self) -> bool {
        matches!(self.recommended, Some(false))
    }
    pub(crate) fn is_all(&self) -> bool {
        matches!(self.all, Some(true))
    }
    pub(crate) fn is_not_all(&self) -> bool {
        matches!(self.all, Some(false))
    }
    pub(crate) fn get_enabled_rules(&self) -> IndexSet<RuleFilter> {
        let mut index_set = IndexSet::new();
        if let Some(rule) = self.no_banned_types.as_ref() {
            if rule.is_enabled() {
                index_set.insert(RuleFilter::Rule(Self::GROUP_NAME, Self::GROUP_RULES[0]));
            }
        }
        if let Some(rule) = self.no_excessive_cognitive_complexity.as_ref() {
            if rule.is_enabled() {
                index_set.insert(RuleFilter::Rule(Self::GROUP_NAME, Self::GROUP_RULES[1]));
            }
        }
        if let Some(rule) = self.no_extra_boolean_cast.as_ref() {
            if rule.is_enabled() {
                index_set.insert(RuleFilter::Rule(Self::GROUP_NAME, Self::GROUP_RULES[2]));
            }
        }
        if let Some(rule) = self.no_for_each.as_ref() {
            if rule.is_enabled() {
                index_set.insert(RuleFilter::Rule(Self::GROUP_NAME, Self::GROUP_RULES[3]));
            }
        }
        if let Some(rule) = self
            .no_multiple_spaces_in_regular_expression_literals
            .as_ref()
        {
            if rule.is_enabled() {
                index_set.insert(RuleFilter::Rule(Self::GROUP_NAME, Self::GROUP_RULES[4]));
            }
        }
        if let Some(rule) = self.no_static_only_class.as_ref() {
            if rule.is_enabled() {
                index_set.insert(RuleFilter::Rule(Self::GROUP_NAME, Self::GROUP_RULES[5]));
            }
        }
        if let Some(rule) = self.no_this_in_static.as_ref() {
            if rule.is_enabled() {
                index_set.insert(RuleFilter::Rule(Self::GROUP_NAME, Self::GROUP_RULES[6]));
            }
        }
        if let Some(rule) = self.no_useless_catch.as_ref() {
            if rule.is_enabled() {
                index_set.insert(RuleFilter::Rule(Self::GROUP_NAME, Self::GROUP_RULES[7]));
            }
        }
        if let Some(rule) = self.no_useless_constructor.as_ref() {
            if rule.is_enabled() {
                index_set.insert(RuleFilter::Rule(Self::GROUP_NAME, Self::GROUP_RULES[8]));
            }
        }
        if let Some(rule) = self.no_useless_empty_export.as_ref() {
            if rule.is_enabled() {
                index_set.insert(RuleFilter::Rule(Self::GROUP_NAME, Self::GROUP_RULES[9]));
            }
        }
        if let Some(rule) = self.no_useless_fragments.as_ref() {
            if rule.is_enabled() {
                index_set.insert(RuleFilter::Rule(Self::GROUP_NAME, Self::GROUP_RULES[10]));
            }
        }
        if let Some(rule) = self.no_useless_label.as_ref() {
            if rule.is_enabled() {
                index_set.insert(RuleFilter::Rule(Self::GROUP_NAME, Self::GROUP_RULES[11]));
            }
        }
        if let Some(rule) = self.no_useless_rename.as_ref() {
            if rule.is_enabled() {
                index_set.insert(RuleFilter::Rule(Self::GROUP_NAME, Self::GROUP_RULES[12]));
            }
        }
        if let Some(rule) = self.no_useless_switch_case.as_ref() {
            if rule.is_enabled() {
                index_set.insert(RuleFilter::Rule(Self::GROUP_NAME, Self::GROUP_RULES[13]));
            }
        }
        if let Some(rule) = self.no_useless_this_alias.as_ref() {
            if rule.is_enabled() {
                index_set.insert(RuleFilter::Rule(Self::GROUP_NAME, Self::GROUP_RULES[14]));
            }
        }
        if let Some(rule) = self.no_useless_type_constraint.as_ref() {
            if rule.is_enabled() {
                index_set.insert(RuleFilter::Rule(Self::GROUP_NAME, Self::GROUP_RULES[15]));
            }
        }
        if let Some(rule) = self.no_void.as_ref() {
            if rule.is_enabled() {
                index_set.insert(RuleFilter::Rule(Self::GROUP_NAME, Self::GROUP_RULES[16]));
            }
        }
        if let Some(rule) = self.no_with.as_ref() {
            if rule.is_enabled() {
                index_set.insert(RuleFilter::Rule(Self::GROUP_NAME, Self::GROUP_RULES[17]));
            }
        }
        if let Some(rule) = self.use_arrow_function.as_ref() {
            if rule.is_enabled() {
                index_set.insert(RuleFilter::Rule(Self::GROUP_NAME, Self::GROUP_RULES[18]));
            }
        }
        if let Some(rule) = self.use_flat_map.as_ref() {
            if rule.is_enabled() {
                index_set.insert(RuleFilter::Rule(Self::GROUP_NAME, Self::GROUP_RULES[19]));
            }
        }
        if let Some(rule) = self.use_literal_keys.as_ref() {
            if rule.is_enabled() {
                index_set.insert(RuleFilter::Rule(Self::GROUP_NAME, Self::GROUP_RULES[20]));
            }
        }
        if let Some(rule) = self.use_optional_chain.as_ref() {
            if rule.is_enabled() {
                index_set.insert(RuleFilter::Rule(Self::GROUP_NAME, Self::GROUP_RULES[21]));
            }
        }
        if let Some(rule) = self.use_regex_literals.as_ref() {
            if rule.is_enabled() {
                index_set.insert(RuleFilter::Rule(Self::GROUP_NAME, Self::GROUP_RULES[22]));
            }
        }
        if let Some(rule) = self.use_simple_number_keys.as_ref() {
            if rule.is_enabled() {
                index_set.insert(RuleFilter::Rule(Self::GROUP_NAME, Self::GROUP_RULES[23]));
            }
        }
        if let Some(rule) = self.use_simplified_logic_expression.as_ref() {
            if rule.is_enabled() {
                index_set.insert(RuleFilter::Rule(Self::GROUP_NAME, Self::GROUP_RULES[24]));
            }
        }
        index_set
    }
    pub(crate) fn get_disabled_rules(&self) -> IndexSet<RuleFilter> {
        let mut index_set = IndexSet::new();
        if let Some(rule) = self.no_banned_types.as_ref() {
            if rule.is_disabled() {
                index_set.insert(RuleFilter::Rule(Self::GROUP_NAME, Self::GROUP_RULES[0]));
            }
        }
        if let Some(rule) = self.no_excessive_cognitive_complexity.as_ref() {
            if rule.is_disabled() {
                index_set.insert(RuleFilter::Rule(Self::GROUP_NAME, Self::GROUP_RULES[1]));
            }
        }
        if let Some(rule) = self.no_extra_boolean_cast.as_ref() {
            if rule.is_disabled() {
                index_set.insert(RuleFilter::Rule(Self::GROUP_NAME, Self::GROUP_RULES[2]));
            }
        }
        if let Some(rule) = self.no_for_each.as_ref() {
            if rule.is_disabled() {
                index_set.insert(RuleFilter::Rule(Self::GROUP_NAME, Self::GROUP_RULES[3]));
            }
        }
        if let Some(rule) = self
            .no_multiple_spaces_in_regular_expression_literals
            .as_ref()
        {
            if rule.is_disabled() {
                index_set.insert(RuleFilter::Rule(Self::GROUP_NAME, Self::GROUP_RULES[4]));
            }
        }
        if let Some(rule) = self.no_static_only_class.as_ref() {
            if rule.is_disabled() {
                index_set.insert(RuleFilter::Rule(Self::GROUP_NAME, Self::GROUP_RULES[5]));
            }
        }
        if let Some(rule) = self.no_this_in_static.as_ref() {
            if rule.is_disabled() {
                index_set.insert(RuleFilter::Rule(Self::GROUP_NAME, Self::GROUP_RULES[6]));
            }
        }
        if let Some(rule) = self.no_useless_catch.as_ref() {
            if rule.is_disabled() {
                index_set.insert(RuleFilter::Rule(Self::GROUP_NAME, Self::GROUP_RULES[7]));
            }
        }
        if let Some(rule) = self.no_useless_constructor.as_ref() {
            if rule.is_disabled() {
                index_set.insert(RuleFilter::Rule(Self::GROUP_NAME, Self::GROUP_RULES[8]));
            }
        }
        if let Some(rule) = self.no_useless_empty_export.as_ref() {
            if rule.is_disabled() {
                index_set.insert(RuleFilter::Rule(Self::GROUP_NAME, Self::GROUP_RULES[9]));
            }
        }
        if let Some(rule) = self.no_useless_fragments.as_ref() {
            if rule.is_disabled() {
                index_set.insert(RuleFilter::Rule(Self::GROUP_NAME, Self::GROUP_RULES[10]));
            }
        }
        if let Some(rule) = self.no_useless_label.as_ref() {
            if rule.is_disabled() {
                index_set.insert(RuleFilter::Rule(Self::GROUP_NAME, Self::GROUP_RULES[11]));
            }
        }
        if let Some(rule) = self.no_useless_rename.as_ref() {
            if rule.is_disabled() {
                index_set.insert(RuleFilter::Rule(Self::GROUP_NAME, Self::GROUP_RULES[12]));
            }
        }
        if let Some(rule) = self.no_useless_switch_case.as_ref() {
            if rule.is_disabled() {
                index_set.insert(RuleFilter::Rule(Self::GROUP_NAME, Self::GROUP_RULES[13]));
            }
        }
        if let Some(rule) = self.no_useless_this_alias.as_ref() {
            if rule.is_disabled() {
                index_set.insert(RuleFilter::Rule(Self::GROUP_NAME, Self::GROUP_RULES[14]));
            }
        }
        if let Some(rule) = self.no_useless_type_constraint.as_ref() {
            if rule.is_disabled() {
                index_set.insert(RuleFilter::Rule(Self::GROUP_NAME, Self::GROUP_RULES[15]));
            }
        }
        if let Some(rule) = self.no_void.as_ref() {
            if rule.is_disabled() {
                index_set.insert(RuleFilter::Rule(Self::GROUP_NAME, Self::GROUP_RULES[16]));
            }
        }
        if let Some(rule) = self.no_with.as_ref() {
            if rule.is_disabled() {
                index_set.insert(RuleFilter::Rule(Self::GROUP_NAME, Self::GROUP_RULES[17]));
            }
        }
        if let Some(rule) = self.use_arrow_function.as_ref() {
            if rule.is_disabled() {
                index_set.insert(RuleFilter::Rule(Self::GROUP_NAME, Self::GROUP_RULES[18]));
            }
        }
        if let Some(rule) = self.use_flat_map.as_ref() {
            if rule.is_disabled() {
                index_set.insert(RuleFilter::Rule(Self::GROUP_NAME, Self::GROUP_RULES[19]));
            }
        }
        if let Some(rule) = self.use_literal_keys.as_ref() {
            if rule.is_disabled() {
                index_set.insert(RuleFilter::Rule(Self::GROUP_NAME, Self::GROUP_RULES[20]));
            }
        }
        if let Some(rule) = self.use_optional_chain.as_ref() {
            if rule.is_disabled() {
                index_set.insert(RuleFilter::Rule(Self::GROUP_NAME, Self::GROUP_RULES[21]));
            }
        }
        if let Some(rule) = self.use_regex_literals.as_ref() {
            if rule.is_disabled() {
                index_set.insert(RuleFilter::Rule(Self::GROUP_NAME, Self::GROUP_RULES[22]));
            }
        }
        if let Some(rule) = self.use_simple_number_keys.as_ref() {
            if rule.is_disabled() {
                index_set.insert(RuleFilter::Rule(Self::GROUP_NAME, Self::GROUP_RULES[23]));
            }
        }
        if let Some(rule) = self.use_simplified_logic_expression.as_ref() {
            if rule.is_disabled() {
                index_set.insert(RuleFilter::Rule(Self::GROUP_NAME, Self::GROUP_RULES[24]));
            }
        }
        index_set
    }
    #[doc = r" Checks if, given a rule name, matches one of the rules contained in this category"]
    pub(crate) fn has_rule(rule_name: &str) -> bool {
        Self::GROUP_RULES.contains(&rule_name)
    }
    #[doc = r" Checks if, given a rule name, it is marked as recommended"]
    pub(crate) fn is_recommended_rule(rule_name: &str) -> bool {
        Self::RECOMMENDED_RULES.contains(&rule_name)
    }
    pub(crate) fn recommended_rules_as_filters() -> [RuleFilter<'static>; 22] {
        Self::RECOMMENDED_RULES_AS_FILTERS
    }
    pub(crate) fn all_rules_as_filters() -> [RuleFilter<'static>; 25] {
        Self::ALL_RULES_AS_FILTERS
    }
    #[doc = r" Select preset rules"]
    pub(crate) fn collect_preset_rules(
        &self,
        parent_is_recommended: bool,
        enabled_rules: &mut IndexSet<RuleFilter>,
        disabled_rules: &mut IndexSet<RuleFilter>,
    ) {
        if self.is_all() {
            enabled_rules.extend(Self::all_rules_as_filters());
        } else if parent_is_recommended || self.is_recommended() {
            enabled_rules.extend(Self::recommended_rules_as_filters());
        }
        if self.is_not_all() {
            disabled_rules.extend(Self::all_rules_as_filters());
        } else if self.is_not_recommended() {
            disabled_rules.extend(Self::recommended_rules_as_filters());
        }
    }
    pub(crate) fn get_rule_configuration(&self, rule_name: &str) -> Option<&RuleConfiguration> {
        match rule_name {
            "noBannedTypes" => self.no_banned_types.as_ref(),
            "noExcessiveCognitiveComplexity" => self.no_excessive_cognitive_complexity.as_ref(),
            "noExtraBooleanCast" => self.no_extra_boolean_cast.as_ref(),
            "noForEach" => self.no_for_each.as_ref(),
            "noMultipleSpacesInRegularExpressionLiterals" => self
                .no_multiple_spaces_in_regular_expression_literals
                .as_ref(),
            "noStaticOnlyClass" => self.no_static_only_class.as_ref(),
            "noThisInStatic" => self.no_this_in_static.as_ref(),
            "noUselessCatch" => self.no_useless_catch.as_ref(),
            "noUselessConstructor" => self.no_useless_constructor.as_ref(),
            "noUselessEmptyExport" => self.no_useless_empty_export.as_ref(),
            "noUselessFragments" => self.no_useless_fragments.as_ref(),
            "noUselessLabel" => self.no_useless_label.as_ref(),
            "noUselessRename" => self.no_useless_rename.as_ref(),
            "noUselessSwitchCase" => self.no_useless_switch_case.as_ref(),
            "noUselessThisAlias" => self.no_useless_this_alias.as_ref(),
            "noUselessTypeConstraint" => self.no_useless_type_constraint.as_ref(),
            "noVoid" => self.no_void.as_ref(),
            "noWith" => self.no_with.as_ref(),
            "useArrowFunction" => self.use_arrow_function.as_ref(),
            "useFlatMap" => self.use_flat_map.as_ref(),
            "useLiteralKeys" => self.use_literal_keys.as_ref(),
            "useOptionalChain" => self.use_optional_chain.as_ref(),
            "useRegexLiterals" => self.use_regex_literals.as_ref(),
            "useSimpleNumberKeys" => self.use_simple_number_keys.as_ref(),
            "useSimplifiedLogicExpression" => self.use_simplified_logic_expression.as_ref(),
            _ => None,
        }
    }
}
#[derive(Deserialize, Default, Serialize, Debug, Eq, PartialEq, Clone)]
#[cfg_attr(feature = "schema", derive(JsonSchema))]
#[serde(rename_all = "camelCase", default)]
#[doc = r" A list of rules that belong to this group"]
pub struct Correctness {
    #[doc = r" It enables the recommended rules for this group"]
    #[serde(skip_serializing_if = "Option::is_none")]
    pub recommended: Option<bool>,
    #[doc = r" It enables ALL rules for this group."]
    #[serde(skip_serializing_if = "Option::is_none")]
    pub all: Option<bool>,
    #[doc = "Prevent passing of children as props."]
    #[serde(skip_serializing_if = "Option::is_none")]
    pub no_children_prop: Option<RuleConfiguration>,
    #[doc = "Prevents from having const variables being re-assigned."]
    #[serde(skip_serializing_if = "Option::is_none")]
    pub no_const_assign: Option<RuleConfiguration>,
    #[doc = "Disallow constant expressions in conditions"]
    #[serde(skip_serializing_if = "Option::is_none")]
    pub no_constant_condition: Option<RuleConfiguration>,
    #[doc = "Disallow returning a value from a constructor."]
    #[serde(skip_serializing_if = "Option::is_none")]
    pub no_constructor_return: Option<RuleConfiguration>,
    #[doc = "Disallow empty character classes in regular expression literals."]
    #[serde(skip_serializing_if = "Option::is_none")]
    pub no_empty_character_class_in_regex: Option<RuleConfiguration>,
    #[doc = "Disallows empty destructuring patterns."]
    #[serde(skip_serializing_if = "Option::is_none")]
    pub no_empty_pattern: Option<RuleConfiguration>,
    #[doc = "Disallow calling global object properties as functions"]
    #[serde(skip_serializing_if = "Option::is_none")]
    pub no_global_object_calls: Option<RuleConfiguration>,
    #[doc = "Disallow function and var declarations that are accessible outside their block."]
    #[serde(skip_serializing_if = "Option::is_none")]
    pub no_inner_declarations: Option<RuleConfiguration>,
    #[doc = "Prevents the incorrect use of super() inside classes. It also checks whether a call super() is missing from classes that extends other constructors."]
    #[serde(skip_serializing_if = "Option::is_none")]
    pub no_invalid_constructor_super: Option<RuleConfiguration>,
    #[doc = "Disallow new operators with global non-constructor functions."]
    #[serde(skip_serializing_if = "Option::is_none")]
    pub no_invalid_new_builtin: Option<RuleConfiguration>,
    #[doc = "Disallow new operators with the Symbol object."]
    #[serde(skip_serializing_if = "Option::is_none")]
    pub no_new_symbol: Option<RuleConfiguration>,
    #[doc = "Disallow \\8 and \\9 escape sequences in string literals."]
    #[serde(skip_serializing_if = "Option::is_none")]
    pub no_nonoctal_decimal_escape: Option<RuleConfiguration>,
    #[doc = "Disallow literal numbers that lose precision"]
    #[serde(skip_serializing_if = "Option::is_none")]
    pub no_precision_loss: Option<RuleConfiguration>,
    #[doc = "Prevent the usage of the return value of React.render."]
    #[serde(skip_serializing_if = "Option::is_none")]
    pub no_render_return_value: Option<RuleConfiguration>,
    #[doc = "Disallow assignments where both sides are exactly the same."]
    #[serde(skip_serializing_if = "Option::is_none")]
    pub no_self_assign: Option<RuleConfiguration>,
    #[doc = "Disallow returning a value from a setter"]
    #[serde(skip_serializing_if = "Option::is_none")]
    pub no_setter_return: Option<RuleConfiguration>,
    #[doc = "Disallow comparison of expressions modifying the string case with non-compliant value."]
    #[serde(skip_serializing_if = "Option::is_none")]
    pub no_string_case_mismatch: Option<RuleConfiguration>,
    #[doc = "Disallow lexical declarations in switch clauses."]
    #[serde(skip_serializing_if = "Option::is_none")]
    pub no_switch_declarations: Option<RuleConfiguration>,
    #[doc = "Prevents the usage of variables that haven't been declared inside the document."]
    #[serde(skip_serializing_if = "Option::is_none")]
    pub no_undeclared_variables: Option<RuleConfiguration>,
    #[doc = "Avoid using unnecessary continue."]
    #[serde(skip_serializing_if = "Option::is_none")]
    pub no_unnecessary_continue: Option<RuleConfiguration>,
    #[doc = "Disallow unreachable code"]
    #[serde(skip_serializing_if = "Option::is_none")]
    pub no_unreachable: Option<RuleConfiguration>,
    #[doc = "Ensures the super() constructor is called exactly once on every code  path in a class constructor before this is accessed if the class has a superclass"]
    #[serde(skip_serializing_if = "Option::is_none")]
    pub no_unreachable_super: Option<RuleConfiguration>,
    #[doc = "Disallow control flow statements in finally blocks."]
    #[serde(skip_serializing_if = "Option::is_none")]
    pub no_unsafe_finally: Option<RuleConfiguration>,
    #[doc = "Disallow the use of optional chaining in contexts where the undefined value is not allowed."]
    #[serde(skip_serializing_if = "Option::is_none")]
    pub no_unsafe_optional_chaining: Option<RuleConfiguration>,
    #[doc = "Disallow unused labels."]
    #[serde(skip_serializing_if = "Option::is_none")]
    pub no_unused_labels: Option<RuleConfiguration>,
    #[doc = "Disallow unused variables."]
    #[serde(skip_serializing_if = "Option::is_none")]
    pub no_unused_variables: Option<RuleConfiguration>,
    #[doc = "This rules prevents void elements (AKA self-closing elements) from having children."]
    #[serde(skip_serializing_if = "Option::is_none")]
    pub no_void_elements_with_children: Option<RuleConfiguration>,
    #[doc = "Disallow returning a value from a function with the return type 'void'"]
    #[serde(skip_serializing_if = "Option::is_none")]
    pub no_void_type_return: Option<RuleConfiguration>,
    #[doc = "Enforce all dependencies are correctly specified in a React hook."]
    #[serde(skip_serializing_if = "Option::is_none")]
    pub use_exhaustive_dependencies: Option<RuleConfiguration>,
    #[doc = "Enforce that all React hooks are being called from the Top Level component functions."]
    #[serde(skip_serializing_if = "Option::is_none")]
    pub use_hook_at_top_level: Option<RuleConfiguration>,
    #[doc = "Require calls to isNaN() when checking for NaN."]
    #[serde(skip_serializing_if = "Option::is_none")]
    pub use_is_nan: Option<RuleConfiguration>,
    #[doc = "Enforce \"for\" loop update clause moving the counter in the right direction."]
    #[serde(skip_serializing_if = "Option::is_none")]
    pub use_valid_for_direction: Option<RuleConfiguration>,
    #[doc = "Require generator functions to contain yield."]
    #[serde(skip_serializing_if = "Option::is_none")]
    pub use_yield: Option<RuleConfiguration>,
}
impl MergeWith<Correctness> for Correctness {
    fn merge_with(&mut self, other: Correctness) {
        if let Some(no_children_prop) = other.no_children_prop {
            self.no_children_prop = Some(no_children_prop);
        }
        if let Some(no_const_assign) = other.no_const_assign {
            self.no_const_assign = Some(no_const_assign);
        }
        if let Some(no_constant_condition) = other.no_constant_condition {
            self.no_constant_condition = Some(no_constant_condition);
        }
        if let Some(no_constructor_return) = other.no_constructor_return {
            self.no_constructor_return = Some(no_constructor_return);
        }
        if let Some(no_empty_character_class_in_regex) = other.no_empty_character_class_in_regex {
            self.no_empty_character_class_in_regex = Some(no_empty_character_class_in_regex);
        }
        if let Some(no_empty_pattern) = other.no_empty_pattern {
            self.no_empty_pattern = Some(no_empty_pattern);
        }
        if let Some(no_global_object_calls) = other.no_global_object_calls {
            self.no_global_object_calls = Some(no_global_object_calls);
        }
        if let Some(no_inner_declarations) = other.no_inner_declarations {
            self.no_inner_declarations = Some(no_inner_declarations);
        }
        if let Some(no_invalid_constructor_super) = other.no_invalid_constructor_super {
            self.no_invalid_constructor_super = Some(no_invalid_constructor_super);
        }
        if let Some(no_invalid_new_builtin) = other.no_invalid_new_builtin {
            self.no_invalid_new_builtin = Some(no_invalid_new_builtin);
        }
        if let Some(no_new_symbol) = other.no_new_symbol {
            self.no_new_symbol = Some(no_new_symbol);
        }
        if let Some(no_nonoctal_decimal_escape) = other.no_nonoctal_decimal_escape {
            self.no_nonoctal_decimal_escape = Some(no_nonoctal_decimal_escape);
        }
        if let Some(no_precision_loss) = other.no_precision_loss {
            self.no_precision_loss = Some(no_precision_loss);
        }
        if let Some(no_render_return_value) = other.no_render_return_value {
            self.no_render_return_value = Some(no_render_return_value);
        }
        if let Some(no_self_assign) = other.no_self_assign {
            self.no_self_assign = Some(no_self_assign);
        }
        if let Some(no_setter_return) = other.no_setter_return {
            self.no_setter_return = Some(no_setter_return);
        }
        if let Some(no_string_case_mismatch) = other.no_string_case_mismatch {
            self.no_string_case_mismatch = Some(no_string_case_mismatch);
        }
        if let Some(no_switch_declarations) = other.no_switch_declarations {
            self.no_switch_declarations = Some(no_switch_declarations);
        }
        if let Some(no_undeclared_variables) = other.no_undeclared_variables {
            self.no_undeclared_variables = Some(no_undeclared_variables);
        }
        if let Some(no_unnecessary_continue) = other.no_unnecessary_continue {
            self.no_unnecessary_continue = Some(no_unnecessary_continue);
        }
        if let Some(no_unreachable) = other.no_unreachable {
            self.no_unreachable = Some(no_unreachable);
        }
        if let Some(no_unreachable_super) = other.no_unreachable_super {
            self.no_unreachable_super = Some(no_unreachable_super);
        }
        if let Some(no_unsafe_finally) = other.no_unsafe_finally {
            self.no_unsafe_finally = Some(no_unsafe_finally);
        }
        if let Some(no_unsafe_optional_chaining) = other.no_unsafe_optional_chaining {
            self.no_unsafe_optional_chaining = Some(no_unsafe_optional_chaining);
        }
        if let Some(no_unused_labels) = other.no_unused_labels {
            self.no_unused_labels = Some(no_unused_labels);
        }
        if let Some(no_unused_variables) = other.no_unused_variables {
            self.no_unused_variables = Some(no_unused_variables);
        }
        if let Some(no_void_elements_with_children) = other.no_void_elements_with_children {
            self.no_void_elements_with_children = Some(no_void_elements_with_children);
        }
        if let Some(no_void_type_return) = other.no_void_type_return {
            self.no_void_type_return = Some(no_void_type_return);
        }
        if let Some(use_exhaustive_dependencies) = other.use_exhaustive_dependencies {
            self.use_exhaustive_dependencies = Some(use_exhaustive_dependencies);
        }
        if let Some(use_hook_at_top_level) = other.use_hook_at_top_level {
            self.use_hook_at_top_level = Some(use_hook_at_top_level);
        }
        if let Some(use_is_nan) = other.use_is_nan {
            self.use_is_nan = Some(use_is_nan);
        }
        if let Some(use_valid_for_direction) = other.use_valid_for_direction {
            self.use_valid_for_direction = Some(use_valid_for_direction);
        }
        if let Some(use_yield) = other.use_yield {
            self.use_yield = Some(use_yield);
        }
    }
    fn merge_with_if_not_default(&mut self, other: Correctness)
    where
        Correctness: Default,
    {
        if other != Correctness::default() {
            self.merge_with(other);
        }
    }
}
impl Correctness {
    const GROUP_NAME: &'static str = "correctness";
    pub(crate) const GROUP_RULES: [&'static str; 33] = [
        "noChildrenProp",
        "noConstAssign",
        "noConstantCondition",
        "noConstructorReturn",
        "noEmptyCharacterClassInRegex",
        "noEmptyPattern",
        "noGlobalObjectCalls",
        "noInnerDeclarations",
        "noInvalidConstructorSuper",
        "noInvalidNewBuiltin",
        "noNewSymbol",
        "noNonoctalDecimalEscape",
        "noPrecisionLoss",
        "noRenderReturnValue",
        "noSelfAssign",
        "noSetterReturn",
        "noStringCaseMismatch",
        "noSwitchDeclarations",
        "noUndeclaredVariables",
        "noUnnecessaryContinue",
        "noUnreachable",
        "noUnreachableSuper",
        "noUnsafeFinally",
        "noUnsafeOptionalChaining",
        "noUnusedLabels",
        "noUnusedVariables",
        "noVoidElementsWithChildren",
        "noVoidTypeReturn",
        "useExhaustiveDependencies",
        "useHookAtTopLevel",
        "useIsNan",
        "useValidForDirection",
        "useYield",
    ];
    const RECOMMENDED_RULES: [&'static str; 29] = [
        "noChildrenProp",
        "noConstAssign",
        "noConstantCondition",
        "noConstructorReturn",
        "noEmptyCharacterClassInRegex",
        "noEmptyPattern",
        "noGlobalObjectCalls",
        "noInnerDeclarations",
        "noInvalidConstructorSuper",
        "noInvalidNewBuiltin",
        "noNonoctalDecimalEscape",
        "noPrecisionLoss",
        "noRenderReturnValue",
        "noSelfAssign",
        "noSetterReturn",
        "noStringCaseMismatch",
        "noSwitchDeclarations",
        "noUnnecessaryContinue",
        "noUnreachable",
        "noUnreachableSuper",
        "noUnsafeFinally",
        "noUnsafeOptionalChaining",
        "noUnusedLabels",
        "noVoidElementsWithChildren",
        "noVoidTypeReturn",
        "useExhaustiveDependencies",
        "useIsNan",
        "useValidForDirection",
        "useYield",
    ];
    const RECOMMENDED_RULES_AS_FILTERS: [RuleFilter<'static>; 29] = [
        RuleFilter::Rule(Self::GROUP_NAME, Self::GROUP_RULES[0]),
        RuleFilter::Rule(Self::GROUP_NAME, Self::GROUP_RULES[1]),
        RuleFilter::Rule(Self::GROUP_NAME, Self::GROUP_RULES[2]),
        RuleFilter::Rule(Self::GROUP_NAME, Self::GROUP_RULES[3]),
        RuleFilter::Rule(Self::GROUP_NAME, Self::GROUP_RULES[4]),
        RuleFilter::Rule(Self::GROUP_NAME, Self::GROUP_RULES[5]),
        RuleFilter::Rule(Self::GROUP_NAME, Self::GROUP_RULES[6]),
        RuleFilter::Rule(Self::GROUP_NAME, Self::GROUP_RULES[7]),
        RuleFilter::Rule(Self::GROUP_NAME, Self::GROUP_RULES[8]),
        RuleFilter::Rule(Self::GROUP_NAME, Self::GROUP_RULES[9]),
        RuleFilter::Rule(Self::GROUP_NAME, Self::GROUP_RULES[11]),
        RuleFilter::Rule(Self::GROUP_NAME, Self::GROUP_RULES[12]),
        RuleFilter::Rule(Self::GROUP_NAME, Self::GROUP_RULES[13]),
        RuleFilter::Rule(Self::GROUP_NAME, Self::GROUP_RULES[14]),
        RuleFilter::Rule(Self::GROUP_NAME, Self::GROUP_RULES[15]),
        RuleFilter::Rule(Self::GROUP_NAME, Self::GROUP_RULES[16]),
        RuleFilter::Rule(Self::GROUP_NAME, Self::GROUP_RULES[17]),
        RuleFilter::Rule(Self::GROUP_NAME, Self::GROUP_RULES[19]),
        RuleFilter::Rule(Self::GROUP_NAME, Self::GROUP_RULES[20]),
        RuleFilter::Rule(Self::GROUP_NAME, Self::GROUP_RULES[21]),
        RuleFilter::Rule(Self::GROUP_NAME, Self::GROUP_RULES[22]),
        RuleFilter::Rule(Self::GROUP_NAME, Self::GROUP_RULES[23]),
        RuleFilter::Rule(Self::GROUP_NAME, Self::GROUP_RULES[24]),
        RuleFilter::Rule(Self::GROUP_NAME, Self::GROUP_RULES[26]),
        RuleFilter::Rule(Self::GROUP_NAME, Self::GROUP_RULES[27]),
        RuleFilter::Rule(Self::GROUP_NAME, Self::GROUP_RULES[28]),
        RuleFilter::Rule(Self::GROUP_NAME, Self::GROUP_RULES[30]),
        RuleFilter::Rule(Self::GROUP_NAME, Self::GROUP_RULES[31]),
        RuleFilter::Rule(Self::GROUP_NAME, Self::GROUP_RULES[32]),
    ];
    const ALL_RULES_AS_FILTERS: [RuleFilter<'static>; 33] = [
        RuleFilter::Rule(Self::GROUP_NAME, Self::GROUP_RULES[0]),
        RuleFilter::Rule(Self::GROUP_NAME, Self::GROUP_RULES[1]),
        RuleFilter::Rule(Self::GROUP_NAME, Self::GROUP_RULES[2]),
        RuleFilter::Rule(Self::GROUP_NAME, Self::GROUP_RULES[3]),
        RuleFilter::Rule(Self::GROUP_NAME, Self::GROUP_RULES[4]),
        RuleFilter::Rule(Self::GROUP_NAME, Self::GROUP_RULES[5]),
        RuleFilter::Rule(Self::GROUP_NAME, Self::GROUP_RULES[6]),
        RuleFilter::Rule(Self::GROUP_NAME, Self::GROUP_RULES[7]),
        RuleFilter::Rule(Self::GROUP_NAME, Self::GROUP_RULES[8]),
        RuleFilter::Rule(Self::GROUP_NAME, Self::GROUP_RULES[9]),
        RuleFilter::Rule(Self::GROUP_NAME, Self::GROUP_RULES[10]),
        RuleFilter::Rule(Self::GROUP_NAME, Self::GROUP_RULES[11]),
        RuleFilter::Rule(Self::GROUP_NAME, Self::GROUP_RULES[12]),
        RuleFilter::Rule(Self::GROUP_NAME, Self::GROUP_RULES[13]),
        RuleFilter::Rule(Self::GROUP_NAME, Self::GROUP_RULES[14]),
        RuleFilter::Rule(Self::GROUP_NAME, Self::GROUP_RULES[15]),
        RuleFilter::Rule(Self::GROUP_NAME, Self::GROUP_RULES[16]),
        RuleFilter::Rule(Self::GROUP_NAME, Self::GROUP_RULES[17]),
        RuleFilter::Rule(Self::GROUP_NAME, Self::GROUP_RULES[18]),
        RuleFilter::Rule(Self::GROUP_NAME, Self::GROUP_RULES[19]),
        RuleFilter::Rule(Self::GROUP_NAME, Self::GROUP_RULES[20]),
        RuleFilter::Rule(Self::GROUP_NAME, Self::GROUP_RULES[21]),
        RuleFilter::Rule(Self::GROUP_NAME, Self::GROUP_RULES[22]),
        RuleFilter::Rule(Self::GROUP_NAME, Self::GROUP_RULES[23]),
        RuleFilter::Rule(Self::GROUP_NAME, Self::GROUP_RULES[24]),
        RuleFilter::Rule(Self::GROUP_NAME, Self::GROUP_RULES[25]),
        RuleFilter::Rule(Self::GROUP_NAME, Self::GROUP_RULES[26]),
        RuleFilter::Rule(Self::GROUP_NAME, Self::GROUP_RULES[27]),
        RuleFilter::Rule(Self::GROUP_NAME, Self::GROUP_RULES[28]),
        RuleFilter::Rule(Self::GROUP_NAME, Self::GROUP_RULES[29]),
        RuleFilter::Rule(Self::GROUP_NAME, Self::GROUP_RULES[30]),
        RuleFilter::Rule(Self::GROUP_NAME, Self::GROUP_RULES[31]),
        RuleFilter::Rule(Self::GROUP_NAME, Self::GROUP_RULES[32]),
    ];
    #[doc = r" Retrieves the recommended rules"]
    pub(crate) fn is_recommended(&self) -> bool {
        matches!(self.recommended, Some(true))
    }
    pub(crate) const fn is_not_recommended(&self) -> bool {
        matches!(self.recommended, Some(false))
    }
    pub(crate) fn is_all(&self) -> bool {
        matches!(self.all, Some(true))
    }
    pub(crate) fn is_not_all(&self) -> bool {
        matches!(self.all, Some(false))
    }
    pub(crate) fn get_enabled_rules(&self) -> IndexSet<RuleFilter> {
        let mut index_set = IndexSet::new();
        if let Some(rule) = self.no_children_prop.as_ref() {
            if rule.is_enabled() {
                index_set.insert(RuleFilter::Rule(Self::GROUP_NAME, Self::GROUP_RULES[0]));
            }
        }
        if let Some(rule) = self.no_const_assign.as_ref() {
            if rule.is_enabled() {
                index_set.insert(RuleFilter::Rule(Self::GROUP_NAME, Self::GROUP_RULES[1]));
            }
        }
        if let Some(rule) = self.no_constant_condition.as_ref() {
            if rule.is_enabled() {
                index_set.insert(RuleFilter::Rule(Self::GROUP_NAME, Self::GROUP_RULES[2]));
            }
        }
        if let Some(rule) = self.no_constructor_return.as_ref() {
            if rule.is_enabled() {
                index_set.insert(RuleFilter::Rule(Self::GROUP_NAME, Self::GROUP_RULES[3]));
            }
        }
        if let Some(rule) = self.no_empty_character_class_in_regex.as_ref() {
            if rule.is_enabled() {
                index_set.insert(RuleFilter::Rule(Self::GROUP_NAME, Self::GROUP_RULES[4]));
            }
        }
        if let Some(rule) = self.no_empty_pattern.as_ref() {
            if rule.is_enabled() {
                index_set.insert(RuleFilter::Rule(Self::GROUP_NAME, Self::GROUP_RULES[5]));
            }
        }
        if let Some(rule) = self.no_global_object_calls.as_ref() {
            if rule.is_enabled() {
                index_set.insert(RuleFilter::Rule(Self::GROUP_NAME, Self::GROUP_RULES[6]));
            }
        }
        if let Some(rule) = self.no_inner_declarations.as_ref() {
            if rule.is_enabled() {
                index_set.insert(RuleFilter::Rule(Self::GROUP_NAME, Self::GROUP_RULES[7]));
            }
        }
        if let Some(rule) = self.no_invalid_constructor_super.as_ref() {
            if rule.is_enabled() {
                index_set.insert(RuleFilter::Rule(Self::GROUP_NAME, Self::GROUP_RULES[8]));
            }
        }
        if let Some(rule) = self.no_invalid_new_builtin.as_ref() {
            if rule.is_enabled() {
                index_set.insert(RuleFilter::Rule(Self::GROUP_NAME, Self::GROUP_RULES[9]));
            }
        }
        if let Some(rule) = self.no_new_symbol.as_ref() {
            if rule.is_enabled() {
                index_set.insert(RuleFilter::Rule(Self::GROUP_NAME, Self::GROUP_RULES[10]));
            }
        }
        if let Some(rule) = self.no_nonoctal_decimal_escape.as_ref() {
            if rule.is_enabled() {
                index_set.insert(RuleFilter::Rule(Self::GROUP_NAME, Self::GROUP_RULES[11]));
            }
        }
        if let Some(rule) = self.no_precision_loss.as_ref() {
            if rule.is_enabled() {
                index_set.insert(RuleFilter::Rule(Self::GROUP_NAME, Self::GROUP_RULES[12]));
            }
        }
        if let Some(rule) = self.no_render_return_value.as_ref() {
            if rule.is_enabled() {
                index_set.insert(RuleFilter::Rule(Self::GROUP_NAME, Self::GROUP_RULES[13]));
            }
        }
        if let Some(rule) = self.no_self_assign.as_ref() {
            if rule.is_enabled() {
                index_set.insert(RuleFilter::Rule(Self::GROUP_NAME, Self::GROUP_RULES[14]));
            }
        }
        if let Some(rule) = self.no_setter_return.as_ref() {
            if rule.is_enabled() {
                index_set.insert(RuleFilter::Rule(Self::GROUP_NAME, Self::GROUP_RULES[15]));
            }
        }
        if let Some(rule) = self.no_string_case_mismatch.as_ref() {
            if rule.is_enabled() {
                index_set.insert(RuleFilter::Rule(Self::GROUP_NAME, Self::GROUP_RULES[16]));
            }
        }
        if let Some(rule) = self.no_switch_declarations.as_ref() {
            if rule.is_enabled() {
                index_set.insert(RuleFilter::Rule(Self::GROUP_NAME, Self::GROUP_RULES[17]));
            }
        }
        if let Some(rule) = self.no_undeclared_variables.as_ref() {
            if rule.is_enabled() {
                index_set.insert(RuleFilter::Rule(Self::GROUP_NAME, Self::GROUP_RULES[18]));
            }
        }
        if let Some(rule) = self.no_unnecessary_continue.as_ref() {
            if rule.is_enabled() {
                index_set.insert(RuleFilter::Rule(Self::GROUP_NAME, Self::GROUP_RULES[19]));
            }
        }
        if let Some(rule) = self.no_unreachable.as_ref() {
            if rule.is_enabled() {
                index_set.insert(RuleFilter::Rule(Self::GROUP_NAME, Self::GROUP_RULES[20]));
            }
        }
        if let Some(rule) = self.no_unreachable_super.as_ref() {
            if rule.is_enabled() {
                index_set.insert(RuleFilter::Rule(Self::GROUP_NAME, Self::GROUP_RULES[21]));
            }
        }
        if let Some(rule) = self.no_unsafe_finally.as_ref() {
            if rule.is_enabled() {
                index_set.insert(RuleFilter::Rule(Self::GROUP_NAME, Self::GROUP_RULES[22]));
            }
        }
        if let Some(rule) = self.no_unsafe_optional_chaining.as_ref() {
            if rule.is_enabled() {
                index_set.insert(RuleFilter::Rule(Self::GROUP_NAME, Self::GROUP_RULES[23]));
            }
        }
        if let Some(rule) = self.no_unused_labels.as_ref() {
            if rule.is_enabled() {
                index_set.insert(RuleFilter::Rule(Self::GROUP_NAME, Self::GROUP_RULES[24]));
            }
        }
        if let Some(rule) = self.no_unused_variables.as_ref() {
            if rule.is_enabled() {
                index_set.insert(RuleFilter::Rule(Self::GROUP_NAME, Self::GROUP_RULES[25]));
            }
        }
        if let Some(rule) = self.no_void_elements_with_children.as_ref() {
            if rule.is_enabled() {
                index_set.insert(RuleFilter::Rule(Self::GROUP_NAME, Self::GROUP_RULES[26]));
            }
        }
        if let Some(rule) = self.no_void_type_return.as_ref() {
            if rule.is_enabled() {
                index_set.insert(RuleFilter::Rule(Self::GROUP_NAME, Self::GROUP_RULES[27]));
            }
        }
        if let Some(rule) = self.use_exhaustive_dependencies.as_ref() {
            if rule.is_enabled() {
                index_set.insert(RuleFilter::Rule(Self::GROUP_NAME, Self::GROUP_RULES[28]));
            }
        }
        if let Some(rule) = self.use_hook_at_top_level.as_ref() {
            if rule.is_enabled() {
                index_set.insert(RuleFilter::Rule(Self::GROUP_NAME, Self::GROUP_RULES[29]));
            }
        }
        if let Some(rule) = self.use_is_nan.as_ref() {
            if rule.is_enabled() {
                index_set.insert(RuleFilter::Rule(Self::GROUP_NAME, Self::GROUP_RULES[30]));
            }
        }
        if let Some(rule) = self.use_valid_for_direction.as_ref() {
            if rule.is_enabled() {
                index_set.insert(RuleFilter::Rule(Self::GROUP_NAME, Self::GROUP_RULES[31]));
            }
        }
        if let Some(rule) = self.use_yield.as_ref() {
            if rule.is_enabled() {
                index_set.insert(RuleFilter::Rule(Self::GROUP_NAME, Self::GROUP_RULES[32]));
            }
        }
        index_set
    }
    pub(crate) fn get_disabled_rules(&self) -> IndexSet<RuleFilter> {
        let mut index_set = IndexSet::new();
        if let Some(rule) = self.no_children_prop.as_ref() {
            if rule.is_disabled() {
                index_set.insert(RuleFilter::Rule(Self::GROUP_NAME, Self::GROUP_RULES[0]));
            }
        }
        if let Some(rule) = self.no_const_assign.as_ref() {
            if rule.is_disabled() {
                index_set.insert(RuleFilter::Rule(Self::GROUP_NAME, Self::GROUP_RULES[1]));
            }
        }
        if let Some(rule) = self.no_constant_condition.as_ref() {
            if rule.is_disabled() {
                index_set.insert(RuleFilter::Rule(Self::GROUP_NAME, Self::GROUP_RULES[2]));
            }
        }
        if let Some(rule) = self.no_constructor_return.as_ref() {
            if rule.is_disabled() {
                index_set.insert(RuleFilter::Rule(Self::GROUP_NAME, Self::GROUP_RULES[3]));
            }
        }
        if let Some(rule) = self.no_empty_character_class_in_regex.as_ref() {
            if rule.is_disabled() {
                index_set.insert(RuleFilter::Rule(Self::GROUP_NAME, Self::GROUP_RULES[4]));
            }
        }
        if let Some(rule) = self.no_empty_pattern.as_ref() {
            if rule.is_disabled() {
                index_set.insert(RuleFilter::Rule(Self::GROUP_NAME, Self::GROUP_RULES[5]));
            }
        }
        if let Some(rule) = self.no_global_object_calls.as_ref() {
            if rule.is_disabled() {
                index_set.insert(RuleFilter::Rule(Self::GROUP_NAME, Self::GROUP_RULES[6]));
            }
        }
        if let Some(rule) = self.no_inner_declarations.as_ref() {
            if rule.is_disabled() {
                index_set.insert(RuleFilter::Rule(Self::GROUP_NAME, Self::GROUP_RULES[7]));
            }
        }
        if let Some(rule) = self.no_invalid_constructor_super.as_ref() {
            if rule.is_disabled() {
                index_set.insert(RuleFilter::Rule(Self::GROUP_NAME, Self::GROUP_RULES[8]));
            }
        }
        if let Some(rule) = self.no_invalid_new_builtin.as_ref() {
            if rule.is_disabled() {
                index_set.insert(RuleFilter::Rule(Self::GROUP_NAME, Self::GROUP_RULES[9]));
            }
        }
        if let Some(rule) = self.no_new_symbol.as_ref() {
            if rule.is_disabled() {
                index_set.insert(RuleFilter::Rule(Self::GROUP_NAME, Self::GROUP_RULES[10]));
            }
        }
        if let Some(rule) = self.no_nonoctal_decimal_escape.as_ref() {
            if rule.is_disabled() {
                index_set.insert(RuleFilter::Rule(Self::GROUP_NAME, Self::GROUP_RULES[11]));
            }
        }
        if let Some(rule) = self.no_precision_loss.as_ref() {
            if rule.is_disabled() {
                index_set.insert(RuleFilter::Rule(Self::GROUP_NAME, Self::GROUP_RULES[12]));
            }
        }
        if let Some(rule) = self.no_render_return_value.as_ref() {
            if rule.is_disabled() {
                index_set.insert(RuleFilter::Rule(Self::GROUP_NAME, Self::GROUP_RULES[13]));
            }
        }
        if let Some(rule) = self.no_self_assign.as_ref() {
            if rule.is_disabled() {
                index_set.insert(RuleFilter::Rule(Self::GROUP_NAME, Self::GROUP_RULES[14]));
            }
        }
        if let Some(rule) = self.no_setter_return.as_ref() {
            if rule.is_disabled() {
                index_set.insert(RuleFilter::Rule(Self::GROUP_NAME, Self::GROUP_RULES[15]));
            }
        }
        if let Some(rule) = self.no_string_case_mismatch.as_ref() {
            if rule.is_disabled() {
                index_set.insert(RuleFilter::Rule(Self::GROUP_NAME, Self::GROUP_RULES[16]));
            }
        }
        if let Some(rule) = self.no_switch_declarations.as_ref() {
            if rule.is_disabled() {
                index_set.insert(RuleFilter::Rule(Self::GROUP_NAME, Self::GROUP_RULES[17]));
            }
        }
        if let Some(rule) = self.no_undeclared_variables.as_ref() {
            if rule.is_disabled() {
                index_set.insert(RuleFilter::Rule(Self::GROUP_NAME, Self::GROUP_RULES[18]));
            }
        }
        if let Some(rule) = self.no_unnecessary_continue.as_ref() {
            if rule.is_disabled() {
                index_set.insert(RuleFilter::Rule(Self::GROUP_NAME, Self::GROUP_RULES[19]));
            }
        }
        if let Some(rule) = self.no_unreachable.as_ref() {
            if rule.is_disabled() {
                index_set.insert(RuleFilter::Rule(Self::GROUP_NAME, Self::GROUP_RULES[20]));
            }
        }
        if let Some(rule) = self.no_unreachable_super.as_ref() {
            if rule.is_disabled() {
                index_set.insert(RuleFilter::Rule(Self::GROUP_NAME, Self::GROUP_RULES[21]));
            }
        }
        if let Some(rule) = self.no_unsafe_finally.as_ref() {
            if rule.is_disabled() {
                index_set.insert(RuleFilter::Rule(Self::GROUP_NAME, Self::GROUP_RULES[22]));
            }
        }
        if let Some(rule) = self.no_unsafe_optional_chaining.as_ref() {
            if rule.is_disabled() {
                index_set.insert(RuleFilter::Rule(Self::GROUP_NAME, Self::GROUP_RULES[23]));
            }
        }
        if let Some(rule) = self.no_unused_labels.as_ref() {
            if rule.is_disabled() {
                index_set.insert(RuleFilter::Rule(Self::GROUP_NAME, Self::GROUP_RULES[24]));
            }
        }
        if let Some(rule) = self.no_unused_variables.as_ref() {
            if rule.is_disabled() {
                index_set.insert(RuleFilter::Rule(Self::GROUP_NAME, Self::GROUP_RULES[25]));
            }
        }
        if let Some(rule) = self.no_void_elements_with_children.as_ref() {
            if rule.is_disabled() {
                index_set.insert(RuleFilter::Rule(Self::GROUP_NAME, Self::GROUP_RULES[26]));
            }
        }
        if let Some(rule) = self.no_void_type_return.as_ref() {
            if rule.is_disabled() {
                index_set.insert(RuleFilter::Rule(Self::GROUP_NAME, Self::GROUP_RULES[27]));
            }
        }
        if let Some(rule) = self.use_exhaustive_dependencies.as_ref() {
            if rule.is_disabled() {
                index_set.insert(RuleFilter::Rule(Self::GROUP_NAME, Self::GROUP_RULES[28]));
            }
        }
        if let Some(rule) = self.use_hook_at_top_level.as_ref() {
            if rule.is_disabled() {
                index_set.insert(RuleFilter::Rule(Self::GROUP_NAME, Self::GROUP_RULES[29]));
            }
        }
        if let Some(rule) = self.use_is_nan.as_ref() {
            if rule.is_disabled() {
                index_set.insert(RuleFilter::Rule(Self::GROUP_NAME, Self::GROUP_RULES[30]));
            }
        }
        if let Some(rule) = self.use_valid_for_direction.as_ref() {
            if rule.is_disabled() {
                index_set.insert(RuleFilter::Rule(Self::GROUP_NAME, Self::GROUP_RULES[31]));
            }
        }
        if let Some(rule) = self.use_yield.as_ref() {
            if rule.is_disabled() {
                index_set.insert(RuleFilter::Rule(Self::GROUP_NAME, Self::GROUP_RULES[32]));
            }
        }
        index_set
    }
    #[doc = r" Checks if, given a rule name, matches one of the rules contained in this category"]
    pub(crate) fn has_rule(rule_name: &str) -> bool {
        Self::GROUP_RULES.contains(&rule_name)
    }
    #[doc = r" Checks if, given a rule name, it is marked as recommended"]
    pub(crate) fn is_recommended_rule(rule_name: &str) -> bool {
        Self::RECOMMENDED_RULES.contains(&rule_name)
    }
    pub(crate) fn recommended_rules_as_filters() -> [RuleFilter<'static>; 29] {
        Self::RECOMMENDED_RULES_AS_FILTERS
    }
    pub(crate) fn all_rules_as_filters() -> [RuleFilter<'static>; 33] {
        Self::ALL_RULES_AS_FILTERS
    }
    #[doc = r" Select preset rules"]
    pub(crate) fn collect_preset_rules(
        &self,
        parent_is_recommended: bool,
        enabled_rules: &mut IndexSet<RuleFilter>,
        disabled_rules: &mut IndexSet<RuleFilter>,
    ) {
        if self.is_all() {
            enabled_rules.extend(Self::all_rules_as_filters());
        } else if parent_is_recommended || self.is_recommended() {
            enabled_rules.extend(Self::recommended_rules_as_filters());
        }
        if self.is_not_all() {
            disabled_rules.extend(Self::all_rules_as_filters());
        } else if self.is_not_recommended() {
            disabled_rules.extend(Self::recommended_rules_as_filters());
        }
    }
    pub(crate) fn get_rule_configuration(&self, rule_name: &str) -> Option<&RuleConfiguration> {
        match rule_name {
            "noChildrenProp" => self.no_children_prop.as_ref(),
            "noConstAssign" => self.no_const_assign.as_ref(),
            "noConstantCondition" => self.no_constant_condition.as_ref(),
            "noConstructorReturn" => self.no_constructor_return.as_ref(),
            "noEmptyCharacterClassInRegex" => self.no_empty_character_class_in_regex.as_ref(),
            "noEmptyPattern" => self.no_empty_pattern.as_ref(),
            "noGlobalObjectCalls" => self.no_global_object_calls.as_ref(),
            "noInnerDeclarations" => self.no_inner_declarations.as_ref(),
            "noInvalidConstructorSuper" => self.no_invalid_constructor_super.as_ref(),
            "noInvalidNewBuiltin" => self.no_invalid_new_builtin.as_ref(),
            "noNewSymbol" => self.no_new_symbol.as_ref(),
            "noNonoctalDecimalEscape" => self.no_nonoctal_decimal_escape.as_ref(),
            "noPrecisionLoss" => self.no_precision_loss.as_ref(),
            "noRenderReturnValue" => self.no_render_return_value.as_ref(),
            "noSelfAssign" => self.no_self_assign.as_ref(),
            "noSetterReturn" => self.no_setter_return.as_ref(),
            "noStringCaseMismatch" => self.no_string_case_mismatch.as_ref(),
            "noSwitchDeclarations" => self.no_switch_declarations.as_ref(),
            "noUndeclaredVariables" => self.no_undeclared_variables.as_ref(),
            "noUnnecessaryContinue" => self.no_unnecessary_continue.as_ref(),
            "noUnreachable" => self.no_unreachable.as_ref(),
            "noUnreachableSuper" => self.no_unreachable_super.as_ref(),
            "noUnsafeFinally" => self.no_unsafe_finally.as_ref(),
            "noUnsafeOptionalChaining" => self.no_unsafe_optional_chaining.as_ref(),
            "noUnusedLabels" => self.no_unused_labels.as_ref(),
            "noUnusedVariables" => self.no_unused_variables.as_ref(),
            "noVoidElementsWithChildren" => self.no_void_elements_with_children.as_ref(),
            "noVoidTypeReturn" => self.no_void_type_return.as_ref(),
            "useExhaustiveDependencies" => self.use_exhaustive_dependencies.as_ref(),
            "useHookAtTopLevel" => self.use_hook_at_top_level.as_ref(),
            "useIsNan" => self.use_is_nan.as_ref(),
            "useValidForDirection" => self.use_valid_for_direction.as_ref(),
            "useYield" => self.use_yield.as_ref(),
            _ => None,
        }
    }
}
#[derive(Deserialize, Default, Serialize, Debug, Eq, PartialEq, Clone)]
#[cfg_attr(feature = "schema", derive(JsonSchema))]
#[serde(rename_all = "camelCase", default)]
#[doc = r" A list of rules that belong to this group"]
pub struct Nursery {
    #[doc = r" It enables the recommended rules for this group"]
    #[serde(skip_serializing_if = "Option::is_none")]
    pub recommended: Option<bool>,
    #[doc = r" It enables ALL rules for this group."]
    #[serde(skip_serializing_if = "Option::is_none")]
    pub all: Option<bool>,
    #[doc = "Disallow two keys with the same name inside a JSON object."]
    #[serde(skip_serializing_if = "Option::is_none")]
    pub no_duplicate_json_keys: Option<RuleConfiguration>,
    #[doc = "Disallow empty block statements and static blocks."]
    #[serde(skip_serializing_if = "Option::is_none")]
    pub no_empty_block_statements: Option<RuleConfiguration>,
    #[doc = "Disallow assignments to native objects and read-only global variables."]
    #[serde(skip_serializing_if = "Option::is_none")]
    pub no_global_assign: Option<RuleConfiguration>,
    #[doc = "Disallow the use of global eval()."]
    #[serde(skip_serializing_if = "Option::is_none")]
    pub no_global_eval: Option<RuleConfiguration>,
    #[doc = "Disallow the use of variables and function parameters before their declaration"]
    #[serde(skip_serializing_if = "Option::is_none")]
    pub no_invalid_use_before_declaration: Option<RuleConfiguration>,
    #[doc = "Disallow characters made with multiple code points in character class syntax."]
    #[serde(skip_serializing_if = "Option::is_none")]
    pub no_misleading_character_class: Option<RuleConfiguration>,
    #[doc = "Forbid the use of Node.js builtin modules."]
    #[serde(skip_serializing_if = "Option::is_none")]
    pub no_nodejs_modules: Option<RuleConfiguration>,
    #[doc = "Disallow then property."]
    #[serde(skip_serializing_if = "Option::is_none")]
    pub no_then_property: Option<RuleConfiguration>,
    #[doc = "Disallow unused imports."]
    #[serde(skip_serializing_if = "Option::is_none")]
    pub no_unused_imports: Option<RuleConfiguration>,
    #[doc = "Disallow unused private class members"]
    #[serde(skip_serializing_if = "Option::is_none")]
    pub no_unused_private_class_members: Option<RuleConfiguration>,
    #[doc = "Disallow unnecessary nested block statements."]
    #[serde(skip_serializing_if = "Option::is_none")]
    pub no_useless_lone_block_statements: Option<RuleConfiguration>,
    #[doc = "Disallow ternary operators when simpler alternatives exist."]
    #[serde(skip_serializing_if = "Option::is_none")]
    pub no_useless_ternary: Option<RuleConfiguration>,
    #[doc = "Ensure async functions utilize await."]
    #[serde(skip_serializing_if = "Option::is_none")]
    pub use_await: Option<RuleConfiguration>,
    #[doc = "Promotes the use of export type for types."]
    #[serde(skip_serializing_if = "Option::is_none")]
    pub use_export_type: Option<RuleConfiguration>,
    #[doc = "Enforce naming conventions for JavaScript and TypeScript filenames."]
    #[serde(skip_serializing_if = "Option::is_none")]
    pub use_filenaming_convention: Option<RuleConfiguration>,
    #[doc = "This rule recommends a for-of loop when in a for loop, the index used to extract an item from the iterated array."]
    #[serde(skip_serializing_if = "Option::is_none")]
    pub use_for_of: Option<RuleConfiguration>,
    #[doc = "Enforce the use of import type when an import only has specifiers with type qualifier."]
    #[serde(skip_serializing_if = "Option::is_none")]
    pub use_grouped_type_import: Option<RuleConfiguration>,
    #[doc = "Disallows package private imports."]
    #[serde(skip_serializing_if = "Option::is_none")]
    pub use_import_restrictions: Option<RuleConfiguration>,
    #[doc = "Promotes the use of import type for types."]
    #[serde(skip_serializing_if = "Option::is_none")]
    pub use_import_type: Option<RuleConfiguration>,
    #[doc = "Enforces using the node: protocol for Node.js builtin modules."]
    #[serde(skip_serializing_if = "Option::is_none")]
    pub use_nodejs_import_protocol: Option<RuleConfiguration>,
    #[doc = "Use the Number properties instead of global ones."]
    #[serde(skip_serializing_if = "Option::is_none")]
    pub use_number_namespace: Option<RuleConfiguration>,
    #[doc = "Enforce using function types instead of object type with call signatures."]
    #[serde(skip_serializing_if = "Option::is_none")]
    pub use_shorthand_function_type: Option<RuleConfiguration>,
}
impl MergeWith<Nursery> for Nursery {
    fn merge_with(&mut self, other: Nursery) {
        if let Some(no_duplicate_json_keys) = other.no_duplicate_json_keys {
            self.no_duplicate_json_keys = Some(no_duplicate_json_keys);
        }
        if let Some(no_empty_block_statements) = other.no_empty_block_statements {
            self.no_empty_block_statements = Some(no_empty_block_statements);
        }
        if let Some(no_global_assign) = other.no_global_assign {
            self.no_global_assign = Some(no_global_assign);
        }
        if let Some(no_global_eval) = other.no_global_eval {
            self.no_global_eval = Some(no_global_eval);
        }
        if let Some(no_invalid_use_before_declaration) = other.no_invalid_use_before_declaration {
            self.no_invalid_use_before_declaration = Some(no_invalid_use_before_declaration);
        }
        if let Some(no_misleading_character_class) = other.no_misleading_character_class {
            self.no_misleading_character_class = Some(no_misleading_character_class);
        }
        if let Some(no_nodejs_modules) = other.no_nodejs_modules {
            self.no_nodejs_modules = Some(no_nodejs_modules);
        }
        if let Some(no_then_property) = other.no_then_property {
            self.no_then_property = Some(no_then_property);
        }
        if let Some(no_unused_imports) = other.no_unused_imports {
            self.no_unused_imports = Some(no_unused_imports);
        }
        if let Some(no_unused_private_class_members) = other.no_unused_private_class_members {
            self.no_unused_private_class_members = Some(no_unused_private_class_members);
        }
        if let Some(no_useless_lone_block_statements) = other.no_useless_lone_block_statements {
            self.no_useless_lone_block_statements = Some(no_useless_lone_block_statements);
        }
        if let Some(no_useless_ternary) = other.no_useless_ternary {
            self.no_useless_ternary = Some(no_useless_ternary);
        }
        if let Some(use_await) = other.use_await {
            self.use_await = Some(use_await);
        }
        if let Some(use_export_type) = other.use_export_type {
            self.use_export_type = Some(use_export_type);
        }
        if let Some(use_filenaming_convention) = other.use_filenaming_convention {
            self.use_filenaming_convention = Some(use_filenaming_convention);
        }
        if let Some(use_for_of) = other.use_for_of {
            self.use_for_of = Some(use_for_of);
        }
        if let Some(use_grouped_type_import) = other.use_grouped_type_import {
            self.use_grouped_type_import = Some(use_grouped_type_import);
        }
        if let Some(use_import_restrictions) = other.use_import_restrictions {
            self.use_import_restrictions = Some(use_import_restrictions);
        }
        if let Some(use_import_type) = other.use_import_type {
            self.use_import_type = Some(use_import_type);
        }
        if let Some(use_nodejs_import_protocol) = other.use_nodejs_import_protocol {
            self.use_nodejs_import_protocol = Some(use_nodejs_import_protocol);
        }
        if let Some(use_number_namespace) = other.use_number_namespace {
            self.use_number_namespace = Some(use_number_namespace);
        }
        if let Some(use_shorthand_function_type) = other.use_shorthand_function_type {
            self.use_shorthand_function_type = Some(use_shorthand_function_type);
        }
    }
    fn merge_with_if_not_default(&mut self, other: Nursery)
    where
        Nursery: Default,
    {
        if other != Nursery::default() {
            self.merge_with(other);
        }
    }
}
impl Nursery {
    const GROUP_NAME: &'static str = "nursery";
<<<<<<< HEAD
    pub(crate) const GROUP_RULES: [&'static str; 21] = [
=======
    pub(crate) const GROUP_RULES: [&'static str; 27] = [
        "noAriaHiddenOnFocusable",
        "noDefaultExport",
>>>>>>> a42f2025
        "noDuplicateJsonKeys",
        "noEmptyBlockStatements",
        "noGlobalAssign",
        "noGlobalEval",
        "noInvalidUseBeforeDeclaration",
        "noMisleadingCharacterClass",
        "noNodejsModules",
        "noThenProperty",
        "noUnusedImports",
        "noUnusedPrivateClassMembers",
        "noUselessLoneBlockStatements",
        "noUselessTernary",
        "useAwait",
        "useExportType",
        "useFilenamingConvention",
        "useForOf",
        "useGroupedTypeImport",
        "useImportRestrictions",
        "useImportType",
        "useNodejsImportProtocol",
        "useNumberNamespace",
        "useShorthandFunctionType",
    ];
<<<<<<< HEAD
    const RECOMMENDED_RULES: [&'static str; 9] = [
=======
    const RECOMMENDED_RULES: [&'static str; 13] = [
        "noAriaHiddenOnFocusable",
>>>>>>> a42f2025
        "noDuplicateJsonKeys",
        "noGlobalAssign",
        "noGlobalEval",
        "noThenProperty",
        "noUselessTernary",
        "useAwait",
        "useExportType",
        "useGroupedTypeImport",
        "useImportType",
        "useNumberNamespace",
    ];
<<<<<<< HEAD
    const RECOMMENDED_RULES_AS_FILTERS: [RuleFilter<'static>; 9] = [
        RuleFilter::Rule(Self::GROUP_NAME, Self::GROUP_RULES[0]),
        RuleFilter::Rule(Self::GROUP_NAME, Self::GROUP_RULES[2]),
        RuleFilter::Rule(Self::GROUP_NAME, Self::GROUP_RULES[6]),
        RuleFilter::Rule(Self::GROUP_NAME, Self::GROUP_RULES[10]),
        RuleFilter::Rule(Self::GROUP_NAME, Self::GROUP_RULES[11]),
        RuleFilter::Rule(Self::GROUP_NAME, Self::GROUP_RULES[12]),
        RuleFilter::Rule(Self::GROUP_NAME, Self::GROUP_RULES[15]),
        RuleFilter::Rule(Self::GROUP_NAME, Self::GROUP_RULES[17]),
        RuleFilter::Rule(Self::GROUP_NAME, Self::GROUP_RULES[19]),
    ];
    const ALL_RULES_AS_FILTERS: [RuleFilter<'static>; 21] = [
=======
    const RECOMMENDED_RULES_AS_FILTERS: [RuleFilter<'static>; 13] = [
        RuleFilter::Rule(Self::GROUP_NAME, Self::GROUP_RULES[0]),
        RuleFilter::Rule(Self::GROUP_NAME, Self::GROUP_RULES[2]),
        RuleFilter::Rule(Self::GROUP_NAME, Self::GROUP_RULES[4]),
        RuleFilter::Rule(Self::GROUP_NAME, Self::GROUP_RULES[5]),
        RuleFilter::Rule(Self::GROUP_NAME, Self::GROUP_RULES[6]),
        RuleFilter::Rule(Self::GROUP_NAME, Self::GROUP_RULES[10]),
        RuleFilter::Rule(Self::GROUP_NAME, Self::GROUP_RULES[14]),
        RuleFilter::Rule(Self::GROUP_NAME, Self::GROUP_RULES[15]),
        RuleFilter::Rule(Self::GROUP_NAME, Self::GROUP_RULES[16]),
        RuleFilter::Rule(Self::GROUP_NAME, Self::GROUP_RULES[19]),
        RuleFilter::Rule(Self::GROUP_NAME, Self::GROUP_RULES[21]),
        RuleFilter::Rule(Self::GROUP_NAME, Self::GROUP_RULES[23]),
        RuleFilter::Rule(Self::GROUP_NAME, Self::GROUP_RULES[26]),
    ];
    const ALL_RULES_AS_FILTERS: [RuleFilter<'static>; 27] = [
>>>>>>> a42f2025
        RuleFilter::Rule(Self::GROUP_NAME, Self::GROUP_RULES[0]),
        RuleFilter::Rule(Self::GROUP_NAME, Self::GROUP_RULES[1]),
        RuleFilter::Rule(Self::GROUP_NAME, Self::GROUP_RULES[2]),
        RuleFilter::Rule(Self::GROUP_NAME, Self::GROUP_RULES[3]),
        RuleFilter::Rule(Self::GROUP_NAME, Self::GROUP_RULES[4]),
        RuleFilter::Rule(Self::GROUP_NAME, Self::GROUP_RULES[5]),
        RuleFilter::Rule(Self::GROUP_NAME, Self::GROUP_RULES[6]),
        RuleFilter::Rule(Self::GROUP_NAME, Self::GROUP_RULES[7]),
        RuleFilter::Rule(Self::GROUP_NAME, Self::GROUP_RULES[8]),
        RuleFilter::Rule(Self::GROUP_NAME, Self::GROUP_RULES[9]),
        RuleFilter::Rule(Self::GROUP_NAME, Self::GROUP_RULES[10]),
        RuleFilter::Rule(Self::GROUP_NAME, Self::GROUP_RULES[11]),
        RuleFilter::Rule(Self::GROUP_NAME, Self::GROUP_RULES[12]),
        RuleFilter::Rule(Self::GROUP_NAME, Self::GROUP_RULES[13]),
        RuleFilter::Rule(Self::GROUP_NAME, Self::GROUP_RULES[14]),
        RuleFilter::Rule(Self::GROUP_NAME, Self::GROUP_RULES[15]),
        RuleFilter::Rule(Self::GROUP_NAME, Self::GROUP_RULES[16]),
        RuleFilter::Rule(Self::GROUP_NAME, Self::GROUP_RULES[17]),
        RuleFilter::Rule(Self::GROUP_NAME, Self::GROUP_RULES[18]),
        RuleFilter::Rule(Self::GROUP_NAME, Self::GROUP_RULES[19]),
        RuleFilter::Rule(Self::GROUP_NAME, Self::GROUP_RULES[20]),
<<<<<<< HEAD
=======
        RuleFilter::Rule(Self::GROUP_NAME, Self::GROUP_RULES[21]),
        RuleFilter::Rule(Self::GROUP_NAME, Self::GROUP_RULES[22]),
        RuleFilter::Rule(Self::GROUP_NAME, Self::GROUP_RULES[23]),
        RuleFilter::Rule(Self::GROUP_NAME, Self::GROUP_RULES[24]),
        RuleFilter::Rule(Self::GROUP_NAME, Self::GROUP_RULES[25]),
        RuleFilter::Rule(Self::GROUP_NAME, Self::GROUP_RULES[26]),
>>>>>>> a42f2025
    ];
    #[doc = r" Retrieves the recommended rules"]
    pub(crate) fn is_recommended(&self) -> bool {
        matches!(self.recommended, Some(true))
    }
    pub(crate) const fn is_not_recommended(&self) -> bool {
        matches!(self.recommended, Some(false))
    }
    pub(crate) fn is_all(&self) -> bool {
        matches!(self.all, Some(true))
    }
    pub(crate) fn is_not_all(&self) -> bool {
        matches!(self.all, Some(false))
    }
    pub(crate) fn get_enabled_rules(&self) -> IndexSet<RuleFilter> {
        let mut index_set = IndexSet::new();
        if let Some(rule) = self.no_duplicate_json_keys.as_ref() {
            if rule.is_enabled() {
                index_set.insert(RuleFilter::Rule(Self::GROUP_NAME, Self::GROUP_RULES[0]));
            }
        }
        if let Some(rule) = self.no_empty_block_statements.as_ref() {
            if rule.is_enabled() {
                index_set.insert(RuleFilter::Rule(Self::GROUP_NAME, Self::GROUP_RULES[1]));
            }
        }
        if let Some(rule) = self.no_global_eval.as_ref() {
            if rule.is_enabled() {
                index_set.insert(RuleFilter::Rule(Self::GROUP_NAME, Self::GROUP_RULES[2]));
            }
        }
        if let Some(rule) = self.no_invalid_use_before_declaration.as_ref() {
            if rule.is_enabled() {
                index_set.insert(RuleFilter::Rule(Self::GROUP_NAME, Self::GROUP_RULES[3]));
            }
        }
<<<<<<< HEAD
        if let Some(rule) = self.no_misleading_character_class.as_ref() {
=======
        if let Some(rule) = self.no_global_assign.as_ref() {
>>>>>>> a42f2025
            if rule.is_enabled() {
                index_set.insert(RuleFilter::Rule(Self::GROUP_NAME, Self::GROUP_RULES[4]));
            }
        }
<<<<<<< HEAD
        if let Some(rule) = self.no_nodejs_modules.as_ref() {
=======
        if let Some(rule) = self.no_global_eval.as_ref() {
>>>>>>> a42f2025
            if rule.is_enabled() {
                index_set.insert(RuleFilter::Rule(Self::GROUP_NAME, Self::GROUP_RULES[5]));
            }
        }
<<<<<<< HEAD
        if let Some(rule) = self.no_then_property.as_ref() {
=======
        if let Some(rule) = self.no_implicit_any_let.as_ref() {
>>>>>>> a42f2025
            if rule.is_enabled() {
                index_set.insert(RuleFilter::Rule(Self::GROUP_NAME, Self::GROUP_RULES[6]));
            }
        }
<<<<<<< HEAD
        if let Some(rule) = self.no_unused_imports.as_ref() {
=======
        if let Some(rule) = self.no_invalid_use_before_declaration.as_ref() {
>>>>>>> a42f2025
            if rule.is_enabled() {
                index_set.insert(RuleFilter::Rule(Self::GROUP_NAME, Self::GROUP_RULES[7]));
            }
        }
<<<<<<< HEAD
        if let Some(rule) = self.no_unused_private_class_members.as_ref() {
=======
        if let Some(rule) = self.no_misleading_character_class.as_ref() {
>>>>>>> a42f2025
            if rule.is_enabled() {
                index_set.insert(RuleFilter::Rule(Self::GROUP_NAME, Self::GROUP_RULES[8]));
            }
        }
<<<<<<< HEAD
        if let Some(rule) = self.no_useless_lone_block_statements.as_ref() {
=======
        if let Some(rule) = self.no_nodejs_modules.as_ref() {
            if rule.is_enabled() {
                index_set.insert(RuleFilter::Rule(Self::GROUP_NAME, Self::GROUP_RULES[9]));
            }
        }
        if let Some(rule) = self.no_then_property.as_ref() {
            if rule.is_enabled() {
                index_set.insert(RuleFilter::Rule(Self::GROUP_NAME, Self::GROUP_RULES[10]));
            }
        }
        if let Some(rule) = self.no_unused_imports.as_ref() {
            if rule.is_enabled() {
                index_set.insert(RuleFilter::Rule(Self::GROUP_NAME, Self::GROUP_RULES[11]));
            }
        }
        if let Some(rule) = self.no_unused_private_class_members.as_ref() {
>>>>>>> a42f2025
            if rule.is_enabled() {
                index_set.insert(RuleFilter::Rule(Self::GROUP_NAME, Self::GROUP_RULES[9]));
            }
        }
        if let Some(rule) = self.no_useless_lone_block_statements.as_ref() {
            if rule.is_enabled() {
                index_set.insert(RuleFilter::Rule(Self::GROUP_NAME, Self::GROUP_RULES[10]));
            }
        }
        if let Some(rule) = self.no_useless_ternary.as_ref() {
            if rule.is_enabled() {
                index_set.insert(RuleFilter::Rule(Self::GROUP_NAME, Self::GROUP_RULES[11]));
            }
        }
        if let Some(rule) = self.use_await.as_ref() {
            if rule.is_enabled() {
                index_set.insert(RuleFilter::Rule(Self::GROUP_NAME, Self::GROUP_RULES[12]));
            }
        }
        if let Some(rule) = self.use_export_type.as_ref() {
            if rule.is_enabled() {
                index_set.insert(RuleFilter::Rule(Self::GROUP_NAME, Self::GROUP_RULES[13]));
            }
        }
        if let Some(rule) = self.use_filenaming_convention.as_ref() {
            if rule.is_enabled() {
                index_set.insert(RuleFilter::Rule(Self::GROUP_NAME, Self::GROUP_RULES[14]));
            }
        }
        if let Some(rule) = self.use_for_of.as_ref() {
            if rule.is_enabled() {
                index_set.insert(RuleFilter::Rule(Self::GROUP_NAME, Self::GROUP_RULES[15]));
            }
        }
        if let Some(rule) = self.use_grouped_type_import.as_ref() {
            if rule.is_enabled() {
                index_set.insert(RuleFilter::Rule(Self::GROUP_NAME, Self::GROUP_RULES[16]));
            }
        }
        if let Some(rule) = self.use_import_restrictions.as_ref() {
            if rule.is_enabled() {
                index_set.insert(RuleFilter::Rule(Self::GROUP_NAME, Self::GROUP_RULES[17]));
            }
        }
        if let Some(rule) = self.use_import_type.as_ref() {
            if rule.is_enabled() {
                index_set.insert(RuleFilter::Rule(Self::GROUP_NAME, Self::GROUP_RULES[18]));
            }
        }
        if let Some(rule) = self.use_nodejs_import_protocol.as_ref() {
            if rule.is_enabled() {
<<<<<<< HEAD
                index_set.insert(RuleFilter::Rule(Self::GROUP_NAME, Self::GROUP_RULES[19]));
=======
                index_set.insert(RuleFilter::Rule(Self::GROUP_NAME, Self::GROUP_RULES[22]));
            }
        }
        if let Some(rule) = self.use_number_namespace.as_ref() {
            if rule.is_enabled() {
                index_set.insert(RuleFilter::Rule(Self::GROUP_NAME, Self::GROUP_RULES[23]));
>>>>>>> a42f2025
            }
        }
        if let Some(rule) = self.use_regex_literals.as_ref() {
            if rule.is_enabled() {
<<<<<<< HEAD
                index_set.insert(RuleFilter::Rule(Self::GROUP_NAME, Self::GROUP_RULES[20]));
=======
                index_set.insert(RuleFilter::Rule(Self::GROUP_NAME, Self::GROUP_RULES[24]));
            }
        }
        if let Some(rule) = self.use_shorthand_function_type.as_ref() {
            if rule.is_enabled() {
                index_set.insert(RuleFilter::Rule(Self::GROUP_NAME, Self::GROUP_RULES[25]));
>>>>>>> a42f2025
            }
        }
        if let Some(rule) = self.use_valid_aria_role.as_ref() {
            if rule.is_enabled() {
                index_set.insert(RuleFilter::Rule(Self::GROUP_NAME, Self::GROUP_RULES[26]));
            }
        }
        index_set
    }
    pub(crate) fn get_disabled_rules(&self) -> IndexSet<RuleFilter> {
        let mut index_set = IndexSet::new();
        if let Some(rule) = self.no_duplicate_json_keys.as_ref() {
            if rule.is_disabled() {
                index_set.insert(RuleFilter::Rule(Self::GROUP_NAME, Self::GROUP_RULES[0]));
            }
        }
        if let Some(rule) = self.no_empty_block_statements.as_ref() {
            if rule.is_disabled() {
                index_set.insert(RuleFilter::Rule(Self::GROUP_NAME, Self::GROUP_RULES[1]));
            }
        }
        if let Some(rule) = self.no_global_assign.as_ref() {
            if rule.is_disabled() {
<<<<<<< HEAD
                index_set.insert(RuleFilter::Rule(Self::GROUP_NAME, Self::GROUP_RULES[2]));
=======
                index_set.insert(RuleFilter::Rule(Self::GROUP_NAME, Self::GROUP_RULES[4]));
            }
        }
        if let Some(rule) = self.no_global_eval.as_ref() {
            if rule.is_disabled() {
                index_set.insert(RuleFilter::Rule(Self::GROUP_NAME, Self::GROUP_RULES[5]));
>>>>>>> a42f2025
            }
        }
        if let Some(rule) = self.no_implicit_any_let.as_ref() {
            if rule.is_disabled() {
                index_set.insert(RuleFilter::Rule(Self::GROUP_NAME, Self::GROUP_RULES[3]));
            }
        }
        if let Some(rule) = self.no_invalid_use_before_declaration.as_ref() {
            if rule.is_disabled() {
                index_set.insert(RuleFilter::Rule(Self::GROUP_NAME, Self::GROUP_RULES[4]));
            }
        }
        if let Some(rule) = self.no_misleading_character_class.as_ref() {
            if rule.is_disabled() {
                index_set.insert(RuleFilter::Rule(Self::GROUP_NAME, Self::GROUP_RULES[5]));
            }
        }
        if let Some(rule) = self.no_nodejs_modules.as_ref() {
            if rule.is_disabled() {
                index_set.insert(RuleFilter::Rule(Self::GROUP_NAME, Self::GROUP_RULES[6]));
            }
        }
        if let Some(rule) = self.no_then_property.as_ref() {
            if rule.is_disabled() {
                index_set.insert(RuleFilter::Rule(Self::GROUP_NAME, Self::GROUP_RULES[7]));
            }
        }
        if let Some(rule) = self.no_unused_imports.as_ref() {
            if rule.is_disabled() {
                index_set.insert(RuleFilter::Rule(Self::GROUP_NAME, Self::GROUP_RULES[8]));
            }
        }
        if let Some(rule) = self.no_unused_private_class_members.as_ref() {
            if rule.is_disabled() {
                index_set.insert(RuleFilter::Rule(Self::GROUP_NAME, Self::GROUP_RULES[9]));
            }
        }
        if let Some(rule) = self.no_useless_lone_block_statements.as_ref() {
            if rule.is_disabled() {
                index_set.insert(RuleFilter::Rule(Self::GROUP_NAME, Self::GROUP_RULES[10]));
            }
        }
        if let Some(rule) = self.no_useless_ternary.as_ref() {
            if rule.is_disabled() {
                index_set.insert(RuleFilter::Rule(Self::GROUP_NAME, Self::GROUP_RULES[11]));
            }
        }
        if let Some(rule) = self.use_await.as_ref() {
            if rule.is_disabled() {
                index_set.insert(RuleFilter::Rule(Self::GROUP_NAME, Self::GROUP_RULES[12]));
            }
        }
        if let Some(rule) = self.use_export_type.as_ref() {
            if rule.is_disabled() {
                index_set.insert(RuleFilter::Rule(Self::GROUP_NAME, Self::GROUP_RULES[13]));
            }
        }
        if let Some(rule) = self.use_filenaming_convention.as_ref() {
            if rule.is_disabled() {
                index_set.insert(RuleFilter::Rule(Self::GROUP_NAME, Self::GROUP_RULES[14]));
            }
        }
        if let Some(rule) = self.use_for_of.as_ref() {
            if rule.is_disabled() {
                index_set.insert(RuleFilter::Rule(Self::GROUP_NAME, Self::GROUP_RULES[15]));
            }
        }
        if let Some(rule) = self.use_grouped_type_import.as_ref() {
            if rule.is_disabled() {
                index_set.insert(RuleFilter::Rule(Self::GROUP_NAME, Self::GROUP_RULES[16]));
            }
        }
        if let Some(rule) = self.use_import_restrictions.as_ref() {
            if rule.is_disabled() {
                index_set.insert(RuleFilter::Rule(Self::GROUP_NAME, Self::GROUP_RULES[17]));
            }
        }
        if let Some(rule) = self.use_import_type.as_ref() {
            if rule.is_disabled() {
                index_set.insert(RuleFilter::Rule(Self::GROUP_NAME, Self::GROUP_RULES[18]));
            }
        }
        if let Some(rule) = self.use_nodejs_import_protocol.as_ref() {
            if rule.is_disabled() {
<<<<<<< HEAD
                index_set.insert(RuleFilter::Rule(Self::GROUP_NAME, Self::GROUP_RULES[19]));
=======
                index_set.insert(RuleFilter::Rule(Self::GROUP_NAME, Self::GROUP_RULES[22]));
            }
        }
        if let Some(rule) = self.use_number_namespace.as_ref() {
            if rule.is_disabled() {
                index_set.insert(RuleFilter::Rule(Self::GROUP_NAME, Self::GROUP_RULES[23]));
>>>>>>> a42f2025
            }
        }
        if let Some(rule) = self.use_regex_literals.as_ref() {
            if rule.is_disabled() {
<<<<<<< HEAD
                index_set.insert(RuleFilter::Rule(Self::GROUP_NAME, Self::GROUP_RULES[20]));
=======
                index_set.insert(RuleFilter::Rule(Self::GROUP_NAME, Self::GROUP_RULES[24]));
            }
        }
        if let Some(rule) = self.use_shorthand_function_type.as_ref() {
            if rule.is_disabled() {
                index_set.insert(RuleFilter::Rule(Self::GROUP_NAME, Self::GROUP_RULES[25]));
>>>>>>> a42f2025
            }
        }
        if let Some(rule) = self.use_valid_aria_role.as_ref() {
            if rule.is_disabled() {
                index_set.insert(RuleFilter::Rule(Self::GROUP_NAME, Self::GROUP_RULES[26]));
            }
        }
        index_set
    }
    #[doc = r" Checks if, given a rule name, matches one of the rules contained in this category"]
    pub(crate) fn has_rule(rule_name: &str) -> bool {
        Self::GROUP_RULES.contains(&rule_name)
    }
    #[doc = r" Checks if, given a rule name, it is marked as recommended"]
    pub(crate) fn is_recommended_rule(rule_name: &str) -> bool {
        Self::RECOMMENDED_RULES.contains(&rule_name)
    }
<<<<<<< HEAD
    pub(crate) fn recommended_rules_as_filters() -> [RuleFilter<'static>; 9] {
        Self::RECOMMENDED_RULES_AS_FILTERS
    }
    pub(crate) fn all_rules_as_filters() -> [RuleFilter<'static>; 21] {
=======
    pub(crate) fn recommended_rules_as_filters() -> [RuleFilter<'static>; 13] {
        Self::RECOMMENDED_RULES_AS_FILTERS
    }
    pub(crate) fn all_rules_as_filters() -> [RuleFilter<'static>; 27] {
>>>>>>> a42f2025
        Self::ALL_RULES_AS_FILTERS
    }
    #[doc = r" Select preset rules"]
    pub(crate) fn collect_preset_rules(
        &self,
        _parent_is_recommended: bool,
        enabled_rules: &mut IndexSet<RuleFilter>,
        disabled_rules: &mut IndexSet<RuleFilter>,
    ) {
        if self.is_all() {
            enabled_rules.extend(Self::all_rules_as_filters());
        } else if self.is_recommended() {
            enabled_rules.extend(Self::recommended_rules_as_filters());
        }
        if self.is_not_all() {
            disabled_rules.extend(Self::all_rules_as_filters());
        } else if self.is_not_recommended() {
            disabled_rules.extend(Self::recommended_rules_as_filters());
        }
    }
    pub(crate) fn get_rule_configuration(&self, rule_name: &str) -> Option<&RuleConfiguration> {
        match rule_name {
            "noDuplicateJsonKeys" => self.no_duplicate_json_keys.as_ref(),
            "noEmptyBlockStatements" => self.no_empty_block_statements.as_ref(),
            "noGlobalAssign" => self.no_global_assign.as_ref(),
            "noGlobalEval" => self.no_global_eval.as_ref(),
            "noInvalidUseBeforeDeclaration" => self.no_invalid_use_before_declaration.as_ref(),
            "noMisleadingCharacterClass" => self.no_misleading_character_class.as_ref(),
            "noNodejsModules" => self.no_nodejs_modules.as_ref(),
            "noThenProperty" => self.no_then_property.as_ref(),
            "noUnusedImports" => self.no_unused_imports.as_ref(),
            "noUnusedPrivateClassMembers" => self.no_unused_private_class_members.as_ref(),
            "noUselessLoneBlockStatements" => self.no_useless_lone_block_statements.as_ref(),
            "noUselessTernary" => self.no_useless_ternary.as_ref(),
            "useAwait" => self.use_await.as_ref(),
            "useExportType" => self.use_export_type.as_ref(),
            "useFilenamingConvention" => self.use_filenaming_convention.as_ref(),
            "useForOf" => self.use_for_of.as_ref(),
            "useGroupedTypeImport" => self.use_grouped_type_import.as_ref(),
            "useImportRestrictions" => self.use_import_restrictions.as_ref(),
            "useImportType" => self.use_import_type.as_ref(),
            "useNodejsImportProtocol" => self.use_nodejs_import_protocol.as_ref(),
            "useNumberNamespace" => self.use_number_namespace.as_ref(),
            "useShorthandFunctionType" => self.use_shorthand_function_type.as_ref(),
            _ => None,
        }
    }
}
#[derive(Deserialize, Default, Serialize, Debug, Eq, PartialEq, Clone)]
#[cfg_attr(feature = "schema", derive(JsonSchema))]
#[serde(rename_all = "camelCase", default)]
#[doc = r" A list of rules that belong to this group"]
pub struct Performance {
    #[doc = r" It enables the recommended rules for this group"]
    #[serde(skip_serializing_if = "Option::is_none")]
    pub recommended: Option<bool>,
    #[doc = r" It enables ALL rules for this group."]
    #[serde(skip_serializing_if = "Option::is_none")]
    pub all: Option<bool>,
    #[doc = "Disallow the use of spread (...) syntax on accumulators."]
    #[serde(skip_serializing_if = "Option::is_none")]
    pub no_accumulating_spread: Option<RuleConfiguration>,
    #[doc = "Disallow the use of the delete operator."]
    #[serde(skip_serializing_if = "Option::is_none")]
    pub no_delete: Option<RuleConfiguration>,
}
impl MergeWith<Performance> for Performance {
    fn merge_with(&mut self, other: Performance) {
        if let Some(no_accumulating_spread) = other.no_accumulating_spread {
            self.no_accumulating_spread = Some(no_accumulating_spread);
        }
        if let Some(no_delete) = other.no_delete {
            self.no_delete = Some(no_delete);
        }
    }
    fn merge_with_if_not_default(&mut self, other: Performance)
    where
        Performance: Default,
    {
        if other != Performance::default() {
            self.merge_with(other);
        }
    }
}
impl Performance {
    const GROUP_NAME: &'static str = "performance";
    pub(crate) const GROUP_RULES: [&'static str; 2] = ["noAccumulatingSpread", "noDelete"];
    const RECOMMENDED_RULES: [&'static str; 2] = ["noAccumulatingSpread", "noDelete"];
    const RECOMMENDED_RULES_AS_FILTERS: [RuleFilter<'static>; 2] = [
        RuleFilter::Rule(Self::GROUP_NAME, Self::GROUP_RULES[0]),
        RuleFilter::Rule(Self::GROUP_NAME, Self::GROUP_RULES[1]),
    ];
    const ALL_RULES_AS_FILTERS: [RuleFilter<'static>; 2] = [
        RuleFilter::Rule(Self::GROUP_NAME, Self::GROUP_RULES[0]),
        RuleFilter::Rule(Self::GROUP_NAME, Self::GROUP_RULES[1]),
    ];
    #[doc = r" Retrieves the recommended rules"]
    pub(crate) fn is_recommended(&self) -> bool {
        matches!(self.recommended, Some(true))
    }
    pub(crate) const fn is_not_recommended(&self) -> bool {
        matches!(self.recommended, Some(false))
    }
    pub(crate) fn is_all(&self) -> bool {
        matches!(self.all, Some(true))
    }
    pub(crate) fn is_not_all(&self) -> bool {
        matches!(self.all, Some(false))
    }
    pub(crate) fn get_enabled_rules(&self) -> IndexSet<RuleFilter> {
        let mut index_set = IndexSet::new();
        if let Some(rule) = self.no_accumulating_spread.as_ref() {
            if rule.is_enabled() {
                index_set.insert(RuleFilter::Rule(Self::GROUP_NAME, Self::GROUP_RULES[0]));
            }
        }
        if let Some(rule) = self.no_delete.as_ref() {
            if rule.is_enabled() {
                index_set.insert(RuleFilter::Rule(Self::GROUP_NAME, Self::GROUP_RULES[1]));
            }
        }
        index_set
    }
    pub(crate) fn get_disabled_rules(&self) -> IndexSet<RuleFilter> {
        let mut index_set = IndexSet::new();
        if let Some(rule) = self.no_accumulating_spread.as_ref() {
            if rule.is_disabled() {
                index_set.insert(RuleFilter::Rule(Self::GROUP_NAME, Self::GROUP_RULES[0]));
            }
        }
        if let Some(rule) = self.no_delete.as_ref() {
            if rule.is_disabled() {
                index_set.insert(RuleFilter::Rule(Self::GROUP_NAME, Self::GROUP_RULES[1]));
            }
        }
        index_set
    }
    #[doc = r" Checks if, given a rule name, matches one of the rules contained in this category"]
    pub(crate) fn has_rule(rule_name: &str) -> bool {
        Self::GROUP_RULES.contains(&rule_name)
    }
    #[doc = r" Checks if, given a rule name, it is marked as recommended"]
    pub(crate) fn is_recommended_rule(rule_name: &str) -> bool {
        Self::RECOMMENDED_RULES.contains(&rule_name)
    }
    pub(crate) fn recommended_rules_as_filters() -> [RuleFilter<'static>; 2] {
        Self::RECOMMENDED_RULES_AS_FILTERS
    }
    pub(crate) fn all_rules_as_filters() -> [RuleFilter<'static>; 2] {
        Self::ALL_RULES_AS_FILTERS
    }
    #[doc = r" Select preset rules"]
    pub(crate) fn collect_preset_rules(
        &self,
        parent_is_recommended: bool,
        enabled_rules: &mut IndexSet<RuleFilter>,
        disabled_rules: &mut IndexSet<RuleFilter>,
    ) {
        if self.is_all() {
            enabled_rules.extend(Self::all_rules_as_filters());
        } else if parent_is_recommended || self.is_recommended() {
            enabled_rules.extend(Self::recommended_rules_as_filters());
        }
        if self.is_not_all() {
            disabled_rules.extend(Self::all_rules_as_filters());
        } else if self.is_not_recommended() {
            disabled_rules.extend(Self::recommended_rules_as_filters());
        }
    }
    pub(crate) fn get_rule_configuration(&self, rule_name: &str) -> Option<&RuleConfiguration> {
        match rule_name {
            "noAccumulatingSpread" => self.no_accumulating_spread.as_ref(),
            "noDelete" => self.no_delete.as_ref(),
            _ => None,
        }
    }
}
#[derive(Deserialize, Default, Serialize, Debug, Eq, PartialEq, Clone)]
#[cfg_attr(feature = "schema", derive(JsonSchema))]
#[serde(rename_all = "camelCase", default)]
#[doc = r" A list of rules that belong to this group"]
pub struct Security {
    #[doc = r" It enables the recommended rules for this group"]
    #[serde(skip_serializing_if = "Option::is_none")]
    pub recommended: Option<bool>,
    #[doc = r" It enables ALL rules for this group."]
    #[serde(skip_serializing_if = "Option::is_none")]
    pub all: Option<bool>,
    #[doc = "Prevent the usage of dangerous JSX props"]
    #[serde(skip_serializing_if = "Option::is_none")]
    pub no_dangerously_set_inner_html: Option<RuleConfiguration>,
    #[doc = "Report when a DOM element or a component uses both children and dangerouslySetInnerHTML prop."]
    #[serde(skip_serializing_if = "Option::is_none")]
    pub no_dangerously_set_inner_html_with_children: Option<RuleConfiguration>,
}
impl MergeWith<Security> for Security {
    fn merge_with(&mut self, other: Security) {
        if let Some(no_dangerously_set_inner_html) = other.no_dangerously_set_inner_html {
            self.no_dangerously_set_inner_html = Some(no_dangerously_set_inner_html);
        }
        if let Some(no_dangerously_set_inner_html_with_children) =
            other.no_dangerously_set_inner_html_with_children
        {
            self.no_dangerously_set_inner_html_with_children =
                Some(no_dangerously_set_inner_html_with_children);
        }
    }
    fn merge_with_if_not_default(&mut self, other: Security)
    where
        Security: Default,
    {
        if other != Security::default() {
            self.merge_with(other);
        }
    }
}
impl Security {
    const GROUP_NAME: &'static str = "security";
    pub(crate) const GROUP_RULES: [&'static str; 2] = [
        "noDangerouslySetInnerHtml",
        "noDangerouslySetInnerHtmlWithChildren",
    ];
    const RECOMMENDED_RULES: [&'static str; 2] = [
        "noDangerouslySetInnerHtml",
        "noDangerouslySetInnerHtmlWithChildren",
    ];
    const RECOMMENDED_RULES_AS_FILTERS: [RuleFilter<'static>; 2] = [
        RuleFilter::Rule(Self::GROUP_NAME, Self::GROUP_RULES[0]),
        RuleFilter::Rule(Self::GROUP_NAME, Self::GROUP_RULES[1]),
    ];
    const ALL_RULES_AS_FILTERS: [RuleFilter<'static>; 2] = [
        RuleFilter::Rule(Self::GROUP_NAME, Self::GROUP_RULES[0]),
        RuleFilter::Rule(Self::GROUP_NAME, Self::GROUP_RULES[1]),
    ];
    #[doc = r" Retrieves the recommended rules"]
    pub(crate) fn is_recommended(&self) -> bool {
        matches!(self.recommended, Some(true))
    }
    pub(crate) const fn is_not_recommended(&self) -> bool {
        matches!(self.recommended, Some(false))
    }
    pub(crate) fn is_all(&self) -> bool {
        matches!(self.all, Some(true))
    }
    pub(crate) fn is_not_all(&self) -> bool {
        matches!(self.all, Some(false))
    }
    pub(crate) fn get_enabled_rules(&self) -> IndexSet<RuleFilter> {
        let mut index_set = IndexSet::new();
        if let Some(rule) = self.no_dangerously_set_inner_html.as_ref() {
            if rule.is_enabled() {
                index_set.insert(RuleFilter::Rule(Self::GROUP_NAME, Self::GROUP_RULES[0]));
            }
        }
        if let Some(rule) = self.no_dangerously_set_inner_html_with_children.as_ref() {
            if rule.is_enabled() {
                index_set.insert(RuleFilter::Rule(Self::GROUP_NAME, Self::GROUP_RULES[1]));
            }
        }
        index_set
    }
    pub(crate) fn get_disabled_rules(&self) -> IndexSet<RuleFilter> {
        let mut index_set = IndexSet::new();
        if let Some(rule) = self.no_dangerously_set_inner_html.as_ref() {
            if rule.is_disabled() {
                index_set.insert(RuleFilter::Rule(Self::GROUP_NAME, Self::GROUP_RULES[0]));
            }
        }
        if let Some(rule) = self.no_dangerously_set_inner_html_with_children.as_ref() {
            if rule.is_disabled() {
                index_set.insert(RuleFilter::Rule(Self::GROUP_NAME, Self::GROUP_RULES[1]));
            }
        }
        index_set
    }
    #[doc = r" Checks if, given a rule name, matches one of the rules contained in this category"]
    pub(crate) fn has_rule(rule_name: &str) -> bool {
        Self::GROUP_RULES.contains(&rule_name)
    }
    #[doc = r" Checks if, given a rule name, it is marked as recommended"]
    pub(crate) fn is_recommended_rule(rule_name: &str) -> bool {
        Self::RECOMMENDED_RULES.contains(&rule_name)
    }
    pub(crate) fn recommended_rules_as_filters() -> [RuleFilter<'static>; 2] {
        Self::RECOMMENDED_RULES_AS_FILTERS
    }
    pub(crate) fn all_rules_as_filters() -> [RuleFilter<'static>; 2] {
        Self::ALL_RULES_AS_FILTERS
    }
    #[doc = r" Select preset rules"]
    pub(crate) fn collect_preset_rules(
        &self,
        parent_is_recommended: bool,
        enabled_rules: &mut IndexSet<RuleFilter>,
        disabled_rules: &mut IndexSet<RuleFilter>,
    ) {
        if self.is_all() {
            enabled_rules.extend(Self::all_rules_as_filters());
        } else if parent_is_recommended || self.is_recommended() {
            enabled_rules.extend(Self::recommended_rules_as_filters());
        }
        if self.is_not_all() {
            disabled_rules.extend(Self::all_rules_as_filters());
        } else if self.is_not_recommended() {
            disabled_rules.extend(Self::recommended_rules_as_filters());
        }
    }
    pub(crate) fn get_rule_configuration(&self, rule_name: &str) -> Option<&RuleConfiguration> {
        match rule_name {
            "noDangerouslySetInnerHtml" => self.no_dangerously_set_inner_html.as_ref(),
            "noDangerouslySetInnerHtmlWithChildren" => {
                self.no_dangerously_set_inner_html_with_children.as_ref()
            }
            _ => None,
        }
    }
}
#[derive(Deserialize, Default, Serialize, Debug, Eq, PartialEq, Clone)]
#[cfg_attr(feature = "schema", derive(JsonSchema))]
#[serde(rename_all = "camelCase", default)]
#[doc = r" A list of rules that belong to this group"]
pub struct Style {
    #[doc = r" It enables the recommended rules for this group"]
    #[serde(skip_serializing_if = "Option::is_none")]
    pub recommended: Option<bool>,
    #[doc = r" It enables ALL rules for this group."]
    #[serde(skip_serializing_if = "Option::is_none")]
    pub all: Option<bool>,
    #[doc = "Disallow the use of arguments"]
    #[serde(skip_serializing_if = "Option::is_none")]
    pub no_arguments: Option<RuleConfiguration>,
    #[doc = "Disallow comma operator."]
    #[serde(skip_serializing_if = "Option::is_none")]
    pub no_comma_operator: Option<RuleConfiguration>,
    #[doc = "Disallow default exports."]
    #[serde(skip_serializing_if = "Option::is_none")]
    pub no_default_export: Option<RuleConfiguration>,
    #[doc = "Disallow implicit true values on JSX boolean attributes"]
    #[serde(skip_serializing_if = "Option::is_none")]
    pub no_implicit_boolean: Option<RuleConfiguration>,
    #[doc = "Disallow type annotations for variables, parameters, and class properties initialized with a literal expression."]
    #[serde(skip_serializing_if = "Option::is_none")]
    pub no_inferrable_types: Option<RuleConfiguration>,
    #[doc = "Disallow the use of TypeScript's namespaces."]
    #[serde(skip_serializing_if = "Option::is_none")]
    pub no_namespace: Option<RuleConfiguration>,
    #[doc = "Disallow negation in the condition of an if statement if it has an else clause."]
    #[serde(skip_serializing_if = "Option::is_none")]
    pub no_negation_else: Option<RuleConfiguration>,
    #[doc = "Disallow non-null assertions using the ! postfix operator."]
    #[serde(skip_serializing_if = "Option::is_none")]
    pub no_non_null_assertion: Option<RuleConfiguration>,
    #[doc = "Disallow reassigning function parameters."]
    #[serde(skip_serializing_if = "Option::is_none")]
    pub no_parameter_assign: Option<RuleConfiguration>,
    #[doc = "Disallow the use of parameter properties in class constructors."]
    #[serde(skip_serializing_if = "Option::is_none")]
    pub no_parameter_properties: Option<RuleConfiguration>,
    #[doc = "This rule allows you to specify global variable names that you don’t want to use in your application."]
    #[serde(skip_serializing_if = "Option::is_none")]
    pub no_restricted_globals: Option<RuleConfiguration>,
    #[doc = "Disallow the use of constants which its value is the upper-case version of its name."]
    #[serde(skip_serializing_if = "Option::is_none")]
    pub no_shouty_constants: Option<RuleConfiguration>,
    #[doc = "Disallow template literals if interpolation and special-character handling are not needed"]
    #[serde(skip_serializing_if = "Option::is_none")]
    pub no_unused_template_literal: Option<RuleConfiguration>,
    #[doc = "Disallow else block when the if block breaks early."]
    #[serde(skip_serializing_if = "Option::is_none")]
    pub no_useless_else: Option<RuleConfiguration>,
    #[doc = "Disallow the use of var"]
    #[serde(skip_serializing_if = "Option::is_none")]
    pub no_var: Option<RuleConfiguration>,
    #[doc = "Enforce the use of as const over literal type and type annotation."]
    #[serde(skip_serializing_if = "Option::is_none")]
    pub use_as_const_assertion: Option<RuleConfiguration>,
    #[doc = "Requires following curly brace conventions."]
    #[serde(skip_serializing_if = "Option::is_none")]
    pub use_block_statements: Option<RuleConfiguration>,
    #[doc = "Enforce using else if instead of nested if in else clauses."]
    #[serde(skip_serializing_if = "Option::is_none")]
    pub use_collapsed_else_if: Option<RuleConfiguration>,
    #[doc = "Require consistently using either T[] or Array<T>"]
    #[serde(skip_serializing_if = "Option::is_none")]
    pub use_consistent_array_type: Option<RuleConfiguration>,
    #[doc = "Require const declarations for variables that are never reassigned after declared."]
    #[serde(skip_serializing_if = "Option::is_none")]
    pub use_const: Option<RuleConfiguration>,
    #[doc = "Enforce default function parameters and optional function parameters to be last."]
    #[serde(skip_serializing_if = "Option::is_none")]
    pub use_default_parameter_last: Option<RuleConfiguration>,
    #[doc = "Require that each enum member value be explicitly initialized."]
    #[serde(skip_serializing_if = "Option::is_none")]
    pub use_enum_initializers: Option<RuleConfiguration>,
    #[doc = "Disallow the use of Math.pow in favor of the ** operator."]
    #[serde(skip_serializing_if = "Option::is_none")]
    pub use_exponentiation_operator: Option<RuleConfiguration>,
    #[doc = "This rule enforces the use of <>...</> over <Fragment>...</Fragment>."]
    #[serde(skip_serializing_if = "Option::is_none")]
    pub use_fragment_syntax: Option<RuleConfiguration>,
    #[doc = "Require all enum members to be literal values."]
    #[serde(skip_serializing_if = "Option::is_none")]
    pub use_literal_enum_members: Option<RuleConfiguration>,
    #[doc = "Enforce naming conventions for everything across a codebase."]
    #[serde(skip_serializing_if = "Option::is_none")]
    pub use_naming_convention: Option<RuleConfiguration>,
    #[doc = "Disallow parseInt() and Number.parseInt() in favor of binary, octal, and hexadecimal literals"]
    #[serde(skip_serializing_if = "Option::is_none")]
    pub use_numeric_literals: Option<RuleConfiguration>,
    #[doc = "Prevent extra closing tags for components without children"]
    #[serde(skip_serializing_if = "Option::is_none")]
    pub use_self_closing_elements: Option<RuleConfiguration>,
    #[doc = "When expressing array types, this rule promotes the usage of T[] shorthand instead of Array<T>."]
    #[serde(skip_serializing_if = "Option::is_none")]
    pub use_shorthand_array_type: Option<RuleConfiguration>,
    #[doc = "Require assignment operator shorthand where possible."]
    #[serde(skip_serializing_if = "Option::is_none")]
    pub use_shorthand_assign: Option<RuleConfiguration>,
    #[doc = "Enforces switch clauses have a single statement, emits a quick fix wrapping the statements in a block."]
    #[serde(skip_serializing_if = "Option::is_none")]
    pub use_single_case_statement: Option<RuleConfiguration>,
    #[doc = "Disallow multiple variable declarations in the same variable statement"]
    #[serde(skip_serializing_if = "Option::is_none")]
    pub use_single_var_declarator: Option<RuleConfiguration>,
    #[doc = "Prefer template literals over string concatenation."]
    #[serde(skip_serializing_if = "Option::is_none")]
    pub use_template: Option<RuleConfiguration>,
    #[doc = "Enforce the use of while loops instead of for loops when the initializer and update expressions are not needed."]
    #[serde(skip_serializing_if = "Option::is_none")]
    pub use_while: Option<RuleConfiguration>,
}
impl MergeWith<Style> for Style {
    fn merge_with(&mut self, other: Style) {
        if let Some(no_arguments) = other.no_arguments {
            self.no_arguments = Some(no_arguments);
        }
        if let Some(no_comma_operator) = other.no_comma_operator {
            self.no_comma_operator = Some(no_comma_operator);
        }
        if let Some(no_default_export) = other.no_default_export {
            self.no_default_export = Some(no_default_export);
        }
        if let Some(no_implicit_boolean) = other.no_implicit_boolean {
            self.no_implicit_boolean = Some(no_implicit_boolean);
        }
        if let Some(no_inferrable_types) = other.no_inferrable_types {
            self.no_inferrable_types = Some(no_inferrable_types);
        }
        if let Some(no_namespace) = other.no_namespace {
            self.no_namespace = Some(no_namespace);
        }
        if let Some(no_negation_else) = other.no_negation_else {
            self.no_negation_else = Some(no_negation_else);
        }
        if let Some(no_non_null_assertion) = other.no_non_null_assertion {
            self.no_non_null_assertion = Some(no_non_null_assertion);
        }
        if let Some(no_parameter_assign) = other.no_parameter_assign {
            self.no_parameter_assign = Some(no_parameter_assign);
        }
        if let Some(no_parameter_properties) = other.no_parameter_properties {
            self.no_parameter_properties = Some(no_parameter_properties);
        }
        if let Some(no_restricted_globals) = other.no_restricted_globals {
            self.no_restricted_globals = Some(no_restricted_globals);
        }
        if let Some(no_shouty_constants) = other.no_shouty_constants {
            self.no_shouty_constants = Some(no_shouty_constants);
        }
        if let Some(no_unused_template_literal) = other.no_unused_template_literal {
            self.no_unused_template_literal = Some(no_unused_template_literal);
        }
        if let Some(no_useless_else) = other.no_useless_else {
            self.no_useless_else = Some(no_useless_else);
        }
        if let Some(no_var) = other.no_var {
            self.no_var = Some(no_var);
        }
        if let Some(use_as_const_assertion) = other.use_as_const_assertion {
            self.use_as_const_assertion = Some(use_as_const_assertion);
        }
        if let Some(use_block_statements) = other.use_block_statements {
            self.use_block_statements = Some(use_block_statements);
        }
        if let Some(use_collapsed_else_if) = other.use_collapsed_else_if {
            self.use_collapsed_else_if = Some(use_collapsed_else_if);
        }
        if let Some(use_consistent_array_type) = other.use_consistent_array_type {
            self.use_consistent_array_type = Some(use_consistent_array_type);
        }
        if let Some(use_const) = other.use_const {
            self.use_const = Some(use_const);
        }
        if let Some(use_default_parameter_last) = other.use_default_parameter_last {
            self.use_default_parameter_last = Some(use_default_parameter_last);
        }
        if let Some(use_enum_initializers) = other.use_enum_initializers {
            self.use_enum_initializers = Some(use_enum_initializers);
        }
        if let Some(use_exponentiation_operator) = other.use_exponentiation_operator {
            self.use_exponentiation_operator = Some(use_exponentiation_operator);
        }
        if let Some(use_fragment_syntax) = other.use_fragment_syntax {
            self.use_fragment_syntax = Some(use_fragment_syntax);
        }
        if let Some(use_literal_enum_members) = other.use_literal_enum_members {
            self.use_literal_enum_members = Some(use_literal_enum_members);
        }
        if let Some(use_naming_convention) = other.use_naming_convention {
            self.use_naming_convention = Some(use_naming_convention);
        }
        if let Some(use_numeric_literals) = other.use_numeric_literals {
            self.use_numeric_literals = Some(use_numeric_literals);
        }
        if let Some(use_self_closing_elements) = other.use_self_closing_elements {
            self.use_self_closing_elements = Some(use_self_closing_elements);
        }
        if let Some(use_shorthand_array_type) = other.use_shorthand_array_type {
            self.use_shorthand_array_type = Some(use_shorthand_array_type);
        }
        if let Some(use_shorthand_assign) = other.use_shorthand_assign {
            self.use_shorthand_assign = Some(use_shorthand_assign);
        }
        if let Some(use_single_case_statement) = other.use_single_case_statement {
            self.use_single_case_statement = Some(use_single_case_statement);
        }
        if let Some(use_single_var_declarator) = other.use_single_var_declarator {
            self.use_single_var_declarator = Some(use_single_var_declarator);
        }
        if let Some(use_template) = other.use_template {
            self.use_template = Some(use_template);
        }
        if let Some(use_while) = other.use_while {
            self.use_while = Some(use_while);
        }
    }
    fn merge_with_if_not_default(&mut self, other: Style)
    where
        Style: Default,
    {
        if other != Style::default() {
            self.merge_with(other);
        }
    }
}
impl Style {
    const GROUP_NAME: &'static str = "style";
    pub(crate) const GROUP_RULES: [&'static str; 34] = [
        "noArguments",
        "noCommaOperator",
        "noDefaultExport",
        "noImplicitBoolean",
        "noInferrableTypes",
        "noNamespace",
        "noNegationElse",
        "noNonNullAssertion",
        "noParameterAssign",
        "noParameterProperties",
        "noRestrictedGlobals",
        "noShoutyConstants",
        "noUnusedTemplateLiteral",
        "noUselessElse",
        "noVar",
        "useAsConstAssertion",
        "useBlockStatements",
        "useCollapsedElseIf",
        "useConsistentArrayType",
        "useConst",
        "useDefaultParameterLast",
        "useEnumInitializers",
        "useExponentiationOperator",
        "useFragmentSyntax",
        "useLiteralEnumMembers",
        "useNamingConvention",
        "useNumericLiterals",
        "useSelfClosingElements",
        "useShorthandArrayType",
        "useShorthandAssign",
        "useSingleCaseStatement",
        "useSingleVarDeclarator",
        "useTemplate",
        "useWhile",
    ];
    const RECOMMENDED_RULES: [&'static str; 19] = [
        "noArguments",
        "noCommaOperator",
        "noInferrableTypes",
        "noNonNullAssertion",
        "noParameterAssign",
        "noUnusedTemplateLiteral",
        "noUselessElse",
        "noVar",
        "useAsConstAssertion",
        "useConst",
        "useDefaultParameterLast",
        "useEnumInitializers",
        "useExponentiationOperator",
        "useLiteralEnumMembers",
        "useNumericLiterals",
        "useSelfClosingElements",
        "useSingleVarDeclarator",
        "useTemplate",
        "useWhile",
    ];
    const RECOMMENDED_RULES_AS_FILTERS: [RuleFilter<'static>; 19] = [
        RuleFilter::Rule(Self::GROUP_NAME, Self::GROUP_RULES[0]),
        RuleFilter::Rule(Self::GROUP_NAME, Self::GROUP_RULES[1]),
        RuleFilter::Rule(Self::GROUP_NAME, Self::GROUP_RULES[4]),
        RuleFilter::Rule(Self::GROUP_NAME, Self::GROUP_RULES[7]),
        RuleFilter::Rule(Self::GROUP_NAME, Self::GROUP_RULES[8]),
        RuleFilter::Rule(Self::GROUP_NAME, Self::GROUP_RULES[12]),
        RuleFilter::Rule(Self::GROUP_NAME, Self::GROUP_RULES[13]),
        RuleFilter::Rule(Self::GROUP_NAME, Self::GROUP_RULES[14]),
        RuleFilter::Rule(Self::GROUP_NAME, Self::GROUP_RULES[15]),
        RuleFilter::Rule(Self::GROUP_NAME, Self::GROUP_RULES[19]),
        RuleFilter::Rule(Self::GROUP_NAME, Self::GROUP_RULES[20]),
        RuleFilter::Rule(Self::GROUP_NAME, Self::GROUP_RULES[21]),
        RuleFilter::Rule(Self::GROUP_NAME, Self::GROUP_RULES[22]),
        RuleFilter::Rule(Self::GROUP_NAME, Self::GROUP_RULES[24]),
        RuleFilter::Rule(Self::GROUP_NAME, Self::GROUP_RULES[26]),
        RuleFilter::Rule(Self::GROUP_NAME, Self::GROUP_RULES[27]),
        RuleFilter::Rule(Self::GROUP_NAME, Self::GROUP_RULES[31]),
        RuleFilter::Rule(Self::GROUP_NAME, Self::GROUP_RULES[32]),
        RuleFilter::Rule(Self::GROUP_NAME, Self::GROUP_RULES[33]),
    ];
    const ALL_RULES_AS_FILTERS: [RuleFilter<'static>; 34] = [
        RuleFilter::Rule(Self::GROUP_NAME, Self::GROUP_RULES[0]),
        RuleFilter::Rule(Self::GROUP_NAME, Self::GROUP_RULES[1]),
        RuleFilter::Rule(Self::GROUP_NAME, Self::GROUP_RULES[2]),
        RuleFilter::Rule(Self::GROUP_NAME, Self::GROUP_RULES[3]),
        RuleFilter::Rule(Self::GROUP_NAME, Self::GROUP_RULES[4]),
        RuleFilter::Rule(Self::GROUP_NAME, Self::GROUP_RULES[5]),
        RuleFilter::Rule(Self::GROUP_NAME, Self::GROUP_RULES[6]),
        RuleFilter::Rule(Self::GROUP_NAME, Self::GROUP_RULES[7]),
        RuleFilter::Rule(Self::GROUP_NAME, Self::GROUP_RULES[8]),
        RuleFilter::Rule(Self::GROUP_NAME, Self::GROUP_RULES[9]),
        RuleFilter::Rule(Self::GROUP_NAME, Self::GROUP_RULES[10]),
        RuleFilter::Rule(Self::GROUP_NAME, Self::GROUP_RULES[11]),
        RuleFilter::Rule(Self::GROUP_NAME, Self::GROUP_RULES[12]),
        RuleFilter::Rule(Self::GROUP_NAME, Self::GROUP_RULES[13]),
        RuleFilter::Rule(Self::GROUP_NAME, Self::GROUP_RULES[14]),
        RuleFilter::Rule(Self::GROUP_NAME, Self::GROUP_RULES[15]),
        RuleFilter::Rule(Self::GROUP_NAME, Self::GROUP_RULES[16]),
        RuleFilter::Rule(Self::GROUP_NAME, Self::GROUP_RULES[17]),
        RuleFilter::Rule(Self::GROUP_NAME, Self::GROUP_RULES[18]),
        RuleFilter::Rule(Self::GROUP_NAME, Self::GROUP_RULES[19]),
        RuleFilter::Rule(Self::GROUP_NAME, Self::GROUP_RULES[20]),
        RuleFilter::Rule(Self::GROUP_NAME, Self::GROUP_RULES[21]),
        RuleFilter::Rule(Self::GROUP_NAME, Self::GROUP_RULES[22]),
        RuleFilter::Rule(Self::GROUP_NAME, Self::GROUP_RULES[23]),
        RuleFilter::Rule(Self::GROUP_NAME, Self::GROUP_RULES[24]),
        RuleFilter::Rule(Self::GROUP_NAME, Self::GROUP_RULES[25]),
        RuleFilter::Rule(Self::GROUP_NAME, Self::GROUP_RULES[26]),
        RuleFilter::Rule(Self::GROUP_NAME, Self::GROUP_RULES[27]),
        RuleFilter::Rule(Self::GROUP_NAME, Self::GROUP_RULES[28]),
        RuleFilter::Rule(Self::GROUP_NAME, Self::GROUP_RULES[29]),
        RuleFilter::Rule(Self::GROUP_NAME, Self::GROUP_RULES[30]),
        RuleFilter::Rule(Self::GROUP_NAME, Self::GROUP_RULES[31]),
        RuleFilter::Rule(Self::GROUP_NAME, Self::GROUP_RULES[32]),
        RuleFilter::Rule(Self::GROUP_NAME, Self::GROUP_RULES[33]),
    ];
    #[doc = r" Retrieves the recommended rules"]
    pub(crate) fn is_recommended(&self) -> bool {
        matches!(self.recommended, Some(true))
    }
    pub(crate) const fn is_not_recommended(&self) -> bool {
        matches!(self.recommended, Some(false))
    }
    pub(crate) fn is_all(&self) -> bool {
        matches!(self.all, Some(true))
    }
    pub(crate) fn is_not_all(&self) -> bool {
        matches!(self.all, Some(false))
    }
    pub(crate) fn get_enabled_rules(&self) -> IndexSet<RuleFilter> {
        let mut index_set = IndexSet::new();
        if let Some(rule) = self.no_arguments.as_ref() {
            if rule.is_enabled() {
                index_set.insert(RuleFilter::Rule(Self::GROUP_NAME, Self::GROUP_RULES[0]));
            }
        }
        if let Some(rule) = self.no_comma_operator.as_ref() {
            if rule.is_enabled() {
                index_set.insert(RuleFilter::Rule(Self::GROUP_NAME, Self::GROUP_RULES[1]));
            }
        }
        if let Some(rule) = self.no_default_export.as_ref() {
            if rule.is_enabled() {
                index_set.insert(RuleFilter::Rule(Self::GROUP_NAME, Self::GROUP_RULES[2]));
            }
        }
        if let Some(rule) = self.no_implicit_boolean.as_ref() {
            if rule.is_enabled() {
                index_set.insert(RuleFilter::Rule(Self::GROUP_NAME, Self::GROUP_RULES[3]));
            }
        }
        if let Some(rule) = self.no_inferrable_types.as_ref() {
            if rule.is_enabled() {
                index_set.insert(RuleFilter::Rule(Self::GROUP_NAME, Self::GROUP_RULES[4]));
            }
        }
        if let Some(rule) = self.no_namespace.as_ref() {
            if rule.is_enabled() {
                index_set.insert(RuleFilter::Rule(Self::GROUP_NAME, Self::GROUP_RULES[5]));
            }
        }
        if let Some(rule) = self.no_negation_else.as_ref() {
            if rule.is_enabled() {
                index_set.insert(RuleFilter::Rule(Self::GROUP_NAME, Self::GROUP_RULES[6]));
            }
        }
        if let Some(rule) = self.no_non_null_assertion.as_ref() {
            if rule.is_enabled() {
                index_set.insert(RuleFilter::Rule(Self::GROUP_NAME, Self::GROUP_RULES[7]));
            }
        }
        if let Some(rule) = self.no_parameter_assign.as_ref() {
            if rule.is_enabled() {
                index_set.insert(RuleFilter::Rule(Self::GROUP_NAME, Self::GROUP_RULES[8]));
            }
        }
        if let Some(rule) = self.no_parameter_properties.as_ref() {
            if rule.is_enabled() {
                index_set.insert(RuleFilter::Rule(Self::GROUP_NAME, Self::GROUP_RULES[9]));
            }
        }
        if let Some(rule) = self.no_restricted_globals.as_ref() {
            if rule.is_enabled() {
                index_set.insert(RuleFilter::Rule(Self::GROUP_NAME, Self::GROUP_RULES[10]));
            }
        }
        if let Some(rule) = self.no_shouty_constants.as_ref() {
            if rule.is_enabled() {
                index_set.insert(RuleFilter::Rule(Self::GROUP_NAME, Self::GROUP_RULES[11]));
            }
        }
        if let Some(rule) = self.no_unused_template_literal.as_ref() {
            if rule.is_enabled() {
                index_set.insert(RuleFilter::Rule(Self::GROUP_NAME, Self::GROUP_RULES[12]));
            }
        }
        if let Some(rule) = self.no_useless_else.as_ref() {
            if rule.is_enabled() {
                index_set.insert(RuleFilter::Rule(Self::GROUP_NAME, Self::GROUP_RULES[13]));
            }
        }
        if let Some(rule) = self.no_var.as_ref() {
            if rule.is_enabled() {
                index_set.insert(RuleFilter::Rule(Self::GROUP_NAME, Self::GROUP_RULES[14]));
            }
        }
        if let Some(rule) = self.use_as_const_assertion.as_ref() {
            if rule.is_enabled() {
                index_set.insert(RuleFilter::Rule(Self::GROUP_NAME, Self::GROUP_RULES[15]));
            }
        }
        if let Some(rule) = self.use_block_statements.as_ref() {
            if rule.is_enabled() {
                index_set.insert(RuleFilter::Rule(Self::GROUP_NAME, Self::GROUP_RULES[16]));
            }
        }
        if let Some(rule) = self.use_collapsed_else_if.as_ref() {
            if rule.is_enabled() {
                index_set.insert(RuleFilter::Rule(Self::GROUP_NAME, Self::GROUP_RULES[17]));
            }
        }
        if let Some(rule) = self.use_consistent_array_type.as_ref() {
            if rule.is_enabled() {
                index_set.insert(RuleFilter::Rule(Self::GROUP_NAME, Self::GROUP_RULES[18]));
            }
        }
        if let Some(rule) = self.use_const.as_ref() {
            if rule.is_enabled() {
                index_set.insert(RuleFilter::Rule(Self::GROUP_NAME, Self::GROUP_RULES[19]));
            }
        }
        if let Some(rule) = self.use_default_parameter_last.as_ref() {
            if rule.is_enabled() {
                index_set.insert(RuleFilter::Rule(Self::GROUP_NAME, Self::GROUP_RULES[20]));
            }
        }
        if let Some(rule) = self.use_enum_initializers.as_ref() {
            if rule.is_enabled() {
                index_set.insert(RuleFilter::Rule(Self::GROUP_NAME, Self::GROUP_RULES[21]));
            }
        }
        if let Some(rule) = self.use_exponentiation_operator.as_ref() {
            if rule.is_enabled() {
                index_set.insert(RuleFilter::Rule(Self::GROUP_NAME, Self::GROUP_RULES[22]));
            }
        }
        if let Some(rule) = self.use_fragment_syntax.as_ref() {
            if rule.is_enabled() {
                index_set.insert(RuleFilter::Rule(Self::GROUP_NAME, Self::GROUP_RULES[23]));
            }
        }
        if let Some(rule) = self.use_literal_enum_members.as_ref() {
            if rule.is_enabled() {
                index_set.insert(RuleFilter::Rule(Self::GROUP_NAME, Self::GROUP_RULES[24]));
            }
        }
        if let Some(rule) = self.use_naming_convention.as_ref() {
            if rule.is_enabled() {
                index_set.insert(RuleFilter::Rule(Self::GROUP_NAME, Self::GROUP_RULES[25]));
            }
        }
        if let Some(rule) = self.use_numeric_literals.as_ref() {
            if rule.is_enabled() {
                index_set.insert(RuleFilter::Rule(Self::GROUP_NAME, Self::GROUP_RULES[26]));
            }
        }
        if let Some(rule) = self.use_self_closing_elements.as_ref() {
            if rule.is_enabled() {
                index_set.insert(RuleFilter::Rule(Self::GROUP_NAME, Self::GROUP_RULES[27]));
            }
        }
        if let Some(rule) = self.use_shorthand_array_type.as_ref() {
            if rule.is_enabled() {
                index_set.insert(RuleFilter::Rule(Self::GROUP_NAME, Self::GROUP_RULES[28]));
            }
        }
        if let Some(rule) = self.use_shorthand_assign.as_ref() {
            if rule.is_enabled() {
                index_set.insert(RuleFilter::Rule(Self::GROUP_NAME, Self::GROUP_RULES[29]));
            }
        }
        if let Some(rule) = self.use_single_case_statement.as_ref() {
            if rule.is_enabled() {
                index_set.insert(RuleFilter::Rule(Self::GROUP_NAME, Self::GROUP_RULES[30]));
            }
        }
        if let Some(rule) = self.use_single_var_declarator.as_ref() {
            if rule.is_enabled() {
                index_set.insert(RuleFilter::Rule(Self::GROUP_NAME, Self::GROUP_RULES[31]));
            }
        }
        if let Some(rule) = self.use_template.as_ref() {
            if rule.is_enabled() {
                index_set.insert(RuleFilter::Rule(Self::GROUP_NAME, Self::GROUP_RULES[32]));
            }
        }
        if let Some(rule) = self.use_while.as_ref() {
            if rule.is_enabled() {
                index_set.insert(RuleFilter::Rule(Self::GROUP_NAME, Self::GROUP_RULES[33]));
            }
        }
        index_set
    }
    pub(crate) fn get_disabled_rules(&self) -> IndexSet<RuleFilter> {
        let mut index_set = IndexSet::new();
        if let Some(rule) = self.no_arguments.as_ref() {
            if rule.is_disabled() {
                index_set.insert(RuleFilter::Rule(Self::GROUP_NAME, Self::GROUP_RULES[0]));
            }
        }
        if let Some(rule) = self.no_comma_operator.as_ref() {
            if rule.is_disabled() {
                index_set.insert(RuleFilter::Rule(Self::GROUP_NAME, Self::GROUP_RULES[1]));
            }
        }
        if let Some(rule) = self.no_default_export.as_ref() {
            if rule.is_disabled() {
                index_set.insert(RuleFilter::Rule(Self::GROUP_NAME, Self::GROUP_RULES[2]));
            }
        }
        if let Some(rule) = self.no_implicit_boolean.as_ref() {
            if rule.is_disabled() {
                index_set.insert(RuleFilter::Rule(Self::GROUP_NAME, Self::GROUP_RULES[3]));
            }
        }
        if let Some(rule) = self.no_inferrable_types.as_ref() {
            if rule.is_disabled() {
                index_set.insert(RuleFilter::Rule(Self::GROUP_NAME, Self::GROUP_RULES[4]));
            }
        }
        if let Some(rule) = self.no_namespace.as_ref() {
            if rule.is_disabled() {
                index_set.insert(RuleFilter::Rule(Self::GROUP_NAME, Self::GROUP_RULES[5]));
            }
        }
        if let Some(rule) = self.no_negation_else.as_ref() {
            if rule.is_disabled() {
                index_set.insert(RuleFilter::Rule(Self::GROUP_NAME, Self::GROUP_RULES[6]));
            }
        }
        if let Some(rule) = self.no_non_null_assertion.as_ref() {
            if rule.is_disabled() {
                index_set.insert(RuleFilter::Rule(Self::GROUP_NAME, Self::GROUP_RULES[7]));
            }
        }
        if let Some(rule) = self.no_parameter_assign.as_ref() {
            if rule.is_disabled() {
                index_set.insert(RuleFilter::Rule(Self::GROUP_NAME, Self::GROUP_RULES[8]));
            }
        }
        if let Some(rule) = self.no_parameter_properties.as_ref() {
            if rule.is_disabled() {
                index_set.insert(RuleFilter::Rule(Self::GROUP_NAME, Self::GROUP_RULES[9]));
            }
        }
        if let Some(rule) = self.no_restricted_globals.as_ref() {
            if rule.is_disabled() {
                index_set.insert(RuleFilter::Rule(Self::GROUP_NAME, Self::GROUP_RULES[10]));
            }
        }
        if let Some(rule) = self.no_shouty_constants.as_ref() {
            if rule.is_disabled() {
                index_set.insert(RuleFilter::Rule(Self::GROUP_NAME, Self::GROUP_RULES[11]));
            }
        }
        if let Some(rule) = self.no_unused_template_literal.as_ref() {
            if rule.is_disabled() {
                index_set.insert(RuleFilter::Rule(Self::GROUP_NAME, Self::GROUP_RULES[12]));
            }
        }
        if let Some(rule) = self.no_useless_else.as_ref() {
            if rule.is_disabled() {
                index_set.insert(RuleFilter::Rule(Self::GROUP_NAME, Self::GROUP_RULES[13]));
            }
        }
        if let Some(rule) = self.no_var.as_ref() {
            if rule.is_disabled() {
                index_set.insert(RuleFilter::Rule(Self::GROUP_NAME, Self::GROUP_RULES[14]));
            }
        }
        if let Some(rule) = self.use_as_const_assertion.as_ref() {
            if rule.is_disabled() {
                index_set.insert(RuleFilter::Rule(Self::GROUP_NAME, Self::GROUP_RULES[15]));
            }
        }
        if let Some(rule) = self.use_block_statements.as_ref() {
            if rule.is_disabled() {
                index_set.insert(RuleFilter::Rule(Self::GROUP_NAME, Self::GROUP_RULES[16]));
            }
        }
        if let Some(rule) = self.use_collapsed_else_if.as_ref() {
            if rule.is_disabled() {
                index_set.insert(RuleFilter::Rule(Self::GROUP_NAME, Self::GROUP_RULES[17]));
            }
        }
        if let Some(rule) = self.use_consistent_array_type.as_ref() {
            if rule.is_disabled() {
                index_set.insert(RuleFilter::Rule(Self::GROUP_NAME, Self::GROUP_RULES[18]));
            }
        }
        if let Some(rule) = self.use_const.as_ref() {
            if rule.is_disabled() {
                index_set.insert(RuleFilter::Rule(Self::GROUP_NAME, Self::GROUP_RULES[19]));
            }
        }
        if let Some(rule) = self.use_default_parameter_last.as_ref() {
            if rule.is_disabled() {
                index_set.insert(RuleFilter::Rule(Self::GROUP_NAME, Self::GROUP_RULES[20]));
            }
        }
        if let Some(rule) = self.use_enum_initializers.as_ref() {
            if rule.is_disabled() {
                index_set.insert(RuleFilter::Rule(Self::GROUP_NAME, Self::GROUP_RULES[21]));
            }
        }
        if let Some(rule) = self.use_exponentiation_operator.as_ref() {
            if rule.is_disabled() {
                index_set.insert(RuleFilter::Rule(Self::GROUP_NAME, Self::GROUP_RULES[22]));
            }
        }
        if let Some(rule) = self.use_fragment_syntax.as_ref() {
            if rule.is_disabled() {
                index_set.insert(RuleFilter::Rule(Self::GROUP_NAME, Self::GROUP_RULES[23]));
            }
        }
        if let Some(rule) = self.use_literal_enum_members.as_ref() {
            if rule.is_disabled() {
                index_set.insert(RuleFilter::Rule(Self::GROUP_NAME, Self::GROUP_RULES[24]));
            }
        }
        if let Some(rule) = self.use_naming_convention.as_ref() {
            if rule.is_disabled() {
                index_set.insert(RuleFilter::Rule(Self::GROUP_NAME, Self::GROUP_RULES[25]));
            }
        }
        if let Some(rule) = self.use_numeric_literals.as_ref() {
            if rule.is_disabled() {
                index_set.insert(RuleFilter::Rule(Self::GROUP_NAME, Self::GROUP_RULES[26]));
            }
        }
        if let Some(rule) = self.use_self_closing_elements.as_ref() {
            if rule.is_disabled() {
                index_set.insert(RuleFilter::Rule(Self::GROUP_NAME, Self::GROUP_RULES[27]));
            }
        }
        if let Some(rule) = self.use_shorthand_array_type.as_ref() {
            if rule.is_disabled() {
                index_set.insert(RuleFilter::Rule(Self::GROUP_NAME, Self::GROUP_RULES[28]));
            }
        }
        if let Some(rule) = self.use_shorthand_assign.as_ref() {
            if rule.is_disabled() {
                index_set.insert(RuleFilter::Rule(Self::GROUP_NAME, Self::GROUP_RULES[29]));
            }
        }
        if let Some(rule) = self.use_single_case_statement.as_ref() {
            if rule.is_disabled() {
                index_set.insert(RuleFilter::Rule(Self::GROUP_NAME, Self::GROUP_RULES[30]));
            }
        }
        if let Some(rule) = self.use_single_var_declarator.as_ref() {
            if rule.is_disabled() {
                index_set.insert(RuleFilter::Rule(Self::GROUP_NAME, Self::GROUP_RULES[31]));
            }
        }
        if let Some(rule) = self.use_template.as_ref() {
            if rule.is_disabled() {
                index_set.insert(RuleFilter::Rule(Self::GROUP_NAME, Self::GROUP_RULES[32]));
            }
        }
        if let Some(rule) = self.use_while.as_ref() {
            if rule.is_disabled() {
                index_set.insert(RuleFilter::Rule(Self::GROUP_NAME, Self::GROUP_RULES[33]));
            }
        }
        index_set
    }
    #[doc = r" Checks if, given a rule name, matches one of the rules contained in this category"]
    pub(crate) fn has_rule(rule_name: &str) -> bool {
        Self::GROUP_RULES.contains(&rule_name)
    }
    #[doc = r" Checks if, given a rule name, it is marked as recommended"]
    pub(crate) fn is_recommended_rule(rule_name: &str) -> bool {
        Self::RECOMMENDED_RULES.contains(&rule_name)
    }
    pub(crate) fn recommended_rules_as_filters() -> [RuleFilter<'static>; 19] {
        Self::RECOMMENDED_RULES_AS_FILTERS
    }
    pub(crate) fn all_rules_as_filters() -> [RuleFilter<'static>; 34] {
        Self::ALL_RULES_AS_FILTERS
    }
    #[doc = r" Select preset rules"]
    pub(crate) fn collect_preset_rules(
        &self,
        parent_is_recommended: bool,
        enabled_rules: &mut IndexSet<RuleFilter>,
        disabled_rules: &mut IndexSet<RuleFilter>,
    ) {
        if self.is_all() {
            enabled_rules.extend(Self::all_rules_as_filters());
        } else if parent_is_recommended || self.is_recommended() {
            enabled_rules.extend(Self::recommended_rules_as_filters());
        }
        if self.is_not_all() {
            disabled_rules.extend(Self::all_rules_as_filters());
        } else if self.is_not_recommended() {
            disabled_rules.extend(Self::recommended_rules_as_filters());
        }
    }
    pub(crate) fn get_rule_configuration(&self, rule_name: &str) -> Option<&RuleConfiguration> {
        match rule_name {
            "noArguments" => self.no_arguments.as_ref(),
            "noCommaOperator" => self.no_comma_operator.as_ref(),
            "noDefaultExport" => self.no_default_export.as_ref(),
            "noImplicitBoolean" => self.no_implicit_boolean.as_ref(),
            "noInferrableTypes" => self.no_inferrable_types.as_ref(),
            "noNamespace" => self.no_namespace.as_ref(),
            "noNegationElse" => self.no_negation_else.as_ref(),
            "noNonNullAssertion" => self.no_non_null_assertion.as_ref(),
            "noParameterAssign" => self.no_parameter_assign.as_ref(),
            "noParameterProperties" => self.no_parameter_properties.as_ref(),
            "noRestrictedGlobals" => self.no_restricted_globals.as_ref(),
            "noShoutyConstants" => self.no_shouty_constants.as_ref(),
            "noUnusedTemplateLiteral" => self.no_unused_template_literal.as_ref(),
            "noUselessElse" => self.no_useless_else.as_ref(),
            "noVar" => self.no_var.as_ref(),
            "useAsConstAssertion" => self.use_as_const_assertion.as_ref(),
            "useBlockStatements" => self.use_block_statements.as_ref(),
            "useCollapsedElseIf" => self.use_collapsed_else_if.as_ref(),
            "useConsistentArrayType" => self.use_consistent_array_type.as_ref(),
            "useConst" => self.use_const.as_ref(),
            "useDefaultParameterLast" => self.use_default_parameter_last.as_ref(),
            "useEnumInitializers" => self.use_enum_initializers.as_ref(),
            "useExponentiationOperator" => self.use_exponentiation_operator.as_ref(),
            "useFragmentSyntax" => self.use_fragment_syntax.as_ref(),
            "useLiteralEnumMembers" => self.use_literal_enum_members.as_ref(),
            "useNamingConvention" => self.use_naming_convention.as_ref(),
            "useNumericLiterals" => self.use_numeric_literals.as_ref(),
            "useSelfClosingElements" => self.use_self_closing_elements.as_ref(),
            "useShorthandArrayType" => self.use_shorthand_array_type.as_ref(),
            "useShorthandAssign" => self.use_shorthand_assign.as_ref(),
            "useSingleCaseStatement" => self.use_single_case_statement.as_ref(),
            "useSingleVarDeclarator" => self.use_single_var_declarator.as_ref(),
            "useTemplate" => self.use_template.as_ref(),
            "useWhile" => self.use_while.as_ref(),
            _ => None,
        }
    }
}
#[derive(Deserialize, Default, Serialize, Debug, Eq, PartialEq, Clone)]
#[cfg_attr(feature = "schema", derive(JsonSchema))]
#[serde(rename_all = "camelCase", default)]
#[doc = r" A list of rules that belong to this group"]
pub struct Suspicious {
    #[doc = r" It enables the recommended rules for this group"]
    #[serde(skip_serializing_if = "Option::is_none")]
    pub recommended: Option<bool>,
    #[doc = r" It enables ALL rules for this group."]
    #[serde(skip_serializing_if = "Option::is_none")]
    pub all: Option<bool>,
    #[doc = "Usually, the definition in the standard library is more precise than what people come up with or the used constant exceeds the maximum precision of the number type."]
    #[serde(skip_serializing_if = "Option::is_none")]
    pub no_approximative_numeric_constant: Option<RuleConfiguration>,
    #[doc = "Discourage the usage of Array index in keys."]
    #[serde(skip_serializing_if = "Option::is_none")]
    pub no_array_index_key: Option<RuleConfiguration>,
    #[doc = "Disallow assignments in expressions."]
    #[serde(skip_serializing_if = "Option::is_none")]
    pub no_assign_in_expressions: Option<RuleConfiguration>,
    #[doc = "Disallows using an async function as a Promise executor."]
    #[serde(skip_serializing_if = "Option::is_none")]
    pub no_async_promise_executor: Option<RuleConfiguration>,
    #[doc = "Disallow reassigning exceptions in catch clauses."]
    #[serde(skip_serializing_if = "Option::is_none")]
    pub no_catch_assign: Option<RuleConfiguration>,
    #[doc = "Disallow reassigning class members."]
    #[serde(skip_serializing_if = "Option::is_none")]
    pub no_class_assign: Option<RuleConfiguration>,
    #[doc = "Prevent comments from being inserted as text nodes"]
    #[serde(skip_serializing_if = "Option::is_none")]
    pub no_comment_text: Option<RuleConfiguration>,
    #[doc = "Disallow comparing against -0"]
    #[serde(skip_serializing_if = "Option::is_none")]
    pub no_compare_neg_zero: Option<RuleConfiguration>,
    #[doc = "Disallow labeled statements that are not loops."]
    #[serde(skip_serializing_if = "Option::is_none")]
    pub no_confusing_labels: Option<RuleConfiguration>,
    #[doc = "Disallow void type outside of generic or return types."]
    #[serde(skip_serializing_if = "Option::is_none")]
    pub no_confusing_void_type: Option<RuleConfiguration>,
    #[doc = "Disallow the use of console.log"]
    #[serde(skip_serializing_if = "Option::is_none")]
    pub no_console_log: Option<RuleConfiguration>,
    #[doc = "Disallow TypeScript const enum"]
    #[serde(skip_serializing_if = "Option::is_none")]
    pub no_const_enum: Option<RuleConfiguration>,
    #[doc = "Prevents from having control characters and some escape sequences that match control characters in regular expressions."]
    #[serde(skip_serializing_if = "Option::is_none")]
    pub no_control_characters_in_regex: Option<RuleConfiguration>,
    #[doc = "Disallow the use of debugger"]
    #[serde(skip_serializing_if = "Option::is_none")]
    pub no_debugger: Option<RuleConfiguration>,
    #[doc = "Require the use of === and !=="]
    #[serde(skip_serializing_if = "Option::is_none")]
    pub no_double_equals: Option<RuleConfiguration>,
    #[doc = "Disallow duplicate case labels."]
    #[serde(skip_serializing_if = "Option::is_none")]
    pub no_duplicate_case: Option<RuleConfiguration>,
    #[doc = "Disallow duplicate class members."]
    #[serde(skip_serializing_if = "Option::is_none")]
    pub no_duplicate_class_members: Option<RuleConfiguration>,
    #[doc = "Prevents JSX properties to be assigned multiple times."]
    #[serde(skip_serializing_if = "Option::is_none")]
    pub no_duplicate_jsx_props: Option<RuleConfiguration>,
    #[doc = "Prevents object literals having more than one property declaration for the same name."]
    #[serde(skip_serializing_if = "Option::is_none")]
    pub no_duplicate_object_keys: Option<RuleConfiguration>,
    #[doc = "Disallow duplicate function parameter name."]
    #[serde(skip_serializing_if = "Option::is_none")]
    pub no_duplicate_parameters: Option<RuleConfiguration>,
    #[doc = "Disallow the declaration of empty interfaces."]
    #[serde(skip_serializing_if = "Option::is_none")]
    pub no_empty_interface: Option<RuleConfiguration>,
    #[doc = "Disallow the any type usage."]
    #[serde(skip_serializing_if = "Option::is_none")]
    pub no_explicit_any: Option<RuleConfiguration>,
    #[doc = "Prevents the wrong usage of the non-null assertion operator (!) in TypeScript files."]
    #[serde(skip_serializing_if = "Option::is_none")]
    pub no_extra_non_null_assertion: Option<RuleConfiguration>,
    #[doc = "Disallow fallthrough of switch clauses."]
    #[serde(skip_serializing_if = "Option::is_none")]
    pub no_fallthrough_switch_clause: Option<RuleConfiguration>,
    #[doc = "Disallow reassigning function declarations."]
    #[serde(skip_serializing_if = "Option::is_none")]
    pub no_function_assign: Option<RuleConfiguration>,
    #[doc = "Use Number.isFinite instead of global isFinite."]
    #[serde(skip_serializing_if = "Option::is_none")]
    pub no_global_is_finite: Option<RuleConfiguration>,
    #[doc = "Use Number.isNaN instead of global isNaN."]
    #[serde(skip_serializing_if = "Option::is_none")]
    pub no_global_is_nan: Option<RuleConfiguration>,
    #[doc = "Disallow use of implicit any type on variable declarations."]
    #[serde(skip_serializing_if = "Option::is_none")]
    pub no_implicit_any_let: Option<RuleConfiguration>,
    #[doc = "Disallow assigning to imported bindings"]
    #[serde(skip_serializing_if = "Option::is_none")]
    pub no_import_assign: Option<RuleConfiguration>,
    #[doc = "Disallow labels that share a name with a variable"]
    #[serde(skip_serializing_if = "Option::is_none")]
    pub no_label_var: Option<RuleConfiguration>,
    #[doc = "Enforce proper usage of new and constructor."]
    #[serde(skip_serializing_if = "Option::is_none")]
    pub no_misleading_instantiator: Option<RuleConfiguration>,
    #[doc = "Disallow shorthand assign when variable appears on both sides."]
    #[serde(skip_serializing_if = "Option::is_none")]
    pub no_misrefactored_shorthand_assign: Option<RuleConfiguration>,
    #[doc = "Disallow direct use of Object.prototype builtins."]
    #[serde(skip_serializing_if = "Option::is_none")]
    pub no_prototype_builtins: Option<RuleConfiguration>,
    #[doc = "Disallow variable, function, class, and type redeclarations in the same scope."]
    #[serde(skip_serializing_if = "Option::is_none")]
    pub no_redeclare: Option<RuleConfiguration>,
    #[doc = "Prevents from having redundant \"use strict\"."]
    #[serde(skip_serializing_if = "Option::is_none")]
    pub no_redundant_use_strict: Option<RuleConfiguration>,
    #[doc = "Disallow comparisons where both sides are exactly the same."]
    #[serde(skip_serializing_if = "Option::is_none")]
    pub no_self_compare: Option<RuleConfiguration>,
    #[doc = "Disallow identifiers from shadowing restricted names."]
    #[serde(skip_serializing_if = "Option::is_none")]
    pub no_shadow_restricted_names: Option<RuleConfiguration>,
    #[doc = "Disallow sparse arrays"]
    #[serde(skip_serializing_if = "Option::is_none")]
    pub no_sparse_array: Option<RuleConfiguration>,
    #[doc = "Disallow unsafe declaration merging between interfaces and classes."]
    #[serde(skip_serializing_if = "Option::is_none")]
    pub no_unsafe_declaration_merging: Option<RuleConfiguration>,
    #[doc = "Disallow using unsafe negation."]
    #[serde(skip_serializing_if = "Option::is_none")]
    pub no_unsafe_negation: Option<RuleConfiguration>,
    #[doc = "Enforce default clauses in switch statements to be last"]
    #[serde(skip_serializing_if = "Option::is_none")]
    pub use_default_switch_clause_last: Option<RuleConfiguration>,
    #[doc = "Enforce get methods to always return a value."]
    #[serde(skip_serializing_if = "Option::is_none")]
    pub use_getter_return: Option<RuleConfiguration>,
    #[doc = "Use Array.isArray() instead of instanceof Array."]
    #[serde(skip_serializing_if = "Option::is_none")]
    pub use_is_array: Option<RuleConfiguration>,
    #[doc = "Require using the namespace keyword over the module keyword to declare TypeScript namespaces."]
    #[serde(skip_serializing_if = "Option::is_none")]
    pub use_namespace_keyword: Option<RuleConfiguration>,
    #[doc = "This rule verifies the result of typeof $expr unary expressions is being compared to valid values, either string literals containing valid type names or other typeof expressions"]
    #[serde(skip_serializing_if = "Option::is_none")]
    pub use_valid_typeof: Option<RuleConfiguration>,
}
impl MergeWith<Suspicious> for Suspicious {
    fn merge_with(&mut self, other: Suspicious) {
        if let Some(no_approximative_numeric_constant) = other.no_approximative_numeric_constant {
            self.no_approximative_numeric_constant = Some(no_approximative_numeric_constant);
        }
        if let Some(no_array_index_key) = other.no_array_index_key {
            self.no_array_index_key = Some(no_array_index_key);
        }
        if let Some(no_assign_in_expressions) = other.no_assign_in_expressions {
            self.no_assign_in_expressions = Some(no_assign_in_expressions);
        }
        if let Some(no_async_promise_executor) = other.no_async_promise_executor {
            self.no_async_promise_executor = Some(no_async_promise_executor);
        }
        if let Some(no_catch_assign) = other.no_catch_assign {
            self.no_catch_assign = Some(no_catch_assign);
        }
        if let Some(no_class_assign) = other.no_class_assign {
            self.no_class_assign = Some(no_class_assign);
        }
        if let Some(no_comment_text) = other.no_comment_text {
            self.no_comment_text = Some(no_comment_text);
        }
        if let Some(no_compare_neg_zero) = other.no_compare_neg_zero {
            self.no_compare_neg_zero = Some(no_compare_neg_zero);
        }
        if let Some(no_confusing_labels) = other.no_confusing_labels {
            self.no_confusing_labels = Some(no_confusing_labels);
        }
        if let Some(no_confusing_void_type) = other.no_confusing_void_type {
            self.no_confusing_void_type = Some(no_confusing_void_type);
        }
        if let Some(no_console_log) = other.no_console_log {
            self.no_console_log = Some(no_console_log);
        }
        if let Some(no_const_enum) = other.no_const_enum {
            self.no_const_enum = Some(no_const_enum);
        }
        if let Some(no_control_characters_in_regex) = other.no_control_characters_in_regex {
            self.no_control_characters_in_regex = Some(no_control_characters_in_regex);
        }
        if let Some(no_debugger) = other.no_debugger {
            self.no_debugger = Some(no_debugger);
        }
        if let Some(no_double_equals) = other.no_double_equals {
            self.no_double_equals = Some(no_double_equals);
        }
        if let Some(no_duplicate_case) = other.no_duplicate_case {
            self.no_duplicate_case = Some(no_duplicate_case);
        }
        if let Some(no_duplicate_class_members) = other.no_duplicate_class_members {
            self.no_duplicate_class_members = Some(no_duplicate_class_members);
        }
        if let Some(no_duplicate_jsx_props) = other.no_duplicate_jsx_props {
            self.no_duplicate_jsx_props = Some(no_duplicate_jsx_props);
        }
        if let Some(no_duplicate_object_keys) = other.no_duplicate_object_keys {
            self.no_duplicate_object_keys = Some(no_duplicate_object_keys);
        }
        if let Some(no_duplicate_parameters) = other.no_duplicate_parameters {
            self.no_duplicate_parameters = Some(no_duplicate_parameters);
        }
        if let Some(no_empty_interface) = other.no_empty_interface {
            self.no_empty_interface = Some(no_empty_interface);
        }
        if let Some(no_explicit_any) = other.no_explicit_any {
            self.no_explicit_any = Some(no_explicit_any);
        }
        if let Some(no_extra_non_null_assertion) = other.no_extra_non_null_assertion {
            self.no_extra_non_null_assertion = Some(no_extra_non_null_assertion);
        }
        if let Some(no_fallthrough_switch_clause) = other.no_fallthrough_switch_clause {
            self.no_fallthrough_switch_clause = Some(no_fallthrough_switch_clause);
        }
        if let Some(no_function_assign) = other.no_function_assign {
            self.no_function_assign = Some(no_function_assign);
        }
        if let Some(no_global_is_finite) = other.no_global_is_finite {
            self.no_global_is_finite = Some(no_global_is_finite);
        }
        if let Some(no_global_is_nan) = other.no_global_is_nan {
            self.no_global_is_nan = Some(no_global_is_nan);
        }
        if let Some(no_implicit_any_let) = other.no_implicit_any_let {
            self.no_implicit_any_let = Some(no_implicit_any_let);
        }
        if let Some(no_import_assign) = other.no_import_assign {
            self.no_import_assign = Some(no_import_assign);
        }
        if let Some(no_label_var) = other.no_label_var {
            self.no_label_var = Some(no_label_var);
        }
        if let Some(no_misleading_instantiator) = other.no_misleading_instantiator {
            self.no_misleading_instantiator = Some(no_misleading_instantiator);
        }
        if let Some(no_misrefactored_shorthand_assign) = other.no_misrefactored_shorthand_assign {
            self.no_misrefactored_shorthand_assign = Some(no_misrefactored_shorthand_assign);
        }
        if let Some(no_prototype_builtins) = other.no_prototype_builtins {
            self.no_prototype_builtins = Some(no_prototype_builtins);
        }
        if let Some(no_redeclare) = other.no_redeclare {
            self.no_redeclare = Some(no_redeclare);
        }
        if let Some(no_redundant_use_strict) = other.no_redundant_use_strict {
            self.no_redundant_use_strict = Some(no_redundant_use_strict);
        }
        if let Some(no_self_compare) = other.no_self_compare {
            self.no_self_compare = Some(no_self_compare);
        }
        if let Some(no_shadow_restricted_names) = other.no_shadow_restricted_names {
            self.no_shadow_restricted_names = Some(no_shadow_restricted_names);
        }
        if let Some(no_sparse_array) = other.no_sparse_array {
            self.no_sparse_array = Some(no_sparse_array);
        }
        if let Some(no_unsafe_declaration_merging) = other.no_unsafe_declaration_merging {
            self.no_unsafe_declaration_merging = Some(no_unsafe_declaration_merging);
        }
        if let Some(no_unsafe_negation) = other.no_unsafe_negation {
            self.no_unsafe_negation = Some(no_unsafe_negation);
        }
        if let Some(use_default_switch_clause_last) = other.use_default_switch_clause_last {
            self.use_default_switch_clause_last = Some(use_default_switch_clause_last);
        }
        if let Some(use_getter_return) = other.use_getter_return {
            self.use_getter_return = Some(use_getter_return);
        }
        if let Some(use_is_array) = other.use_is_array {
            self.use_is_array = Some(use_is_array);
        }
        if let Some(use_namespace_keyword) = other.use_namespace_keyword {
            self.use_namespace_keyword = Some(use_namespace_keyword);
        }
        if let Some(use_valid_typeof) = other.use_valid_typeof {
            self.use_valid_typeof = Some(use_valid_typeof);
        }
    }
    fn merge_with_if_not_default(&mut self, other: Suspicious)
    where
        Suspicious: Default,
    {
        if other != Suspicious::default() {
            self.merge_with(other);
        }
    }
}
impl Suspicious {
    const GROUP_NAME: &'static str = "suspicious";
    pub(crate) const GROUP_RULES: [&'static str; 45] = [
        "noApproximativeNumericConstant",
        "noArrayIndexKey",
        "noAssignInExpressions",
        "noAsyncPromiseExecutor",
        "noCatchAssign",
        "noClassAssign",
        "noCommentText",
        "noCompareNegZero",
        "noConfusingLabels",
        "noConfusingVoidType",
        "noConsoleLog",
        "noConstEnum",
        "noControlCharactersInRegex",
        "noDebugger",
        "noDoubleEquals",
        "noDuplicateCase",
        "noDuplicateClassMembers",
        "noDuplicateJsxProps",
        "noDuplicateObjectKeys",
        "noDuplicateParameters",
        "noEmptyInterface",
        "noExplicitAny",
        "noExtraNonNullAssertion",
        "noFallthroughSwitchClause",
        "noFunctionAssign",
        "noGlobalIsFinite",
        "noGlobalIsNan",
        "noImplicitAnyLet",
        "noImportAssign",
        "noLabelVar",
        "noMisleadingInstantiator",
        "noMisrefactoredShorthandAssign",
        "noPrototypeBuiltins",
        "noRedeclare",
        "noRedundantUseStrict",
        "noSelfCompare",
        "noShadowRestrictedNames",
        "noSparseArray",
        "noUnsafeDeclarationMerging",
        "noUnsafeNegation",
        "useDefaultSwitchClauseLast",
        "useGetterReturn",
        "useIsArray",
        "useNamespaceKeyword",
        "useValidTypeof",
    ];
    const RECOMMENDED_RULES: [&'static str; 42] = [
        "noArrayIndexKey",
        "noAssignInExpressions",
        "noAsyncPromiseExecutor",
        "noCatchAssign",
        "noClassAssign",
        "noCommentText",
        "noCompareNegZero",
        "noConfusingLabels",
        "noConfusingVoidType",
        "noConstEnum",
        "noControlCharactersInRegex",
        "noDebugger",
        "noDoubleEquals",
        "noDuplicateCase",
        "noDuplicateClassMembers",
        "noDuplicateJsxProps",
        "noDuplicateObjectKeys",
        "noDuplicateParameters",
        "noEmptyInterface",
        "noExplicitAny",
        "noExtraNonNullAssertion",
        "noFallthroughSwitchClause",
        "noFunctionAssign",
        "noGlobalIsFinite",
        "noGlobalIsNan",
        "noImplicitAnyLet",
        "noImportAssign",
        "noLabelVar",
        "noMisleadingInstantiator",
        "noPrototypeBuiltins",
        "noRedeclare",
        "noRedundantUseStrict",
        "noSelfCompare",
        "noShadowRestrictedNames",
        "noSparseArray",
        "noUnsafeDeclarationMerging",
        "noUnsafeNegation",
        "useDefaultSwitchClauseLast",
        "useGetterReturn",
        "useIsArray",
        "useNamespaceKeyword",
        "useValidTypeof",
    ];
    const RECOMMENDED_RULES_AS_FILTERS: [RuleFilter<'static>; 42] = [
        RuleFilter::Rule(Self::GROUP_NAME, Self::GROUP_RULES[1]),
        RuleFilter::Rule(Self::GROUP_NAME, Self::GROUP_RULES[2]),
        RuleFilter::Rule(Self::GROUP_NAME, Self::GROUP_RULES[3]),
        RuleFilter::Rule(Self::GROUP_NAME, Self::GROUP_RULES[4]),
        RuleFilter::Rule(Self::GROUP_NAME, Self::GROUP_RULES[5]),
        RuleFilter::Rule(Self::GROUP_NAME, Self::GROUP_RULES[6]),
        RuleFilter::Rule(Self::GROUP_NAME, Self::GROUP_RULES[7]),
        RuleFilter::Rule(Self::GROUP_NAME, Self::GROUP_RULES[8]),
        RuleFilter::Rule(Self::GROUP_NAME, Self::GROUP_RULES[9]),
        RuleFilter::Rule(Self::GROUP_NAME, Self::GROUP_RULES[11]),
        RuleFilter::Rule(Self::GROUP_NAME, Self::GROUP_RULES[12]),
        RuleFilter::Rule(Self::GROUP_NAME, Self::GROUP_RULES[13]),
        RuleFilter::Rule(Self::GROUP_NAME, Self::GROUP_RULES[14]),
        RuleFilter::Rule(Self::GROUP_NAME, Self::GROUP_RULES[15]),
        RuleFilter::Rule(Self::GROUP_NAME, Self::GROUP_RULES[16]),
        RuleFilter::Rule(Self::GROUP_NAME, Self::GROUP_RULES[17]),
        RuleFilter::Rule(Self::GROUP_NAME, Self::GROUP_RULES[18]),
        RuleFilter::Rule(Self::GROUP_NAME, Self::GROUP_RULES[19]),
        RuleFilter::Rule(Self::GROUP_NAME, Self::GROUP_RULES[20]),
        RuleFilter::Rule(Self::GROUP_NAME, Self::GROUP_RULES[21]),
        RuleFilter::Rule(Self::GROUP_NAME, Self::GROUP_RULES[22]),
        RuleFilter::Rule(Self::GROUP_NAME, Self::GROUP_RULES[23]),
        RuleFilter::Rule(Self::GROUP_NAME, Self::GROUP_RULES[24]),
        RuleFilter::Rule(Self::GROUP_NAME, Self::GROUP_RULES[25]),
        RuleFilter::Rule(Self::GROUP_NAME, Self::GROUP_RULES[26]),
        RuleFilter::Rule(Self::GROUP_NAME, Self::GROUP_RULES[27]),
        RuleFilter::Rule(Self::GROUP_NAME, Self::GROUP_RULES[28]),
        RuleFilter::Rule(Self::GROUP_NAME, Self::GROUP_RULES[29]),
        RuleFilter::Rule(Self::GROUP_NAME, Self::GROUP_RULES[30]),
        RuleFilter::Rule(Self::GROUP_NAME, Self::GROUP_RULES[32]),
        RuleFilter::Rule(Self::GROUP_NAME, Self::GROUP_RULES[33]),
        RuleFilter::Rule(Self::GROUP_NAME, Self::GROUP_RULES[34]),
        RuleFilter::Rule(Self::GROUP_NAME, Self::GROUP_RULES[35]),
        RuleFilter::Rule(Self::GROUP_NAME, Self::GROUP_RULES[36]),
        RuleFilter::Rule(Self::GROUP_NAME, Self::GROUP_RULES[37]),
        RuleFilter::Rule(Self::GROUP_NAME, Self::GROUP_RULES[38]),
        RuleFilter::Rule(Self::GROUP_NAME, Self::GROUP_RULES[39]),
        RuleFilter::Rule(Self::GROUP_NAME, Self::GROUP_RULES[40]),
        RuleFilter::Rule(Self::GROUP_NAME, Self::GROUP_RULES[41]),
        RuleFilter::Rule(Self::GROUP_NAME, Self::GROUP_RULES[42]),
        RuleFilter::Rule(Self::GROUP_NAME, Self::GROUP_RULES[43]),
        RuleFilter::Rule(Self::GROUP_NAME, Self::GROUP_RULES[44]),
    ];
    const ALL_RULES_AS_FILTERS: [RuleFilter<'static>; 45] = [
        RuleFilter::Rule(Self::GROUP_NAME, Self::GROUP_RULES[0]),
        RuleFilter::Rule(Self::GROUP_NAME, Self::GROUP_RULES[1]),
        RuleFilter::Rule(Self::GROUP_NAME, Self::GROUP_RULES[2]),
        RuleFilter::Rule(Self::GROUP_NAME, Self::GROUP_RULES[3]),
        RuleFilter::Rule(Self::GROUP_NAME, Self::GROUP_RULES[4]),
        RuleFilter::Rule(Self::GROUP_NAME, Self::GROUP_RULES[5]),
        RuleFilter::Rule(Self::GROUP_NAME, Self::GROUP_RULES[6]),
        RuleFilter::Rule(Self::GROUP_NAME, Self::GROUP_RULES[7]),
        RuleFilter::Rule(Self::GROUP_NAME, Self::GROUP_RULES[8]),
        RuleFilter::Rule(Self::GROUP_NAME, Self::GROUP_RULES[9]),
        RuleFilter::Rule(Self::GROUP_NAME, Self::GROUP_RULES[10]),
        RuleFilter::Rule(Self::GROUP_NAME, Self::GROUP_RULES[11]),
        RuleFilter::Rule(Self::GROUP_NAME, Self::GROUP_RULES[12]),
        RuleFilter::Rule(Self::GROUP_NAME, Self::GROUP_RULES[13]),
        RuleFilter::Rule(Self::GROUP_NAME, Self::GROUP_RULES[14]),
        RuleFilter::Rule(Self::GROUP_NAME, Self::GROUP_RULES[15]),
        RuleFilter::Rule(Self::GROUP_NAME, Self::GROUP_RULES[16]),
        RuleFilter::Rule(Self::GROUP_NAME, Self::GROUP_RULES[17]),
        RuleFilter::Rule(Self::GROUP_NAME, Self::GROUP_RULES[18]),
        RuleFilter::Rule(Self::GROUP_NAME, Self::GROUP_RULES[19]),
        RuleFilter::Rule(Self::GROUP_NAME, Self::GROUP_RULES[20]),
        RuleFilter::Rule(Self::GROUP_NAME, Self::GROUP_RULES[21]),
        RuleFilter::Rule(Self::GROUP_NAME, Self::GROUP_RULES[22]),
        RuleFilter::Rule(Self::GROUP_NAME, Self::GROUP_RULES[23]),
        RuleFilter::Rule(Self::GROUP_NAME, Self::GROUP_RULES[24]),
        RuleFilter::Rule(Self::GROUP_NAME, Self::GROUP_RULES[25]),
        RuleFilter::Rule(Self::GROUP_NAME, Self::GROUP_RULES[26]),
        RuleFilter::Rule(Self::GROUP_NAME, Self::GROUP_RULES[27]),
        RuleFilter::Rule(Self::GROUP_NAME, Self::GROUP_RULES[28]),
        RuleFilter::Rule(Self::GROUP_NAME, Self::GROUP_RULES[29]),
        RuleFilter::Rule(Self::GROUP_NAME, Self::GROUP_RULES[30]),
        RuleFilter::Rule(Self::GROUP_NAME, Self::GROUP_RULES[31]),
        RuleFilter::Rule(Self::GROUP_NAME, Self::GROUP_RULES[32]),
        RuleFilter::Rule(Self::GROUP_NAME, Self::GROUP_RULES[33]),
        RuleFilter::Rule(Self::GROUP_NAME, Self::GROUP_RULES[34]),
        RuleFilter::Rule(Self::GROUP_NAME, Self::GROUP_RULES[35]),
        RuleFilter::Rule(Self::GROUP_NAME, Self::GROUP_RULES[36]),
        RuleFilter::Rule(Self::GROUP_NAME, Self::GROUP_RULES[37]),
        RuleFilter::Rule(Self::GROUP_NAME, Self::GROUP_RULES[38]),
        RuleFilter::Rule(Self::GROUP_NAME, Self::GROUP_RULES[39]),
        RuleFilter::Rule(Self::GROUP_NAME, Self::GROUP_RULES[40]),
        RuleFilter::Rule(Self::GROUP_NAME, Self::GROUP_RULES[41]),
        RuleFilter::Rule(Self::GROUP_NAME, Self::GROUP_RULES[42]),
        RuleFilter::Rule(Self::GROUP_NAME, Self::GROUP_RULES[43]),
        RuleFilter::Rule(Self::GROUP_NAME, Self::GROUP_RULES[44]),
    ];
    #[doc = r" Retrieves the recommended rules"]
    pub(crate) fn is_recommended(&self) -> bool {
        matches!(self.recommended, Some(true))
    }
    pub(crate) const fn is_not_recommended(&self) -> bool {
        matches!(self.recommended, Some(false))
    }
    pub(crate) fn is_all(&self) -> bool {
        matches!(self.all, Some(true))
    }
    pub(crate) fn is_not_all(&self) -> bool {
        matches!(self.all, Some(false))
    }
    pub(crate) fn get_enabled_rules(&self) -> IndexSet<RuleFilter> {
        let mut index_set = IndexSet::new();
        if let Some(rule) = self.no_approximative_numeric_constant.as_ref() {
            if rule.is_enabled() {
                index_set.insert(RuleFilter::Rule(Self::GROUP_NAME, Self::GROUP_RULES[0]));
            }
        }
        if let Some(rule) = self.no_array_index_key.as_ref() {
            if rule.is_enabled() {
                index_set.insert(RuleFilter::Rule(Self::GROUP_NAME, Self::GROUP_RULES[1]));
            }
        }
        if let Some(rule) = self.no_assign_in_expressions.as_ref() {
            if rule.is_enabled() {
                index_set.insert(RuleFilter::Rule(Self::GROUP_NAME, Self::GROUP_RULES[2]));
            }
        }
        if let Some(rule) = self.no_async_promise_executor.as_ref() {
            if rule.is_enabled() {
                index_set.insert(RuleFilter::Rule(Self::GROUP_NAME, Self::GROUP_RULES[3]));
            }
        }
        if let Some(rule) = self.no_catch_assign.as_ref() {
            if rule.is_enabled() {
                index_set.insert(RuleFilter::Rule(Self::GROUP_NAME, Self::GROUP_RULES[4]));
            }
        }
        if let Some(rule) = self.no_class_assign.as_ref() {
            if rule.is_enabled() {
                index_set.insert(RuleFilter::Rule(Self::GROUP_NAME, Self::GROUP_RULES[5]));
            }
        }
        if let Some(rule) = self.no_comment_text.as_ref() {
            if rule.is_enabled() {
                index_set.insert(RuleFilter::Rule(Self::GROUP_NAME, Self::GROUP_RULES[6]));
            }
        }
        if let Some(rule) = self.no_compare_neg_zero.as_ref() {
            if rule.is_enabled() {
                index_set.insert(RuleFilter::Rule(Self::GROUP_NAME, Self::GROUP_RULES[7]));
            }
        }
        if let Some(rule) = self.no_confusing_labels.as_ref() {
            if rule.is_enabled() {
                index_set.insert(RuleFilter::Rule(Self::GROUP_NAME, Self::GROUP_RULES[8]));
            }
        }
        if let Some(rule) = self.no_confusing_void_type.as_ref() {
            if rule.is_enabled() {
                index_set.insert(RuleFilter::Rule(Self::GROUP_NAME, Self::GROUP_RULES[9]));
            }
        }
        if let Some(rule) = self.no_console_log.as_ref() {
            if rule.is_enabled() {
                index_set.insert(RuleFilter::Rule(Self::GROUP_NAME, Self::GROUP_RULES[10]));
            }
        }
        if let Some(rule) = self.no_const_enum.as_ref() {
            if rule.is_enabled() {
                index_set.insert(RuleFilter::Rule(Self::GROUP_NAME, Self::GROUP_RULES[11]));
            }
        }
        if let Some(rule) = self.no_control_characters_in_regex.as_ref() {
            if rule.is_enabled() {
                index_set.insert(RuleFilter::Rule(Self::GROUP_NAME, Self::GROUP_RULES[12]));
            }
        }
        if let Some(rule) = self.no_debugger.as_ref() {
            if rule.is_enabled() {
                index_set.insert(RuleFilter::Rule(Self::GROUP_NAME, Self::GROUP_RULES[13]));
            }
        }
        if let Some(rule) = self.no_double_equals.as_ref() {
            if rule.is_enabled() {
                index_set.insert(RuleFilter::Rule(Self::GROUP_NAME, Self::GROUP_RULES[14]));
            }
        }
        if let Some(rule) = self.no_duplicate_case.as_ref() {
            if rule.is_enabled() {
                index_set.insert(RuleFilter::Rule(Self::GROUP_NAME, Self::GROUP_RULES[15]));
            }
        }
        if let Some(rule) = self.no_duplicate_class_members.as_ref() {
            if rule.is_enabled() {
                index_set.insert(RuleFilter::Rule(Self::GROUP_NAME, Self::GROUP_RULES[16]));
            }
        }
        if let Some(rule) = self.no_duplicate_jsx_props.as_ref() {
            if rule.is_enabled() {
                index_set.insert(RuleFilter::Rule(Self::GROUP_NAME, Self::GROUP_RULES[17]));
            }
        }
        if let Some(rule) = self.no_duplicate_object_keys.as_ref() {
            if rule.is_enabled() {
                index_set.insert(RuleFilter::Rule(Self::GROUP_NAME, Self::GROUP_RULES[18]));
            }
        }
        if let Some(rule) = self.no_duplicate_parameters.as_ref() {
            if rule.is_enabled() {
                index_set.insert(RuleFilter::Rule(Self::GROUP_NAME, Self::GROUP_RULES[19]));
            }
        }
        if let Some(rule) = self.no_empty_interface.as_ref() {
            if rule.is_enabled() {
                index_set.insert(RuleFilter::Rule(Self::GROUP_NAME, Self::GROUP_RULES[20]));
            }
        }
        if let Some(rule) = self.no_explicit_any.as_ref() {
            if rule.is_enabled() {
                index_set.insert(RuleFilter::Rule(Self::GROUP_NAME, Self::GROUP_RULES[21]));
            }
        }
        if let Some(rule) = self.no_extra_non_null_assertion.as_ref() {
            if rule.is_enabled() {
                index_set.insert(RuleFilter::Rule(Self::GROUP_NAME, Self::GROUP_RULES[22]));
            }
        }
        if let Some(rule) = self.no_fallthrough_switch_clause.as_ref() {
            if rule.is_enabled() {
                index_set.insert(RuleFilter::Rule(Self::GROUP_NAME, Self::GROUP_RULES[23]));
            }
        }
        if let Some(rule) = self.no_function_assign.as_ref() {
            if rule.is_enabled() {
                index_set.insert(RuleFilter::Rule(Self::GROUP_NAME, Self::GROUP_RULES[24]));
            }
        }
        if let Some(rule) = self.no_global_is_finite.as_ref() {
            if rule.is_enabled() {
                index_set.insert(RuleFilter::Rule(Self::GROUP_NAME, Self::GROUP_RULES[25]));
            }
        }
        if let Some(rule) = self.no_global_is_nan.as_ref() {
            if rule.is_enabled() {
                index_set.insert(RuleFilter::Rule(Self::GROUP_NAME, Self::GROUP_RULES[26]));
            }
        }
        if let Some(rule) = self.no_implicit_any_let.as_ref() {
            if rule.is_enabled() {
                index_set.insert(RuleFilter::Rule(Self::GROUP_NAME, Self::GROUP_RULES[27]));
            }
        }
        if let Some(rule) = self.no_import_assign.as_ref() {
            if rule.is_enabled() {
                index_set.insert(RuleFilter::Rule(Self::GROUP_NAME, Self::GROUP_RULES[28]));
            }
        }
        if let Some(rule) = self.no_label_var.as_ref() {
            if rule.is_enabled() {
                index_set.insert(RuleFilter::Rule(Self::GROUP_NAME, Self::GROUP_RULES[29]));
            }
        }
        if let Some(rule) = self.no_misleading_instantiator.as_ref() {
            if rule.is_enabled() {
                index_set.insert(RuleFilter::Rule(Self::GROUP_NAME, Self::GROUP_RULES[30]));
            }
        }
        if let Some(rule) = self.no_misrefactored_shorthand_assign.as_ref() {
            if rule.is_enabled() {
                index_set.insert(RuleFilter::Rule(Self::GROUP_NAME, Self::GROUP_RULES[31]));
            }
        }
        if let Some(rule) = self.no_prototype_builtins.as_ref() {
            if rule.is_enabled() {
                index_set.insert(RuleFilter::Rule(Self::GROUP_NAME, Self::GROUP_RULES[32]));
            }
        }
        if let Some(rule) = self.no_redeclare.as_ref() {
            if rule.is_enabled() {
                index_set.insert(RuleFilter::Rule(Self::GROUP_NAME, Self::GROUP_RULES[33]));
            }
        }
        if let Some(rule) = self.no_redundant_use_strict.as_ref() {
            if rule.is_enabled() {
                index_set.insert(RuleFilter::Rule(Self::GROUP_NAME, Self::GROUP_RULES[34]));
            }
        }
        if let Some(rule) = self.no_self_compare.as_ref() {
            if rule.is_enabled() {
                index_set.insert(RuleFilter::Rule(Self::GROUP_NAME, Self::GROUP_RULES[35]));
            }
        }
        if let Some(rule) = self.no_shadow_restricted_names.as_ref() {
            if rule.is_enabled() {
                index_set.insert(RuleFilter::Rule(Self::GROUP_NAME, Self::GROUP_RULES[36]));
            }
        }
        if let Some(rule) = self.no_sparse_array.as_ref() {
            if rule.is_enabled() {
                index_set.insert(RuleFilter::Rule(Self::GROUP_NAME, Self::GROUP_RULES[37]));
            }
        }
        if let Some(rule) = self.no_unsafe_declaration_merging.as_ref() {
            if rule.is_enabled() {
                index_set.insert(RuleFilter::Rule(Self::GROUP_NAME, Self::GROUP_RULES[38]));
            }
        }
        if let Some(rule) = self.no_unsafe_negation.as_ref() {
            if rule.is_enabled() {
                index_set.insert(RuleFilter::Rule(Self::GROUP_NAME, Self::GROUP_RULES[39]));
            }
        }
        if let Some(rule) = self.use_default_switch_clause_last.as_ref() {
            if rule.is_enabled() {
                index_set.insert(RuleFilter::Rule(Self::GROUP_NAME, Self::GROUP_RULES[40]));
            }
        }
        if let Some(rule) = self.use_getter_return.as_ref() {
            if rule.is_enabled() {
                index_set.insert(RuleFilter::Rule(Self::GROUP_NAME, Self::GROUP_RULES[41]));
            }
        }
        if let Some(rule) = self.use_is_array.as_ref() {
            if rule.is_enabled() {
                index_set.insert(RuleFilter::Rule(Self::GROUP_NAME, Self::GROUP_RULES[42]));
            }
        }
        if let Some(rule) = self.use_namespace_keyword.as_ref() {
            if rule.is_enabled() {
                index_set.insert(RuleFilter::Rule(Self::GROUP_NAME, Self::GROUP_RULES[43]));
            }
        }
        if let Some(rule) = self.use_valid_typeof.as_ref() {
            if rule.is_enabled() {
                index_set.insert(RuleFilter::Rule(Self::GROUP_NAME, Self::GROUP_RULES[44]));
            }
        }
        index_set
    }
    pub(crate) fn get_disabled_rules(&self) -> IndexSet<RuleFilter> {
        let mut index_set = IndexSet::new();
        if let Some(rule) = self.no_approximative_numeric_constant.as_ref() {
            if rule.is_disabled() {
                index_set.insert(RuleFilter::Rule(Self::GROUP_NAME, Self::GROUP_RULES[0]));
            }
        }
        if let Some(rule) = self.no_array_index_key.as_ref() {
            if rule.is_disabled() {
                index_set.insert(RuleFilter::Rule(Self::GROUP_NAME, Self::GROUP_RULES[1]));
            }
        }
        if let Some(rule) = self.no_assign_in_expressions.as_ref() {
            if rule.is_disabled() {
                index_set.insert(RuleFilter::Rule(Self::GROUP_NAME, Self::GROUP_RULES[2]));
            }
        }
        if let Some(rule) = self.no_async_promise_executor.as_ref() {
            if rule.is_disabled() {
                index_set.insert(RuleFilter::Rule(Self::GROUP_NAME, Self::GROUP_RULES[3]));
            }
        }
        if let Some(rule) = self.no_catch_assign.as_ref() {
            if rule.is_disabled() {
                index_set.insert(RuleFilter::Rule(Self::GROUP_NAME, Self::GROUP_RULES[4]));
            }
        }
        if let Some(rule) = self.no_class_assign.as_ref() {
            if rule.is_disabled() {
                index_set.insert(RuleFilter::Rule(Self::GROUP_NAME, Self::GROUP_RULES[5]));
            }
        }
        if let Some(rule) = self.no_comment_text.as_ref() {
            if rule.is_disabled() {
                index_set.insert(RuleFilter::Rule(Self::GROUP_NAME, Self::GROUP_RULES[6]));
            }
        }
        if let Some(rule) = self.no_compare_neg_zero.as_ref() {
            if rule.is_disabled() {
                index_set.insert(RuleFilter::Rule(Self::GROUP_NAME, Self::GROUP_RULES[7]));
            }
        }
        if let Some(rule) = self.no_confusing_labels.as_ref() {
            if rule.is_disabled() {
                index_set.insert(RuleFilter::Rule(Self::GROUP_NAME, Self::GROUP_RULES[8]));
            }
        }
        if let Some(rule) = self.no_confusing_void_type.as_ref() {
            if rule.is_disabled() {
                index_set.insert(RuleFilter::Rule(Self::GROUP_NAME, Self::GROUP_RULES[9]));
            }
        }
        if let Some(rule) = self.no_console_log.as_ref() {
            if rule.is_disabled() {
                index_set.insert(RuleFilter::Rule(Self::GROUP_NAME, Self::GROUP_RULES[10]));
            }
        }
        if let Some(rule) = self.no_const_enum.as_ref() {
            if rule.is_disabled() {
                index_set.insert(RuleFilter::Rule(Self::GROUP_NAME, Self::GROUP_RULES[11]));
            }
        }
        if let Some(rule) = self.no_control_characters_in_regex.as_ref() {
            if rule.is_disabled() {
                index_set.insert(RuleFilter::Rule(Self::GROUP_NAME, Self::GROUP_RULES[12]));
            }
        }
        if let Some(rule) = self.no_debugger.as_ref() {
            if rule.is_disabled() {
                index_set.insert(RuleFilter::Rule(Self::GROUP_NAME, Self::GROUP_RULES[13]));
            }
        }
        if let Some(rule) = self.no_double_equals.as_ref() {
            if rule.is_disabled() {
                index_set.insert(RuleFilter::Rule(Self::GROUP_NAME, Self::GROUP_RULES[14]));
            }
        }
        if let Some(rule) = self.no_duplicate_case.as_ref() {
            if rule.is_disabled() {
                index_set.insert(RuleFilter::Rule(Self::GROUP_NAME, Self::GROUP_RULES[15]));
            }
        }
        if let Some(rule) = self.no_duplicate_class_members.as_ref() {
            if rule.is_disabled() {
                index_set.insert(RuleFilter::Rule(Self::GROUP_NAME, Self::GROUP_RULES[16]));
            }
        }
        if let Some(rule) = self.no_duplicate_jsx_props.as_ref() {
            if rule.is_disabled() {
                index_set.insert(RuleFilter::Rule(Self::GROUP_NAME, Self::GROUP_RULES[17]));
            }
        }
        if let Some(rule) = self.no_duplicate_object_keys.as_ref() {
            if rule.is_disabled() {
                index_set.insert(RuleFilter::Rule(Self::GROUP_NAME, Self::GROUP_RULES[18]));
            }
        }
        if let Some(rule) = self.no_duplicate_parameters.as_ref() {
            if rule.is_disabled() {
                index_set.insert(RuleFilter::Rule(Self::GROUP_NAME, Self::GROUP_RULES[19]));
            }
        }
        if let Some(rule) = self.no_empty_interface.as_ref() {
            if rule.is_disabled() {
                index_set.insert(RuleFilter::Rule(Self::GROUP_NAME, Self::GROUP_RULES[20]));
            }
        }
        if let Some(rule) = self.no_explicit_any.as_ref() {
            if rule.is_disabled() {
                index_set.insert(RuleFilter::Rule(Self::GROUP_NAME, Self::GROUP_RULES[21]));
            }
        }
        if let Some(rule) = self.no_extra_non_null_assertion.as_ref() {
            if rule.is_disabled() {
                index_set.insert(RuleFilter::Rule(Self::GROUP_NAME, Self::GROUP_RULES[22]));
            }
        }
        if let Some(rule) = self.no_fallthrough_switch_clause.as_ref() {
            if rule.is_disabled() {
                index_set.insert(RuleFilter::Rule(Self::GROUP_NAME, Self::GROUP_RULES[23]));
            }
        }
        if let Some(rule) = self.no_function_assign.as_ref() {
            if rule.is_disabled() {
                index_set.insert(RuleFilter::Rule(Self::GROUP_NAME, Self::GROUP_RULES[24]));
            }
        }
        if let Some(rule) = self.no_global_is_finite.as_ref() {
            if rule.is_disabled() {
                index_set.insert(RuleFilter::Rule(Self::GROUP_NAME, Self::GROUP_RULES[25]));
            }
        }
        if let Some(rule) = self.no_global_is_nan.as_ref() {
            if rule.is_disabled() {
                index_set.insert(RuleFilter::Rule(Self::GROUP_NAME, Self::GROUP_RULES[26]));
            }
        }
        if let Some(rule) = self.no_implicit_any_let.as_ref() {
            if rule.is_disabled() {
                index_set.insert(RuleFilter::Rule(Self::GROUP_NAME, Self::GROUP_RULES[27]));
            }
        }
        if let Some(rule) = self.no_import_assign.as_ref() {
            if rule.is_disabled() {
                index_set.insert(RuleFilter::Rule(Self::GROUP_NAME, Self::GROUP_RULES[28]));
            }
        }
        if let Some(rule) = self.no_label_var.as_ref() {
            if rule.is_disabled() {
                index_set.insert(RuleFilter::Rule(Self::GROUP_NAME, Self::GROUP_RULES[29]));
            }
        }
        if let Some(rule) = self.no_misleading_instantiator.as_ref() {
            if rule.is_disabled() {
                index_set.insert(RuleFilter::Rule(Self::GROUP_NAME, Self::GROUP_RULES[30]));
            }
        }
        if let Some(rule) = self.no_misrefactored_shorthand_assign.as_ref() {
            if rule.is_disabled() {
                index_set.insert(RuleFilter::Rule(Self::GROUP_NAME, Self::GROUP_RULES[31]));
            }
        }
        if let Some(rule) = self.no_prototype_builtins.as_ref() {
            if rule.is_disabled() {
                index_set.insert(RuleFilter::Rule(Self::GROUP_NAME, Self::GROUP_RULES[32]));
            }
        }
        if let Some(rule) = self.no_redeclare.as_ref() {
            if rule.is_disabled() {
                index_set.insert(RuleFilter::Rule(Self::GROUP_NAME, Self::GROUP_RULES[33]));
            }
        }
        if let Some(rule) = self.no_redundant_use_strict.as_ref() {
            if rule.is_disabled() {
                index_set.insert(RuleFilter::Rule(Self::GROUP_NAME, Self::GROUP_RULES[34]));
            }
        }
        if let Some(rule) = self.no_self_compare.as_ref() {
            if rule.is_disabled() {
                index_set.insert(RuleFilter::Rule(Self::GROUP_NAME, Self::GROUP_RULES[35]));
            }
        }
        if let Some(rule) = self.no_shadow_restricted_names.as_ref() {
            if rule.is_disabled() {
                index_set.insert(RuleFilter::Rule(Self::GROUP_NAME, Self::GROUP_RULES[36]));
            }
        }
        if let Some(rule) = self.no_sparse_array.as_ref() {
            if rule.is_disabled() {
                index_set.insert(RuleFilter::Rule(Self::GROUP_NAME, Self::GROUP_RULES[37]));
            }
        }
        if let Some(rule) = self.no_unsafe_declaration_merging.as_ref() {
            if rule.is_disabled() {
                index_set.insert(RuleFilter::Rule(Self::GROUP_NAME, Self::GROUP_RULES[38]));
            }
        }
        if let Some(rule) = self.no_unsafe_negation.as_ref() {
            if rule.is_disabled() {
                index_set.insert(RuleFilter::Rule(Self::GROUP_NAME, Self::GROUP_RULES[39]));
            }
        }
        if let Some(rule) = self.use_default_switch_clause_last.as_ref() {
            if rule.is_disabled() {
                index_set.insert(RuleFilter::Rule(Self::GROUP_NAME, Self::GROUP_RULES[40]));
            }
        }
        if let Some(rule) = self.use_getter_return.as_ref() {
            if rule.is_disabled() {
                index_set.insert(RuleFilter::Rule(Self::GROUP_NAME, Self::GROUP_RULES[41]));
            }
        }
        if let Some(rule) = self.use_is_array.as_ref() {
            if rule.is_disabled() {
                index_set.insert(RuleFilter::Rule(Self::GROUP_NAME, Self::GROUP_RULES[42]));
            }
        }
        if let Some(rule) = self.use_namespace_keyword.as_ref() {
            if rule.is_disabled() {
                index_set.insert(RuleFilter::Rule(Self::GROUP_NAME, Self::GROUP_RULES[43]));
            }
        }
        if let Some(rule) = self.use_valid_typeof.as_ref() {
            if rule.is_disabled() {
                index_set.insert(RuleFilter::Rule(Self::GROUP_NAME, Self::GROUP_RULES[44]));
            }
        }
        index_set
    }
    #[doc = r" Checks if, given a rule name, matches one of the rules contained in this category"]
    pub(crate) fn has_rule(rule_name: &str) -> bool {
        Self::GROUP_RULES.contains(&rule_name)
    }
    #[doc = r" Checks if, given a rule name, it is marked as recommended"]
    pub(crate) fn is_recommended_rule(rule_name: &str) -> bool {
        Self::RECOMMENDED_RULES.contains(&rule_name)
    }
    pub(crate) fn recommended_rules_as_filters() -> [RuleFilter<'static>; 42] {
        Self::RECOMMENDED_RULES_AS_FILTERS
    }
    pub(crate) fn all_rules_as_filters() -> [RuleFilter<'static>; 45] {
        Self::ALL_RULES_AS_FILTERS
    }
    #[doc = r" Select preset rules"]
    pub(crate) fn collect_preset_rules(
        &self,
        parent_is_recommended: bool,
        enabled_rules: &mut IndexSet<RuleFilter>,
        disabled_rules: &mut IndexSet<RuleFilter>,
    ) {
        if self.is_all() {
            enabled_rules.extend(Self::all_rules_as_filters());
        } else if parent_is_recommended || self.is_recommended() {
            enabled_rules.extend(Self::recommended_rules_as_filters());
        }
        if self.is_not_all() {
            disabled_rules.extend(Self::all_rules_as_filters());
        } else if self.is_not_recommended() {
            disabled_rules.extend(Self::recommended_rules_as_filters());
        }
    }
    pub(crate) fn get_rule_configuration(&self, rule_name: &str) -> Option<&RuleConfiguration> {
        match rule_name {
            "noApproximativeNumericConstant" => self.no_approximative_numeric_constant.as_ref(),
            "noArrayIndexKey" => self.no_array_index_key.as_ref(),
            "noAssignInExpressions" => self.no_assign_in_expressions.as_ref(),
            "noAsyncPromiseExecutor" => self.no_async_promise_executor.as_ref(),
            "noCatchAssign" => self.no_catch_assign.as_ref(),
            "noClassAssign" => self.no_class_assign.as_ref(),
            "noCommentText" => self.no_comment_text.as_ref(),
            "noCompareNegZero" => self.no_compare_neg_zero.as_ref(),
            "noConfusingLabels" => self.no_confusing_labels.as_ref(),
            "noConfusingVoidType" => self.no_confusing_void_type.as_ref(),
            "noConsoleLog" => self.no_console_log.as_ref(),
            "noConstEnum" => self.no_const_enum.as_ref(),
            "noControlCharactersInRegex" => self.no_control_characters_in_regex.as_ref(),
            "noDebugger" => self.no_debugger.as_ref(),
            "noDoubleEquals" => self.no_double_equals.as_ref(),
            "noDuplicateCase" => self.no_duplicate_case.as_ref(),
            "noDuplicateClassMembers" => self.no_duplicate_class_members.as_ref(),
            "noDuplicateJsxProps" => self.no_duplicate_jsx_props.as_ref(),
            "noDuplicateObjectKeys" => self.no_duplicate_object_keys.as_ref(),
            "noDuplicateParameters" => self.no_duplicate_parameters.as_ref(),
            "noEmptyInterface" => self.no_empty_interface.as_ref(),
            "noExplicitAny" => self.no_explicit_any.as_ref(),
            "noExtraNonNullAssertion" => self.no_extra_non_null_assertion.as_ref(),
            "noFallthroughSwitchClause" => self.no_fallthrough_switch_clause.as_ref(),
            "noFunctionAssign" => self.no_function_assign.as_ref(),
            "noGlobalIsFinite" => self.no_global_is_finite.as_ref(),
            "noGlobalIsNan" => self.no_global_is_nan.as_ref(),
            "noImplicitAnyLet" => self.no_implicit_any_let.as_ref(),
            "noImportAssign" => self.no_import_assign.as_ref(),
            "noLabelVar" => self.no_label_var.as_ref(),
            "noMisleadingInstantiator" => self.no_misleading_instantiator.as_ref(),
            "noMisrefactoredShorthandAssign" => self.no_misrefactored_shorthand_assign.as_ref(),
            "noPrototypeBuiltins" => self.no_prototype_builtins.as_ref(),
            "noRedeclare" => self.no_redeclare.as_ref(),
            "noRedundantUseStrict" => self.no_redundant_use_strict.as_ref(),
            "noSelfCompare" => self.no_self_compare.as_ref(),
            "noShadowRestrictedNames" => self.no_shadow_restricted_names.as_ref(),
            "noSparseArray" => self.no_sparse_array.as_ref(),
            "noUnsafeDeclarationMerging" => self.no_unsafe_declaration_merging.as_ref(),
            "noUnsafeNegation" => self.no_unsafe_negation.as_ref(),
            "useDefaultSwitchClauseLast" => self.use_default_switch_clause_last.as_ref(),
            "useGetterReturn" => self.use_getter_return.as_ref(),
            "useIsArray" => self.use_is_array.as_ref(),
            "useNamespaceKeyword" => self.use_namespace_keyword.as_ref(),
            "useValidTypeof" => self.use_valid_typeof.as_ref(),
            _ => None,
        }
    }
}<|MERGE_RESOLUTION|>--- conflicted
+++ resolved
@@ -2702,13 +2702,7 @@
 }
 impl Nursery {
     const GROUP_NAME: &'static str = "nursery";
-<<<<<<< HEAD
-    pub(crate) const GROUP_RULES: [&'static str; 21] = [
-=======
-    pub(crate) const GROUP_RULES: [&'static str; 27] = [
-        "noAriaHiddenOnFocusable",
-        "noDefaultExport",
->>>>>>> a42f2025
+    pub(crate) const GROUP_RULES: [&'static str; 22] = [
         "noDuplicateJsonKeys",
         "noEmptyBlockStatements",
         "noGlobalAssign",
@@ -2732,12 +2726,7 @@
         "useNumberNamespace",
         "useShorthandFunctionType",
     ];
-<<<<<<< HEAD
-    const RECOMMENDED_RULES: [&'static str; 9] = [
-=======
-    const RECOMMENDED_RULES: [&'static str; 13] = [
-        "noAriaHiddenOnFocusable",
->>>>>>> a42f2025
+    const RECOMMENDED_RULES: [&'static str; 10] = [
         "noDuplicateJsonKeys",
         "noGlobalAssign",
         "noGlobalEval",
@@ -2749,37 +2738,19 @@
         "useImportType",
         "useNumberNamespace",
     ];
-<<<<<<< HEAD
-    const RECOMMENDED_RULES_AS_FILTERS: [RuleFilter<'static>; 9] = [
+    const RECOMMENDED_RULES_AS_FILTERS: [RuleFilter<'static>; 10] = [
         RuleFilter::Rule(Self::GROUP_NAME, Self::GROUP_RULES[0]),
         RuleFilter::Rule(Self::GROUP_NAME, Self::GROUP_RULES[2]),
-        RuleFilter::Rule(Self::GROUP_NAME, Self::GROUP_RULES[6]),
-        RuleFilter::Rule(Self::GROUP_NAME, Self::GROUP_RULES[10]),
+        RuleFilter::Rule(Self::GROUP_NAME, Self::GROUP_RULES[3]),
+        RuleFilter::Rule(Self::GROUP_NAME, Self::GROUP_RULES[7]),
         RuleFilter::Rule(Self::GROUP_NAME, Self::GROUP_RULES[11]),
         RuleFilter::Rule(Self::GROUP_NAME, Self::GROUP_RULES[12]),
-        RuleFilter::Rule(Self::GROUP_NAME, Self::GROUP_RULES[15]),
-        RuleFilter::Rule(Self::GROUP_NAME, Self::GROUP_RULES[17]),
-        RuleFilter::Rule(Self::GROUP_NAME, Self::GROUP_RULES[19]),
+        RuleFilter::Rule(Self::GROUP_NAME, Self::GROUP_RULES[13]),
+        RuleFilter::Rule(Self::GROUP_NAME, Self::GROUP_RULES[16]),
+        RuleFilter::Rule(Self::GROUP_NAME, Self::GROUP_RULES[18]),
+        RuleFilter::Rule(Self::GROUP_NAME, Self::GROUP_RULES[20]),
     ];
-    const ALL_RULES_AS_FILTERS: [RuleFilter<'static>; 21] = [
-=======
-    const RECOMMENDED_RULES_AS_FILTERS: [RuleFilter<'static>; 13] = [
-        RuleFilter::Rule(Self::GROUP_NAME, Self::GROUP_RULES[0]),
-        RuleFilter::Rule(Self::GROUP_NAME, Self::GROUP_RULES[2]),
-        RuleFilter::Rule(Self::GROUP_NAME, Self::GROUP_RULES[4]),
-        RuleFilter::Rule(Self::GROUP_NAME, Self::GROUP_RULES[5]),
-        RuleFilter::Rule(Self::GROUP_NAME, Self::GROUP_RULES[6]),
-        RuleFilter::Rule(Self::GROUP_NAME, Self::GROUP_RULES[10]),
-        RuleFilter::Rule(Self::GROUP_NAME, Self::GROUP_RULES[14]),
-        RuleFilter::Rule(Self::GROUP_NAME, Self::GROUP_RULES[15]),
-        RuleFilter::Rule(Self::GROUP_NAME, Self::GROUP_RULES[16]),
-        RuleFilter::Rule(Self::GROUP_NAME, Self::GROUP_RULES[19]),
-        RuleFilter::Rule(Self::GROUP_NAME, Self::GROUP_RULES[21]),
-        RuleFilter::Rule(Self::GROUP_NAME, Self::GROUP_RULES[23]),
-        RuleFilter::Rule(Self::GROUP_NAME, Self::GROUP_RULES[26]),
-    ];
-    const ALL_RULES_AS_FILTERS: [RuleFilter<'static>; 27] = [
->>>>>>> a42f2025
+    const ALL_RULES_AS_FILTERS: [RuleFilter<'static>; 22] = [
         RuleFilter::Rule(Self::GROUP_NAME, Self::GROUP_RULES[0]),
         RuleFilter::Rule(Self::GROUP_NAME, Self::GROUP_RULES[1]),
         RuleFilter::Rule(Self::GROUP_NAME, Self::GROUP_RULES[2]),
@@ -2801,15 +2772,7 @@
         RuleFilter::Rule(Self::GROUP_NAME, Self::GROUP_RULES[18]),
         RuleFilter::Rule(Self::GROUP_NAME, Self::GROUP_RULES[19]),
         RuleFilter::Rule(Self::GROUP_NAME, Self::GROUP_RULES[20]),
-<<<<<<< HEAD
-=======
         RuleFilter::Rule(Self::GROUP_NAME, Self::GROUP_RULES[21]),
-        RuleFilter::Rule(Self::GROUP_NAME, Self::GROUP_RULES[22]),
-        RuleFilter::Rule(Self::GROUP_NAME, Self::GROUP_RULES[23]),
-        RuleFilter::Rule(Self::GROUP_NAME, Self::GROUP_RULES[24]),
-        RuleFilter::Rule(Self::GROUP_NAME, Self::GROUP_RULES[25]),
-        RuleFilter::Rule(Self::GROUP_NAME, Self::GROUP_RULES[26]),
->>>>>>> a42f2025
     ];
     #[doc = r" Retrieves the recommended rules"]
     pub(crate) fn is_recommended(&self) -> bool {
@@ -2836,95 +2799,56 @@
                 index_set.insert(RuleFilter::Rule(Self::GROUP_NAME, Self::GROUP_RULES[1]));
             }
         }
+        if let Some(rule) = self.no_global_assign.as_ref() {
+            if rule.is_enabled() {
+                index_set.insert(RuleFilter::Rule(Self::GROUP_NAME, Self::GROUP_RULES[2]));
+            }
+        }
         if let Some(rule) = self.no_global_eval.as_ref() {
             if rule.is_enabled() {
-                index_set.insert(RuleFilter::Rule(Self::GROUP_NAME, Self::GROUP_RULES[2]));
+                index_set.insert(RuleFilter::Rule(Self::GROUP_NAME, Self::GROUP_RULES[3]));
             }
         }
         if let Some(rule) = self.no_invalid_use_before_declaration.as_ref() {
             if rule.is_enabled() {
-                index_set.insert(RuleFilter::Rule(Self::GROUP_NAME, Self::GROUP_RULES[3]));
-            }
-        }
-<<<<<<< HEAD
+                index_set.insert(RuleFilter::Rule(Self::GROUP_NAME, Self::GROUP_RULES[4]));
+            }
+        }
         if let Some(rule) = self.no_misleading_character_class.as_ref() {
-=======
-        if let Some(rule) = self.no_global_assign.as_ref() {
->>>>>>> a42f2025
-            if rule.is_enabled() {
-                index_set.insert(RuleFilter::Rule(Self::GROUP_NAME, Self::GROUP_RULES[4]));
-            }
-        }
-<<<<<<< HEAD
+            if rule.is_enabled() {
+                index_set.insert(RuleFilter::Rule(Self::GROUP_NAME, Self::GROUP_RULES[5]));
+            }
+        }
         if let Some(rule) = self.no_nodejs_modules.as_ref() {
-=======
-        if let Some(rule) = self.no_global_eval.as_ref() {
->>>>>>> a42f2025
-            if rule.is_enabled() {
-                index_set.insert(RuleFilter::Rule(Self::GROUP_NAME, Self::GROUP_RULES[5]));
-            }
-        }
-<<<<<<< HEAD
+            if rule.is_enabled() {
+                index_set.insert(RuleFilter::Rule(Self::GROUP_NAME, Self::GROUP_RULES[6]));
+            }
+        }
         if let Some(rule) = self.no_then_property.as_ref() {
-=======
-        if let Some(rule) = self.no_implicit_any_let.as_ref() {
->>>>>>> a42f2025
-            if rule.is_enabled() {
-                index_set.insert(RuleFilter::Rule(Self::GROUP_NAME, Self::GROUP_RULES[6]));
-            }
-        }
-<<<<<<< HEAD
+            if rule.is_enabled() {
+                index_set.insert(RuleFilter::Rule(Self::GROUP_NAME, Self::GROUP_RULES[7]));
+            }
+        }
         if let Some(rule) = self.no_unused_imports.as_ref() {
-=======
-        if let Some(rule) = self.no_invalid_use_before_declaration.as_ref() {
->>>>>>> a42f2025
-            if rule.is_enabled() {
-                index_set.insert(RuleFilter::Rule(Self::GROUP_NAME, Self::GROUP_RULES[7]));
-            }
-        }
-<<<<<<< HEAD
+            if rule.is_enabled() {
+                index_set.insert(RuleFilter::Rule(Self::GROUP_NAME, Self::GROUP_RULES[8]));
+            }
+        }
         if let Some(rule) = self.no_unused_private_class_members.as_ref() {
-=======
-        if let Some(rule) = self.no_misleading_character_class.as_ref() {
->>>>>>> a42f2025
-            if rule.is_enabled() {
-                index_set.insert(RuleFilter::Rule(Self::GROUP_NAME, Self::GROUP_RULES[8]));
-            }
-        }
-<<<<<<< HEAD
+            if rule.is_enabled() {
+                index_set.insert(RuleFilter::Rule(Self::GROUP_NAME, Self::GROUP_RULES[9]));
+            }
+        }
         if let Some(rule) = self.no_useless_lone_block_statements.as_ref() {
-=======
-        if let Some(rule) = self.no_nodejs_modules.as_ref() {
-            if rule.is_enabled() {
-                index_set.insert(RuleFilter::Rule(Self::GROUP_NAME, Self::GROUP_RULES[9]));
-            }
-        }
-        if let Some(rule) = self.no_then_property.as_ref() {
             if rule.is_enabled() {
                 index_set.insert(RuleFilter::Rule(Self::GROUP_NAME, Self::GROUP_RULES[10]));
             }
         }
-        if let Some(rule) = self.no_unused_imports.as_ref() {
+        if let Some(rule) = self.no_useless_ternary.as_ref() {
             if rule.is_enabled() {
                 index_set.insert(RuleFilter::Rule(Self::GROUP_NAME, Self::GROUP_RULES[11]));
             }
         }
-        if let Some(rule) = self.no_unused_private_class_members.as_ref() {
->>>>>>> a42f2025
-            if rule.is_enabled() {
-                index_set.insert(RuleFilter::Rule(Self::GROUP_NAME, Self::GROUP_RULES[9]));
-            }
-        }
-        if let Some(rule) = self.no_useless_lone_block_statements.as_ref() {
-            if rule.is_enabled() {
-                index_set.insert(RuleFilter::Rule(Self::GROUP_NAME, Self::GROUP_RULES[10]));
-            }
-        }
-        if let Some(rule) = self.no_useless_ternary.as_ref() {
-            if rule.is_enabled() {
-                index_set.insert(RuleFilter::Rule(Self::GROUP_NAME, Self::GROUP_RULES[11]));
-            }
-        }
         if let Some(rule) = self.use_await.as_ref() {
             if rule.is_enabled() {
                 index_set.insert(RuleFilter::Rule(Self::GROUP_NAME, Self::GROUP_RULES[12]));
@@ -2962,35 +2886,17 @@
         }
         if let Some(rule) = self.use_nodejs_import_protocol.as_ref() {
             if rule.is_enabled() {
-<<<<<<< HEAD
                 index_set.insert(RuleFilter::Rule(Self::GROUP_NAME, Self::GROUP_RULES[19]));
-=======
-                index_set.insert(RuleFilter::Rule(Self::GROUP_NAME, Self::GROUP_RULES[22]));
             }
         }
         if let Some(rule) = self.use_number_namespace.as_ref() {
             if rule.is_enabled() {
-                index_set.insert(RuleFilter::Rule(Self::GROUP_NAME, Self::GROUP_RULES[23]));
->>>>>>> a42f2025
-            }
-        }
-        if let Some(rule) = self.use_regex_literals.as_ref() {
-            if rule.is_enabled() {
-<<<<<<< HEAD
                 index_set.insert(RuleFilter::Rule(Self::GROUP_NAME, Self::GROUP_RULES[20]));
-=======
-                index_set.insert(RuleFilter::Rule(Self::GROUP_NAME, Self::GROUP_RULES[24]));
             }
         }
         if let Some(rule) = self.use_shorthand_function_type.as_ref() {
             if rule.is_enabled() {
-                index_set.insert(RuleFilter::Rule(Self::GROUP_NAME, Self::GROUP_RULES[25]));
->>>>>>> a42f2025
-            }
-        }
-        if let Some(rule) = self.use_valid_aria_role.as_ref() {
-            if rule.is_enabled() {
-                index_set.insert(RuleFilter::Rule(Self::GROUP_NAME, Self::GROUP_RULES[26]));
+                index_set.insert(RuleFilter::Rule(Self::GROUP_NAME, Self::GROUP_RULES[21]));
             }
         }
         index_set
@@ -3009,31 +2915,22 @@
         }
         if let Some(rule) = self.no_global_assign.as_ref() {
             if rule.is_disabled() {
-<<<<<<< HEAD
                 index_set.insert(RuleFilter::Rule(Self::GROUP_NAME, Self::GROUP_RULES[2]));
-=======
+            }
+        }
+        if let Some(rule) = self.no_global_eval.as_ref() {
+            if rule.is_disabled() {
+                index_set.insert(RuleFilter::Rule(Self::GROUP_NAME, Self::GROUP_RULES[3]));
+            }
+        }
+        if let Some(rule) = self.no_invalid_use_before_declaration.as_ref() {
+            if rule.is_disabled() {
                 index_set.insert(RuleFilter::Rule(Self::GROUP_NAME, Self::GROUP_RULES[4]));
             }
         }
-        if let Some(rule) = self.no_global_eval.as_ref() {
+        if let Some(rule) = self.no_misleading_character_class.as_ref() {
             if rule.is_disabled() {
                 index_set.insert(RuleFilter::Rule(Self::GROUP_NAME, Self::GROUP_RULES[5]));
->>>>>>> a42f2025
-            }
-        }
-        if let Some(rule) = self.no_implicit_any_let.as_ref() {
-            if rule.is_disabled() {
-                index_set.insert(RuleFilter::Rule(Self::GROUP_NAME, Self::GROUP_RULES[3]));
-            }
-        }
-        if let Some(rule) = self.no_invalid_use_before_declaration.as_ref() {
-            if rule.is_disabled() {
-                index_set.insert(RuleFilter::Rule(Self::GROUP_NAME, Self::GROUP_RULES[4]));
-            }
-        }
-        if let Some(rule) = self.no_misleading_character_class.as_ref() {
-            if rule.is_disabled() {
-                index_set.insert(RuleFilter::Rule(Self::GROUP_NAME, Self::GROUP_RULES[5]));
             }
         }
         if let Some(rule) = self.no_nodejs_modules.as_ref() {
@@ -3103,35 +3000,17 @@
         }
         if let Some(rule) = self.use_nodejs_import_protocol.as_ref() {
             if rule.is_disabled() {
-<<<<<<< HEAD
                 index_set.insert(RuleFilter::Rule(Self::GROUP_NAME, Self::GROUP_RULES[19]));
-=======
-                index_set.insert(RuleFilter::Rule(Self::GROUP_NAME, Self::GROUP_RULES[22]));
             }
         }
         if let Some(rule) = self.use_number_namespace.as_ref() {
             if rule.is_disabled() {
-                index_set.insert(RuleFilter::Rule(Self::GROUP_NAME, Self::GROUP_RULES[23]));
->>>>>>> a42f2025
-            }
-        }
-        if let Some(rule) = self.use_regex_literals.as_ref() {
-            if rule.is_disabled() {
-<<<<<<< HEAD
                 index_set.insert(RuleFilter::Rule(Self::GROUP_NAME, Self::GROUP_RULES[20]));
-=======
-                index_set.insert(RuleFilter::Rule(Self::GROUP_NAME, Self::GROUP_RULES[24]));
             }
         }
         if let Some(rule) = self.use_shorthand_function_type.as_ref() {
             if rule.is_disabled() {
-                index_set.insert(RuleFilter::Rule(Self::GROUP_NAME, Self::GROUP_RULES[25]));
->>>>>>> a42f2025
-            }
-        }
-        if let Some(rule) = self.use_valid_aria_role.as_ref() {
-            if rule.is_disabled() {
-                index_set.insert(RuleFilter::Rule(Self::GROUP_NAME, Self::GROUP_RULES[26]));
+                index_set.insert(RuleFilter::Rule(Self::GROUP_NAME, Self::GROUP_RULES[21]));
             }
         }
         index_set
@@ -3144,17 +3023,10 @@
     pub(crate) fn is_recommended_rule(rule_name: &str) -> bool {
         Self::RECOMMENDED_RULES.contains(&rule_name)
     }
-<<<<<<< HEAD
-    pub(crate) fn recommended_rules_as_filters() -> [RuleFilter<'static>; 9] {
+    pub(crate) fn recommended_rules_as_filters() -> [RuleFilter<'static>; 10] {
         Self::RECOMMENDED_RULES_AS_FILTERS
     }
-    pub(crate) fn all_rules_as_filters() -> [RuleFilter<'static>; 21] {
-=======
-    pub(crate) fn recommended_rules_as_filters() -> [RuleFilter<'static>; 13] {
-        Self::RECOMMENDED_RULES_AS_FILTERS
-    }
-    pub(crate) fn all_rules_as_filters() -> [RuleFilter<'static>; 27] {
->>>>>>> a42f2025
+    pub(crate) fn all_rules_as_filters() -> [RuleFilter<'static>; 22] {
         Self::ALL_RULES_AS_FILTERS
     }
     #[doc = r" Select preset rules"]
