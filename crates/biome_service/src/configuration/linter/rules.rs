//! Generated file, do not edit by hand, see `xtask/codegen`

use crate::RuleConfiguration;
use biome_analyze::RuleFilter;
use biome_console::markup;
use biome_deserialize::{DeserializableValidator, DeserializationDiagnostic};
use biome_deserialize_macros::{Deserializable, Merge, NoneState};
use biome_diagnostics::{Category, Severity};
use biome_rowan::TextRange;
use indexmap::IndexSet;
#[cfg(feature = "schema")]
use schemars::JsonSchema;
use serde::{Deserialize, Serialize};
#[derive(Clone, Debug, Deserialize, Deserializable, Eq, Merge, NoneState, PartialEq, Serialize)]
#[deserializable(from_none, with_validator)]
#[cfg_attr(feature = "schema", derive(JsonSchema))]
#[serde(rename_all = "camelCase", deny_unknown_fields)]
pub struct Rules {
    #[doc = r" It enables the lint rules recommended by Biome. `true` by default."]
    #[serde(skip_serializing_if = "Option::is_none")]
    pub recommended: Option<bool>,
    #[doc = r" It enables ALL rules. The rules that belong to `nursery` won't be enabled."]
    #[serde(skip_serializing_if = "Option::is_none")]
    pub all: Option<bool>,
    #[deserializable(rename = "a11y")]
    #[serde(skip_serializing_if = "Option::is_none")]
    pub a11y: Option<A11y>,
    #[deserializable(rename = "complexity")]
    #[serde(skip_serializing_if = "Option::is_none")]
    pub complexity: Option<Complexity>,
    #[deserializable(rename = "correctness")]
    #[serde(skip_serializing_if = "Option::is_none")]
    pub correctness: Option<Correctness>,
    #[deserializable(rename = "nursery")]
    #[serde(skip_serializing_if = "Option::is_none")]
    pub nursery: Option<Nursery>,
    #[deserializable(rename = "performance")]
    #[serde(skip_serializing_if = "Option::is_none")]
    pub performance: Option<Performance>,
    #[deserializable(rename = "security")]
    #[serde(skip_serializing_if = "Option::is_none")]
    pub security: Option<Security>,
    #[deserializable(rename = "style")]
    #[serde(skip_serializing_if = "Option::is_none")]
    pub style: Option<Style>,
    #[deserializable(rename = "suspicious")]
    #[serde(skip_serializing_if = "Option::is_none")]
    pub suspicious: Option<Suspicious>,
}
impl Default for Rules {
    fn default() -> Self {
        Self {
            recommended: Some(true),
            all: None,
            a11y: None,
            complexity: None,
            correctness: None,
            nursery: None,
            performance: None,
            security: None,
            style: None,
            suspicious: None,
        }
    }
}
impl DeserializableValidator for Rules {
    fn validate(
        &self,
        _name: &str,
        range: TextRange,
        diagnostics: &mut Vec<DeserializationDiagnostic>,
    ) -> bool {
        if self.recommended == Some(true) && self.all == Some(true) {
            diagnostics . push (DeserializationDiagnostic :: new (markup ! (< Emphasis > "'recommended'" < / Emphasis > " and " < Emphasis > "'all'" < / Emphasis > " can't be both " < Emphasis > "'true'" < / Emphasis > ". You should choose only one of them.")) . with_range (range) . with_note (markup ! ("Biome will fallback to its defaults for this section."))) ;
            return false;
        }
        true
    }
}
impl Rules {
    #[doc = r" Checks if the code coming from [biome_diagnostics::Diagnostic] corresponds to a rule."]
    #[doc = r" Usually the code is built like {category}/{rule_name}"]
    pub fn matches_diagnostic_code<'a>(
        &self,
        category: Option<&'a str>,
        rule_name: Option<&'a str>,
    ) -> Option<(&'a str, &'a str)> {
        match (category, rule_name) {
            (Some(category), Some(rule_name)) => match category {
                "a11y" => A11y::has_rule(rule_name).then_some((category, rule_name)),
                "complexity" => Complexity::has_rule(rule_name).then_some((category, rule_name)),
                "correctness" => Correctness::has_rule(rule_name).then_some((category, rule_name)),
                "nursery" => Nursery::has_rule(rule_name).then_some((category, rule_name)),
                "performance" => Performance::has_rule(rule_name).then_some((category, rule_name)),
                "security" => Security::has_rule(rule_name).then_some((category, rule_name)),
                "style" => Style::has_rule(rule_name).then_some((category, rule_name)),
                "suspicious" => Suspicious::has_rule(rule_name).then_some((category, rule_name)),
                _ => None,
            },
            _ => None,
        }
    }
    #[doc = r" Given a category coming from [Diagnostic](biome_diagnostics::Diagnostic), this function returns"]
    #[doc = r" the [Severity](biome_diagnostics::Severity) associated to the rule, if the configuration changed it."]
    #[doc = r""]
    #[doc = r" If not, the function returns [None]."]
    pub fn get_severity_from_code(&self, category: &Category) -> Option<Severity> {
        let mut split_code = category.name().split('/');
        let _lint = split_code.next();
        debug_assert_eq!(_lint, Some("lint"));
        let group = split_code.next();
        let rule_name = split_code.next();
        if let Some((group, rule_name)) = self.matches_diagnostic_code(group, rule_name) {
            let severity = match group {
                "a11y" => self
                    .a11y
                    .as_ref()
                    .and_then(|a11y| a11y.get_rule_configuration(rule_name))
                    .map(|rule_setting| rule_setting.into())
                    .unwrap_or_else(|| {
                        if A11y::is_recommended_rule(rule_name) {
                            Severity::Error
                        } else {
                            Severity::Warning
                        }
                    }),
                "complexity" => self
                    .complexity
                    .as_ref()
                    .and_then(|complexity| complexity.get_rule_configuration(rule_name))
                    .map(|rule_setting| rule_setting.into())
                    .unwrap_or_else(|| {
                        if Complexity::is_recommended_rule(rule_name) {
                            Severity::Error
                        } else {
                            Severity::Warning
                        }
                    }),
                "correctness" => self
                    .correctness
                    .as_ref()
                    .and_then(|correctness| correctness.get_rule_configuration(rule_name))
                    .map(|rule_setting| rule_setting.into())
                    .unwrap_or_else(|| {
                        if Correctness::is_recommended_rule(rule_name) {
                            Severity::Error
                        } else {
                            Severity::Warning
                        }
                    }),
                "nursery" => self
                    .nursery
                    .as_ref()
                    .and_then(|nursery| nursery.get_rule_configuration(rule_name))
                    .map(|rule_setting| rule_setting.into())
                    .unwrap_or_else(|| {
                        if Nursery::is_recommended_rule(rule_name) {
                            Severity::Error
                        } else {
                            Severity::Warning
                        }
                    }),
                "performance" => self
                    .performance
                    .as_ref()
                    .and_then(|performance| performance.get_rule_configuration(rule_name))
                    .map(|rule_setting| rule_setting.into())
                    .unwrap_or_else(|| {
                        if Performance::is_recommended_rule(rule_name) {
                            Severity::Error
                        } else {
                            Severity::Warning
                        }
                    }),
                "security" => self
                    .security
                    .as_ref()
                    .and_then(|security| security.get_rule_configuration(rule_name))
                    .map(|rule_setting| rule_setting.into())
                    .unwrap_or_else(|| {
                        if Security::is_recommended_rule(rule_name) {
                            Severity::Error
                        } else {
                            Severity::Warning
                        }
                    }),
                "style" => self
                    .style
                    .as_ref()
                    .and_then(|style| style.get_rule_configuration(rule_name))
                    .map(|rule_setting| rule_setting.into())
                    .unwrap_or_else(|| {
                        if Style::is_recommended_rule(rule_name) {
                            Severity::Error
                        } else {
                            Severity::Warning
                        }
                    }),
                "suspicious" => self
                    .suspicious
                    .as_ref()
                    .and_then(|suspicious| suspicious.get_rule_configuration(rule_name))
                    .map(|rule_setting| rule_setting.into())
                    .unwrap_or_else(|| {
                        if Suspicious::is_recommended_rule(rule_name) {
                            Severity::Error
                        } else {
                            Severity::Warning
                        }
                    }),
                _ => unreachable!("this group should not exist, found {}", group),
            };
            Some(severity)
        } else {
            None
        }
    }
    pub(crate) const fn is_recommended(&self) -> bool {
        !matches!(self.recommended, Some(false))
    }
    pub(crate) const fn is_all(&self) -> bool {
        matches!(self.all, Some(true))
    }
    pub(crate) const fn is_not_all(&self) -> bool {
        matches!(self.all, Some(false))
    }
    #[doc = r" It returns the enabled rules by default."]
    #[doc = r""]
    #[doc = r" The enabled rules are calculated from the difference with the disabled rules."]
    pub fn as_enabled_rules(&self) -> IndexSet<RuleFilter> {
        let mut enabled_rules = IndexSet::new();
        let mut disabled_rules = IndexSet::new();
        if let Some(group) = self.a11y.as_ref() {
            group.collect_preset_rules(
                self.is_recommended(),
                &mut enabled_rules,
                &mut disabled_rules,
            );
            enabled_rules.extend(&group.get_enabled_rules());
            disabled_rules.extend(&group.get_disabled_rules());
        } else if self.is_all() {
            enabled_rules.extend(A11y::all_rules_as_filters());
        } else if self.is_not_all() {
            disabled_rules.extend(A11y::all_rules_as_filters());
        } else if self.is_recommended() {
            enabled_rules.extend(A11y::recommended_rules_as_filters());
        }
        if let Some(group) = self.complexity.as_ref() {
            group.collect_preset_rules(
                self.is_recommended(),
                &mut enabled_rules,
                &mut disabled_rules,
            );
            enabled_rules.extend(&group.get_enabled_rules());
            disabled_rules.extend(&group.get_disabled_rules());
        } else if self.is_all() {
            enabled_rules.extend(Complexity::all_rules_as_filters());
        } else if self.is_not_all() {
            disabled_rules.extend(Complexity::all_rules_as_filters());
        } else if self.is_recommended() {
            enabled_rules.extend(Complexity::recommended_rules_as_filters());
        }
        if let Some(group) = self.correctness.as_ref() {
            group.collect_preset_rules(
                self.is_recommended(),
                &mut enabled_rules,
                &mut disabled_rules,
            );
            enabled_rules.extend(&group.get_enabled_rules());
            disabled_rules.extend(&group.get_disabled_rules());
        } else if self.is_all() {
            enabled_rules.extend(Correctness::all_rules_as_filters());
        } else if self.is_not_all() {
            disabled_rules.extend(Correctness::all_rules_as_filters());
        } else if self.is_recommended() {
            enabled_rules.extend(Correctness::recommended_rules_as_filters());
        }
        if let Some(group) = self.nursery.as_ref() {
            group.collect_preset_rules(
                self.is_recommended(),
                &mut enabled_rules,
                &mut disabled_rules,
            );
            enabled_rules.extend(&group.get_enabled_rules());
            disabled_rules.extend(&group.get_disabled_rules());
        } else if self.is_all() {
            enabled_rules.extend(Nursery::all_rules_as_filters());
        } else if self.is_not_all() {
            disabled_rules.extend(Nursery::all_rules_as_filters());
        } else if self.is_recommended() && biome_flags::is_unstable() {
            enabled_rules.extend(Nursery::recommended_rules_as_filters());
        }
        if let Some(group) = self.performance.as_ref() {
            group.collect_preset_rules(
                self.is_recommended(),
                &mut enabled_rules,
                &mut disabled_rules,
            );
            enabled_rules.extend(&group.get_enabled_rules());
            disabled_rules.extend(&group.get_disabled_rules());
        } else if self.is_all() {
            enabled_rules.extend(Performance::all_rules_as_filters());
        } else if self.is_not_all() {
            disabled_rules.extend(Performance::all_rules_as_filters());
        } else if self.is_recommended() {
            enabled_rules.extend(Performance::recommended_rules_as_filters());
        }
        if let Some(group) = self.security.as_ref() {
            group.collect_preset_rules(
                self.is_recommended(),
                &mut enabled_rules,
                &mut disabled_rules,
            );
            enabled_rules.extend(&group.get_enabled_rules());
            disabled_rules.extend(&group.get_disabled_rules());
        } else if self.is_all() {
            enabled_rules.extend(Security::all_rules_as_filters());
        } else if self.is_not_all() {
            disabled_rules.extend(Security::all_rules_as_filters());
        } else if self.is_recommended() {
            enabled_rules.extend(Security::recommended_rules_as_filters());
        }
        if let Some(group) = self.style.as_ref() {
            group.collect_preset_rules(
                self.is_recommended(),
                &mut enabled_rules,
                &mut disabled_rules,
            );
            enabled_rules.extend(&group.get_enabled_rules());
            disabled_rules.extend(&group.get_disabled_rules());
        } else if self.is_all() {
            enabled_rules.extend(Style::all_rules_as_filters());
        } else if self.is_not_all() {
            disabled_rules.extend(Style::all_rules_as_filters());
        } else if self.is_recommended() {
            enabled_rules.extend(Style::recommended_rules_as_filters());
        }
        if let Some(group) = self.suspicious.as_ref() {
            group.collect_preset_rules(
                self.is_recommended(),
                &mut enabled_rules,
                &mut disabled_rules,
            );
            enabled_rules.extend(&group.get_enabled_rules());
            disabled_rules.extend(&group.get_disabled_rules());
        } else if self.is_all() {
            enabled_rules.extend(Suspicious::all_rules_as_filters());
        } else if self.is_not_all() {
            disabled_rules.extend(Suspicious::all_rules_as_filters());
        } else if self.is_recommended() {
            enabled_rules.extend(Suspicious::recommended_rules_as_filters());
        }
        enabled_rules.difference(&disabled_rules).copied().collect()
    }
}
#[derive(
    Clone, Debug, Default, Deserialize, Deserializable, Eq, Merge, NoneState, PartialEq, Serialize,
)]
#[deserializable(from_none, with_validator)]
#[cfg_attr(feature = "schema", derive(JsonSchema))]
#[serde(rename_all = "camelCase", default)]
#[doc = r" A list of rules that belong to this group"]
pub struct A11y {
    #[doc = r" It enables the recommended rules for this group"]
    #[serde(skip_serializing_if = "Option::is_none")]
    pub recommended: Option<bool>,
    #[doc = r" It enables ALL rules for this group."]
    #[serde(skip_serializing_if = "Option::is_none")]
    pub all: Option<bool>,
    #[doc = "Enforce that the accessKey attribute is not used on any HTML element."]
    #[serde(skip_serializing_if = "Option::is_none")]
    pub no_access_key: Option<RuleConfiguration>,
    #[doc = "Enforce that aria-hidden=\"true\" is not set on focusable elements."]
    #[serde(skip_serializing_if = "Option::is_none")]
    pub no_aria_hidden_on_focusable: Option<RuleConfiguration>,
    #[doc = "Enforce that elements that do not support ARIA roles, states, and properties do not have those attributes."]
    #[serde(skip_serializing_if = "Option::is_none")]
    pub no_aria_unsupported_elements: Option<RuleConfiguration>,
    #[doc = "Enforce that autoFocus prop is not used on elements."]
    #[serde(skip_serializing_if = "Option::is_none")]
    pub no_autofocus: Option<RuleConfiguration>,
    #[doc = "Disallow target=\"_blank\" attribute without rel=\"noreferrer\""]
    #[serde(skip_serializing_if = "Option::is_none")]
    pub no_blank_target: Option<RuleConfiguration>,
    #[doc = "Enforces that no distracting elements are used."]
    #[serde(skip_serializing_if = "Option::is_none")]
    pub no_distracting_elements: Option<RuleConfiguration>,
    #[doc = "The scope prop should be used only on <th> elements."]
    #[serde(skip_serializing_if = "Option::is_none")]
    pub no_header_scope: Option<RuleConfiguration>,
    #[doc = "Enforce that non-interactive ARIA roles are not assigned to interactive HTML elements."]
    #[serde(skip_serializing_if = "Option::is_none")]
    pub no_interactive_element_to_noninteractive_role: Option<RuleConfiguration>,
    #[doc = "Enforce that interactive ARIA roles are not assigned to non-interactive HTML elements."]
    #[serde(skip_serializing_if = "Option::is_none")]
    pub no_noninteractive_element_to_interactive_role: Option<RuleConfiguration>,
    #[doc = "Enforce that tabIndex is not assigned to non-interactive HTML elements."]
    #[serde(skip_serializing_if = "Option::is_none")]
    pub no_noninteractive_tabindex: Option<RuleConfiguration>,
    #[doc = "Prevent the usage of positive integers on tabIndex property"]
    #[serde(skip_serializing_if = "Option::is_none")]
    pub no_positive_tabindex: Option<RuleConfiguration>,
    #[doc = "Enforce img alt prop does not contain the word \"image\", \"picture\", or \"photo\"."]
    #[serde(skip_serializing_if = "Option::is_none")]
    pub no_redundant_alt: Option<RuleConfiguration>,
    #[doc = "Enforce explicit role property is not the same as implicit/default role property on an element."]
    #[serde(skip_serializing_if = "Option::is_none")]
    pub no_redundant_roles: Option<RuleConfiguration>,
    #[doc = "Enforces the usage of the title element for the svg element."]
    #[serde(skip_serializing_if = "Option::is_none")]
    pub no_svg_without_title: Option<RuleConfiguration>,
    #[doc = "Enforce that all elements that require alternative text have meaningful information to relay back to the end user."]
    #[serde(skip_serializing_if = "Option::is_none")]
    pub use_alt_text: Option<RuleConfiguration>,
    #[doc = "Enforce that anchors have content and that the content is accessible to screen readers."]
    #[serde(skip_serializing_if = "Option::is_none")]
    pub use_anchor_content: Option<RuleConfiguration>,
    #[doc = "Enforce that tabIndex is assigned to non-interactive HTML elements with aria-activedescendant."]
    #[serde(skip_serializing_if = "Option::is_none")]
    pub use_aria_activedescendant_with_tabindex: Option<RuleConfiguration>,
    #[doc = "Enforce that elements with ARIA roles must have all required ARIA attributes for that role."]
    #[serde(skip_serializing_if = "Option::is_none")]
    pub use_aria_props_for_role: Option<RuleConfiguration>,
    #[doc = "Enforces the usage of the attribute type for the element button"]
    #[serde(skip_serializing_if = "Option::is_none")]
    pub use_button_type: Option<RuleConfiguration>,
    #[doc = "Enforce that heading elements (h1, h2, etc.) have content and that the content is accessible to screen readers. Accessible means that it is not hidden using the aria-hidden prop."]
    #[serde(skip_serializing_if = "Option::is_none")]
    pub use_heading_content: Option<RuleConfiguration>,
    #[doc = "Enforce that html element has lang attribute."]
    #[serde(skip_serializing_if = "Option::is_none")]
    pub use_html_lang: Option<RuleConfiguration>,
    #[doc = "Enforces the usage of the attribute title for the element iframe."]
    #[serde(skip_serializing_if = "Option::is_none")]
    pub use_iframe_title: Option<RuleConfiguration>,
    #[doc = "Enforce onClick is accompanied by at least one of the following: onKeyUp, onKeyDown, onKeyPress."]
    #[serde(skip_serializing_if = "Option::is_none")]
    pub use_key_with_click_events: Option<RuleConfiguration>,
    #[doc = "Enforce onMouseOver / onMouseOut are accompanied by onFocus / onBlur."]
    #[serde(skip_serializing_if = "Option::is_none")]
    pub use_key_with_mouse_events: Option<RuleConfiguration>,
    #[doc = "Enforces that audio and video elements must have a track for captions."]
    #[serde(skip_serializing_if = "Option::is_none")]
    pub use_media_caption: Option<RuleConfiguration>,
    #[doc = "Enforce that all anchors are valid, and they are navigable elements."]
    #[serde(skip_serializing_if = "Option::is_none")]
    pub use_valid_anchor: Option<RuleConfiguration>,
    #[doc = "Ensures that ARIA properties aria-* are all valid."]
    #[serde(skip_serializing_if = "Option::is_none")]
    pub use_valid_aria_props: Option<RuleConfiguration>,
    #[doc = "Elements with ARIA roles must use a valid, non-abstract ARIA role."]
    #[serde(skip_serializing_if = "Option::is_none")]
    pub use_valid_aria_role: Option<RuleConfiguration>,
    #[doc = "Enforce that ARIA state and property values are valid."]
    #[serde(skip_serializing_if = "Option::is_none")]
    pub use_valid_aria_values: Option<RuleConfiguration>,
    #[doc = "Ensure that the attribute passed to the lang attribute is a correct ISO language and/or country."]
    #[serde(skip_serializing_if = "Option::is_none")]
    pub use_valid_lang: Option<RuleConfiguration>,
}
impl DeserializableValidator for A11y {
    fn validate(
        &self,
        _name: &str,
        range: TextRange,
        diagnostics: &mut Vec<DeserializationDiagnostic>,
    ) -> bool {
        if self.recommended == Some(true) && self.all == Some(true) {
            diagnostics . push (DeserializationDiagnostic :: new (markup ! (< Emphasis > "'recommended'" < / Emphasis > " and " < Emphasis > "'all'" < / Emphasis > " can't be both " < Emphasis > "'true'" < / Emphasis > ". You should choose only one of them.")) . with_range (range) . with_note (markup ! ("Biome will fallback to its defaults for this section."))) ;
            return false;
        }
        true
    }
}
impl A11y {
    const GROUP_NAME: &'static str = "a11y";
    pub(crate) const GROUP_RULES: [&'static str; 30] = [
        "noAccessKey",
        "noAriaHiddenOnFocusable",
        "noAriaUnsupportedElements",
        "noAutofocus",
        "noBlankTarget",
        "noDistractingElements",
        "noHeaderScope",
        "noInteractiveElementToNoninteractiveRole",
        "noNoninteractiveElementToInteractiveRole",
        "noNoninteractiveTabindex",
        "noPositiveTabindex",
        "noRedundantAlt",
        "noRedundantRoles",
        "noSvgWithoutTitle",
        "useAltText",
        "useAnchorContent",
        "useAriaActivedescendantWithTabindex",
        "useAriaPropsForRole",
        "useButtonType",
        "useHeadingContent",
        "useHtmlLang",
        "useIframeTitle",
        "useKeyWithClickEvents",
        "useKeyWithMouseEvents",
        "useMediaCaption",
        "useValidAnchor",
        "useValidAriaProps",
        "useValidAriaRole",
        "useValidAriaValues",
        "useValidLang",
    ];
    const RECOMMENDED_RULES: [&'static str; 30] = [
        "noAccessKey",
        "noAriaHiddenOnFocusable",
        "noAriaUnsupportedElements",
        "noAutofocus",
        "noBlankTarget",
        "noDistractingElements",
        "noHeaderScope",
        "noInteractiveElementToNoninteractiveRole",
        "noNoninteractiveElementToInteractiveRole",
        "noNoninteractiveTabindex",
        "noPositiveTabindex",
        "noRedundantAlt",
        "noRedundantRoles",
        "noSvgWithoutTitle",
        "useAltText",
        "useAnchorContent",
        "useAriaActivedescendantWithTabindex",
        "useAriaPropsForRole",
        "useButtonType",
        "useHeadingContent",
        "useHtmlLang",
        "useIframeTitle",
        "useKeyWithClickEvents",
        "useKeyWithMouseEvents",
        "useMediaCaption",
        "useValidAnchor",
        "useValidAriaProps",
        "useValidAriaRole",
        "useValidAriaValues",
        "useValidLang",
    ];
    const RECOMMENDED_RULES_AS_FILTERS: [RuleFilter<'static>; 30] = [
        RuleFilter::Rule(Self::GROUP_NAME, Self::GROUP_RULES[0]),
        RuleFilter::Rule(Self::GROUP_NAME, Self::GROUP_RULES[1]),
        RuleFilter::Rule(Self::GROUP_NAME, Self::GROUP_RULES[2]),
        RuleFilter::Rule(Self::GROUP_NAME, Self::GROUP_RULES[3]),
        RuleFilter::Rule(Self::GROUP_NAME, Self::GROUP_RULES[4]),
        RuleFilter::Rule(Self::GROUP_NAME, Self::GROUP_RULES[5]),
        RuleFilter::Rule(Self::GROUP_NAME, Self::GROUP_RULES[6]),
        RuleFilter::Rule(Self::GROUP_NAME, Self::GROUP_RULES[7]),
        RuleFilter::Rule(Self::GROUP_NAME, Self::GROUP_RULES[8]),
        RuleFilter::Rule(Self::GROUP_NAME, Self::GROUP_RULES[9]),
        RuleFilter::Rule(Self::GROUP_NAME, Self::GROUP_RULES[10]),
        RuleFilter::Rule(Self::GROUP_NAME, Self::GROUP_RULES[11]),
        RuleFilter::Rule(Self::GROUP_NAME, Self::GROUP_RULES[12]),
        RuleFilter::Rule(Self::GROUP_NAME, Self::GROUP_RULES[13]),
        RuleFilter::Rule(Self::GROUP_NAME, Self::GROUP_RULES[14]),
        RuleFilter::Rule(Self::GROUP_NAME, Self::GROUP_RULES[15]),
        RuleFilter::Rule(Self::GROUP_NAME, Self::GROUP_RULES[16]),
        RuleFilter::Rule(Self::GROUP_NAME, Self::GROUP_RULES[17]),
        RuleFilter::Rule(Self::GROUP_NAME, Self::GROUP_RULES[18]),
        RuleFilter::Rule(Self::GROUP_NAME, Self::GROUP_RULES[19]),
        RuleFilter::Rule(Self::GROUP_NAME, Self::GROUP_RULES[20]),
        RuleFilter::Rule(Self::GROUP_NAME, Self::GROUP_RULES[21]),
        RuleFilter::Rule(Self::GROUP_NAME, Self::GROUP_RULES[22]),
        RuleFilter::Rule(Self::GROUP_NAME, Self::GROUP_RULES[23]),
        RuleFilter::Rule(Self::GROUP_NAME, Self::GROUP_RULES[24]),
        RuleFilter::Rule(Self::GROUP_NAME, Self::GROUP_RULES[25]),
        RuleFilter::Rule(Self::GROUP_NAME, Self::GROUP_RULES[26]),
        RuleFilter::Rule(Self::GROUP_NAME, Self::GROUP_RULES[27]),
        RuleFilter::Rule(Self::GROUP_NAME, Self::GROUP_RULES[28]),
        RuleFilter::Rule(Self::GROUP_NAME, Self::GROUP_RULES[29]),
    ];
    const ALL_RULES_AS_FILTERS: [RuleFilter<'static>; 30] = [
        RuleFilter::Rule(Self::GROUP_NAME, Self::GROUP_RULES[0]),
        RuleFilter::Rule(Self::GROUP_NAME, Self::GROUP_RULES[1]),
        RuleFilter::Rule(Self::GROUP_NAME, Self::GROUP_RULES[2]),
        RuleFilter::Rule(Self::GROUP_NAME, Self::GROUP_RULES[3]),
        RuleFilter::Rule(Self::GROUP_NAME, Self::GROUP_RULES[4]),
        RuleFilter::Rule(Self::GROUP_NAME, Self::GROUP_RULES[5]),
        RuleFilter::Rule(Self::GROUP_NAME, Self::GROUP_RULES[6]),
        RuleFilter::Rule(Self::GROUP_NAME, Self::GROUP_RULES[7]),
        RuleFilter::Rule(Self::GROUP_NAME, Self::GROUP_RULES[8]),
        RuleFilter::Rule(Self::GROUP_NAME, Self::GROUP_RULES[9]),
        RuleFilter::Rule(Self::GROUP_NAME, Self::GROUP_RULES[10]),
        RuleFilter::Rule(Self::GROUP_NAME, Self::GROUP_RULES[11]),
        RuleFilter::Rule(Self::GROUP_NAME, Self::GROUP_RULES[12]),
        RuleFilter::Rule(Self::GROUP_NAME, Self::GROUP_RULES[13]),
        RuleFilter::Rule(Self::GROUP_NAME, Self::GROUP_RULES[14]),
        RuleFilter::Rule(Self::GROUP_NAME, Self::GROUP_RULES[15]),
        RuleFilter::Rule(Self::GROUP_NAME, Self::GROUP_RULES[16]),
        RuleFilter::Rule(Self::GROUP_NAME, Self::GROUP_RULES[17]),
        RuleFilter::Rule(Self::GROUP_NAME, Self::GROUP_RULES[18]),
        RuleFilter::Rule(Self::GROUP_NAME, Self::GROUP_RULES[19]),
        RuleFilter::Rule(Self::GROUP_NAME, Self::GROUP_RULES[20]),
        RuleFilter::Rule(Self::GROUP_NAME, Self::GROUP_RULES[21]),
        RuleFilter::Rule(Self::GROUP_NAME, Self::GROUP_RULES[22]),
        RuleFilter::Rule(Self::GROUP_NAME, Self::GROUP_RULES[23]),
        RuleFilter::Rule(Self::GROUP_NAME, Self::GROUP_RULES[24]),
        RuleFilter::Rule(Self::GROUP_NAME, Self::GROUP_RULES[25]),
        RuleFilter::Rule(Self::GROUP_NAME, Self::GROUP_RULES[26]),
        RuleFilter::Rule(Self::GROUP_NAME, Self::GROUP_RULES[27]),
        RuleFilter::Rule(Self::GROUP_NAME, Self::GROUP_RULES[28]),
        RuleFilter::Rule(Self::GROUP_NAME, Self::GROUP_RULES[29]),
    ];
    #[doc = r" Retrieves the recommended rules"]
    pub(crate) fn is_recommended(&self) -> bool {
        matches!(self.recommended, Some(true))
    }
    pub(crate) const fn is_not_recommended(&self) -> bool {
        matches!(self.recommended, Some(false))
    }
    pub(crate) fn is_all(&self) -> bool {
        matches!(self.all, Some(true))
    }
    pub(crate) fn is_not_all(&self) -> bool {
        matches!(self.all, Some(false))
    }
    pub(crate) fn get_enabled_rules(&self) -> IndexSet<RuleFilter> {
        let mut index_set = IndexSet::new();
        if let Some(rule) = self.no_access_key.as_ref() {
            if rule.is_enabled() {
                index_set.insert(RuleFilter::Rule(Self::GROUP_NAME, Self::GROUP_RULES[0]));
            }
        }
        if let Some(rule) = self.no_aria_hidden_on_focusable.as_ref() {
            if rule.is_enabled() {
                index_set.insert(RuleFilter::Rule(Self::GROUP_NAME, Self::GROUP_RULES[1]));
            }
        }
        if let Some(rule) = self.no_aria_unsupported_elements.as_ref() {
            if rule.is_enabled() {
                index_set.insert(RuleFilter::Rule(Self::GROUP_NAME, Self::GROUP_RULES[2]));
            }
        }
        if let Some(rule) = self.no_autofocus.as_ref() {
            if rule.is_enabled() {
                index_set.insert(RuleFilter::Rule(Self::GROUP_NAME, Self::GROUP_RULES[3]));
            }
        }
        if let Some(rule) = self.no_blank_target.as_ref() {
            if rule.is_enabled() {
                index_set.insert(RuleFilter::Rule(Self::GROUP_NAME, Self::GROUP_RULES[4]));
            }
        }
        if let Some(rule) = self.no_distracting_elements.as_ref() {
            if rule.is_enabled() {
                index_set.insert(RuleFilter::Rule(Self::GROUP_NAME, Self::GROUP_RULES[5]));
            }
        }
        if let Some(rule) = self.no_header_scope.as_ref() {
            if rule.is_enabled() {
                index_set.insert(RuleFilter::Rule(Self::GROUP_NAME, Self::GROUP_RULES[6]));
            }
        }
        if let Some(rule) = self.no_interactive_element_to_noninteractive_role.as_ref() {
            if rule.is_enabled() {
                index_set.insert(RuleFilter::Rule(Self::GROUP_NAME, Self::GROUP_RULES[7]));
            }
        }
        if let Some(rule) = self.no_noninteractive_element_to_interactive_role.as_ref() {
            if rule.is_enabled() {
                index_set.insert(RuleFilter::Rule(Self::GROUP_NAME, Self::GROUP_RULES[8]));
            }
        }
        if let Some(rule) = self.no_noninteractive_tabindex.as_ref() {
            if rule.is_enabled() {
                index_set.insert(RuleFilter::Rule(Self::GROUP_NAME, Self::GROUP_RULES[9]));
            }
        }
        if let Some(rule) = self.no_positive_tabindex.as_ref() {
            if rule.is_enabled() {
                index_set.insert(RuleFilter::Rule(Self::GROUP_NAME, Self::GROUP_RULES[10]));
            }
        }
        if let Some(rule) = self.no_redundant_alt.as_ref() {
            if rule.is_enabled() {
                index_set.insert(RuleFilter::Rule(Self::GROUP_NAME, Self::GROUP_RULES[11]));
            }
        }
        if let Some(rule) = self.no_redundant_roles.as_ref() {
            if rule.is_enabled() {
                index_set.insert(RuleFilter::Rule(Self::GROUP_NAME, Self::GROUP_RULES[12]));
            }
        }
        if let Some(rule) = self.no_svg_without_title.as_ref() {
            if rule.is_enabled() {
                index_set.insert(RuleFilter::Rule(Self::GROUP_NAME, Self::GROUP_RULES[13]));
            }
        }
        if let Some(rule) = self.use_alt_text.as_ref() {
            if rule.is_enabled() {
                index_set.insert(RuleFilter::Rule(Self::GROUP_NAME, Self::GROUP_RULES[14]));
            }
        }
        if let Some(rule) = self.use_anchor_content.as_ref() {
            if rule.is_enabled() {
                index_set.insert(RuleFilter::Rule(Self::GROUP_NAME, Self::GROUP_RULES[15]));
            }
        }
        if let Some(rule) = self.use_aria_activedescendant_with_tabindex.as_ref() {
            if rule.is_enabled() {
                index_set.insert(RuleFilter::Rule(Self::GROUP_NAME, Self::GROUP_RULES[16]));
            }
        }
        if let Some(rule) = self.use_aria_props_for_role.as_ref() {
            if rule.is_enabled() {
                index_set.insert(RuleFilter::Rule(Self::GROUP_NAME, Self::GROUP_RULES[17]));
            }
        }
        if let Some(rule) = self.use_button_type.as_ref() {
            if rule.is_enabled() {
                index_set.insert(RuleFilter::Rule(Self::GROUP_NAME, Self::GROUP_RULES[18]));
            }
        }
        if let Some(rule) = self.use_heading_content.as_ref() {
            if rule.is_enabled() {
                index_set.insert(RuleFilter::Rule(Self::GROUP_NAME, Self::GROUP_RULES[19]));
            }
        }
        if let Some(rule) = self.use_html_lang.as_ref() {
            if rule.is_enabled() {
                index_set.insert(RuleFilter::Rule(Self::GROUP_NAME, Self::GROUP_RULES[20]));
            }
        }
        if let Some(rule) = self.use_iframe_title.as_ref() {
            if rule.is_enabled() {
                index_set.insert(RuleFilter::Rule(Self::GROUP_NAME, Self::GROUP_RULES[21]));
            }
        }
        if let Some(rule) = self.use_key_with_click_events.as_ref() {
            if rule.is_enabled() {
                index_set.insert(RuleFilter::Rule(Self::GROUP_NAME, Self::GROUP_RULES[22]));
            }
        }
        if let Some(rule) = self.use_key_with_mouse_events.as_ref() {
            if rule.is_enabled() {
                index_set.insert(RuleFilter::Rule(Self::GROUP_NAME, Self::GROUP_RULES[23]));
            }
        }
        if let Some(rule) = self.use_media_caption.as_ref() {
            if rule.is_enabled() {
                index_set.insert(RuleFilter::Rule(Self::GROUP_NAME, Self::GROUP_RULES[24]));
            }
        }
        if let Some(rule) = self.use_valid_anchor.as_ref() {
            if rule.is_enabled() {
                index_set.insert(RuleFilter::Rule(Self::GROUP_NAME, Self::GROUP_RULES[25]));
            }
        }
        if let Some(rule) = self.use_valid_aria_props.as_ref() {
            if rule.is_enabled() {
                index_set.insert(RuleFilter::Rule(Self::GROUP_NAME, Self::GROUP_RULES[26]));
            }
        }
        if let Some(rule) = self.use_valid_aria_role.as_ref() {
            if rule.is_enabled() {
                index_set.insert(RuleFilter::Rule(Self::GROUP_NAME, Self::GROUP_RULES[27]));
            }
        }
        if let Some(rule) = self.use_valid_aria_values.as_ref() {
            if rule.is_enabled() {
                index_set.insert(RuleFilter::Rule(Self::GROUP_NAME, Self::GROUP_RULES[28]));
            }
        }
        if let Some(rule) = self.use_valid_lang.as_ref() {
            if rule.is_enabled() {
                index_set.insert(RuleFilter::Rule(Self::GROUP_NAME, Self::GROUP_RULES[29]));
            }
        }
        index_set
    }
    pub(crate) fn get_disabled_rules(&self) -> IndexSet<RuleFilter> {
        let mut index_set = IndexSet::new();
        if let Some(rule) = self.no_access_key.as_ref() {
            if rule.is_disabled() {
                index_set.insert(RuleFilter::Rule(Self::GROUP_NAME, Self::GROUP_RULES[0]));
            }
        }
        if let Some(rule) = self.no_aria_hidden_on_focusable.as_ref() {
            if rule.is_disabled() {
                index_set.insert(RuleFilter::Rule(Self::GROUP_NAME, Self::GROUP_RULES[1]));
            }
        }
        if let Some(rule) = self.no_aria_unsupported_elements.as_ref() {
            if rule.is_disabled() {
                index_set.insert(RuleFilter::Rule(Self::GROUP_NAME, Self::GROUP_RULES[2]));
            }
        }
        if let Some(rule) = self.no_autofocus.as_ref() {
            if rule.is_disabled() {
                index_set.insert(RuleFilter::Rule(Self::GROUP_NAME, Self::GROUP_RULES[3]));
            }
        }
        if let Some(rule) = self.no_blank_target.as_ref() {
            if rule.is_disabled() {
                index_set.insert(RuleFilter::Rule(Self::GROUP_NAME, Self::GROUP_RULES[4]));
            }
        }
        if let Some(rule) = self.no_distracting_elements.as_ref() {
            if rule.is_disabled() {
                index_set.insert(RuleFilter::Rule(Self::GROUP_NAME, Self::GROUP_RULES[5]));
            }
        }
        if let Some(rule) = self.no_header_scope.as_ref() {
            if rule.is_disabled() {
                index_set.insert(RuleFilter::Rule(Self::GROUP_NAME, Self::GROUP_RULES[6]));
            }
        }
        if let Some(rule) = self.no_interactive_element_to_noninteractive_role.as_ref() {
            if rule.is_disabled() {
                index_set.insert(RuleFilter::Rule(Self::GROUP_NAME, Self::GROUP_RULES[7]));
            }
        }
        if let Some(rule) = self.no_noninteractive_element_to_interactive_role.as_ref() {
            if rule.is_disabled() {
                index_set.insert(RuleFilter::Rule(Self::GROUP_NAME, Self::GROUP_RULES[8]));
            }
        }
        if let Some(rule) = self.no_noninteractive_tabindex.as_ref() {
            if rule.is_disabled() {
                index_set.insert(RuleFilter::Rule(Self::GROUP_NAME, Self::GROUP_RULES[9]));
            }
        }
        if let Some(rule) = self.no_positive_tabindex.as_ref() {
            if rule.is_disabled() {
                index_set.insert(RuleFilter::Rule(Self::GROUP_NAME, Self::GROUP_RULES[10]));
            }
        }
        if let Some(rule) = self.no_redundant_alt.as_ref() {
            if rule.is_disabled() {
                index_set.insert(RuleFilter::Rule(Self::GROUP_NAME, Self::GROUP_RULES[11]));
            }
        }
        if let Some(rule) = self.no_redundant_roles.as_ref() {
            if rule.is_disabled() {
                index_set.insert(RuleFilter::Rule(Self::GROUP_NAME, Self::GROUP_RULES[12]));
            }
        }
        if let Some(rule) = self.no_svg_without_title.as_ref() {
            if rule.is_disabled() {
                index_set.insert(RuleFilter::Rule(Self::GROUP_NAME, Self::GROUP_RULES[13]));
            }
        }
        if let Some(rule) = self.use_alt_text.as_ref() {
            if rule.is_disabled() {
                index_set.insert(RuleFilter::Rule(Self::GROUP_NAME, Self::GROUP_RULES[14]));
            }
        }
        if let Some(rule) = self.use_anchor_content.as_ref() {
            if rule.is_disabled() {
                index_set.insert(RuleFilter::Rule(Self::GROUP_NAME, Self::GROUP_RULES[15]));
            }
        }
        if let Some(rule) = self.use_aria_activedescendant_with_tabindex.as_ref() {
            if rule.is_disabled() {
                index_set.insert(RuleFilter::Rule(Self::GROUP_NAME, Self::GROUP_RULES[16]));
            }
        }
        if let Some(rule) = self.use_aria_props_for_role.as_ref() {
            if rule.is_disabled() {
                index_set.insert(RuleFilter::Rule(Self::GROUP_NAME, Self::GROUP_RULES[17]));
            }
        }
        if let Some(rule) = self.use_button_type.as_ref() {
            if rule.is_disabled() {
                index_set.insert(RuleFilter::Rule(Self::GROUP_NAME, Self::GROUP_RULES[18]));
            }
        }
        if let Some(rule) = self.use_heading_content.as_ref() {
            if rule.is_disabled() {
                index_set.insert(RuleFilter::Rule(Self::GROUP_NAME, Self::GROUP_RULES[19]));
            }
        }
        if let Some(rule) = self.use_html_lang.as_ref() {
            if rule.is_disabled() {
                index_set.insert(RuleFilter::Rule(Self::GROUP_NAME, Self::GROUP_RULES[20]));
            }
        }
        if let Some(rule) = self.use_iframe_title.as_ref() {
            if rule.is_disabled() {
                index_set.insert(RuleFilter::Rule(Self::GROUP_NAME, Self::GROUP_RULES[21]));
            }
        }
        if let Some(rule) = self.use_key_with_click_events.as_ref() {
            if rule.is_disabled() {
                index_set.insert(RuleFilter::Rule(Self::GROUP_NAME, Self::GROUP_RULES[22]));
            }
        }
        if let Some(rule) = self.use_key_with_mouse_events.as_ref() {
            if rule.is_disabled() {
                index_set.insert(RuleFilter::Rule(Self::GROUP_NAME, Self::GROUP_RULES[23]));
            }
        }
        if let Some(rule) = self.use_media_caption.as_ref() {
            if rule.is_disabled() {
                index_set.insert(RuleFilter::Rule(Self::GROUP_NAME, Self::GROUP_RULES[24]));
            }
        }
        if let Some(rule) = self.use_valid_anchor.as_ref() {
            if rule.is_disabled() {
                index_set.insert(RuleFilter::Rule(Self::GROUP_NAME, Self::GROUP_RULES[25]));
            }
        }
        if let Some(rule) = self.use_valid_aria_props.as_ref() {
            if rule.is_disabled() {
                index_set.insert(RuleFilter::Rule(Self::GROUP_NAME, Self::GROUP_RULES[26]));
            }
        }
        if let Some(rule) = self.use_valid_aria_role.as_ref() {
            if rule.is_disabled() {
                index_set.insert(RuleFilter::Rule(Self::GROUP_NAME, Self::GROUP_RULES[27]));
            }
        }
        if let Some(rule) = self.use_valid_aria_values.as_ref() {
            if rule.is_disabled() {
                index_set.insert(RuleFilter::Rule(Self::GROUP_NAME, Self::GROUP_RULES[28]));
            }
        }
        if let Some(rule) = self.use_valid_lang.as_ref() {
            if rule.is_disabled() {
                index_set.insert(RuleFilter::Rule(Self::GROUP_NAME, Self::GROUP_RULES[29]));
            }
        }
        index_set
    }
    #[doc = r" Checks if, given a rule name, matches one of the rules contained in this category"]
    pub(crate) fn has_rule(rule_name: &str) -> bool {
        Self::GROUP_RULES.contains(&rule_name)
    }
    #[doc = r" Checks if, given a rule name, it is marked as recommended"]
    pub(crate) fn is_recommended_rule(rule_name: &str) -> bool {
        Self::RECOMMENDED_RULES.contains(&rule_name)
    }
    pub(crate) fn recommended_rules_as_filters() -> [RuleFilter<'static>; 30] {
        Self::RECOMMENDED_RULES_AS_FILTERS
    }
    pub(crate) fn all_rules_as_filters() -> [RuleFilter<'static>; 30] {
        Self::ALL_RULES_AS_FILTERS
    }
    #[doc = r" Select preset rules"]
    pub(crate) fn collect_preset_rules(
        &self,
        parent_is_recommended: bool,
        enabled_rules: &mut IndexSet<RuleFilter>,
        disabled_rules: &mut IndexSet<RuleFilter>,
    ) {
        if self.is_all() {
            enabled_rules.extend(Self::all_rules_as_filters());
        } else if parent_is_recommended || self.is_recommended() {
            enabled_rules.extend(Self::recommended_rules_as_filters());
        }
        if self.is_not_all() {
            disabled_rules.extend(Self::all_rules_as_filters());
        } else if self.is_not_recommended() {
            disabled_rules.extend(Self::recommended_rules_as_filters());
        }
    }
    pub(crate) fn get_rule_configuration(&self, rule_name: &str) -> Option<&RuleConfiguration> {
        match rule_name {
            "noAccessKey" => self.no_access_key.as_ref(),
            "noAriaHiddenOnFocusable" => self.no_aria_hidden_on_focusable.as_ref(),
            "noAriaUnsupportedElements" => self.no_aria_unsupported_elements.as_ref(),
            "noAutofocus" => self.no_autofocus.as_ref(),
            "noBlankTarget" => self.no_blank_target.as_ref(),
            "noDistractingElements" => self.no_distracting_elements.as_ref(),
            "noHeaderScope" => self.no_header_scope.as_ref(),
            "noInteractiveElementToNoninteractiveRole" => {
                self.no_interactive_element_to_noninteractive_role.as_ref()
            }
            "noNoninteractiveElementToInteractiveRole" => {
                self.no_noninteractive_element_to_interactive_role.as_ref()
            }
            "noNoninteractiveTabindex" => self.no_noninteractive_tabindex.as_ref(),
            "noPositiveTabindex" => self.no_positive_tabindex.as_ref(),
            "noRedundantAlt" => self.no_redundant_alt.as_ref(),
            "noRedundantRoles" => self.no_redundant_roles.as_ref(),
            "noSvgWithoutTitle" => self.no_svg_without_title.as_ref(),
            "useAltText" => self.use_alt_text.as_ref(),
            "useAnchorContent" => self.use_anchor_content.as_ref(),
            "useAriaActivedescendantWithTabindex" => {
                self.use_aria_activedescendant_with_tabindex.as_ref()
            }
            "useAriaPropsForRole" => self.use_aria_props_for_role.as_ref(),
            "useButtonType" => self.use_button_type.as_ref(),
            "useHeadingContent" => self.use_heading_content.as_ref(),
            "useHtmlLang" => self.use_html_lang.as_ref(),
            "useIframeTitle" => self.use_iframe_title.as_ref(),
            "useKeyWithClickEvents" => self.use_key_with_click_events.as_ref(),
            "useKeyWithMouseEvents" => self.use_key_with_mouse_events.as_ref(),
            "useMediaCaption" => self.use_media_caption.as_ref(),
            "useValidAnchor" => self.use_valid_anchor.as_ref(),
            "useValidAriaProps" => self.use_valid_aria_props.as_ref(),
            "useValidAriaRole" => self.use_valid_aria_role.as_ref(),
            "useValidAriaValues" => self.use_valid_aria_values.as_ref(),
            "useValidLang" => self.use_valid_lang.as_ref(),
            _ => None,
        }
    }
}
#[derive(
    Clone, Debug, Default, Deserialize, Deserializable, Eq, Merge, NoneState, PartialEq, Serialize,
)]
#[deserializable(from_none, with_validator)]
#[cfg_attr(feature = "schema", derive(JsonSchema))]
#[serde(rename_all = "camelCase", default)]
#[doc = r" A list of rules that belong to this group"]
pub struct Complexity {
    #[doc = r" It enables the recommended rules for this group"]
    #[serde(skip_serializing_if = "Option::is_none")]
    pub recommended: Option<bool>,
    #[doc = r" It enables ALL rules for this group."]
    #[serde(skip_serializing_if = "Option::is_none")]
    pub all: Option<bool>,
    #[doc = "Disallow primitive type aliases and misleading types."]
    #[serde(skip_serializing_if = "Option::is_none")]
    pub no_banned_types: Option<RuleConfiguration>,
    #[doc = "Disallow functions that exceed a given Cognitive Complexity score."]
    #[serde(skip_serializing_if = "Option::is_none")]
    pub no_excessive_cognitive_complexity: Option<RuleConfiguration>,
    #[doc = "Disallow unnecessary boolean casts"]
    #[serde(skip_serializing_if = "Option::is_none")]
    pub no_extra_boolean_cast: Option<RuleConfiguration>,
    #[doc = "Prefer for...of statement instead of Array.forEach."]
    #[serde(skip_serializing_if = "Option::is_none")]
    pub no_for_each: Option<RuleConfiguration>,
    #[doc = "Disallow unclear usage of consecutive space characters in regular expression literals"]
    #[serde(skip_serializing_if = "Option::is_none")]
    pub no_multiple_spaces_in_regular_expression_literals: Option<RuleConfiguration>,
    #[doc = "This rule reports when a class has no non-static members, such as for a class used exclusively as a static namespace."]
    #[serde(skip_serializing_if = "Option::is_none")]
    pub no_static_only_class: Option<RuleConfiguration>,
    #[doc = "Disallow this and super in static contexts."]
    #[serde(skip_serializing_if = "Option::is_none")]
    pub no_this_in_static: Option<RuleConfiguration>,
    #[doc = "Disallow unnecessary catch clauses."]
    #[serde(skip_serializing_if = "Option::is_none")]
    pub no_useless_catch: Option<RuleConfiguration>,
    #[doc = "Disallow unnecessary constructors."]
    #[serde(skip_serializing_if = "Option::is_none")]
    pub no_useless_constructor: Option<RuleConfiguration>,
    #[doc = "Disallow empty exports that don't change anything in a module file."]
    #[serde(skip_serializing_if = "Option::is_none")]
    pub no_useless_empty_export: Option<RuleConfiguration>,
    #[doc = "Disallow unnecessary fragments"]
    #[serde(skip_serializing_if = "Option::is_none")]
    pub no_useless_fragments: Option<RuleConfiguration>,
    #[doc = "Disallow unnecessary labels."]
    #[serde(skip_serializing_if = "Option::is_none")]
    pub no_useless_label: Option<RuleConfiguration>,
    #[doc = "Disallow renaming import, export, and destructured assignments to the same name."]
    #[serde(skip_serializing_if = "Option::is_none")]
    pub no_useless_rename: Option<RuleConfiguration>,
    #[doc = "Disallow useless case in switch statements."]
    #[serde(skip_serializing_if = "Option::is_none")]
    pub no_useless_switch_case: Option<RuleConfiguration>,
    #[doc = "Disallow useless this aliasing."]
    #[serde(skip_serializing_if = "Option::is_none")]
    pub no_useless_this_alias: Option<RuleConfiguration>,
    #[doc = "Disallow using any or unknown as type constraint."]
    #[serde(skip_serializing_if = "Option::is_none")]
    pub no_useless_type_constraint: Option<RuleConfiguration>,
    #[doc = "Disallow the use of void operators, which is not a familiar operator."]
    #[serde(skip_serializing_if = "Option::is_none")]
    pub no_void: Option<RuleConfiguration>,
    #[doc = "Disallow with statements in non-strict contexts."]
    #[serde(skip_serializing_if = "Option::is_none")]
    pub no_with: Option<RuleConfiguration>,
    #[doc = "Use arrow functions over function expressions."]
    #[serde(skip_serializing_if = "Option::is_none")]
    pub use_arrow_function: Option<RuleConfiguration>,
    #[doc = "Promotes the use of .flatMap() when map().flat() are used together."]
    #[serde(skip_serializing_if = "Option::is_none")]
    pub use_flat_map: Option<RuleConfiguration>,
    #[doc = "Enforce the usage of a literal access to properties over computed property access."]
    #[serde(skip_serializing_if = "Option::is_none")]
    pub use_literal_keys: Option<RuleConfiguration>,
    #[doc = "Enforce using concise optional chain instead of chained logical expressions."]
    #[serde(skip_serializing_if = "Option::is_none")]
    pub use_optional_chain: Option<RuleConfiguration>,
    #[doc = "Enforce the use of the regular expression literals instead of the RegExp constructor if possible."]
    #[serde(skip_serializing_if = "Option::is_none")]
    pub use_regex_literals: Option<RuleConfiguration>,
    #[doc = "Disallow number literal object member names which are not base10 or uses underscore as separator"]
    #[serde(skip_serializing_if = "Option::is_none")]
    pub use_simple_number_keys: Option<RuleConfiguration>,
    #[doc = "Discard redundant terms from logical expressions."]
    #[serde(skip_serializing_if = "Option::is_none")]
    pub use_simplified_logic_expression: Option<RuleConfiguration>,
}
impl DeserializableValidator for Complexity {
    fn validate(
        &self,
        _name: &str,
        range: TextRange,
        diagnostics: &mut Vec<DeserializationDiagnostic>,
    ) -> bool {
        if self.recommended == Some(true) && self.all == Some(true) {
            diagnostics . push (DeserializationDiagnostic :: new (markup ! (< Emphasis > "'recommended'" < / Emphasis > " and " < Emphasis > "'all'" < / Emphasis > " can't be both " < Emphasis > "'true'" < / Emphasis > ". You should choose only one of them.")) . with_range (range) . with_note (markup ! ("Biome will fallback to its defaults for this section."))) ;
            return false;
        }
        true
    }
}
impl Complexity {
    const GROUP_NAME: &'static str = "complexity";
    pub(crate) const GROUP_RULES: [&'static str; 25] = [
        "noBannedTypes",
        "noExcessiveCognitiveComplexity",
        "noExtraBooleanCast",
        "noForEach",
        "noMultipleSpacesInRegularExpressionLiterals",
        "noStaticOnlyClass",
        "noThisInStatic",
        "noUselessCatch",
        "noUselessConstructor",
        "noUselessEmptyExport",
        "noUselessFragments",
        "noUselessLabel",
        "noUselessRename",
        "noUselessSwitchCase",
        "noUselessThisAlias",
        "noUselessTypeConstraint",
        "noVoid",
        "noWith",
        "useArrowFunction",
        "useFlatMap",
        "useLiteralKeys",
        "useOptionalChain",
        "useRegexLiterals",
        "useSimpleNumberKeys",
        "useSimplifiedLogicExpression",
    ];
    const RECOMMENDED_RULES: [&'static str; 22] = [
        "noBannedTypes",
        "noExtraBooleanCast",
        "noForEach",
        "noMultipleSpacesInRegularExpressionLiterals",
        "noStaticOnlyClass",
        "noThisInStatic",
        "noUselessCatch",
        "noUselessConstructor",
        "noUselessEmptyExport",
        "noUselessFragments",
        "noUselessLabel",
        "noUselessRename",
        "noUselessSwitchCase",
        "noUselessThisAlias",
        "noUselessTypeConstraint",
        "noWith",
        "useArrowFunction",
        "useFlatMap",
        "useLiteralKeys",
        "useOptionalChain",
        "useRegexLiterals",
        "useSimpleNumberKeys",
    ];
    const RECOMMENDED_RULES_AS_FILTERS: [RuleFilter<'static>; 22] = [
        RuleFilter::Rule(Self::GROUP_NAME, Self::GROUP_RULES[0]),
        RuleFilter::Rule(Self::GROUP_NAME, Self::GROUP_RULES[2]),
        RuleFilter::Rule(Self::GROUP_NAME, Self::GROUP_RULES[3]),
        RuleFilter::Rule(Self::GROUP_NAME, Self::GROUP_RULES[4]),
        RuleFilter::Rule(Self::GROUP_NAME, Self::GROUP_RULES[5]),
        RuleFilter::Rule(Self::GROUP_NAME, Self::GROUP_RULES[6]),
        RuleFilter::Rule(Self::GROUP_NAME, Self::GROUP_RULES[7]),
        RuleFilter::Rule(Self::GROUP_NAME, Self::GROUP_RULES[8]),
        RuleFilter::Rule(Self::GROUP_NAME, Self::GROUP_RULES[9]),
        RuleFilter::Rule(Self::GROUP_NAME, Self::GROUP_RULES[10]),
        RuleFilter::Rule(Self::GROUP_NAME, Self::GROUP_RULES[11]),
        RuleFilter::Rule(Self::GROUP_NAME, Self::GROUP_RULES[12]),
        RuleFilter::Rule(Self::GROUP_NAME, Self::GROUP_RULES[13]),
        RuleFilter::Rule(Self::GROUP_NAME, Self::GROUP_RULES[14]),
        RuleFilter::Rule(Self::GROUP_NAME, Self::GROUP_RULES[15]),
        RuleFilter::Rule(Self::GROUP_NAME, Self::GROUP_RULES[17]),
        RuleFilter::Rule(Self::GROUP_NAME, Self::GROUP_RULES[18]),
        RuleFilter::Rule(Self::GROUP_NAME, Self::GROUP_RULES[19]),
        RuleFilter::Rule(Self::GROUP_NAME, Self::GROUP_RULES[20]),
        RuleFilter::Rule(Self::GROUP_NAME, Self::GROUP_RULES[21]),
        RuleFilter::Rule(Self::GROUP_NAME, Self::GROUP_RULES[22]),
        RuleFilter::Rule(Self::GROUP_NAME, Self::GROUP_RULES[23]),
    ];
    const ALL_RULES_AS_FILTERS: [RuleFilter<'static>; 25] = [
        RuleFilter::Rule(Self::GROUP_NAME, Self::GROUP_RULES[0]),
        RuleFilter::Rule(Self::GROUP_NAME, Self::GROUP_RULES[1]),
        RuleFilter::Rule(Self::GROUP_NAME, Self::GROUP_RULES[2]),
        RuleFilter::Rule(Self::GROUP_NAME, Self::GROUP_RULES[3]),
        RuleFilter::Rule(Self::GROUP_NAME, Self::GROUP_RULES[4]),
        RuleFilter::Rule(Self::GROUP_NAME, Self::GROUP_RULES[5]),
        RuleFilter::Rule(Self::GROUP_NAME, Self::GROUP_RULES[6]),
        RuleFilter::Rule(Self::GROUP_NAME, Self::GROUP_RULES[7]),
        RuleFilter::Rule(Self::GROUP_NAME, Self::GROUP_RULES[8]),
        RuleFilter::Rule(Self::GROUP_NAME, Self::GROUP_RULES[9]),
        RuleFilter::Rule(Self::GROUP_NAME, Self::GROUP_RULES[10]),
        RuleFilter::Rule(Self::GROUP_NAME, Self::GROUP_RULES[11]),
        RuleFilter::Rule(Self::GROUP_NAME, Self::GROUP_RULES[12]),
        RuleFilter::Rule(Self::GROUP_NAME, Self::GROUP_RULES[13]),
        RuleFilter::Rule(Self::GROUP_NAME, Self::GROUP_RULES[14]),
        RuleFilter::Rule(Self::GROUP_NAME, Self::GROUP_RULES[15]),
        RuleFilter::Rule(Self::GROUP_NAME, Self::GROUP_RULES[16]),
        RuleFilter::Rule(Self::GROUP_NAME, Self::GROUP_RULES[17]),
        RuleFilter::Rule(Self::GROUP_NAME, Self::GROUP_RULES[18]),
        RuleFilter::Rule(Self::GROUP_NAME, Self::GROUP_RULES[19]),
        RuleFilter::Rule(Self::GROUP_NAME, Self::GROUP_RULES[20]),
        RuleFilter::Rule(Self::GROUP_NAME, Self::GROUP_RULES[21]),
        RuleFilter::Rule(Self::GROUP_NAME, Self::GROUP_RULES[22]),
        RuleFilter::Rule(Self::GROUP_NAME, Self::GROUP_RULES[23]),
        RuleFilter::Rule(Self::GROUP_NAME, Self::GROUP_RULES[24]),
    ];
    #[doc = r" Retrieves the recommended rules"]
    pub(crate) fn is_recommended(&self) -> bool {
        matches!(self.recommended, Some(true))
    }
    pub(crate) const fn is_not_recommended(&self) -> bool {
        matches!(self.recommended, Some(false))
    }
    pub(crate) fn is_all(&self) -> bool {
        matches!(self.all, Some(true))
    }
    pub(crate) fn is_not_all(&self) -> bool {
        matches!(self.all, Some(false))
    }
    pub(crate) fn get_enabled_rules(&self) -> IndexSet<RuleFilter> {
        let mut index_set = IndexSet::new();
        if let Some(rule) = self.no_banned_types.as_ref() {
            if rule.is_enabled() {
                index_set.insert(RuleFilter::Rule(Self::GROUP_NAME, Self::GROUP_RULES[0]));
            }
        }
        if let Some(rule) = self.no_excessive_cognitive_complexity.as_ref() {
            if rule.is_enabled() {
                index_set.insert(RuleFilter::Rule(Self::GROUP_NAME, Self::GROUP_RULES[1]));
            }
        }
        if let Some(rule) = self.no_extra_boolean_cast.as_ref() {
            if rule.is_enabled() {
                index_set.insert(RuleFilter::Rule(Self::GROUP_NAME, Self::GROUP_RULES[2]));
            }
        }
        if let Some(rule) = self.no_for_each.as_ref() {
            if rule.is_enabled() {
                index_set.insert(RuleFilter::Rule(Self::GROUP_NAME, Self::GROUP_RULES[3]));
            }
        }
        if let Some(rule) = self
            .no_multiple_spaces_in_regular_expression_literals
            .as_ref()
        {
            if rule.is_enabled() {
                index_set.insert(RuleFilter::Rule(Self::GROUP_NAME, Self::GROUP_RULES[4]));
            }
        }
        if let Some(rule) = self.no_static_only_class.as_ref() {
            if rule.is_enabled() {
                index_set.insert(RuleFilter::Rule(Self::GROUP_NAME, Self::GROUP_RULES[5]));
            }
        }
        if let Some(rule) = self.no_this_in_static.as_ref() {
            if rule.is_enabled() {
                index_set.insert(RuleFilter::Rule(Self::GROUP_NAME, Self::GROUP_RULES[6]));
            }
        }
        if let Some(rule) = self.no_useless_catch.as_ref() {
            if rule.is_enabled() {
                index_set.insert(RuleFilter::Rule(Self::GROUP_NAME, Self::GROUP_RULES[7]));
            }
        }
        if let Some(rule) = self.no_useless_constructor.as_ref() {
            if rule.is_enabled() {
                index_set.insert(RuleFilter::Rule(Self::GROUP_NAME, Self::GROUP_RULES[8]));
            }
        }
        if let Some(rule) = self.no_useless_empty_export.as_ref() {
            if rule.is_enabled() {
                index_set.insert(RuleFilter::Rule(Self::GROUP_NAME, Self::GROUP_RULES[9]));
            }
        }
        if let Some(rule) = self.no_useless_fragments.as_ref() {
            if rule.is_enabled() {
                index_set.insert(RuleFilter::Rule(Self::GROUP_NAME, Self::GROUP_RULES[10]));
            }
        }
        if let Some(rule) = self.no_useless_label.as_ref() {
            if rule.is_enabled() {
                index_set.insert(RuleFilter::Rule(Self::GROUP_NAME, Self::GROUP_RULES[11]));
            }
        }
        if let Some(rule) = self.no_useless_rename.as_ref() {
            if rule.is_enabled() {
                index_set.insert(RuleFilter::Rule(Self::GROUP_NAME, Self::GROUP_RULES[12]));
            }
        }
        if let Some(rule) = self.no_useless_switch_case.as_ref() {
            if rule.is_enabled() {
                index_set.insert(RuleFilter::Rule(Self::GROUP_NAME, Self::GROUP_RULES[13]));
            }
        }
        if let Some(rule) = self.no_useless_this_alias.as_ref() {
            if rule.is_enabled() {
                index_set.insert(RuleFilter::Rule(Self::GROUP_NAME, Self::GROUP_RULES[14]));
            }
        }
        if let Some(rule) = self.no_useless_type_constraint.as_ref() {
            if rule.is_enabled() {
                index_set.insert(RuleFilter::Rule(Self::GROUP_NAME, Self::GROUP_RULES[15]));
            }
        }
        if let Some(rule) = self.no_void.as_ref() {
            if rule.is_enabled() {
                index_set.insert(RuleFilter::Rule(Self::GROUP_NAME, Self::GROUP_RULES[16]));
            }
        }
        if let Some(rule) = self.no_with.as_ref() {
            if rule.is_enabled() {
                index_set.insert(RuleFilter::Rule(Self::GROUP_NAME, Self::GROUP_RULES[17]));
            }
        }
        if let Some(rule) = self.use_arrow_function.as_ref() {
            if rule.is_enabled() {
                index_set.insert(RuleFilter::Rule(Self::GROUP_NAME, Self::GROUP_RULES[18]));
            }
        }
        if let Some(rule) = self.use_flat_map.as_ref() {
            if rule.is_enabled() {
                index_set.insert(RuleFilter::Rule(Self::GROUP_NAME, Self::GROUP_RULES[19]));
            }
        }
        if let Some(rule) = self.use_literal_keys.as_ref() {
            if rule.is_enabled() {
                index_set.insert(RuleFilter::Rule(Self::GROUP_NAME, Self::GROUP_RULES[20]));
            }
        }
        if let Some(rule) = self.use_optional_chain.as_ref() {
            if rule.is_enabled() {
                index_set.insert(RuleFilter::Rule(Self::GROUP_NAME, Self::GROUP_RULES[21]));
            }
        }
        if let Some(rule) = self.use_regex_literals.as_ref() {
            if rule.is_enabled() {
                index_set.insert(RuleFilter::Rule(Self::GROUP_NAME, Self::GROUP_RULES[22]));
            }
        }
        if let Some(rule) = self.use_simple_number_keys.as_ref() {
            if rule.is_enabled() {
                index_set.insert(RuleFilter::Rule(Self::GROUP_NAME, Self::GROUP_RULES[23]));
            }
        }
        if let Some(rule) = self.use_simplified_logic_expression.as_ref() {
            if rule.is_enabled() {
                index_set.insert(RuleFilter::Rule(Self::GROUP_NAME, Self::GROUP_RULES[24]));
            }
        }
        index_set
    }
    pub(crate) fn get_disabled_rules(&self) -> IndexSet<RuleFilter> {
        let mut index_set = IndexSet::new();
        if let Some(rule) = self.no_banned_types.as_ref() {
            if rule.is_disabled() {
                index_set.insert(RuleFilter::Rule(Self::GROUP_NAME, Self::GROUP_RULES[0]));
            }
        }
        if let Some(rule) = self.no_excessive_cognitive_complexity.as_ref() {
            if rule.is_disabled() {
                index_set.insert(RuleFilter::Rule(Self::GROUP_NAME, Self::GROUP_RULES[1]));
            }
        }
        if let Some(rule) = self.no_extra_boolean_cast.as_ref() {
            if rule.is_disabled() {
                index_set.insert(RuleFilter::Rule(Self::GROUP_NAME, Self::GROUP_RULES[2]));
            }
        }
        if let Some(rule) = self.no_for_each.as_ref() {
            if rule.is_disabled() {
                index_set.insert(RuleFilter::Rule(Self::GROUP_NAME, Self::GROUP_RULES[3]));
            }
        }
        if let Some(rule) = self
            .no_multiple_spaces_in_regular_expression_literals
            .as_ref()
        {
            if rule.is_disabled() {
                index_set.insert(RuleFilter::Rule(Self::GROUP_NAME, Self::GROUP_RULES[4]));
            }
        }
        if let Some(rule) = self.no_static_only_class.as_ref() {
            if rule.is_disabled() {
                index_set.insert(RuleFilter::Rule(Self::GROUP_NAME, Self::GROUP_RULES[5]));
            }
        }
        if let Some(rule) = self.no_this_in_static.as_ref() {
            if rule.is_disabled() {
                index_set.insert(RuleFilter::Rule(Self::GROUP_NAME, Self::GROUP_RULES[6]));
            }
        }
        if let Some(rule) = self.no_useless_catch.as_ref() {
            if rule.is_disabled() {
                index_set.insert(RuleFilter::Rule(Self::GROUP_NAME, Self::GROUP_RULES[7]));
            }
        }
        if let Some(rule) = self.no_useless_constructor.as_ref() {
            if rule.is_disabled() {
                index_set.insert(RuleFilter::Rule(Self::GROUP_NAME, Self::GROUP_RULES[8]));
            }
        }
        if let Some(rule) = self.no_useless_empty_export.as_ref() {
            if rule.is_disabled() {
                index_set.insert(RuleFilter::Rule(Self::GROUP_NAME, Self::GROUP_RULES[9]));
            }
        }
        if let Some(rule) = self.no_useless_fragments.as_ref() {
            if rule.is_disabled() {
                index_set.insert(RuleFilter::Rule(Self::GROUP_NAME, Self::GROUP_RULES[10]));
            }
        }
        if let Some(rule) = self.no_useless_label.as_ref() {
            if rule.is_disabled() {
                index_set.insert(RuleFilter::Rule(Self::GROUP_NAME, Self::GROUP_RULES[11]));
            }
        }
        if let Some(rule) = self.no_useless_rename.as_ref() {
            if rule.is_disabled() {
                index_set.insert(RuleFilter::Rule(Self::GROUP_NAME, Self::GROUP_RULES[12]));
            }
        }
        if let Some(rule) = self.no_useless_switch_case.as_ref() {
            if rule.is_disabled() {
                index_set.insert(RuleFilter::Rule(Self::GROUP_NAME, Self::GROUP_RULES[13]));
            }
        }
        if let Some(rule) = self.no_useless_this_alias.as_ref() {
            if rule.is_disabled() {
                index_set.insert(RuleFilter::Rule(Self::GROUP_NAME, Self::GROUP_RULES[14]));
            }
        }
        if let Some(rule) = self.no_useless_type_constraint.as_ref() {
            if rule.is_disabled() {
                index_set.insert(RuleFilter::Rule(Self::GROUP_NAME, Self::GROUP_RULES[15]));
            }
        }
        if let Some(rule) = self.no_void.as_ref() {
            if rule.is_disabled() {
                index_set.insert(RuleFilter::Rule(Self::GROUP_NAME, Self::GROUP_RULES[16]));
            }
        }
        if let Some(rule) = self.no_with.as_ref() {
            if rule.is_disabled() {
                index_set.insert(RuleFilter::Rule(Self::GROUP_NAME, Self::GROUP_RULES[17]));
            }
        }
        if let Some(rule) = self.use_arrow_function.as_ref() {
            if rule.is_disabled() {
                index_set.insert(RuleFilter::Rule(Self::GROUP_NAME, Self::GROUP_RULES[18]));
            }
        }
        if let Some(rule) = self.use_flat_map.as_ref() {
            if rule.is_disabled() {
                index_set.insert(RuleFilter::Rule(Self::GROUP_NAME, Self::GROUP_RULES[19]));
            }
        }
        if let Some(rule) = self.use_literal_keys.as_ref() {
            if rule.is_disabled() {
                index_set.insert(RuleFilter::Rule(Self::GROUP_NAME, Self::GROUP_RULES[20]));
            }
        }
        if let Some(rule) = self.use_optional_chain.as_ref() {
            if rule.is_disabled() {
                index_set.insert(RuleFilter::Rule(Self::GROUP_NAME, Self::GROUP_RULES[21]));
            }
        }
        if let Some(rule) = self.use_regex_literals.as_ref() {
            if rule.is_disabled() {
                index_set.insert(RuleFilter::Rule(Self::GROUP_NAME, Self::GROUP_RULES[22]));
            }
        }
        if let Some(rule) = self.use_simple_number_keys.as_ref() {
            if rule.is_disabled() {
                index_set.insert(RuleFilter::Rule(Self::GROUP_NAME, Self::GROUP_RULES[23]));
            }
        }
        if let Some(rule) = self.use_simplified_logic_expression.as_ref() {
            if rule.is_disabled() {
                index_set.insert(RuleFilter::Rule(Self::GROUP_NAME, Self::GROUP_RULES[24]));
            }
        }
        index_set
    }
    #[doc = r" Checks if, given a rule name, matches one of the rules contained in this category"]
    pub(crate) fn has_rule(rule_name: &str) -> bool {
        Self::GROUP_RULES.contains(&rule_name)
    }
    #[doc = r" Checks if, given a rule name, it is marked as recommended"]
    pub(crate) fn is_recommended_rule(rule_name: &str) -> bool {
        Self::RECOMMENDED_RULES.contains(&rule_name)
    }
    pub(crate) fn recommended_rules_as_filters() -> [RuleFilter<'static>; 22] {
        Self::RECOMMENDED_RULES_AS_FILTERS
    }
    pub(crate) fn all_rules_as_filters() -> [RuleFilter<'static>; 25] {
        Self::ALL_RULES_AS_FILTERS
    }
    #[doc = r" Select preset rules"]
    pub(crate) fn collect_preset_rules(
        &self,
        parent_is_recommended: bool,
        enabled_rules: &mut IndexSet<RuleFilter>,
        disabled_rules: &mut IndexSet<RuleFilter>,
    ) {
        if self.is_all() {
            enabled_rules.extend(Self::all_rules_as_filters());
        } else if parent_is_recommended || self.is_recommended() {
            enabled_rules.extend(Self::recommended_rules_as_filters());
        }
        if self.is_not_all() {
            disabled_rules.extend(Self::all_rules_as_filters());
        } else if self.is_not_recommended() {
            disabled_rules.extend(Self::recommended_rules_as_filters());
        }
    }
    pub(crate) fn get_rule_configuration(&self, rule_name: &str) -> Option<&RuleConfiguration> {
        match rule_name {
            "noBannedTypes" => self.no_banned_types.as_ref(),
            "noExcessiveCognitiveComplexity" => self.no_excessive_cognitive_complexity.as_ref(),
            "noExtraBooleanCast" => self.no_extra_boolean_cast.as_ref(),
            "noForEach" => self.no_for_each.as_ref(),
            "noMultipleSpacesInRegularExpressionLiterals" => self
                .no_multiple_spaces_in_regular_expression_literals
                .as_ref(),
            "noStaticOnlyClass" => self.no_static_only_class.as_ref(),
            "noThisInStatic" => self.no_this_in_static.as_ref(),
            "noUselessCatch" => self.no_useless_catch.as_ref(),
            "noUselessConstructor" => self.no_useless_constructor.as_ref(),
            "noUselessEmptyExport" => self.no_useless_empty_export.as_ref(),
            "noUselessFragments" => self.no_useless_fragments.as_ref(),
            "noUselessLabel" => self.no_useless_label.as_ref(),
            "noUselessRename" => self.no_useless_rename.as_ref(),
            "noUselessSwitchCase" => self.no_useless_switch_case.as_ref(),
            "noUselessThisAlias" => self.no_useless_this_alias.as_ref(),
            "noUselessTypeConstraint" => self.no_useless_type_constraint.as_ref(),
            "noVoid" => self.no_void.as_ref(),
            "noWith" => self.no_with.as_ref(),
            "useArrowFunction" => self.use_arrow_function.as_ref(),
            "useFlatMap" => self.use_flat_map.as_ref(),
            "useLiteralKeys" => self.use_literal_keys.as_ref(),
            "useOptionalChain" => self.use_optional_chain.as_ref(),
            "useRegexLiterals" => self.use_regex_literals.as_ref(),
            "useSimpleNumberKeys" => self.use_simple_number_keys.as_ref(),
            "useSimplifiedLogicExpression" => self.use_simplified_logic_expression.as_ref(),
            _ => None,
        }
    }
}
#[derive(
    Clone, Debug, Default, Deserialize, Deserializable, Eq, Merge, NoneState, PartialEq, Serialize,
)]
#[deserializable(from_none, with_validator)]
#[cfg_attr(feature = "schema", derive(JsonSchema))]
#[serde(rename_all = "camelCase", default)]
#[doc = r" A list of rules that belong to this group"]
pub struct Correctness {
    #[doc = r" It enables the recommended rules for this group"]
    #[serde(skip_serializing_if = "Option::is_none")]
    pub recommended: Option<bool>,
    #[doc = r" It enables ALL rules for this group."]
    #[serde(skip_serializing_if = "Option::is_none")]
    pub all: Option<bool>,
    #[doc = "Prevent passing of children as props."]
    #[serde(skip_serializing_if = "Option::is_none")]
    pub no_children_prop: Option<RuleConfiguration>,
    #[doc = "Prevents from having const variables being re-assigned."]
    #[serde(skip_serializing_if = "Option::is_none")]
    pub no_const_assign: Option<RuleConfiguration>,
    #[doc = "Disallow constant expressions in conditions"]
    #[serde(skip_serializing_if = "Option::is_none")]
    pub no_constant_condition: Option<RuleConfiguration>,
    #[doc = "Disallow returning a value from a constructor."]
    #[serde(skip_serializing_if = "Option::is_none")]
    pub no_constructor_return: Option<RuleConfiguration>,
    #[doc = "Disallow empty character classes in regular expression literals."]
    #[serde(skip_serializing_if = "Option::is_none")]
    pub no_empty_character_class_in_regex: Option<RuleConfiguration>,
    #[doc = "Disallows empty destructuring patterns."]
    #[serde(skip_serializing_if = "Option::is_none")]
    pub no_empty_pattern: Option<RuleConfiguration>,
    #[doc = "Disallow calling global object properties as functions"]
    #[serde(skip_serializing_if = "Option::is_none")]
    pub no_global_object_calls: Option<RuleConfiguration>,
    #[doc = "Disallow function and var declarations that are accessible outside their block."]
    #[serde(skip_serializing_if = "Option::is_none")]
    pub no_inner_declarations: Option<RuleConfiguration>,
    #[doc = "Prevents the incorrect use of super() inside classes. It also checks whether a call super() is missing from classes that extends other constructors."]
    #[serde(skip_serializing_if = "Option::is_none")]
    pub no_invalid_constructor_super: Option<RuleConfiguration>,
    #[doc = "Disallow new operators with global non-constructor functions."]
    #[serde(skip_serializing_if = "Option::is_none")]
    pub no_invalid_new_builtin: Option<RuleConfiguration>,
    #[doc = "Disallow new operators with the Symbol object."]
    #[serde(skip_serializing_if = "Option::is_none")]
    pub no_new_symbol: Option<RuleConfiguration>,
    #[doc = "Disallow \\8 and \\9 escape sequences in string literals."]
    #[serde(skip_serializing_if = "Option::is_none")]
    pub no_nonoctal_decimal_escape: Option<RuleConfiguration>,
    #[doc = "Disallow literal numbers that lose precision"]
    #[serde(skip_serializing_if = "Option::is_none")]
    pub no_precision_loss: Option<RuleConfiguration>,
    #[doc = "Prevent the usage of the return value of React.render."]
    #[serde(skip_serializing_if = "Option::is_none")]
    pub no_render_return_value: Option<RuleConfiguration>,
    #[doc = "Disallow assignments where both sides are exactly the same."]
    #[serde(skip_serializing_if = "Option::is_none")]
    pub no_self_assign: Option<RuleConfiguration>,
    #[doc = "Disallow returning a value from a setter"]
    #[serde(skip_serializing_if = "Option::is_none")]
    pub no_setter_return: Option<RuleConfiguration>,
    #[doc = "Disallow comparison of expressions modifying the string case with non-compliant value."]
    #[serde(skip_serializing_if = "Option::is_none")]
    pub no_string_case_mismatch: Option<RuleConfiguration>,
    #[doc = "Disallow lexical declarations in switch clauses."]
    #[serde(skip_serializing_if = "Option::is_none")]
    pub no_switch_declarations: Option<RuleConfiguration>,
    #[doc = "Prevents the usage of variables that haven't been declared inside the document."]
    #[serde(skip_serializing_if = "Option::is_none")]
    pub no_undeclared_variables: Option<RuleConfiguration>,
    #[doc = "Avoid using unnecessary continue."]
    #[serde(skip_serializing_if = "Option::is_none")]
    pub no_unnecessary_continue: Option<RuleConfiguration>,
    #[doc = "Disallow unreachable code"]
    #[serde(skip_serializing_if = "Option::is_none")]
    pub no_unreachable: Option<RuleConfiguration>,
    #[doc = "Ensures the super() constructor is called exactly once on every code  path in a class constructor before this is accessed if the class has a superclass"]
    #[serde(skip_serializing_if = "Option::is_none")]
    pub no_unreachable_super: Option<RuleConfiguration>,
    #[doc = "Disallow control flow statements in finally blocks."]
    #[serde(skip_serializing_if = "Option::is_none")]
    pub no_unsafe_finally: Option<RuleConfiguration>,
    #[doc = "Disallow the use of optional chaining in contexts where the undefined value is not allowed."]
    #[serde(skip_serializing_if = "Option::is_none")]
    pub no_unsafe_optional_chaining: Option<RuleConfiguration>,
    #[doc = "Disallow unused labels."]
    #[serde(skip_serializing_if = "Option::is_none")]
    pub no_unused_labels: Option<RuleConfiguration>,
    #[doc = "Disallow unused variables."]
    #[serde(skip_serializing_if = "Option::is_none")]
    pub no_unused_variables: Option<RuleConfiguration>,
    #[doc = "This rules prevents void elements (AKA self-closing elements) from having children."]
    #[serde(skip_serializing_if = "Option::is_none")]
    pub no_void_elements_with_children: Option<RuleConfiguration>,
    #[doc = "Disallow returning a value from a function with the return type 'void'"]
    #[serde(skip_serializing_if = "Option::is_none")]
    pub no_void_type_return: Option<RuleConfiguration>,
    #[doc = "Enforce all dependencies are correctly specified in a React hook."]
    #[serde(skip_serializing_if = "Option::is_none")]
    pub use_exhaustive_dependencies: Option<RuleConfiguration>,
    #[doc = "Enforce that all React hooks are being called from the Top Level component functions."]
    #[serde(skip_serializing_if = "Option::is_none")]
    pub use_hook_at_top_level: Option<RuleConfiguration>,
    #[doc = "Require calls to isNaN() when checking for NaN."]
    #[serde(skip_serializing_if = "Option::is_none")]
    pub use_is_nan: Option<RuleConfiguration>,
    #[doc = "Enforce \"for\" loop update clause moving the counter in the right direction."]
    #[serde(skip_serializing_if = "Option::is_none")]
    pub use_valid_for_direction: Option<RuleConfiguration>,
    #[doc = "Require generator functions to contain yield."]
    #[serde(skip_serializing_if = "Option::is_none")]
    pub use_yield: Option<RuleConfiguration>,
}
impl DeserializableValidator for Correctness {
    fn validate(
        &self,
        _name: &str,
        range: TextRange,
        diagnostics: &mut Vec<DeserializationDiagnostic>,
    ) -> bool {
        if self.recommended == Some(true) && self.all == Some(true) {
            diagnostics . push (DeserializationDiagnostic :: new (markup ! (< Emphasis > "'recommended'" < / Emphasis > " and " < Emphasis > "'all'" < / Emphasis > " can't be both " < Emphasis > "'true'" < / Emphasis > ". You should choose only one of them.")) . with_range (range) . with_note (markup ! ("Biome will fallback to its defaults for this section."))) ;
            return false;
        }
        true
    }
}
impl Correctness {
    const GROUP_NAME: &'static str = "correctness";
    pub(crate) const GROUP_RULES: [&'static str; 33] = [
        "noChildrenProp",
        "noConstAssign",
        "noConstantCondition",
        "noConstructorReturn",
        "noEmptyCharacterClassInRegex",
        "noEmptyPattern",
        "noGlobalObjectCalls",
        "noInnerDeclarations",
        "noInvalidConstructorSuper",
        "noInvalidNewBuiltin",
        "noNewSymbol",
        "noNonoctalDecimalEscape",
        "noPrecisionLoss",
        "noRenderReturnValue",
        "noSelfAssign",
        "noSetterReturn",
        "noStringCaseMismatch",
        "noSwitchDeclarations",
        "noUndeclaredVariables",
        "noUnnecessaryContinue",
        "noUnreachable",
        "noUnreachableSuper",
        "noUnsafeFinally",
        "noUnsafeOptionalChaining",
        "noUnusedLabels",
        "noUnusedVariables",
        "noVoidElementsWithChildren",
        "noVoidTypeReturn",
        "useExhaustiveDependencies",
        "useHookAtTopLevel",
        "useIsNan",
        "useValidForDirection",
        "useYield",
    ];
    const RECOMMENDED_RULES: [&'static str; 29] = [
        "noChildrenProp",
        "noConstAssign",
        "noConstantCondition",
        "noConstructorReturn",
        "noEmptyCharacterClassInRegex",
        "noEmptyPattern",
        "noGlobalObjectCalls",
        "noInnerDeclarations",
        "noInvalidConstructorSuper",
        "noInvalidNewBuiltin",
        "noNonoctalDecimalEscape",
        "noPrecisionLoss",
        "noRenderReturnValue",
        "noSelfAssign",
        "noSetterReturn",
        "noStringCaseMismatch",
        "noSwitchDeclarations",
        "noUnnecessaryContinue",
        "noUnreachable",
        "noUnreachableSuper",
        "noUnsafeFinally",
        "noUnsafeOptionalChaining",
        "noUnusedLabels",
        "noVoidElementsWithChildren",
        "noVoidTypeReturn",
        "useExhaustiveDependencies",
        "useIsNan",
        "useValidForDirection",
        "useYield",
    ];
    const RECOMMENDED_RULES_AS_FILTERS: [RuleFilter<'static>; 29] = [
        RuleFilter::Rule(Self::GROUP_NAME, Self::GROUP_RULES[0]),
        RuleFilter::Rule(Self::GROUP_NAME, Self::GROUP_RULES[1]),
        RuleFilter::Rule(Self::GROUP_NAME, Self::GROUP_RULES[2]),
        RuleFilter::Rule(Self::GROUP_NAME, Self::GROUP_RULES[3]),
        RuleFilter::Rule(Self::GROUP_NAME, Self::GROUP_RULES[4]),
        RuleFilter::Rule(Self::GROUP_NAME, Self::GROUP_RULES[5]),
        RuleFilter::Rule(Self::GROUP_NAME, Self::GROUP_RULES[6]),
        RuleFilter::Rule(Self::GROUP_NAME, Self::GROUP_RULES[7]),
        RuleFilter::Rule(Self::GROUP_NAME, Self::GROUP_RULES[8]),
        RuleFilter::Rule(Self::GROUP_NAME, Self::GROUP_RULES[9]),
        RuleFilter::Rule(Self::GROUP_NAME, Self::GROUP_RULES[11]),
        RuleFilter::Rule(Self::GROUP_NAME, Self::GROUP_RULES[12]),
        RuleFilter::Rule(Self::GROUP_NAME, Self::GROUP_RULES[13]),
        RuleFilter::Rule(Self::GROUP_NAME, Self::GROUP_RULES[14]),
        RuleFilter::Rule(Self::GROUP_NAME, Self::GROUP_RULES[15]),
        RuleFilter::Rule(Self::GROUP_NAME, Self::GROUP_RULES[16]),
        RuleFilter::Rule(Self::GROUP_NAME, Self::GROUP_RULES[17]),
        RuleFilter::Rule(Self::GROUP_NAME, Self::GROUP_RULES[19]),
        RuleFilter::Rule(Self::GROUP_NAME, Self::GROUP_RULES[20]),
        RuleFilter::Rule(Self::GROUP_NAME, Self::GROUP_RULES[21]),
        RuleFilter::Rule(Self::GROUP_NAME, Self::GROUP_RULES[22]),
        RuleFilter::Rule(Self::GROUP_NAME, Self::GROUP_RULES[23]),
        RuleFilter::Rule(Self::GROUP_NAME, Self::GROUP_RULES[24]),
        RuleFilter::Rule(Self::GROUP_NAME, Self::GROUP_RULES[26]),
        RuleFilter::Rule(Self::GROUP_NAME, Self::GROUP_RULES[27]),
        RuleFilter::Rule(Self::GROUP_NAME, Self::GROUP_RULES[28]),
        RuleFilter::Rule(Self::GROUP_NAME, Self::GROUP_RULES[30]),
        RuleFilter::Rule(Self::GROUP_NAME, Self::GROUP_RULES[31]),
        RuleFilter::Rule(Self::GROUP_NAME, Self::GROUP_RULES[32]),
    ];
    const ALL_RULES_AS_FILTERS: [RuleFilter<'static>; 33] = [
        RuleFilter::Rule(Self::GROUP_NAME, Self::GROUP_RULES[0]),
        RuleFilter::Rule(Self::GROUP_NAME, Self::GROUP_RULES[1]),
        RuleFilter::Rule(Self::GROUP_NAME, Self::GROUP_RULES[2]),
        RuleFilter::Rule(Self::GROUP_NAME, Self::GROUP_RULES[3]),
        RuleFilter::Rule(Self::GROUP_NAME, Self::GROUP_RULES[4]),
        RuleFilter::Rule(Self::GROUP_NAME, Self::GROUP_RULES[5]),
        RuleFilter::Rule(Self::GROUP_NAME, Self::GROUP_RULES[6]),
        RuleFilter::Rule(Self::GROUP_NAME, Self::GROUP_RULES[7]),
        RuleFilter::Rule(Self::GROUP_NAME, Self::GROUP_RULES[8]),
        RuleFilter::Rule(Self::GROUP_NAME, Self::GROUP_RULES[9]),
        RuleFilter::Rule(Self::GROUP_NAME, Self::GROUP_RULES[10]),
        RuleFilter::Rule(Self::GROUP_NAME, Self::GROUP_RULES[11]),
        RuleFilter::Rule(Self::GROUP_NAME, Self::GROUP_RULES[12]),
        RuleFilter::Rule(Self::GROUP_NAME, Self::GROUP_RULES[13]),
        RuleFilter::Rule(Self::GROUP_NAME, Self::GROUP_RULES[14]),
        RuleFilter::Rule(Self::GROUP_NAME, Self::GROUP_RULES[15]),
        RuleFilter::Rule(Self::GROUP_NAME, Self::GROUP_RULES[16]),
        RuleFilter::Rule(Self::GROUP_NAME, Self::GROUP_RULES[17]),
        RuleFilter::Rule(Self::GROUP_NAME, Self::GROUP_RULES[18]),
        RuleFilter::Rule(Self::GROUP_NAME, Self::GROUP_RULES[19]),
        RuleFilter::Rule(Self::GROUP_NAME, Self::GROUP_RULES[20]),
        RuleFilter::Rule(Self::GROUP_NAME, Self::GROUP_RULES[21]),
        RuleFilter::Rule(Self::GROUP_NAME, Self::GROUP_RULES[22]),
        RuleFilter::Rule(Self::GROUP_NAME, Self::GROUP_RULES[23]),
        RuleFilter::Rule(Self::GROUP_NAME, Self::GROUP_RULES[24]),
        RuleFilter::Rule(Self::GROUP_NAME, Self::GROUP_RULES[25]),
        RuleFilter::Rule(Self::GROUP_NAME, Self::GROUP_RULES[26]),
        RuleFilter::Rule(Self::GROUP_NAME, Self::GROUP_RULES[27]),
        RuleFilter::Rule(Self::GROUP_NAME, Self::GROUP_RULES[28]),
        RuleFilter::Rule(Self::GROUP_NAME, Self::GROUP_RULES[29]),
        RuleFilter::Rule(Self::GROUP_NAME, Self::GROUP_RULES[30]),
        RuleFilter::Rule(Self::GROUP_NAME, Self::GROUP_RULES[31]),
        RuleFilter::Rule(Self::GROUP_NAME, Self::GROUP_RULES[32]),
    ];
    #[doc = r" Retrieves the recommended rules"]
    pub(crate) fn is_recommended(&self) -> bool {
        matches!(self.recommended, Some(true))
    }
    pub(crate) const fn is_not_recommended(&self) -> bool {
        matches!(self.recommended, Some(false))
    }
    pub(crate) fn is_all(&self) -> bool {
        matches!(self.all, Some(true))
    }
    pub(crate) fn is_not_all(&self) -> bool {
        matches!(self.all, Some(false))
    }
    pub(crate) fn get_enabled_rules(&self) -> IndexSet<RuleFilter> {
        let mut index_set = IndexSet::new();
        if let Some(rule) = self.no_children_prop.as_ref() {
            if rule.is_enabled() {
                index_set.insert(RuleFilter::Rule(Self::GROUP_NAME, Self::GROUP_RULES[0]));
            }
        }
        if let Some(rule) = self.no_const_assign.as_ref() {
            if rule.is_enabled() {
                index_set.insert(RuleFilter::Rule(Self::GROUP_NAME, Self::GROUP_RULES[1]));
            }
        }
        if let Some(rule) = self.no_constant_condition.as_ref() {
            if rule.is_enabled() {
                index_set.insert(RuleFilter::Rule(Self::GROUP_NAME, Self::GROUP_RULES[2]));
            }
        }
        if let Some(rule) = self.no_constructor_return.as_ref() {
            if rule.is_enabled() {
                index_set.insert(RuleFilter::Rule(Self::GROUP_NAME, Self::GROUP_RULES[3]));
            }
        }
        if let Some(rule) = self.no_empty_character_class_in_regex.as_ref() {
            if rule.is_enabled() {
                index_set.insert(RuleFilter::Rule(Self::GROUP_NAME, Self::GROUP_RULES[4]));
            }
        }
        if let Some(rule) = self.no_empty_pattern.as_ref() {
            if rule.is_enabled() {
                index_set.insert(RuleFilter::Rule(Self::GROUP_NAME, Self::GROUP_RULES[5]));
            }
        }
        if let Some(rule) = self.no_global_object_calls.as_ref() {
            if rule.is_enabled() {
                index_set.insert(RuleFilter::Rule(Self::GROUP_NAME, Self::GROUP_RULES[6]));
            }
        }
        if let Some(rule) = self.no_inner_declarations.as_ref() {
            if rule.is_enabled() {
                index_set.insert(RuleFilter::Rule(Self::GROUP_NAME, Self::GROUP_RULES[7]));
            }
        }
        if let Some(rule) = self.no_invalid_constructor_super.as_ref() {
            if rule.is_enabled() {
                index_set.insert(RuleFilter::Rule(Self::GROUP_NAME, Self::GROUP_RULES[8]));
            }
        }
        if let Some(rule) = self.no_invalid_new_builtin.as_ref() {
            if rule.is_enabled() {
                index_set.insert(RuleFilter::Rule(Self::GROUP_NAME, Self::GROUP_RULES[9]));
            }
        }
        if let Some(rule) = self.no_new_symbol.as_ref() {
            if rule.is_enabled() {
                index_set.insert(RuleFilter::Rule(Self::GROUP_NAME, Self::GROUP_RULES[10]));
            }
        }
        if let Some(rule) = self.no_nonoctal_decimal_escape.as_ref() {
            if rule.is_enabled() {
                index_set.insert(RuleFilter::Rule(Self::GROUP_NAME, Self::GROUP_RULES[11]));
            }
        }
        if let Some(rule) = self.no_precision_loss.as_ref() {
            if rule.is_enabled() {
                index_set.insert(RuleFilter::Rule(Self::GROUP_NAME, Self::GROUP_RULES[12]));
            }
        }
        if let Some(rule) = self.no_render_return_value.as_ref() {
            if rule.is_enabled() {
                index_set.insert(RuleFilter::Rule(Self::GROUP_NAME, Self::GROUP_RULES[13]));
            }
        }
        if let Some(rule) = self.no_self_assign.as_ref() {
            if rule.is_enabled() {
                index_set.insert(RuleFilter::Rule(Self::GROUP_NAME, Self::GROUP_RULES[14]));
            }
        }
        if let Some(rule) = self.no_setter_return.as_ref() {
            if rule.is_enabled() {
                index_set.insert(RuleFilter::Rule(Self::GROUP_NAME, Self::GROUP_RULES[15]));
            }
        }
        if let Some(rule) = self.no_string_case_mismatch.as_ref() {
            if rule.is_enabled() {
                index_set.insert(RuleFilter::Rule(Self::GROUP_NAME, Self::GROUP_RULES[16]));
            }
        }
        if let Some(rule) = self.no_switch_declarations.as_ref() {
            if rule.is_enabled() {
                index_set.insert(RuleFilter::Rule(Self::GROUP_NAME, Self::GROUP_RULES[17]));
            }
        }
        if let Some(rule) = self.no_undeclared_variables.as_ref() {
            if rule.is_enabled() {
                index_set.insert(RuleFilter::Rule(Self::GROUP_NAME, Self::GROUP_RULES[18]));
            }
        }
        if let Some(rule) = self.no_unnecessary_continue.as_ref() {
            if rule.is_enabled() {
                index_set.insert(RuleFilter::Rule(Self::GROUP_NAME, Self::GROUP_RULES[19]));
            }
        }
        if let Some(rule) = self.no_unreachable.as_ref() {
            if rule.is_enabled() {
                index_set.insert(RuleFilter::Rule(Self::GROUP_NAME, Self::GROUP_RULES[20]));
            }
        }
        if let Some(rule) = self.no_unreachable_super.as_ref() {
            if rule.is_enabled() {
                index_set.insert(RuleFilter::Rule(Self::GROUP_NAME, Self::GROUP_RULES[21]));
            }
        }
        if let Some(rule) = self.no_unsafe_finally.as_ref() {
            if rule.is_enabled() {
                index_set.insert(RuleFilter::Rule(Self::GROUP_NAME, Self::GROUP_RULES[22]));
            }
        }
        if let Some(rule) = self.no_unsafe_optional_chaining.as_ref() {
            if rule.is_enabled() {
                index_set.insert(RuleFilter::Rule(Self::GROUP_NAME, Self::GROUP_RULES[23]));
            }
        }
        if let Some(rule) = self.no_unused_labels.as_ref() {
            if rule.is_enabled() {
                index_set.insert(RuleFilter::Rule(Self::GROUP_NAME, Self::GROUP_RULES[24]));
            }
        }
        if let Some(rule) = self.no_unused_variables.as_ref() {
            if rule.is_enabled() {
                index_set.insert(RuleFilter::Rule(Self::GROUP_NAME, Self::GROUP_RULES[25]));
            }
        }
        if let Some(rule) = self.no_void_elements_with_children.as_ref() {
            if rule.is_enabled() {
                index_set.insert(RuleFilter::Rule(Self::GROUP_NAME, Self::GROUP_RULES[26]));
            }
        }
        if let Some(rule) = self.no_void_type_return.as_ref() {
            if rule.is_enabled() {
                index_set.insert(RuleFilter::Rule(Self::GROUP_NAME, Self::GROUP_RULES[27]));
            }
        }
        if let Some(rule) = self.use_exhaustive_dependencies.as_ref() {
            if rule.is_enabled() {
                index_set.insert(RuleFilter::Rule(Self::GROUP_NAME, Self::GROUP_RULES[28]));
            }
        }
        if let Some(rule) = self.use_hook_at_top_level.as_ref() {
            if rule.is_enabled() {
                index_set.insert(RuleFilter::Rule(Self::GROUP_NAME, Self::GROUP_RULES[29]));
            }
        }
        if let Some(rule) = self.use_is_nan.as_ref() {
            if rule.is_enabled() {
                index_set.insert(RuleFilter::Rule(Self::GROUP_NAME, Self::GROUP_RULES[30]));
            }
        }
        if let Some(rule) = self.use_valid_for_direction.as_ref() {
            if rule.is_enabled() {
                index_set.insert(RuleFilter::Rule(Self::GROUP_NAME, Self::GROUP_RULES[31]));
            }
        }
        if let Some(rule) = self.use_yield.as_ref() {
            if rule.is_enabled() {
                index_set.insert(RuleFilter::Rule(Self::GROUP_NAME, Self::GROUP_RULES[32]));
            }
        }
        index_set
    }
    pub(crate) fn get_disabled_rules(&self) -> IndexSet<RuleFilter> {
        let mut index_set = IndexSet::new();
        if let Some(rule) = self.no_children_prop.as_ref() {
            if rule.is_disabled() {
                index_set.insert(RuleFilter::Rule(Self::GROUP_NAME, Self::GROUP_RULES[0]));
            }
        }
        if let Some(rule) = self.no_const_assign.as_ref() {
            if rule.is_disabled() {
                index_set.insert(RuleFilter::Rule(Self::GROUP_NAME, Self::GROUP_RULES[1]));
            }
        }
        if let Some(rule) = self.no_constant_condition.as_ref() {
            if rule.is_disabled() {
                index_set.insert(RuleFilter::Rule(Self::GROUP_NAME, Self::GROUP_RULES[2]));
            }
        }
        if let Some(rule) = self.no_constructor_return.as_ref() {
            if rule.is_disabled() {
                index_set.insert(RuleFilter::Rule(Self::GROUP_NAME, Self::GROUP_RULES[3]));
            }
        }
        if let Some(rule) = self.no_empty_character_class_in_regex.as_ref() {
            if rule.is_disabled() {
                index_set.insert(RuleFilter::Rule(Self::GROUP_NAME, Self::GROUP_RULES[4]));
            }
        }
        if let Some(rule) = self.no_empty_pattern.as_ref() {
            if rule.is_disabled() {
                index_set.insert(RuleFilter::Rule(Self::GROUP_NAME, Self::GROUP_RULES[5]));
            }
        }
        if let Some(rule) = self.no_global_object_calls.as_ref() {
            if rule.is_disabled() {
                index_set.insert(RuleFilter::Rule(Self::GROUP_NAME, Self::GROUP_RULES[6]));
            }
        }
        if let Some(rule) = self.no_inner_declarations.as_ref() {
            if rule.is_disabled() {
                index_set.insert(RuleFilter::Rule(Self::GROUP_NAME, Self::GROUP_RULES[7]));
            }
        }
        if let Some(rule) = self.no_invalid_constructor_super.as_ref() {
            if rule.is_disabled() {
                index_set.insert(RuleFilter::Rule(Self::GROUP_NAME, Self::GROUP_RULES[8]));
            }
        }
        if let Some(rule) = self.no_invalid_new_builtin.as_ref() {
            if rule.is_disabled() {
                index_set.insert(RuleFilter::Rule(Self::GROUP_NAME, Self::GROUP_RULES[9]));
            }
        }
        if let Some(rule) = self.no_new_symbol.as_ref() {
            if rule.is_disabled() {
                index_set.insert(RuleFilter::Rule(Self::GROUP_NAME, Self::GROUP_RULES[10]));
            }
        }
        if let Some(rule) = self.no_nonoctal_decimal_escape.as_ref() {
            if rule.is_disabled() {
                index_set.insert(RuleFilter::Rule(Self::GROUP_NAME, Self::GROUP_RULES[11]));
            }
        }
        if let Some(rule) = self.no_precision_loss.as_ref() {
            if rule.is_disabled() {
                index_set.insert(RuleFilter::Rule(Self::GROUP_NAME, Self::GROUP_RULES[12]));
            }
        }
        if let Some(rule) = self.no_render_return_value.as_ref() {
            if rule.is_disabled() {
                index_set.insert(RuleFilter::Rule(Self::GROUP_NAME, Self::GROUP_RULES[13]));
            }
        }
        if let Some(rule) = self.no_self_assign.as_ref() {
            if rule.is_disabled() {
                index_set.insert(RuleFilter::Rule(Self::GROUP_NAME, Self::GROUP_RULES[14]));
            }
        }
        if let Some(rule) = self.no_setter_return.as_ref() {
            if rule.is_disabled() {
                index_set.insert(RuleFilter::Rule(Self::GROUP_NAME, Self::GROUP_RULES[15]));
            }
        }
        if let Some(rule) = self.no_string_case_mismatch.as_ref() {
            if rule.is_disabled() {
                index_set.insert(RuleFilter::Rule(Self::GROUP_NAME, Self::GROUP_RULES[16]));
            }
        }
        if let Some(rule) = self.no_switch_declarations.as_ref() {
            if rule.is_disabled() {
                index_set.insert(RuleFilter::Rule(Self::GROUP_NAME, Self::GROUP_RULES[17]));
            }
        }
        if let Some(rule) = self.no_undeclared_variables.as_ref() {
            if rule.is_disabled() {
                index_set.insert(RuleFilter::Rule(Self::GROUP_NAME, Self::GROUP_RULES[18]));
            }
        }
        if let Some(rule) = self.no_unnecessary_continue.as_ref() {
            if rule.is_disabled() {
                index_set.insert(RuleFilter::Rule(Self::GROUP_NAME, Self::GROUP_RULES[19]));
            }
        }
        if let Some(rule) = self.no_unreachable.as_ref() {
            if rule.is_disabled() {
                index_set.insert(RuleFilter::Rule(Self::GROUP_NAME, Self::GROUP_RULES[20]));
            }
        }
        if let Some(rule) = self.no_unreachable_super.as_ref() {
            if rule.is_disabled() {
                index_set.insert(RuleFilter::Rule(Self::GROUP_NAME, Self::GROUP_RULES[21]));
            }
        }
        if let Some(rule) = self.no_unsafe_finally.as_ref() {
            if rule.is_disabled() {
                index_set.insert(RuleFilter::Rule(Self::GROUP_NAME, Self::GROUP_RULES[22]));
            }
        }
        if let Some(rule) = self.no_unsafe_optional_chaining.as_ref() {
            if rule.is_disabled() {
                index_set.insert(RuleFilter::Rule(Self::GROUP_NAME, Self::GROUP_RULES[23]));
            }
        }
        if let Some(rule) = self.no_unused_labels.as_ref() {
            if rule.is_disabled() {
                index_set.insert(RuleFilter::Rule(Self::GROUP_NAME, Self::GROUP_RULES[24]));
            }
        }
        if let Some(rule) = self.no_unused_variables.as_ref() {
            if rule.is_disabled() {
                index_set.insert(RuleFilter::Rule(Self::GROUP_NAME, Self::GROUP_RULES[25]));
            }
        }
        if let Some(rule) = self.no_void_elements_with_children.as_ref() {
            if rule.is_disabled() {
                index_set.insert(RuleFilter::Rule(Self::GROUP_NAME, Self::GROUP_RULES[26]));
            }
        }
        if let Some(rule) = self.no_void_type_return.as_ref() {
            if rule.is_disabled() {
                index_set.insert(RuleFilter::Rule(Self::GROUP_NAME, Self::GROUP_RULES[27]));
            }
        }
        if let Some(rule) = self.use_exhaustive_dependencies.as_ref() {
            if rule.is_disabled() {
                index_set.insert(RuleFilter::Rule(Self::GROUP_NAME, Self::GROUP_RULES[28]));
            }
        }
        if let Some(rule) = self.use_hook_at_top_level.as_ref() {
            if rule.is_disabled() {
                index_set.insert(RuleFilter::Rule(Self::GROUP_NAME, Self::GROUP_RULES[29]));
            }
        }
        if let Some(rule) = self.use_is_nan.as_ref() {
            if rule.is_disabled() {
                index_set.insert(RuleFilter::Rule(Self::GROUP_NAME, Self::GROUP_RULES[30]));
            }
        }
        if let Some(rule) = self.use_valid_for_direction.as_ref() {
            if rule.is_disabled() {
                index_set.insert(RuleFilter::Rule(Self::GROUP_NAME, Self::GROUP_RULES[31]));
            }
        }
        if let Some(rule) = self.use_yield.as_ref() {
            if rule.is_disabled() {
                index_set.insert(RuleFilter::Rule(Self::GROUP_NAME, Self::GROUP_RULES[32]));
            }
        }
        index_set
    }
    #[doc = r" Checks if, given a rule name, matches one of the rules contained in this category"]
    pub(crate) fn has_rule(rule_name: &str) -> bool {
        Self::GROUP_RULES.contains(&rule_name)
    }
    #[doc = r" Checks if, given a rule name, it is marked as recommended"]
    pub(crate) fn is_recommended_rule(rule_name: &str) -> bool {
        Self::RECOMMENDED_RULES.contains(&rule_name)
    }
    pub(crate) fn recommended_rules_as_filters() -> [RuleFilter<'static>; 29] {
        Self::RECOMMENDED_RULES_AS_FILTERS
    }
    pub(crate) fn all_rules_as_filters() -> [RuleFilter<'static>; 33] {
        Self::ALL_RULES_AS_FILTERS
    }
    #[doc = r" Select preset rules"]
    pub(crate) fn collect_preset_rules(
        &self,
        parent_is_recommended: bool,
        enabled_rules: &mut IndexSet<RuleFilter>,
        disabled_rules: &mut IndexSet<RuleFilter>,
    ) {
        if self.is_all() {
            enabled_rules.extend(Self::all_rules_as_filters());
        } else if parent_is_recommended || self.is_recommended() {
            enabled_rules.extend(Self::recommended_rules_as_filters());
        }
        if self.is_not_all() {
            disabled_rules.extend(Self::all_rules_as_filters());
        } else if self.is_not_recommended() {
            disabled_rules.extend(Self::recommended_rules_as_filters());
        }
    }
    pub(crate) fn get_rule_configuration(&self, rule_name: &str) -> Option<&RuleConfiguration> {
        match rule_name {
            "noChildrenProp" => self.no_children_prop.as_ref(),
            "noConstAssign" => self.no_const_assign.as_ref(),
            "noConstantCondition" => self.no_constant_condition.as_ref(),
            "noConstructorReturn" => self.no_constructor_return.as_ref(),
            "noEmptyCharacterClassInRegex" => self.no_empty_character_class_in_regex.as_ref(),
            "noEmptyPattern" => self.no_empty_pattern.as_ref(),
            "noGlobalObjectCalls" => self.no_global_object_calls.as_ref(),
            "noInnerDeclarations" => self.no_inner_declarations.as_ref(),
            "noInvalidConstructorSuper" => self.no_invalid_constructor_super.as_ref(),
            "noInvalidNewBuiltin" => self.no_invalid_new_builtin.as_ref(),
            "noNewSymbol" => self.no_new_symbol.as_ref(),
            "noNonoctalDecimalEscape" => self.no_nonoctal_decimal_escape.as_ref(),
            "noPrecisionLoss" => self.no_precision_loss.as_ref(),
            "noRenderReturnValue" => self.no_render_return_value.as_ref(),
            "noSelfAssign" => self.no_self_assign.as_ref(),
            "noSetterReturn" => self.no_setter_return.as_ref(),
            "noStringCaseMismatch" => self.no_string_case_mismatch.as_ref(),
            "noSwitchDeclarations" => self.no_switch_declarations.as_ref(),
            "noUndeclaredVariables" => self.no_undeclared_variables.as_ref(),
            "noUnnecessaryContinue" => self.no_unnecessary_continue.as_ref(),
            "noUnreachable" => self.no_unreachable.as_ref(),
            "noUnreachableSuper" => self.no_unreachable_super.as_ref(),
            "noUnsafeFinally" => self.no_unsafe_finally.as_ref(),
            "noUnsafeOptionalChaining" => self.no_unsafe_optional_chaining.as_ref(),
            "noUnusedLabels" => self.no_unused_labels.as_ref(),
            "noUnusedVariables" => self.no_unused_variables.as_ref(),
            "noVoidElementsWithChildren" => self.no_void_elements_with_children.as_ref(),
            "noVoidTypeReturn" => self.no_void_type_return.as_ref(),
            "useExhaustiveDependencies" => self.use_exhaustive_dependencies.as_ref(),
            "useHookAtTopLevel" => self.use_hook_at_top_level.as_ref(),
            "useIsNan" => self.use_is_nan.as_ref(),
            "useValidForDirection" => self.use_valid_for_direction.as_ref(),
            "useYield" => self.use_yield.as_ref(),
            _ => None,
        }
    }
}
#[derive(
    Clone, Debug, Default, Deserialize, Deserializable, Eq, Merge, NoneState, PartialEq, Serialize,
)]
#[deserializable(from_none, with_validator)]
#[cfg_attr(feature = "schema", derive(JsonSchema))]
#[serde(rename_all = "camelCase", default)]
#[doc = r" A list of rules that belong to this group"]
pub struct Nursery {
    #[doc = r" It enables the recommended rules for this group"]
    #[serde(skip_serializing_if = "Option::is_none")]
    pub recommended: Option<bool>,
    #[doc = r" It enables ALL rules for this group."]
    #[serde(skip_serializing_if = "Option::is_none")]
    pub all: Option<bool>,
    #[doc = "Disallow two keys with the same name inside a JSON object."]
    #[serde(skip_serializing_if = "Option::is_none")]
    pub no_duplicate_json_keys: Option<RuleConfiguration>,
    #[doc = "Disallow empty block statements and static blocks."]
    #[serde(skip_serializing_if = "Option::is_none")]
    pub no_empty_block_statements: Option<RuleConfiguration>,
    #[doc = "Disallow empty type parameters in type aliases and interfaces."]
    #[serde(skip_serializing_if = "Option::is_none")]
    pub no_empty_type_parameters: Option<RuleConfiguration>,
    #[doc = "Disallow focused tests."]
    #[serde(skip_serializing_if = "Option::is_none")]
    pub no_focused_tests: Option<RuleConfiguration>,
    #[doc = "Disallow assignments to native objects and read-only global variables."]
    #[serde(skip_serializing_if = "Option::is_none")]
    pub no_global_assign: Option<RuleConfiguration>,
    #[doc = "Disallow the use of global eval()."]
    #[serde(skip_serializing_if = "Option::is_none")]
    pub no_global_eval: Option<RuleConfiguration>,
    #[doc = "Disallow the use of variables and function parameters before their declaration"]
    #[serde(skip_serializing_if = "Option::is_none")]
    pub no_invalid_use_before_declaration: Option<RuleConfiguration>,
    #[doc = "Disallow characters made with multiple code points in character class syntax."]
    #[serde(skip_serializing_if = "Option::is_none")]
    pub no_misleading_character_class: Option<RuleConfiguration>,
    #[doc = "Forbid the use of Node.js builtin modules."]
    #[serde(skip_serializing_if = "Option::is_none")]
    pub no_nodejs_modules: Option<RuleConfiguration>,
    #[doc = "Disallow disabled tests."]
    #[serde(skip_serializing_if = "Option::is_none")]
    pub no_skipped_tests: Option<RuleConfiguration>,
    #[doc = "Disallow then property."]
    #[serde(skip_serializing_if = "Option::is_none")]
    pub no_then_property: Option<RuleConfiguration>,
    #[doc = "Disallow unused imports."]
    #[serde(skip_serializing_if = "Option::is_none")]
    pub no_unused_imports: Option<RuleConfiguration>,
    #[doc = "Disallow unused private class members"]
    #[serde(skip_serializing_if = "Option::is_none")]
    pub no_unused_private_class_members: Option<RuleConfiguration>,
    #[doc = "Disallow unnecessary nested block statements."]
    #[serde(skip_serializing_if = "Option::is_none")]
    pub no_useless_lone_block_statements: Option<RuleConfiguration>,
    #[doc = "Disallow ternary operators when simpler alternatives exist."]
    #[serde(skip_serializing_if = "Option::is_none")]
    pub no_useless_ternary: Option<RuleConfiguration>,
    #[doc = "Ensure async functions utilize await."]
    #[serde(skip_serializing_if = "Option::is_none")]
    pub use_await: Option<RuleConfiguration>,
    #[doc = "Require consistently using either T[] or Array<T>"]
    #[serde(skip_serializing_if = "Option::is_none")]
    pub use_consistent_array_type: Option<RuleConfiguration>,
    #[doc = "Promotes the use of export type for types."]
    #[serde(skip_serializing_if = "Option::is_none")]
    pub use_export_type: Option<RuleConfiguration>,
    #[doc = "Enforce naming conventions for JavaScript and TypeScript filenames."]
    #[serde(skip_serializing_if = "Option::is_none")]
    pub use_filenaming_convention: Option<RuleConfiguration>,
    #[doc = "This rule recommends a for-of loop when in a for loop, the index used to extract an item from the iterated array."]
    #[serde(skip_serializing_if = "Option::is_none")]
    pub use_for_of: Option<RuleConfiguration>,
    #[doc = "Enforce the use of import type when an import only has specifiers with type qualifier."]
    #[serde(skip_serializing_if = "Option::is_none")]
    pub use_grouped_type_import: Option<RuleConfiguration>,
    #[doc = "Disallows package private imports."]
    #[serde(skip_serializing_if = "Option::is_none")]
    pub use_import_restrictions: Option<RuleConfiguration>,
    #[doc = "Promotes the use of import type for types."]
    #[serde(skip_serializing_if = "Option::is_none")]
    pub use_import_type: Option<RuleConfiguration>,
    #[doc = "Enforces using the node: protocol for Node.js builtin modules."]
    #[serde(skip_serializing_if = "Option::is_none")]
    pub use_nodejs_import_protocol: Option<RuleConfiguration>,
    #[doc = "Use the Number properties instead of global ones."]
    #[serde(skip_serializing_if = "Option::is_none")]
    pub use_number_namespace: Option<RuleConfiguration>,
    #[doc = "Enforce using function types instead of object type with call signatures."]
    #[serde(skip_serializing_if = "Option::is_none")]
    pub use_shorthand_function_type: Option<RuleConfiguration>,
    #[doc = "Enforce the sorting of CSS utility classes."]
    #[serde(skip_serializing_if = "Option::is_none")]
    pub use_sorted_classes: Option<RuleConfiguration>,
}
impl DeserializableValidator for Nursery {
    fn validate(
        &self,
        _name: &str,
        range: TextRange,
        diagnostics: &mut Vec<DeserializationDiagnostic>,
    ) -> bool {
        if self.recommended == Some(true) && self.all == Some(true) {
            diagnostics . push (DeserializationDiagnostic :: new (markup ! (< Emphasis > "'recommended'" < / Emphasis > " and " < Emphasis > "'all'" < / Emphasis > " can't be both " < Emphasis > "'true'" < / Emphasis > ". You should choose only one of them.")) . with_range (range) . with_note (markup ! ("Biome will fallback to its defaults for this section."))) ;
            return false;
        }
        true
    }
}
impl DeserializableValidator for Nursery {
    fn validate(
        &self,
        _name: &str,
        range: TextRange,
        diagnostics: &mut Vec<DeserializationDiagnostic>,
    ) -> bool {
        if self.recommended == Some(true) && self.all == Some(true) {
            diagnostics . push (DeserializationDiagnostic :: new (markup ! (< Emphasis > "'recommended'" < / Emphasis > " and " < Emphasis > "'all'" < / Emphasis > " can't be both " < Emphasis > "'true'" < / Emphasis > ". You should choose only one of them.")) . with_range (range) . with_note (markup ! ("Biome will fallback to its defaults for this section."))) ;
            return false;
        }
        true
    }
}
impl Nursery {
    const GROUP_NAME: &'static str = "nursery";
<<<<<<< HEAD
    pub(crate) const GROUP_RULES: [&'static str; 27] = [
=======
    pub(crate) const GROUP_RULES: [&'static str; 26] = [
>>>>>>> 71163efe
        "noDuplicateJsonKeys",
        "noEmptyBlockStatements",
        "noEmptyTypeParameters",
        "noFocusedTests",
        "noGlobalAssign",
        "noGlobalEval",
        "noInvalidUseBeforeDeclaration",
        "noMisleadingCharacterClass",
        "noNodejsModules",
        "noSkippedTests",
        "noThenProperty",
        "noUnusedImports",
        "noUnusedPrivateClassMembers",
        "noUselessLoneBlockStatements",
        "noUselessTernary",
        "useAwait",
        "useConsistentArrayType",
        "useExportType",
        "useFilenamingConvention",
        "useForOf",
        "useGroupedTypeImport",
        "useImportRestrictions",
        "useImportType",
        "useNodejsImportProtocol",
        "useNumberNamespace",
        "useShorthandFunctionType",
        "useSortedClasses",
    ];
    const RECOMMENDED_RULES: [&'static str; 12] = [
        "noDuplicateJsonKeys",
        "noEmptyTypeParameters",
        "noFocusedTests",
        "noGlobalAssign",
        "noGlobalEval",
        "noThenProperty",
        "noUselessTernary",
        "useAwait",
        "useExportType",
        "useGroupedTypeImport",
        "useImportType",
        "useNumberNamespace",
    ];
    const RECOMMENDED_RULES_AS_FILTERS: [RuleFilter<'static>; 12] = [
        RuleFilter::Rule(Self::GROUP_NAME, Self::GROUP_RULES[0]),
        RuleFilter::Rule(Self::GROUP_NAME, Self::GROUP_RULES[2]),
        RuleFilter::Rule(Self::GROUP_NAME, Self::GROUP_RULES[3]),
        RuleFilter::Rule(Self::GROUP_NAME, Self::GROUP_RULES[4]),
        RuleFilter::Rule(Self::GROUP_NAME, Self::GROUP_RULES[5]),
        RuleFilter::Rule(Self::GROUP_NAME, Self::GROUP_RULES[10]),
        RuleFilter::Rule(Self::GROUP_NAME, Self::GROUP_RULES[14]),
        RuleFilter::Rule(Self::GROUP_NAME, Self::GROUP_RULES[15]),
        RuleFilter::Rule(Self::GROUP_NAME, Self::GROUP_RULES[17]),
        RuleFilter::Rule(Self::GROUP_NAME, Self::GROUP_RULES[20]),
        RuleFilter::Rule(Self::GROUP_NAME, Self::GROUP_RULES[22]),
        RuleFilter::Rule(Self::GROUP_NAME, Self::GROUP_RULES[24]),
    ];
<<<<<<< HEAD
    const ALL_RULES_AS_FILTERS: [RuleFilter<'static>; 27] = [
=======
    const ALL_RULES_AS_FILTERS: [RuleFilter<'static>; 26] = [
>>>>>>> 71163efe
        RuleFilter::Rule(Self::GROUP_NAME, Self::GROUP_RULES[0]),
        RuleFilter::Rule(Self::GROUP_NAME, Self::GROUP_RULES[1]),
        RuleFilter::Rule(Self::GROUP_NAME, Self::GROUP_RULES[2]),
        RuleFilter::Rule(Self::GROUP_NAME, Self::GROUP_RULES[3]),
        RuleFilter::Rule(Self::GROUP_NAME, Self::GROUP_RULES[4]),
        RuleFilter::Rule(Self::GROUP_NAME, Self::GROUP_RULES[5]),
        RuleFilter::Rule(Self::GROUP_NAME, Self::GROUP_RULES[6]),
        RuleFilter::Rule(Self::GROUP_NAME, Self::GROUP_RULES[7]),
        RuleFilter::Rule(Self::GROUP_NAME, Self::GROUP_RULES[8]),
        RuleFilter::Rule(Self::GROUP_NAME, Self::GROUP_RULES[9]),
        RuleFilter::Rule(Self::GROUP_NAME, Self::GROUP_RULES[10]),
        RuleFilter::Rule(Self::GROUP_NAME, Self::GROUP_RULES[11]),
        RuleFilter::Rule(Self::GROUP_NAME, Self::GROUP_RULES[12]),
        RuleFilter::Rule(Self::GROUP_NAME, Self::GROUP_RULES[13]),
        RuleFilter::Rule(Self::GROUP_NAME, Self::GROUP_RULES[14]),
        RuleFilter::Rule(Self::GROUP_NAME, Self::GROUP_RULES[15]),
        RuleFilter::Rule(Self::GROUP_NAME, Self::GROUP_RULES[16]),
        RuleFilter::Rule(Self::GROUP_NAME, Self::GROUP_RULES[17]),
        RuleFilter::Rule(Self::GROUP_NAME, Self::GROUP_RULES[18]),
        RuleFilter::Rule(Self::GROUP_NAME, Self::GROUP_RULES[19]),
        RuleFilter::Rule(Self::GROUP_NAME, Self::GROUP_RULES[20]),
        RuleFilter::Rule(Self::GROUP_NAME, Self::GROUP_RULES[21]),
        RuleFilter::Rule(Self::GROUP_NAME, Self::GROUP_RULES[22]),
        RuleFilter::Rule(Self::GROUP_NAME, Self::GROUP_RULES[23]),
        RuleFilter::Rule(Self::GROUP_NAME, Self::GROUP_RULES[24]),
        RuleFilter::Rule(Self::GROUP_NAME, Self::GROUP_RULES[25]),
<<<<<<< HEAD
        RuleFilter::Rule(Self::GROUP_NAME, Self::GROUP_RULES[26]),
=======
>>>>>>> 71163efe
    ];
    #[doc = r" Retrieves the recommended rules"]
    pub(crate) fn is_recommended(&self) -> bool {
        matches!(self.recommended, Some(true))
    }
    pub(crate) const fn is_not_recommended(&self) -> bool {
        matches!(self.recommended, Some(false))
    }
    pub(crate) fn is_all(&self) -> bool {
        matches!(self.all, Some(true))
    }
    pub(crate) fn is_not_all(&self) -> bool {
        matches!(self.all, Some(false))
    }
    pub(crate) fn get_enabled_rules(&self) -> IndexSet<RuleFilter> {
        let mut index_set = IndexSet::new();
        if let Some(rule) = self.no_duplicate_json_keys.as_ref() {
            if rule.is_enabled() {
                index_set.insert(RuleFilter::Rule(Self::GROUP_NAME, Self::GROUP_RULES[0]));
            }
        }
        if let Some(rule) = self.no_empty_block_statements.as_ref() {
            if rule.is_enabled() {
                index_set.insert(RuleFilter::Rule(Self::GROUP_NAME, Self::GROUP_RULES[1]));
            }
        }
        if let Some(rule) = self.no_empty_type_parameters.as_ref() {
            if rule.is_enabled() {
                index_set.insert(RuleFilter::Rule(Self::GROUP_NAME, Self::GROUP_RULES[2]));
            }
        }
        if let Some(rule) = self.no_focused_tests.as_ref() {
            if rule.is_enabled() {
                index_set.insert(RuleFilter::Rule(Self::GROUP_NAME, Self::GROUP_RULES[3]));
            }
        }
        if let Some(rule) = self.no_global_assign.as_ref() {
            if rule.is_enabled() {
                index_set.insert(RuleFilter::Rule(Self::GROUP_NAME, Self::GROUP_RULES[4]));
            }
        }
        if let Some(rule) = self.no_global_eval.as_ref() {
            if rule.is_enabled() {
                index_set.insert(RuleFilter::Rule(Self::GROUP_NAME, Self::GROUP_RULES[5]));
            }
        }
        if let Some(rule) = self.no_invalid_use_before_declaration.as_ref() {
            if rule.is_enabled() {
                index_set.insert(RuleFilter::Rule(Self::GROUP_NAME, Self::GROUP_RULES[6]));
            }
        }
        if let Some(rule) = self.no_misleading_character_class.as_ref() {
            if rule.is_enabled() {
                index_set.insert(RuleFilter::Rule(Self::GROUP_NAME, Self::GROUP_RULES[7]));
            }
        }
        if let Some(rule) = self.no_nodejs_modules.as_ref() {
            if rule.is_enabled() {
                index_set.insert(RuleFilter::Rule(Self::GROUP_NAME, Self::GROUP_RULES[8]));
            }
        }
        if let Some(rule) = self.no_skipped_tests.as_ref() {
            if rule.is_enabled() {
                index_set.insert(RuleFilter::Rule(Self::GROUP_NAME, Self::GROUP_RULES[9]));
            }
        }
        if let Some(rule) = self.no_then_property.as_ref() {
            if rule.is_enabled() {
                index_set.insert(RuleFilter::Rule(Self::GROUP_NAME, Self::GROUP_RULES[10]));
            }
        }
        if let Some(rule) = self.no_unused_imports.as_ref() {
            if rule.is_enabled() {
                index_set.insert(RuleFilter::Rule(Self::GROUP_NAME, Self::GROUP_RULES[11]));
            }
        }
        if let Some(rule) = self.no_unused_private_class_members.as_ref() {
            if rule.is_enabled() {
                index_set.insert(RuleFilter::Rule(Self::GROUP_NAME, Self::GROUP_RULES[12]));
            }
        }
        if let Some(rule) = self.no_useless_lone_block_statements.as_ref() {
            if rule.is_enabled() {
                index_set.insert(RuleFilter::Rule(Self::GROUP_NAME, Self::GROUP_RULES[13]));
            }
        }
        if let Some(rule) = self.no_useless_ternary.as_ref() {
            if rule.is_enabled() {
                index_set.insert(RuleFilter::Rule(Self::GROUP_NAME, Self::GROUP_RULES[14]));
            }
        }
        if let Some(rule) = self.use_await.as_ref() {
            if rule.is_enabled() {
                index_set.insert(RuleFilter::Rule(Self::GROUP_NAME, Self::GROUP_RULES[15]));
            }
        }
        if let Some(rule) = self.use_consistent_array_type.as_ref() {
            if rule.is_enabled() {
                index_set.insert(RuleFilter::Rule(Self::GROUP_NAME, Self::GROUP_RULES[16]));
            }
        }
        if let Some(rule) = self.use_export_type.as_ref() {
            if rule.is_enabled() {
                index_set.insert(RuleFilter::Rule(Self::GROUP_NAME, Self::GROUP_RULES[17]));
            }
        }
        if let Some(rule) = self.use_filenaming_convention.as_ref() {
            if rule.is_enabled() {
                index_set.insert(RuleFilter::Rule(Self::GROUP_NAME, Self::GROUP_RULES[18]));
            }
        }
        if let Some(rule) = self.use_for_of.as_ref() {
            if rule.is_enabled() {
                index_set.insert(RuleFilter::Rule(Self::GROUP_NAME, Self::GROUP_RULES[19]));
            }
        }
        if let Some(rule) = self.use_grouped_type_import.as_ref() {
            if rule.is_enabled() {
                index_set.insert(RuleFilter::Rule(Self::GROUP_NAME, Self::GROUP_RULES[20]));
            }
        }
        if let Some(rule) = self.use_import_restrictions.as_ref() {
            if rule.is_enabled() {
                index_set.insert(RuleFilter::Rule(Self::GROUP_NAME, Self::GROUP_RULES[21]));
            }
        }
        if let Some(rule) = self.use_import_type.as_ref() {
            if rule.is_enabled() {
                index_set.insert(RuleFilter::Rule(Self::GROUP_NAME, Self::GROUP_RULES[22]));
            }
        }
        if let Some(rule) = self.use_nodejs_import_protocol.as_ref() {
            if rule.is_enabled() {
                index_set.insert(RuleFilter::Rule(Self::GROUP_NAME, Self::GROUP_RULES[23]));
            }
        }
        if let Some(rule) = self.use_number_namespace.as_ref() {
            if rule.is_enabled() {
                index_set.insert(RuleFilter::Rule(Self::GROUP_NAME, Self::GROUP_RULES[24]));
            }
        }
        if let Some(rule) = self.use_shorthand_function_type.as_ref() {
            if rule.is_enabled() {
                index_set.insert(RuleFilter::Rule(Self::GROUP_NAME, Self::GROUP_RULES[25]));
            }
        }
<<<<<<< HEAD
        if let Some(rule) = self.use_sorted_classes.as_ref() {
            if rule.is_enabled() {
                index_set.insert(RuleFilter::Rule(Self::GROUP_NAME, Self::GROUP_RULES[26]));
            }
        }
=======
>>>>>>> 71163efe
        index_set
    }
    pub(crate) fn get_disabled_rules(&self) -> IndexSet<RuleFilter> {
        let mut index_set = IndexSet::new();
        if let Some(rule) = self.no_duplicate_json_keys.as_ref() {
            if rule.is_disabled() {
                index_set.insert(RuleFilter::Rule(Self::GROUP_NAME, Self::GROUP_RULES[0]));
            }
        }
        if let Some(rule) = self.no_empty_block_statements.as_ref() {
            if rule.is_disabled() {
                index_set.insert(RuleFilter::Rule(Self::GROUP_NAME, Self::GROUP_RULES[1]));
            }
        }
        if let Some(rule) = self.no_empty_type_parameters.as_ref() {
            if rule.is_disabled() {
                index_set.insert(RuleFilter::Rule(Self::GROUP_NAME, Self::GROUP_RULES[2]));
            }
        }
        if let Some(rule) = self.no_focused_tests.as_ref() {
            if rule.is_disabled() {
                index_set.insert(RuleFilter::Rule(Self::GROUP_NAME, Self::GROUP_RULES[3]));
            }
        }
        if let Some(rule) = self.no_global_assign.as_ref() {
            if rule.is_disabled() {
                index_set.insert(RuleFilter::Rule(Self::GROUP_NAME, Self::GROUP_RULES[4]));
            }
        }
        if let Some(rule) = self.no_global_eval.as_ref() {
            if rule.is_disabled() {
                index_set.insert(RuleFilter::Rule(Self::GROUP_NAME, Self::GROUP_RULES[5]));
            }
        }
        if let Some(rule) = self.no_invalid_use_before_declaration.as_ref() {
            if rule.is_disabled() {
                index_set.insert(RuleFilter::Rule(Self::GROUP_NAME, Self::GROUP_RULES[6]));
            }
        }
        if let Some(rule) = self.no_misleading_character_class.as_ref() {
            if rule.is_disabled() {
                index_set.insert(RuleFilter::Rule(Self::GROUP_NAME, Self::GROUP_RULES[7]));
            }
        }
        if let Some(rule) = self.no_nodejs_modules.as_ref() {
            if rule.is_disabled() {
                index_set.insert(RuleFilter::Rule(Self::GROUP_NAME, Self::GROUP_RULES[8]));
            }
        }
        if let Some(rule) = self.no_skipped_tests.as_ref() {
            if rule.is_disabled() {
                index_set.insert(RuleFilter::Rule(Self::GROUP_NAME, Self::GROUP_RULES[9]));
            }
        }
        if let Some(rule) = self.no_then_property.as_ref() {
            if rule.is_disabled() {
                index_set.insert(RuleFilter::Rule(Self::GROUP_NAME, Self::GROUP_RULES[10]));
            }
        }
        if let Some(rule) = self.no_unused_imports.as_ref() {
            if rule.is_disabled() {
                index_set.insert(RuleFilter::Rule(Self::GROUP_NAME, Self::GROUP_RULES[11]));
            }
        }
        if let Some(rule) = self.no_unused_private_class_members.as_ref() {
            if rule.is_disabled() {
                index_set.insert(RuleFilter::Rule(Self::GROUP_NAME, Self::GROUP_RULES[12]));
            }
        }
        if let Some(rule) = self.no_useless_lone_block_statements.as_ref() {
            if rule.is_disabled() {
                index_set.insert(RuleFilter::Rule(Self::GROUP_NAME, Self::GROUP_RULES[13]));
            }
        }
        if let Some(rule) = self.no_useless_ternary.as_ref() {
            if rule.is_disabled() {
                index_set.insert(RuleFilter::Rule(Self::GROUP_NAME, Self::GROUP_RULES[14]));
            }
        }
        if let Some(rule) = self.use_await.as_ref() {
            if rule.is_disabled() {
                index_set.insert(RuleFilter::Rule(Self::GROUP_NAME, Self::GROUP_RULES[15]));
            }
        }
        if let Some(rule) = self.use_consistent_array_type.as_ref() {
            if rule.is_disabled() {
                index_set.insert(RuleFilter::Rule(Self::GROUP_NAME, Self::GROUP_RULES[16]));
            }
        }
        if let Some(rule) = self.use_export_type.as_ref() {
            if rule.is_disabled() {
                index_set.insert(RuleFilter::Rule(Self::GROUP_NAME, Self::GROUP_RULES[17]));
            }
        }
        if let Some(rule) = self.use_filenaming_convention.as_ref() {
            if rule.is_disabled() {
                index_set.insert(RuleFilter::Rule(Self::GROUP_NAME, Self::GROUP_RULES[18]));
            }
        }
        if let Some(rule) = self.use_for_of.as_ref() {
            if rule.is_disabled() {
                index_set.insert(RuleFilter::Rule(Self::GROUP_NAME, Self::GROUP_RULES[19]));
            }
        }
        if let Some(rule) = self.use_grouped_type_import.as_ref() {
            if rule.is_disabled() {
                index_set.insert(RuleFilter::Rule(Self::GROUP_NAME, Self::GROUP_RULES[20]));
            }
        }
        if let Some(rule) = self.use_import_restrictions.as_ref() {
            if rule.is_disabled() {
                index_set.insert(RuleFilter::Rule(Self::GROUP_NAME, Self::GROUP_RULES[21]));
            }
        }
        if let Some(rule) = self.use_import_type.as_ref() {
            if rule.is_disabled() {
                index_set.insert(RuleFilter::Rule(Self::GROUP_NAME, Self::GROUP_RULES[22]));
            }
        }
        if let Some(rule) = self.use_nodejs_import_protocol.as_ref() {
            if rule.is_disabled() {
                index_set.insert(RuleFilter::Rule(Self::GROUP_NAME, Self::GROUP_RULES[23]));
            }
        }
        if let Some(rule) = self.use_number_namespace.as_ref() {
            if rule.is_disabled() {
                index_set.insert(RuleFilter::Rule(Self::GROUP_NAME, Self::GROUP_RULES[24]));
            }
        }
        if let Some(rule) = self.use_shorthand_function_type.as_ref() {
            if rule.is_disabled() {
                index_set.insert(RuleFilter::Rule(Self::GROUP_NAME, Self::GROUP_RULES[25]));
            }
        }
<<<<<<< HEAD
        if let Some(rule) = self.use_sorted_classes.as_ref() {
            if rule.is_disabled() {
                index_set.insert(RuleFilter::Rule(Self::GROUP_NAME, Self::GROUP_RULES[26]));
            }
        }
=======
>>>>>>> 71163efe
        index_set
    }
    #[doc = r" Checks if, given a rule name, matches one of the rules contained in this category"]
    pub(crate) fn has_rule(rule_name: &str) -> bool {
        Self::GROUP_RULES.contains(&rule_name)
    }
    #[doc = r" Checks if, given a rule name, it is marked as recommended"]
    pub(crate) fn is_recommended_rule(rule_name: &str) -> bool {
        Self::RECOMMENDED_RULES.contains(&rule_name)
    }
    pub(crate) fn recommended_rules_as_filters() -> [RuleFilter<'static>; 12] {
        Self::RECOMMENDED_RULES_AS_FILTERS
    }
<<<<<<< HEAD
    pub(crate) fn all_rules_as_filters() -> [RuleFilter<'static>; 27] {
=======
    pub(crate) fn all_rules_as_filters() -> [RuleFilter<'static>; 26] {
>>>>>>> 71163efe
        Self::ALL_RULES_AS_FILTERS
    }
    #[doc = r" Select preset rules"]
    pub(crate) fn collect_preset_rules(
        &self,
        _parent_is_recommended: bool,
        enabled_rules: &mut IndexSet<RuleFilter>,
        disabled_rules: &mut IndexSet<RuleFilter>,
    ) {
        if self.is_all() {
            enabled_rules.extend(Self::all_rules_as_filters());
        } else if self.is_recommended() {
            enabled_rules.extend(Self::recommended_rules_as_filters());
        }
        if self.is_not_all() {
            disabled_rules.extend(Self::all_rules_as_filters());
        } else if self.is_not_recommended() {
            disabled_rules.extend(Self::recommended_rules_as_filters());
        }
    }
    pub(crate) fn get_rule_configuration(&self, rule_name: &str) -> Option<&RuleConfiguration> {
        match rule_name {
            "noDuplicateJsonKeys" => self.no_duplicate_json_keys.as_ref(),
            "noEmptyBlockStatements" => self.no_empty_block_statements.as_ref(),
            "noEmptyTypeParameters" => self.no_empty_type_parameters.as_ref(),
            "noFocusedTests" => self.no_focused_tests.as_ref(),
            "noGlobalAssign" => self.no_global_assign.as_ref(),
            "noGlobalEval" => self.no_global_eval.as_ref(),
            "noInvalidUseBeforeDeclaration" => self.no_invalid_use_before_declaration.as_ref(),
            "noMisleadingCharacterClass" => self.no_misleading_character_class.as_ref(),
            "noNodejsModules" => self.no_nodejs_modules.as_ref(),
            "noSkippedTests" => self.no_skipped_tests.as_ref(),
            "noThenProperty" => self.no_then_property.as_ref(),
            "noUnusedImports" => self.no_unused_imports.as_ref(),
            "noUnusedPrivateClassMembers" => self.no_unused_private_class_members.as_ref(),
            "noUselessLoneBlockStatements" => self.no_useless_lone_block_statements.as_ref(),
            "noUselessTernary" => self.no_useless_ternary.as_ref(),
            "useAwait" => self.use_await.as_ref(),
            "useConsistentArrayType" => self.use_consistent_array_type.as_ref(),
            "useExportType" => self.use_export_type.as_ref(),
            "useFilenamingConvention" => self.use_filenaming_convention.as_ref(),
            "useForOf" => self.use_for_of.as_ref(),
            "useGroupedTypeImport" => self.use_grouped_type_import.as_ref(),
            "useImportRestrictions" => self.use_import_restrictions.as_ref(),
            "useImportType" => self.use_import_type.as_ref(),
            "useNodejsImportProtocol" => self.use_nodejs_import_protocol.as_ref(),
            "useNumberNamespace" => self.use_number_namespace.as_ref(),
            "useShorthandFunctionType" => self.use_shorthand_function_type.as_ref(),
            "useSortedClasses" => self.use_sorted_classes.as_ref(),
            _ => None,
        }
    }
}
#[derive(
    Clone, Debug, Default, Deserialize, Deserializable, Eq, Merge, NoneState, PartialEq, Serialize,
)]
#[deserializable(from_none, with_validator)]
#[cfg_attr(feature = "schema", derive(JsonSchema))]
#[serde(rename_all = "camelCase", default)]
#[doc = r" A list of rules that belong to this group"]
pub struct Performance {
    #[doc = r" It enables the recommended rules for this group"]
    #[serde(skip_serializing_if = "Option::is_none")]
    pub recommended: Option<bool>,
    #[doc = r" It enables ALL rules for this group."]
    #[serde(skip_serializing_if = "Option::is_none")]
    pub all: Option<bool>,
    #[doc = "Disallow the use of spread (...) syntax on accumulators."]
    #[serde(skip_serializing_if = "Option::is_none")]
    pub no_accumulating_spread: Option<RuleConfiguration>,
    #[doc = "Disallow the use of the delete operator."]
    #[serde(skip_serializing_if = "Option::is_none")]
    pub no_delete: Option<RuleConfiguration>,
}
impl DeserializableValidator for Performance {
    fn validate(
        &self,
        _name: &str,
        range: TextRange,
        diagnostics: &mut Vec<DeserializationDiagnostic>,
    ) -> bool {
        if self.recommended == Some(true) && self.all == Some(true) {
            diagnostics . push (DeserializationDiagnostic :: new (markup ! (< Emphasis > "'recommended'" < / Emphasis > " and " < Emphasis > "'all'" < / Emphasis > " can't be both " < Emphasis > "'true'" < / Emphasis > ". You should choose only one of them.")) . with_range (range) . with_note (markup ! ("Biome will fallback to its defaults for this section."))) ;
            return false;
        }
        true
    }
}
impl Performance {
    const GROUP_NAME: &'static str = "performance";
    pub(crate) const GROUP_RULES: [&'static str; 2] = ["noAccumulatingSpread", "noDelete"];
    const RECOMMENDED_RULES: [&'static str; 2] = ["noAccumulatingSpread", "noDelete"];
    const RECOMMENDED_RULES_AS_FILTERS: [RuleFilter<'static>; 2] = [
        RuleFilter::Rule(Self::GROUP_NAME, Self::GROUP_RULES[0]),
        RuleFilter::Rule(Self::GROUP_NAME, Self::GROUP_RULES[1]),
    ];
    const ALL_RULES_AS_FILTERS: [RuleFilter<'static>; 2] = [
        RuleFilter::Rule(Self::GROUP_NAME, Self::GROUP_RULES[0]),
        RuleFilter::Rule(Self::GROUP_NAME, Self::GROUP_RULES[1]),
    ];
    #[doc = r" Retrieves the recommended rules"]
    pub(crate) fn is_recommended(&self) -> bool {
        matches!(self.recommended, Some(true))
    }
    pub(crate) const fn is_not_recommended(&self) -> bool {
        matches!(self.recommended, Some(false))
    }
    pub(crate) fn is_all(&self) -> bool {
        matches!(self.all, Some(true))
    }
    pub(crate) fn is_not_all(&self) -> bool {
        matches!(self.all, Some(false))
    }
    pub(crate) fn get_enabled_rules(&self) -> IndexSet<RuleFilter> {
        let mut index_set = IndexSet::new();
        if let Some(rule) = self.no_accumulating_spread.as_ref() {
            if rule.is_enabled() {
                index_set.insert(RuleFilter::Rule(Self::GROUP_NAME, Self::GROUP_RULES[0]));
            }
        }
        if let Some(rule) = self.no_delete.as_ref() {
            if rule.is_enabled() {
                index_set.insert(RuleFilter::Rule(Self::GROUP_NAME, Self::GROUP_RULES[1]));
            }
        }
        index_set
    }
    pub(crate) fn get_disabled_rules(&self) -> IndexSet<RuleFilter> {
        let mut index_set = IndexSet::new();
        if let Some(rule) = self.no_accumulating_spread.as_ref() {
            if rule.is_disabled() {
                index_set.insert(RuleFilter::Rule(Self::GROUP_NAME, Self::GROUP_RULES[0]));
            }
        }
        if let Some(rule) = self.no_delete.as_ref() {
            if rule.is_disabled() {
                index_set.insert(RuleFilter::Rule(Self::GROUP_NAME, Self::GROUP_RULES[1]));
            }
        }
        index_set
    }
    #[doc = r" Checks if, given a rule name, matches one of the rules contained in this category"]
    pub(crate) fn has_rule(rule_name: &str) -> bool {
        Self::GROUP_RULES.contains(&rule_name)
    }
    #[doc = r" Checks if, given a rule name, it is marked as recommended"]
    pub(crate) fn is_recommended_rule(rule_name: &str) -> bool {
        Self::RECOMMENDED_RULES.contains(&rule_name)
    }
    pub(crate) fn recommended_rules_as_filters() -> [RuleFilter<'static>; 2] {
        Self::RECOMMENDED_RULES_AS_FILTERS
    }
    pub(crate) fn all_rules_as_filters() -> [RuleFilter<'static>; 2] {
        Self::ALL_RULES_AS_FILTERS
    }
    #[doc = r" Select preset rules"]
    pub(crate) fn collect_preset_rules(
        &self,
        parent_is_recommended: bool,
        enabled_rules: &mut IndexSet<RuleFilter>,
        disabled_rules: &mut IndexSet<RuleFilter>,
    ) {
        if self.is_all() {
            enabled_rules.extend(Self::all_rules_as_filters());
        } else if parent_is_recommended || self.is_recommended() {
            enabled_rules.extend(Self::recommended_rules_as_filters());
        }
        if self.is_not_all() {
            disabled_rules.extend(Self::all_rules_as_filters());
        } else if self.is_not_recommended() {
            disabled_rules.extend(Self::recommended_rules_as_filters());
        }
    }
    pub(crate) fn get_rule_configuration(&self, rule_name: &str) -> Option<&RuleConfiguration> {
        match rule_name {
            "noAccumulatingSpread" => self.no_accumulating_spread.as_ref(),
            "noDelete" => self.no_delete.as_ref(),
            _ => None,
        }
    }
}
#[derive(
    Clone, Debug, Default, Deserialize, Deserializable, Eq, Merge, NoneState, PartialEq, Serialize,
)]
#[deserializable(from_none, with_validator)]
#[cfg_attr(feature = "schema", derive(JsonSchema))]
#[serde(rename_all = "camelCase", default)]
#[doc = r" A list of rules that belong to this group"]
pub struct Security {
    #[doc = r" It enables the recommended rules for this group"]
    #[serde(skip_serializing_if = "Option::is_none")]
    pub recommended: Option<bool>,
    #[doc = r" It enables ALL rules for this group."]
    #[serde(skip_serializing_if = "Option::is_none")]
    pub all: Option<bool>,
    #[doc = "Prevent the usage of dangerous JSX props"]
    #[serde(skip_serializing_if = "Option::is_none")]
    pub no_dangerously_set_inner_html: Option<RuleConfiguration>,
    #[doc = "Report when a DOM element or a component uses both children and dangerouslySetInnerHTML prop."]
    #[serde(skip_serializing_if = "Option::is_none")]
    pub no_dangerously_set_inner_html_with_children: Option<RuleConfiguration>,
}
impl DeserializableValidator for Security {
    fn validate(
        &self,
        _name: &str,
        range: TextRange,
        diagnostics: &mut Vec<DeserializationDiagnostic>,
    ) -> bool {
        if self.recommended == Some(true) && self.all == Some(true) {
            diagnostics . push (DeserializationDiagnostic :: new (markup ! (< Emphasis > "'recommended'" < / Emphasis > " and " < Emphasis > "'all'" < / Emphasis > " can't be both " < Emphasis > "'true'" < / Emphasis > ". You should choose only one of them.")) . with_range (range) . with_note (markup ! ("Biome will fallback to its defaults for this section."))) ;
            return false;
        }
        true
    }
}
impl Security {
    const GROUP_NAME: &'static str = "security";
    pub(crate) const GROUP_RULES: [&'static str; 2] = [
        "noDangerouslySetInnerHtml",
        "noDangerouslySetInnerHtmlWithChildren",
    ];
    const RECOMMENDED_RULES: [&'static str; 2] = [
        "noDangerouslySetInnerHtml",
        "noDangerouslySetInnerHtmlWithChildren",
    ];
    const RECOMMENDED_RULES_AS_FILTERS: [RuleFilter<'static>; 2] = [
        RuleFilter::Rule(Self::GROUP_NAME, Self::GROUP_RULES[0]),
        RuleFilter::Rule(Self::GROUP_NAME, Self::GROUP_RULES[1]),
    ];
    const ALL_RULES_AS_FILTERS: [RuleFilter<'static>; 2] = [
        RuleFilter::Rule(Self::GROUP_NAME, Self::GROUP_RULES[0]),
        RuleFilter::Rule(Self::GROUP_NAME, Self::GROUP_RULES[1]),
    ];
    #[doc = r" Retrieves the recommended rules"]
    pub(crate) fn is_recommended(&self) -> bool {
        matches!(self.recommended, Some(true))
    }
    pub(crate) const fn is_not_recommended(&self) -> bool {
        matches!(self.recommended, Some(false))
    }
    pub(crate) fn is_all(&self) -> bool {
        matches!(self.all, Some(true))
    }
    pub(crate) fn is_not_all(&self) -> bool {
        matches!(self.all, Some(false))
    }
    pub(crate) fn get_enabled_rules(&self) -> IndexSet<RuleFilter> {
        let mut index_set = IndexSet::new();
        if let Some(rule) = self.no_dangerously_set_inner_html.as_ref() {
            if rule.is_enabled() {
                index_set.insert(RuleFilter::Rule(Self::GROUP_NAME, Self::GROUP_RULES[0]));
            }
        }
        if let Some(rule) = self.no_dangerously_set_inner_html_with_children.as_ref() {
            if rule.is_enabled() {
                index_set.insert(RuleFilter::Rule(Self::GROUP_NAME, Self::GROUP_RULES[1]));
            }
        }
        index_set
    }
    pub(crate) fn get_disabled_rules(&self) -> IndexSet<RuleFilter> {
        let mut index_set = IndexSet::new();
        if let Some(rule) = self.no_dangerously_set_inner_html.as_ref() {
            if rule.is_disabled() {
                index_set.insert(RuleFilter::Rule(Self::GROUP_NAME, Self::GROUP_RULES[0]));
            }
        }
        if let Some(rule) = self.no_dangerously_set_inner_html_with_children.as_ref() {
            if rule.is_disabled() {
                index_set.insert(RuleFilter::Rule(Self::GROUP_NAME, Self::GROUP_RULES[1]));
            }
        }
        index_set
    }
    #[doc = r" Checks if, given a rule name, matches one of the rules contained in this category"]
    pub(crate) fn has_rule(rule_name: &str) -> bool {
        Self::GROUP_RULES.contains(&rule_name)
    }
    #[doc = r" Checks if, given a rule name, it is marked as recommended"]
    pub(crate) fn is_recommended_rule(rule_name: &str) -> bool {
        Self::RECOMMENDED_RULES.contains(&rule_name)
    }
    pub(crate) fn recommended_rules_as_filters() -> [RuleFilter<'static>; 2] {
        Self::RECOMMENDED_RULES_AS_FILTERS
    }
    pub(crate) fn all_rules_as_filters() -> [RuleFilter<'static>; 2] {
        Self::ALL_RULES_AS_FILTERS
    }
    #[doc = r" Select preset rules"]
    pub(crate) fn collect_preset_rules(
        &self,
        parent_is_recommended: bool,
        enabled_rules: &mut IndexSet<RuleFilter>,
        disabled_rules: &mut IndexSet<RuleFilter>,
    ) {
        if self.is_all() {
            enabled_rules.extend(Self::all_rules_as_filters());
        } else if parent_is_recommended || self.is_recommended() {
            enabled_rules.extend(Self::recommended_rules_as_filters());
        }
        if self.is_not_all() {
            disabled_rules.extend(Self::all_rules_as_filters());
        } else if self.is_not_recommended() {
            disabled_rules.extend(Self::recommended_rules_as_filters());
        }
    }
    pub(crate) fn get_rule_configuration(&self, rule_name: &str) -> Option<&RuleConfiguration> {
        match rule_name {
            "noDangerouslySetInnerHtml" => self.no_dangerously_set_inner_html.as_ref(),
            "noDangerouslySetInnerHtmlWithChildren" => {
                self.no_dangerously_set_inner_html_with_children.as_ref()
            }
            _ => None,
        }
    }
}
#[derive(
    Clone, Debug, Default, Deserialize, Deserializable, Eq, Merge, NoneState, PartialEq, Serialize,
)]
#[deserializable(from_none, with_validator)]
#[cfg_attr(feature = "schema", derive(JsonSchema))]
#[serde(rename_all = "camelCase", default)]
#[doc = r" A list of rules that belong to this group"]
pub struct Style {
    #[doc = r" It enables the recommended rules for this group"]
    #[serde(skip_serializing_if = "Option::is_none")]
    pub recommended: Option<bool>,
    #[doc = r" It enables ALL rules for this group."]
    #[serde(skip_serializing_if = "Option::is_none")]
    pub all: Option<bool>,
    #[doc = "Disallow the use of arguments."]
    #[serde(skip_serializing_if = "Option::is_none")]
    pub no_arguments: Option<RuleConfiguration>,
    #[doc = "Disallow comma operator."]
    #[serde(skip_serializing_if = "Option::is_none")]
    pub no_comma_operator: Option<RuleConfiguration>,
    #[doc = "Disallow default exports."]
    #[serde(skip_serializing_if = "Option::is_none")]
    pub no_default_export: Option<RuleConfiguration>,
    #[doc = "Disallow implicit true values on JSX boolean attributes"]
    #[serde(skip_serializing_if = "Option::is_none")]
    pub no_implicit_boolean: Option<RuleConfiguration>,
    #[doc = "Disallow type annotations for variables, parameters, and class properties initialized with a literal expression."]
    #[serde(skip_serializing_if = "Option::is_none")]
    pub no_inferrable_types: Option<RuleConfiguration>,
    #[doc = "Disallow the use of TypeScript's namespaces."]
    #[serde(skip_serializing_if = "Option::is_none")]
    pub no_namespace: Option<RuleConfiguration>,
    #[doc = "Disallow negation in the condition of an if statement if it has an else clause."]
    #[serde(skip_serializing_if = "Option::is_none")]
    pub no_negation_else: Option<RuleConfiguration>,
    #[doc = "Disallow non-null assertions using the ! postfix operator."]
    #[serde(skip_serializing_if = "Option::is_none")]
    pub no_non_null_assertion: Option<RuleConfiguration>,
    #[doc = "Disallow reassigning function parameters."]
    #[serde(skip_serializing_if = "Option::is_none")]
    pub no_parameter_assign: Option<RuleConfiguration>,
    #[doc = "Disallow the use of parameter properties in class constructors."]
    #[serde(skip_serializing_if = "Option::is_none")]
    pub no_parameter_properties: Option<RuleConfiguration>,
    #[doc = "This rule allows you to specify global variable names that you don’t want to use in your application."]
    #[serde(skip_serializing_if = "Option::is_none")]
    pub no_restricted_globals: Option<RuleConfiguration>,
    #[doc = "Disallow the use of constants which its value is the upper-case version of its name."]
    #[serde(skip_serializing_if = "Option::is_none")]
    pub no_shouty_constants: Option<RuleConfiguration>,
    #[doc = "Disallow template literals if interpolation and special-character handling are not needed"]
    #[serde(skip_serializing_if = "Option::is_none")]
    pub no_unused_template_literal: Option<RuleConfiguration>,
    #[doc = "Disallow else block when the if block breaks early."]
    #[serde(skip_serializing_if = "Option::is_none")]
    pub no_useless_else: Option<RuleConfiguration>,
    #[doc = "Disallow the use of var"]
    #[serde(skip_serializing_if = "Option::is_none")]
    pub no_var: Option<RuleConfiguration>,
    #[doc = "Enforce the use of as const over literal type and type annotation."]
    #[serde(skip_serializing_if = "Option::is_none")]
    pub use_as_const_assertion: Option<RuleConfiguration>,
    #[doc = "Requires following curly brace conventions."]
    #[serde(skip_serializing_if = "Option::is_none")]
    pub use_block_statements: Option<RuleConfiguration>,
    #[doc = "Enforce using else if instead of nested if in else clauses."]
    #[serde(skip_serializing_if = "Option::is_none")]
    pub use_collapsed_else_if: Option<RuleConfiguration>,
    #[doc = "Require const declarations for variables that are never reassigned after declared."]
    #[serde(skip_serializing_if = "Option::is_none")]
    pub use_const: Option<RuleConfiguration>,
    #[doc = "Enforce default function parameters and optional function parameters to be last."]
    #[serde(skip_serializing_if = "Option::is_none")]
    pub use_default_parameter_last: Option<RuleConfiguration>,
    #[doc = "Require that each enum member value be explicitly initialized."]
    #[serde(skip_serializing_if = "Option::is_none")]
    pub use_enum_initializers: Option<RuleConfiguration>,
    #[doc = "Disallow the use of Math.pow in favor of the ** operator."]
    #[serde(skip_serializing_if = "Option::is_none")]
    pub use_exponentiation_operator: Option<RuleConfiguration>,
    #[doc = "This rule enforces the use of <>...</> over <Fragment>...</Fragment>."]
    #[serde(skip_serializing_if = "Option::is_none")]
    pub use_fragment_syntax: Option<RuleConfiguration>,
    #[doc = "Require all enum members to be literal values."]
    #[serde(skip_serializing_if = "Option::is_none")]
    pub use_literal_enum_members: Option<RuleConfiguration>,
    #[doc = "Enforce naming conventions for everything across a codebase."]
    #[serde(skip_serializing_if = "Option::is_none")]
    pub use_naming_convention: Option<RuleConfiguration>,
    #[doc = "Disallow parseInt() and Number.parseInt() in favor of binary, octal, and hexadecimal literals"]
    #[serde(skip_serializing_if = "Option::is_none")]
    pub use_numeric_literals: Option<RuleConfiguration>,
    #[doc = "Prevent extra closing tags for components without children"]
    #[serde(skip_serializing_if = "Option::is_none")]
    pub use_self_closing_elements: Option<RuleConfiguration>,
    #[doc = "When expressing array types, this rule promotes the usage of T[] shorthand instead of Array<T>."]
    #[serde(skip_serializing_if = "Option::is_none")]
    pub use_shorthand_array_type: Option<RuleConfiguration>,
    #[doc = "Require assignment operator shorthand where possible."]
    #[serde(skip_serializing_if = "Option::is_none")]
    pub use_shorthand_assign: Option<RuleConfiguration>,
    #[doc = "Enforces switch clauses have a single statement, emits a quick fix wrapping the statements in a block."]
    #[serde(skip_serializing_if = "Option::is_none")]
    pub use_single_case_statement: Option<RuleConfiguration>,
    #[doc = "Disallow multiple variable declarations in the same variable statement"]
    #[serde(skip_serializing_if = "Option::is_none")]
    pub use_single_var_declarator: Option<RuleConfiguration>,
    #[doc = "Prefer template literals over string concatenation."]
    #[serde(skip_serializing_if = "Option::is_none")]
    pub use_template: Option<RuleConfiguration>,
    #[doc = "Enforce the use of while loops instead of for loops when the initializer and update expressions are not needed."]
    #[serde(skip_serializing_if = "Option::is_none")]
    pub use_while: Option<RuleConfiguration>,
}
impl DeserializableValidator for Style {
    fn validate(
        &self,
        _name: &str,
        range: TextRange,
        diagnostics: &mut Vec<DeserializationDiagnostic>,
    ) -> bool {
        if self.recommended == Some(true) && self.all == Some(true) {
            diagnostics . push (DeserializationDiagnostic :: new (markup ! (< Emphasis > "'recommended'" < / Emphasis > " and " < Emphasis > "'all'" < / Emphasis > " can't be both " < Emphasis > "'true'" < / Emphasis > ". You should choose only one of them.")) . with_range (range) . with_note (markup ! ("Biome will fallback to its defaults for this section."))) ;
            return false;
        }
        true
    }
}
impl Style {
    const GROUP_NAME: &'static str = "style";
    pub(crate) const GROUP_RULES: [&'static str; 33] = [
        "noArguments",
        "noCommaOperator",
        "noDefaultExport",
        "noImplicitBoolean",
        "noInferrableTypes",
        "noNamespace",
        "noNegationElse",
        "noNonNullAssertion",
        "noParameterAssign",
        "noParameterProperties",
        "noRestrictedGlobals",
        "noShoutyConstants",
        "noUnusedTemplateLiteral",
        "noUselessElse",
        "noVar",
        "useAsConstAssertion",
        "useBlockStatements",
        "useCollapsedElseIf",
        "useConst",
        "useDefaultParameterLast",
        "useEnumInitializers",
        "useExponentiationOperator",
        "useFragmentSyntax",
        "useLiteralEnumMembers",
        "useNamingConvention",
        "useNumericLiterals",
        "useSelfClosingElements",
        "useShorthandArrayType",
        "useShorthandAssign",
        "useSingleCaseStatement",
        "useSingleVarDeclarator",
        "useTemplate",
        "useWhile",
    ];
    const RECOMMENDED_RULES: [&'static str; 19] = [
        "noArguments",
        "noCommaOperator",
        "noInferrableTypes",
        "noNonNullAssertion",
        "noParameterAssign",
        "noUnusedTemplateLiteral",
        "noUselessElse",
        "noVar",
        "useAsConstAssertion",
        "useConst",
        "useDefaultParameterLast",
        "useEnumInitializers",
        "useExponentiationOperator",
        "useLiteralEnumMembers",
        "useNumericLiterals",
        "useSelfClosingElements",
        "useSingleVarDeclarator",
        "useTemplate",
        "useWhile",
    ];
    const RECOMMENDED_RULES_AS_FILTERS: [RuleFilter<'static>; 19] = [
        RuleFilter::Rule(Self::GROUP_NAME, Self::GROUP_RULES[0]),
        RuleFilter::Rule(Self::GROUP_NAME, Self::GROUP_RULES[1]),
        RuleFilter::Rule(Self::GROUP_NAME, Self::GROUP_RULES[4]),
        RuleFilter::Rule(Self::GROUP_NAME, Self::GROUP_RULES[7]),
        RuleFilter::Rule(Self::GROUP_NAME, Self::GROUP_RULES[8]),
        RuleFilter::Rule(Self::GROUP_NAME, Self::GROUP_RULES[12]),
        RuleFilter::Rule(Self::GROUP_NAME, Self::GROUP_RULES[13]),
        RuleFilter::Rule(Self::GROUP_NAME, Self::GROUP_RULES[14]),
        RuleFilter::Rule(Self::GROUP_NAME, Self::GROUP_RULES[15]),
        RuleFilter::Rule(Self::GROUP_NAME, Self::GROUP_RULES[18]),
        RuleFilter::Rule(Self::GROUP_NAME, Self::GROUP_RULES[19]),
        RuleFilter::Rule(Self::GROUP_NAME, Self::GROUP_RULES[20]),
        RuleFilter::Rule(Self::GROUP_NAME, Self::GROUP_RULES[21]),
        RuleFilter::Rule(Self::GROUP_NAME, Self::GROUP_RULES[23]),
        RuleFilter::Rule(Self::GROUP_NAME, Self::GROUP_RULES[25]),
        RuleFilter::Rule(Self::GROUP_NAME, Self::GROUP_RULES[26]),
        RuleFilter::Rule(Self::GROUP_NAME, Self::GROUP_RULES[30]),
        RuleFilter::Rule(Self::GROUP_NAME, Self::GROUP_RULES[31]),
        RuleFilter::Rule(Self::GROUP_NAME, Self::GROUP_RULES[32]),
    ];
    const ALL_RULES_AS_FILTERS: [RuleFilter<'static>; 33] = [
        RuleFilter::Rule(Self::GROUP_NAME, Self::GROUP_RULES[0]),
        RuleFilter::Rule(Self::GROUP_NAME, Self::GROUP_RULES[1]),
        RuleFilter::Rule(Self::GROUP_NAME, Self::GROUP_RULES[2]),
        RuleFilter::Rule(Self::GROUP_NAME, Self::GROUP_RULES[3]),
        RuleFilter::Rule(Self::GROUP_NAME, Self::GROUP_RULES[4]),
        RuleFilter::Rule(Self::GROUP_NAME, Self::GROUP_RULES[5]),
        RuleFilter::Rule(Self::GROUP_NAME, Self::GROUP_RULES[6]),
        RuleFilter::Rule(Self::GROUP_NAME, Self::GROUP_RULES[7]),
        RuleFilter::Rule(Self::GROUP_NAME, Self::GROUP_RULES[8]),
        RuleFilter::Rule(Self::GROUP_NAME, Self::GROUP_RULES[9]),
        RuleFilter::Rule(Self::GROUP_NAME, Self::GROUP_RULES[10]),
        RuleFilter::Rule(Self::GROUP_NAME, Self::GROUP_RULES[11]),
        RuleFilter::Rule(Self::GROUP_NAME, Self::GROUP_RULES[12]),
        RuleFilter::Rule(Self::GROUP_NAME, Self::GROUP_RULES[13]),
        RuleFilter::Rule(Self::GROUP_NAME, Self::GROUP_RULES[14]),
        RuleFilter::Rule(Self::GROUP_NAME, Self::GROUP_RULES[15]),
        RuleFilter::Rule(Self::GROUP_NAME, Self::GROUP_RULES[16]),
        RuleFilter::Rule(Self::GROUP_NAME, Self::GROUP_RULES[17]),
        RuleFilter::Rule(Self::GROUP_NAME, Self::GROUP_RULES[18]),
        RuleFilter::Rule(Self::GROUP_NAME, Self::GROUP_RULES[19]),
        RuleFilter::Rule(Self::GROUP_NAME, Self::GROUP_RULES[20]),
        RuleFilter::Rule(Self::GROUP_NAME, Self::GROUP_RULES[21]),
        RuleFilter::Rule(Self::GROUP_NAME, Self::GROUP_RULES[22]),
        RuleFilter::Rule(Self::GROUP_NAME, Self::GROUP_RULES[23]),
        RuleFilter::Rule(Self::GROUP_NAME, Self::GROUP_RULES[24]),
        RuleFilter::Rule(Self::GROUP_NAME, Self::GROUP_RULES[25]),
        RuleFilter::Rule(Self::GROUP_NAME, Self::GROUP_RULES[26]),
        RuleFilter::Rule(Self::GROUP_NAME, Self::GROUP_RULES[27]),
        RuleFilter::Rule(Self::GROUP_NAME, Self::GROUP_RULES[28]),
        RuleFilter::Rule(Self::GROUP_NAME, Self::GROUP_RULES[29]),
        RuleFilter::Rule(Self::GROUP_NAME, Self::GROUP_RULES[30]),
        RuleFilter::Rule(Self::GROUP_NAME, Self::GROUP_RULES[31]),
        RuleFilter::Rule(Self::GROUP_NAME, Self::GROUP_RULES[32]),
    ];
    #[doc = r" Retrieves the recommended rules"]
    pub(crate) fn is_recommended(&self) -> bool {
        matches!(self.recommended, Some(true))
    }
    pub(crate) const fn is_not_recommended(&self) -> bool {
        matches!(self.recommended, Some(false))
    }
    pub(crate) fn is_all(&self) -> bool {
        matches!(self.all, Some(true))
    }
    pub(crate) fn is_not_all(&self) -> bool {
        matches!(self.all, Some(false))
    }
    pub(crate) fn get_enabled_rules(&self) -> IndexSet<RuleFilter> {
        let mut index_set = IndexSet::new();
        if let Some(rule) = self.no_arguments.as_ref() {
            if rule.is_enabled() {
                index_set.insert(RuleFilter::Rule(Self::GROUP_NAME, Self::GROUP_RULES[0]));
            }
        }
        if let Some(rule) = self.no_comma_operator.as_ref() {
            if rule.is_enabled() {
                index_set.insert(RuleFilter::Rule(Self::GROUP_NAME, Self::GROUP_RULES[1]));
            }
        }
        if let Some(rule) = self.no_default_export.as_ref() {
            if rule.is_enabled() {
                index_set.insert(RuleFilter::Rule(Self::GROUP_NAME, Self::GROUP_RULES[2]));
            }
        }
        if let Some(rule) = self.no_implicit_boolean.as_ref() {
            if rule.is_enabled() {
                index_set.insert(RuleFilter::Rule(Self::GROUP_NAME, Self::GROUP_RULES[3]));
            }
        }
        if let Some(rule) = self.no_inferrable_types.as_ref() {
            if rule.is_enabled() {
                index_set.insert(RuleFilter::Rule(Self::GROUP_NAME, Self::GROUP_RULES[4]));
            }
        }
        if let Some(rule) = self.no_namespace.as_ref() {
            if rule.is_enabled() {
                index_set.insert(RuleFilter::Rule(Self::GROUP_NAME, Self::GROUP_RULES[5]));
            }
        }
        if let Some(rule) = self.no_negation_else.as_ref() {
            if rule.is_enabled() {
                index_set.insert(RuleFilter::Rule(Self::GROUP_NAME, Self::GROUP_RULES[6]));
            }
        }
        if let Some(rule) = self.no_non_null_assertion.as_ref() {
            if rule.is_enabled() {
                index_set.insert(RuleFilter::Rule(Self::GROUP_NAME, Self::GROUP_RULES[7]));
            }
        }
        if let Some(rule) = self.no_parameter_assign.as_ref() {
            if rule.is_enabled() {
                index_set.insert(RuleFilter::Rule(Self::GROUP_NAME, Self::GROUP_RULES[8]));
            }
        }
        if let Some(rule) = self.no_parameter_properties.as_ref() {
            if rule.is_enabled() {
                index_set.insert(RuleFilter::Rule(Self::GROUP_NAME, Self::GROUP_RULES[9]));
            }
        }
        if let Some(rule) = self.no_restricted_globals.as_ref() {
            if rule.is_enabled() {
                index_set.insert(RuleFilter::Rule(Self::GROUP_NAME, Self::GROUP_RULES[10]));
            }
        }
        if let Some(rule) = self.no_shouty_constants.as_ref() {
            if rule.is_enabled() {
                index_set.insert(RuleFilter::Rule(Self::GROUP_NAME, Self::GROUP_RULES[11]));
            }
        }
        if let Some(rule) = self.no_unused_template_literal.as_ref() {
            if rule.is_enabled() {
                index_set.insert(RuleFilter::Rule(Self::GROUP_NAME, Self::GROUP_RULES[12]));
            }
        }
        if let Some(rule) = self.no_useless_else.as_ref() {
            if rule.is_enabled() {
                index_set.insert(RuleFilter::Rule(Self::GROUP_NAME, Self::GROUP_RULES[13]));
            }
        }
        if let Some(rule) = self.no_var.as_ref() {
            if rule.is_enabled() {
                index_set.insert(RuleFilter::Rule(Self::GROUP_NAME, Self::GROUP_RULES[14]));
            }
        }
        if let Some(rule) = self.use_as_const_assertion.as_ref() {
            if rule.is_enabled() {
                index_set.insert(RuleFilter::Rule(Self::GROUP_NAME, Self::GROUP_RULES[15]));
            }
        }
        if let Some(rule) = self.use_block_statements.as_ref() {
            if rule.is_enabled() {
                index_set.insert(RuleFilter::Rule(Self::GROUP_NAME, Self::GROUP_RULES[16]));
            }
        }
        if let Some(rule) = self.use_collapsed_else_if.as_ref() {
            if rule.is_enabled() {
                index_set.insert(RuleFilter::Rule(Self::GROUP_NAME, Self::GROUP_RULES[17]));
            }
        }
        if let Some(rule) = self.use_const.as_ref() {
            if rule.is_enabled() {
                index_set.insert(RuleFilter::Rule(Self::GROUP_NAME, Self::GROUP_RULES[18]));
            }
        }
        if let Some(rule) = self.use_default_parameter_last.as_ref() {
            if rule.is_enabled() {
                index_set.insert(RuleFilter::Rule(Self::GROUP_NAME, Self::GROUP_RULES[19]));
            }
        }
        if let Some(rule) = self.use_enum_initializers.as_ref() {
            if rule.is_enabled() {
                index_set.insert(RuleFilter::Rule(Self::GROUP_NAME, Self::GROUP_RULES[20]));
            }
        }
        if let Some(rule) = self.use_exponentiation_operator.as_ref() {
            if rule.is_enabled() {
                index_set.insert(RuleFilter::Rule(Self::GROUP_NAME, Self::GROUP_RULES[21]));
            }
        }
        if let Some(rule) = self.use_fragment_syntax.as_ref() {
            if rule.is_enabled() {
                index_set.insert(RuleFilter::Rule(Self::GROUP_NAME, Self::GROUP_RULES[22]));
            }
        }
        if let Some(rule) = self.use_literal_enum_members.as_ref() {
            if rule.is_enabled() {
                index_set.insert(RuleFilter::Rule(Self::GROUP_NAME, Self::GROUP_RULES[23]));
            }
        }
        if let Some(rule) = self.use_naming_convention.as_ref() {
            if rule.is_enabled() {
                index_set.insert(RuleFilter::Rule(Self::GROUP_NAME, Self::GROUP_RULES[24]));
            }
        }
        if let Some(rule) = self.use_numeric_literals.as_ref() {
            if rule.is_enabled() {
                index_set.insert(RuleFilter::Rule(Self::GROUP_NAME, Self::GROUP_RULES[25]));
            }
        }
        if let Some(rule) = self.use_self_closing_elements.as_ref() {
            if rule.is_enabled() {
                index_set.insert(RuleFilter::Rule(Self::GROUP_NAME, Self::GROUP_RULES[26]));
            }
        }
        if let Some(rule) = self.use_shorthand_array_type.as_ref() {
            if rule.is_enabled() {
                index_set.insert(RuleFilter::Rule(Self::GROUP_NAME, Self::GROUP_RULES[27]));
            }
        }
        if let Some(rule) = self.use_shorthand_assign.as_ref() {
            if rule.is_enabled() {
                index_set.insert(RuleFilter::Rule(Self::GROUP_NAME, Self::GROUP_RULES[28]));
            }
        }
        if let Some(rule) = self.use_single_case_statement.as_ref() {
            if rule.is_enabled() {
                index_set.insert(RuleFilter::Rule(Self::GROUP_NAME, Self::GROUP_RULES[29]));
            }
        }
        if let Some(rule) = self.use_single_var_declarator.as_ref() {
            if rule.is_enabled() {
                index_set.insert(RuleFilter::Rule(Self::GROUP_NAME, Self::GROUP_RULES[30]));
            }
        }
        if let Some(rule) = self.use_template.as_ref() {
            if rule.is_enabled() {
                index_set.insert(RuleFilter::Rule(Self::GROUP_NAME, Self::GROUP_RULES[31]));
            }
        }
        if let Some(rule) = self.use_while.as_ref() {
            if rule.is_enabled() {
                index_set.insert(RuleFilter::Rule(Self::GROUP_NAME, Self::GROUP_RULES[32]));
            }
        }
        index_set
    }
    pub(crate) fn get_disabled_rules(&self) -> IndexSet<RuleFilter> {
        let mut index_set = IndexSet::new();
        if let Some(rule) = self.no_arguments.as_ref() {
            if rule.is_disabled() {
                index_set.insert(RuleFilter::Rule(Self::GROUP_NAME, Self::GROUP_RULES[0]));
            }
        }
        if let Some(rule) = self.no_comma_operator.as_ref() {
            if rule.is_disabled() {
                index_set.insert(RuleFilter::Rule(Self::GROUP_NAME, Self::GROUP_RULES[1]));
            }
        }
        if let Some(rule) = self.no_default_export.as_ref() {
            if rule.is_disabled() {
                index_set.insert(RuleFilter::Rule(Self::GROUP_NAME, Self::GROUP_RULES[2]));
            }
        }
        if let Some(rule) = self.no_implicit_boolean.as_ref() {
            if rule.is_disabled() {
                index_set.insert(RuleFilter::Rule(Self::GROUP_NAME, Self::GROUP_RULES[3]));
            }
        }
        if let Some(rule) = self.no_inferrable_types.as_ref() {
            if rule.is_disabled() {
                index_set.insert(RuleFilter::Rule(Self::GROUP_NAME, Self::GROUP_RULES[4]));
            }
        }
        if let Some(rule) = self.no_namespace.as_ref() {
            if rule.is_disabled() {
                index_set.insert(RuleFilter::Rule(Self::GROUP_NAME, Self::GROUP_RULES[5]));
            }
        }
        if let Some(rule) = self.no_negation_else.as_ref() {
            if rule.is_disabled() {
                index_set.insert(RuleFilter::Rule(Self::GROUP_NAME, Self::GROUP_RULES[6]));
            }
        }
        if let Some(rule) = self.no_non_null_assertion.as_ref() {
            if rule.is_disabled() {
                index_set.insert(RuleFilter::Rule(Self::GROUP_NAME, Self::GROUP_RULES[7]));
            }
        }
        if let Some(rule) = self.no_parameter_assign.as_ref() {
            if rule.is_disabled() {
                index_set.insert(RuleFilter::Rule(Self::GROUP_NAME, Self::GROUP_RULES[8]));
            }
        }
        if let Some(rule) = self.no_parameter_properties.as_ref() {
            if rule.is_disabled() {
                index_set.insert(RuleFilter::Rule(Self::GROUP_NAME, Self::GROUP_RULES[9]));
            }
        }
        if let Some(rule) = self.no_restricted_globals.as_ref() {
            if rule.is_disabled() {
                index_set.insert(RuleFilter::Rule(Self::GROUP_NAME, Self::GROUP_RULES[10]));
            }
        }
        if let Some(rule) = self.no_shouty_constants.as_ref() {
            if rule.is_disabled() {
                index_set.insert(RuleFilter::Rule(Self::GROUP_NAME, Self::GROUP_RULES[11]));
            }
        }
        if let Some(rule) = self.no_unused_template_literal.as_ref() {
            if rule.is_disabled() {
                index_set.insert(RuleFilter::Rule(Self::GROUP_NAME, Self::GROUP_RULES[12]));
            }
        }
        if let Some(rule) = self.no_useless_else.as_ref() {
            if rule.is_disabled() {
                index_set.insert(RuleFilter::Rule(Self::GROUP_NAME, Self::GROUP_RULES[13]));
            }
        }
        if let Some(rule) = self.no_var.as_ref() {
            if rule.is_disabled() {
                index_set.insert(RuleFilter::Rule(Self::GROUP_NAME, Self::GROUP_RULES[14]));
            }
        }
        if let Some(rule) = self.use_as_const_assertion.as_ref() {
            if rule.is_disabled() {
                index_set.insert(RuleFilter::Rule(Self::GROUP_NAME, Self::GROUP_RULES[15]));
            }
        }
        if let Some(rule) = self.use_block_statements.as_ref() {
            if rule.is_disabled() {
                index_set.insert(RuleFilter::Rule(Self::GROUP_NAME, Self::GROUP_RULES[16]));
            }
        }
        if let Some(rule) = self.use_collapsed_else_if.as_ref() {
            if rule.is_disabled() {
                index_set.insert(RuleFilter::Rule(Self::GROUP_NAME, Self::GROUP_RULES[17]));
            }
        }
        if let Some(rule) = self.use_const.as_ref() {
            if rule.is_disabled() {
                index_set.insert(RuleFilter::Rule(Self::GROUP_NAME, Self::GROUP_RULES[18]));
            }
        }
        if let Some(rule) = self.use_default_parameter_last.as_ref() {
            if rule.is_disabled() {
                index_set.insert(RuleFilter::Rule(Self::GROUP_NAME, Self::GROUP_RULES[19]));
            }
        }
        if let Some(rule) = self.use_enum_initializers.as_ref() {
            if rule.is_disabled() {
                index_set.insert(RuleFilter::Rule(Self::GROUP_NAME, Self::GROUP_RULES[20]));
            }
        }
        if let Some(rule) = self.use_exponentiation_operator.as_ref() {
            if rule.is_disabled() {
                index_set.insert(RuleFilter::Rule(Self::GROUP_NAME, Self::GROUP_RULES[21]));
            }
        }
        if let Some(rule) = self.use_fragment_syntax.as_ref() {
            if rule.is_disabled() {
                index_set.insert(RuleFilter::Rule(Self::GROUP_NAME, Self::GROUP_RULES[22]));
            }
        }
        if let Some(rule) = self.use_literal_enum_members.as_ref() {
            if rule.is_disabled() {
                index_set.insert(RuleFilter::Rule(Self::GROUP_NAME, Self::GROUP_RULES[23]));
            }
        }
        if let Some(rule) = self.use_naming_convention.as_ref() {
            if rule.is_disabled() {
                index_set.insert(RuleFilter::Rule(Self::GROUP_NAME, Self::GROUP_RULES[24]));
            }
        }
        if let Some(rule) = self.use_numeric_literals.as_ref() {
            if rule.is_disabled() {
                index_set.insert(RuleFilter::Rule(Self::GROUP_NAME, Self::GROUP_RULES[25]));
            }
        }
        if let Some(rule) = self.use_self_closing_elements.as_ref() {
            if rule.is_disabled() {
                index_set.insert(RuleFilter::Rule(Self::GROUP_NAME, Self::GROUP_RULES[26]));
            }
        }
        if let Some(rule) = self.use_shorthand_array_type.as_ref() {
            if rule.is_disabled() {
                index_set.insert(RuleFilter::Rule(Self::GROUP_NAME, Self::GROUP_RULES[27]));
            }
        }
        if let Some(rule) = self.use_shorthand_assign.as_ref() {
            if rule.is_disabled() {
                index_set.insert(RuleFilter::Rule(Self::GROUP_NAME, Self::GROUP_RULES[28]));
            }
        }
        if let Some(rule) = self.use_single_case_statement.as_ref() {
            if rule.is_disabled() {
                index_set.insert(RuleFilter::Rule(Self::GROUP_NAME, Self::GROUP_RULES[29]));
            }
        }
        if let Some(rule) = self.use_single_var_declarator.as_ref() {
            if rule.is_disabled() {
                index_set.insert(RuleFilter::Rule(Self::GROUP_NAME, Self::GROUP_RULES[30]));
            }
        }
        if let Some(rule) = self.use_template.as_ref() {
            if rule.is_disabled() {
                index_set.insert(RuleFilter::Rule(Self::GROUP_NAME, Self::GROUP_RULES[31]));
            }
        }
        if let Some(rule) = self.use_while.as_ref() {
            if rule.is_disabled() {
                index_set.insert(RuleFilter::Rule(Self::GROUP_NAME, Self::GROUP_RULES[32]));
            }
        }
        index_set
    }
    #[doc = r" Checks if, given a rule name, matches one of the rules contained in this category"]
    pub(crate) fn has_rule(rule_name: &str) -> bool {
        Self::GROUP_RULES.contains(&rule_name)
    }
    #[doc = r" Checks if, given a rule name, it is marked as recommended"]
    pub(crate) fn is_recommended_rule(rule_name: &str) -> bool {
        Self::RECOMMENDED_RULES.contains(&rule_name)
    }
    pub(crate) fn recommended_rules_as_filters() -> [RuleFilter<'static>; 19] {
        Self::RECOMMENDED_RULES_AS_FILTERS
    }
    pub(crate) fn all_rules_as_filters() -> [RuleFilter<'static>; 33] {
        Self::ALL_RULES_AS_FILTERS
    }
    #[doc = r" Select preset rules"]
    pub(crate) fn collect_preset_rules(
        &self,
        parent_is_recommended: bool,
        enabled_rules: &mut IndexSet<RuleFilter>,
        disabled_rules: &mut IndexSet<RuleFilter>,
    ) {
        if self.is_all() {
            enabled_rules.extend(Self::all_rules_as_filters());
        } else if parent_is_recommended || self.is_recommended() {
            enabled_rules.extend(Self::recommended_rules_as_filters());
        }
        if self.is_not_all() {
            disabled_rules.extend(Self::all_rules_as_filters());
        } else if self.is_not_recommended() {
            disabled_rules.extend(Self::recommended_rules_as_filters());
        }
    }
    pub(crate) fn get_rule_configuration(&self, rule_name: &str) -> Option<&RuleConfiguration> {
        match rule_name {
            "noArguments" => self.no_arguments.as_ref(),
            "noCommaOperator" => self.no_comma_operator.as_ref(),
            "noDefaultExport" => self.no_default_export.as_ref(),
            "noImplicitBoolean" => self.no_implicit_boolean.as_ref(),
            "noInferrableTypes" => self.no_inferrable_types.as_ref(),
            "noNamespace" => self.no_namespace.as_ref(),
            "noNegationElse" => self.no_negation_else.as_ref(),
            "noNonNullAssertion" => self.no_non_null_assertion.as_ref(),
            "noParameterAssign" => self.no_parameter_assign.as_ref(),
            "noParameterProperties" => self.no_parameter_properties.as_ref(),
            "noRestrictedGlobals" => self.no_restricted_globals.as_ref(),
            "noShoutyConstants" => self.no_shouty_constants.as_ref(),
            "noUnusedTemplateLiteral" => self.no_unused_template_literal.as_ref(),
            "noUselessElse" => self.no_useless_else.as_ref(),
            "noVar" => self.no_var.as_ref(),
            "useAsConstAssertion" => self.use_as_const_assertion.as_ref(),
            "useBlockStatements" => self.use_block_statements.as_ref(),
            "useCollapsedElseIf" => self.use_collapsed_else_if.as_ref(),
            "useConst" => self.use_const.as_ref(),
            "useDefaultParameterLast" => self.use_default_parameter_last.as_ref(),
            "useEnumInitializers" => self.use_enum_initializers.as_ref(),
            "useExponentiationOperator" => self.use_exponentiation_operator.as_ref(),
            "useFragmentSyntax" => self.use_fragment_syntax.as_ref(),
            "useLiteralEnumMembers" => self.use_literal_enum_members.as_ref(),
            "useNamingConvention" => self.use_naming_convention.as_ref(),
            "useNumericLiterals" => self.use_numeric_literals.as_ref(),
            "useSelfClosingElements" => self.use_self_closing_elements.as_ref(),
            "useShorthandArrayType" => self.use_shorthand_array_type.as_ref(),
            "useShorthandAssign" => self.use_shorthand_assign.as_ref(),
            "useSingleCaseStatement" => self.use_single_case_statement.as_ref(),
            "useSingleVarDeclarator" => self.use_single_var_declarator.as_ref(),
            "useTemplate" => self.use_template.as_ref(),
            "useWhile" => self.use_while.as_ref(),
            _ => None,
        }
    }
}
#[derive(
    Clone, Debug, Default, Deserialize, Deserializable, Eq, Merge, NoneState, PartialEq, Serialize,
)]
#[deserializable(from_none, with_validator)]
#[cfg_attr(feature = "schema", derive(JsonSchema))]
#[serde(rename_all = "camelCase", default)]
#[doc = r" A list of rules that belong to this group"]
pub struct Suspicious {
    #[doc = r" It enables the recommended rules for this group"]
    #[serde(skip_serializing_if = "Option::is_none")]
    pub recommended: Option<bool>,
    #[doc = r" It enables ALL rules for this group."]
    #[serde(skip_serializing_if = "Option::is_none")]
    pub all: Option<bool>,
    #[doc = "Usually, the definition in the standard library is more precise than what people come up with or the used constant exceeds the maximum precision of the number type."]
    #[serde(skip_serializing_if = "Option::is_none")]
    pub no_approximative_numeric_constant: Option<RuleConfiguration>,
    #[doc = "Discourage the usage of Array index in keys."]
    #[serde(skip_serializing_if = "Option::is_none")]
    pub no_array_index_key: Option<RuleConfiguration>,
    #[doc = "Disallow assignments in expressions."]
    #[serde(skip_serializing_if = "Option::is_none")]
    pub no_assign_in_expressions: Option<RuleConfiguration>,
    #[doc = "Disallows using an async function as a Promise executor."]
    #[serde(skip_serializing_if = "Option::is_none")]
    pub no_async_promise_executor: Option<RuleConfiguration>,
    #[doc = "Disallow reassigning exceptions in catch clauses."]
    #[serde(skip_serializing_if = "Option::is_none")]
    pub no_catch_assign: Option<RuleConfiguration>,
    #[doc = "Disallow reassigning class members."]
    #[serde(skip_serializing_if = "Option::is_none")]
    pub no_class_assign: Option<RuleConfiguration>,
    #[doc = "Prevent comments from being inserted as text nodes"]
    #[serde(skip_serializing_if = "Option::is_none")]
    pub no_comment_text: Option<RuleConfiguration>,
    #[doc = "Disallow comparing against -0"]
    #[serde(skip_serializing_if = "Option::is_none")]
    pub no_compare_neg_zero: Option<RuleConfiguration>,
    #[doc = "Disallow labeled statements that are not loops."]
    #[serde(skip_serializing_if = "Option::is_none")]
    pub no_confusing_labels: Option<RuleConfiguration>,
    #[doc = "Disallow void type outside of generic or return types."]
    #[serde(skip_serializing_if = "Option::is_none")]
    pub no_confusing_void_type: Option<RuleConfiguration>,
    #[doc = "Disallow the use of console.log"]
    #[serde(skip_serializing_if = "Option::is_none")]
    pub no_console_log: Option<RuleConfiguration>,
    #[doc = "Disallow TypeScript const enum"]
    #[serde(skip_serializing_if = "Option::is_none")]
    pub no_const_enum: Option<RuleConfiguration>,
    #[doc = "Prevents from having control characters and some escape sequences that match control characters in regular expressions."]
    #[serde(skip_serializing_if = "Option::is_none")]
    pub no_control_characters_in_regex: Option<RuleConfiguration>,
    #[doc = "Disallow the use of debugger"]
    #[serde(skip_serializing_if = "Option::is_none")]
    pub no_debugger: Option<RuleConfiguration>,
    #[doc = "Require the use of === and !=="]
    #[serde(skip_serializing_if = "Option::is_none")]
    pub no_double_equals: Option<RuleConfiguration>,
    #[doc = "Disallow duplicate case labels."]
    #[serde(skip_serializing_if = "Option::is_none")]
    pub no_duplicate_case: Option<RuleConfiguration>,
    #[doc = "Disallow duplicate class members."]
    #[serde(skip_serializing_if = "Option::is_none")]
    pub no_duplicate_class_members: Option<RuleConfiguration>,
    #[doc = "Prevents JSX properties to be assigned multiple times."]
    #[serde(skip_serializing_if = "Option::is_none")]
    pub no_duplicate_jsx_props: Option<RuleConfiguration>,
    #[doc = "Prevents object literals having more than one property declaration for the same name."]
    #[serde(skip_serializing_if = "Option::is_none")]
    pub no_duplicate_object_keys: Option<RuleConfiguration>,
    #[doc = "Disallow duplicate function parameter name."]
    #[serde(skip_serializing_if = "Option::is_none")]
    pub no_duplicate_parameters: Option<RuleConfiguration>,
    #[doc = "Disallow the declaration of empty interfaces."]
    #[serde(skip_serializing_if = "Option::is_none")]
    pub no_empty_interface: Option<RuleConfiguration>,
    #[doc = "Disallow the any type usage."]
    #[serde(skip_serializing_if = "Option::is_none")]
    pub no_explicit_any: Option<RuleConfiguration>,
    #[doc = "Prevents the wrong usage of the non-null assertion operator (!) in TypeScript files."]
    #[serde(skip_serializing_if = "Option::is_none")]
    pub no_extra_non_null_assertion: Option<RuleConfiguration>,
    #[doc = "Disallow fallthrough of switch clauses."]
    #[serde(skip_serializing_if = "Option::is_none")]
    pub no_fallthrough_switch_clause: Option<RuleConfiguration>,
    #[doc = "Disallow reassigning function declarations."]
    #[serde(skip_serializing_if = "Option::is_none")]
    pub no_function_assign: Option<RuleConfiguration>,
    #[doc = "Use Number.isFinite instead of global isFinite."]
    #[serde(skip_serializing_if = "Option::is_none")]
    pub no_global_is_finite: Option<RuleConfiguration>,
    #[doc = "Use Number.isNaN instead of global isNaN."]
    #[serde(skip_serializing_if = "Option::is_none")]
    pub no_global_is_nan: Option<RuleConfiguration>,
    #[doc = "Disallow use of implicit any type on variable declarations."]
    #[serde(skip_serializing_if = "Option::is_none")]
    pub no_implicit_any_let: Option<RuleConfiguration>,
    #[doc = "Disallow assigning to imported bindings"]
    #[serde(skip_serializing_if = "Option::is_none")]
    pub no_import_assign: Option<RuleConfiguration>,
    #[doc = "Disallow labels that share a name with a variable"]
    #[serde(skip_serializing_if = "Option::is_none")]
    pub no_label_var: Option<RuleConfiguration>,
    #[doc = "Enforce proper usage of new and constructor."]
    #[serde(skip_serializing_if = "Option::is_none")]
    pub no_misleading_instantiator: Option<RuleConfiguration>,
    #[doc = "Disallow shorthand assign when variable appears on both sides."]
    #[serde(skip_serializing_if = "Option::is_none")]
    pub no_misrefactored_shorthand_assign: Option<RuleConfiguration>,
    #[doc = "Disallow direct use of Object.prototype builtins."]
    #[serde(skip_serializing_if = "Option::is_none")]
    pub no_prototype_builtins: Option<RuleConfiguration>,
    #[doc = "Disallow variable, function, class, and type redeclarations in the same scope."]
    #[serde(skip_serializing_if = "Option::is_none")]
    pub no_redeclare: Option<RuleConfiguration>,
    #[doc = "Prevents from having redundant \"use strict\"."]
    #[serde(skip_serializing_if = "Option::is_none")]
    pub no_redundant_use_strict: Option<RuleConfiguration>,
    #[doc = "Disallow comparisons where both sides are exactly the same."]
    #[serde(skip_serializing_if = "Option::is_none")]
    pub no_self_compare: Option<RuleConfiguration>,
    #[doc = "Disallow identifiers from shadowing restricted names."]
    #[serde(skip_serializing_if = "Option::is_none")]
    pub no_shadow_restricted_names: Option<RuleConfiguration>,
    #[doc = "Disallow sparse arrays"]
    #[serde(skip_serializing_if = "Option::is_none")]
    pub no_sparse_array: Option<RuleConfiguration>,
    #[doc = "Disallow unsafe declaration merging between interfaces and classes."]
    #[serde(skip_serializing_if = "Option::is_none")]
    pub no_unsafe_declaration_merging: Option<RuleConfiguration>,
    #[doc = "Disallow using unsafe negation."]
    #[serde(skip_serializing_if = "Option::is_none")]
    pub no_unsafe_negation: Option<RuleConfiguration>,
    #[doc = "Enforce default clauses in switch statements to be last"]
    #[serde(skip_serializing_if = "Option::is_none")]
    pub use_default_switch_clause_last: Option<RuleConfiguration>,
    #[doc = "Enforce get methods to always return a value."]
    #[serde(skip_serializing_if = "Option::is_none")]
    pub use_getter_return: Option<RuleConfiguration>,
    #[doc = "Use Array.isArray() instead of instanceof Array."]
    #[serde(skip_serializing_if = "Option::is_none")]
    pub use_is_array: Option<RuleConfiguration>,
    #[doc = "Require using the namespace keyword over the module keyword to declare TypeScript namespaces."]
    #[serde(skip_serializing_if = "Option::is_none")]
    pub use_namespace_keyword: Option<RuleConfiguration>,
    #[doc = "This rule verifies the result of typeof $expr unary expressions is being compared to valid values, either string literals containing valid type names or other typeof expressions"]
    #[serde(skip_serializing_if = "Option::is_none")]
    pub use_valid_typeof: Option<RuleConfiguration>,
}
impl DeserializableValidator for Suspicious {
    fn validate(
        &self,
        _name: &str,
        range: TextRange,
        diagnostics: &mut Vec<DeserializationDiagnostic>,
    ) -> bool {
        if self.recommended == Some(true) && self.all == Some(true) {
            diagnostics . push (DeserializationDiagnostic :: new (markup ! (< Emphasis > "'recommended'" < / Emphasis > " and " < Emphasis > "'all'" < / Emphasis > " can't be both " < Emphasis > "'true'" < / Emphasis > ". You should choose only one of them.")) . with_range (range) . with_note (markup ! ("Biome will fallback to its defaults for this section."))) ;
            return false;
        }
        true
    }
}
impl Suspicious {
    const GROUP_NAME: &'static str = "suspicious";
    pub(crate) const GROUP_RULES: [&'static str; 45] = [
        "noApproximativeNumericConstant",
        "noArrayIndexKey",
        "noAssignInExpressions",
        "noAsyncPromiseExecutor",
        "noCatchAssign",
        "noClassAssign",
        "noCommentText",
        "noCompareNegZero",
        "noConfusingLabels",
        "noConfusingVoidType",
        "noConsoleLog",
        "noConstEnum",
        "noControlCharactersInRegex",
        "noDebugger",
        "noDoubleEquals",
        "noDuplicateCase",
        "noDuplicateClassMembers",
        "noDuplicateJsxProps",
        "noDuplicateObjectKeys",
        "noDuplicateParameters",
        "noEmptyInterface",
        "noExplicitAny",
        "noExtraNonNullAssertion",
        "noFallthroughSwitchClause",
        "noFunctionAssign",
        "noGlobalIsFinite",
        "noGlobalIsNan",
        "noImplicitAnyLet",
        "noImportAssign",
        "noLabelVar",
        "noMisleadingInstantiator",
        "noMisrefactoredShorthandAssign",
        "noPrototypeBuiltins",
        "noRedeclare",
        "noRedundantUseStrict",
        "noSelfCompare",
        "noShadowRestrictedNames",
        "noSparseArray",
        "noUnsafeDeclarationMerging",
        "noUnsafeNegation",
        "useDefaultSwitchClauseLast",
        "useGetterReturn",
        "useIsArray",
        "useNamespaceKeyword",
        "useValidTypeof",
    ];
    const RECOMMENDED_RULES: [&'static str; 42] = [
        "noArrayIndexKey",
        "noAssignInExpressions",
        "noAsyncPromiseExecutor",
        "noCatchAssign",
        "noClassAssign",
        "noCommentText",
        "noCompareNegZero",
        "noConfusingLabels",
        "noConfusingVoidType",
        "noConstEnum",
        "noControlCharactersInRegex",
        "noDebugger",
        "noDoubleEquals",
        "noDuplicateCase",
        "noDuplicateClassMembers",
        "noDuplicateJsxProps",
        "noDuplicateObjectKeys",
        "noDuplicateParameters",
        "noEmptyInterface",
        "noExplicitAny",
        "noExtraNonNullAssertion",
        "noFallthroughSwitchClause",
        "noFunctionAssign",
        "noGlobalIsFinite",
        "noGlobalIsNan",
        "noImplicitAnyLet",
        "noImportAssign",
        "noLabelVar",
        "noMisleadingInstantiator",
        "noPrototypeBuiltins",
        "noRedeclare",
        "noRedundantUseStrict",
        "noSelfCompare",
        "noShadowRestrictedNames",
        "noSparseArray",
        "noUnsafeDeclarationMerging",
        "noUnsafeNegation",
        "useDefaultSwitchClauseLast",
        "useGetterReturn",
        "useIsArray",
        "useNamespaceKeyword",
        "useValidTypeof",
    ];
    const RECOMMENDED_RULES_AS_FILTERS: [RuleFilter<'static>; 42] = [
        RuleFilter::Rule(Self::GROUP_NAME, Self::GROUP_RULES[1]),
        RuleFilter::Rule(Self::GROUP_NAME, Self::GROUP_RULES[2]),
        RuleFilter::Rule(Self::GROUP_NAME, Self::GROUP_RULES[3]),
        RuleFilter::Rule(Self::GROUP_NAME, Self::GROUP_RULES[4]),
        RuleFilter::Rule(Self::GROUP_NAME, Self::GROUP_RULES[5]),
        RuleFilter::Rule(Self::GROUP_NAME, Self::GROUP_RULES[6]),
        RuleFilter::Rule(Self::GROUP_NAME, Self::GROUP_RULES[7]),
        RuleFilter::Rule(Self::GROUP_NAME, Self::GROUP_RULES[8]),
        RuleFilter::Rule(Self::GROUP_NAME, Self::GROUP_RULES[9]),
        RuleFilter::Rule(Self::GROUP_NAME, Self::GROUP_RULES[11]),
        RuleFilter::Rule(Self::GROUP_NAME, Self::GROUP_RULES[12]),
        RuleFilter::Rule(Self::GROUP_NAME, Self::GROUP_RULES[13]),
        RuleFilter::Rule(Self::GROUP_NAME, Self::GROUP_RULES[14]),
        RuleFilter::Rule(Self::GROUP_NAME, Self::GROUP_RULES[15]),
        RuleFilter::Rule(Self::GROUP_NAME, Self::GROUP_RULES[16]),
        RuleFilter::Rule(Self::GROUP_NAME, Self::GROUP_RULES[17]),
        RuleFilter::Rule(Self::GROUP_NAME, Self::GROUP_RULES[18]),
        RuleFilter::Rule(Self::GROUP_NAME, Self::GROUP_RULES[19]),
        RuleFilter::Rule(Self::GROUP_NAME, Self::GROUP_RULES[20]),
        RuleFilter::Rule(Self::GROUP_NAME, Self::GROUP_RULES[21]),
        RuleFilter::Rule(Self::GROUP_NAME, Self::GROUP_RULES[22]),
        RuleFilter::Rule(Self::GROUP_NAME, Self::GROUP_RULES[23]),
        RuleFilter::Rule(Self::GROUP_NAME, Self::GROUP_RULES[24]),
        RuleFilter::Rule(Self::GROUP_NAME, Self::GROUP_RULES[25]),
        RuleFilter::Rule(Self::GROUP_NAME, Self::GROUP_RULES[26]),
        RuleFilter::Rule(Self::GROUP_NAME, Self::GROUP_RULES[27]),
        RuleFilter::Rule(Self::GROUP_NAME, Self::GROUP_RULES[28]),
        RuleFilter::Rule(Self::GROUP_NAME, Self::GROUP_RULES[29]),
        RuleFilter::Rule(Self::GROUP_NAME, Self::GROUP_RULES[30]),
        RuleFilter::Rule(Self::GROUP_NAME, Self::GROUP_RULES[32]),
        RuleFilter::Rule(Self::GROUP_NAME, Self::GROUP_RULES[33]),
        RuleFilter::Rule(Self::GROUP_NAME, Self::GROUP_RULES[34]),
        RuleFilter::Rule(Self::GROUP_NAME, Self::GROUP_RULES[35]),
        RuleFilter::Rule(Self::GROUP_NAME, Self::GROUP_RULES[36]),
        RuleFilter::Rule(Self::GROUP_NAME, Self::GROUP_RULES[37]),
        RuleFilter::Rule(Self::GROUP_NAME, Self::GROUP_RULES[38]),
        RuleFilter::Rule(Self::GROUP_NAME, Self::GROUP_RULES[39]),
        RuleFilter::Rule(Self::GROUP_NAME, Self::GROUP_RULES[40]),
        RuleFilter::Rule(Self::GROUP_NAME, Self::GROUP_RULES[41]),
        RuleFilter::Rule(Self::GROUP_NAME, Self::GROUP_RULES[42]),
        RuleFilter::Rule(Self::GROUP_NAME, Self::GROUP_RULES[43]),
        RuleFilter::Rule(Self::GROUP_NAME, Self::GROUP_RULES[44]),
    ];
    const ALL_RULES_AS_FILTERS: [RuleFilter<'static>; 45] = [
        RuleFilter::Rule(Self::GROUP_NAME, Self::GROUP_RULES[0]),
        RuleFilter::Rule(Self::GROUP_NAME, Self::GROUP_RULES[1]),
        RuleFilter::Rule(Self::GROUP_NAME, Self::GROUP_RULES[2]),
        RuleFilter::Rule(Self::GROUP_NAME, Self::GROUP_RULES[3]),
        RuleFilter::Rule(Self::GROUP_NAME, Self::GROUP_RULES[4]),
        RuleFilter::Rule(Self::GROUP_NAME, Self::GROUP_RULES[5]),
        RuleFilter::Rule(Self::GROUP_NAME, Self::GROUP_RULES[6]),
        RuleFilter::Rule(Self::GROUP_NAME, Self::GROUP_RULES[7]),
        RuleFilter::Rule(Self::GROUP_NAME, Self::GROUP_RULES[8]),
        RuleFilter::Rule(Self::GROUP_NAME, Self::GROUP_RULES[9]),
        RuleFilter::Rule(Self::GROUP_NAME, Self::GROUP_RULES[10]),
        RuleFilter::Rule(Self::GROUP_NAME, Self::GROUP_RULES[11]),
        RuleFilter::Rule(Self::GROUP_NAME, Self::GROUP_RULES[12]),
        RuleFilter::Rule(Self::GROUP_NAME, Self::GROUP_RULES[13]),
        RuleFilter::Rule(Self::GROUP_NAME, Self::GROUP_RULES[14]),
        RuleFilter::Rule(Self::GROUP_NAME, Self::GROUP_RULES[15]),
        RuleFilter::Rule(Self::GROUP_NAME, Self::GROUP_RULES[16]),
        RuleFilter::Rule(Self::GROUP_NAME, Self::GROUP_RULES[17]),
        RuleFilter::Rule(Self::GROUP_NAME, Self::GROUP_RULES[18]),
        RuleFilter::Rule(Self::GROUP_NAME, Self::GROUP_RULES[19]),
        RuleFilter::Rule(Self::GROUP_NAME, Self::GROUP_RULES[20]),
        RuleFilter::Rule(Self::GROUP_NAME, Self::GROUP_RULES[21]),
        RuleFilter::Rule(Self::GROUP_NAME, Self::GROUP_RULES[22]),
        RuleFilter::Rule(Self::GROUP_NAME, Self::GROUP_RULES[23]),
        RuleFilter::Rule(Self::GROUP_NAME, Self::GROUP_RULES[24]),
        RuleFilter::Rule(Self::GROUP_NAME, Self::GROUP_RULES[25]),
        RuleFilter::Rule(Self::GROUP_NAME, Self::GROUP_RULES[26]),
        RuleFilter::Rule(Self::GROUP_NAME, Self::GROUP_RULES[27]),
        RuleFilter::Rule(Self::GROUP_NAME, Self::GROUP_RULES[28]),
        RuleFilter::Rule(Self::GROUP_NAME, Self::GROUP_RULES[29]),
        RuleFilter::Rule(Self::GROUP_NAME, Self::GROUP_RULES[30]),
        RuleFilter::Rule(Self::GROUP_NAME, Self::GROUP_RULES[31]),
        RuleFilter::Rule(Self::GROUP_NAME, Self::GROUP_RULES[32]),
        RuleFilter::Rule(Self::GROUP_NAME, Self::GROUP_RULES[33]),
        RuleFilter::Rule(Self::GROUP_NAME, Self::GROUP_RULES[34]),
        RuleFilter::Rule(Self::GROUP_NAME, Self::GROUP_RULES[35]),
        RuleFilter::Rule(Self::GROUP_NAME, Self::GROUP_RULES[36]),
        RuleFilter::Rule(Self::GROUP_NAME, Self::GROUP_RULES[37]),
        RuleFilter::Rule(Self::GROUP_NAME, Self::GROUP_RULES[38]),
        RuleFilter::Rule(Self::GROUP_NAME, Self::GROUP_RULES[39]),
        RuleFilter::Rule(Self::GROUP_NAME, Self::GROUP_RULES[40]),
        RuleFilter::Rule(Self::GROUP_NAME, Self::GROUP_RULES[41]),
        RuleFilter::Rule(Self::GROUP_NAME, Self::GROUP_RULES[42]),
        RuleFilter::Rule(Self::GROUP_NAME, Self::GROUP_RULES[43]),
        RuleFilter::Rule(Self::GROUP_NAME, Self::GROUP_RULES[44]),
    ];
    #[doc = r" Retrieves the recommended rules"]
    pub(crate) fn is_recommended(&self) -> bool {
        matches!(self.recommended, Some(true))
    }
    pub(crate) const fn is_not_recommended(&self) -> bool {
        matches!(self.recommended, Some(false))
    }
    pub(crate) fn is_all(&self) -> bool {
        matches!(self.all, Some(true))
    }
    pub(crate) fn is_not_all(&self) -> bool {
        matches!(self.all, Some(false))
    }
    pub(crate) fn get_enabled_rules(&self) -> IndexSet<RuleFilter> {
        let mut index_set = IndexSet::new();
        if let Some(rule) = self.no_approximative_numeric_constant.as_ref() {
            if rule.is_enabled() {
                index_set.insert(RuleFilter::Rule(Self::GROUP_NAME, Self::GROUP_RULES[0]));
            }
        }
        if let Some(rule) = self.no_array_index_key.as_ref() {
            if rule.is_enabled() {
                index_set.insert(RuleFilter::Rule(Self::GROUP_NAME, Self::GROUP_RULES[1]));
            }
        }
        if let Some(rule) = self.no_assign_in_expressions.as_ref() {
            if rule.is_enabled() {
                index_set.insert(RuleFilter::Rule(Self::GROUP_NAME, Self::GROUP_RULES[2]));
            }
        }
        if let Some(rule) = self.no_async_promise_executor.as_ref() {
            if rule.is_enabled() {
                index_set.insert(RuleFilter::Rule(Self::GROUP_NAME, Self::GROUP_RULES[3]));
            }
        }
        if let Some(rule) = self.no_catch_assign.as_ref() {
            if rule.is_enabled() {
                index_set.insert(RuleFilter::Rule(Self::GROUP_NAME, Self::GROUP_RULES[4]));
            }
        }
        if let Some(rule) = self.no_class_assign.as_ref() {
            if rule.is_enabled() {
                index_set.insert(RuleFilter::Rule(Self::GROUP_NAME, Self::GROUP_RULES[5]));
            }
        }
        if let Some(rule) = self.no_comment_text.as_ref() {
            if rule.is_enabled() {
                index_set.insert(RuleFilter::Rule(Self::GROUP_NAME, Self::GROUP_RULES[6]));
            }
        }
        if let Some(rule) = self.no_compare_neg_zero.as_ref() {
            if rule.is_enabled() {
                index_set.insert(RuleFilter::Rule(Self::GROUP_NAME, Self::GROUP_RULES[7]));
            }
        }
        if let Some(rule) = self.no_confusing_labels.as_ref() {
            if rule.is_enabled() {
                index_set.insert(RuleFilter::Rule(Self::GROUP_NAME, Self::GROUP_RULES[8]));
            }
        }
        if let Some(rule) = self.no_confusing_void_type.as_ref() {
            if rule.is_enabled() {
                index_set.insert(RuleFilter::Rule(Self::GROUP_NAME, Self::GROUP_RULES[9]));
            }
        }
        if let Some(rule) = self.no_console_log.as_ref() {
            if rule.is_enabled() {
                index_set.insert(RuleFilter::Rule(Self::GROUP_NAME, Self::GROUP_RULES[10]));
            }
        }
        if let Some(rule) = self.no_const_enum.as_ref() {
            if rule.is_enabled() {
                index_set.insert(RuleFilter::Rule(Self::GROUP_NAME, Self::GROUP_RULES[11]));
            }
        }
        if let Some(rule) = self.no_control_characters_in_regex.as_ref() {
            if rule.is_enabled() {
                index_set.insert(RuleFilter::Rule(Self::GROUP_NAME, Self::GROUP_RULES[12]));
            }
        }
        if let Some(rule) = self.no_debugger.as_ref() {
            if rule.is_enabled() {
                index_set.insert(RuleFilter::Rule(Self::GROUP_NAME, Self::GROUP_RULES[13]));
            }
        }
        if let Some(rule) = self.no_double_equals.as_ref() {
            if rule.is_enabled() {
                index_set.insert(RuleFilter::Rule(Self::GROUP_NAME, Self::GROUP_RULES[14]));
            }
        }
        if let Some(rule) = self.no_duplicate_case.as_ref() {
            if rule.is_enabled() {
                index_set.insert(RuleFilter::Rule(Self::GROUP_NAME, Self::GROUP_RULES[15]));
            }
        }
        if let Some(rule) = self.no_duplicate_class_members.as_ref() {
            if rule.is_enabled() {
                index_set.insert(RuleFilter::Rule(Self::GROUP_NAME, Self::GROUP_RULES[16]));
            }
        }
        if let Some(rule) = self.no_duplicate_jsx_props.as_ref() {
            if rule.is_enabled() {
                index_set.insert(RuleFilter::Rule(Self::GROUP_NAME, Self::GROUP_RULES[17]));
            }
        }
        if let Some(rule) = self.no_duplicate_object_keys.as_ref() {
            if rule.is_enabled() {
                index_set.insert(RuleFilter::Rule(Self::GROUP_NAME, Self::GROUP_RULES[18]));
            }
        }
        if let Some(rule) = self.no_duplicate_parameters.as_ref() {
            if rule.is_enabled() {
                index_set.insert(RuleFilter::Rule(Self::GROUP_NAME, Self::GROUP_RULES[19]));
            }
        }
        if let Some(rule) = self.no_empty_interface.as_ref() {
            if rule.is_enabled() {
                index_set.insert(RuleFilter::Rule(Self::GROUP_NAME, Self::GROUP_RULES[20]));
            }
        }
        if let Some(rule) = self.no_explicit_any.as_ref() {
            if rule.is_enabled() {
                index_set.insert(RuleFilter::Rule(Self::GROUP_NAME, Self::GROUP_RULES[21]));
            }
        }
        if let Some(rule) = self.no_extra_non_null_assertion.as_ref() {
            if rule.is_enabled() {
                index_set.insert(RuleFilter::Rule(Self::GROUP_NAME, Self::GROUP_RULES[22]));
            }
        }
        if let Some(rule) = self.no_fallthrough_switch_clause.as_ref() {
            if rule.is_enabled() {
                index_set.insert(RuleFilter::Rule(Self::GROUP_NAME, Self::GROUP_RULES[23]));
            }
        }
        if let Some(rule) = self.no_function_assign.as_ref() {
            if rule.is_enabled() {
                index_set.insert(RuleFilter::Rule(Self::GROUP_NAME, Self::GROUP_RULES[24]));
            }
        }
        if let Some(rule) = self.no_global_is_finite.as_ref() {
            if rule.is_enabled() {
                index_set.insert(RuleFilter::Rule(Self::GROUP_NAME, Self::GROUP_RULES[25]));
            }
        }
        if let Some(rule) = self.no_global_is_nan.as_ref() {
            if rule.is_enabled() {
                index_set.insert(RuleFilter::Rule(Self::GROUP_NAME, Self::GROUP_RULES[26]));
            }
        }
        if let Some(rule) = self.no_implicit_any_let.as_ref() {
            if rule.is_enabled() {
                index_set.insert(RuleFilter::Rule(Self::GROUP_NAME, Self::GROUP_RULES[27]));
            }
        }
        if let Some(rule) = self.no_import_assign.as_ref() {
            if rule.is_enabled() {
                index_set.insert(RuleFilter::Rule(Self::GROUP_NAME, Self::GROUP_RULES[28]));
            }
        }
        if let Some(rule) = self.no_label_var.as_ref() {
            if rule.is_enabled() {
                index_set.insert(RuleFilter::Rule(Self::GROUP_NAME, Self::GROUP_RULES[29]));
            }
        }
        if let Some(rule) = self.no_misleading_instantiator.as_ref() {
            if rule.is_enabled() {
                index_set.insert(RuleFilter::Rule(Self::GROUP_NAME, Self::GROUP_RULES[30]));
            }
        }
        if let Some(rule) = self.no_misrefactored_shorthand_assign.as_ref() {
            if rule.is_enabled() {
                index_set.insert(RuleFilter::Rule(Self::GROUP_NAME, Self::GROUP_RULES[31]));
            }
        }
        if let Some(rule) = self.no_prototype_builtins.as_ref() {
            if rule.is_enabled() {
                index_set.insert(RuleFilter::Rule(Self::GROUP_NAME, Self::GROUP_RULES[32]));
            }
        }
        if let Some(rule) = self.no_redeclare.as_ref() {
            if rule.is_enabled() {
                index_set.insert(RuleFilter::Rule(Self::GROUP_NAME, Self::GROUP_RULES[33]));
            }
        }
        if let Some(rule) = self.no_redundant_use_strict.as_ref() {
            if rule.is_enabled() {
                index_set.insert(RuleFilter::Rule(Self::GROUP_NAME, Self::GROUP_RULES[34]));
            }
        }
        if let Some(rule) = self.no_self_compare.as_ref() {
            if rule.is_enabled() {
                index_set.insert(RuleFilter::Rule(Self::GROUP_NAME, Self::GROUP_RULES[35]));
            }
        }
        if let Some(rule) = self.no_shadow_restricted_names.as_ref() {
            if rule.is_enabled() {
                index_set.insert(RuleFilter::Rule(Self::GROUP_NAME, Self::GROUP_RULES[36]));
            }
        }
        if let Some(rule) = self.no_sparse_array.as_ref() {
            if rule.is_enabled() {
                index_set.insert(RuleFilter::Rule(Self::GROUP_NAME, Self::GROUP_RULES[37]));
            }
        }
        if let Some(rule) = self.no_unsafe_declaration_merging.as_ref() {
            if rule.is_enabled() {
                index_set.insert(RuleFilter::Rule(Self::GROUP_NAME, Self::GROUP_RULES[38]));
            }
        }
        if let Some(rule) = self.no_unsafe_negation.as_ref() {
            if rule.is_enabled() {
                index_set.insert(RuleFilter::Rule(Self::GROUP_NAME, Self::GROUP_RULES[39]));
            }
        }
        if let Some(rule) = self.use_default_switch_clause_last.as_ref() {
            if rule.is_enabled() {
                index_set.insert(RuleFilter::Rule(Self::GROUP_NAME, Self::GROUP_RULES[40]));
            }
        }
        if let Some(rule) = self.use_getter_return.as_ref() {
            if rule.is_enabled() {
                index_set.insert(RuleFilter::Rule(Self::GROUP_NAME, Self::GROUP_RULES[41]));
            }
        }
        if let Some(rule) = self.use_is_array.as_ref() {
            if rule.is_enabled() {
                index_set.insert(RuleFilter::Rule(Self::GROUP_NAME, Self::GROUP_RULES[42]));
            }
        }
        if let Some(rule) = self.use_namespace_keyword.as_ref() {
            if rule.is_enabled() {
                index_set.insert(RuleFilter::Rule(Self::GROUP_NAME, Self::GROUP_RULES[43]));
            }
        }
        if let Some(rule) = self.use_valid_typeof.as_ref() {
            if rule.is_enabled() {
                index_set.insert(RuleFilter::Rule(Self::GROUP_NAME, Self::GROUP_RULES[44]));
            }
        }
        index_set
    }
    pub(crate) fn get_disabled_rules(&self) -> IndexSet<RuleFilter> {
        let mut index_set = IndexSet::new();
        if let Some(rule) = self.no_approximative_numeric_constant.as_ref() {
            if rule.is_disabled() {
                index_set.insert(RuleFilter::Rule(Self::GROUP_NAME, Self::GROUP_RULES[0]));
            }
        }
        if let Some(rule) = self.no_array_index_key.as_ref() {
            if rule.is_disabled() {
                index_set.insert(RuleFilter::Rule(Self::GROUP_NAME, Self::GROUP_RULES[1]));
            }
        }
        if let Some(rule) = self.no_assign_in_expressions.as_ref() {
            if rule.is_disabled() {
                index_set.insert(RuleFilter::Rule(Self::GROUP_NAME, Self::GROUP_RULES[2]));
            }
        }
        if let Some(rule) = self.no_async_promise_executor.as_ref() {
            if rule.is_disabled() {
                index_set.insert(RuleFilter::Rule(Self::GROUP_NAME, Self::GROUP_RULES[3]));
            }
        }
        if let Some(rule) = self.no_catch_assign.as_ref() {
            if rule.is_disabled() {
                index_set.insert(RuleFilter::Rule(Self::GROUP_NAME, Self::GROUP_RULES[4]));
            }
        }
        if let Some(rule) = self.no_class_assign.as_ref() {
            if rule.is_disabled() {
                index_set.insert(RuleFilter::Rule(Self::GROUP_NAME, Self::GROUP_RULES[5]));
            }
        }
        if let Some(rule) = self.no_comment_text.as_ref() {
            if rule.is_disabled() {
                index_set.insert(RuleFilter::Rule(Self::GROUP_NAME, Self::GROUP_RULES[6]));
            }
        }
        if let Some(rule) = self.no_compare_neg_zero.as_ref() {
            if rule.is_disabled() {
                index_set.insert(RuleFilter::Rule(Self::GROUP_NAME, Self::GROUP_RULES[7]));
            }
        }
        if let Some(rule) = self.no_confusing_labels.as_ref() {
            if rule.is_disabled() {
                index_set.insert(RuleFilter::Rule(Self::GROUP_NAME, Self::GROUP_RULES[8]));
            }
        }
        if let Some(rule) = self.no_confusing_void_type.as_ref() {
            if rule.is_disabled() {
                index_set.insert(RuleFilter::Rule(Self::GROUP_NAME, Self::GROUP_RULES[9]));
            }
        }
        if let Some(rule) = self.no_console_log.as_ref() {
            if rule.is_disabled() {
                index_set.insert(RuleFilter::Rule(Self::GROUP_NAME, Self::GROUP_RULES[10]));
            }
        }
        if let Some(rule) = self.no_const_enum.as_ref() {
            if rule.is_disabled() {
                index_set.insert(RuleFilter::Rule(Self::GROUP_NAME, Self::GROUP_RULES[11]));
            }
        }
        if let Some(rule) = self.no_control_characters_in_regex.as_ref() {
            if rule.is_disabled() {
                index_set.insert(RuleFilter::Rule(Self::GROUP_NAME, Self::GROUP_RULES[12]));
            }
        }
        if let Some(rule) = self.no_debugger.as_ref() {
            if rule.is_disabled() {
                index_set.insert(RuleFilter::Rule(Self::GROUP_NAME, Self::GROUP_RULES[13]));
            }
        }
        if let Some(rule) = self.no_double_equals.as_ref() {
            if rule.is_disabled() {
                index_set.insert(RuleFilter::Rule(Self::GROUP_NAME, Self::GROUP_RULES[14]));
            }
        }
        if let Some(rule) = self.no_duplicate_case.as_ref() {
            if rule.is_disabled() {
                index_set.insert(RuleFilter::Rule(Self::GROUP_NAME, Self::GROUP_RULES[15]));
            }
        }
        if let Some(rule) = self.no_duplicate_class_members.as_ref() {
            if rule.is_disabled() {
                index_set.insert(RuleFilter::Rule(Self::GROUP_NAME, Self::GROUP_RULES[16]));
            }
        }
        if let Some(rule) = self.no_duplicate_jsx_props.as_ref() {
            if rule.is_disabled() {
                index_set.insert(RuleFilter::Rule(Self::GROUP_NAME, Self::GROUP_RULES[17]));
            }
        }
        if let Some(rule) = self.no_duplicate_object_keys.as_ref() {
            if rule.is_disabled() {
                index_set.insert(RuleFilter::Rule(Self::GROUP_NAME, Self::GROUP_RULES[18]));
            }
        }
        if let Some(rule) = self.no_duplicate_parameters.as_ref() {
            if rule.is_disabled() {
                index_set.insert(RuleFilter::Rule(Self::GROUP_NAME, Self::GROUP_RULES[19]));
            }
        }
        if let Some(rule) = self.no_empty_interface.as_ref() {
            if rule.is_disabled() {
                index_set.insert(RuleFilter::Rule(Self::GROUP_NAME, Self::GROUP_RULES[20]));
            }
        }
        if let Some(rule) = self.no_explicit_any.as_ref() {
            if rule.is_disabled() {
                index_set.insert(RuleFilter::Rule(Self::GROUP_NAME, Self::GROUP_RULES[21]));
            }
        }
        if let Some(rule) = self.no_extra_non_null_assertion.as_ref() {
            if rule.is_disabled() {
                index_set.insert(RuleFilter::Rule(Self::GROUP_NAME, Self::GROUP_RULES[22]));
            }
        }
        if let Some(rule) = self.no_fallthrough_switch_clause.as_ref() {
            if rule.is_disabled() {
                index_set.insert(RuleFilter::Rule(Self::GROUP_NAME, Self::GROUP_RULES[23]));
            }
        }
        if let Some(rule) = self.no_function_assign.as_ref() {
            if rule.is_disabled() {
                index_set.insert(RuleFilter::Rule(Self::GROUP_NAME, Self::GROUP_RULES[24]));
            }
        }
        if let Some(rule) = self.no_global_is_finite.as_ref() {
            if rule.is_disabled() {
                index_set.insert(RuleFilter::Rule(Self::GROUP_NAME, Self::GROUP_RULES[25]));
            }
        }
        if let Some(rule) = self.no_global_is_nan.as_ref() {
            if rule.is_disabled() {
                index_set.insert(RuleFilter::Rule(Self::GROUP_NAME, Self::GROUP_RULES[26]));
            }
        }
        if let Some(rule) = self.no_implicit_any_let.as_ref() {
            if rule.is_disabled() {
                index_set.insert(RuleFilter::Rule(Self::GROUP_NAME, Self::GROUP_RULES[27]));
            }
        }
        if let Some(rule) = self.no_import_assign.as_ref() {
            if rule.is_disabled() {
                index_set.insert(RuleFilter::Rule(Self::GROUP_NAME, Self::GROUP_RULES[28]));
            }
        }
        if let Some(rule) = self.no_label_var.as_ref() {
            if rule.is_disabled() {
                index_set.insert(RuleFilter::Rule(Self::GROUP_NAME, Self::GROUP_RULES[29]));
            }
        }
        if let Some(rule) = self.no_misleading_instantiator.as_ref() {
            if rule.is_disabled() {
                index_set.insert(RuleFilter::Rule(Self::GROUP_NAME, Self::GROUP_RULES[30]));
            }
        }
        if let Some(rule) = self.no_misrefactored_shorthand_assign.as_ref() {
            if rule.is_disabled() {
                index_set.insert(RuleFilter::Rule(Self::GROUP_NAME, Self::GROUP_RULES[31]));
            }
        }
        if let Some(rule) = self.no_prototype_builtins.as_ref() {
            if rule.is_disabled() {
                index_set.insert(RuleFilter::Rule(Self::GROUP_NAME, Self::GROUP_RULES[32]));
            }
        }
        if let Some(rule) = self.no_redeclare.as_ref() {
            if rule.is_disabled() {
                index_set.insert(RuleFilter::Rule(Self::GROUP_NAME, Self::GROUP_RULES[33]));
            }
        }
        if let Some(rule) = self.no_redundant_use_strict.as_ref() {
            if rule.is_disabled() {
                index_set.insert(RuleFilter::Rule(Self::GROUP_NAME, Self::GROUP_RULES[34]));
            }
        }
        if let Some(rule) = self.no_self_compare.as_ref() {
            if rule.is_disabled() {
                index_set.insert(RuleFilter::Rule(Self::GROUP_NAME, Self::GROUP_RULES[35]));
            }
        }
        if let Some(rule) = self.no_shadow_restricted_names.as_ref() {
            if rule.is_disabled() {
                index_set.insert(RuleFilter::Rule(Self::GROUP_NAME, Self::GROUP_RULES[36]));
            }
        }
        if let Some(rule) = self.no_sparse_array.as_ref() {
            if rule.is_disabled() {
                index_set.insert(RuleFilter::Rule(Self::GROUP_NAME, Self::GROUP_RULES[37]));
            }
        }
        if let Some(rule) = self.no_unsafe_declaration_merging.as_ref() {
            if rule.is_disabled() {
                index_set.insert(RuleFilter::Rule(Self::GROUP_NAME, Self::GROUP_RULES[38]));
            }
        }
        if let Some(rule) = self.no_unsafe_negation.as_ref() {
            if rule.is_disabled() {
                index_set.insert(RuleFilter::Rule(Self::GROUP_NAME, Self::GROUP_RULES[39]));
            }
        }
        if let Some(rule) = self.use_default_switch_clause_last.as_ref() {
            if rule.is_disabled() {
                index_set.insert(RuleFilter::Rule(Self::GROUP_NAME, Self::GROUP_RULES[40]));
            }
        }
        if let Some(rule) = self.use_getter_return.as_ref() {
            if rule.is_disabled() {
                index_set.insert(RuleFilter::Rule(Self::GROUP_NAME, Self::GROUP_RULES[41]));
            }
        }
        if let Some(rule) = self.use_is_array.as_ref() {
            if rule.is_disabled() {
                index_set.insert(RuleFilter::Rule(Self::GROUP_NAME, Self::GROUP_RULES[42]));
            }
        }
        if let Some(rule) = self.use_namespace_keyword.as_ref() {
            if rule.is_disabled() {
                index_set.insert(RuleFilter::Rule(Self::GROUP_NAME, Self::GROUP_RULES[43]));
            }
        }
        if let Some(rule) = self.use_valid_typeof.as_ref() {
            if rule.is_disabled() {
                index_set.insert(RuleFilter::Rule(Self::GROUP_NAME, Self::GROUP_RULES[44]));
            }
        }
        index_set
    }
    #[doc = r" Checks if, given a rule name, matches one of the rules contained in this category"]
    pub(crate) fn has_rule(rule_name: &str) -> bool {
        Self::GROUP_RULES.contains(&rule_name)
    }
    #[doc = r" Checks if, given a rule name, it is marked as recommended"]
    pub(crate) fn is_recommended_rule(rule_name: &str) -> bool {
        Self::RECOMMENDED_RULES.contains(&rule_name)
    }
    pub(crate) fn recommended_rules_as_filters() -> [RuleFilter<'static>; 42] {
        Self::RECOMMENDED_RULES_AS_FILTERS
    }
    pub(crate) fn all_rules_as_filters() -> [RuleFilter<'static>; 45] {
        Self::ALL_RULES_AS_FILTERS
    }
    #[doc = r" Select preset rules"]
    pub(crate) fn collect_preset_rules(
        &self,
        parent_is_recommended: bool,
        enabled_rules: &mut IndexSet<RuleFilter>,
        disabled_rules: &mut IndexSet<RuleFilter>,
    ) {
        if self.is_all() {
            enabled_rules.extend(Self::all_rules_as_filters());
        } else if parent_is_recommended || self.is_recommended() {
            enabled_rules.extend(Self::recommended_rules_as_filters());
        }
        if self.is_not_all() {
            disabled_rules.extend(Self::all_rules_as_filters());
        } else if self.is_not_recommended() {
            disabled_rules.extend(Self::recommended_rules_as_filters());
        }
    }
    pub(crate) fn get_rule_configuration(&self, rule_name: &str) -> Option<&RuleConfiguration> {
        match rule_name {
            "noApproximativeNumericConstant" => self.no_approximative_numeric_constant.as_ref(),
            "noArrayIndexKey" => self.no_array_index_key.as_ref(),
            "noAssignInExpressions" => self.no_assign_in_expressions.as_ref(),
            "noAsyncPromiseExecutor" => self.no_async_promise_executor.as_ref(),
            "noCatchAssign" => self.no_catch_assign.as_ref(),
            "noClassAssign" => self.no_class_assign.as_ref(),
            "noCommentText" => self.no_comment_text.as_ref(),
            "noCompareNegZero" => self.no_compare_neg_zero.as_ref(),
            "noConfusingLabels" => self.no_confusing_labels.as_ref(),
            "noConfusingVoidType" => self.no_confusing_void_type.as_ref(),
            "noConsoleLog" => self.no_console_log.as_ref(),
            "noConstEnum" => self.no_const_enum.as_ref(),
            "noControlCharactersInRegex" => self.no_control_characters_in_regex.as_ref(),
            "noDebugger" => self.no_debugger.as_ref(),
            "noDoubleEquals" => self.no_double_equals.as_ref(),
            "noDuplicateCase" => self.no_duplicate_case.as_ref(),
            "noDuplicateClassMembers" => self.no_duplicate_class_members.as_ref(),
            "noDuplicateJsxProps" => self.no_duplicate_jsx_props.as_ref(),
            "noDuplicateObjectKeys" => self.no_duplicate_object_keys.as_ref(),
            "noDuplicateParameters" => self.no_duplicate_parameters.as_ref(),
            "noEmptyInterface" => self.no_empty_interface.as_ref(),
            "noExplicitAny" => self.no_explicit_any.as_ref(),
            "noExtraNonNullAssertion" => self.no_extra_non_null_assertion.as_ref(),
            "noFallthroughSwitchClause" => self.no_fallthrough_switch_clause.as_ref(),
            "noFunctionAssign" => self.no_function_assign.as_ref(),
            "noGlobalIsFinite" => self.no_global_is_finite.as_ref(),
            "noGlobalIsNan" => self.no_global_is_nan.as_ref(),
            "noImplicitAnyLet" => self.no_implicit_any_let.as_ref(),
            "noImportAssign" => self.no_import_assign.as_ref(),
            "noLabelVar" => self.no_label_var.as_ref(),
            "noMisleadingInstantiator" => self.no_misleading_instantiator.as_ref(),
            "noMisrefactoredShorthandAssign" => self.no_misrefactored_shorthand_assign.as_ref(),
            "noPrototypeBuiltins" => self.no_prototype_builtins.as_ref(),
            "noRedeclare" => self.no_redeclare.as_ref(),
            "noRedundantUseStrict" => self.no_redundant_use_strict.as_ref(),
            "noSelfCompare" => self.no_self_compare.as_ref(),
            "noShadowRestrictedNames" => self.no_shadow_restricted_names.as_ref(),
            "noSparseArray" => self.no_sparse_array.as_ref(),
            "noUnsafeDeclarationMerging" => self.no_unsafe_declaration_merging.as_ref(),
            "noUnsafeNegation" => self.no_unsafe_negation.as_ref(),
            "useDefaultSwitchClauseLast" => self.use_default_switch_clause_last.as_ref(),
            "useGetterReturn" => self.use_getter_return.as_ref(),
            "useIsArray" => self.use_is_array.as_ref(),
            "useNamespaceKeyword" => self.use_namespace_keyword.as_ref(),
            "useValidTypeof" => self.use_valid_typeof.as_ref(),
            _ => None,
        }
    }
}<|MERGE_RESOLUTION|>--- conflicted
+++ resolved
@@ -2323,9 +2323,6 @@
     #[doc = "Enforce using function types instead of object type with call signatures."]
     #[serde(skip_serializing_if = "Option::is_none")]
     pub use_shorthand_function_type: Option<RuleConfiguration>,
-    #[doc = "Enforce the sorting of CSS utility classes."]
-    #[serde(skip_serializing_if = "Option::is_none")]
-    pub use_sorted_classes: Option<RuleConfiguration>,
 }
 impl DeserializableValidator for Nursery {
     fn validate(
@@ -2341,27 +2338,9 @@
         true
     }
 }
-impl DeserializableValidator for Nursery {
-    fn validate(
-        &self,
-        _name: &str,
-        range: TextRange,
-        diagnostics: &mut Vec<DeserializationDiagnostic>,
-    ) -> bool {
-        if self.recommended == Some(true) && self.all == Some(true) {
-            diagnostics . push (DeserializationDiagnostic :: new (markup ! (< Emphasis > "'recommended'" < / Emphasis > " and " < Emphasis > "'all'" < / Emphasis > " can't be both " < Emphasis > "'true'" < / Emphasis > ". You should choose only one of them.")) . with_range (range) . with_note (markup ! ("Biome will fallback to its defaults for this section."))) ;
-            return false;
-        }
-        true
-    }
-}
 impl Nursery {
     const GROUP_NAME: &'static str = "nursery";
-<<<<<<< HEAD
-    pub(crate) const GROUP_RULES: [&'static str; 27] = [
-=======
     pub(crate) const GROUP_RULES: [&'static str; 26] = [
->>>>>>> 71163efe
         "noDuplicateJsonKeys",
         "noEmptyBlockStatements",
         "noEmptyTypeParameters",
@@ -2388,7 +2367,6 @@
         "useNodejsImportProtocol",
         "useNumberNamespace",
         "useShorthandFunctionType",
-        "useSortedClasses",
     ];
     const RECOMMENDED_RULES: [&'static str; 12] = [
         "noDuplicateJsonKeys",
@@ -2418,11 +2396,7 @@
         RuleFilter::Rule(Self::GROUP_NAME, Self::GROUP_RULES[22]),
         RuleFilter::Rule(Self::GROUP_NAME, Self::GROUP_RULES[24]),
     ];
-<<<<<<< HEAD
-    const ALL_RULES_AS_FILTERS: [RuleFilter<'static>; 27] = [
-=======
     const ALL_RULES_AS_FILTERS: [RuleFilter<'static>; 26] = [
->>>>>>> 71163efe
         RuleFilter::Rule(Self::GROUP_NAME, Self::GROUP_RULES[0]),
         RuleFilter::Rule(Self::GROUP_NAME, Self::GROUP_RULES[1]),
         RuleFilter::Rule(Self::GROUP_NAME, Self::GROUP_RULES[2]),
@@ -2449,10 +2423,6 @@
         RuleFilter::Rule(Self::GROUP_NAME, Self::GROUP_RULES[23]),
         RuleFilter::Rule(Self::GROUP_NAME, Self::GROUP_RULES[24]),
         RuleFilter::Rule(Self::GROUP_NAME, Self::GROUP_RULES[25]),
-<<<<<<< HEAD
-        RuleFilter::Rule(Self::GROUP_NAME, Self::GROUP_RULES[26]),
-=======
->>>>>>> 71163efe
     ];
     #[doc = r" Retrieves the recommended rules"]
     pub(crate) fn is_recommended(&self) -> bool {
@@ -2599,14 +2569,6 @@
                 index_set.insert(RuleFilter::Rule(Self::GROUP_NAME, Self::GROUP_RULES[25]));
             }
         }
-<<<<<<< HEAD
-        if let Some(rule) = self.use_sorted_classes.as_ref() {
-            if rule.is_enabled() {
-                index_set.insert(RuleFilter::Rule(Self::GROUP_NAME, Self::GROUP_RULES[26]));
-            }
-        }
-=======
->>>>>>> 71163efe
         index_set
     }
     pub(crate) fn get_disabled_rules(&self) -> IndexSet<RuleFilter> {
@@ -2741,14 +2703,6 @@
                 index_set.insert(RuleFilter::Rule(Self::GROUP_NAME, Self::GROUP_RULES[25]));
             }
         }
-<<<<<<< HEAD
-        if let Some(rule) = self.use_sorted_classes.as_ref() {
-            if rule.is_disabled() {
-                index_set.insert(RuleFilter::Rule(Self::GROUP_NAME, Self::GROUP_RULES[26]));
-            }
-        }
-=======
->>>>>>> 71163efe
         index_set
     }
     #[doc = r" Checks if, given a rule name, matches one of the rules contained in this category"]
@@ -2762,11 +2716,7 @@
     pub(crate) fn recommended_rules_as_filters() -> [RuleFilter<'static>; 12] {
         Self::RECOMMENDED_RULES_AS_FILTERS
     }
-<<<<<<< HEAD
-    pub(crate) fn all_rules_as_filters() -> [RuleFilter<'static>; 27] {
-=======
     pub(crate) fn all_rules_as_filters() -> [RuleFilter<'static>; 26] {
->>>>>>> 71163efe
         Self::ALL_RULES_AS_FILTERS
     }
     #[doc = r" Select preset rules"]
@@ -2815,7 +2765,6 @@
             "useNodejsImportProtocol" => self.use_nodejs_import_protocol.as_ref(),
             "useNumberNamespace" => self.use_number_namespace.as_ref(),
             "useShorthandFunctionType" => self.use_shorthand_function_type.as_ref(),
-            "useSortedClasses" => self.use_sorted_classes.as_ref(),
             _ => None,
         }
     }
