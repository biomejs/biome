//! Generated file, do not edit by hand, see `xtask/codegen`

use crate::{MergeWith, RuleConfiguration};
use biome_analyze::RuleFilter;
use biome_diagnostics::{Category, Severity};
use indexmap::IndexSet;
#[cfg(feature = "schema")]
use schemars::JsonSchema;
use serde::{Deserialize, Serialize};
#[derive(Deserialize, Serialize, Debug, Clone, Eq, PartialEq)]
#[cfg_attr(feature = "schema", derive(JsonSchema))]
#[serde(rename_all = "camelCase", deny_unknown_fields)]
pub struct Rules {
    #[doc = r" It enables the lint rules recommended by Biome. `true` by default."]
    #[serde(skip_serializing_if = "Option::is_none")]
    pub recommended: Option<bool>,
    #[doc = r" It enables ALL rules. The rules that belong to `nursery` won't be enabled."]
    #[serde(skip_serializing_if = "Option::is_none")]
    pub all: Option<bool>,
    #[serde(skip_serializing_if = "Option::is_none")]
    pub a11y: Option<A11y>,
    #[serde(skip_serializing_if = "Option::is_none")]
    pub complexity: Option<Complexity>,
    #[serde(skip_serializing_if = "Option::is_none")]
    pub correctness: Option<Correctness>,
    #[serde(skip_serializing_if = "Option::is_none")]
    pub nursery: Option<Nursery>,
    #[serde(skip_serializing_if = "Option::is_none")]
    pub performance: Option<Performance>,
    #[serde(skip_serializing_if = "Option::is_none")]
    pub security: Option<Security>,
    #[serde(skip_serializing_if = "Option::is_none")]
    pub style: Option<Style>,
    #[serde(skip_serializing_if = "Option::is_none")]
    pub suspicious: Option<Suspicious>,
}
impl Default for Rules {
    fn default() -> Self {
        Self {
            recommended: Some(true),
            all: None,
            a11y: None,
            complexity: None,
            correctness: None,
            nursery: None,
            performance: None,
            security: None,
            style: None,
            suspicious: None,
        }
    }
}
impl MergeWith<Rules> for Rules {
    fn merge_with(&mut self, other: Rules) {
        if let Some(recommended) = other.recommended {
            self.recommended = Some(recommended);
        }
        if let Some(all) = other.all {
            self.all = Some(all);
        }
        if let Some(other) = other.a11y {
            let a11y = self.a11y.get_or_insert(A11y::default());
            a11y.merge_with(other);
        }
        if let Some(other) = other.complexity {
            let complexity = self.complexity.get_or_insert(Complexity::default());
            complexity.merge_with(other);
        }
        if let Some(other) = other.correctness {
            let correctness = self.correctness.get_or_insert(Correctness::default());
            correctness.merge_with(other);
        }
        if let Some(other) = other.nursery {
            let nursery = self.nursery.get_or_insert(Nursery::default());
            nursery.merge_with(other);
        }
        if let Some(other) = other.performance {
            let performance = self.performance.get_or_insert(Performance::default());
            performance.merge_with(other);
        }
        if let Some(other) = other.security {
            let security = self.security.get_or_insert(Security::default());
            security.merge_with(other);
        }
        if let Some(other) = other.style {
            let style = self.style.get_or_insert(Style::default());
            style.merge_with(other);
        }
        if let Some(other) = other.suspicious {
            let suspicious = self.suspicious.get_or_insert(Suspicious::default());
            suspicious.merge_with(other);
        }
    }
    fn merge_with_if_not_default(&mut self, other: Rules)
    where
        Rules: Default,
    {
        if other != Rules::default() {
            self.merge_with(other)
        }
    }
}
impl Rules {
    #[doc = r" Checks if the code coming from [biome_diagnostics::Diagnostic] corresponds to a rule."]
    #[doc = r" Usually the code is built like {category}/{rule_name}"]
    pub fn matches_diagnostic_code<'a>(
        &self,
        category: Option<&'a str>,
        rule_name: Option<&'a str>,
    ) -> Option<(&'a str, &'a str)> {
        match (category, rule_name) {
            (Some(category), Some(rule_name)) => match category {
                "a11y" => A11y::has_rule(rule_name).then_some((category, rule_name)),
                "complexity" => Complexity::has_rule(rule_name).then_some((category, rule_name)),
                "correctness" => Correctness::has_rule(rule_name).then_some((category, rule_name)),
                "nursery" => Nursery::has_rule(rule_name).then_some((category, rule_name)),
                "performance" => Performance::has_rule(rule_name).then_some((category, rule_name)),
                "security" => Security::has_rule(rule_name).then_some((category, rule_name)),
                "style" => Style::has_rule(rule_name).then_some((category, rule_name)),
                "suspicious" => Suspicious::has_rule(rule_name).then_some((category, rule_name)),
                _ => None,
            },
            _ => None,
        }
    }
    #[doc = r" Given a category coming from [Diagnostic](biome_diagnostics::Diagnostic), this function returns"]
    #[doc = r" the [Severity](biome_diagnostics::Severity) associated to the rule, if the configuration changed it."]
    #[doc = r""]
    #[doc = r" If not, the function returns [None]."]
    pub fn get_severity_from_code(&self, category: &Category) -> Option<Severity> {
        let mut split_code = category.name().split('/');
        let _lint = split_code.next();
        debug_assert_eq!(_lint, Some("lint"));
        let group = split_code.next();
        let rule_name = split_code.next();
        if let Some((group, rule_name)) = self.matches_diagnostic_code(group, rule_name) {
            let severity = match group {
                "a11y" => self
                    .a11y
                    .as_ref()
                    .and_then(|a11y| a11y.get_rule_configuration(rule_name))
                    .map(|rule_setting| rule_setting.into())
                    .unwrap_or_else(|| {
                        if A11y::is_recommended_rule(rule_name) {
                            Severity::Error
                        } else {
                            Severity::Warning
                        }
                    }),
                "complexity" => self
                    .complexity
                    .as_ref()
                    .and_then(|complexity| complexity.get_rule_configuration(rule_name))
                    .map(|rule_setting| rule_setting.into())
                    .unwrap_or_else(|| {
                        if Complexity::is_recommended_rule(rule_name) {
                            Severity::Error
                        } else {
                            Severity::Warning
                        }
                    }),
                "correctness" => self
                    .correctness
                    .as_ref()
                    .and_then(|correctness| correctness.get_rule_configuration(rule_name))
                    .map(|rule_setting| rule_setting.into())
                    .unwrap_or_else(|| {
                        if Correctness::is_recommended_rule(rule_name) {
                            Severity::Error
                        } else {
                            Severity::Warning
                        }
                    }),
                "nursery" => self
                    .nursery
                    .as_ref()
                    .and_then(|nursery| nursery.get_rule_configuration(rule_name))
                    .map(|rule_setting| rule_setting.into())
                    .unwrap_or_else(|| {
                        if Nursery::is_recommended_rule(rule_name) {
                            Severity::Error
                        } else {
                            Severity::Warning
                        }
                    }),
                "performance" => self
                    .performance
                    .as_ref()
                    .and_then(|performance| performance.get_rule_configuration(rule_name))
                    .map(|rule_setting| rule_setting.into())
                    .unwrap_or_else(|| {
                        if Performance::is_recommended_rule(rule_name) {
                            Severity::Error
                        } else {
                            Severity::Warning
                        }
                    }),
                "security" => self
                    .security
                    .as_ref()
                    .and_then(|security| security.get_rule_configuration(rule_name))
                    .map(|rule_setting| rule_setting.into())
                    .unwrap_or_else(|| {
                        if Security::is_recommended_rule(rule_name) {
                            Severity::Error
                        } else {
                            Severity::Warning
                        }
                    }),
                "style" => self
                    .style
                    .as_ref()
                    .and_then(|style| style.get_rule_configuration(rule_name))
                    .map(|rule_setting| rule_setting.into())
                    .unwrap_or_else(|| {
                        if Style::is_recommended_rule(rule_name) {
                            Severity::Error
                        } else {
                            Severity::Warning
                        }
                    }),
                "suspicious" => self
                    .suspicious
                    .as_ref()
                    .and_then(|suspicious| suspicious.get_rule_configuration(rule_name))
                    .map(|rule_setting| rule_setting.into())
                    .unwrap_or_else(|| {
                        if Suspicious::is_recommended_rule(rule_name) {
                            Severity::Error
                        } else {
                            Severity::Warning
                        }
                    }),
                _ => unreachable!("this group should not exist, found {}", group),
            };
            Some(severity)
        } else {
            None
        }
    }
    pub(crate) const fn is_recommended(&self) -> bool {
        !matches!(self.recommended, Some(false))
    }
    pub(crate) const fn is_all(&self) -> bool {
        matches!(self.all, Some(true))
    }
    pub(crate) const fn is_not_all(&self) -> bool {
        matches!(self.all, Some(false))
    }
    #[doc = r" It returns the enabled rules by default."]
    #[doc = r""]
    #[doc = r" The enabled rules are calculated from the difference with the disabled rules."]
    pub fn as_enabled_rules(&self) -> IndexSet<RuleFilter> {
        let mut enabled_rules = IndexSet::new();
        let mut disabled_rules = IndexSet::new();
        if let Some(group) = self.a11y.as_ref() {
            group.collect_preset_rules(
                self.is_recommended(),
                &mut enabled_rules,
                &mut disabled_rules,
            );
            enabled_rules.extend(&group.get_enabled_rules());
            disabled_rules.extend(&group.get_disabled_rules());
        } else if self.is_all() {
            enabled_rules.extend(A11y::all_rules_as_filters());
        } else if self.is_not_all() {
            disabled_rules.extend(A11y::all_rules_as_filters());
        } else if self.is_recommended() {
            enabled_rules.extend(A11y::recommended_rules_as_filters());
        }
        if let Some(group) = self.complexity.as_ref() {
            group.collect_preset_rules(
                self.is_recommended(),
                &mut enabled_rules,
                &mut disabled_rules,
            );
            enabled_rules.extend(&group.get_enabled_rules());
            disabled_rules.extend(&group.get_disabled_rules());
        } else if self.is_all() {
            enabled_rules.extend(Complexity::all_rules_as_filters());
        } else if self.is_not_all() {
            disabled_rules.extend(Complexity::all_rules_as_filters());
        } else if self.is_recommended() {
            enabled_rules.extend(Complexity::recommended_rules_as_filters());
        }
        if let Some(group) = self.correctness.as_ref() {
            group.collect_preset_rules(
                self.is_recommended(),
                &mut enabled_rules,
                &mut disabled_rules,
            );
            enabled_rules.extend(&group.get_enabled_rules());
            disabled_rules.extend(&group.get_disabled_rules());
        } else if self.is_all() {
            enabled_rules.extend(Correctness::all_rules_as_filters());
        } else if self.is_not_all() {
            disabled_rules.extend(Correctness::all_rules_as_filters());
        } else if self.is_recommended() {
            enabled_rules.extend(Correctness::recommended_rules_as_filters());
        }
        if let Some(group) = self.nursery.as_ref() {
            group.collect_preset_rules(
                self.is_recommended(),
                &mut enabled_rules,
                &mut disabled_rules,
            );
            enabled_rules.extend(&group.get_enabled_rules());
            disabled_rules.extend(&group.get_disabled_rules());
        } else if self.is_all() {
            enabled_rules.extend(Nursery::all_rules_as_filters());
        } else if self.is_not_all() {
            disabled_rules.extend(Nursery::all_rules_as_filters());
        } else if self.is_recommended() && biome_flags::is_unstable() {
            enabled_rules.extend(Nursery::recommended_rules_as_filters());
        }
        if let Some(group) = self.performance.as_ref() {
            group.collect_preset_rules(
                self.is_recommended(),
                &mut enabled_rules,
                &mut disabled_rules,
            );
            enabled_rules.extend(&group.get_enabled_rules());
            disabled_rules.extend(&group.get_disabled_rules());
        } else if self.is_all() {
            enabled_rules.extend(Performance::all_rules_as_filters());
        } else if self.is_not_all() {
            disabled_rules.extend(Performance::all_rules_as_filters());
        } else if self.is_recommended() {
            enabled_rules.extend(Performance::recommended_rules_as_filters());
        }
        if let Some(group) = self.security.as_ref() {
            group.collect_preset_rules(
                self.is_recommended(),
                &mut enabled_rules,
                &mut disabled_rules,
            );
            enabled_rules.extend(&group.get_enabled_rules());
            disabled_rules.extend(&group.get_disabled_rules());
        } else if self.is_all() {
            enabled_rules.extend(Security::all_rules_as_filters());
        } else if self.is_not_all() {
            disabled_rules.extend(Security::all_rules_as_filters());
        } else if self.is_recommended() {
            enabled_rules.extend(Security::recommended_rules_as_filters());
        }
        if let Some(group) = self.style.as_ref() {
            group.collect_preset_rules(
                self.is_recommended(),
                &mut enabled_rules,
                &mut disabled_rules,
            );
            enabled_rules.extend(&group.get_enabled_rules());
            disabled_rules.extend(&group.get_disabled_rules());
        } else if self.is_all() {
            enabled_rules.extend(Style::all_rules_as_filters());
        } else if self.is_not_all() {
            disabled_rules.extend(Style::all_rules_as_filters());
        } else if self.is_recommended() {
            enabled_rules.extend(Style::recommended_rules_as_filters());
        }
        if let Some(group) = self.suspicious.as_ref() {
            group.collect_preset_rules(
                self.is_recommended(),
                &mut enabled_rules,
                &mut disabled_rules,
            );
            enabled_rules.extend(&group.get_enabled_rules());
            disabled_rules.extend(&group.get_disabled_rules());
        } else if self.is_all() {
            enabled_rules.extend(Suspicious::all_rules_as_filters());
        } else if self.is_not_all() {
            disabled_rules.extend(Suspicious::all_rules_as_filters());
        } else if self.is_recommended() {
            enabled_rules.extend(Suspicious::recommended_rules_as_filters());
        }
        enabled_rules.difference(&disabled_rules).copied().collect()
    }
    #[doc = r" It returns only the disabled rules"]
    pub fn as_disabled_rules(&self) -> IndexSet<RuleFilter> {
        let mut disabled_rules = IndexSet::new();
        if let Some(group) = self.a11y.as_ref() {
            disabled_rules.extend(&group.get_disabled_rules());
        }
        if let Some(group) = self.complexity.as_ref() {
            disabled_rules.extend(&group.get_disabled_rules());
        }
        if let Some(group) = self.correctness.as_ref() {
            disabled_rules.extend(&group.get_disabled_rules());
        }
        if let Some(group) = self.nursery.as_ref() {
            disabled_rules.extend(&group.get_disabled_rules());
        }
        if let Some(group) = self.performance.as_ref() {
            disabled_rules.extend(&group.get_disabled_rules());
        }
        if let Some(group) = self.security.as_ref() {
            disabled_rules.extend(&group.get_disabled_rules());
        }
        if let Some(group) = self.style.as_ref() {
            disabled_rules.extend(&group.get_disabled_rules());
        }
        if let Some(group) = self.suspicious.as_ref() {
            disabled_rules.extend(&group.get_disabled_rules());
        }
        disabled_rules
    }
}
#[derive(Deserialize, Default, Serialize, Debug, Eq, PartialEq, Clone)]
#[cfg_attr(feature = "schema", derive(JsonSchema))]
#[serde(rename_all = "camelCase", default)]
#[doc = r" A list of rules that belong to this group"]
pub struct A11y {
    #[doc = r" It enables the recommended rules for this group"]
    #[serde(skip_serializing_if = "Option::is_none")]
    pub recommended: Option<bool>,
    #[doc = r" It enables ALL rules for this group."]
    #[serde(skip_serializing_if = "Option::is_none")]
    pub all: Option<bool>,
    #[doc = "Enforce that the accessKey attribute is not used on any HTML element."]
    #[serde(skip_serializing_if = "Option::is_none")]
    pub no_access_key: Option<RuleConfiguration>,
    #[doc = "Enforce that aria-hidden=\"true\" is not set on focusable elements."]
    #[serde(skip_serializing_if = "Option::is_none")]
    pub no_aria_hidden_on_focusable: Option<RuleConfiguration>,
    #[doc = "Enforce that elements that do not support ARIA roles, states, and properties do not have those attributes."]
    #[serde(skip_serializing_if = "Option::is_none")]
    pub no_aria_unsupported_elements: Option<RuleConfiguration>,
    #[doc = "Enforce that autoFocus prop is not used on elements."]
    #[serde(skip_serializing_if = "Option::is_none")]
    pub no_autofocus: Option<RuleConfiguration>,
    #[doc = "Disallow target=\"_blank\" attribute without rel=\"noreferrer\""]
    #[serde(skip_serializing_if = "Option::is_none")]
    pub no_blank_target: Option<RuleConfiguration>,
    #[doc = "Enforces that no distracting elements are used."]
    #[serde(skip_serializing_if = "Option::is_none")]
    pub no_distracting_elements: Option<RuleConfiguration>,
    #[doc = "The scope prop should be used only on <th> elements."]
    #[serde(skip_serializing_if = "Option::is_none")]
    pub no_header_scope: Option<RuleConfiguration>,
    #[doc = "Enforce that non-interactive ARIA roles are not assigned to interactive HTML elements."]
    #[serde(skip_serializing_if = "Option::is_none")]
    pub no_interactive_element_to_noninteractive_role: Option<RuleConfiguration>,
    #[doc = "Enforce that interactive ARIA roles are not assigned to non-interactive HTML elements."]
    #[serde(skip_serializing_if = "Option::is_none")]
    pub no_noninteractive_element_to_interactive_role: Option<RuleConfiguration>,
    #[doc = "Enforce that tabIndex is not assigned to non-interactive HTML elements."]
    #[serde(skip_serializing_if = "Option::is_none")]
    pub no_noninteractive_tabindex: Option<RuleConfiguration>,
    #[doc = "Prevent the usage of positive integers on tabIndex property"]
    #[serde(skip_serializing_if = "Option::is_none")]
    pub no_positive_tabindex: Option<RuleConfiguration>,
    #[doc = "Enforce img alt prop does not contain the word \"image\", \"picture\", or \"photo\"."]
    #[serde(skip_serializing_if = "Option::is_none")]
    pub no_redundant_alt: Option<RuleConfiguration>,
    #[doc = "Enforce explicit role property is not the same as implicit/default role property on an element."]
    #[serde(skip_serializing_if = "Option::is_none")]
    pub no_redundant_roles: Option<RuleConfiguration>,
    #[doc = "Enforces the usage of the title element for the svg element."]
    #[serde(skip_serializing_if = "Option::is_none")]
    pub no_svg_without_title: Option<RuleConfiguration>,
    #[doc = "Enforce that all elements that require alternative text have meaningful information to relay back to the end user."]
    #[serde(skip_serializing_if = "Option::is_none")]
    pub use_alt_text: Option<RuleConfiguration>,
    #[doc = "Enforce that anchors have content and that the content is accessible to screen readers."]
    #[serde(skip_serializing_if = "Option::is_none")]
    pub use_anchor_content: Option<RuleConfiguration>,
    #[doc = "Enforce that tabIndex is assigned to non-interactive HTML elements with aria-activedescendant."]
    #[serde(skip_serializing_if = "Option::is_none")]
    pub use_aria_activedescendant_with_tabindex: Option<RuleConfiguration>,
    #[doc = "Enforce that elements with ARIA roles must have all required ARIA attributes for that role."]
    #[serde(skip_serializing_if = "Option::is_none")]
    pub use_aria_props_for_role: Option<RuleConfiguration>,
    #[doc = "Enforces the usage of the attribute type for the element button"]
    #[serde(skip_serializing_if = "Option::is_none")]
    pub use_button_type: Option<RuleConfiguration>,
    #[doc = "Enforce that heading elements (h1, h2, etc.) have content and that the content is accessible to screen readers. Accessible means that it is not hidden using the aria-hidden prop."]
    #[serde(skip_serializing_if = "Option::is_none")]
    pub use_heading_content: Option<RuleConfiguration>,
    #[doc = "Enforce that html element has lang attribute."]
    #[serde(skip_serializing_if = "Option::is_none")]
    pub use_html_lang: Option<RuleConfiguration>,
    #[doc = "Enforces the usage of the attribute title for the element iframe."]
    #[serde(skip_serializing_if = "Option::is_none")]
    pub use_iframe_title: Option<RuleConfiguration>,
    #[doc = "Enforce onClick is accompanied by at least one of the following: onKeyUp, onKeyDown, onKeyPress."]
    #[serde(skip_serializing_if = "Option::is_none")]
    pub use_key_with_click_events: Option<RuleConfiguration>,
    #[doc = "Enforce onMouseOver / onMouseOut are accompanied by onFocus / onBlur."]
    #[serde(skip_serializing_if = "Option::is_none")]
    pub use_key_with_mouse_events: Option<RuleConfiguration>,
    #[doc = "Enforces that audio and video elements must have a track for captions."]
    #[serde(skip_serializing_if = "Option::is_none")]
    pub use_media_caption: Option<RuleConfiguration>,
    #[doc = "Enforce that all anchors are valid, and they are navigable elements."]
    #[serde(skip_serializing_if = "Option::is_none")]
    pub use_valid_anchor: Option<RuleConfiguration>,
    #[doc = "Ensures that ARIA properties aria-* are all valid."]
    #[serde(skip_serializing_if = "Option::is_none")]
    pub use_valid_aria_props: Option<RuleConfiguration>,
    #[doc = "Elements with ARIA roles must use a valid, non-abstract ARIA role."]
    #[serde(skip_serializing_if = "Option::is_none")]
    pub use_valid_aria_role: Option<RuleConfiguration>,
    #[doc = "Enforce that ARIA state and property values are valid."]
    #[serde(skip_serializing_if = "Option::is_none")]
    pub use_valid_aria_values: Option<RuleConfiguration>,
    #[doc = "Ensure that the attribute passed to the lang attribute is a correct ISO language and/or country."]
    #[serde(skip_serializing_if = "Option::is_none")]
    pub use_valid_lang: Option<RuleConfiguration>,
}
impl MergeWith<A11y> for A11y {
    fn merge_with(&mut self, other: A11y) {
        if let Some(no_access_key) = other.no_access_key {
            self.no_access_key = Some(no_access_key);
        }
        if let Some(no_aria_hidden_on_focusable) = other.no_aria_hidden_on_focusable {
            self.no_aria_hidden_on_focusable = Some(no_aria_hidden_on_focusable);
        }
        if let Some(no_aria_unsupported_elements) = other.no_aria_unsupported_elements {
            self.no_aria_unsupported_elements = Some(no_aria_unsupported_elements);
        }
        if let Some(no_autofocus) = other.no_autofocus {
            self.no_autofocus = Some(no_autofocus);
        }
        if let Some(no_blank_target) = other.no_blank_target {
            self.no_blank_target = Some(no_blank_target);
        }
        if let Some(no_distracting_elements) = other.no_distracting_elements {
            self.no_distracting_elements = Some(no_distracting_elements);
        }
        if let Some(no_header_scope) = other.no_header_scope {
            self.no_header_scope = Some(no_header_scope);
        }
        if let Some(no_interactive_element_to_noninteractive_role) =
            other.no_interactive_element_to_noninteractive_role
        {
            self.no_interactive_element_to_noninteractive_role =
                Some(no_interactive_element_to_noninteractive_role);
        }
        if let Some(no_noninteractive_element_to_interactive_role) =
            other.no_noninteractive_element_to_interactive_role
        {
            self.no_noninteractive_element_to_interactive_role =
                Some(no_noninteractive_element_to_interactive_role);
        }
        if let Some(no_noninteractive_tabindex) = other.no_noninteractive_tabindex {
            self.no_noninteractive_tabindex = Some(no_noninteractive_tabindex);
        }
        if let Some(no_positive_tabindex) = other.no_positive_tabindex {
            self.no_positive_tabindex = Some(no_positive_tabindex);
        }
        if let Some(no_redundant_alt) = other.no_redundant_alt {
            self.no_redundant_alt = Some(no_redundant_alt);
        }
        if let Some(no_redundant_roles) = other.no_redundant_roles {
            self.no_redundant_roles = Some(no_redundant_roles);
        }
        if let Some(no_svg_without_title) = other.no_svg_without_title {
            self.no_svg_without_title = Some(no_svg_without_title);
        }
        if let Some(use_alt_text) = other.use_alt_text {
            self.use_alt_text = Some(use_alt_text);
        }
        if let Some(use_anchor_content) = other.use_anchor_content {
            self.use_anchor_content = Some(use_anchor_content);
        }
        if let Some(use_aria_activedescendant_with_tabindex) =
            other.use_aria_activedescendant_with_tabindex
        {
            self.use_aria_activedescendant_with_tabindex =
                Some(use_aria_activedescendant_with_tabindex);
        }
        if let Some(use_aria_props_for_role) = other.use_aria_props_for_role {
            self.use_aria_props_for_role = Some(use_aria_props_for_role);
        }
        if let Some(use_button_type) = other.use_button_type {
            self.use_button_type = Some(use_button_type);
        }
        if let Some(use_heading_content) = other.use_heading_content {
            self.use_heading_content = Some(use_heading_content);
        }
        if let Some(use_html_lang) = other.use_html_lang {
            self.use_html_lang = Some(use_html_lang);
        }
        if let Some(use_iframe_title) = other.use_iframe_title {
            self.use_iframe_title = Some(use_iframe_title);
        }
        if let Some(use_key_with_click_events) = other.use_key_with_click_events {
            self.use_key_with_click_events = Some(use_key_with_click_events);
        }
        if let Some(use_key_with_mouse_events) = other.use_key_with_mouse_events {
            self.use_key_with_mouse_events = Some(use_key_with_mouse_events);
        }
        if let Some(use_media_caption) = other.use_media_caption {
            self.use_media_caption = Some(use_media_caption);
        }
        if let Some(use_valid_anchor) = other.use_valid_anchor {
            self.use_valid_anchor = Some(use_valid_anchor);
        }
        if let Some(use_valid_aria_props) = other.use_valid_aria_props {
            self.use_valid_aria_props = Some(use_valid_aria_props);
        }
        if let Some(use_valid_aria_role) = other.use_valid_aria_role {
            self.use_valid_aria_role = Some(use_valid_aria_role);
        }
        if let Some(use_valid_aria_values) = other.use_valid_aria_values {
            self.use_valid_aria_values = Some(use_valid_aria_values);
        }
        if let Some(use_valid_lang) = other.use_valid_lang {
            self.use_valid_lang = Some(use_valid_lang);
        }
    }
    fn merge_with_if_not_default(&mut self, other: A11y)
    where
        A11y: Default,
    {
        if other != A11y::default() {
            self.merge_with(other);
        }
    }
}
impl A11y {
    const GROUP_NAME: &'static str = "a11y";
    pub(crate) const GROUP_RULES: [&'static str; 30] = [
        "noAccessKey",
        "noAriaHiddenOnFocusable",
        "noAriaUnsupportedElements",
        "noAutofocus",
        "noBlankTarget",
        "noDistractingElements",
        "noHeaderScope",
        "noInteractiveElementToNoninteractiveRole",
        "noNoninteractiveElementToInteractiveRole",
        "noNoninteractiveTabindex",
        "noPositiveTabindex",
        "noRedundantAlt",
        "noRedundantRoles",
        "noSvgWithoutTitle",
        "useAltText",
        "useAnchorContent",
        "useAriaActivedescendantWithTabindex",
        "useAriaPropsForRole",
        "useButtonType",
        "useHeadingContent",
        "useHtmlLang",
        "useIframeTitle",
        "useKeyWithClickEvents",
        "useKeyWithMouseEvents",
        "useMediaCaption",
        "useValidAnchor",
        "useValidAriaProps",
        "useValidAriaRole",
        "useValidAriaValues",
        "useValidLang",
    ];
    const RECOMMENDED_RULES: [&'static str; 30] = [
        "noAccessKey",
        "noAriaHiddenOnFocusable",
        "noAriaUnsupportedElements",
        "noAutofocus",
        "noBlankTarget",
        "noDistractingElements",
        "noHeaderScope",
        "noInteractiveElementToNoninteractiveRole",
        "noNoninteractiveElementToInteractiveRole",
        "noNoninteractiveTabindex",
        "noPositiveTabindex",
        "noRedundantAlt",
        "noRedundantRoles",
        "noSvgWithoutTitle",
        "useAltText",
        "useAnchorContent",
        "useAriaActivedescendantWithTabindex",
        "useAriaPropsForRole",
        "useButtonType",
        "useHeadingContent",
        "useHtmlLang",
        "useIframeTitle",
        "useKeyWithClickEvents",
        "useKeyWithMouseEvents",
        "useMediaCaption",
        "useValidAnchor",
        "useValidAriaProps",
        "useValidAriaRole",
        "useValidAriaValues",
        "useValidLang",
    ];
    const RECOMMENDED_RULES_AS_FILTERS: [RuleFilter<'static>; 30] = [
        RuleFilter::Rule(Self::GROUP_NAME, Self::GROUP_RULES[0]),
        RuleFilter::Rule(Self::GROUP_NAME, Self::GROUP_RULES[1]),
        RuleFilter::Rule(Self::GROUP_NAME, Self::GROUP_RULES[2]),
        RuleFilter::Rule(Self::GROUP_NAME, Self::GROUP_RULES[3]),
        RuleFilter::Rule(Self::GROUP_NAME, Self::GROUP_RULES[4]),
        RuleFilter::Rule(Self::GROUP_NAME, Self::GROUP_RULES[5]),
        RuleFilter::Rule(Self::GROUP_NAME, Self::GROUP_RULES[6]),
        RuleFilter::Rule(Self::GROUP_NAME, Self::GROUP_RULES[7]),
        RuleFilter::Rule(Self::GROUP_NAME, Self::GROUP_RULES[8]),
        RuleFilter::Rule(Self::GROUP_NAME, Self::GROUP_RULES[9]),
        RuleFilter::Rule(Self::GROUP_NAME, Self::GROUP_RULES[10]),
        RuleFilter::Rule(Self::GROUP_NAME, Self::GROUP_RULES[11]),
        RuleFilter::Rule(Self::GROUP_NAME, Self::GROUP_RULES[12]),
        RuleFilter::Rule(Self::GROUP_NAME, Self::GROUP_RULES[13]),
        RuleFilter::Rule(Self::GROUP_NAME, Self::GROUP_RULES[14]),
        RuleFilter::Rule(Self::GROUP_NAME, Self::GROUP_RULES[15]),
        RuleFilter::Rule(Self::GROUP_NAME, Self::GROUP_RULES[16]),
        RuleFilter::Rule(Self::GROUP_NAME, Self::GROUP_RULES[17]),
        RuleFilter::Rule(Self::GROUP_NAME, Self::GROUP_RULES[18]),
        RuleFilter::Rule(Self::GROUP_NAME, Self::GROUP_RULES[19]),
        RuleFilter::Rule(Self::GROUP_NAME, Self::GROUP_RULES[20]),
        RuleFilter::Rule(Self::GROUP_NAME, Self::GROUP_RULES[21]),
        RuleFilter::Rule(Self::GROUP_NAME, Self::GROUP_RULES[22]),
        RuleFilter::Rule(Self::GROUP_NAME, Self::GROUP_RULES[23]),
        RuleFilter::Rule(Self::GROUP_NAME, Self::GROUP_RULES[24]),
        RuleFilter::Rule(Self::GROUP_NAME, Self::GROUP_RULES[25]),
        RuleFilter::Rule(Self::GROUP_NAME, Self::GROUP_RULES[26]),
        RuleFilter::Rule(Self::GROUP_NAME, Self::GROUP_RULES[27]),
        RuleFilter::Rule(Self::GROUP_NAME, Self::GROUP_RULES[28]),
        RuleFilter::Rule(Self::GROUP_NAME, Self::GROUP_RULES[29]),
    ];
    const ALL_RULES_AS_FILTERS: [RuleFilter<'static>; 30] = [
        RuleFilter::Rule(Self::GROUP_NAME, Self::GROUP_RULES[0]),
        RuleFilter::Rule(Self::GROUP_NAME, Self::GROUP_RULES[1]),
        RuleFilter::Rule(Self::GROUP_NAME, Self::GROUP_RULES[2]),
        RuleFilter::Rule(Self::GROUP_NAME, Self::GROUP_RULES[3]),
        RuleFilter::Rule(Self::GROUP_NAME, Self::GROUP_RULES[4]),
        RuleFilter::Rule(Self::GROUP_NAME, Self::GROUP_RULES[5]),
        RuleFilter::Rule(Self::GROUP_NAME, Self::GROUP_RULES[6]),
        RuleFilter::Rule(Self::GROUP_NAME, Self::GROUP_RULES[7]),
        RuleFilter::Rule(Self::GROUP_NAME, Self::GROUP_RULES[8]),
        RuleFilter::Rule(Self::GROUP_NAME, Self::GROUP_RULES[9]),
        RuleFilter::Rule(Self::GROUP_NAME, Self::GROUP_RULES[10]),
        RuleFilter::Rule(Self::GROUP_NAME, Self::GROUP_RULES[11]),
        RuleFilter::Rule(Self::GROUP_NAME, Self::GROUP_RULES[12]),
        RuleFilter::Rule(Self::GROUP_NAME, Self::GROUP_RULES[13]),
        RuleFilter::Rule(Self::GROUP_NAME, Self::GROUP_RULES[14]),
        RuleFilter::Rule(Self::GROUP_NAME, Self::GROUP_RULES[15]),
        RuleFilter::Rule(Self::GROUP_NAME, Self::GROUP_RULES[16]),
        RuleFilter::Rule(Self::GROUP_NAME, Self::GROUP_RULES[17]),
        RuleFilter::Rule(Self::GROUP_NAME, Self::GROUP_RULES[18]),
        RuleFilter::Rule(Self::GROUP_NAME, Self::GROUP_RULES[19]),
        RuleFilter::Rule(Self::GROUP_NAME, Self::GROUP_RULES[20]),
        RuleFilter::Rule(Self::GROUP_NAME, Self::GROUP_RULES[21]),
        RuleFilter::Rule(Self::GROUP_NAME, Self::GROUP_RULES[22]),
        RuleFilter::Rule(Self::GROUP_NAME, Self::GROUP_RULES[23]),
        RuleFilter::Rule(Self::GROUP_NAME, Self::GROUP_RULES[24]),
        RuleFilter::Rule(Self::GROUP_NAME, Self::GROUP_RULES[25]),
        RuleFilter::Rule(Self::GROUP_NAME, Self::GROUP_RULES[26]),
        RuleFilter::Rule(Self::GROUP_NAME, Self::GROUP_RULES[27]),
        RuleFilter::Rule(Self::GROUP_NAME, Self::GROUP_RULES[28]),
        RuleFilter::Rule(Self::GROUP_NAME, Self::GROUP_RULES[29]),
    ];
    #[doc = r" Retrieves the recommended rules"]
    pub(crate) fn is_recommended(&self) -> bool {
        matches!(self.recommended, Some(true))
    }
    pub(crate) const fn is_not_recommended(&self) -> bool {
        matches!(self.recommended, Some(false))
    }
    pub(crate) fn is_all(&self) -> bool {
        matches!(self.all, Some(true))
    }
    pub(crate) fn is_not_all(&self) -> bool {
        matches!(self.all, Some(false))
    }
    pub(crate) fn get_enabled_rules(&self) -> IndexSet<RuleFilter> {
        let mut index_set = IndexSet::new();
        if let Some(rule) = self.no_access_key.as_ref() {
            if rule.is_enabled() {
                index_set.insert(RuleFilter::Rule(Self::GROUP_NAME, Self::GROUP_RULES[0]));
            }
        }
        if let Some(rule) = self.no_aria_hidden_on_focusable.as_ref() {
            if rule.is_enabled() {
                index_set.insert(RuleFilter::Rule(Self::GROUP_NAME, Self::GROUP_RULES[1]));
            }
        }
        if let Some(rule) = self.no_aria_unsupported_elements.as_ref() {
            if rule.is_enabled() {
                index_set.insert(RuleFilter::Rule(Self::GROUP_NAME, Self::GROUP_RULES[2]));
            }
        }
        if let Some(rule) = self.no_autofocus.as_ref() {
            if rule.is_enabled() {
                index_set.insert(RuleFilter::Rule(Self::GROUP_NAME, Self::GROUP_RULES[3]));
            }
        }
        if let Some(rule) = self.no_blank_target.as_ref() {
            if rule.is_enabled() {
                index_set.insert(RuleFilter::Rule(Self::GROUP_NAME, Self::GROUP_RULES[4]));
            }
        }
        if let Some(rule) = self.no_distracting_elements.as_ref() {
            if rule.is_enabled() {
                index_set.insert(RuleFilter::Rule(Self::GROUP_NAME, Self::GROUP_RULES[5]));
            }
        }
        if let Some(rule) = self.no_header_scope.as_ref() {
            if rule.is_enabled() {
                index_set.insert(RuleFilter::Rule(Self::GROUP_NAME, Self::GROUP_RULES[6]));
            }
        }
        if let Some(rule) = self.no_interactive_element_to_noninteractive_role.as_ref() {
            if rule.is_enabled() {
                index_set.insert(RuleFilter::Rule(Self::GROUP_NAME, Self::GROUP_RULES[7]));
            }
        }
        if let Some(rule) = self.no_noninteractive_element_to_interactive_role.as_ref() {
            if rule.is_enabled() {
                index_set.insert(RuleFilter::Rule(Self::GROUP_NAME, Self::GROUP_RULES[8]));
            }
        }
        if let Some(rule) = self.no_noninteractive_tabindex.as_ref() {
            if rule.is_enabled() {
                index_set.insert(RuleFilter::Rule(Self::GROUP_NAME, Self::GROUP_RULES[9]));
            }
        }
        if let Some(rule) = self.no_positive_tabindex.as_ref() {
            if rule.is_enabled() {
                index_set.insert(RuleFilter::Rule(Self::GROUP_NAME, Self::GROUP_RULES[10]));
            }
        }
        if let Some(rule) = self.no_redundant_alt.as_ref() {
            if rule.is_enabled() {
                index_set.insert(RuleFilter::Rule(Self::GROUP_NAME, Self::GROUP_RULES[11]));
            }
        }
        if let Some(rule) = self.no_redundant_roles.as_ref() {
            if rule.is_enabled() {
                index_set.insert(RuleFilter::Rule(Self::GROUP_NAME, Self::GROUP_RULES[12]));
            }
        }
        if let Some(rule) = self.no_svg_without_title.as_ref() {
            if rule.is_enabled() {
                index_set.insert(RuleFilter::Rule(Self::GROUP_NAME, Self::GROUP_RULES[13]));
            }
        }
        if let Some(rule) = self.use_alt_text.as_ref() {
            if rule.is_enabled() {
                index_set.insert(RuleFilter::Rule(Self::GROUP_NAME, Self::GROUP_RULES[14]));
            }
        }
        if let Some(rule) = self.use_anchor_content.as_ref() {
            if rule.is_enabled() {
                index_set.insert(RuleFilter::Rule(Self::GROUP_NAME, Self::GROUP_RULES[15]));
            }
        }
        if let Some(rule) = self.use_aria_activedescendant_with_tabindex.as_ref() {
            if rule.is_enabled() {
                index_set.insert(RuleFilter::Rule(Self::GROUP_NAME, Self::GROUP_RULES[16]));
            }
        }
        if let Some(rule) = self.use_aria_props_for_role.as_ref() {
            if rule.is_enabled() {
                index_set.insert(RuleFilter::Rule(Self::GROUP_NAME, Self::GROUP_RULES[17]));
            }
        }
        if let Some(rule) = self.use_button_type.as_ref() {
            if rule.is_enabled() {
                index_set.insert(RuleFilter::Rule(Self::GROUP_NAME, Self::GROUP_RULES[18]));
            }
        }
        if let Some(rule) = self.use_heading_content.as_ref() {
            if rule.is_enabled() {
                index_set.insert(RuleFilter::Rule(Self::GROUP_NAME, Self::GROUP_RULES[19]));
            }
        }
        if let Some(rule) = self.use_html_lang.as_ref() {
            if rule.is_enabled() {
                index_set.insert(RuleFilter::Rule(Self::GROUP_NAME, Self::GROUP_RULES[20]));
            }
        }
        if let Some(rule) = self.use_iframe_title.as_ref() {
            if rule.is_enabled() {
                index_set.insert(RuleFilter::Rule(Self::GROUP_NAME, Self::GROUP_RULES[21]));
            }
        }
        if let Some(rule) = self.use_key_with_click_events.as_ref() {
            if rule.is_enabled() {
                index_set.insert(RuleFilter::Rule(Self::GROUP_NAME, Self::GROUP_RULES[22]));
            }
        }
        if let Some(rule) = self.use_key_with_mouse_events.as_ref() {
            if rule.is_enabled() {
                index_set.insert(RuleFilter::Rule(Self::GROUP_NAME, Self::GROUP_RULES[23]));
            }
        }
        if let Some(rule) = self.use_media_caption.as_ref() {
            if rule.is_enabled() {
                index_set.insert(RuleFilter::Rule(Self::GROUP_NAME, Self::GROUP_RULES[24]));
            }
        }
        if let Some(rule) = self.use_valid_anchor.as_ref() {
            if rule.is_enabled() {
                index_set.insert(RuleFilter::Rule(Self::GROUP_NAME, Self::GROUP_RULES[25]));
            }
        }
        if let Some(rule) = self.use_valid_aria_props.as_ref() {
            if rule.is_enabled() {
                index_set.insert(RuleFilter::Rule(Self::GROUP_NAME, Self::GROUP_RULES[26]));
            }
        }
        if let Some(rule) = self.use_valid_aria_role.as_ref() {
            if rule.is_enabled() {
                index_set.insert(RuleFilter::Rule(Self::GROUP_NAME, Self::GROUP_RULES[27]));
            }
        }
        if let Some(rule) = self.use_valid_aria_values.as_ref() {
            if rule.is_enabled() {
                index_set.insert(RuleFilter::Rule(Self::GROUP_NAME, Self::GROUP_RULES[28]));
            }
        }
        if let Some(rule) = self.use_valid_lang.as_ref() {
            if rule.is_enabled() {
                index_set.insert(RuleFilter::Rule(Self::GROUP_NAME, Self::GROUP_RULES[29]));
            }
        }
        index_set
    }
    pub(crate) fn get_disabled_rules(&self) -> IndexSet<RuleFilter> {
        let mut index_set = IndexSet::new();
        if let Some(rule) = self.no_access_key.as_ref() {
            if rule.is_disabled() {
                index_set.insert(RuleFilter::Rule(Self::GROUP_NAME, Self::GROUP_RULES[0]));
            }
        }
        if let Some(rule) = self.no_aria_hidden_on_focusable.as_ref() {
            if rule.is_disabled() {
                index_set.insert(RuleFilter::Rule(Self::GROUP_NAME, Self::GROUP_RULES[1]));
            }
        }
        if let Some(rule) = self.no_aria_unsupported_elements.as_ref() {
            if rule.is_disabled() {
                index_set.insert(RuleFilter::Rule(Self::GROUP_NAME, Self::GROUP_RULES[2]));
            }
        }
        if let Some(rule) = self.no_autofocus.as_ref() {
            if rule.is_disabled() {
                index_set.insert(RuleFilter::Rule(Self::GROUP_NAME, Self::GROUP_RULES[3]));
            }
        }
        if let Some(rule) = self.no_blank_target.as_ref() {
            if rule.is_disabled() {
                index_set.insert(RuleFilter::Rule(Self::GROUP_NAME, Self::GROUP_RULES[4]));
            }
        }
        if let Some(rule) = self.no_distracting_elements.as_ref() {
            if rule.is_disabled() {
                index_set.insert(RuleFilter::Rule(Self::GROUP_NAME, Self::GROUP_RULES[5]));
            }
        }
        if let Some(rule) = self.no_header_scope.as_ref() {
            if rule.is_disabled() {
                index_set.insert(RuleFilter::Rule(Self::GROUP_NAME, Self::GROUP_RULES[6]));
            }
        }
        if let Some(rule) = self.no_interactive_element_to_noninteractive_role.as_ref() {
            if rule.is_disabled() {
                index_set.insert(RuleFilter::Rule(Self::GROUP_NAME, Self::GROUP_RULES[7]));
            }
        }
        if let Some(rule) = self.no_noninteractive_element_to_interactive_role.as_ref() {
            if rule.is_disabled() {
                index_set.insert(RuleFilter::Rule(Self::GROUP_NAME, Self::GROUP_RULES[8]));
            }
        }
        if let Some(rule) = self.no_noninteractive_tabindex.as_ref() {
            if rule.is_disabled() {
                index_set.insert(RuleFilter::Rule(Self::GROUP_NAME, Self::GROUP_RULES[9]));
            }
        }
        if let Some(rule) = self.no_positive_tabindex.as_ref() {
            if rule.is_disabled() {
                index_set.insert(RuleFilter::Rule(Self::GROUP_NAME, Self::GROUP_RULES[10]));
            }
        }
        if let Some(rule) = self.no_redundant_alt.as_ref() {
            if rule.is_disabled() {
                index_set.insert(RuleFilter::Rule(Self::GROUP_NAME, Self::GROUP_RULES[11]));
            }
        }
        if let Some(rule) = self.no_redundant_roles.as_ref() {
            if rule.is_disabled() {
                index_set.insert(RuleFilter::Rule(Self::GROUP_NAME, Self::GROUP_RULES[12]));
            }
        }
        if let Some(rule) = self.no_svg_without_title.as_ref() {
            if rule.is_disabled() {
                index_set.insert(RuleFilter::Rule(Self::GROUP_NAME, Self::GROUP_RULES[13]));
            }
        }
        if let Some(rule) = self.use_alt_text.as_ref() {
            if rule.is_disabled() {
                index_set.insert(RuleFilter::Rule(Self::GROUP_NAME, Self::GROUP_RULES[14]));
            }
        }
        if let Some(rule) = self.use_anchor_content.as_ref() {
            if rule.is_disabled() {
                index_set.insert(RuleFilter::Rule(Self::GROUP_NAME, Self::GROUP_RULES[15]));
            }
        }
        if let Some(rule) = self.use_aria_activedescendant_with_tabindex.as_ref() {
            if rule.is_disabled() {
                index_set.insert(RuleFilter::Rule(Self::GROUP_NAME, Self::GROUP_RULES[16]));
            }
        }
        if let Some(rule) = self.use_aria_props_for_role.as_ref() {
            if rule.is_disabled() {
                index_set.insert(RuleFilter::Rule(Self::GROUP_NAME, Self::GROUP_RULES[17]));
            }
        }
        if let Some(rule) = self.use_button_type.as_ref() {
            if rule.is_disabled() {
                index_set.insert(RuleFilter::Rule(Self::GROUP_NAME, Self::GROUP_RULES[18]));
            }
        }
        if let Some(rule) = self.use_heading_content.as_ref() {
            if rule.is_disabled() {
                index_set.insert(RuleFilter::Rule(Self::GROUP_NAME, Self::GROUP_RULES[19]));
            }
        }
        if let Some(rule) = self.use_html_lang.as_ref() {
            if rule.is_disabled() {
                index_set.insert(RuleFilter::Rule(Self::GROUP_NAME, Self::GROUP_RULES[20]));
            }
        }
        if let Some(rule) = self.use_iframe_title.as_ref() {
            if rule.is_disabled() {
                index_set.insert(RuleFilter::Rule(Self::GROUP_NAME, Self::GROUP_RULES[21]));
            }
        }
        if let Some(rule) = self.use_key_with_click_events.as_ref() {
            if rule.is_disabled() {
                index_set.insert(RuleFilter::Rule(Self::GROUP_NAME, Self::GROUP_RULES[22]));
            }
        }
        if let Some(rule) = self.use_key_with_mouse_events.as_ref() {
            if rule.is_disabled() {
                index_set.insert(RuleFilter::Rule(Self::GROUP_NAME, Self::GROUP_RULES[23]));
            }
        }
        if let Some(rule) = self.use_media_caption.as_ref() {
            if rule.is_disabled() {
                index_set.insert(RuleFilter::Rule(Self::GROUP_NAME, Self::GROUP_RULES[24]));
            }
        }
        if let Some(rule) = self.use_valid_anchor.as_ref() {
            if rule.is_disabled() {
                index_set.insert(RuleFilter::Rule(Self::GROUP_NAME, Self::GROUP_RULES[25]));
            }
        }
        if let Some(rule) = self.use_valid_aria_props.as_ref() {
            if rule.is_disabled() {
                index_set.insert(RuleFilter::Rule(Self::GROUP_NAME, Self::GROUP_RULES[26]));
            }
        }
        if let Some(rule) = self.use_valid_aria_role.as_ref() {
            if rule.is_disabled() {
                index_set.insert(RuleFilter::Rule(Self::GROUP_NAME, Self::GROUP_RULES[27]));
            }
        }
        if let Some(rule) = self.use_valid_aria_values.as_ref() {
            if rule.is_disabled() {
                index_set.insert(RuleFilter::Rule(Self::GROUP_NAME, Self::GROUP_RULES[28]));
            }
        }
        if let Some(rule) = self.use_valid_lang.as_ref() {
            if rule.is_disabled() {
                index_set.insert(RuleFilter::Rule(Self::GROUP_NAME, Self::GROUP_RULES[29]));
            }
        }
        index_set
    }
    #[doc = r" Checks if, given a rule name, matches one of the rules contained in this category"]
    pub(crate) fn has_rule(rule_name: &str) -> bool {
        Self::GROUP_RULES.contains(&rule_name)
    }
    #[doc = r" Checks if, given a rule name, it is marked as recommended"]
    pub(crate) fn is_recommended_rule(rule_name: &str) -> bool {
        Self::RECOMMENDED_RULES.contains(&rule_name)
    }
    pub(crate) fn recommended_rules_as_filters() -> [RuleFilter<'static>; 30] {
        Self::RECOMMENDED_RULES_AS_FILTERS
    }
    pub(crate) fn all_rules_as_filters() -> [RuleFilter<'static>; 30] {
        Self::ALL_RULES_AS_FILTERS
    }
    #[doc = r" Select preset rules"]
    pub(crate) fn collect_preset_rules(
        &self,
        parent_is_recommended: bool,
        enabled_rules: &mut IndexSet<RuleFilter>,
        disabled_rules: &mut IndexSet<RuleFilter>,
    ) {
        if self.is_all() {
            enabled_rules.extend(Self::all_rules_as_filters());
        } else if parent_is_recommended || self.is_recommended() {
            enabled_rules.extend(Self::recommended_rules_as_filters());
        }
        if self.is_not_all() {
            disabled_rules.extend(Self::all_rules_as_filters());
        } else if self.is_not_recommended() {
            disabled_rules.extend(Self::recommended_rules_as_filters());
        }
    }
    pub(crate) fn get_rule_configuration(&self, rule_name: &str) -> Option<&RuleConfiguration> {
        match rule_name {
            "noAccessKey" => self.no_access_key.as_ref(),
            "noAriaHiddenOnFocusable" => self.no_aria_hidden_on_focusable.as_ref(),
            "noAriaUnsupportedElements" => self.no_aria_unsupported_elements.as_ref(),
            "noAutofocus" => self.no_autofocus.as_ref(),
            "noBlankTarget" => self.no_blank_target.as_ref(),
            "noDistractingElements" => self.no_distracting_elements.as_ref(),
            "noHeaderScope" => self.no_header_scope.as_ref(),
            "noInteractiveElementToNoninteractiveRole" => {
                self.no_interactive_element_to_noninteractive_role.as_ref()
            }
            "noNoninteractiveElementToInteractiveRole" => {
                self.no_noninteractive_element_to_interactive_role.as_ref()
            }
            "noNoninteractiveTabindex" => self.no_noninteractive_tabindex.as_ref(),
            "noPositiveTabindex" => self.no_positive_tabindex.as_ref(),
            "noRedundantAlt" => self.no_redundant_alt.as_ref(),
            "noRedundantRoles" => self.no_redundant_roles.as_ref(),
            "noSvgWithoutTitle" => self.no_svg_without_title.as_ref(),
            "useAltText" => self.use_alt_text.as_ref(),
            "useAnchorContent" => self.use_anchor_content.as_ref(),
            "useAriaActivedescendantWithTabindex" => {
                self.use_aria_activedescendant_with_tabindex.as_ref()
            }
            "useAriaPropsForRole" => self.use_aria_props_for_role.as_ref(),
            "useButtonType" => self.use_button_type.as_ref(),
            "useHeadingContent" => self.use_heading_content.as_ref(),
            "useHtmlLang" => self.use_html_lang.as_ref(),
            "useIframeTitle" => self.use_iframe_title.as_ref(),
            "useKeyWithClickEvents" => self.use_key_with_click_events.as_ref(),
            "useKeyWithMouseEvents" => self.use_key_with_mouse_events.as_ref(),
            "useMediaCaption" => self.use_media_caption.as_ref(),
            "useValidAnchor" => self.use_valid_anchor.as_ref(),
            "useValidAriaProps" => self.use_valid_aria_props.as_ref(),
            "useValidAriaRole" => self.use_valid_aria_role.as_ref(),
            "useValidAriaValues" => self.use_valid_aria_values.as_ref(),
            "useValidLang" => self.use_valid_lang.as_ref(),
            _ => None,
        }
    }
}
#[derive(Deserialize, Default, Serialize, Debug, Eq, PartialEq, Clone)]
#[cfg_attr(feature = "schema", derive(JsonSchema))]
#[serde(rename_all = "camelCase", default)]
#[doc = r" A list of rules that belong to this group"]
pub struct Complexity {
    #[doc = r" It enables the recommended rules for this group"]
    #[serde(skip_serializing_if = "Option::is_none")]
    pub recommended: Option<bool>,
    #[doc = r" It enables ALL rules for this group."]
    #[serde(skip_serializing_if = "Option::is_none")]
    pub all: Option<bool>,
    #[doc = "Disallow primitive type aliases and misleading types."]
    #[serde(skip_serializing_if = "Option::is_none")]
    pub no_banned_types: Option<RuleConfiguration>,
    #[doc = "Disallow functions that exceed a given Cognitive Complexity score."]
    #[serde(skip_serializing_if = "Option::is_none")]
    pub no_excessive_cognitive_complexity: Option<RuleConfiguration>,
    #[doc = "Disallow unnecessary boolean casts"]
    #[serde(skip_serializing_if = "Option::is_none")]
    pub no_extra_boolean_cast: Option<RuleConfiguration>,
    #[doc = "Prefer for...of statement instead of Array.forEach."]
    #[serde(skip_serializing_if = "Option::is_none")]
    pub no_for_each: Option<RuleConfiguration>,
    #[doc = "Disallow unclear usage of consecutive space characters in regular expression literals"]
    #[serde(skip_serializing_if = "Option::is_none")]
    pub no_multiple_spaces_in_regular_expression_literals: Option<RuleConfiguration>,
    #[doc = "This rule reports when a class has no non-static members, such as for a class used exclusively as a static namespace."]
    #[serde(skip_serializing_if = "Option::is_none")]
    pub no_static_only_class: Option<RuleConfiguration>,
    #[doc = "Disallow this and super in static contexts."]
    #[serde(skip_serializing_if = "Option::is_none")]
    pub no_this_in_static: Option<RuleConfiguration>,
    #[doc = "Disallow unnecessary catch clauses."]
    #[serde(skip_serializing_if = "Option::is_none")]
    pub no_useless_catch: Option<RuleConfiguration>,
    #[doc = "Disallow unnecessary constructors."]
    #[serde(skip_serializing_if = "Option::is_none")]
    pub no_useless_constructor: Option<RuleConfiguration>,
    #[doc = "Disallow empty exports that don't change anything in a module file."]
    #[serde(skip_serializing_if = "Option::is_none")]
    pub no_useless_empty_export: Option<RuleConfiguration>,
    #[doc = "Disallow unnecessary fragments"]
    #[serde(skip_serializing_if = "Option::is_none")]
    pub no_useless_fragments: Option<RuleConfiguration>,
    #[doc = "Disallow unnecessary labels."]
    #[serde(skip_serializing_if = "Option::is_none")]
    pub no_useless_label: Option<RuleConfiguration>,
    #[doc = "Disallow renaming import, export, and destructured assignments to the same name."]
    #[serde(skip_serializing_if = "Option::is_none")]
    pub no_useless_rename: Option<RuleConfiguration>,
    #[doc = "Disallow useless case in switch statements."]
    #[serde(skip_serializing_if = "Option::is_none")]
    pub no_useless_switch_case: Option<RuleConfiguration>,
    #[doc = "Disallow useless this aliasing."]
    #[serde(skip_serializing_if = "Option::is_none")]
    pub no_useless_this_alias: Option<RuleConfiguration>,
    #[doc = "Disallow using any or unknown as type constraint."]
    #[serde(skip_serializing_if = "Option::is_none")]
    pub no_useless_type_constraint: Option<RuleConfiguration>,
    #[doc = "Disallow the use of void operators, which is not a familiar operator."]
    #[serde(skip_serializing_if = "Option::is_none")]
    pub no_void: Option<RuleConfiguration>,
    #[doc = "Disallow with statements in non-strict contexts."]
    #[serde(skip_serializing_if = "Option::is_none")]
    pub no_with: Option<RuleConfiguration>,
    #[doc = "Use arrow functions over function expressions."]
    #[serde(skip_serializing_if = "Option::is_none")]
    pub use_arrow_function: Option<RuleConfiguration>,
    #[doc = "Promotes the use of .flatMap() when map().flat() are used together."]
    #[serde(skip_serializing_if = "Option::is_none")]
    pub use_flat_map: Option<RuleConfiguration>,
    #[doc = "Enforce the usage of a literal access to properties over computed property access."]
    #[serde(skip_serializing_if = "Option::is_none")]
    pub use_literal_keys: Option<RuleConfiguration>,
    #[doc = "Enforce using concise optional chain instead of chained logical expressions."]
    #[serde(skip_serializing_if = "Option::is_none")]
    pub use_optional_chain: Option<RuleConfiguration>,
    #[doc = "Enforce the use of the regular expression literals instead of the RegExp constructor if possible."]
    #[serde(skip_serializing_if = "Option::is_none")]
    pub use_regex_literals: Option<RuleConfiguration>,
    #[doc = "Disallow number literal object member names which are not base10 or uses underscore as separator"]
    #[serde(skip_serializing_if = "Option::is_none")]
    pub use_simple_number_keys: Option<RuleConfiguration>,
    #[doc = "Discard redundant terms from logical expressions."]
    #[serde(skip_serializing_if = "Option::is_none")]
    pub use_simplified_logic_expression: Option<RuleConfiguration>,
}
impl MergeWith<Complexity> for Complexity {
    fn merge_with(&mut self, other: Complexity) {
        if let Some(no_banned_types) = other.no_banned_types {
            self.no_banned_types = Some(no_banned_types);
        }
        if let Some(no_excessive_cognitive_complexity) = other.no_excessive_cognitive_complexity {
            self.no_excessive_cognitive_complexity = Some(no_excessive_cognitive_complexity);
        }
        if let Some(no_extra_boolean_cast) = other.no_extra_boolean_cast {
            self.no_extra_boolean_cast = Some(no_extra_boolean_cast);
        }
        if let Some(no_for_each) = other.no_for_each {
            self.no_for_each = Some(no_for_each);
        }
        if let Some(no_multiple_spaces_in_regular_expression_literals) =
            other.no_multiple_spaces_in_regular_expression_literals
        {
            self.no_multiple_spaces_in_regular_expression_literals =
                Some(no_multiple_spaces_in_regular_expression_literals);
        }
        if let Some(no_static_only_class) = other.no_static_only_class {
            self.no_static_only_class = Some(no_static_only_class);
        }
        if let Some(no_this_in_static) = other.no_this_in_static {
            self.no_this_in_static = Some(no_this_in_static);
        }
        if let Some(no_useless_catch) = other.no_useless_catch {
            self.no_useless_catch = Some(no_useless_catch);
        }
        if let Some(no_useless_constructor) = other.no_useless_constructor {
            self.no_useless_constructor = Some(no_useless_constructor);
        }
        if let Some(no_useless_empty_export) = other.no_useless_empty_export {
            self.no_useless_empty_export = Some(no_useless_empty_export);
        }
        if let Some(no_useless_fragments) = other.no_useless_fragments {
            self.no_useless_fragments = Some(no_useless_fragments);
        }
        if let Some(no_useless_label) = other.no_useless_label {
            self.no_useless_label = Some(no_useless_label);
        }
        if let Some(no_useless_rename) = other.no_useless_rename {
            self.no_useless_rename = Some(no_useless_rename);
        }
        if let Some(no_useless_switch_case) = other.no_useless_switch_case {
            self.no_useless_switch_case = Some(no_useless_switch_case);
        }
        if let Some(no_useless_this_alias) = other.no_useless_this_alias {
            self.no_useless_this_alias = Some(no_useless_this_alias);
        }
        if let Some(no_useless_type_constraint) = other.no_useless_type_constraint {
            self.no_useless_type_constraint = Some(no_useless_type_constraint);
        }
        if let Some(no_void) = other.no_void {
            self.no_void = Some(no_void);
        }
        if let Some(no_with) = other.no_with {
            self.no_with = Some(no_with);
        }
        if let Some(use_arrow_function) = other.use_arrow_function {
            self.use_arrow_function = Some(use_arrow_function);
        }
        if let Some(use_flat_map) = other.use_flat_map {
            self.use_flat_map = Some(use_flat_map);
        }
        if let Some(use_literal_keys) = other.use_literal_keys {
            self.use_literal_keys = Some(use_literal_keys);
        }
        if let Some(use_optional_chain) = other.use_optional_chain {
            self.use_optional_chain = Some(use_optional_chain);
        }
        if let Some(use_regex_literals) = other.use_regex_literals {
            self.use_regex_literals = Some(use_regex_literals);
        }
        if let Some(use_simple_number_keys) = other.use_simple_number_keys {
            self.use_simple_number_keys = Some(use_simple_number_keys);
        }
        if let Some(use_simplified_logic_expression) = other.use_simplified_logic_expression {
            self.use_simplified_logic_expression = Some(use_simplified_logic_expression);
        }
    }
    fn merge_with_if_not_default(&mut self, other: Complexity)
    where
        Complexity: Default,
    {
        if other != Complexity::default() {
            self.merge_with(other);
        }
    }
}
impl Complexity {
    const GROUP_NAME: &'static str = "complexity";
    pub(crate) const GROUP_RULES: [&'static str; 25] = [
        "noBannedTypes",
        "noExcessiveCognitiveComplexity",
        "noExtraBooleanCast",
        "noForEach",
        "noMultipleSpacesInRegularExpressionLiterals",
        "noStaticOnlyClass",
        "noThisInStatic",
        "noUselessCatch",
        "noUselessConstructor",
        "noUselessEmptyExport",
        "noUselessFragments",
        "noUselessLabel",
        "noUselessRename",
        "noUselessSwitchCase",
        "noUselessThisAlias",
        "noUselessTypeConstraint",
        "noVoid",
        "noWith",
        "useArrowFunction",
        "useFlatMap",
        "useLiteralKeys",
        "useOptionalChain",
        "useRegexLiterals",
        "useSimpleNumberKeys",
        "useSimplifiedLogicExpression",
    ];
    const RECOMMENDED_RULES: [&'static str; 22] = [
        "noBannedTypes",
        "noExtraBooleanCast",
        "noForEach",
        "noMultipleSpacesInRegularExpressionLiterals",
        "noStaticOnlyClass",
        "noThisInStatic",
        "noUselessCatch",
        "noUselessConstructor",
        "noUselessEmptyExport",
        "noUselessFragments",
        "noUselessLabel",
        "noUselessRename",
        "noUselessSwitchCase",
        "noUselessThisAlias",
        "noUselessTypeConstraint",
        "noWith",
        "useArrowFunction",
        "useFlatMap",
        "useLiteralKeys",
        "useOptionalChain",
        "useRegexLiterals",
        "useSimpleNumberKeys",
    ];
    const RECOMMENDED_RULES_AS_FILTERS: [RuleFilter<'static>; 22] = [
        RuleFilter::Rule(Self::GROUP_NAME, Self::GROUP_RULES[0]),
        RuleFilter::Rule(Self::GROUP_NAME, Self::GROUP_RULES[2]),
        RuleFilter::Rule(Self::GROUP_NAME, Self::GROUP_RULES[3]),
        RuleFilter::Rule(Self::GROUP_NAME, Self::GROUP_RULES[4]),
        RuleFilter::Rule(Self::GROUP_NAME, Self::GROUP_RULES[5]),
        RuleFilter::Rule(Self::GROUP_NAME, Self::GROUP_RULES[6]),
        RuleFilter::Rule(Self::GROUP_NAME, Self::GROUP_RULES[7]),
        RuleFilter::Rule(Self::GROUP_NAME, Self::GROUP_RULES[8]),
        RuleFilter::Rule(Self::GROUP_NAME, Self::GROUP_RULES[9]),
        RuleFilter::Rule(Self::GROUP_NAME, Self::GROUP_RULES[10]),
        RuleFilter::Rule(Self::GROUP_NAME, Self::GROUP_RULES[11]),
        RuleFilter::Rule(Self::GROUP_NAME, Self::GROUP_RULES[12]),
        RuleFilter::Rule(Self::GROUP_NAME, Self::GROUP_RULES[13]),
        RuleFilter::Rule(Self::GROUP_NAME, Self::GROUP_RULES[14]),
        RuleFilter::Rule(Self::GROUP_NAME, Self::GROUP_RULES[15]),
        RuleFilter::Rule(Self::GROUP_NAME, Self::GROUP_RULES[17]),
        RuleFilter::Rule(Self::GROUP_NAME, Self::GROUP_RULES[18]),
        RuleFilter::Rule(Self::GROUP_NAME, Self::GROUP_RULES[19]),
        RuleFilter::Rule(Self::GROUP_NAME, Self::GROUP_RULES[20]),
        RuleFilter::Rule(Self::GROUP_NAME, Self::GROUP_RULES[21]),
        RuleFilter::Rule(Self::GROUP_NAME, Self::GROUP_RULES[22]),
        RuleFilter::Rule(Self::GROUP_NAME, Self::GROUP_RULES[23]),
    ];
    const ALL_RULES_AS_FILTERS: [RuleFilter<'static>; 25] = [
        RuleFilter::Rule(Self::GROUP_NAME, Self::GROUP_RULES[0]),
        RuleFilter::Rule(Self::GROUP_NAME, Self::GROUP_RULES[1]),
        RuleFilter::Rule(Self::GROUP_NAME, Self::GROUP_RULES[2]),
        RuleFilter::Rule(Self::GROUP_NAME, Self::GROUP_RULES[3]),
        RuleFilter::Rule(Self::GROUP_NAME, Self::GROUP_RULES[4]),
        RuleFilter::Rule(Self::GROUP_NAME, Self::GROUP_RULES[5]),
        RuleFilter::Rule(Self::GROUP_NAME, Self::GROUP_RULES[6]),
        RuleFilter::Rule(Self::GROUP_NAME, Self::GROUP_RULES[7]),
        RuleFilter::Rule(Self::GROUP_NAME, Self::GROUP_RULES[8]),
        RuleFilter::Rule(Self::GROUP_NAME, Self::GROUP_RULES[9]),
        RuleFilter::Rule(Self::GROUP_NAME, Self::GROUP_RULES[10]),
        RuleFilter::Rule(Self::GROUP_NAME, Self::GROUP_RULES[11]),
        RuleFilter::Rule(Self::GROUP_NAME, Self::GROUP_RULES[12]),
        RuleFilter::Rule(Self::GROUP_NAME, Self::GROUP_RULES[13]),
        RuleFilter::Rule(Self::GROUP_NAME, Self::GROUP_RULES[14]),
        RuleFilter::Rule(Self::GROUP_NAME, Self::GROUP_RULES[15]),
        RuleFilter::Rule(Self::GROUP_NAME, Self::GROUP_RULES[16]),
        RuleFilter::Rule(Self::GROUP_NAME, Self::GROUP_RULES[17]),
        RuleFilter::Rule(Self::GROUP_NAME, Self::GROUP_RULES[18]),
        RuleFilter::Rule(Self::GROUP_NAME, Self::GROUP_RULES[19]),
        RuleFilter::Rule(Self::GROUP_NAME, Self::GROUP_RULES[20]),
        RuleFilter::Rule(Self::GROUP_NAME, Self::GROUP_RULES[21]),
        RuleFilter::Rule(Self::GROUP_NAME, Self::GROUP_RULES[22]),
        RuleFilter::Rule(Self::GROUP_NAME, Self::GROUP_RULES[23]),
        RuleFilter::Rule(Self::GROUP_NAME, Self::GROUP_RULES[24]),
    ];
    #[doc = r" Retrieves the recommended rules"]
    pub(crate) fn is_recommended(&self) -> bool {
        matches!(self.recommended, Some(true))
    }
    pub(crate) const fn is_not_recommended(&self) -> bool {
        matches!(self.recommended, Some(false))
    }
    pub(crate) fn is_all(&self) -> bool {
        matches!(self.all, Some(true))
    }
    pub(crate) fn is_not_all(&self) -> bool {
        matches!(self.all, Some(false))
    }
    pub(crate) fn get_enabled_rules(&self) -> IndexSet<RuleFilter> {
        let mut index_set = IndexSet::new();
        if let Some(rule) = self.no_banned_types.as_ref() {
            if rule.is_enabled() {
                index_set.insert(RuleFilter::Rule(Self::GROUP_NAME, Self::GROUP_RULES[0]));
            }
        }
        if let Some(rule) = self.no_excessive_cognitive_complexity.as_ref() {
            if rule.is_enabled() {
                index_set.insert(RuleFilter::Rule(Self::GROUP_NAME, Self::GROUP_RULES[1]));
            }
        }
        if let Some(rule) = self.no_extra_boolean_cast.as_ref() {
            if rule.is_enabled() {
                index_set.insert(RuleFilter::Rule(Self::GROUP_NAME, Self::GROUP_RULES[2]));
            }
        }
        if let Some(rule) = self.no_for_each.as_ref() {
            if rule.is_enabled() {
                index_set.insert(RuleFilter::Rule(Self::GROUP_NAME, Self::GROUP_RULES[3]));
            }
        }
        if let Some(rule) = self
            .no_multiple_spaces_in_regular_expression_literals
            .as_ref()
        {
            if rule.is_enabled() {
                index_set.insert(RuleFilter::Rule(Self::GROUP_NAME, Self::GROUP_RULES[4]));
            }
        }
        if let Some(rule) = self.no_static_only_class.as_ref() {
            if rule.is_enabled() {
                index_set.insert(RuleFilter::Rule(Self::GROUP_NAME, Self::GROUP_RULES[5]));
            }
        }
        if let Some(rule) = self.no_this_in_static.as_ref() {
            if rule.is_enabled() {
                index_set.insert(RuleFilter::Rule(Self::GROUP_NAME, Self::GROUP_RULES[6]));
            }
        }
        if let Some(rule) = self.no_useless_catch.as_ref() {
            if rule.is_enabled() {
                index_set.insert(RuleFilter::Rule(Self::GROUP_NAME, Self::GROUP_RULES[7]));
            }
        }
        if let Some(rule) = self.no_useless_constructor.as_ref() {
            if rule.is_enabled() {
                index_set.insert(RuleFilter::Rule(Self::GROUP_NAME, Self::GROUP_RULES[8]));
            }
        }
        if let Some(rule) = self.no_useless_empty_export.as_ref() {
            if rule.is_enabled() {
                index_set.insert(RuleFilter::Rule(Self::GROUP_NAME, Self::GROUP_RULES[9]));
            }
        }
        if let Some(rule) = self.no_useless_fragments.as_ref() {
            if rule.is_enabled() {
                index_set.insert(RuleFilter::Rule(Self::GROUP_NAME, Self::GROUP_RULES[10]));
            }
        }
        if let Some(rule) = self.no_useless_label.as_ref() {
            if rule.is_enabled() {
                index_set.insert(RuleFilter::Rule(Self::GROUP_NAME, Self::GROUP_RULES[11]));
            }
        }
        if let Some(rule) = self.no_useless_rename.as_ref() {
            if rule.is_enabled() {
                index_set.insert(RuleFilter::Rule(Self::GROUP_NAME, Self::GROUP_RULES[12]));
            }
        }
        if let Some(rule) = self.no_useless_switch_case.as_ref() {
            if rule.is_enabled() {
                index_set.insert(RuleFilter::Rule(Self::GROUP_NAME, Self::GROUP_RULES[13]));
            }
        }
        if let Some(rule) = self.no_useless_this_alias.as_ref() {
            if rule.is_enabled() {
                index_set.insert(RuleFilter::Rule(Self::GROUP_NAME, Self::GROUP_RULES[14]));
            }
        }
        if let Some(rule) = self.no_useless_type_constraint.as_ref() {
            if rule.is_enabled() {
                index_set.insert(RuleFilter::Rule(Self::GROUP_NAME, Self::GROUP_RULES[15]));
            }
        }
        if let Some(rule) = self.no_void.as_ref() {
            if rule.is_enabled() {
                index_set.insert(RuleFilter::Rule(Self::GROUP_NAME, Self::GROUP_RULES[16]));
            }
        }
        if let Some(rule) = self.no_with.as_ref() {
            if rule.is_enabled() {
                index_set.insert(RuleFilter::Rule(Self::GROUP_NAME, Self::GROUP_RULES[17]));
            }
        }
        if let Some(rule) = self.use_arrow_function.as_ref() {
            if rule.is_enabled() {
                index_set.insert(RuleFilter::Rule(Self::GROUP_NAME, Self::GROUP_RULES[18]));
            }
        }
        if let Some(rule) = self.use_flat_map.as_ref() {
            if rule.is_enabled() {
                index_set.insert(RuleFilter::Rule(Self::GROUP_NAME, Self::GROUP_RULES[19]));
            }
        }
        if let Some(rule) = self.use_literal_keys.as_ref() {
            if rule.is_enabled() {
                index_set.insert(RuleFilter::Rule(Self::GROUP_NAME, Self::GROUP_RULES[20]));
            }
        }
        if let Some(rule) = self.use_optional_chain.as_ref() {
            if rule.is_enabled() {
                index_set.insert(RuleFilter::Rule(Self::GROUP_NAME, Self::GROUP_RULES[21]));
            }
        }
        if let Some(rule) = self.use_regex_literals.as_ref() {
            if rule.is_enabled() {
                index_set.insert(RuleFilter::Rule(Self::GROUP_NAME, Self::GROUP_RULES[22]));
            }
        }
        if let Some(rule) = self.use_simple_number_keys.as_ref() {
            if rule.is_enabled() {
                index_set.insert(RuleFilter::Rule(Self::GROUP_NAME, Self::GROUP_RULES[23]));
            }
        }
        if let Some(rule) = self.use_simplified_logic_expression.as_ref() {
            if rule.is_enabled() {
                index_set.insert(RuleFilter::Rule(Self::GROUP_NAME, Self::GROUP_RULES[24]));
            }
        }
        index_set
    }
    pub(crate) fn get_disabled_rules(&self) -> IndexSet<RuleFilter> {
        let mut index_set = IndexSet::new();
        if let Some(rule) = self.no_banned_types.as_ref() {
            if rule.is_disabled() {
                index_set.insert(RuleFilter::Rule(Self::GROUP_NAME, Self::GROUP_RULES[0]));
            }
        }
        if let Some(rule) = self.no_excessive_cognitive_complexity.as_ref() {
            if rule.is_disabled() {
                index_set.insert(RuleFilter::Rule(Self::GROUP_NAME, Self::GROUP_RULES[1]));
            }
        }
        if let Some(rule) = self.no_extra_boolean_cast.as_ref() {
            if rule.is_disabled() {
                index_set.insert(RuleFilter::Rule(Self::GROUP_NAME, Self::GROUP_RULES[2]));
            }
        }
        if let Some(rule) = self.no_for_each.as_ref() {
            if rule.is_disabled() {
                index_set.insert(RuleFilter::Rule(Self::GROUP_NAME, Self::GROUP_RULES[3]));
            }
        }
        if let Some(rule) = self
            .no_multiple_spaces_in_regular_expression_literals
            .as_ref()
        {
            if rule.is_disabled() {
                index_set.insert(RuleFilter::Rule(Self::GROUP_NAME, Self::GROUP_RULES[4]));
            }
        }
        if let Some(rule) = self.no_static_only_class.as_ref() {
            if rule.is_disabled() {
                index_set.insert(RuleFilter::Rule(Self::GROUP_NAME, Self::GROUP_RULES[5]));
            }
        }
        if let Some(rule) = self.no_this_in_static.as_ref() {
            if rule.is_disabled() {
                index_set.insert(RuleFilter::Rule(Self::GROUP_NAME, Self::GROUP_RULES[6]));
            }
        }
        if let Some(rule) = self.no_useless_catch.as_ref() {
            if rule.is_disabled() {
                index_set.insert(RuleFilter::Rule(Self::GROUP_NAME, Self::GROUP_RULES[7]));
            }
        }
        if let Some(rule) = self.no_useless_constructor.as_ref() {
            if rule.is_disabled() {
                index_set.insert(RuleFilter::Rule(Self::GROUP_NAME, Self::GROUP_RULES[8]));
            }
        }
        if let Some(rule) = self.no_useless_empty_export.as_ref() {
            if rule.is_disabled() {
                index_set.insert(RuleFilter::Rule(Self::GROUP_NAME, Self::GROUP_RULES[9]));
            }
        }
        if let Some(rule) = self.no_useless_fragments.as_ref() {
            if rule.is_disabled() {
                index_set.insert(RuleFilter::Rule(Self::GROUP_NAME, Self::GROUP_RULES[10]));
            }
        }
        if let Some(rule) = self.no_useless_label.as_ref() {
            if rule.is_disabled() {
                index_set.insert(RuleFilter::Rule(Self::GROUP_NAME, Self::GROUP_RULES[11]));
            }
        }
        if let Some(rule) = self.no_useless_rename.as_ref() {
            if rule.is_disabled() {
                index_set.insert(RuleFilter::Rule(Self::GROUP_NAME, Self::GROUP_RULES[12]));
            }
        }
        if let Some(rule) = self.no_useless_switch_case.as_ref() {
            if rule.is_disabled() {
                index_set.insert(RuleFilter::Rule(Self::GROUP_NAME, Self::GROUP_RULES[13]));
            }
        }
        if let Some(rule) = self.no_useless_this_alias.as_ref() {
            if rule.is_disabled() {
                index_set.insert(RuleFilter::Rule(Self::GROUP_NAME, Self::GROUP_RULES[14]));
            }
        }
        if let Some(rule) = self.no_useless_type_constraint.as_ref() {
            if rule.is_disabled() {
                index_set.insert(RuleFilter::Rule(Self::GROUP_NAME, Self::GROUP_RULES[15]));
            }
        }
        if let Some(rule) = self.no_void.as_ref() {
            if rule.is_disabled() {
                index_set.insert(RuleFilter::Rule(Self::GROUP_NAME, Self::GROUP_RULES[16]));
            }
        }
        if let Some(rule) = self.no_with.as_ref() {
            if rule.is_disabled() {
                index_set.insert(RuleFilter::Rule(Self::GROUP_NAME, Self::GROUP_RULES[17]));
            }
        }
        if let Some(rule) = self.use_arrow_function.as_ref() {
            if rule.is_disabled() {
                index_set.insert(RuleFilter::Rule(Self::GROUP_NAME, Self::GROUP_RULES[18]));
            }
        }
        if let Some(rule) = self.use_flat_map.as_ref() {
            if rule.is_disabled() {
                index_set.insert(RuleFilter::Rule(Self::GROUP_NAME, Self::GROUP_RULES[19]));
            }
        }
        if let Some(rule) = self.use_literal_keys.as_ref() {
            if rule.is_disabled() {
                index_set.insert(RuleFilter::Rule(Self::GROUP_NAME, Self::GROUP_RULES[20]));
            }
        }
        if let Some(rule) = self.use_optional_chain.as_ref() {
            if rule.is_disabled() {
                index_set.insert(RuleFilter::Rule(Self::GROUP_NAME, Self::GROUP_RULES[21]));
            }
        }
        if let Some(rule) = self.use_regex_literals.as_ref() {
            if rule.is_disabled() {
                index_set.insert(RuleFilter::Rule(Self::GROUP_NAME, Self::GROUP_RULES[22]));
            }
        }
        if let Some(rule) = self.use_simple_number_keys.as_ref() {
            if rule.is_disabled() {
                index_set.insert(RuleFilter::Rule(Self::GROUP_NAME, Self::GROUP_RULES[23]));
            }
        }
        if let Some(rule) = self.use_simplified_logic_expression.as_ref() {
            if rule.is_disabled() {
                index_set.insert(RuleFilter::Rule(Self::GROUP_NAME, Self::GROUP_RULES[24]));
            }
        }
        index_set
    }
    #[doc = r" Checks if, given a rule name, matches one of the rules contained in this category"]
    pub(crate) fn has_rule(rule_name: &str) -> bool {
        Self::GROUP_RULES.contains(&rule_name)
    }
    #[doc = r" Checks if, given a rule name, it is marked as recommended"]
    pub(crate) fn is_recommended_rule(rule_name: &str) -> bool {
        Self::RECOMMENDED_RULES.contains(&rule_name)
    }
    pub(crate) fn recommended_rules_as_filters() -> [RuleFilter<'static>; 22] {
        Self::RECOMMENDED_RULES_AS_FILTERS
    }
    pub(crate) fn all_rules_as_filters() -> [RuleFilter<'static>; 25] {
        Self::ALL_RULES_AS_FILTERS
    }
    #[doc = r" Select preset rules"]
    pub(crate) fn collect_preset_rules(
        &self,
        parent_is_recommended: bool,
        enabled_rules: &mut IndexSet<RuleFilter>,
        disabled_rules: &mut IndexSet<RuleFilter>,
    ) {
        if self.is_all() {
            enabled_rules.extend(Self::all_rules_as_filters());
        } else if parent_is_recommended || self.is_recommended() {
            enabled_rules.extend(Self::recommended_rules_as_filters());
        }
        if self.is_not_all() {
            disabled_rules.extend(Self::all_rules_as_filters());
        } else if self.is_not_recommended() {
            disabled_rules.extend(Self::recommended_rules_as_filters());
        }
    }
    pub(crate) fn get_rule_configuration(&self, rule_name: &str) -> Option<&RuleConfiguration> {
        match rule_name {
            "noBannedTypes" => self.no_banned_types.as_ref(),
            "noExcessiveCognitiveComplexity" => self.no_excessive_cognitive_complexity.as_ref(),
            "noExtraBooleanCast" => self.no_extra_boolean_cast.as_ref(),
            "noForEach" => self.no_for_each.as_ref(),
            "noMultipleSpacesInRegularExpressionLiterals" => self
                .no_multiple_spaces_in_regular_expression_literals
                .as_ref(),
            "noStaticOnlyClass" => self.no_static_only_class.as_ref(),
            "noThisInStatic" => self.no_this_in_static.as_ref(),
            "noUselessCatch" => self.no_useless_catch.as_ref(),
            "noUselessConstructor" => self.no_useless_constructor.as_ref(),
            "noUselessEmptyExport" => self.no_useless_empty_export.as_ref(),
            "noUselessFragments" => self.no_useless_fragments.as_ref(),
            "noUselessLabel" => self.no_useless_label.as_ref(),
            "noUselessRename" => self.no_useless_rename.as_ref(),
            "noUselessSwitchCase" => self.no_useless_switch_case.as_ref(),
            "noUselessThisAlias" => self.no_useless_this_alias.as_ref(),
            "noUselessTypeConstraint" => self.no_useless_type_constraint.as_ref(),
            "noVoid" => self.no_void.as_ref(),
            "noWith" => self.no_with.as_ref(),
            "useArrowFunction" => self.use_arrow_function.as_ref(),
            "useFlatMap" => self.use_flat_map.as_ref(),
            "useLiteralKeys" => self.use_literal_keys.as_ref(),
            "useOptionalChain" => self.use_optional_chain.as_ref(),
            "useRegexLiterals" => self.use_regex_literals.as_ref(),
            "useSimpleNumberKeys" => self.use_simple_number_keys.as_ref(),
            "useSimplifiedLogicExpression" => self.use_simplified_logic_expression.as_ref(),
            _ => None,
        }
    }
}
#[derive(Deserialize, Default, Serialize, Debug, Eq, PartialEq, Clone)]
#[cfg_attr(feature = "schema", derive(JsonSchema))]
#[serde(rename_all = "camelCase", default)]
#[doc = r" A list of rules that belong to this group"]
pub struct Correctness {
    #[doc = r" It enables the recommended rules for this group"]
    #[serde(skip_serializing_if = "Option::is_none")]
    pub recommended: Option<bool>,
    #[doc = r" It enables ALL rules for this group."]
    #[serde(skip_serializing_if = "Option::is_none")]
    pub all: Option<bool>,
    #[doc = "Prevent passing of children as props."]
    #[serde(skip_serializing_if = "Option::is_none")]
    pub no_children_prop: Option<RuleConfiguration>,
    #[doc = "Prevents from having const variables being re-assigned."]
    #[serde(skip_serializing_if = "Option::is_none")]
    pub no_const_assign: Option<RuleConfiguration>,
    #[doc = "Disallow constant expressions in conditions"]
    #[serde(skip_serializing_if = "Option::is_none")]
    pub no_constant_condition: Option<RuleConfiguration>,
    #[doc = "Disallow returning a value from a constructor."]
    #[serde(skip_serializing_if = "Option::is_none")]
    pub no_constructor_return: Option<RuleConfiguration>,
    #[doc = "Disallow empty character classes in regular expression literals."]
    #[serde(skip_serializing_if = "Option::is_none")]
    pub no_empty_character_class_in_regex: Option<RuleConfiguration>,
    #[doc = "Disallows empty destructuring patterns."]
    #[serde(skip_serializing_if = "Option::is_none")]
    pub no_empty_pattern: Option<RuleConfiguration>,
    #[doc = "Disallow calling global object properties as functions"]
    #[serde(skip_serializing_if = "Option::is_none")]
    pub no_global_object_calls: Option<RuleConfiguration>,
    #[doc = "Disallow function and var declarations that are accessible outside their block."]
    #[serde(skip_serializing_if = "Option::is_none")]
    pub no_inner_declarations: Option<RuleConfiguration>,
    #[doc = "Prevents the incorrect use of super() inside classes. It also checks whether a call super() is missing from classes that extends other constructors."]
    #[serde(skip_serializing_if = "Option::is_none")]
    pub no_invalid_constructor_super: Option<RuleConfiguration>,
    #[doc = "Disallow new operators with global non-constructor functions."]
    #[serde(skip_serializing_if = "Option::is_none")]
    pub no_invalid_new_builtin: Option<RuleConfiguration>,
    #[doc = "Disallow new operators with the Symbol object."]
    #[serde(skip_serializing_if = "Option::is_none")]
    pub no_new_symbol: Option<RuleConfiguration>,
    #[doc = "Disallow \\8 and \\9 escape sequences in string literals."]
    #[serde(skip_serializing_if = "Option::is_none")]
    pub no_nonoctal_decimal_escape: Option<RuleConfiguration>,
    #[doc = "Disallow literal numbers that lose precision"]
    #[serde(skip_serializing_if = "Option::is_none")]
    pub no_precision_loss: Option<RuleConfiguration>,
    #[doc = "Prevent the usage of the return value of React.render."]
    #[serde(skip_serializing_if = "Option::is_none")]
    pub no_render_return_value: Option<RuleConfiguration>,
    #[doc = "Disallow assignments where both sides are exactly the same."]
    #[serde(skip_serializing_if = "Option::is_none")]
    pub no_self_assign: Option<RuleConfiguration>,
    #[doc = "Disallow returning a value from a setter"]
    #[serde(skip_serializing_if = "Option::is_none")]
    pub no_setter_return: Option<RuleConfiguration>,
    #[doc = "Disallow comparison of expressions modifying the string case with non-compliant value."]
    #[serde(skip_serializing_if = "Option::is_none")]
    pub no_string_case_mismatch: Option<RuleConfiguration>,
    #[doc = "Disallow lexical declarations in switch clauses."]
    #[serde(skip_serializing_if = "Option::is_none")]
    pub no_switch_declarations: Option<RuleConfiguration>,
    #[doc = "Prevents the usage of variables that haven't been declared inside the document."]
    #[serde(skip_serializing_if = "Option::is_none")]
    pub no_undeclared_variables: Option<RuleConfiguration>,
    #[doc = "Avoid using unnecessary continue."]
    #[serde(skip_serializing_if = "Option::is_none")]
    pub no_unnecessary_continue: Option<RuleConfiguration>,
    #[doc = "Disallow unreachable code"]
    #[serde(skip_serializing_if = "Option::is_none")]
    pub no_unreachable: Option<RuleConfiguration>,
    #[doc = "Ensures the super() constructor is called exactly once on every code  path in a class constructor before this is accessed if the class has a superclass"]
    #[serde(skip_serializing_if = "Option::is_none")]
    pub no_unreachable_super: Option<RuleConfiguration>,
    #[doc = "Disallow control flow statements in finally blocks."]
    #[serde(skip_serializing_if = "Option::is_none")]
    pub no_unsafe_finally: Option<RuleConfiguration>,
    #[doc = "Disallow the use of optional chaining in contexts where the undefined value is not allowed."]
    #[serde(skip_serializing_if = "Option::is_none")]
    pub no_unsafe_optional_chaining: Option<RuleConfiguration>,
    #[doc = "Disallow unused labels."]
    #[serde(skip_serializing_if = "Option::is_none")]
    pub no_unused_labels: Option<RuleConfiguration>,
    #[doc = "Disallow unused variables."]
    #[serde(skip_serializing_if = "Option::is_none")]
    pub no_unused_variables: Option<RuleConfiguration>,
    #[doc = "This rules prevents void elements (AKA self-closing elements) from having children."]
    #[serde(skip_serializing_if = "Option::is_none")]
    pub no_void_elements_with_children: Option<RuleConfiguration>,
    #[doc = "Disallow returning a value from a function with the return type 'void'"]
    #[serde(skip_serializing_if = "Option::is_none")]
    pub no_void_type_return: Option<RuleConfiguration>,
    #[doc = "Enforce all dependencies are correctly specified in a React hook."]
    #[serde(skip_serializing_if = "Option::is_none")]
    pub use_exhaustive_dependencies: Option<RuleConfiguration>,
    #[doc = "Enforce that all React hooks are being called from the Top Level component functions."]
    #[serde(skip_serializing_if = "Option::is_none")]
    pub use_hook_at_top_level: Option<RuleConfiguration>,
    #[doc = "Require calls to isNaN() when checking for NaN."]
    #[serde(skip_serializing_if = "Option::is_none")]
    pub use_is_nan: Option<RuleConfiguration>,
    #[doc = "Enforce \"for\" loop update clause moving the counter in the right direction."]
    #[serde(skip_serializing_if = "Option::is_none")]
    pub use_valid_for_direction: Option<RuleConfiguration>,
    #[doc = "Require generator functions to contain yield."]
    #[serde(skip_serializing_if = "Option::is_none")]
    pub use_yield: Option<RuleConfiguration>,
}
impl MergeWith<Correctness> for Correctness {
    fn merge_with(&mut self, other: Correctness) {
        if let Some(no_children_prop) = other.no_children_prop {
            self.no_children_prop = Some(no_children_prop);
        }
        if let Some(no_const_assign) = other.no_const_assign {
            self.no_const_assign = Some(no_const_assign);
        }
        if let Some(no_constant_condition) = other.no_constant_condition {
            self.no_constant_condition = Some(no_constant_condition);
        }
        if let Some(no_constructor_return) = other.no_constructor_return {
            self.no_constructor_return = Some(no_constructor_return);
        }
        if let Some(no_empty_character_class_in_regex) = other.no_empty_character_class_in_regex {
            self.no_empty_character_class_in_regex = Some(no_empty_character_class_in_regex);
        }
        if let Some(no_empty_pattern) = other.no_empty_pattern {
            self.no_empty_pattern = Some(no_empty_pattern);
        }
        if let Some(no_global_object_calls) = other.no_global_object_calls {
            self.no_global_object_calls = Some(no_global_object_calls);
        }
        if let Some(no_inner_declarations) = other.no_inner_declarations {
            self.no_inner_declarations = Some(no_inner_declarations);
        }
        if let Some(no_invalid_constructor_super) = other.no_invalid_constructor_super {
            self.no_invalid_constructor_super = Some(no_invalid_constructor_super);
        }
        if let Some(no_invalid_new_builtin) = other.no_invalid_new_builtin {
            self.no_invalid_new_builtin = Some(no_invalid_new_builtin);
        }
        if let Some(no_new_symbol) = other.no_new_symbol {
            self.no_new_symbol = Some(no_new_symbol);
        }
        if let Some(no_nonoctal_decimal_escape) = other.no_nonoctal_decimal_escape {
            self.no_nonoctal_decimal_escape = Some(no_nonoctal_decimal_escape);
        }
        if let Some(no_precision_loss) = other.no_precision_loss {
            self.no_precision_loss = Some(no_precision_loss);
        }
        if let Some(no_render_return_value) = other.no_render_return_value {
            self.no_render_return_value = Some(no_render_return_value);
        }
        if let Some(no_self_assign) = other.no_self_assign {
            self.no_self_assign = Some(no_self_assign);
        }
        if let Some(no_setter_return) = other.no_setter_return {
            self.no_setter_return = Some(no_setter_return);
        }
        if let Some(no_string_case_mismatch) = other.no_string_case_mismatch {
            self.no_string_case_mismatch = Some(no_string_case_mismatch);
        }
        if let Some(no_switch_declarations) = other.no_switch_declarations {
            self.no_switch_declarations = Some(no_switch_declarations);
        }
        if let Some(no_undeclared_variables) = other.no_undeclared_variables {
            self.no_undeclared_variables = Some(no_undeclared_variables);
        }
        if let Some(no_unnecessary_continue) = other.no_unnecessary_continue {
            self.no_unnecessary_continue = Some(no_unnecessary_continue);
        }
        if let Some(no_unreachable) = other.no_unreachable {
            self.no_unreachable = Some(no_unreachable);
        }
        if let Some(no_unreachable_super) = other.no_unreachable_super {
            self.no_unreachable_super = Some(no_unreachable_super);
        }
        if let Some(no_unsafe_finally) = other.no_unsafe_finally {
            self.no_unsafe_finally = Some(no_unsafe_finally);
        }
        if let Some(no_unsafe_optional_chaining) = other.no_unsafe_optional_chaining {
            self.no_unsafe_optional_chaining = Some(no_unsafe_optional_chaining);
        }
        if let Some(no_unused_labels) = other.no_unused_labels {
            self.no_unused_labels = Some(no_unused_labels);
        }
        if let Some(no_unused_variables) = other.no_unused_variables {
            self.no_unused_variables = Some(no_unused_variables);
        }
        if let Some(no_void_elements_with_children) = other.no_void_elements_with_children {
            self.no_void_elements_with_children = Some(no_void_elements_with_children);
        }
        if let Some(no_void_type_return) = other.no_void_type_return {
            self.no_void_type_return = Some(no_void_type_return);
        }
        if let Some(use_exhaustive_dependencies) = other.use_exhaustive_dependencies {
            self.use_exhaustive_dependencies = Some(use_exhaustive_dependencies);
        }
        if let Some(use_hook_at_top_level) = other.use_hook_at_top_level {
            self.use_hook_at_top_level = Some(use_hook_at_top_level);
        }
        if let Some(use_is_nan) = other.use_is_nan {
            self.use_is_nan = Some(use_is_nan);
        }
        if let Some(use_valid_for_direction) = other.use_valid_for_direction {
            self.use_valid_for_direction = Some(use_valid_for_direction);
        }
        if let Some(use_yield) = other.use_yield {
            self.use_yield = Some(use_yield);
        }
    }
    fn merge_with_if_not_default(&mut self, other: Correctness)
    where
        Correctness: Default,
    {
        if other != Correctness::default() {
            self.merge_with(other);
        }
    }
}
impl Correctness {
    const GROUP_NAME: &'static str = "correctness";
    pub(crate) const GROUP_RULES: [&'static str; 33] = [
        "noChildrenProp",
        "noConstAssign",
        "noConstantCondition",
        "noConstructorReturn",
        "noEmptyCharacterClassInRegex",
        "noEmptyPattern",
        "noGlobalObjectCalls",
        "noInnerDeclarations",
        "noInvalidConstructorSuper",
        "noInvalidNewBuiltin",
        "noNewSymbol",
        "noNonoctalDecimalEscape",
        "noPrecisionLoss",
        "noRenderReturnValue",
        "noSelfAssign",
        "noSetterReturn",
        "noStringCaseMismatch",
        "noSwitchDeclarations",
        "noUndeclaredVariables",
        "noUnnecessaryContinue",
        "noUnreachable",
        "noUnreachableSuper",
        "noUnsafeFinally",
        "noUnsafeOptionalChaining",
        "noUnusedLabels",
        "noUnusedVariables",
        "noVoidElementsWithChildren",
        "noVoidTypeReturn",
        "useExhaustiveDependencies",
        "useHookAtTopLevel",
        "useIsNan",
        "useValidForDirection",
        "useYield",
    ];
    const RECOMMENDED_RULES: [&'static str; 29] = [
        "noChildrenProp",
        "noConstAssign",
        "noConstantCondition",
        "noConstructorReturn",
        "noEmptyCharacterClassInRegex",
        "noEmptyPattern",
        "noGlobalObjectCalls",
        "noInnerDeclarations",
        "noInvalidConstructorSuper",
        "noInvalidNewBuiltin",
        "noNonoctalDecimalEscape",
        "noPrecisionLoss",
        "noRenderReturnValue",
        "noSelfAssign",
        "noSetterReturn",
        "noStringCaseMismatch",
        "noSwitchDeclarations",
        "noUnnecessaryContinue",
        "noUnreachable",
        "noUnreachableSuper",
        "noUnsafeFinally",
        "noUnsafeOptionalChaining",
        "noUnusedLabels",
        "noVoidElementsWithChildren",
        "noVoidTypeReturn",
        "useExhaustiveDependencies",
        "useIsNan",
        "useValidForDirection",
        "useYield",
    ];
    const RECOMMENDED_RULES_AS_FILTERS: [RuleFilter<'static>; 29] = [
        RuleFilter::Rule(Self::GROUP_NAME, Self::GROUP_RULES[0]),
        RuleFilter::Rule(Self::GROUP_NAME, Self::GROUP_RULES[1]),
        RuleFilter::Rule(Self::GROUP_NAME, Self::GROUP_RULES[2]),
        RuleFilter::Rule(Self::GROUP_NAME, Self::GROUP_RULES[3]),
        RuleFilter::Rule(Self::GROUP_NAME, Self::GROUP_RULES[4]),
        RuleFilter::Rule(Self::GROUP_NAME, Self::GROUP_RULES[5]),
        RuleFilter::Rule(Self::GROUP_NAME, Self::GROUP_RULES[6]),
        RuleFilter::Rule(Self::GROUP_NAME, Self::GROUP_RULES[7]),
        RuleFilter::Rule(Self::GROUP_NAME, Self::GROUP_RULES[8]),
        RuleFilter::Rule(Self::GROUP_NAME, Self::GROUP_RULES[9]),
        RuleFilter::Rule(Self::GROUP_NAME, Self::GROUP_RULES[11]),
        RuleFilter::Rule(Self::GROUP_NAME, Self::GROUP_RULES[12]),
        RuleFilter::Rule(Self::GROUP_NAME, Self::GROUP_RULES[13]),
        RuleFilter::Rule(Self::GROUP_NAME, Self::GROUP_RULES[14]),
        RuleFilter::Rule(Self::GROUP_NAME, Self::GROUP_RULES[15]),
        RuleFilter::Rule(Self::GROUP_NAME, Self::GROUP_RULES[16]),
        RuleFilter::Rule(Self::GROUP_NAME, Self::GROUP_RULES[17]),
        RuleFilter::Rule(Self::GROUP_NAME, Self::GROUP_RULES[19]),
        RuleFilter::Rule(Self::GROUP_NAME, Self::GROUP_RULES[20]),
        RuleFilter::Rule(Self::GROUP_NAME, Self::GROUP_RULES[21]),
        RuleFilter::Rule(Self::GROUP_NAME, Self::GROUP_RULES[22]),
        RuleFilter::Rule(Self::GROUP_NAME, Self::GROUP_RULES[23]),
        RuleFilter::Rule(Self::GROUP_NAME, Self::GROUP_RULES[24]),
        RuleFilter::Rule(Self::GROUP_NAME, Self::GROUP_RULES[26]),
        RuleFilter::Rule(Self::GROUP_NAME, Self::GROUP_RULES[27]),
        RuleFilter::Rule(Self::GROUP_NAME, Self::GROUP_RULES[28]),
        RuleFilter::Rule(Self::GROUP_NAME, Self::GROUP_RULES[30]),
        RuleFilter::Rule(Self::GROUP_NAME, Self::GROUP_RULES[31]),
        RuleFilter::Rule(Self::GROUP_NAME, Self::GROUP_RULES[32]),
    ];
    const ALL_RULES_AS_FILTERS: [RuleFilter<'static>; 33] = [
        RuleFilter::Rule(Self::GROUP_NAME, Self::GROUP_RULES[0]),
        RuleFilter::Rule(Self::GROUP_NAME, Self::GROUP_RULES[1]),
        RuleFilter::Rule(Self::GROUP_NAME, Self::GROUP_RULES[2]),
        RuleFilter::Rule(Self::GROUP_NAME, Self::GROUP_RULES[3]),
        RuleFilter::Rule(Self::GROUP_NAME, Self::GROUP_RULES[4]),
        RuleFilter::Rule(Self::GROUP_NAME, Self::GROUP_RULES[5]),
        RuleFilter::Rule(Self::GROUP_NAME, Self::GROUP_RULES[6]),
        RuleFilter::Rule(Self::GROUP_NAME, Self::GROUP_RULES[7]),
        RuleFilter::Rule(Self::GROUP_NAME, Self::GROUP_RULES[8]),
        RuleFilter::Rule(Self::GROUP_NAME, Self::GROUP_RULES[9]),
        RuleFilter::Rule(Self::GROUP_NAME, Self::GROUP_RULES[10]),
        RuleFilter::Rule(Self::GROUP_NAME, Self::GROUP_RULES[11]),
        RuleFilter::Rule(Self::GROUP_NAME, Self::GROUP_RULES[12]),
        RuleFilter::Rule(Self::GROUP_NAME, Self::GROUP_RULES[13]),
        RuleFilter::Rule(Self::GROUP_NAME, Self::GROUP_RULES[14]),
        RuleFilter::Rule(Self::GROUP_NAME, Self::GROUP_RULES[15]),
        RuleFilter::Rule(Self::GROUP_NAME, Self::GROUP_RULES[16]),
        RuleFilter::Rule(Self::GROUP_NAME, Self::GROUP_RULES[17]),
        RuleFilter::Rule(Self::GROUP_NAME, Self::GROUP_RULES[18]),
        RuleFilter::Rule(Self::GROUP_NAME, Self::GROUP_RULES[19]),
        RuleFilter::Rule(Self::GROUP_NAME, Self::GROUP_RULES[20]),
        RuleFilter::Rule(Self::GROUP_NAME, Self::GROUP_RULES[21]),
        RuleFilter::Rule(Self::GROUP_NAME, Self::GROUP_RULES[22]),
        RuleFilter::Rule(Self::GROUP_NAME, Self::GROUP_RULES[23]),
        RuleFilter::Rule(Self::GROUP_NAME, Self::GROUP_RULES[24]),
        RuleFilter::Rule(Self::GROUP_NAME, Self::GROUP_RULES[25]),
        RuleFilter::Rule(Self::GROUP_NAME, Self::GROUP_RULES[26]),
        RuleFilter::Rule(Self::GROUP_NAME, Self::GROUP_RULES[27]),
        RuleFilter::Rule(Self::GROUP_NAME, Self::GROUP_RULES[28]),
        RuleFilter::Rule(Self::GROUP_NAME, Self::GROUP_RULES[29]),
        RuleFilter::Rule(Self::GROUP_NAME, Self::GROUP_RULES[30]),
        RuleFilter::Rule(Self::GROUP_NAME, Self::GROUP_RULES[31]),
        RuleFilter::Rule(Self::GROUP_NAME, Self::GROUP_RULES[32]),
    ];
    #[doc = r" Retrieves the recommended rules"]
    pub(crate) fn is_recommended(&self) -> bool {
        matches!(self.recommended, Some(true))
    }
    pub(crate) const fn is_not_recommended(&self) -> bool {
        matches!(self.recommended, Some(false))
    }
    pub(crate) fn is_all(&self) -> bool {
        matches!(self.all, Some(true))
    }
    pub(crate) fn is_not_all(&self) -> bool {
        matches!(self.all, Some(false))
    }
    pub(crate) fn get_enabled_rules(&self) -> IndexSet<RuleFilter> {
        let mut index_set = IndexSet::new();
        if let Some(rule) = self.no_children_prop.as_ref() {
            if rule.is_enabled() {
                index_set.insert(RuleFilter::Rule(Self::GROUP_NAME, Self::GROUP_RULES[0]));
            }
        }
        if let Some(rule) = self.no_const_assign.as_ref() {
            if rule.is_enabled() {
                index_set.insert(RuleFilter::Rule(Self::GROUP_NAME, Self::GROUP_RULES[1]));
            }
        }
        if let Some(rule) = self.no_constant_condition.as_ref() {
            if rule.is_enabled() {
                index_set.insert(RuleFilter::Rule(Self::GROUP_NAME, Self::GROUP_RULES[2]));
            }
        }
        if let Some(rule) = self.no_constructor_return.as_ref() {
            if rule.is_enabled() {
                index_set.insert(RuleFilter::Rule(Self::GROUP_NAME, Self::GROUP_RULES[3]));
            }
        }
        if let Some(rule) = self.no_empty_character_class_in_regex.as_ref() {
            if rule.is_enabled() {
                index_set.insert(RuleFilter::Rule(Self::GROUP_NAME, Self::GROUP_RULES[4]));
            }
        }
        if let Some(rule) = self.no_empty_pattern.as_ref() {
            if rule.is_enabled() {
                index_set.insert(RuleFilter::Rule(Self::GROUP_NAME, Self::GROUP_RULES[5]));
            }
        }
        if let Some(rule) = self.no_global_object_calls.as_ref() {
            if rule.is_enabled() {
                index_set.insert(RuleFilter::Rule(Self::GROUP_NAME, Self::GROUP_RULES[6]));
            }
        }
        if let Some(rule) = self.no_inner_declarations.as_ref() {
            if rule.is_enabled() {
                index_set.insert(RuleFilter::Rule(Self::GROUP_NAME, Self::GROUP_RULES[7]));
            }
        }
        if let Some(rule) = self.no_invalid_constructor_super.as_ref() {
            if rule.is_enabled() {
                index_set.insert(RuleFilter::Rule(Self::GROUP_NAME, Self::GROUP_RULES[8]));
            }
        }
        if let Some(rule) = self.no_invalid_new_builtin.as_ref() {
            if rule.is_enabled() {
                index_set.insert(RuleFilter::Rule(Self::GROUP_NAME, Self::GROUP_RULES[9]));
            }
        }
        if let Some(rule) = self.no_new_symbol.as_ref() {
            if rule.is_enabled() {
                index_set.insert(RuleFilter::Rule(Self::GROUP_NAME, Self::GROUP_RULES[10]));
            }
        }
        if let Some(rule) = self.no_nonoctal_decimal_escape.as_ref() {
            if rule.is_enabled() {
                index_set.insert(RuleFilter::Rule(Self::GROUP_NAME, Self::GROUP_RULES[11]));
            }
        }
        if let Some(rule) = self.no_precision_loss.as_ref() {
            if rule.is_enabled() {
                index_set.insert(RuleFilter::Rule(Self::GROUP_NAME, Self::GROUP_RULES[12]));
            }
        }
        if let Some(rule) = self.no_render_return_value.as_ref() {
            if rule.is_enabled() {
                index_set.insert(RuleFilter::Rule(Self::GROUP_NAME, Self::GROUP_RULES[13]));
            }
        }
        if let Some(rule) = self.no_self_assign.as_ref() {
            if rule.is_enabled() {
                index_set.insert(RuleFilter::Rule(Self::GROUP_NAME, Self::GROUP_RULES[14]));
            }
        }
        if let Some(rule) = self.no_setter_return.as_ref() {
            if rule.is_enabled() {
                index_set.insert(RuleFilter::Rule(Self::GROUP_NAME, Self::GROUP_RULES[15]));
            }
        }
        if let Some(rule) = self.no_string_case_mismatch.as_ref() {
            if rule.is_enabled() {
                index_set.insert(RuleFilter::Rule(Self::GROUP_NAME, Self::GROUP_RULES[16]));
            }
        }
        if let Some(rule) = self.no_switch_declarations.as_ref() {
            if rule.is_enabled() {
                index_set.insert(RuleFilter::Rule(Self::GROUP_NAME, Self::GROUP_RULES[17]));
            }
        }
        if let Some(rule) = self.no_undeclared_variables.as_ref() {
            if rule.is_enabled() {
                index_set.insert(RuleFilter::Rule(Self::GROUP_NAME, Self::GROUP_RULES[18]));
            }
        }
        if let Some(rule) = self.no_unnecessary_continue.as_ref() {
            if rule.is_enabled() {
                index_set.insert(RuleFilter::Rule(Self::GROUP_NAME, Self::GROUP_RULES[19]));
            }
        }
        if let Some(rule) = self.no_unreachable.as_ref() {
            if rule.is_enabled() {
                index_set.insert(RuleFilter::Rule(Self::GROUP_NAME, Self::GROUP_RULES[20]));
            }
        }
        if let Some(rule) = self.no_unreachable_super.as_ref() {
            if rule.is_enabled() {
                index_set.insert(RuleFilter::Rule(Self::GROUP_NAME, Self::GROUP_RULES[21]));
            }
        }
        if let Some(rule) = self.no_unsafe_finally.as_ref() {
            if rule.is_enabled() {
                index_set.insert(RuleFilter::Rule(Self::GROUP_NAME, Self::GROUP_RULES[22]));
            }
        }
        if let Some(rule) = self.no_unsafe_optional_chaining.as_ref() {
            if rule.is_enabled() {
                index_set.insert(RuleFilter::Rule(Self::GROUP_NAME, Self::GROUP_RULES[23]));
            }
        }
        if let Some(rule) = self.no_unused_labels.as_ref() {
            if rule.is_enabled() {
                index_set.insert(RuleFilter::Rule(Self::GROUP_NAME, Self::GROUP_RULES[24]));
            }
        }
        if let Some(rule) = self.no_unused_variables.as_ref() {
            if rule.is_enabled() {
                index_set.insert(RuleFilter::Rule(Self::GROUP_NAME, Self::GROUP_RULES[25]));
            }
        }
        if let Some(rule) = self.no_void_elements_with_children.as_ref() {
            if rule.is_enabled() {
                index_set.insert(RuleFilter::Rule(Self::GROUP_NAME, Self::GROUP_RULES[26]));
            }
        }
        if let Some(rule) = self.no_void_type_return.as_ref() {
            if rule.is_enabled() {
                index_set.insert(RuleFilter::Rule(Self::GROUP_NAME, Self::GROUP_RULES[27]));
            }
        }
        if let Some(rule) = self.use_exhaustive_dependencies.as_ref() {
            if rule.is_enabled() {
                index_set.insert(RuleFilter::Rule(Self::GROUP_NAME, Self::GROUP_RULES[28]));
            }
        }
        if let Some(rule) = self.use_hook_at_top_level.as_ref() {
            if rule.is_enabled() {
                index_set.insert(RuleFilter::Rule(Self::GROUP_NAME, Self::GROUP_RULES[29]));
            }
        }
        if let Some(rule) = self.use_is_nan.as_ref() {
            if rule.is_enabled() {
                index_set.insert(RuleFilter::Rule(Self::GROUP_NAME, Self::GROUP_RULES[30]));
            }
        }
        if let Some(rule) = self.use_valid_for_direction.as_ref() {
            if rule.is_enabled() {
                index_set.insert(RuleFilter::Rule(Self::GROUP_NAME, Self::GROUP_RULES[31]));
            }
        }
        if let Some(rule) = self.use_yield.as_ref() {
            if rule.is_enabled() {
                index_set.insert(RuleFilter::Rule(Self::GROUP_NAME, Self::GROUP_RULES[32]));
            }
        }
        index_set
    }
    pub(crate) fn get_disabled_rules(&self) -> IndexSet<RuleFilter> {
        let mut index_set = IndexSet::new();
        if let Some(rule) = self.no_children_prop.as_ref() {
            if rule.is_disabled() {
                index_set.insert(RuleFilter::Rule(Self::GROUP_NAME, Self::GROUP_RULES[0]));
            }
        }
        if let Some(rule) = self.no_const_assign.as_ref() {
            if rule.is_disabled() {
                index_set.insert(RuleFilter::Rule(Self::GROUP_NAME, Self::GROUP_RULES[1]));
            }
        }
        if let Some(rule) = self.no_constant_condition.as_ref() {
            if rule.is_disabled() {
                index_set.insert(RuleFilter::Rule(Self::GROUP_NAME, Self::GROUP_RULES[2]));
            }
        }
        if let Some(rule) = self.no_constructor_return.as_ref() {
            if rule.is_disabled() {
                index_set.insert(RuleFilter::Rule(Self::GROUP_NAME, Self::GROUP_RULES[3]));
            }
        }
        if let Some(rule) = self.no_empty_character_class_in_regex.as_ref() {
            if rule.is_disabled() {
                index_set.insert(RuleFilter::Rule(Self::GROUP_NAME, Self::GROUP_RULES[4]));
            }
        }
        if let Some(rule) = self.no_empty_pattern.as_ref() {
            if rule.is_disabled() {
                index_set.insert(RuleFilter::Rule(Self::GROUP_NAME, Self::GROUP_RULES[5]));
            }
        }
        if let Some(rule) = self.no_global_object_calls.as_ref() {
            if rule.is_disabled() {
                index_set.insert(RuleFilter::Rule(Self::GROUP_NAME, Self::GROUP_RULES[6]));
            }
        }
        if let Some(rule) = self.no_inner_declarations.as_ref() {
            if rule.is_disabled() {
                index_set.insert(RuleFilter::Rule(Self::GROUP_NAME, Self::GROUP_RULES[7]));
            }
        }
        if let Some(rule) = self.no_invalid_constructor_super.as_ref() {
            if rule.is_disabled() {
                index_set.insert(RuleFilter::Rule(Self::GROUP_NAME, Self::GROUP_RULES[8]));
            }
        }
        if let Some(rule) = self.no_invalid_new_builtin.as_ref() {
            if rule.is_disabled() {
                index_set.insert(RuleFilter::Rule(Self::GROUP_NAME, Self::GROUP_RULES[9]));
            }
        }
        if let Some(rule) = self.no_new_symbol.as_ref() {
            if rule.is_disabled() {
                index_set.insert(RuleFilter::Rule(Self::GROUP_NAME, Self::GROUP_RULES[10]));
            }
        }
        if let Some(rule) = self.no_nonoctal_decimal_escape.as_ref() {
            if rule.is_disabled() {
                index_set.insert(RuleFilter::Rule(Self::GROUP_NAME, Self::GROUP_RULES[11]));
            }
        }
        if let Some(rule) = self.no_precision_loss.as_ref() {
            if rule.is_disabled() {
                index_set.insert(RuleFilter::Rule(Self::GROUP_NAME, Self::GROUP_RULES[12]));
            }
        }
        if let Some(rule) = self.no_render_return_value.as_ref() {
            if rule.is_disabled() {
                index_set.insert(RuleFilter::Rule(Self::GROUP_NAME, Self::GROUP_RULES[13]));
            }
        }
        if let Some(rule) = self.no_self_assign.as_ref() {
            if rule.is_disabled() {
                index_set.insert(RuleFilter::Rule(Self::GROUP_NAME, Self::GROUP_RULES[14]));
            }
        }
        if let Some(rule) = self.no_setter_return.as_ref() {
            if rule.is_disabled() {
                index_set.insert(RuleFilter::Rule(Self::GROUP_NAME, Self::GROUP_RULES[15]));
            }
        }
        if let Some(rule) = self.no_string_case_mismatch.as_ref() {
            if rule.is_disabled() {
                index_set.insert(RuleFilter::Rule(Self::GROUP_NAME, Self::GROUP_RULES[16]));
            }
        }
        if let Some(rule) = self.no_switch_declarations.as_ref() {
            if rule.is_disabled() {
                index_set.insert(RuleFilter::Rule(Self::GROUP_NAME, Self::GROUP_RULES[17]));
            }
        }
        if let Some(rule) = self.no_undeclared_variables.as_ref() {
            if rule.is_disabled() {
                index_set.insert(RuleFilter::Rule(Self::GROUP_NAME, Self::GROUP_RULES[18]));
            }
        }
        if let Some(rule) = self.no_unnecessary_continue.as_ref() {
            if rule.is_disabled() {
                index_set.insert(RuleFilter::Rule(Self::GROUP_NAME, Self::GROUP_RULES[19]));
            }
        }
        if let Some(rule) = self.no_unreachable.as_ref() {
            if rule.is_disabled() {
                index_set.insert(RuleFilter::Rule(Self::GROUP_NAME, Self::GROUP_RULES[20]));
            }
        }
        if let Some(rule) = self.no_unreachable_super.as_ref() {
            if rule.is_disabled() {
                index_set.insert(RuleFilter::Rule(Self::GROUP_NAME, Self::GROUP_RULES[21]));
            }
        }
        if let Some(rule) = self.no_unsafe_finally.as_ref() {
            if rule.is_disabled() {
                index_set.insert(RuleFilter::Rule(Self::GROUP_NAME, Self::GROUP_RULES[22]));
            }
        }
        if let Some(rule) = self.no_unsafe_optional_chaining.as_ref() {
            if rule.is_disabled() {
                index_set.insert(RuleFilter::Rule(Self::GROUP_NAME, Self::GROUP_RULES[23]));
            }
        }
        if let Some(rule) = self.no_unused_labels.as_ref() {
            if rule.is_disabled() {
                index_set.insert(RuleFilter::Rule(Self::GROUP_NAME, Self::GROUP_RULES[24]));
            }
        }
        if let Some(rule) = self.no_unused_variables.as_ref() {
            if rule.is_disabled() {
                index_set.insert(RuleFilter::Rule(Self::GROUP_NAME, Self::GROUP_RULES[25]));
            }
        }
        if let Some(rule) = self.no_void_elements_with_children.as_ref() {
            if rule.is_disabled() {
                index_set.insert(RuleFilter::Rule(Self::GROUP_NAME, Self::GROUP_RULES[26]));
            }
        }
        if let Some(rule) = self.no_void_type_return.as_ref() {
            if rule.is_disabled() {
                index_set.insert(RuleFilter::Rule(Self::GROUP_NAME, Self::GROUP_RULES[27]));
            }
        }
        if let Some(rule) = self.use_exhaustive_dependencies.as_ref() {
            if rule.is_disabled() {
                index_set.insert(RuleFilter::Rule(Self::GROUP_NAME, Self::GROUP_RULES[28]));
            }
        }
        if let Some(rule) = self.use_hook_at_top_level.as_ref() {
            if rule.is_disabled() {
                index_set.insert(RuleFilter::Rule(Self::GROUP_NAME, Self::GROUP_RULES[29]));
            }
        }
        if let Some(rule) = self.use_is_nan.as_ref() {
            if rule.is_disabled() {
                index_set.insert(RuleFilter::Rule(Self::GROUP_NAME, Self::GROUP_RULES[30]));
            }
        }
        if let Some(rule) = self.use_valid_for_direction.as_ref() {
            if rule.is_disabled() {
                index_set.insert(RuleFilter::Rule(Self::GROUP_NAME, Self::GROUP_RULES[31]));
            }
        }
        if let Some(rule) = self.use_yield.as_ref() {
            if rule.is_disabled() {
                index_set.insert(RuleFilter::Rule(Self::GROUP_NAME, Self::GROUP_RULES[32]));
            }
        }
        index_set
    }
    #[doc = r" Checks if, given a rule name, matches one of the rules contained in this category"]
    pub(crate) fn has_rule(rule_name: &str) -> bool {
        Self::GROUP_RULES.contains(&rule_name)
    }
    #[doc = r" Checks if, given a rule name, it is marked as recommended"]
    pub(crate) fn is_recommended_rule(rule_name: &str) -> bool {
        Self::RECOMMENDED_RULES.contains(&rule_name)
    }
    pub(crate) fn recommended_rules_as_filters() -> [RuleFilter<'static>; 29] {
        Self::RECOMMENDED_RULES_AS_FILTERS
    }
    pub(crate) fn all_rules_as_filters() -> [RuleFilter<'static>; 33] {
        Self::ALL_RULES_AS_FILTERS
    }
    #[doc = r" Select preset rules"]
    pub(crate) fn collect_preset_rules(
        &self,
        parent_is_recommended: bool,
        enabled_rules: &mut IndexSet<RuleFilter>,
        disabled_rules: &mut IndexSet<RuleFilter>,
    ) {
        if self.is_all() {
            enabled_rules.extend(Self::all_rules_as_filters());
        } else if parent_is_recommended || self.is_recommended() {
            enabled_rules.extend(Self::recommended_rules_as_filters());
        }
        if self.is_not_all() {
            disabled_rules.extend(Self::all_rules_as_filters());
        } else if self.is_not_recommended() {
            disabled_rules.extend(Self::recommended_rules_as_filters());
        }
    }
    pub(crate) fn get_rule_configuration(&self, rule_name: &str) -> Option<&RuleConfiguration> {
        match rule_name {
            "noChildrenProp" => self.no_children_prop.as_ref(),
            "noConstAssign" => self.no_const_assign.as_ref(),
            "noConstantCondition" => self.no_constant_condition.as_ref(),
            "noConstructorReturn" => self.no_constructor_return.as_ref(),
            "noEmptyCharacterClassInRegex" => self.no_empty_character_class_in_regex.as_ref(),
            "noEmptyPattern" => self.no_empty_pattern.as_ref(),
            "noGlobalObjectCalls" => self.no_global_object_calls.as_ref(),
            "noInnerDeclarations" => self.no_inner_declarations.as_ref(),
            "noInvalidConstructorSuper" => self.no_invalid_constructor_super.as_ref(),
            "noInvalidNewBuiltin" => self.no_invalid_new_builtin.as_ref(),
            "noNewSymbol" => self.no_new_symbol.as_ref(),
            "noNonoctalDecimalEscape" => self.no_nonoctal_decimal_escape.as_ref(),
            "noPrecisionLoss" => self.no_precision_loss.as_ref(),
            "noRenderReturnValue" => self.no_render_return_value.as_ref(),
            "noSelfAssign" => self.no_self_assign.as_ref(),
            "noSetterReturn" => self.no_setter_return.as_ref(),
            "noStringCaseMismatch" => self.no_string_case_mismatch.as_ref(),
            "noSwitchDeclarations" => self.no_switch_declarations.as_ref(),
            "noUndeclaredVariables" => self.no_undeclared_variables.as_ref(),
            "noUnnecessaryContinue" => self.no_unnecessary_continue.as_ref(),
            "noUnreachable" => self.no_unreachable.as_ref(),
            "noUnreachableSuper" => self.no_unreachable_super.as_ref(),
            "noUnsafeFinally" => self.no_unsafe_finally.as_ref(),
            "noUnsafeOptionalChaining" => self.no_unsafe_optional_chaining.as_ref(),
            "noUnusedLabels" => self.no_unused_labels.as_ref(),
            "noUnusedVariables" => self.no_unused_variables.as_ref(),
            "noVoidElementsWithChildren" => self.no_void_elements_with_children.as_ref(),
            "noVoidTypeReturn" => self.no_void_type_return.as_ref(),
            "useExhaustiveDependencies" => self.use_exhaustive_dependencies.as_ref(),
            "useHookAtTopLevel" => self.use_hook_at_top_level.as_ref(),
            "useIsNan" => self.use_is_nan.as_ref(),
            "useValidForDirection" => self.use_valid_for_direction.as_ref(),
            "useYield" => self.use_yield.as_ref(),
            _ => None,
        }
    }
}
#[derive(Deserialize, Default, Serialize, Debug, Eq, PartialEq, Clone)]
#[cfg_attr(feature = "schema", derive(JsonSchema))]
#[serde(rename_all = "camelCase", default)]
#[doc = r" A list of rules that belong to this group"]
pub struct Nursery {
    #[doc = r" It enables the recommended rules for this group"]
    #[serde(skip_serializing_if = "Option::is_none")]
    pub recommended: Option<bool>,
    #[doc = r" It enables ALL rules for this group."]
    #[serde(skip_serializing_if = "Option::is_none")]
    pub all: Option<bool>,
    #[doc = "Disallow two keys with the same name inside a JSON object."]
    #[serde(skip_serializing_if = "Option::is_none")]
    pub no_duplicate_json_keys: Option<RuleConfiguration>,
    #[doc = "Disallow empty block statements and static blocks."]
    #[serde(skip_serializing_if = "Option::is_none")]
    pub no_empty_block_statements: Option<RuleConfiguration>,
    #[doc = "Disallow empty type parameters in type aliases and interfaces."]
    #[serde(skip_serializing_if = "Option::is_none")]
    pub no_empty_type_parameters: Option<RuleConfiguration>,
    #[doc = "Disallow assignments to native objects and read-only global variables."]
    #[serde(skip_serializing_if = "Option::is_none")]
    pub no_global_assign: Option<RuleConfiguration>,
    #[doc = "Disallow the use of global eval()."]
    #[serde(skip_serializing_if = "Option::is_none")]
    pub no_global_eval: Option<RuleConfiguration>,
    #[doc = "Disallow the use of variables and function parameters before their declaration"]
    #[serde(skip_serializing_if = "Option::is_none")]
    pub no_invalid_use_before_declaration: Option<RuleConfiguration>,
    #[doc = "Disallow characters made with multiple code points in character class syntax."]
    #[serde(skip_serializing_if = "Option::is_none")]
    pub no_misleading_character_class: Option<RuleConfiguration>,
    #[doc = "Forbid the use of Node.js builtin modules."]
    #[serde(skip_serializing_if = "Option::is_none")]
    pub no_nodejs_modules: Option<RuleConfiguration>,
    #[doc = "Disallow then property."]
    #[serde(skip_serializing_if = "Option::is_none")]
    pub no_then_property: Option<RuleConfiguration>,
    #[doc = "Disallow unused imports."]
    #[serde(skip_serializing_if = "Option::is_none")]
    pub no_unused_imports: Option<RuleConfiguration>,
    #[doc = "Disallow unused private class members"]
    #[serde(skip_serializing_if = "Option::is_none")]
    pub no_unused_private_class_members: Option<RuleConfiguration>,
    #[doc = "Disallow unnecessary nested block statements."]
    #[serde(skip_serializing_if = "Option::is_none")]
    pub no_useless_lone_block_statements: Option<RuleConfiguration>,
    #[doc = "Disallow ternary operators when simpler alternatives exist."]
    #[serde(skip_serializing_if = "Option::is_none")]
    pub no_useless_ternary: Option<RuleConfiguration>,
    #[doc = "Ensure async functions utilize await."]
    #[serde(skip_serializing_if = "Option::is_none")]
    pub use_await: Option<RuleConfiguration>,
    #[doc = "Require consistently using either T[] or Array<T>"]
    #[serde(skip_serializing_if = "Option::is_none")]
    pub use_consistent_array_type: Option<RuleConfiguration>,
    #[doc = "Promotes the use of export type for types."]
    #[serde(skip_serializing_if = "Option::is_none")]
    pub use_export_type: Option<RuleConfiguration>,
    #[doc = "Enforce naming conventions for JavaScript and TypeScript filenames."]
    #[serde(skip_serializing_if = "Option::is_none")]
    pub use_filenaming_convention: Option<RuleConfiguration>,
    #[doc = "This rule recommends a for-of loop when in a for loop, the index used to extract an item from the iterated array."]
    #[serde(skip_serializing_if = "Option::is_none")]
    pub use_for_of: Option<RuleConfiguration>,
    #[doc = "Enforce the use of import type when an import only has specifiers with type qualifier."]
    #[serde(skip_serializing_if = "Option::is_none")]
    pub use_grouped_type_import: Option<RuleConfiguration>,
    #[doc = "Disallows package private imports."]
    #[serde(skip_serializing_if = "Option::is_none")]
    pub use_import_restrictions: Option<RuleConfiguration>,
    #[doc = "Promotes the use of import type for types."]
    #[serde(skip_serializing_if = "Option::is_none")]
    pub use_import_type: Option<RuleConfiguration>,
    #[doc = "Enforces using the node: protocol for Node.js builtin modules."]
    #[serde(skip_serializing_if = "Option::is_none")]
    pub use_nodejs_import_protocol: Option<RuleConfiguration>,
    #[doc = "Use the Number properties instead of global ones."]
    #[serde(skip_serializing_if = "Option::is_none")]
    pub use_number_namespace: Option<RuleConfiguration>,
    #[doc = "Enforce using function types instead of object type with call signatures."]
    #[serde(skip_serializing_if = "Option::is_none")]
    pub use_shorthand_function_type: Option<RuleConfiguration>,
<<<<<<< HEAD
    #[doc = "Enforce the sorting of CSS classes."]
    #[serde(skip_serializing_if = "Option::is_none")]
    pub use_sorted_classes: Option<RuleConfiguration>,
    #[doc = "Elements with ARIA roles must use a valid, non-abstract ARIA role."]
    #[serde(skip_serializing_if = "Option::is_none")]
    pub use_valid_aria_role: Option<RuleConfiguration>,
=======
>>>>>>> 57f45497
}
impl MergeWith<Nursery> for Nursery {
    fn merge_with(&mut self, other: Nursery) {
        if let Some(no_duplicate_json_keys) = other.no_duplicate_json_keys {
            self.no_duplicate_json_keys = Some(no_duplicate_json_keys);
        }
        if let Some(no_empty_block_statements) = other.no_empty_block_statements {
            self.no_empty_block_statements = Some(no_empty_block_statements);
        }
        if let Some(no_empty_type_parameters) = other.no_empty_type_parameters {
            self.no_empty_type_parameters = Some(no_empty_type_parameters);
        }
        if let Some(no_global_assign) = other.no_global_assign {
            self.no_global_assign = Some(no_global_assign);
        }
        if let Some(no_global_eval) = other.no_global_eval {
            self.no_global_eval = Some(no_global_eval);
        }
        if let Some(no_invalid_use_before_declaration) = other.no_invalid_use_before_declaration {
            self.no_invalid_use_before_declaration = Some(no_invalid_use_before_declaration);
        }
        if let Some(no_misleading_character_class) = other.no_misleading_character_class {
            self.no_misleading_character_class = Some(no_misleading_character_class);
        }
        if let Some(no_nodejs_modules) = other.no_nodejs_modules {
            self.no_nodejs_modules = Some(no_nodejs_modules);
        }
        if let Some(no_then_property) = other.no_then_property {
            self.no_then_property = Some(no_then_property);
        }
        if let Some(no_unused_imports) = other.no_unused_imports {
            self.no_unused_imports = Some(no_unused_imports);
        }
        if let Some(no_unused_private_class_members) = other.no_unused_private_class_members {
            self.no_unused_private_class_members = Some(no_unused_private_class_members);
        }
        if let Some(no_useless_lone_block_statements) = other.no_useless_lone_block_statements {
            self.no_useless_lone_block_statements = Some(no_useless_lone_block_statements);
        }
        if let Some(no_useless_ternary) = other.no_useless_ternary {
            self.no_useless_ternary = Some(no_useless_ternary);
        }
        if let Some(use_await) = other.use_await {
            self.use_await = Some(use_await);
        }
        if let Some(use_consistent_array_type) = other.use_consistent_array_type {
            self.use_consistent_array_type = Some(use_consistent_array_type);
        }
        if let Some(use_export_type) = other.use_export_type {
            self.use_export_type = Some(use_export_type);
        }
        if let Some(use_filenaming_convention) = other.use_filenaming_convention {
            self.use_filenaming_convention = Some(use_filenaming_convention);
        }
        if let Some(use_for_of) = other.use_for_of {
            self.use_for_of = Some(use_for_of);
        }
        if let Some(use_grouped_type_import) = other.use_grouped_type_import {
            self.use_grouped_type_import = Some(use_grouped_type_import);
        }
        if let Some(use_import_restrictions) = other.use_import_restrictions {
            self.use_import_restrictions = Some(use_import_restrictions);
        }
        if let Some(use_import_type) = other.use_import_type {
            self.use_import_type = Some(use_import_type);
        }
        if let Some(use_nodejs_import_protocol) = other.use_nodejs_import_protocol {
            self.use_nodejs_import_protocol = Some(use_nodejs_import_protocol);
        }
        if let Some(use_number_namespace) = other.use_number_namespace {
            self.use_number_namespace = Some(use_number_namespace);
        }
        if let Some(use_shorthand_function_type) = other.use_shorthand_function_type {
            self.use_shorthand_function_type = Some(use_shorthand_function_type);
        }
<<<<<<< HEAD
        if let Some(use_sorted_classes) = other.use_sorted_classes {
            self.use_sorted_classes = Some(use_sorted_classes);
        }
        if let Some(use_valid_aria_role) = other.use_valid_aria_role {
            self.use_valid_aria_role = Some(use_valid_aria_role);
        }
=======
>>>>>>> 57f45497
    }
    fn merge_with_if_not_default(&mut self, other: Nursery)
    where
        Nursery: Default,
    {
        if other != Nursery::default() {
            self.merge_with(other);
        }
    }
}
impl Nursery {
    const GROUP_NAME: &'static str = "nursery";
    pub(crate) const GROUP_RULES: [&'static str; 24] = [
<<<<<<< HEAD
        "noAriaHiddenOnFocusable",
        "noDefaultExport",
=======
>>>>>>> 57f45497
        "noDuplicateJsonKeys",
        "noEmptyBlockStatements",
        "noEmptyTypeParameters",
        "noGlobalAssign",
        "noGlobalEval",
        "noInvalidUseBeforeDeclaration",
        "noMisleadingCharacterClass",
        "noNodejsModules",
        "noThenProperty",
        "noUnusedImports",
        "noUnusedPrivateClassMembers",
        "noUselessLoneBlockStatements",
        "noUselessTernary",
        "useAwait",
        "useConsistentArrayType",
        "useExportType",
        "useFilenamingConvention",
        "useForOf",
        "useGroupedTypeImport",
        "useImportRestrictions",
        "useImportType",
        "useNodejsImportProtocol",
        "useNumberNamespace",
        "useShorthandFunctionType",
<<<<<<< HEAD
        "useSortedClasses",
        "useValidAriaRole",
=======
>>>>>>> 57f45497
    ];
    const RECOMMENDED_RULES: [&'static str; 11] = [
        "noDuplicateJsonKeys",
        "noEmptyTypeParameters",
        "noGlobalAssign",
        "noGlobalEval",
        "noThenProperty",
        "noUselessTernary",
        "useAwait",
        "useExportType",
        "useGroupedTypeImport",
        "useImportType",
        "useNumberNamespace",
    ];
    const RECOMMENDED_RULES_AS_FILTERS: [RuleFilter<'static>; 11] = [
        RuleFilter::Rule(Self::GROUP_NAME, Self::GROUP_RULES[0]),
        RuleFilter::Rule(Self::GROUP_NAME, Self::GROUP_RULES[2]),
        RuleFilter::Rule(Self::GROUP_NAME, Self::GROUP_RULES[3]),
        RuleFilter::Rule(Self::GROUP_NAME, Self::GROUP_RULES[4]),
        RuleFilter::Rule(Self::GROUP_NAME, Self::GROUP_RULES[8]),
        RuleFilter::Rule(Self::GROUP_NAME, Self::GROUP_RULES[12]),
        RuleFilter::Rule(Self::GROUP_NAME, Self::GROUP_RULES[13]),
<<<<<<< HEAD
        RuleFilter::Rule(Self::GROUP_NAME, Self::GROUP_RULES[16]),
        RuleFilter::Rule(Self::GROUP_NAME, Self::GROUP_RULES[19]),
        RuleFilter::Rule(Self::GROUP_NAME, Self::GROUP_RULES[23]),
=======
        RuleFilter::Rule(Self::GROUP_NAME, Self::GROUP_RULES[15]),
        RuleFilter::Rule(Self::GROUP_NAME, Self::GROUP_RULES[18]),
        RuleFilter::Rule(Self::GROUP_NAME, Self::GROUP_RULES[20]),
        RuleFilter::Rule(Self::GROUP_NAME, Self::GROUP_RULES[22]),
>>>>>>> 57f45497
    ];
    const ALL_RULES_AS_FILTERS: [RuleFilter<'static>; 24] = [
        RuleFilter::Rule(Self::GROUP_NAME, Self::GROUP_RULES[0]),
        RuleFilter::Rule(Self::GROUP_NAME, Self::GROUP_RULES[1]),
        RuleFilter::Rule(Self::GROUP_NAME, Self::GROUP_RULES[2]),
        RuleFilter::Rule(Self::GROUP_NAME, Self::GROUP_RULES[3]),
        RuleFilter::Rule(Self::GROUP_NAME, Self::GROUP_RULES[4]),
        RuleFilter::Rule(Self::GROUP_NAME, Self::GROUP_RULES[5]),
        RuleFilter::Rule(Self::GROUP_NAME, Self::GROUP_RULES[6]),
        RuleFilter::Rule(Self::GROUP_NAME, Self::GROUP_RULES[7]),
        RuleFilter::Rule(Self::GROUP_NAME, Self::GROUP_RULES[8]),
        RuleFilter::Rule(Self::GROUP_NAME, Self::GROUP_RULES[9]),
        RuleFilter::Rule(Self::GROUP_NAME, Self::GROUP_RULES[10]),
        RuleFilter::Rule(Self::GROUP_NAME, Self::GROUP_RULES[11]),
        RuleFilter::Rule(Self::GROUP_NAME, Self::GROUP_RULES[12]),
        RuleFilter::Rule(Self::GROUP_NAME, Self::GROUP_RULES[13]),
        RuleFilter::Rule(Self::GROUP_NAME, Self::GROUP_RULES[14]),
        RuleFilter::Rule(Self::GROUP_NAME, Self::GROUP_RULES[15]),
        RuleFilter::Rule(Self::GROUP_NAME, Self::GROUP_RULES[16]),
        RuleFilter::Rule(Self::GROUP_NAME, Self::GROUP_RULES[17]),
        RuleFilter::Rule(Self::GROUP_NAME, Self::GROUP_RULES[18]),
        RuleFilter::Rule(Self::GROUP_NAME, Self::GROUP_RULES[19]),
        RuleFilter::Rule(Self::GROUP_NAME, Self::GROUP_RULES[20]),
        RuleFilter::Rule(Self::GROUP_NAME, Self::GROUP_RULES[21]),
        RuleFilter::Rule(Self::GROUP_NAME, Self::GROUP_RULES[22]),
        RuleFilter::Rule(Self::GROUP_NAME, Self::GROUP_RULES[23]),
    ];
    #[doc = r" Retrieves the recommended rules"]
    pub(crate) fn is_recommended(&self) -> bool {
        matches!(self.recommended, Some(true))
    }
    pub(crate) const fn is_not_recommended(&self) -> bool {
        matches!(self.recommended, Some(false))
    }
    pub(crate) fn is_all(&self) -> bool {
        matches!(self.all, Some(true))
    }
    pub(crate) fn is_not_all(&self) -> bool {
        matches!(self.all, Some(false))
    }
    pub(crate) fn get_enabled_rules(&self) -> IndexSet<RuleFilter> {
        let mut index_set = IndexSet::new();
        if let Some(rule) = self.no_duplicate_json_keys.as_ref() {
            if rule.is_enabled() {
                index_set.insert(RuleFilter::Rule(Self::GROUP_NAME, Self::GROUP_RULES[0]));
            }
        }
        if let Some(rule) = self.no_empty_block_statements.as_ref() {
            if rule.is_enabled() {
                index_set.insert(RuleFilter::Rule(Self::GROUP_NAME, Self::GROUP_RULES[1]));
            }
        }
        if let Some(rule) = self.no_empty_type_parameters.as_ref() {
            if rule.is_enabled() {
                index_set.insert(RuleFilter::Rule(Self::GROUP_NAME, Self::GROUP_RULES[2]));
            }
        }
        if let Some(rule) = self.no_global_assign.as_ref() {
            if rule.is_enabled() {
                index_set.insert(RuleFilter::Rule(Self::GROUP_NAME, Self::GROUP_RULES[3]));
            }
        }
        if let Some(rule) = self.no_global_eval.as_ref() {
            if rule.is_enabled() {
                index_set.insert(RuleFilter::Rule(Self::GROUP_NAME, Self::GROUP_RULES[4]));
            }
        }
        if let Some(rule) = self.no_invalid_use_before_declaration.as_ref() {
            if rule.is_enabled() {
                index_set.insert(RuleFilter::Rule(Self::GROUP_NAME, Self::GROUP_RULES[5]));
            }
        }
        if let Some(rule) = self.no_misleading_character_class.as_ref() {
            if rule.is_enabled() {
                index_set.insert(RuleFilter::Rule(Self::GROUP_NAME, Self::GROUP_RULES[6]));
            }
        }
        if let Some(rule) = self.no_nodejs_modules.as_ref() {
            if rule.is_enabled() {
                index_set.insert(RuleFilter::Rule(Self::GROUP_NAME, Self::GROUP_RULES[7]));
            }
        }
        if let Some(rule) = self.no_then_property.as_ref() {
            if rule.is_enabled() {
                index_set.insert(RuleFilter::Rule(Self::GROUP_NAME, Self::GROUP_RULES[8]));
            }
        }
        if let Some(rule) = self.no_unused_imports.as_ref() {
            if rule.is_enabled() {
                index_set.insert(RuleFilter::Rule(Self::GROUP_NAME, Self::GROUP_RULES[9]));
            }
        }
        if let Some(rule) = self.no_unused_private_class_members.as_ref() {
            if rule.is_enabled() {
                index_set.insert(RuleFilter::Rule(Self::GROUP_NAME, Self::GROUP_RULES[10]));
            }
        }
        if let Some(rule) = self.no_useless_lone_block_statements.as_ref() {
            if rule.is_enabled() {
                index_set.insert(RuleFilter::Rule(Self::GROUP_NAME, Self::GROUP_RULES[11]));
            }
        }
        if let Some(rule) = self.no_useless_ternary.as_ref() {
            if rule.is_enabled() {
                index_set.insert(RuleFilter::Rule(Self::GROUP_NAME, Self::GROUP_RULES[12]));
            }
        }
        if let Some(rule) = self.use_await.as_ref() {
            if rule.is_enabled() {
                index_set.insert(RuleFilter::Rule(Self::GROUP_NAME, Self::GROUP_RULES[13]));
            }
        }
        if let Some(rule) = self.use_consistent_array_type.as_ref() {
            if rule.is_enabled() {
                index_set.insert(RuleFilter::Rule(Self::GROUP_NAME, Self::GROUP_RULES[14]));
            }
        }
        if let Some(rule) = self.use_export_type.as_ref() {
            if rule.is_enabled() {
                index_set.insert(RuleFilter::Rule(Self::GROUP_NAME, Self::GROUP_RULES[15]));
            }
        }
        if let Some(rule) = self.use_filenaming_convention.as_ref() {
            if rule.is_enabled() {
                index_set.insert(RuleFilter::Rule(Self::GROUP_NAME, Self::GROUP_RULES[16]));
            }
        }
        if let Some(rule) = self.use_for_of.as_ref() {
            if rule.is_enabled() {
                index_set.insert(RuleFilter::Rule(Self::GROUP_NAME, Self::GROUP_RULES[17]));
            }
        }
        if let Some(rule) = self.use_grouped_type_import.as_ref() {
            if rule.is_enabled() {
                index_set.insert(RuleFilter::Rule(Self::GROUP_NAME, Self::GROUP_RULES[18]));
            }
        }
        if let Some(rule) = self.use_import_restrictions.as_ref() {
            if rule.is_enabled() {
                index_set.insert(RuleFilter::Rule(Self::GROUP_NAME, Self::GROUP_RULES[19]));
            }
        }
        if let Some(rule) = self.use_import_type.as_ref() {
            if rule.is_enabled() {
                index_set.insert(RuleFilter::Rule(Self::GROUP_NAME, Self::GROUP_RULES[20]));
            }
        }
        if let Some(rule) = self.use_nodejs_import_protocol.as_ref() {
            if rule.is_enabled() {
                index_set.insert(RuleFilter::Rule(Self::GROUP_NAME, Self::GROUP_RULES[21]));
            }
        }
<<<<<<< HEAD
        if let Some(rule) = self.use_sorted_classes.as_ref() {
=======
        if let Some(rule) = self.use_number_namespace.as_ref() {
>>>>>>> 57f45497
            if rule.is_enabled() {
                index_set.insert(RuleFilter::Rule(Self::GROUP_NAME, Self::GROUP_RULES[22]));
            }
        }
<<<<<<< HEAD
        if let Some(rule) = self.use_valid_aria_role.as_ref() {
=======
        if let Some(rule) = self.use_shorthand_function_type.as_ref() {
>>>>>>> 57f45497
            if rule.is_enabled() {
                index_set.insert(RuleFilter::Rule(Self::GROUP_NAME, Self::GROUP_RULES[23]));
            }
        }
        index_set
    }
    pub(crate) fn get_disabled_rules(&self) -> IndexSet<RuleFilter> {
        let mut index_set = IndexSet::new();
        if let Some(rule) = self.no_duplicate_json_keys.as_ref() {
            if rule.is_disabled() {
                index_set.insert(RuleFilter::Rule(Self::GROUP_NAME, Self::GROUP_RULES[0]));
            }
        }
        if let Some(rule) = self.no_empty_block_statements.as_ref() {
            if rule.is_disabled() {
                index_set.insert(RuleFilter::Rule(Self::GROUP_NAME, Self::GROUP_RULES[1]));
            }
        }
        if let Some(rule) = self.no_empty_type_parameters.as_ref() {
            if rule.is_disabled() {
                index_set.insert(RuleFilter::Rule(Self::GROUP_NAME, Self::GROUP_RULES[2]));
            }
        }
        if let Some(rule) = self.no_global_assign.as_ref() {
            if rule.is_disabled() {
                index_set.insert(RuleFilter::Rule(Self::GROUP_NAME, Self::GROUP_RULES[3]));
            }
        }
        if let Some(rule) = self.no_global_eval.as_ref() {
            if rule.is_disabled() {
                index_set.insert(RuleFilter::Rule(Self::GROUP_NAME, Self::GROUP_RULES[4]));
            }
        }
        if let Some(rule) = self.no_invalid_use_before_declaration.as_ref() {
            if rule.is_disabled() {
                index_set.insert(RuleFilter::Rule(Self::GROUP_NAME, Self::GROUP_RULES[5]));
            }
        }
        if let Some(rule) = self.no_misleading_character_class.as_ref() {
            if rule.is_disabled() {
                index_set.insert(RuleFilter::Rule(Self::GROUP_NAME, Self::GROUP_RULES[6]));
            }
        }
        if let Some(rule) = self.no_nodejs_modules.as_ref() {
            if rule.is_disabled() {
                index_set.insert(RuleFilter::Rule(Self::GROUP_NAME, Self::GROUP_RULES[7]));
            }
        }
        if let Some(rule) = self.no_then_property.as_ref() {
            if rule.is_disabled() {
                index_set.insert(RuleFilter::Rule(Self::GROUP_NAME, Self::GROUP_RULES[8]));
            }
        }
        if let Some(rule) = self.no_unused_imports.as_ref() {
            if rule.is_disabled() {
                index_set.insert(RuleFilter::Rule(Self::GROUP_NAME, Self::GROUP_RULES[9]));
            }
        }
        if let Some(rule) = self.no_unused_private_class_members.as_ref() {
            if rule.is_disabled() {
                index_set.insert(RuleFilter::Rule(Self::GROUP_NAME, Self::GROUP_RULES[10]));
            }
        }
        if let Some(rule) = self.no_useless_lone_block_statements.as_ref() {
            if rule.is_disabled() {
                index_set.insert(RuleFilter::Rule(Self::GROUP_NAME, Self::GROUP_RULES[11]));
            }
        }
        if let Some(rule) = self.no_useless_ternary.as_ref() {
            if rule.is_disabled() {
                index_set.insert(RuleFilter::Rule(Self::GROUP_NAME, Self::GROUP_RULES[12]));
            }
        }
        if let Some(rule) = self.use_await.as_ref() {
            if rule.is_disabled() {
                index_set.insert(RuleFilter::Rule(Self::GROUP_NAME, Self::GROUP_RULES[13]));
            }
        }
        if let Some(rule) = self.use_consistent_array_type.as_ref() {
            if rule.is_disabled() {
                index_set.insert(RuleFilter::Rule(Self::GROUP_NAME, Self::GROUP_RULES[14]));
            }
        }
        if let Some(rule) = self.use_export_type.as_ref() {
            if rule.is_disabled() {
                index_set.insert(RuleFilter::Rule(Self::GROUP_NAME, Self::GROUP_RULES[15]));
            }
        }
        if let Some(rule) = self.use_filenaming_convention.as_ref() {
            if rule.is_disabled() {
                index_set.insert(RuleFilter::Rule(Self::GROUP_NAME, Self::GROUP_RULES[16]));
            }
        }
        if let Some(rule) = self.use_for_of.as_ref() {
            if rule.is_disabled() {
                index_set.insert(RuleFilter::Rule(Self::GROUP_NAME, Self::GROUP_RULES[17]));
            }
        }
        if let Some(rule) = self.use_grouped_type_import.as_ref() {
            if rule.is_disabled() {
                index_set.insert(RuleFilter::Rule(Self::GROUP_NAME, Self::GROUP_RULES[18]));
            }
        }
        if let Some(rule) = self.use_import_restrictions.as_ref() {
            if rule.is_disabled() {
                index_set.insert(RuleFilter::Rule(Self::GROUP_NAME, Self::GROUP_RULES[19]));
            }
        }
        if let Some(rule) = self.use_import_type.as_ref() {
            if rule.is_disabled() {
                index_set.insert(RuleFilter::Rule(Self::GROUP_NAME, Self::GROUP_RULES[20]));
            }
        }
        if let Some(rule) = self.use_nodejs_import_protocol.as_ref() {
            if rule.is_disabled() {
                index_set.insert(RuleFilter::Rule(Self::GROUP_NAME, Self::GROUP_RULES[21]));
            }
        }
<<<<<<< HEAD
        if let Some(rule) = self.use_sorted_classes.as_ref() {
=======
        if let Some(rule) = self.use_number_namespace.as_ref() {
>>>>>>> 57f45497
            if rule.is_disabled() {
                index_set.insert(RuleFilter::Rule(Self::GROUP_NAME, Self::GROUP_RULES[22]));
            }
        }
<<<<<<< HEAD
        if let Some(rule) = self.use_valid_aria_role.as_ref() {
=======
        if let Some(rule) = self.use_shorthand_function_type.as_ref() {
>>>>>>> 57f45497
            if rule.is_disabled() {
                index_set.insert(RuleFilter::Rule(Self::GROUP_NAME, Self::GROUP_RULES[23]));
            }
        }
        index_set
    }
    #[doc = r" Checks if, given a rule name, matches one of the rules contained in this category"]
    pub(crate) fn has_rule(rule_name: &str) -> bool {
        Self::GROUP_RULES.contains(&rule_name)
    }
    #[doc = r" Checks if, given a rule name, it is marked as recommended"]
    pub(crate) fn is_recommended_rule(rule_name: &str) -> bool {
        Self::RECOMMENDED_RULES.contains(&rule_name)
    }
    pub(crate) fn recommended_rules_as_filters() -> [RuleFilter<'static>; 11] {
        Self::RECOMMENDED_RULES_AS_FILTERS
    }
    pub(crate) fn all_rules_as_filters() -> [RuleFilter<'static>; 24] {
        Self::ALL_RULES_AS_FILTERS
    }
    #[doc = r" Select preset rules"]
    pub(crate) fn collect_preset_rules(
        &self,
        _parent_is_recommended: bool,
        enabled_rules: &mut IndexSet<RuleFilter>,
        disabled_rules: &mut IndexSet<RuleFilter>,
    ) {
        if self.is_all() {
            enabled_rules.extend(Self::all_rules_as_filters());
        } else if self.is_recommended() {
            enabled_rules.extend(Self::recommended_rules_as_filters());
        }
        if self.is_not_all() {
            disabled_rules.extend(Self::all_rules_as_filters());
        } else if self.is_not_recommended() {
            disabled_rules.extend(Self::recommended_rules_as_filters());
        }
    }
    pub(crate) fn get_rule_configuration(&self, rule_name: &str) -> Option<&RuleConfiguration> {
        match rule_name {
            "noDuplicateJsonKeys" => self.no_duplicate_json_keys.as_ref(),
            "noEmptyBlockStatements" => self.no_empty_block_statements.as_ref(),
            "noEmptyTypeParameters" => self.no_empty_type_parameters.as_ref(),
            "noGlobalAssign" => self.no_global_assign.as_ref(),
            "noGlobalEval" => self.no_global_eval.as_ref(),
            "noInvalidUseBeforeDeclaration" => self.no_invalid_use_before_declaration.as_ref(),
            "noMisleadingCharacterClass" => self.no_misleading_character_class.as_ref(),
            "noNodejsModules" => self.no_nodejs_modules.as_ref(),
            "noThenProperty" => self.no_then_property.as_ref(),
            "noUnusedImports" => self.no_unused_imports.as_ref(),
            "noUnusedPrivateClassMembers" => self.no_unused_private_class_members.as_ref(),
            "noUselessLoneBlockStatements" => self.no_useless_lone_block_statements.as_ref(),
            "noUselessTernary" => self.no_useless_ternary.as_ref(),
            "useAwait" => self.use_await.as_ref(),
            "useConsistentArrayType" => self.use_consistent_array_type.as_ref(),
            "useExportType" => self.use_export_type.as_ref(),
            "useFilenamingConvention" => self.use_filenaming_convention.as_ref(),
            "useForOf" => self.use_for_of.as_ref(),
            "useGroupedTypeImport" => self.use_grouped_type_import.as_ref(),
            "useImportRestrictions" => self.use_import_restrictions.as_ref(),
            "useImportType" => self.use_import_type.as_ref(),
            "useNodejsImportProtocol" => self.use_nodejs_import_protocol.as_ref(),
            "useNumberNamespace" => self.use_number_namespace.as_ref(),
            "useShorthandFunctionType" => self.use_shorthand_function_type.as_ref(),
<<<<<<< HEAD
            "useSortedClasses" => self.use_sorted_classes.as_ref(),
            "useValidAriaRole" => self.use_valid_aria_role.as_ref(),
=======
>>>>>>> 57f45497
            _ => None,
        }
    }
}
#[derive(Deserialize, Default, Serialize, Debug, Eq, PartialEq, Clone)]
#[cfg_attr(feature = "schema", derive(JsonSchema))]
#[serde(rename_all = "camelCase", default)]
#[doc = r" A list of rules that belong to this group"]
pub struct Performance {
    #[doc = r" It enables the recommended rules for this group"]
    #[serde(skip_serializing_if = "Option::is_none")]
    pub recommended: Option<bool>,
    #[doc = r" It enables ALL rules for this group."]
    #[serde(skip_serializing_if = "Option::is_none")]
    pub all: Option<bool>,
    #[doc = "Disallow the use of spread (...) syntax on accumulators."]
    #[serde(skip_serializing_if = "Option::is_none")]
    pub no_accumulating_spread: Option<RuleConfiguration>,
    #[doc = "Disallow the use of the delete operator."]
    #[serde(skip_serializing_if = "Option::is_none")]
    pub no_delete: Option<RuleConfiguration>,
}
impl MergeWith<Performance> for Performance {
    fn merge_with(&mut self, other: Performance) {
        if let Some(no_accumulating_spread) = other.no_accumulating_spread {
            self.no_accumulating_spread = Some(no_accumulating_spread);
        }
        if let Some(no_delete) = other.no_delete {
            self.no_delete = Some(no_delete);
        }
    }
    fn merge_with_if_not_default(&mut self, other: Performance)
    where
        Performance: Default,
    {
        if other != Performance::default() {
            self.merge_with(other);
        }
    }
}
impl Performance {
    const GROUP_NAME: &'static str = "performance";
    pub(crate) const GROUP_RULES: [&'static str; 2] = ["noAccumulatingSpread", "noDelete"];
    const RECOMMENDED_RULES: [&'static str; 2] = ["noAccumulatingSpread", "noDelete"];
    const RECOMMENDED_RULES_AS_FILTERS: [RuleFilter<'static>; 2] = [
        RuleFilter::Rule(Self::GROUP_NAME, Self::GROUP_RULES[0]),
        RuleFilter::Rule(Self::GROUP_NAME, Self::GROUP_RULES[1]),
    ];
    const ALL_RULES_AS_FILTERS: [RuleFilter<'static>; 2] = [
        RuleFilter::Rule(Self::GROUP_NAME, Self::GROUP_RULES[0]),
        RuleFilter::Rule(Self::GROUP_NAME, Self::GROUP_RULES[1]),
    ];
    #[doc = r" Retrieves the recommended rules"]
    pub(crate) fn is_recommended(&self) -> bool {
        matches!(self.recommended, Some(true))
    }
    pub(crate) const fn is_not_recommended(&self) -> bool {
        matches!(self.recommended, Some(false))
    }
    pub(crate) fn is_all(&self) -> bool {
        matches!(self.all, Some(true))
    }
    pub(crate) fn is_not_all(&self) -> bool {
        matches!(self.all, Some(false))
    }
    pub(crate) fn get_enabled_rules(&self) -> IndexSet<RuleFilter> {
        let mut index_set = IndexSet::new();
        if let Some(rule) = self.no_accumulating_spread.as_ref() {
            if rule.is_enabled() {
                index_set.insert(RuleFilter::Rule(Self::GROUP_NAME, Self::GROUP_RULES[0]));
            }
        }
        if let Some(rule) = self.no_delete.as_ref() {
            if rule.is_enabled() {
                index_set.insert(RuleFilter::Rule(Self::GROUP_NAME, Self::GROUP_RULES[1]));
            }
        }
        index_set
    }
    pub(crate) fn get_disabled_rules(&self) -> IndexSet<RuleFilter> {
        let mut index_set = IndexSet::new();
        if let Some(rule) = self.no_accumulating_spread.as_ref() {
            if rule.is_disabled() {
                index_set.insert(RuleFilter::Rule(Self::GROUP_NAME, Self::GROUP_RULES[0]));
            }
        }
        if let Some(rule) = self.no_delete.as_ref() {
            if rule.is_disabled() {
                index_set.insert(RuleFilter::Rule(Self::GROUP_NAME, Self::GROUP_RULES[1]));
            }
        }
        index_set
    }
    #[doc = r" Checks if, given a rule name, matches one of the rules contained in this category"]
    pub(crate) fn has_rule(rule_name: &str) -> bool {
        Self::GROUP_RULES.contains(&rule_name)
    }
    #[doc = r" Checks if, given a rule name, it is marked as recommended"]
    pub(crate) fn is_recommended_rule(rule_name: &str) -> bool {
        Self::RECOMMENDED_RULES.contains(&rule_name)
    }
    pub(crate) fn recommended_rules_as_filters() -> [RuleFilter<'static>; 2] {
        Self::RECOMMENDED_RULES_AS_FILTERS
    }
    pub(crate) fn all_rules_as_filters() -> [RuleFilter<'static>; 2] {
        Self::ALL_RULES_AS_FILTERS
    }
    #[doc = r" Select preset rules"]
    pub(crate) fn collect_preset_rules(
        &self,
        parent_is_recommended: bool,
        enabled_rules: &mut IndexSet<RuleFilter>,
        disabled_rules: &mut IndexSet<RuleFilter>,
    ) {
        if self.is_all() {
            enabled_rules.extend(Self::all_rules_as_filters());
        } else if parent_is_recommended || self.is_recommended() {
            enabled_rules.extend(Self::recommended_rules_as_filters());
        }
        if self.is_not_all() {
            disabled_rules.extend(Self::all_rules_as_filters());
        } else if self.is_not_recommended() {
            disabled_rules.extend(Self::recommended_rules_as_filters());
        }
    }
    pub(crate) fn get_rule_configuration(&self, rule_name: &str) -> Option<&RuleConfiguration> {
        match rule_name {
            "noAccumulatingSpread" => self.no_accumulating_spread.as_ref(),
            "noDelete" => self.no_delete.as_ref(),
            _ => None,
        }
    }
}
#[derive(Deserialize, Default, Serialize, Debug, Eq, PartialEq, Clone)]
#[cfg_attr(feature = "schema", derive(JsonSchema))]
#[serde(rename_all = "camelCase", default)]
#[doc = r" A list of rules that belong to this group"]
pub struct Security {
    #[doc = r" It enables the recommended rules for this group"]
    #[serde(skip_serializing_if = "Option::is_none")]
    pub recommended: Option<bool>,
    #[doc = r" It enables ALL rules for this group."]
    #[serde(skip_serializing_if = "Option::is_none")]
    pub all: Option<bool>,
    #[doc = "Prevent the usage of dangerous JSX props"]
    #[serde(skip_serializing_if = "Option::is_none")]
    pub no_dangerously_set_inner_html: Option<RuleConfiguration>,
    #[doc = "Report when a DOM element or a component uses both children and dangerouslySetInnerHTML prop."]
    #[serde(skip_serializing_if = "Option::is_none")]
    pub no_dangerously_set_inner_html_with_children: Option<RuleConfiguration>,
}
impl MergeWith<Security> for Security {
    fn merge_with(&mut self, other: Security) {
        if let Some(no_dangerously_set_inner_html) = other.no_dangerously_set_inner_html {
            self.no_dangerously_set_inner_html = Some(no_dangerously_set_inner_html);
        }
        if let Some(no_dangerously_set_inner_html_with_children) =
            other.no_dangerously_set_inner_html_with_children
        {
            self.no_dangerously_set_inner_html_with_children =
                Some(no_dangerously_set_inner_html_with_children);
        }
    }
    fn merge_with_if_not_default(&mut self, other: Security)
    where
        Security: Default,
    {
        if other != Security::default() {
            self.merge_with(other);
        }
    }
}
impl Security {
    const GROUP_NAME: &'static str = "security";
    pub(crate) const GROUP_RULES: [&'static str; 2] = [
        "noDangerouslySetInnerHtml",
        "noDangerouslySetInnerHtmlWithChildren",
    ];
    const RECOMMENDED_RULES: [&'static str; 2] = [
        "noDangerouslySetInnerHtml",
        "noDangerouslySetInnerHtmlWithChildren",
    ];
    const RECOMMENDED_RULES_AS_FILTERS: [RuleFilter<'static>; 2] = [
        RuleFilter::Rule(Self::GROUP_NAME, Self::GROUP_RULES[0]),
        RuleFilter::Rule(Self::GROUP_NAME, Self::GROUP_RULES[1]),
    ];
    const ALL_RULES_AS_FILTERS: [RuleFilter<'static>; 2] = [
        RuleFilter::Rule(Self::GROUP_NAME, Self::GROUP_RULES[0]),
        RuleFilter::Rule(Self::GROUP_NAME, Self::GROUP_RULES[1]),
    ];
    #[doc = r" Retrieves the recommended rules"]
    pub(crate) fn is_recommended(&self) -> bool {
        matches!(self.recommended, Some(true))
    }
    pub(crate) const fn is_not_recommended(&self) -> bool {
        matches!(self.recommended, Some(false))
    }
    pub(crate) fn is_all(&self) -> bool {
        matches!(self.all, Some(true))
    }
    pub(crate) fn is_not_all(&self) -> bool {
        matches!(self.all, Some(false))
    }
    pub(crate) fn get_enabled_rules(&self) -> IndexSet<RuleFilter> {
        let mut index_set = IndexSet::new();
        if let Some(rule) = self.no_dangerously_set_inner_html.as_ref() {
            if rule.is_enabled() {
                index_set.insert(RuleFilter::Rule(Self::GROUP_NAME, Self::GROUP_RULES[0]));
            }
        }
        if let Some(rule) = self.no_dangerously_set_inner_html_with_children.as_ref() {
            if rule.is_enabled() {
                index_set.insert(RuleFilter::Rule(Self::GROUP_NAME, Self::GROUP_RULES[1]));
            }
        }
        index_set
    }
    pub(crate) fn get_disabled_rules(&self) -> IndexSet<RuleFilter> {
        let mut index_set = IndexSet::new();
        if let Some(rule) = self.no_dangerously_set_inner_html.as_ref() {
            if rule.is_disabled() {
                index_set.insert(RuleFilter::Rule(Self::GROUP_NAME, Self::GROUP_RULES[0]));
            }
        }
        if let Some(rule) = self.no_dangerously_set_inner_html_with_children.as_ref() {
            if rule.is_disabled() {
                index_set.insert(RuleFilter::Rule(Self::GROUP_NAME, Self::GROUP_RULES[1]));
            }
        }
        index_set
    }
    #[doc = r" Checks if, given a rule name, matches one of the rules contained in this category"]
    pub(crate) fn has_rule(rule_name: &str) -> bool {
        Self::GROUP_RULES.contains(&rule_name)
    }
    #[doc = r" Checks if, given a rule name, it is marked as recommended"]
    pub(crate) fn is_recommended_rule(rule_name: &str) -> bool {
        Self::RECOMMENDED_RULES.contains(&rule_name)
    }
    pub(crate) fn recommended_rules_as_filters() -> [RuleFilter<'static>; 2] {
        Self::RECOMMENDED_RULES_AS_FILTERS
    }
    pub(crate) fn all_rules_as_filters() -> [RuleFilter<'static>; 2] {
        Self::ALL_RULES_AS_FILTERS
    }
    #[doc = r" Select preset rules"]
    pub(crate) fn collect_preset_rules(
        &self,
        parent_is_recommended: bool,
        enabled_rules: &mut IndexSet<RuleFilter>,
        disabled_rules: &mut IndexSet<RuleFilter>,
    ) {
        if self.is_all() {
            enabled_rules.extend(Self::all_rules_as_filters());
        } else if parent_is_recommended || self.is_recommended() {
            enabled_rules.extend(Self::recommended_rules_as_filters());
        }
        if self.is_not_all() {
            disabled_rules.extend(Self::all_rules_as_filters());
        } else if self.is_not_recommended() {
            disabled_rules.extend(Self::recommended_rules_as_filters());
        }
    }
    pub(crate) fn get_rule_configuration(&self, rule_name: &str) -> Option<&RuleConfiguration> {
        match rule_name {
            "noDangerouslySetInnerHtml" => self.no_dangerously_set_inner_html.as_ref(),
            "noDangerouslySetInnerHtmlWithChildren" => {
                self.no_dangerously_set_inner_html_with_children.as_ref()
            }
            _ => None,
        }
    }
}
#[derive(Deserialize, Default, Serialize, Debug, Eq, PartialEq, Clone)]
#[cfg_attr(feature = "schema", derive(JsonSchema))]
#[serde(rename_all = "camelCase", default)]
#[doc = r" A list of rules that belong to this group"]
pub struct Style {
    #[doc = r" It enables the recommended rules for this group"]
    #[serde(skip_serializing_if = "Option::is_none")]
    pub recommended: Option<bool>,
    #[doc = r" It enables ALL rules for this group."]
    #[serde(skip_serializing_if = "Option::is_none")]
    pub all: Option<bool>,
    #[doc = "Disallow the use of arguments"]
    #[serde(skip_serializing_if = "Option::is_none")]
    pub no_arguments: Option<RuleConfiguration>,
    #[doc = "Disallow comma operator."]
    #[serde(skip_serializing_if = "Option::is_none")]
    pub no_comma_operator: Option<RuleConfiguration>,
    #[doc = "Disallow default exports."]
    #[serde(skip_serializing_if = "Option::is_none")]
    pub no_default_export: Option<RuleConfiguration>,
    #[doc = "Disallow implicit true values on JSX boolean attributes"]
    #[serde(skip_serializing_if = "Option::is_none")]
    pub no_implicit_boolean: Option<RuleConfiguration>,
    #[doc = "Disallow type annotations for variables, parameters, and class properties initialized with a literal expression."]
    #[serde(skip_serializing_if = "Option::is_none")]
    pub no_inferrable_types: Option<RuleConfiguration>,
    #[doc = "Disallow the use of TypeScript's namespaces."]
    #[serde(skip_serializing_if = "Option::is_none")]
    pub no_namespace: Option<RuleConfiguration>,
    #[doc = "Disallow negation in the condition of an if statement if it has an else clause."]
    #[serde(skip_serializing_if = "Option::is_none")]
    pub no_negation_else: Option<RuleConfiguration>,
    #[doc = "Disallow non-null assertions using the ! postfix operator."]
    #[serde(skip_serializing_if = "Option::is_none")]
    pub no_non_null_assertion: Option<RuleConfiguration>,
    #[doc = "Disallow reassigning function parameters."]
    #[serde(skip_serializing_if = "Option::is_none")]
    pub no_parameter_assign: Option<RuleConfiguration>,
    #[doc = "Disallow the use of parameter properties in class constructors."]
    #[serde(skip_serializing_if = "Option::is_none")]
    pub no_parameter_properties: Option<RuleConfiguration>,
    #[doc = "This rule allows you to specify global variable names that you don’t want to use in your application."]
    #[serde(skip_serializing_if = "Option::is_none")]
    pub no_restricted_globals: Option<RuleConfiguration>,
    #[doc = "Disallow the use of constants which its value is the upper-case version of its name."]
    #[serde(skip_serializing_if = "Option::is_none")]
    pub no_shouty_constants: Option<RuleConfiguration>,
    #[doc = "Disallow template literals if interpolation and special-character handling are not needed"]
    #[serde(skip_serializing_if = "Option::is_none")]
    pub no_unused_template_literal: Option<RuleConfiguration>,
    #[doc = "Disallow else block when the if block breaks early."]
    #[serde(skip_serializing_if = "Option::is_none")]
    pub no_useless_else: Option<RuleConfiguration>,
    #[doc = "Disallow the use of var"]
    #[serde(skip_serializing_if = "Option::is_none")]
    pub no_var: Option<RuleConfiguration>,
    #[doc = "Enforce the use of as const over literal type and type annotation."]
    #[serde(skip_serializing_if = "Option::is_none")]
    pub use_as_const_assertion: Option<RuleConfiguration>,
    #[doc = "Requires following curly brace conventions."]
    #[serde(skip_serializing_if = "Option::is_none")]
    pub use_block_statements: Option<RuleConfiguration>,
    #[doc = "Enforce using else if instead of nested if in else clauses."]
    #[serde(skip_serializing_if = "Option::is_none")]
    pub use_collapsed_else_if: Option<RuleConfiguration>,
    #[doc = "Require const declarations for variables that are never reassigned after declared."]
    #[serde(skip_serializing_if = "Option::is_none")]
    pub use_const: Option<RuleConfiguration>,
    #[doc = "Enforce default function parameters and optional function parameters to be last."]
    #[serde(skip_serializing_if = "Option::is_none")]
    pub use_default_parameter_last: Option<RuleConfiguration>,
    #[doc = "Require that each enum member value be explicitly initialized."]
    #[serde(skip_serializing_if = "Option::is_none")]
    pub use_enum_initializers: Option<RuleConfiguration>,
    #[doc = "Disallow the use of Math.pow in favor of the ** operator."]
    #[serde(skip_serializing_if = "Option::is_none")]
    pub use_exponentiation_operator: Option<RuleConfiguration>,
    #[doc = "This rule enforces the use of <>...</> over <Fragment>...</Fragment>."]
    #[serde(skip_serializing_if = "Option::is_none")]
    pub use_fragment_syntax: Option<RuleConfiguration>,
    #[doc = "Require all enum members to be literal values."]
    #[serde(skip_serializing_if = "Option::is_none")]
    pub use_literal_enum_members: Option<RuleConfiguration>,
    #[doc = "Enforce naming conventions for everything across a codebase."]
    #[serde(skip_serializing_if = "Option::is_none")]
    pub use_naming_convention: Option<RuleConfiguration>,
    #[doc = "Disallow parseInt() and Number.parseInt() in favor of binary, octal, and hexadecimal literals"]
    #[serde(skip_serializing_if = "Option::is_none")]
    pub use_numeric_literals: Option<RuleConfiguration>,
    #[doc = "Prevent extra closing tags for components without children"]
    #[serde(skip_serializing_if = "Option::is_none")]
    pub use_self_closing_elements: Option<RuleConfiguration>,
    #[doc = "When expressing array types, this rule promotes the usage of T[] shorthand instead of Array<T>."]
    #[serde(skip_serializing_if = "Option::is_none")]
    pub use_shorthand_array_type: Option<RuleConfiguration>,
    #[doc = "Require assignment operator shorthand where possible."]
    #[serde(skip_serializing_if = "Option::is_none")]
    pub use_shorthand_assign: Option<RuleConfiguration>,
    #[doc = "Enforces switch clauses have a single statement, emits a quick fix wrapping the statements in a block."]
    #[serde(skip_serializing_if = "Option::is_none")]
    pub use_single_case_statement: Option<RuleConfiguration>,
    #[doc = "Disallow multiple variable declarations in the same variable statement"]
    #[serde(skip_serializing_if = "Option::is_none")]
    pub use_single_var_declarator: Option<RuleConfiguration>,
    #[doc = "Prefer template literals over string concatenation."]
    #[serde(skip_serializing_if = "Option::is_none")]
    pub use_template: Option<RuleConfiguration>,
    #[doc = "Enforce the use of while loops instead of for loops when the initializer and update expressions are not needed."]
    #[serde(skip_serializing_if = "Option::is_none")]
    pub use_while: Option<RuleConfiguration>,
}
impl MergeWith<Style> for Style {
    fn merge_with(&mut self, other: Style) {
        if let Some(no_arguments) = other.no_arguments {
            self.no_arguments = Some(no_arguments);
        }
        if let Some(no_comma_operator) = other.no_comma_operator {
            self.no_comma_operator = Some(no_comma_operator);
        }
        if let Some(no_default_export) = other.no_default_export {
            self.no_default_export = Some(no_default_export);
        }
        if let Some(no_implicit_boolean) = other.no_implicit_boolean {
            self.no_implicit_boolean = Some(no_implicit_boolean);
        }
        if let Some(no_inferrable_types) = other.no_inferrable_types {
            self.no_inferrable_types = Some(no_inferrable_types);
        }
        if let Some(no_namespace) = other.no_namespace {
            self.no_namespace = Some(no_namespace);
        }
        if let Some(no_negation_else) = other.no_negation_else {
            self.no_negation_else = Some(no_negation_else);
        }
        if let Some(no_non_null_assertion) = other.no_non_null_assertion {
            self.no_non_null_assertion = Some(no_non_null_assertion);
        }
        if let Some(no_parameter_assign) = other.no_parameter_assign {
            self.no_parameter_assign = Some(no_parameter_assign);
        }
        if let Some(no_parameter_properties) = other.no_parameter_properties {
            self.no_parameter_properties = Some(no_parameter_properties);
        }
        if let Some(no_restricted_globals) = other.no_restricted_globals {
            self.no_restricted_globals = Some(no_restricted_globals);
        }
        if let Some(no_shouty_constants) = other.no_shouty_constants {
            self.no_shouty_constants = Some(no_shouty_constants);
        }
        if let Some(no_unused_template_literal) = other.no_unused_template_literal {
            self.no_unused_template_literal = Some(no_unused_template_literal);
        }
        if let Some(no_useless_else) = other.no_useless_else {
            self.no_useless_else = Some(no_useless_else);
        }
        if let Some(no_var) = other.no_var {
            self.no_var = Some(no_var);
        }
        if let Some(use_as_const_assertion) = other.use_as_const_assertion {
            self.use_as_const_assertion = Some(use_as_const_assertion);
        }
        if let Some(use_block_statements) = other.use_block_statements {
            self.use_block_statements = Some(use_block_statements);
        }
        if let Some(use_collapsed_else_if) = other.use_collapsed_else_if {
            self.use_collapsed_else_if = Some(use_collapsed_else_if);
        }
        if let Some(use_const) = other.use_const {
            self.use_const = Some(use_const);
        }
        if let Some(use_default_parameter_last) = other.use_default_parameter_last {
            self.use_default_parameter_last = Some(use_default_parameter_last);
        }
        if let Some(use_enum_initializers) = other.use_enum_initializers {
            self.use_enum_initializers = Some(use_enum_initializers);
        }
        if let Some(use_exponentiation_operator) = other.use_exponentiation_operator {
            self.use_exponentiation_operator = Some(use_exponentiation_operator);
        }
        if let Some(use_fragment_syntax) = other.use_fragment_syntax {
            self.use_fragment_syntax = Some(use_fragment_syntax);
        }
        if let Some(use_literal_enum_members) = other.use_literal_enum_members {
            self.use_literal_enum_members = Some(use_literal_enum_members);
        }
        if let Some(use_naming_convention) = other.use_naming_convention {
            self.use_naming_convention = Some(use_naming_convention);
        }
        if let Some(use_numeric_literals) = other.use_numeric_literals {
            self.use_numeric_literals = Some(use_numeric_literals);
        }
        if let Some(use_self_closing_elements) = other.use_self_closing_elements {
            self.use_self_closing_elements = Some(use_self_closing_elements);
        }
        if let Some(use_shorthand_array_type) = other.use_shorthand_array_type {
            self.use_shorthand_array_type = Some(use_shorthand_array_type);
        }
        if let Some(use_shorthand_assign) = other.use_shorthand_assign {
            self.use_shorthand_assign = Some(use_shorthand_assign);
        }
        if let Some(use_single_case_statement) = other.use_single_case_statement {
            self.use_single_case_statement = Some(use_single_case_statement);
        }
        if let Some(use_single_var_declarator) = other.use_single_var_declarator {
            self.use_single_var_declarator = Some(use_single_var_declarator);
        }
        if let Some(use_template) = other.use_template {
            self.use_template = Some(use_template);
        }
        if let Some(use_while) = other.use_while {
            self.use_while = Some(use_while);
        }
    }
    fn merge_with_if_not_default(&mut self, other: Style)
    where
        Style: Default,
    {
        if other != Style::default() {
            self.merge_with(other);
        }
    }
}
impl Style {
    const GROUP_NAME: &'static str = "style";
    pub(crate) const GROUP_RULES: [&'static str; 33] = [
        "noArguments",
        "noCommaOperator",
        "noDefaultExport",
        "noImplicitBoolean",
        "noInferrableTypes",
        "noNamespace",
        "noNegationElse",
        "noNonNullAssertion",
        "noParameterAssign",
        "noParameterProperties",
        "noRestrictedGlobals",
        "noShoutyConstants",
        "noUnusedTemplateLiteral",
        "noUselessElse",
        "noVar",
        "useAsConstAssertion",
        "useBlockStatements",
        "useCollapsedElseIf",
        "useConst",
        "useDefaultParameterLast",
        "useEnumInitializers",
        "useExponentiationOperator",
        "useFragmentSyntax",
        "useLiteralEnumMembers",
        "useNamingConvention",
        "useNumericLiterals",
        "useSelfClosingElements",
        "useShorthandArrayType",
        "useShorthandAssign",
        "useSingleCaseStatement",
        "useSingleVarDeclarator",
        "useTemplate",
        "useWhile",
    ];
    const RECOMMENDED_RULES: [&'static str; 19] = [
        "noArguments",
        "noCommaOperator",
        "noInferrableTypes",
        "noNonNullAssertion",
        "noParameterAssign",
        "noUnusedTemplateLiteral",
        "noUselessElse",
        "noVar",
        "useAsConstAssertion",
        "useConst",
        "useDefaultParameterLast",
        "useEnumInitializers",
        "useExponentiationOperator",
        "useLiteralEnumMembers",
        "useNumericLiterals",
        "useSelfClosingElements",
        "useSingleVarDeclarator",
        "useTemplate",
        "useWhile",
    ];
    const RECOMMENDED_RULES_AS_FILTERS: [RuleFilter<'static>; 19] = [
        RuleFilter::Rule(Self::GROUP_NAME, Self::GROUP_RULES[0]),
        RuleFilter::Rule(Self::GROUP_NAME, Self::GROUP_RULES[1]),
        RuleFilter::Rule(Self::GROUP_NAME, Self::GROUP_RULES[4]),
        RuleFilter::Rule(Self::GROUP_NAME, Self::GROUP_RULES[7]),
        RuleFilter::Rule(Self::GROUP_NAME, Self::GROUP_RULES[8]),
        RuleFilter::Rule(Self::GROUP_NAME, Self::GROUP_RULES[12]),
        RuleFilter::Rule(Self::GROUP_NAME, Self::GROUP_RULES[13]),
        RuleFilter::Rule(Self::GROUP_NAME, Self::GROUP_RULES[14]),
        RuleFilter::Rule(Self::GROUP_NAME, Self::GROUP_RULES[15]),
        RuleFilter::Rule(Self::GROUP_NAME, Self::GROUP_RULES[18]),
        RuleFilter::Rule(Self::GROUP_NAME, Self::GROUP_RULES[19]),
        RuleFilter::Rule(Self::GROUP_NAME, Self::GROUP_RULES[20]),
        RuleFilter::Rule(Self::GROUP_NAME, Self::GROUP_RULES[21]),
        RuleFilter::Rule(Self::GROUP_NAME, Self::GROUP_RULES[23]),
        RuleFilter::Rule(Self::GROUP_NAME, Self::GROUP_RULES[25]),
        RuleFilter::Rule(Self::GROUP_NAME, Self::GROUP_RULES[26]),
        RuleFilter::Rule(Self::GROUP_NAME, Self::GROUP_RULES[30]),
        RuleFilter::Rule(Self::GROUP_NAME, Self::GROUP_RULES[31]),
        RuleFilter::Rule(Self::GROUP_NAME, Self::GROUP_RULES[32]),
    ];
    const ALL_RULES_AS_FILTERS: [RuleFilter<'static>; 33] = [
        RuleFilter::Rule(Self::GROUP_NAME, Self::GROUP_RULES[0]),
        RuleFilter::Rule(Self::GROUP_NAME, Self::GROUP_RULES[1]),
        RuleFilter::Rule(Self::GROUP_NAME, Self::GROUP_RULES[2]),
        RuleFilter::Rule(Self::GROUP_NAME, Self::GROUP_RULES[3]),
        RuleFilter::Rule(Self::GROUP_NAME, Self::GROUP_RULES[4]),
        RuleFilter::Rule(Self::GROUP_NAME, Self::GROUP_RULES[5]),
        RuleFilter::Rule(Self::GROUP_NAME, Self::GROUP_RULES[6]),
        RuleFilter::Rule(Self::GROUP_NAME, Self::GROUP_RULES[7]),
        RuleFilter::Rule(Self::GROUP_NAME, Self::GROUP_RULES[8]),
        RuleFilter::Rule(Self::GROUP_NAME, Self::GROUP_RULES[9]),
        RuleFilter::Rule(Self::GROUP_NAME, Self::GROUP_RULES[10]),
        RuleFilter::Rule(Self::GROUP_NAME, Self::GROUP_RULES[11]),
        RuleFilter::Rule(Self::GROUP_NAME, Self::GROUP_RULES[12]),
        RuleFilter::Rule(Self::GROUP_NAME, Self::GROUP_RULES[13]),
        RuleFilter::Rule(Self::GROUP_NAME, Self::GROUP_RULES[14]),
        RuleFilter::Rule(Self::GROUP_NAME, Self::GROUP_RULES[15]),
        RuleFilter::Rule(Self::GROUP_NAME, Self::GROUP_RULES[16]),
        RuleFilter::Rule(Self::GROUP_NAME, Self::GROUP_RULES[17]),
        RuleFilter::Rule(Self::GROUP_NAME, Self::GROUP_RULES[18]),
        RuleFilter::Rule(Self::GROUP_NAME, Self::GROUP_RULES[19]),
        RuleFilter::Rule(Self::GROUP_NAME, Self::GROUP_RULES[20]),
        RuleFilter::Rule(Self::GROUP_NAME, Self::GROUP_RULES[21]),
        RuleFilter::Rule(Self::GROUP_NAME, Self::GROUP_RULES[22]),
        RuleFilter::Rule(Self::GROUP_NAME, Self::GROUP_RULES[23]),
        RuleFilter::Rule(Self::GROUP_NAME, Self::GROUP_RULES[24]),
        RuleFilter::Rule(Self::GROUP_NAME, Self::GROUP_RULES[25]),
        RuleFilter::Rule(Self::GROUP_NAME, Self::GROUP_RULES[26]),
        RuleFilter::Rule(Self::GROUP_NAME, Self::GROUP_RULES[27]),
        RuleFilter::Rule(Self::GROUP_NAME, Self::GROUP_RULES[28]),
        RuleFilter::Rule(Self::GROUP_NAME, Self::GROUP_RULES[29]),
        RuleFilter::Rule(Self::GROUP_NAME, Self::GROUP_RULES[30]),
        RuleFilter::Rule(Self::GROUP_NAME, Self::GROUP_RULES[31]),
        RuleFilter::Rule(Self::GROUP_NAME, Self::GROUP_RULES[32]),
    ];
    #[doc = r" Retrieves the recommended rules"]
    pub(crate) fn is_recommended(&self) -> bool {
        matches!(self.recommended, Some(true))
    }
    pub(crate) const fn is_not_recommended(&self) -> bool {
        matches!(self.recommended, Some(false))
    }
    pub(crate) fn is_all(&self) -> bool {
        matches!(self.all, Some(true))
    }
    pub(crate) fn is_not_all(&self) -> bool {
        matches!(self.all, Some(false))
    }
    pub(crate) fn get_enabled_rules(&self) -> IndexSet<RuleFilter> {
        let mut index_set = IndexSet::new();
        if let Some(rule) = self.no_arguments.as_ref() {
            if rule.is_enabled() {
                index_set.insert(RuleFilter::Rule(Self::GROUP_NAME, Self::GROUP_RULES[0]));
            }
        }
        if let Some(rule) = self.no_comma_operator.as_ref() {
            if rule.is_enabled() {
                index_set.insert(RuleFilter::Rule(Self::GROUP_NAME, Self::GROUP_RULES[1]));
            }
        }
        if let Some(rule) = self.no_default_export.as_ref() {
            if rule.is_enabled() {
                index_set.insert(RuleFilter::Rule(Self::GROUP_NAME, Self::GROUP_RULES[2]));
            }
        }
        if let Some(rule) = self.no_implicit_boolean.as_ref() {
            if rule.is_enabled() {
                index_set.insert(RuleFilter::Rule(Self::GROUP_NAME, Self::GROUP_RULES[3]));
            }
        }
        if let Some(rule) = self.no_inferrable_types.as_ref() {
            if rule.is_enabled() {
                index_set.insert(RuleFilter::Rule(Self::GROUP_NAME, Self::GROUP_RULES[4]));
            }
        }
        if let Some(rule) = self.no_namespace.as_ref() {
            if rule.is_enabled() {
                index_set.insert(RuleFilter::Rule(Self::GROUP_NAME, Self::GROUP_RULES[5]));
            }
        }
        if let Some(rule) = self.no_negation_else.as_ref() {
            if rule.is_enabled() {
                index_set.insert(RuleFilter::Rule(Self::GROUP_NAME, Self::GROUP_RULES[6]));
            }
        }
        if let Some(rule) = self.no_non_null_assertion.as_ref() {
            if rule.is_enabled() {
                index_set.insert(RuleFilter::Rule(Self::GROUP_NAME, Self::GROUP_RULES[7]));
            }
        }
        if let Some(rule) = self.no_parameter_assign.as_ref() {
            if rule.is_enabled() {
                index_set.insert(RuleFilter::Rule(Self::GROUP_NAME, Self::GROUP_RULES[8]));
            }
        }
        if let Some(rule) = self.no_parameter_properties.as_ref() {
            if rule.is_enabled() {
                index_set.insert(RuleFilter::Rule(Self::GROUP_NAME, Self::GROUP_RULES[9]));
            }
        }
        if let Some(rule) = self.no_restricted_globals.as_ref() {
            if rule.is_enabled() {
                index_set.insert(RuleFilter::Rule(Self::GROUP_NAME, Self::GROUP_RULES[10]));
            }
        }
        if let Some(rule) = self.no_shouty_constants.as_ref() {
            if rule.is_enabled() {
                index_set.insert(RuleFilter::Rule(Self::GROUP_NAME, Self::GROUP_RULES[11]));
            }
        }
        if let Some(rule) = self.no_unused_template_literal.as_ref() {
            if rule.is_enabled() {
                index_set.insert(RuleFilter::Rule(Self::GROUP_NAME, Self::GROUP_RULES[12]));
            }
        }
        if let Some(rule) = self.no_useless_else.as_ref() {
            if rule.is_enabled() {
                index_set.insert(RuleFilter::Rule(Self::GROUP_NAME, Self::GROUP_RULES[13]));
            }
        }
        if let Some(rule) = self.no_var.as_ref() {
            if rule.is_enabled() {
                index_set.insert(RuleFilter::Rule(Self::GROUP_NAME, Self::GROUP_RULES[14]));
            }
        }
        if let Some(rule) = self.use_as_const_assertion.as_ref() {
            if rule.is_enabled() {
                index_set.insert(RuleFilter::Rule(Self::GROUP_NAME, Self::GROUP_RULES[15]));
            }
        }
        if let Some(rule) = self.use_block_statements.as_ref() {
            if rule.is_enabled() {
                index_set.insert(RuleFilter::Rule(Self::GROUP_NAME, Self::GROUP_RULES[16]));
            }
        }
        if let Some(rule) = self.use_collapsed_else_if.as_ref() {
            if rule.is_enabled() {
                index_set.insert(RuleFilter::Rule(Self::GROUP_NAME, Self::GROUP_RULES[17]));
            }
        }
        if let Some(rule) = self.use_const.as_ref() {
            if rule.is_enabled() {
                index_set.insert(RuleFilter::Rule(Self::GROUP_NAME, Self::GROUP_RULES[18]));
            }
        }
        if let Some(rule) = self.use_default_parameter_last.as_ref() {
            if rule.is_enabled() {
                index_set.insert(RuleFilter::Rule(Self::GROUP_NAME, Self::GROUP_RULES[19]));
            }
        }
        if let Some(rule) = self.use_enum_initializers.as_ref() {
            if rule.is_enabled() {
                index_set.insert(RuleFilter::Rule(Self::GROUP_NAME, Self::GROUP_RULES[20]));
            }
        }
        if let Some(rule) = self.use_exponentiation_operator.as_ref() {
            if rule.is_enabled() {
                index_set.insert(RuleFilter::Rule(Self::GROUP_NAME, Self::GROUP_RULES[21]));
            }
        }
        if let Some(rule) = self.use_fragment_syntax.as_ref() {
            if rule.is_enabled() {
                index_set.insert(RuleFilter::Rule(Self::GROUP_NAME, Self::GROUP_RULES[22]));
            }
        }
        if let Some(rule) = self.use_literal_enum_members.as_ref() {
            if rule.is_enabled() {
                index_set.insert(RuleFilter::Rule(Self::GROUP_NAME, Self::GROUP_RULES[23]));
            }
        }
        if let Some(rule) = self.use_naming_convention.as_ref() {
            if rule.is_enabled() {
                index_set.insert(RuleFilter::Rule(Self::GROUP_NAME, Self::GROUP_RULES[24]));
            }
        }
        if let Some(rule) = self.use_numeric_literals.as_ref() {
            if rule.is_enabled() {
                index_set.insert(RuleFilter::Rule(Self::GROUP_NAME, Self::GROUP_RULES[25]));
            }
        }
        if let Some(rule) = self.use_self_closing_elements.as_ref() {
            if rule.is_enabled() {
                index_set.insert(RuleFilter::Rule(Self::GROUP_NAME, Self::GROUP_RULES[26]));
            }
        }
        if let Some(rule) = self.use_shorthand_array_type.as_ref() {
            if rule.is_enabled() {
                index_set.insert(RuleFilter::Rule(Self::GROUP_NAME, Self::GROUP_RULES[27]));
            }
        }
        if let Some(rule) = self.use_shorthand_assign.as_ref() {
            if rule.is_enabled() {
                index_set.insert(RuleFilter::Rule(Self::GROUP_NAME, Self::GROUP_RULES[28]));
            }
        }
        if let Some(rule) = self.use_single_case_statement.as_ref() {
            if rule.is_enabled() {
                index_set.insert(RuleFilter::Rule(Self::GROUP_NAME, Self::GROUP_RULES[29]));
            }
        }
        if let Some(rule) = self.use_single_var_declarator.as_ref() {
            if rule.is_enabled() {
                index_set.insert(RuleFilter::Rule(Self::GROUP_NAME, Self::GROUP_RULES[30]));
            }
        }
        if let Some(rule) = self.use_template.as_ref() {
            if rule.is_enabled() {
                index_set.insert(RuleFilter::Rule(Self::GROUP_NAME, Self::GROUP_RULES[31]));
            }
        }
        if let Some(rule) = self.use_while.as_ref() {
            if rule.is_enabled() {
                index_set.insert(RuleFilter::Rule(Self::GROUP_NAME, Self::GROUP_RULES[32]));
            }
        }
        index_set
    }
    pub(crate) fn get_disabled_rules(&self) -> IndexSet<RuleFilter> {
        let mut index_set = IndexSet::new();
        if let Some(rule) = self.no_arguments.as_ref() {
            if rule.is_disabled() {
                index_set.insert(RuleFilter::Rule(Self::GROUP_NAME, Self::GROUP_RULES[0]));
            }
        }
        if let Some(rule) = self.no_comma_operator.as_ref() {
            if rule.is_disabled() {
                index_set.insert(RuleFilter::Rule(Self::GROUP_NAME, Self::GROUP_RULES[1]));
            }
        }
        if let Some(rule) = self.no_default_export.as_ref() {
            if rule.is_disabled() {
                index_set.insert(RuleFilter::Rule(Self::GROUP_NAME, Self::GROUP_RULES[2]));
            }
        }
        if let Some(rule) = self.no_implicit_boolean.as_ref() {
            if rule.is_disabled() {
                index_set.insert(RuleFilter::Rule(Self::GROUP_NAME, Self::GROUP_RULES[3]));
            }
        }
        if let Some(rule) = self.no_inferrable_types.as_ref() {
            if rule.is_disabled() {
                index_set.insert(RuleFilter::Rule(Self::GROUP_NAME, Self::GROUP_RULES[4]));
            }
        }
        if let Some(rule) = self.no_namespace.as_ref() {
            if rule.is_disabled() {
                index_set.insert(RuleFilter::Rule(Self::GROUP_NAME, Self::GROUP_RULES[5]));
            }
        }
        if let Some(rule) = self.no_negation_else.as_ref() {
            if rule.is_disabled() {
                index_set.insert(RuleFilter::Rule(Self::GROUP_NAME, Self::GROUP_RULES[6]));
            }
        }
        if let Some(rule) = self.no_non_null_assertion.as_ref() {
            if rule.is_disabled() {
                index_set.insert(RuleFilter::Rule(Self::GROUP_NAME, Self::GROUP_RULES[7]));
            }
        }
        if let Some(rule) = self.no_parameter_assign.as_ref() {
            if rule.is_disabled() {
                index_set.insert(RuleFilter::Rule(Self::GROUP_NAME, Self::GROUP_RULES[8]));
            }
        }
        if let Some(rule) = self.no_parameter_properties.as_ref() {
            if rule.is_disabled() {
                index_set.insert(RuleFilter::Rule(Self::GROUP_NAME, Self::GROUP_RULES[9]));
            }
        }
        if let Some(rule) = self.no_restricted_globals.as_ref() {
            if rule.is_disabled() {
                index_set.insert(RuleFilter::Rule(Self::GROUP_NAME, Self::GROUP_RULES[10]));
            }
        }
        if let Some(rule) = self.no_shouty_constants.as_ref() {
            if rule.is_disabled() {
                index_set.insert(RuleFilter::Rule(Self::GROUP_NAME, Self::GROUP_RULES[11]));
            }
        }
        if let Some(rule) = self.no_unused_template_literal.as_ref() {
            if rule.is_disabled() {
                index_set.insert(RuleFilter::Rule(Self::GROUP_NAME, Self::GROUP_RULES[12]));
            }
        }
        if let Some(rule) = self.no_useless_else.as_ref() {
            if rule.is_disabled() {
                index_set.insert(RuleFilter::Rule(Self::GROUP_NAME, Self::GROUP_RULES[13]));
            }
        }
        if let Some(rule) = self.no_var.as_ref() {
            if rule.is_disabled() {
                index_set.insert(RuleFilter::Rule(Self::GROUP_NAME, Self::GROUP_RULES[14]));
            }
        }
        if let Some(rule) = self.use_as_const_assertion.as_ref() {
            if rule.is_disabled() {
                index_set.insert(RuleFilter::Rule(Self::GROUP_NAME, Self::GROUP_RULES[15]));
            }
        }
        if let Some(rule) = self.use_block_statements.as_ref() {
            if rule.is_disabled() {
                index_set.insert(RuleFilter::Rule(Self::GROUP_NAME, Self::GROUP_RULES[16]));
            }
        }
        if let Some(rule) = self.use_collapsed_else_if.as_ref() {
            if rule.is_disabled() {
                index_set.insert(RuleFilter::Rule(Self::GROUP_NAME, Self::GROUP_RULES[17]));
            }
        }
        if let Some(rule) = self.use_const.as_ref() {
            if rule.is_disabled() {
                index_set.insert(RuleFilter::Rule(Self::GROUP_NAME, Self::GROUP_RULES[18]));
            }
        }
        if let Some(rule) = self.use_default_parameter_last.as_ref() {
            if rule.is_disabled() {
                index_set.insert(RuleFilter::Rule(Self::GROUP_NAME, Self::GROUP_RULES[19]));
            }
        }
        if let Some(rule) = self.use_enum_initializers.as_ref() {
            if rule.is_disabled() {
                index_set.insert(RuleFilter::Rule(Self::GROUP_NAME, Self::GROUP_RULES[20]));
            }
        }
        if let Some(rule) = self.use_exponentiation_operator.as_ref() {
            if rule.is_disabled() {
                index_set.insert(RuleFilter::Rule(Self::GROUP_NAME, Self::GROUP_RULES[21]));
            }
        }
        if let Some(rule) = self.use_fragment_syntax.as_ref() {
            if rule.is_disabled() {
                index_set.insert(RuleFilter::Rule(Self::GROUP_NAME, Self::GROUP_RULES[22]));
            }
        }
        if let Some(rule) = self.use_literal_enum_members.as_ref() {
            if rule.is_disabled() {
                index_set.insert(RuleFilter::Rule(Self::GROUP_NAME, Self::GROUP_RULES[23]));
            }
        }
        if let Some(rule) = self.use_naming_convention.as_ref() {
            if rule.is_disabled() {
                index_set.insert(RuleFilter::Rule(Self::GROUP_NAME, Self::GROUP_RULES[24]));
            }
        }
        if let Some(rule) = self.use_numeric_literals.as_ref() {
            if rule.is_disabled() {
                index_set.insert(RuleFilter::Rule(Self::GROUP_NAME, Self::GROUP_RULES[25]));
            }
        }
        if let Some(rule) = self.use_self_closing_elements.as_ref() {
            if rule.is_disabled() {
                index_set.insert(RuleFilter::Rule(Self::GROUP_NAME, Self::GROUP_RULES[26]));
            }
        }
        if let Some(rule) = self.use_shorthand_array_type.as_ref() {
            if rule.is_disabled() {
                index_set.insert(RuleFilter::Rule(Self::GROUP_NAME, Self::GROUP_RULES[27]));
            }
        }
        if let Some(rule) = self.use_shorthand_assign.as_ref() {
            if rule.is_disabled() {
                index_set.insert(RuleFilter::Rule(Self::GROUP_NAME, Self::GROUP_RULES[28]));
            }
        }
        if let Some(rule) = self.use_single_case_statement.as_ref() {
            if rule.is_disabled() {
                index_set.insert(RuleFilter::Rule(Self::GROUP_NAME, Self::GROUP_RULES[29]));
            }
        }
        if let Some(rule) = self.use_single_var_declarator.as_ref() {
            if rule.is_disabled() {
                index_set.insert(RuleFilter::Rule(Self::GROUP_NAME, Self::GROUP_RULES[30]));
            }
        }
        if let Some(rule) = self.use_template.as_ref() {
            if rule.is_disabled() {
                index_set.insert(RuleFilter::Rule(Self::GROUP_NAME, Self::GROUP_RULES[31]));
            }
        }
        if let Some(rule) = self.use_while.as_ref() {
            if rule.is_disabled() {
                index_set.insert(RuleFilter::Rule(Self::GROUP_NAME, Self::GROUP_RULES[32]));
            }
        }
        index_set
    }
    #[doc = r" Checks if, given a rule name, matches one of the rules contained in this category"]
    pub(crate) fn has_rule(rule_name: &str) -> bool {
        Self::GROUP_RULES.contains(&rule_name)
    }
    #[doc = r" Checks if, given a rule name, it is marked as recommended"]
    pub(crate) fn is_recommended_rule(rule_name: &str) -> bool {
        Self::RECOMMENDED_RULES.contains(&rule_name)
    }
    pub(crate) fn recommended_rules_as_filters() -> [RuleFilter<'static>; 19] {
        Self::RECOMMENDED_RULES_AS_FILTERS
    }
    pub(crate) fn all_rules_as_filters() -> [RuleFilter<'static>; 33] {
        Self::ALL_RULES_AS_FILTERS
    }
    #[doc = r" Select preset rules"]
    pub(crate) fn collect_preset_rules(
        &self,
        parent_is_recommended: bool,
        enabled_rules: &mut IndexSet<RuleFilter>,
        disabled_rules: &mut IndexSet<RuleFilter>,
    ) {
        if self.is_all() {
            enabled_rules.extend(Self::all_rules_as_filters());
        } else if parent_is_recommended || self.is_recommended() {
            enabled_rules.extend(Self::recommended_rules_as_filters());
        }
        if self.is_not_all() {
            disabled_rules.extend(Self::all_rules_as_filters());
        } else if self.is_not_recommended() {
            disabled_rules.extend(Self::recommended_rules_as_filters());
        }
    }
    pub(crate) fn get_rule_configuration(&self, rule_name: &str) -> Option<&RuleConfiguration> {
        match rule_name {
            "noArguments" => self.no_arguments.as_ref(),
            "noCommaOperator" => self.no_comma_operator.as_ref(),
            "noDefaultExport" => self.no_default_export.as_ref(),
            "noImplicitBoolean" => self.no_implicit_boolean.as_ref(),
            "noInferrableTypes" => self.no_inferrable_types.as_ref(),
            "noNamespace" => self.no_namespace.as_ref(),
            "noNegationElse" => self.no_negation_else.as_ref(),
            "noNonNullAssertion" => self.no_non_null_assertion.as_ref(),
            "noParameterAssign" => self.no_parameter_assign.as_ref(),
            "noParameterProperties" => self.no_parameter_properties.as_ref(),
            "noRestrictedGlobals" => self.no_restricted_globals.as_ref(),
            "noShoutyConstants" => self.no_shouty_constants.as_ref(),
            "noUnusedTemplateLiteral" => self.no_unused_template_literal.as_ref(),
            "noUselessElse" => self.no_useless_else.as_ref(),
            "noVar" => self.no_var.as_ref(),
            "useAsConstAssertion" => self.use_as_const_assertion.as_ref(),
            "useBlockStatements" => self.use_block_statements.as_ref(),
            "useCollapsedElseIf" => self.use_collapsed_else_if.as_ref(),
            "useConst" => self.use_const.as_ref(),
            "useDefaultParameterLast" => self.use_default_parameter_last.as_ref(),
            "useEnumInitializers" => self.use_enum_initializers.as_ref(),
            "useExponentiationOperator" => self.use_exponentiation_operator.as_ref(),
            "useFragmentSyntax" => self.use_fragment_syntax.as_ref(),
            "useLiteralEnumMembers" => self.use_literal_enum_members.as_ref(),
            "useNamingConvention" => self.use_naming_convention.as_ref(),
            "useNumericLiterals" => self.use_numeric_literals.as_ref(),
            "useSelfClosingElements" => self.use_self_closing_elements.as_ref(),
            "useShorthandArrayType" => self.use_shorthand_array_type.as_ref(),
            "useShorthandAssign" => self.use_shorthand_assign.as_ref(),
            "useSingleCaseStatement" => self.use_single_case_statement.as_ref(),
            "useSingleVarDeclarator" => self.use_single_var_declarator.as_ref(),
            "useTemplate" => self.use_template.as_ref(),
            "useWhile" => self.use_while.as_ref(),
            _ => None,
        }
    }
}
#[derive(Deserialize, Default, Serialize, Debug, Eq, PartialEq, Clone)]
#[cfg_attr(feature = "schema", derive(JsonSchema))]
#[serde(rename_all = "camelCase", default)]
#[doc = r" A list of rules that belong to this group"]
pub struct Suspicious {
    #[doc = r" It enables the recommended rules for this group"]
    #[serde(skip_serializing_if = "Option::is_none")]
    pub recommended: Option<bool>,
    #[doc = r" It enables ALL rules for this group."]
    #[serde(skip_serializing_if = "Option::is_none")]
    pub all: Option<bool>,
    #[doc = "Usually, the definition in the standard library is more precise than what people come up with or the used constant exceeds the maximum precision of the number type."]
    #[serde(skip_serializing_if = "Option::is_none")]
    pub no_approximative_numeric_constant: Option<RuleConfiguration>,
    #[doc = "Discourage the usage of Array index in keys."]
    #[serde(skip_serializing_if = "Option::is_none")]
    pub no_array_index_key: Option<RuleConfiguration>,
    #[doc = "Disallow assignments in expressions."]
    #[serde(skip_serializing_if = "Option::is_none")]
    pub no_assign_in_expressions: Option<RuleConfiguration>,
    #[doc = "Disallows using an async function as a Promise executor."]
    #[serde(skip_serializing_if = "Option::is_none")]
    pub no_async_promise_executor: Option<RuleConfiguration>,
    #[doc = "Disallow reassigning exceptions in catch clauses."]
    #[serde(skip_serializing_if = "Option::is_none")]
    pub no_catch_assign: Option<RuleConfiguration>,
    #[doc = "Disallow reassigning class members."]
    #[serde(skip_serializing_if = "Option::is_none")]
    pub no_class_assign: Option<RuleConfiguration>,
    #[doc = "Prevent comments from being inserted as text nodes"]
    #[serde(skip_serializing_if = "Option::is_none")]
    pub no_comment_text: Option<RuleConfiguration>,
    #[doc = "Disallow comparing against -0"]
    #[serde(skip_serializing_if = "Option::is_none")]
    pub no_compare_neg_zero: Option<RuleConfiguration>,
    #[doc = "Disallow labeled statements that are not loops."]
    #[serde(skip_serializing_if = "Option::is_none")]
    pub no_confusing_labels: Option<RuleConfiguration>,
    #[doc = "Disallow void type outside of generic or return types."]
    #[serde(skip_serializing_if = "Option::is_none")]
    pub no_confusing_void_type: Option<RuleConfiguration>,
    #[doc = "Disallow the use of console.log"]
    #[serde(skip_serializing_if = "Option::is_none")]
    pub no_console_log: Option<RuleConfiguration>,
    #[doc = "Disallow TypeScript const enum"]
    #[serde(skip_serializing_if = "Option::is_none")]
    pub no_const_enum: Option<RuleConfiguration>,
    #[doc = "Prevents from having control characters and some escape sequences that match control characters in regular expressions."]
    #[serde(skip_serializing_if = "Option::is_none")]
    pub no_control_characters_in_regex: Option<RuleConfiguration>,
    #[doc = "Disallow the use of debugger"]
    #[serde(skip_serializing_if = "Option::is_none")]
    pub no_debugger: Option<RuleConfiguration>,
    #[doc = "Require the use of === and !=="]
    #[serde(skip_serializing_if = "Option::is_none")]
    pub no_double_equals: Option<RuleConfiguration>,
    #[doc = "Disallow duplicate case labels."]
    #[serde(skip_serializing_if = "Option::is_none")]
    pub no_duplicate_case: Option<RuleConfiguration>,
    #[doc = "Disallow duplicate class members."]
    #[serde(skip_serializing_if = "Option::is_none")]
    pub no_duplicate_class_members: Option<RuleConfiguration>,
    #[doc = "Prevents JSX properties to be assigned multiple times."]
    #[serde(skip_serializing_if = "Option::is_none")]
    pub no_duplicate_jsx_props: Option<RuleConfiguration>,
    #[doc = "Prevents object literals having more than one property declaration for the same name."]
    #[serde(skip_serializing_if = "Option::is_none")]
    pub no_duplicate_object_keys: Option<RuleConfiguration>,
    #[doc = "Disallow duplicate function parameter name."]
    #[serde(skip_serializing_if = "Option::is_none")]
    pub no_duplicate_parameters: Option<RuleConfiguration>,
    #[doc = "Disallow the declaration of empty interfaces."]
    #[serde(skip_serializing_if = "Option::is_none")]
    pub no_empty_interface: Option<RuleConfiguration>,
    #[doc = "Disallow the any type usage."]
    #[serde(skip_serializing_if = "Option::is_none")]
    pub no_explicit_any: Option<RuleConfiguration>,
    #[doc = "Prevents the wrong usage of the non-null assertion operator (!) in TypeScript files."]
    #[serde(skip_serializing_if = "Option::is_none")]
    pub no_extra_non_null_assertion: Option<RuleConfiguration>,
    #[doc = "Disallow fallthrough of switch clauses."]
    #[serde(skip_serializing_if = "Option::is_none")]
    pub no_fallthrough_switch_clause: Option<RuleConfiguration>,
    #[doc = "Disallow reassigning function declarations."]
    #[serde(skip_serializing_if = "Option::is_none")]
    pub no_function_assign: Option<RuleConfiguration>,
    #[doc = "Use Number.isFinite instead of global isFinite."]
    #[serde(skip_serializing_if = "Option::is_none")]
    pub no_global_is_finite: Option<RuleConfiguration>,
    #[doc = "Use Number.isNaN instead of global isNaN."]
    #[serde(skip_serializing_if = "Option::is_none")]
    pub no_global_is_nan: Option<RuleConfiguration>,
    #[doc = "Disallow use of implicit any type on variable declarations."]
    #[serde(skip_serializing_if = "Option::is_none")]
    pub no_implicit_any_let: Option<RuleConfiguration>,
    #[doc = "Disallow assigning to imported bindings"]
    #[serde(skip_serializing_if = "Option::is_none")]
    pub no_import_assign: Option<RuleConfiguration>,
    #[doc = "Disallow labels that share a name with a variable"]
    #[serde(skip_serializing_if = "Option::is_none")]
    pub no_label_var: Option<RuleConfiguration>,
    #[doc = "Enforce proper usage of new and constructor."]
    #[serde(skip_serializing_if = "Option::is_none")]
    pub no_misleading_instantiator: Option<RuleConfiguration>,
    #[doc = "Disallow shorthand assign when variable appears on both sides."]
    #[serde(skip_serializing_if = "Option::is_none")]
    pub no_misrefactored_shorthand_assign: Option<RuleConfiguration>,
    #[doc = "Disallow direct use of Object.prototype builtins."]
    #[serde(skip_serializing_if = "Option::is_none")]
    pub no_prototype_builtins: Option<RuleConfiguration>,
    #[doc = "Disallow variable, function, class, and type redeclarations in the same scope."]
    #[serde(skip_serializing_if = "Option::is_none")]
    pub no_redeclare: Option<RuleConfiguration>,
    #[doc = "Prevents from having redundant \"use strict\"."]
    #[serde(skip_serializing_if = "Option::is_none")]
    pub no_redundant_use_strict: Option<RuleConfiguration>,
    #[doc = "Disallow comparisons where both sides are exactly the same."]
    #[serde(skip_serializing_if = "Option::is_none")]
    pub no_self_compare: Option<RuleConfiguration>,
    #[doc = "Disallow identifiers from shadowing restricted names."]
    #[serde(skip_serializing_if = "Option::is_none")]
    pub no_shadow_restricted_names: Option<RuleConfiguration>,
    #[doc = "Disallow sparse arrays"]
    #[serde(skip_serializing_if = "Option::is_none")]
    pub no_sparse_array: Option<RuleConfiguration>,
    #[doc = "Disallow unsafe declaration merging between interfaces and classes."]
    #[serde(skip_serializing_if = "Option::is_none")]
    pub no_unsafe_declaration_merging: Option<RuleConfiguration>,
    #[doc = "Disallow using unsafe negation."]
    #[serde(skip_serializing_if = "Option::is_none")]
    pub no_unsafe_negation: Option<RuleConfiguration>,
    #[doc = "Enforce default clauses in switch statements to be last"]
    #[serde(skip_serializing_if = "Option::is_none")]
    pub use_default_switch_clause_last: Option<RuleConfiguration>,
    #[doc = "Enforce get methods to always return a value."]
    #[serde(skip_serializing_if = "Option::is_none")]
    pub use_getter_return: Option<RuleConfiguration>,
    #[doc = "Use Array.isArray() instead of instanceof Array."]
    #[serde(skip_serializing_if = "Option::is_none")]
    pub use_is_array: Option<RuleConfiguration>,
    #[doc = "Require using the namespace keyword over the module keyword to declare TypeScript namespaces."]
    #[serde(skip_serializing_if = "Option::is_none")]
    pub use_namespace_keyword: Option<RuleConfiguration>,
    #[doc = "This rule verifies the result of typeof $expr unary expressions is being compared to valid values, either string literals containing valid type names or other typeof expressions"]
    #[serde(skip_serializing_if = "Option::is_none")]
    pub use_valid_typeof: Option<RuleConfiguration>,
}
impl MergeWith<Suspicious> for Suspicious {
    fn merge_with(&mut self, other: Suspicious) {
        if let Some(no_approximative_numeric_constant) = other.no_approximative_numeric_constant {
            self.no_approximative_numeric_constant = Some(no_approximative_numeric_constant);
        }
        if let Some(no_array_index_key) = other.no_array_index_key {
            self.no_array_index_key = Some(no_array_index_key);
        }
        if let Some(no_assign_in_expressions) = other.no_assign_in_expressions {
            self.no_assign_in_expressions = Some(no_assign_in_expressions);
        }
        if let Some(no_async_promise_executor) = other.no_async_promise_executor {
            self.no_async_promise_executor = Some(no_async_promise_executor);
        }
        if let Some(no_catch_assign) = other.no_catch_assign {
            self.no_catch_assign = Some(no_catch_assign);
        }
        if let Some(no_class_assign) = other.no_class_assign {
            self.no_class_assign = Some(no_class_assign);
        }
        if let Some(no_comment_text) = other.no_comment_text {
            self.no_comment_text = Some(no_comment_text);
        }
        if let Some(no_compare_neg_zero) = other.no_compare_neg_zero {
            self.no_compare_neg_zero = Some(no_compare_neg_zero);
        }
        if let Some(no_confusing_labels) = other.no_confusing_labels {
            self.no_confusing_labels = Some(no_confusing_labels);
        }
        if let Some(no_confusing_void_type) = other.no_confusing_void_type {
            self.no_confusing_void_type = Some(no_confusing_void_type);
        }
        if let Some(no_console_log) = other.no_console_log {
            self.no_console_log = Some(no_console_log);
        }
        if let Some(no_const_enum) = other.no_const_enum {
            self.no_const_enum = Some(no_const_enum);
        }
        if let Some(no_control_characters_in_regex) = other.no_control_characters_in_regex {
            self.no_control_characters_in_regex = Some(no_control_characters_in_regex);
        }
        if let Some(no_debugger) = other.no_debugger {
            self.no_debugger = Some(no_debugger);
        }
        if let Some(no_double_equals) = other.no_double_equals {
            self.no_double_equals = Some(no_double_equals);
        }
        if let Some(no_duplicate_case) = other.no_duplicate_case {
            self.no_duplicate_case = Some(no_duplicate_case);
        }
        if let Some(no_duplicate_class_members) = other.no_duplicate_class_members {
            self.no_duplicate_class_members = Some(no_duplicate_class_members);
        }
        if let Some(no_duplicate_jsx_props) = other.no_duplicate_jsx_props {
            self.no_duplicate_jsx_props = Some(no_duplicate_jsx_props);
        }
        if let Some(no_duplicate_object_keys) = other.no_duplicate_object_keys {
            self.no_duplicate_object_keys = Some(no_duplicate_object_keys);
        }
        if let Some(no_duplicate_parameters) = other.no_duplicate_parameters {
            self.no_duplicate_parameters = Some(no_duplicate_parameters);
        }
        if let Some(no_empty_interface) = other.no_empty_interface {
            self.no_empty_interface = Some(no_empty_interface);
        }
        if let Some(no_explicit_any) = other.no_explicit_any {
            self.no_explicit_any = Some(no_explicit_any);
        }
        if let Some(no_extra_non_null_assertion) = other.no_extra_non_null_assertion {
            self.no_extra_non_null_assertion = Some(no_extra_non_null_assertion);
        }
        if let Some(no_fallthrough_switch_clause) = other.no_fallthrough_switch_clause {
            self.no_fallthrough_switch_clause = Some(no_fallthrough_switch_clause);
        }
        if let Some(no_function_assign) = other.no_function_assign {
            self.no_function_assign = Some(no_function_assign);
        }
        if let Some(no_global_is_finite) = other.no_global_is_finite {
            self.no_global_is_finite = Some(no_global_is_finite);
        }
        if let Some(no_global_is_nan) = other.no_global_is_nan {
            self.no_global_is_nan = Some(no_global_is_nan);
        }
        if let Some(no_implicit_any_let) = other.no_implicit_any_let {
            self.no_implicit_any_let = Some(no_implicit_any_let);
        }
        if let Some(no_import_assign) = other.no_import_assign {
            self.no_import_assign = Some(no_import_assign);
        }
        if let Some(no_label_var) = other.no_label_var {
            self.no_label_var = Some(no_label_var);
        }
        if let Some(no_misleading_instantiator) = other.no_misleading_instantiator {
            self.no_misleading_instantiator = Some(no_misleading_instantiator);
        }
        if let Some(no_misrefactored_shorthand_assign) = other.no_misrefactored_shorthand_assign {
            self.no_misrefactored_shorthand_assign = Some(no_misrefactored_shorthand_assign);
        }
        if let Some(no_prototype_builtins) = other.no_prototype_builtins {
            self.no_prototype_builtins = Some(no_prototype_builtins);
        }
        if let Some(no_redeclare) = other.no_redeclare {
            self.no_redeclare = Some(no_redeclare);
        }
        if let Some(no_redundant_use_strict) = other.no_redundant_use_strict {
            self.no_redundant_use_strict = Some(no_redundant_use_strict);
        }
        if let Some(no_self_compare) = other.no_self_compare {
            self.no_self_compare = Some(no_self_compare);
        }
        if let Some(no_shadow_restricted_names) = other.no_shadow_restricted_names {
            self.no_shadow_restricted_names = Some(no_shadow_restricted_names);
        }
        if let Some(no_sparse_array) = other.no_sparse_array {
            self.no_sparse_array = Some(no_sparse_array);
        }
        if let Some(no_unsafe_declaration_merging) = other.no_unsafe_declaration_merging {
            self.no_unsafe_declaration_merging = Some(no_unsafe_declaration_merging);
        }
        if let Some(no_unsafe_negation) = other.no_unsafe_negation {
            self.no_unsafe_negation = Some(no_unsafe_negation);
        }
        if let Some(use_default_switch_clause_last) = other.use_default_switch_clause_last {
            self.use_default_switch_clause_last = Some(use_default_switch_clause_last);
        }
        if let Some(use_getter_return) = other.use_getter_return {
            self.use_getter_return = Some(use_getter_return);
        }
        if let Some(use_is_array) = other.use_is_array {
            self.use_is_array = Some(use_is_array);
        }
        if let Some(use_namespace_keyword) = other.use_namespace_keyword {
            self.use_namespace_keyword = Some(use_namespace_keyword);
        }
        if let Some(use_valid_typeof) = other.use_valid_typeof {
            self.use_valid_typeof = Some(use_valid_typeof);
        }
    }
    fn merge_with_if_not_default(&mut self, other: Suspicious)
    where
        Suspicious: Default,
    {
        if other != Suspicious::default() {
            self.merge_with(other);
        }
    }
}
impl Suspicious {
    const GROUP_NAME: &'static str = "suspicious";
    pub(crate) const GROUP_RULES: [&'static str; 45] = [
        "noApproximativeNumericConstant",
        "noArrayIndexKey",
        "noAssignInExpressions",
        "noAsyncPromiseExecutor",
        "noCatchAssign",
        "noClassAssign",
        "noCommentText",
        "noCompareNegZero",
        "noConfusingLabels",
        "noConfusingVoidType",
        "noConsoleLog",
        "noConstEnum",
        "noControlCharactersInRegex",
        "noDebugger",
        "noDoubleEquals",
        "noDuplicateCase",
        "noDuplicateClassMembers",
        "noDuplicateJsxProps",
        "noDuplicateObjectKeys",
        "noDuplicateParameters",
        "noEmptyInterface",
        "noExplicitAny",
        "noExtraNonNullAssertion",
        "noFallthroughSwitchClause",
        "noFunctionAssign",
        "noGlobalIsFinite",
        "noGlobalIsNan",
        "noImplicitAnyLet",
        "noImportAssign",
        "noLabelVar",
        "noMisleadingInstantiator",
        "noMisrefactoredShorthandAssign",
        "noPrototypeBuiltins",
        "noRedeclare",
        "noRedundantUseStrict",
        "noSelfCompare",
        "noShadowRestrictedNames",
        "noSparseArray",
        "noUnsafeDeclarationMerging",
        "noUnsafeNegation",
        "useDefaultSwitchClauseLast",
        "useGetterReturn",
        "useIsArray",
        "useNamespaceKeyword",
        "useValidTypeof",
    ];
    const RECOMMENDED_RULES: [&'static str; 42] = [
        "noArrayIndexKey",
        "noAssignInExpressions",
        "noAsyncPromiseExecutor",
        "noCatchAssign",
        "noClassAssign",
        "noCommentText",
        "noCompareNegZero",
        "noConfusingLabels",
        "noConfusingVoidType",
        "noConstEnum",
        "noControlCharactersInRegex",
        "noDebugger",
        "noDoubleEquals",
        "noDuplicateCase",
        "noDuplicateClassMembers",
        "noDuplicateJsxProps",
        "noDuplicateObjectKeys",
        "noDuplicateParameters",
        "noEmptyInterface",
        "noExplicitAny",
        "noExtraNonNullAssertion",
        "noFallthroughSwitchClause",
        "noFunctionAssign",
        "noGlobalIsFinite",
        "noGlobalIsNan",
        "noImplicitAnyLet",
        "noImportAssign",
        "noLabelVar",
        "noMisleadingInstantiator",
        "noPrototypeBuiltins",
        "noRedeclare",
        "noRedundantUseStrict",
        "noSelfCompare",
        "noShadowRestrictedNames",
        "noSparseArray",
        "noUnsafeDeclarationMerging",
        "noUnsafeNegation",
        "useDefaultSwitchClauseLast",
        "useGetterReturn",
        "useIsArray",
        "useNamespaceKeyword",
        "useValidTypeof",
    ];
    const RECOMMENDED_RULES_AS_FILTERS: [RuleFilter<'static>; 42] = [
        RuleFilter::Rule(Self::GROUP_NAME, Self::GROUP_RULES[1]),
        RuleFilter::Rule(Self::GROUP_NAME, Self::GROUP_RULES[2]),
        RuleFilter::Rule(Self::GROUP_NAME, Self::GROUP_RULES[3]),
        RuleFilter::Rule(Self::GROUP_NAME, Self::GROUP_RULES[4]),
        RuleFilter::Rule(Self::GROUP_NAME, Self::GROUP_RULES[5]),
        RuleFilter::Rule(Self::GROUP_NAME, Self::GROUP_RULES[6]),
        RuleFilter::Rule(Self::GROUP_NAME, Self::GROUP_RULES[7]),
        RuleFilter::Rule(Self::GROUP_NAME, Self::GROUP_RULES[8]),
        RuleFilter::Rule(Self::GROUP_NAME, Self::GROUP_RULES[9]),
        RuleFilter::Rule(Self::GROUP_NAME, Self::GROUP_RULES[11]),
        RuleFilter::Rule(Self::GROUP_NAME, Self::GROUP_RULES[12]),
        RuleFilter::Rule(Self::GROUP_NAME, Self::GROUP_RULES[13]),
        RuleFilter::Rule(Self::GROUP_NAME, Self::GROUP_RULES[14]),
        RuleFilter::Rule(Self::GROUP_NAME, Self::GROUP_RULES[15]),
        RuleFilter::Rule(Self::GROUP_NAME, Self::GROUP_RULES[16]),
        RuleFilter::Rule(Self::GROUP_NAME, Self::GROUP_RULES[17]),
        RuleFilter::Rule(Self::GROUP_NAME, Self::GROUP_RULES[18]),
        RuleFilter::Rule(Self::GROUP_NAME, Self::GROUP_RULES[19]),
        RuleFilter::Rule(Self::GROUP_NAME, Self::GROUP_RULES[20]),
        RuleFilter::Rule(Self::GROUP_NAME, Self::GROUP_RULES[21]),
        RuleFilter::Rule(Self::GROUP_NAME, Self::GROUP_RULES[22]),
        RuleFilter::Rule(Self::GROUP_NAME, Self::GROUP_RULES[23]),
        RuleFilter::Rule(Self::GROUP_NAME, Self::GROUP_RULES[24]),
        RuleFilter::Rule(Self::GROUP_NAME, Self::GROUP_RULES[25]),
        RuleFilter::Rule(Self::GROUP_NAME, Self::GROUP_RULES[26]),
        RuleFilter::Rule(Self::GROUP_NAME, Self::GROUP_RULES[27]),
        RuleFilter::Rule(Self::GROUP_NAME, Self::GROUP_RULES[28]),
        RuleFilter::Rule(Self::GROUP_NAME, Self::GROUP_RULES[29]),
        RuleFilter::Rule(Self::GROUP_NAME, Self::GROUP_RULES[30]),
        RuleFilter::Rule(Self::GROUP_NAME, Self::GROUP_RULES[32]),
        RuleFilter::Rule(Self::GROUP_NAME, Self::GROUP_RULES[33]),
        RuleFilter::Rule(Self::GROUP_NAME, Self::GROUP_RULES[34]),
        RuleFilter::Rule(Self::GROUP_NAME, Self::GROUP_RULES[35]),
        RuleFilter::Rule(Self::GROUP_NAME, Self::GROUP_RULES[36]),
        RuleFilter::Rule(Self::GROUP_NAME, Self::GROUP_RULES[37]),
        RuleFilter::Rule(Self::GROUP_NAME, Self::GROUP_RULES[38]),
        RuleFilter::Rule(Self::GROUP_NAME, Self::GROUP_RULES[39]),
        RuleFilter::Rule(Self::GROUP_NAME, Self::GROUP_RULES[40]),
        RuleFilter::Rule(Self::GROUP_NAME, Self::GROUP_RULES[41]),
        RuleFilter::Rule(Self::GROUP_NAME, Self::GROUP_RULES[42]),
        RuleFilter::Rule(Self::GROUP_NAME, Self::GROUP_RULES[43]),
        RuleFilter::Rule(Self::GROUP_NAME, Self::GROUP_RULES[44]),
    ];
    const ALL_RULES_AS_FILTERS: [RuleFilter<'static>; 45] = [
        RuleFilter::Rule(Self::GROUP_NAME, Self::GROUP_RULES[0]),
        RuleFilter::Rule(Self::GROUP_NAME, Self::GROUP_RULES[1]),
        RuleFilter::Rule(Self::GROUP_NAME, Self::GROUP_RULES[2]),
        RuleFilter::Rule(Self::GROUP_NAME, Self::GROUP_RULES[3]),
        RuleFilter::Rule(Self::GROUP_NAME, Self::GROUP_RULES[4]),
        RuleFilter::Rule(Self::GROUP_NAME, Self::GROUP_RULES[5]),
        RuleFilter::Rule(Self::GROUP_NAME, Self::GROUP_RULES[6]),
        RuleFilter::Rule(Self::GROUP_NAME, Self::GROUP_RULES[7]),
        RuleFilter::Rule(Self::GROUP_NAME, Self::GROUP_RULES[8]),
        RuleFilter::Rule(Self::GROUP_NAME, Self::GROUP_RULES[9]),
        RuleFilter::Rule(Self::GROUP_NAME, Self::GROUP_RULES[10]),
        RuleFilter::Rule(Self::GROUP_NAME, Self::GROUP_RULES[11]),
        RuleFilter::Rule(Self::GROUP_NAME, Self::GROUP_RULES[12]),
        RuleFilter::Rule(Self::GROUP_NAME, Self::GROUP_RULES[13]),
        RuleFilter::Rule(Self::GROUP_NAME, Self::GROUP_RULES[14]),
        RuleFilter::Rule(Self::GROUP_NAME, Self::GROUP_RULES[15]),
        RuleFilter::Rule(Self::GROUP_NAME, Self::GROUP_RULES[16]),
        RuleFilter::Rule(Self::GROUP_NAME, Self::GROUP_RULES[17]),
        RuleFilter::Rule(Self::GROUP_NAME, Self::GROUP_RULES[18]),
        RuleFilter::Rule(Self::GROUP_NAME, Self::GROUP_RULES[19]),
        RuleFilter::Rule(Self::GROUP_NAME, Self::GROUP_RULES[20]),
        RuleFilter::Rule(Self::GROUP_NAME, Self::GROUP_RULES[21]),
        RuleFilter::Rule(Self::GROUP_NAME, Self::GROUP_RULES[22]),
        RuleFilter::Rule(Self::GROUP_NAME, Self::GROUP_RULES[23]),
        RuleFilter::Rule(Self::GROUP_NAME, Self::GROUP_RULES[24]),
        RuleFilter::Rule(Self::GROUP_NAME, Self::GROUP_RULES[25]),
        RuleFilter::Rule(Self::GROUP_NAME, Self::GROUP_RULES[26]),
        RuleFilter::Rule(Self::GROUP_NAME, Self::GROUP_RULES[27]),
        RuleFilter::Rule(Self::GROUP_NAME, Self::GROUP_RULES[28]),
        RuleFilter::Rule(Self::GROUP_NAME, Self::GROUP_RULES[29]),
        RuleFilter::Rule(Self::GROUP_NAME, Self::GROUP_RULES[30]),
        RuleFilter::Rule(Self::GROUP_NAME, Self::GROUP_RULES[31]),
        RuleFilter::Rule(Self::GROUP_NAME, Self::GROUP_RULES[32]),
        RuleFilter::Rule(Self::GROUP_NAME, Self::GROUP_RULES[33]),
        RuleFilter::Rule(Self::GROUP_NAME, Self::GROUP_RULES[34]),
        RuleFilter::Rule(Self::GROUP_NAME, Self::GROUP_RULES[35]),
        RuleFilter::Rule(Self::GROUP_NAME, Self::GROUP_RULES[36]),
        RuleFilter::Rule(Self::GROUP_NAME, Self::GROUP_RULES[37]),
        RuleFilter::Rule(Self::GROUP_NAME, Self::GROUP_RULES[38]),
        RuleFilter::Rule(Self::GROUP_NAME, Self::GROUP_RULES[39]),
        RuleFilter::Rule(Self::GROUP_NAME, Self::GROUP_RULES[40]),
        RuleFilter::Rule(Self::GROUP_NAME, Self::GROUP_RULES[41]),
        RuleFilter::Rule(Self::GROUP_NAME, Self::GROUP_RULES[42]),
        RuleFilter::Rule(Self::GROUP_NAME, Self::GROUP_RULES[43]),
        RuleFilter::Rule(Self::GROUP_NAME, Self::GROUP_RULES[44]),
    ];
    #[doc = r" Retrieves the recommended rules"]
    pub(crate) fn is_recommended(&self) -> bool {
        matches!(self.recommended, Some(true))
    }
    pub(crate) const fn is_not_recommended(&self) -> bool {
        matches!(self.recommended, Some(false))
    }
    pub(crate) fn is_all(&self) -> bool {
        matches!(self.all, Some(true))
    }
    pub(crate) fn is_not_all(&self) -> bool {
        matches!(self.all, Some(false))
    }
    pub(crate) fn get_enabled_rules(&self) -> IndexSet<RuleFilter> {
        let mut index_set = IndexSet::new();
        if let Some(rule) = self.no_approximative_numeric_constant.as_ref() {
            if rule.is_enabled() {
                index_set.insert(RuleFilter::Rule(Self::GROUP_NAME, Self::GROUP_RULES[0]));
            }
        }
        if let Some(rule) = self.no_array_index_key.as_ref() {
            if rule.is_enabled() {
                index_set.insert(RuleFilter::Rule(Self::GROUP_NAME, Self::GROUP_RULES[1]));
            }
        }
        if let Some(rule) = self.no_assign_in_expressions.as_ref() {
            if rule.is_enabled() {
                index_set.insert(RuleFilter::Rule(Self::GROUP_NAME, Self::GROUP_RULES[2]));
            }
        }
        if let Some(rule) = self.no_async_promise_executor.as_ref() {
            if rule.is_enabled() {
                index_set.insert(RuleFilter::Rule(Self::GROUP_NAME, Self::GROUP_RULES[3]));
            }
        }
        if let Some(rule) = self.no_catch_assign.as_ref() {
            if rule.is_enabled() {
                index_set.insert(RuleFilter::Rule(Self::GROUP_NAME, Self::GROUP_RULES[4]));
            }
        }
        if let Some(rule) = self.no_class_assign.as_ref() {
            if rule.is_enabled() {
                index_set.insert(RuleFilter::Rule(Self::GROUP_NAME, Self::GROUP_RULES[5]));
            }
        }
        if let Some(rule) = self.no_comment_text.as_ref() {
            if rule.is_enabled() {
                index_set.insert(RuleFilter::Rule(Self::GROUP_NAME, Self::GROUP_RULES[6]));
            }
        }
        if let Some(rule) = self.no_compare_neg_zero.as_ref() {
            if rule.is_enabled() {
                index_set.insert(RuleFilter::Rule(Self::GROUP_NAME, Self::GROUP_RULES[7]));
            }
        }
        if let Some(rule) = self.no_confusing_labels.as_ref() {
            if rule.is_enabled() {
                index_set.insert(RuleFilter::Rule(Self::GROUP_NAME, Self::GROUP_RULES[8]));
            }
        }
        if let Some(rule) = self.no_confusing_void_type.as_ref() {
            if rule.is_enabled() {
                index_set.insert(RuleFilter::Rule(Self::GROUP_NAME, Self::GROUP_RULES[9]));
            }
        }
        if let Some(rule) = self.no_console_log.as_ref() {
            if rule.is_enabled() {
                index_set.insert(RuleFilter::Rule(Self::GROUP_NAME, Self::GROUP_RULES[10]));
            }
        }
        if let Some(rule) = self.no_const_enum.as_ref() {
            if rule.is_enabled() {
                index_set.insert(RuleFilter::Rule(Self::GROUP_NAME, Self::GROUP_RULES[11]));
            }
        }
        if let Some(rule) = self.no_control_characters_in_regex.as_ref() {
            if rule.is_enabled() {
                index_set.insert(RuleFilter::Rule(Self::GROUP_NAME, Self::GROUP_RULES[12]));
            }
        }
        if let Some(rule) = self.no_debugger.as_ref() {
            if rule.is_enabled() {
                index_set.insert(RuleFilter::Rule(Self::GROUP_NAME, Self::GROUP_RULES[13]));
            }
        }
        if let Some(rule) = self.no_double_equals.as_ref() {
            if rule.is_enabled() {
                index_set.insert(RuleFilter::Rule(Self::GROUP_NAME, Self::GROUP_RULES[14]));
            }
        }
        if let Some(rule) = self.no_duplicate_case.as_ref() {
            if rule.is_enabled() {
                index_set.insert(RuleFilter::Rule(Self::GROUP_NAME, Self::GROUP_RULES[15]));
            }
        }
        if let Some(rule) = self.no_duplicate_class_members.as_ref() {
            if rule.is_enabled() {
                index_set.insert(RuleFilter::Rule(Self::GROUP_NAME, Self::GROUP_RULES[16]));
            }
        }
        if let Some(rule) = self.no_duplicate_jsx_props.as_ref() {
            if rule.is_enabled() {
                index_set.insert(RuleFilter::Rule(Self::GROUP_NAME, Self::GROUP_RULES[17]));
            }
        }
        if let Some(rule) = self.no_duplicate_object_keys.as_ref() {
            if rule.is_enabled() {
                index_set.insert(RuleFilter::Rule(Self::GROUP_NAME, Self::GROUP_RULES[18]));
            }
        }
        if let Some(rule) = self.no_duplicate_parameters.as_ref() {
            if rule.is_enabled() {
                index_set.insert(RuleFilter::Rule(Self::GROUP_NAME, Self::GROUP_RULES[19]));
            }
        }
        if let Some(rule) = self.no_empty_interface.as_ref() {
            if rule.is_enabled() {
                index_set.insert(RuleFilter::Rule(Self::GROUP_NAME, Self::GROUP_RULES[20]));
            }
        }
        if let Some(rule) = self.no_explicit_any.as_ref() {
            if rule.is_enabled() {
                index_set.insert(RuleFilter::Rule(Self::GROUP_NAME, Self::GROUP_RULES[21]));
            }
        }
        if let Some(rule) = self.no_extra_non_null_assertion.as_ref() {
            if rule.is_enabled() {
                index_set.insert(RuleFilter::Rule(Self::GROUP_NAME, Self::GROUP_RULES[22]));
            }
        }
        if let Some(rule) = self.no_fallthrough_switch_clause.as_ref() {
            if rule.is_enabled() {
                index_set.insert(RuleFilter::Rule(Self::GROUP_NAME, Self::GROUP_RULES[23]));
            }
        }
        if let Some(rule) = self.no_function_assign.as_ref() {
            if rule.is_enabled() {
                index_set.insert(RuleFilter::Rule(Self::GROUP_NAME, Self::GROUP_RULES[24]));
            }
        }
        if let Some(rule) = self.no_global_is_finite.as_ref() {
            if rule.is_enabled() {
                index_set.insert(RuleFilter::Rule(Self::GROUP_NAME, Self::GROUP_RULES[25]));
            }
        }
        if let Some(rule) = self.no_global_is_nan.as_ref() {
            if rule.is_enabled() {
                index_set.insert(RuleFilter::Rule(Self::GROUP_NAME, Self::GROUP_RULES[26]));
            }
        }
        if let Some(rule) = self.no_implicit_any_let.as_ref() {
            if rule.is_enabled() {
                index_set.insert(RuleFilter::Rule(Self::GROUP_NAME, Self::GROUP_RULES[27]));
            }
        }
        if let Some(rule) = self.no_import_assign.as_ref() {
            if rule.is_enabled() {
                index_set.insert(RuleFilter::Rule(Self::GROUP_NAME, Self::GROUP_RULES[28]));
            }
        }
        if let Some(rule) = self.no_label_var.as_ref() {
            if rule.is_enabled() {
                index_set.insert(RuleFilter::Rule(Self::GROUP_NAME, Self::GROUP_RULES[29]));
            }
        }
        if let Some(rule) = self.no_misleading_instantiator.as_ref() {
            if rule.is_enabled() {
                index_set.insert(RuleFilter::Rule(Self::GROUP_NAME, Self::GROUP_RULES[30]));
            }
        }
        if let Some(rule) = self.no_misrefactored_shorthand_assign.as_ref() {
            if rule.is_enabled() {
                index_set.insert(RuleFilter::Rule(Self::GROUP_NAME, Self::GROUP_RULES[31]));
            }
        }
        if let Some(rule) = self.no_prototype_builtins.as_ref() {
            if rule.is_enabled() {
                index_set.insert(RuleFilter::Rule(Self::GROUP_NAME, Self::GROUP_RULES[32]));
            }
        }
        if let Some(rule) = self.no_redeclare.as_ref() {
            if rule.is_enabled() {
                index_set.insert(RuleFilter::Rule(Self::GROUP_NAME, Self::GROUP_RULES[33]));
            }
        }
        if let Some(rule) = self.no_redundant_use_strict.as_ref() {
            if rule.is_enabled() {
                index_set.insert(RuleFilter::Rule(Self::GROUP_NAME, Self::GROUP_RULES[34]));
            }
        }
        if let Some(rule) = self.no_self_compare.as_ref() {
            if rule.is_enabled() {
                index_set.insert(RuleFilter::Rule(Self::GROUP_NAME, Self::GROUP_RULES[35]));
            }
        }
        if let Some(rule) = self.no_shadow_restricted_names.as_ref() {
            if rule.is_enabled() {
                index_set.insert(RuleFilter::Rule(Self::GROUP_NAME, Self::GROUP_RULES[36]));
            }
        }
        if let Some(rule) = self.no_sparse_array.as_ref() {
            if rule.is_enabled() {
                index_set.insert(RuleFilter::Rule(Self::GROUP_NAME, Self::GROUP_RULES[37]));
            }
        }
        if let Some(rule) = self.no_unsafe_declaration_merging.as_ref() {
            if rule.is_enabled() {
                index_set.insert(RuleFilter::Rule(Self::GROUP_NAME, Self::GROUP_RULES[38]));
            }
        }
        if let Some(rule) = self.no_unsafe_negation.as_ref() {
            if rule.is_enabled() {
                index_set.insert(RuleFilter::Rule(Self::GROUP_NAME, Self::GROUP_RULES[39]));
            }
        }
        if let Some(rule) = self.use_default_switch_clause_last.as_ref() {
            if rule.is_enabled() {
                index_set.insert(RuleFilter::Rule(Self::GROUP_NAME, Self::GROUP_RULES[40]));
            }
        }
        if let Some(rule) = self.use_getter_return.as_ref() {
            if rule.is_enabled() {
                index_set.insert(RuleFilter::Rule(Self::GROUP_NAME, Self::GROUP_RULES[41]));
            }
        }
        if let Some(rule) = self.use_is_array.as_ref() {
            if rule.is_enabled() {
                index_set.insert(RuleFilter::Rule(Self::GROUP_NAME, Self::GROUP_RULES[42]));
            }
        }
        if let Some(rule) = self.use_namespace_keyword.as_ref() {
            if rule.is_enabled() {
                index_set.insert(RuleFilter::Rule(Self::GROUP_NAME, Self::GROUP_RULES[43]));
            }
        }
        if let Some(rule) = self.use_valid_typeof.as_ref() {
            if rule.is_enabled() {
                index_set.insert(RuleFilter::Rule(Self::GROUP_NAME, Self::GROUP_RULES[44]));
            }
        }
        index_set
    }
    pub(crate) fn get_disabled_rules(&self) -> IndexSet<RuleFilter> {
        let mut index_set = IndexSet::new();
        if let Some(rule) = self.no_approximative_numeric_constant.as_ref() {
            if rule.is_disabled() {
                index_set.insert(RuleFilter::Rule(Self::GROUP_NAME, Self::GROUP_RULES[0]));
            }
        }
        if let Some(rule) = self.no_array_index_key.as_ref() {
            if rule.is_disabled() {
                index_set.insert(RuleFilter::Rule(Self::GROUP_NAME, Self::GROUP_RULES[1]));
            }
        }
        if let Some(rule) = self.no_assign_in_expressions.as_ref() {
            if rule.is_disabled() {
                index_set.insert(RuleFilter::Rule(Self::GROUP_NAME, Self::GROUP_RULES[2]));
            }
        }
        if let Some(rule) = self.no_async_promise_executor.as_ref() {
            if rule.is_disabled() {
                index_set.insert(RuleFilter::Rule(Self::GROUP_NAME, Self::GROUP_RULES[3]));
            }
        }
        if let Some(rule) = self.no_catch_assign.as_ref() {
            if rule.is_disabled() {
                index_set.insert(RuleFilter::Rule(Self::GROUP_NAME, Self::GROUP_RULES[4]));
            }
        }
        if let Some(rule) = self.no_class_assign.as_ref() {
            if rule.is_disabled() {
                index_set.insert(RuleFilter::Rule(Self::GROUP_NAME, Self::GROUP_RULES[5]));
            }
        }
        if let Some(rule) = self.no_comment_text.as_ref() {
            if rule.is_disabled() {
                index_set.insert(RuleFilter::Rule(Self::GROUP_NAME, Self::GROUP_RULES[6]));
            }
        }
        if let Some(rule) = self.no_compare_neg_zero.as_ref() {
            if rule.is_disabled() {
                index_set.insert(RuleFilter::Rule(Self::GROUP_NAME, Self::GROUP_RULES[7]));
            }
        }
        if let Some(rule) = self.no_confusing_labels.as_ref() {
            if rule.is_disabled() {
                index_set.insert(RuleFilter::Rule(Self::GROUP_NAME, Self::GROUP_RULES[8]));
            }
        }
        if let Some(rule) = self.no_confusing_void_type.as_ref() {
            if rule.is_disabled() {
                index_set.insert(RuleFilter::Rule(Self::GROUP_NAME, Self::GROUP_RULES[9]));
            }
        }
        if let Some(rule) = self.no_console_log.as_ref() {
            if rule.is_disabled() {
                index_set.insert(RuleFilter::Rule(Self::GROUP_NAME, Self::GROUP_RULES[10]));
            }
        }
        if let Some(rule) = self.no_const_enum.as_ref() {
            if rule.is_disabled() {
                index_set.insert(RuleFilter::Rule(Self::GROUP_NAME, Self::GROUP_RULES[11]));
            }
        }
        if let Some(rule) = self.no_control_characters_in_regex.as_ref() {
            if rule.is_disabled() {
                index_set.insert(RuleFilter::Rule(Self::GROUP_NAME, Self::GROUP_RULES[12]));
            }
        }
        if let Some(rule) = self.no_debugger.as_ref() {
            if rule.is_disabled() {
                index_set.insert(RuleFilter::Rule(Self::GROUP_NAME, Self::GROUP_RULES[13]));
            }
        }
        if let Some(rule) = self.no_double_equals.as_ref() {
            if rule.is_disabled() {
                index_set.insert(RuleFilter::Rule(Self::GROUP_NAME, Self::GROUP_RULES[14]));
            }
        }
        if let Some(rule) = self.no_duplicate_case.as_ref() {
            if rule.is_disabled() {
                index_set.insert(RuleFilter::Rule(Self::GROUP_NAME, Self::GROUP_RULES[15]));
            }
        }
        if let Some(rule) = self.no_duplicate_class_members.as_ref() {
            if rule.is_disabled() {
                index_set.insert(RuleFilter::Rule(Self::GROUP_NAME, Self::GROUP_RULES[16]));
            }
        }
        if let Some(rule) = self.no_duplicate_jsx_props.as_ref() {
            if rule.is_disabled() {
                index_set.insert(RuleFilter::Rule(Self::GROUP_NAME, Self::GROUP_RULES[17]));
            }
        }
        if let Some(rule) = self.no_duplicate_object_keys.as_ref() {
            if rule.is_disabled() {
                index_set.insert(RuleFilter::Rule(Self::GROUP_NAME, Self::GROUP_RULES[18]));
            }
        }
        if let Some(rule) = self.no_duplicate_parameters.as_ref() {
            if rule.is_disabled() {
                index_set.insert(RuleFilter::Rule(Self::GROUP_NAME, Self::GROUP_RULES[19]));
            }
        }
        if let Some(rule) = self.no_empty_interface.as_ref() {
            if rule.is_disabled() {
                index_set.insert(RuleFilter::Rule(Self::GROUP_NAME, Self::GROUP_RULES[20]));
            }
        }
        if let Some(rule) = self.no_explicit_any.as_ref() {
            if rule.is_disabled() {
                index_set.insert(RuleFilter::Rule(Self::GROUP_NAME, Self::GROUP_RULES[21]));
            }
        }
        if let Some(rule) = self.no_extra_non_null_assertion.as_ref() {
            if rule.is_disabled() {
                index_set.insert(RuleFilter::Rule(Self::GROUP_NAME, Self::GROUP_RULES[22]));
            }
        }
        if let Some(rule) = self.no_fallthrough_switch_clause.as_ref() {
            if rule.is_disabled() {
                index_set.insert(RuleFilter::Rule(Self::GROUP_NAME, Self::GROUP_RULES[23]));
            }
        }
        if let Some(rule) = self.no_function_assign.as_ref() {
            if rule.is_disabled() {
                index_set.insert(RuleFilter::Rule(Self::GROUP_NAME, Self::GROUP_RULES[24]));
            }
        }
        if let Some(rule) = self.no_global_is_finite.as_ref() {
            if rule.is_disabled() {
                index_set.insert(RuleFilter::Rule(Self::GROUP_NAME, Self::GROUP_RULES[25]));
            }
        }
        if let Some(rule) = self.no_global_is_nan.as_ref() {
            if rule.is_disabled() {
                index_set.insert(RuleFilter::Rule(Self::GROUP_NAME, Self::GROUP_RULES[26]));
            }
        }
        if let Some(rule) = self.no_implicit_any_let.as_ref() {
            if rule.is_disabled() {
                index_set.insert(RuleFilter::Rule(Self::GROUP_NAME, Self::GROUP_RULES[27]));
            }
        }
        if let Some(rule) = self.no_import_assign.as_ref() {
            if rule.is_disabled() {
                index_set.insert(RuleFilter::Rule(Self::GROUP_NAME, Self::GROUP_RULES[28]));
            }
        }
        if let Some(rule) = self.no_label_var.as_ref() {
            if rule.is_disabled() {
                index_set.insert(RuleFilter::Rule(Self::GROUP_NAME, Self::GROUP_RULES[29]));
            }
        }
        if let Some(rule) = self.no_misleading_instantiator.as_ref() {
            if rule.is_disabled() {
                index_set.insert(RuleFilter::Rule(Self::GROUP_NAME, Self::GROUP_RULES[30]));
            }
        }
        if let Some(rule) = self.no_misrefactored_shorthand_assign.as_ref() {
            if rule.is_disabled() {
                index_set.insert(RuleFilter::Rule(Self::GROUP_NAME, Self::GROUP_RULES[31]));
            }
        }
        if let Some(rule) = self.no_prototype_builtins.as_ref() {
            if rule.is_disabled() {
                index_set.insert(RuleFilter::Rule(Self::GROUP_NAME, Self::GROUP_RULES[32]));
            }
        }
        if let Some(rule) = self.no_redeclare.as_ref() {
            if rule.is_disabled() {
                index_set.insert(RuleFilter::Rule(Self::GROUP_NAME, Self::GROUP_RULES[33]));
            }
        }
        if let Some(rule) = self.no_redundant_use_strict.as_ref() {
            if rule.is_disabled() {
                index_set.insert(RuleFilter::Rule(Self::GROUP_NAME, Self::GROUP_RULES[34]));
            }
        }
        if let Some(rule) = self.no_self_compare.as_ref() {
            if rule.is_disabled() {
                index_set.insert(RuleFilter::Rule(Self::GROUP_NAME, Self::GROUP_RULES[35]));
            }
        }
        if let Some(rule) = self.no_shadow_restricted_names.as_ref() {
            if rule.is_disabled() {
                index_set.insert(RuleFilter::Rule(Self::GROUP_NAME, Self::GROUP_RULES[36]));
            }
        }
        if let Some(rule) = self.no_sparse_array.as_ref() {
            if rule.is_disabled() {
                index_set.insert(RuleFilter::Rule(Self::GROUP_NAME, Self::GROUP_RULES[37]));
            }
        }
        if let Some(rule) = self.no_unsafe_declaration_merging.as_ref() {
            if rule.is_disabled() {
                index_set.insert(RuleFilter::Rule(Self::GROUP_NAME, Self::GROUP_RULES[38]));
            }
        }
        if let Some(rule) = self.no_unsafe_negation.as_ref() {
            if rule.is_disabled() {
                index_set.insert(RuleFilter::Rule(Self::GROUP_NAME, Self::GROUP_RULES[39]));
            }
        }
        if let Some(rule) = self.use_default_switch_clause_last.as_ref() {
            if rule.is_disabled() {
                index_set.insert(RuleFilter::Rule(Self::GROUP_NAME, Self::GROUP_RULES[40]));
            }
        }
        if let Some(rule) = self.use_getter_return.as_ref() {
            if rule.is_disabled() {
                index_set.insert(RuleFilter::Rule(Self::GROUP_NAME, Self::GROUP_RULES[41]));
            }
        }
        if let Some(rule) = self.use_is_array.as_ref() {
            if rule.is_disabled() {
                index_set.insert(RuleFilter::Rule(Self::GROUP_NAME, Self::GROUP_RULES[42]));
            }
        }
        if let Some(rule) = self.use_namespace_keyword.as_ref() {
            if rule.is_disabled() {
                index_set.insert(RuleFilter::Rule(Self::GROUP_NAME, Self::GROUP_RULES[43]));
            }
        }
        if let Some(rule) = self.use_valid_typeof.as_ref() {
            if rule.is_disabled() {
                index_set.insert(RuleFilter::Rule(Self::GROUP_NAME, Self::GROUP_RULES[44]));
            }
        }
        index_set
    }
    #[doc = r" Checks if, given a rule name, matches one of the rules contained in this category"]
    pub(crate) fn has_rule(rule_name: &str) -> bool {
        Self::GROUP_RULES.contains(&rule_name)
    }
    #[doc = r" Checks if, given a rule name, it is marked as recommended"]
    pub(crate) fn is_recommended_rule(rule_name: &str) -> bool {
        Self::RECOMMENDED_RULES.contains(&rule_name)
    }
    pub(crate) fn recommended_rules_as_filters() -> [RuleFilter<'static>; 42] {
        Self::RECOMMENDED_RULES_AS_FILTERS
    }
    pub(crate) fn all_rules_as_filters() -> [RuleFilter<'static>; 45] {
        Self::ALL_RULES_AS_FILTERS
    }
    #[doc = r" Select preset rules"]
    pub(crate) fn collect_preset_rules(
        &self,
        parent_is_recommended: bool,
        enabled_rules: &mut IndexSet<RuleFilter>,
        disabled_rules: &mut IndexSet<RuleFilter>,
    ) {
        if self.is_all() {
            enabled_rules.extend(Self::all_rules_as_filters());
        } else if parent_is_recommended || self.is_recommended() {
            enabled_rules.extend(Self::recommended_rules_as_filters());
        }
        if self.is_not_all() {
            disabled_rules.extend(Self::all_rules_as_filters());
        } else if self.is_not_recommended() {
            disabled_rules.extend(Self::recommended_rules_as_filters());
        }
    }
    pub(crate) fn get_rule_configuration(&self, rule_name: &str) -> Option<&RuleConfiguration> {
        match rule_name {
            "noApproximativeNumericConstant" => self.no_approximative_numeric_constant.as_ref(),
            "noArrayIndexKey" => self.no_array_index_key.as_ref(),
            "noAssignInExpressions" => self.no_assign_in_expressions.as_ref(),
            "noAsyncPromiseExecutor" => self.no_async_promise_executor.as_ref(),
            "noCatchAssign" => self.no_catch_assign.as_ref(),
            "noClassAssign" => self.no_class_assign.as_ref(),
            "noCommentText" => self.no_comment_text.as_ref(),
            "noCompareNegZero" => self.no_compare_neg_zero.as_ref(),
            "noConfusingLabels" => self.no_confusing_labels.as_ref(),
            "noConfusingVoidType" => self.no_confusing_void_type.as_ref(),
            "noConsoleLog" => self.no_console_log.as_ref(),
            "noConstEnum" => self.no_const_enum.as_ref(),
            "noControlCharactersInRegex" => self.no_control_characters_in_regex.as_ref(),
            "noDebugger" => self.no_debugger.as_ref(),
            "noDoubleEquals" => self.no_double_equals.as_ref(),
            "noDuplicateCase" => self.no_duplicate_case.as_ref(),
            "noDuplicateClassMembers" => self.no_duplicate_class_members.as_ref(),
            "noDuplicateJsxProps" => self.no_duplicate_jsx_props.as_ref(),
            "noDuplicateObjectKeys" => self.no_duplicate_object_keys.as_ref(),
            "noDuplicateParameters" => self.no_duplicate_parameters.as_ref(),
            "noEmptyInterface" => self.no_empty_interface.as_ref(),
            "noExplicitAny" => self.no_explicit_any.as_ref(),
            "noExtraNonNullAssertion" => self.no_extra_non_null_assertion.as_ref(),
            "noFallthroughSwitchClause" => self.no_fallthrough_switch_clause.as_ref(),
            "noFunctionAssign" => self.no_function_assign.as_ref(),
            "noGlobalIsFinite" => self.no_global_is_finite.as_ref(),
            "noGlobalIsNan" => self.no_global_is_nan.as_ref(),
            "noImplicitAnyLet" => self.no_implicit_any_let.as_ref(),
            "noImportAssign" => self.no_import_assign.as_ref(),
            "noLabelVar" => self.no_label_var.as_ref(),
            "noMisleadingInstantiator" => self.no_misleading_instantiator.as_ref(),
            "noMisrefactoredShorthandAssign" => self.no_misrefactored_shorthand_assign.as_ref(),
            "noPrototypeBuiltins" => self.no_prototype_builtins.as_ref(),
            "noRedeclare" => self.no_redeclare.as_ref(),
            "noRedundantUseStrict" => self.no_redundant_use_strict.as_ref(),
            "noSelfCompare" => self.no_self_compare.as_ref(),
            "noShadowRestrictedNames" => self.no_shadow_restricted_names.as_ref(),
            "noSparseArray" => self.no_sparse_array.as_ref(),
            "noUnsafeDeclarationMerging" => self.no_unsafe_declaration_merging.as_ref(),
            "noUnsafeNegation" => self.no_unsafe_negation.as_ref(),
            "useDefaultSwitchClauseLast" => self.use_default_switch_clause_last.as_ref(),
            "useGetterReturn" => self.use_getter_return.as_ref(),
            "useIsArray" => self.use_is_array.as_ref(),
            "useNamespaceKeyword" => self.use_namespace_keyword.as_ref(),
            "useValidTypeof" => self.use_valid_typeof.as_ref(),
            _ => None,
        }
    }
}<|MERGE_RESOLUTION|>--- conflicted
+++ resolved
@@ -2627,15 +2627,6 @@
     #[doc = "Enforce using function types instead of object type with call signatures."]
     #[serde(skip_serializing_if = "Option::is_none")]
     pub use_shorthand_function_type: Option<RuleConfiguration>,
-<<<<<<< HEAD
-    #[doc = "Enforce the sorting of CSS classes."]
-    #[serde(skip_serializing_if = "Option::is_none")]
-    pub use_sorted_classes: Option<RuleConfiguration>,
-    #[doc = "Elements with ARIA roles must use a valid, non-abstract ARIA role."]
-    #[serde(skip_serializing_if = "Option::is_none")]
-    pub use_valid_aria_role: Option<RuleConfiguration>,
-=======
->>>>>>> 57f45497
 }
 impl MergeWith<Nursery> for Nursery {
     fn merge_with(&mut self, other: Nursery) {
@@ -2711,15 +2702,6 @@
         if let Some(use_shorthand_function_type) = other.use_shorthand_function_type {
             self.use_shorthand_function_type = Some(use_shorthand_function_type);
         }
-<<<<<<< HEAD
-        if let Some(use_sorted_classes) = other.use_sorted_classes {
-            self.use_sorted_classes = Some(use_sorted_classes);
-        }
-        if let Some(use_valid_aria_role) = other.use_valid_aria_role {
-            self.use_valid_aria_role = Some(use_valid_aria_role);
-        }
-=======
->>>>>>> 57f45497
     }
     fn merge_with_if_not_default(&mut self, other: Nursery)
     where
@@ -2733,11 +2715,6 @@
 impl Nursery {
     const GROUP_NAME: &'static str = "nursery";
     pub(crate) const GROUP_RULES: [&'static str; 24] = [
-<<<<<<< HEAD
-        "noAriaHiddenOnFocusable",
-        "noDefaultExport",
-=======
->>>>>>> 57f45497
         "noDuplicateJsonKeys",
         "noEmptyBlockStatements",
         "noEmptyTypeParameters",
@@ -2762,11 +2739,6 @@
         "useNodejsImportProtocol",
         "useNumberNamespace",
         "useShorthandFunctionType",
-<<<<<<< HEAD
-        "useSortedClasses",
-        "useValidAriaRole",
-=======
->>>>>>> 57f45497
     ];
     const RECOMMENDED_RULES: [&'static str; 11] = [
         "noDuplicateJsonKeys",
@@ -2789,16 +2761,10 @@
         RuleFilter::Rule(Self::GROUP_NAME, Self::GROUP_RULES[8]),
         RuleFilter::Rule(Self::GROUP_NAME, Self::GROUP_RULES[12]),
         RuleFilter::Rule(Self::GROUP_NAME, Self::GROUP_RULES[13]),
-<<<<<<< HEAD
-        RuleFilter::Rule(Self::GROUP_NAME, Self::GROUP_RULES[16]),
-        RuleFilter::Rule(Self::GROUP_NAME, Self::GROUP_RULES[19]),
-        RuleFilter::Rule(Self::GROUP_NAME, Self::GROUP_RULES[23]),
-=======
         RuleFilter::Rule(Self::GROUP_NAME, Self::GROUP_RULES[15]),
         RuleFilter::Rule(Self::GROUP_NAME, Self::GROUP_RULES[18]),
         RuleFilter::Rule(Self::GROUP_NAME, Self::GROUP_RULES[20]),
         RuleFilter::Rule(Self::GROUP_NAME, Self::GROUP_RULES[22]),
->>>>>>> 57f45497
     ];
     const ALL_RULES_AS_FILTERS: [RuleFilter<'static>; 24] = [
         RuleFilter::Rule(Self::GROUP_NAME, Self::GROUP_RULES[0]),
@@ -2951,20 +2917,12 @@
                 index_set.insert(RuleFilter::Rule(Self::GROUP_NAME, Self::GROUP_RULES[21]));
             }
         }
-<<<<<<< HEAD
-        if let Some(rule) = self.use_sorted_classes.as_ref() {
-=======
         if let Some(rule) = self.use_number_namespace.as_ref() {
->>>>>>> 57f45497
             if rule.is_enabled() {
                 index_set.insert(RuleFilter::Rule(Self::GROUP_NAME, Self::GROUP_RULES[22]));
             }
         }
-<<<<<<< HEAD
-        if let Some(rule) = self.use_valid_aria_role.as_ref() {
-=======
         if let Some(rule) = self.use_shorthand_function_type.as_ref() {
->>>>>>> 57f45497
             if rule.is_enabled() {
                 index_set.insert(RuleFilter::Rule(Self::GROUP_NAME, Self::GROUP_RULES[23]));
             }
@@ -3083,20 +3041,12 @@
                 index_set.insert(RuleFilter::Rule(Self::GROUP_NAME, Self::GROUP_RULES[21]));
             }
         }
-<<<<<<< HEAD
-        if let Some(rule) = self.use_sorted_classes.as_ref() {
-=======
         if let Some(rule) = self.use_number_namespace.as_ref() {
->>>>>>> 57f45497
             if rule.is_disabled() {
                 index_set.insert(RuleFilter::Rule(Self::GROUP_NAME, Self::GROUP_RULES[22]));
             }
         }
-<<<<<<< HEAD
-        if let Some(rule) = self.use_valid_aria_role.as_ref() {
-=======
         if let Some(rule) = self.use_shorthand_function_type.as_ref() {
->>>>>>> 57f45497
             if rule.is_disabled() {
                 index_set.insert(RuleFilter::Rule(Self::GROUP_NAME, Self::GROUP_RULES[23]));
             }
@@ -3161,11 +3111,6 @@
             "useNodejsImportProtocol" => self.use_nodejs_import_protocol.as_ref(),
             "useNumberNamespace" => self.use_number_namespace.as_ref(),
             "useShorthandFunctionType" => self.use_shorthand_function_type.as_ref(),
-<<<<<<< HEAD
-            "useSortedClasses" => self.use_sorted_classes.as_ref(),
-            "useValidAriaRole" => self.use_valid_aria_role.as_ref(),
-=======
->>>>>>> 57f45497
             _ => None,
         }
     }
