//! Generated file, do not edit by hand, see `xtask/codegen`

use super::RulePlainConfiguration;
use crate::RuleConfiguration;
use biome_analyze::{options::RuleOptions, RuleFilter};
use biome_console::markup;
use biome_css_analyze::options::*;
use biome_deserialize::{DeserializableValidator, DeserializationDiagnostic};
use biome_deserialize_macros::{Deserializable, Merge};
use biome_diagnostics::{Category, Severity};
use biome_js_analyze::options::*;
use biome_json_analyze::options::*;
use biome_rowan::TextRange;
use indexmap::IndexSet;
#[cfg(feature = "schema")]
use schemars::JsonSchema;
use serde::{Deserialize, Serialize};
#[derive(Clone, Debug, Default, Deserialize, Deserializable, Eq, Merge, PartialEq, Serialize)]
#[deserializable(with_validator)]
#[cfg_attr(feature = "schema", derive(JsonSchema))]
#[serde(rename_all = "camelCase", deny_unknown_fields)]
pub struct Rules {
    #[doc = r" It enables the lint rules recommended by Biome. `true` by default."]
    #[serde(skip_serializing_if = "Option::is_none")]
    pub recommended: Option<bool>,
    #[doc = r" It enables ALL rules. The rules that belong to `nursery` won't be enabled."]
    #[serde(skip_serializing_if = "Option::is_none")]
    pub all: Option<bool>,
    #[deserializable(rename = "a11y")]
    #[serde(skip_serializing_if = "Option::is_none")]
    pub a11y: Option<A11y>,
    #[deserializable(rename = "complexity")]
    #[serde(skip_serializing_if = "Option::is_none")]
    pub complexity: Option<Complexity>,
    #[deserializable(rename = "correctness")]
    #[serde(skip_serializing_if = "Option::is_none")]
    pub correctness: Option<Correctness>,
    #[deserializable(rename = "nursery")]
    #[serde(skip_serializing_if = "Option::is_none")]
    pub nursery: Option<Nursery>,
    #[deserializable(rename = "performance")]
    #[serde(skip_serializing_if = "Option::is_none")]
    pub performance: Option<Performance>,
    #[deserializable(rename = "security")]
    #[serde(skip_serializing_if = "Option::is_none")]
    pub security: Option<Security>,
    #[deserializable(rename = "style")]
    #[serde(skip_serializing_if = "Option::is_none")]
    pub style: Option<Style>,
    #[deserializable(rename = "suspicious")]
    #[serde(skip_serializing_if = "Option::is_none")]
    pub suspicious: Option<Suspicious>,
}
impl DeserializableValidator for Rules {
    fn validate(
        &mut self,
        _name: &str,
        range: TextRange,
        diagnostics: &mut Vec<DeserializationDiagnostic>,
    ) -> bool {
        if self.recommended == Some(true) && self.all == Some(true) {
            diagnostics . push (DeserializationDiagnostic :: new (markup ! (< Emphasis > "'recommended'" < / Emphasis > " and " < Emphasis > "'all'" < / Emphasis > " can't be both " < Emphasis > "'true'" < / Emphasis > ". You should choose only one of them.")) . with_range (range) . with_note (markup ! ("Biome will fallback to its defaults for this section."))) ;
            return false;
        }
        true
    }
}
impl Rules {
    #[doc = r" Checks if the code coming from [biome_diagnostics::Diagnostic] corresponds to a rule."]
    #[doc = r" Usually the code is built like {category}/{rule_name}"]
    pub fn matches_diagnostic_code<'a>(
        &self,
        category: Option<&'a str>,
        rule_name: Option<&'a str>,
    ) -> Option<(&'a str, &'a str)> {
        match (category, rule_name) {
            (Some(category), Some(rule_name)) => match category {
                "a11y" => A11y::has_rule(rule_name).then_some((category, rule_name)),
                "complexity" => Complexity::has_rule(rule_name).then_some((category, rule_name)),
                "correctness" => Correctness::has_rule(rule_name).then_some((category, rule_name)),
                "nursery" => Nursery::has_rule(rule_name).then_some((category, rule_name)),
                "performance" => Performance::has_rule(rule_name).then_some((category, rule_name)),
                "security" => Security::has_rule(rule_name).then_some((category, rule_name)),
                "style" => Style::has_rule(rule_name).then_some((category, rule_name)),
                "suspicious" => Suspicious::has_rule(rule_name).then_some((category, rule_name)),
                _ => None,
            },
            _ => None,
        }
    }
    #[doc = r" Given a category coming from [Diagnostic](biome_diagnostics::Diagnostic), this function returns"]
    #[doc = r" the [Severity](biome_diagnostics::Severity) associated to the rule, if the configuration changed it."]
    #[doc = r""]
    #[doc = r" If not, the function returns [None]."]
    pub fn get_severity_from_code(&self, category: &Category) -> Option<Severity> {
        let mut split_code = category.name().split('/');
        let _lint = split_code.next();
        debug_assert_eq!(_lint, Some("lint"));
        let group = split_code.next();
        let rule_name = split_code.next();
        if let Some((group, rule_name)) = self.matches_diagnostic_code(group, rule_name) {
            let severity = match group {
                "a11y" => self
                    .a11y
                    .as_ref()
                    .and_then(|a11y| a11y.get_rule_configuration(rule_name))
                    .map_or_else(
                        || {
                            if A11y::is_recommended_rule(rule_name) {
                                Severity::Error
                            } else {
                                Severity::Warning
                            }
                        },
                        |(level, _)| level.into(),
                    ),
                "complexity" => self
                    .complexity
                    .as_ref()
                    .and_then(|complexity| complexity.get_rule_configuration(rule_name))
                    .map_or_else(
                        || {
                            if Complexity::is_recommended_rule(rule_name) {
                                Severity::Error
                            } else {
                                Severity::Warning
                            }
                        },
                        |(level, _)| level.into(),
                    ),
                "correctness" => self
                    .correctness
                    .as_ref()
                    .and_then(|correctness| correctness.get_rule_configuration(rule_name))
                    .map_or_else(
                        || {
                            if Correctness::is_recommended_rule(rule_name) {
                                Severity::Error
                            } else {
                                Severity::Warning
                            }
                        },
                        |(level, _)| level.into(),
                    ),
                "nursery" => self
                    .nursery
                    .as_ref()
                    .and_then(|nursery| nursery.get_rule_configuration(rule_name))
                    .map_or_else(
                        || {
                            if Nursery::is_recommended_rule(rule_name) {
                                Severity::Error
                            } else {
                                Severity::Warning
                            }
                        },
                        |(level, _)| level.into(),
                    ),
                "performance" => self
                    .performance
                    .as_ref()
                    .and_then(|performance| performance.get_rule_configuration(rule_name))
                    .map_or_else(
                        || {
                            if Performance::is_recommended_rule(rule_name) {
                                Severity::Error
                            } else {
                                Severity::Warning
                            }
                        },
                        |(level, _)| level.into(),
                    ),
                "security" => self
                    .security
                    .as_ref()
                    .and_then(|security| security.get_rule_configuration(rule_name))
                    .map_or_else(
                        || {
                            if Security::is_recommended_rule(rule_name) {
                                Severity::Error
                            } else {
                                Severity::Warning
                            }
                        },
                        |(level, _)| level.into(),
                    ),
                "style" => self
                    .style
                    .as_ref()
                    .and_then(|style| style.get_rule_configuration(rule_name))
                    .map_or_else(
                        || {
                            if Style::is_recommended_rule(rule_name) {
                                Severity::Error
                            } else {
                                Severity::Warning
                            }
                        },
                        |(level, _)| level.into(),
                    ),
                "suspicious" => self
                    .suspicious
                    .as_ref()
                    .and_then(|suspicious| suspicious.get_rule_configuration(rule_name))
                    .map_or_else(
                        || {
                            if Suspicious::is_recommended_rule(rule_name) {
                                Severity::Error
                            } else {
                                Severity::Warning
                            }
                        },
                        |(level, _)| level.into(),
                    ),
                _ => unreachable!("this group should not exist, found {}", group),
            };
            Some(severity)
        } else {
            None
        }
    }
    pub(crate) const fn is_recommended(&self) -> bool {
        !matches!(self.recommended, Some(false))
    }
    pub(crate) const fn is_all(&self) -> bool {
        matches!(self.all, Some(true))
    }
    #[doc = r" It returns the enabled rules by default."]
    #[doc = r""]
    #[doc = r" The enabled rules are calculated from the difference with the disabled rules."]
    pub fn as_enabled_rules(&self) -> IndexSet<RuleFilter> {
        let mut enabled_rules = IndexSet::new();
        let mut disabled_rules = IndexSet::new();
        if let Some(group) = self.a11y.as_ref() {
            group.collect_preset_rules(self.is_all(), self.is_recommended(), &mut enabled_rules);
            enabled_rules.extend(&group.get_enabled_rules());
            disabled_rules.extend(&group.get_disabled_rules());
        } else if self.is_all() {
            enabled_rules.extend(A11y::all_rules_as_filters());
        } else if self.is_recommended() {
            enabled_rules.extend(A11y::recommended_rules_as_filters());
        }
        if let Some(group) = self.complexity.as_ref() {
            group.collect_preset_rules(self.is_all(), self.is_recommended(), &mut enabled_rules);
            enabled_rules.extend(&group.get_enabled_rules());
            disabled_rules.extend(&group.get_disabled_rules());
        } else if self.is_all() {
            enabled_rules.extend(Complexity::all_rules_as_filters());
        } else if self.is_recommended() {
            enabled_rules.extend(Complexity::recommended_rules_as_filters());
        }
        if let Some(group) = self.correctness.as_ref() {
            group.collect_preset_rules(self.is_all(), self.is_recommended(), &mut enabled_rules);
            enabled_rules.extend(&group.get_enabled_rules());
            disabled_rules.extend(&group.get_disabled_rules());
        } else if self.is_all() {
            enabled_rules.extend(Correctness::all_rules_as_filters());
        } else if self.is_recommended() {
            enabled_rules.extend(Correctness::recommended_rules_as_filters());
        }
        if let Some(group) = self.nursery.as_ref() {
            group.collect_preset_rules(
                self.is_all() && biome_flags::is_unstable(),
                self.is_recommended() && biome_flags::is_unstable(),
                &mut enabled_rules,
            );
            enabled_rules.extend(&group.get_enabled_rules());
            disabled_rules.extend(&group.get_disabled_rules());
        } else if self.is_all() && biome_flags::is_unstable() {
            enabled_rules.extend(Nursery::all_rules_as_filters());
        } else if self.is_recommended() && biome_flags::is_unstable() {
            enabled_rules.extend(Nursery::recommended_rules_as_filters());
        }
        if let Some(group) = self.performance.as_ref() {
            group.collect_preset_rules(self.is_all(), self.is_recommended(), &mut enabled_rules);
            enabled_rules.extend(&group.get_enabled_rules());
            disabled_rules.extend(&group.get_disabled_rules());
        } else if self.is_all() {
            enabled_rules.extend(Performance::all_rules_as_filters());
        } else if self.is_recommended() {
            enabled_rules.extend(Performance::recommended_rules_as_filters());
        }
        if let Some(group) = self.security.as_ref() {
            group.collect_preset_rules(self.is_all(), self.is_recommended(), &mut enabled_rules);
            enabled_rules.extend(&group.get_enabled_rules());
            disabled_rules.extend(&group.get_disabled_rules());
        } else if self.is_all() {
            enabled_rules.extend(Security::all_rules_as_filters());
        } else if self.is_recommended() {
            enabled_rules.extend(Security::recommended_rules_as_filters());
        }
        if let Some(group) = self.style.as_ref() {
            group.collect_preset_rules(self.is_all(), self.is_recommended(), &mut enabled_rules);
            enabled_rules.extend(&group.get_enabled_rules());
            disabled_rules.extend(&group.get_disabled_rules());
        } else if self.is_all() {
            enabled_rules.extend(Style::all_rules_as_filters());
        } else if self.is_recommended() {
            enabled_rules.extend(Style::recommended_rules_as_filters());
        }
        if let Some(group) = self.suspicious.as_ref() {
            group.collect_preset_rules(self.is_all(), self.is_recommended(), &mut enabled_rules);
            enabled_rules.extend(&group.get_enabled_rules());
            disabled_rules.extend(&group.get_disabled_rules());
        } else if self.is_all() {
            enabled_rules.extend(Suspicious::all_rules_as_filters());
        } else if self.is_recommended() {
            enabled_rules.extend(Suspicious::recommended_rules_as_filters());
        }
        enabled_rules.difference(&disabled_rules).copied().collect()
    }
}
#[derive(Clone, Debug, Default, Deserialize, Deserializable, Eq, Merge, PartialEq, Serialize)]
#[deserializable(with_validator)]
#[cfg_attr(feature = "schema", derive(JsonSchema))]
#[serde(rename_all = "camelCase", default, deny_unknown_fields)]
#[doc = r" A list of rules that belong to this group"]
pub struct A11y {
    #[doc = r" It enables the recommended rules for this group"]
    #[serde(skip_serializing_if = "Option::is_none")]
    pub recommended: Option<bool>,
    #[doc = r" It enables ALL rules for this group."]
    #[serde(skip_serializing_if = "Option::is_none")]
    pub all: Option<bool>,
    #[doc = "Enforce that the accessKey attribute is not used on any HTML element."]
    #[serde(skip_serializing_if = "Option::is_none")]
    pub no_access_key: Option<RuleConfiguration<NoAccessKey>>,
    #[doc = "Enforce that aria-hidden=\"true\" is not set on focusable elements."]
    #[serde(skip_serializing_if = "Option::is_none")]
    pub no_aria_hidden_on_focusable: Option<RuleConfiguration<NoAriaHiddenOnFocusable>>,
    #[doc = "Enforce that elements that do not support ARIA roles, states, and properties do not have those attributes."]
    #[serde(skip_serializing_if = "Option::is_none")]
    pub no_aria_unsupported_elements: Option<RuleConfiguration<NoAriaUnsupportedElements>>,
    #[doc = "Enforce that autoFocus prop is not used on elements."]
    #[serde(skip_serializing_if = "Option::is_none")]
    pub no_autofocus: Option<RuleConfiguration<NoAutofocus>>,
    #[doc = "Disallow target=\"_blank\" attribute without rel=\"noreferrer\""]
    #[serde(skip_serializing_if = "Option::is_none")]
    pub no_blank_target: Option<RuleConfiguration<NoBlankTarget>>,
    #[doc = "Enforces that no distracting elements are used."]
    #[serde(skip_serializing_if = "Option::is_none")]
    pub no_distracting_elements: Option<RuleConfiguration<NoDistractingElements>>,
    #[doc = "The scope prop should be used only on <th> elements."]
    #[serde(skip_serializing_if = "Option::is_none")]
    pub no_header_scope: Option<RuleConfiguration<NoHeaderScope>>,
    #[doc = "Enforce that non-interactive ARIA roles are not assigned to interactive HTML elements."]
    #[serde(skip_serializing_if = "Option::is_none")]
    pub no_interactive_element_to_noninteractive_role:
        Option<RuleConfiguration<NoInteractiveElementToNoninteractiveRole>>,
    #[doc = "Enforce that interactive ARIA roles are not assigned to non-interactive HTML elements."]
    #[serde(skip_serializing_if = "Option::is_none")]
    pub no_noninteractive_element_to_interactive_role:
        Option<RuleConfiguration<NoNoninteractiveElementToInteractiveRole>>,
    #[doc = "Enforce that tabIndex is not assigned to non-interactive HTML elements."]
    #[serde(skip_serializing_if = "Option::is_none")]
    pub no_noninteractive_tabindex: Option<RuleConfiguration<NoNoninteractiveTabindex>>,
    #[doc = "Prevent the usage of positive integers on tabIndex property"]
    #[serde(skip_serializing_if = "Option::is_none")]
    pub no_positive_tabindex: Option<RuleConfiguration<NoPositiveTabindex>>,
    #[doc = "Enforce img alt prop does not contain the word \"image\", \"picture\", or \"photo\"."]
    #[serde(skip_serializing_if = "Option::is_none")]
    pub no_redundant_alt: Option<RuleConfiguration<NoRedundantAlt>>,
    #[doc = "Enforce explicit role property is not the same as implicit/default role property on an element."]
    #[serde(skip_serializing_if = "Option::is_none")]
    pub no_redundant_roles: Option<RuleConfiguration<NoRedundantRoles>>,
    #[doc = "Enforces the usage of the title element for the svg element."]
    #[serde(skip_serializing_if = "Option::is_none")]
    pub no_svg_without_title: Option<RuleConfiguration<NoSvgWithoutTitle>>,
    #[doc = "Enforce that all elements that require alternative text have meaningful information to relay back to the end user."]
    #[serde(skip_serializing_if = "Option::is_none")]
    pub use_alt_text: Option<RuleConfiguration<UseAltText>>,
    #[doc = "Enforce that anchors have content and that the content is accessible to screen readers."]
    #[serde(skip_serializing_if = "Option::is_none")]
    pub use_anchor_content: Option<RuleConfiguration<UseAnchorContent>>,
    #[doc = "Enforce that tabIndex is assigned to non-interactive HTML elements with aria-activedescendant."]
    #[serde(skip_serializing_if = "Option::is_none")]
    pub use_aria_activedescendant_with_tabindex:
        Option<RuleConfiguration<UseAriaActivedescendantWithTabindex>>,
    #[doc = "Enforce that elements with ARIA roles must have all required ARIA attributes for that role."]
    #[serde(skip_serializing_if = "Option::is_none")]
    pub use_aria_props_for_role: Option<RuleConfiguration<UseAriaPropsForRole>>,
    #[doc = "Enforces the usage of the attribute type for the element button"]
    #[serde(skip_serializing_if = "Option::is_none")]
    pub use_button_type: Option<RuleConfiguration<UseButtonType>>,
    #[doc = "Enforce that heading elements (h1, h2, etc.) have content and that the content is accessible to screen readers. Accessible means that it is not hidden using the aria-hidden prop."]
    #[serde(skip_serializing_if = "Option::is_none")]
    pub use_heading_content: Option<RuleConfiguration<UseHeadingContent>>,
    #[doc = "Enforce that html element has lang attribute."]
    #[serde(skip_serializing_if = "Option::is_none")]
    pub use_html_lang: Option<RuleConfiguration<UseHtmlLang>>,
    #[doc = "Enforces the usage of the attribute title for the element iframe."]
    #[serde(skip_serializing_if = "Option::is_none")]
    pub use_iframe_title: Option<RuleConfiguration<UseIframeTitle>>,
    #[doc = "Enforce onClick is accompanied by at least one of the following: onKeyUp, onKeyDown, onKeyPress."]
    #[serde(skip_serializing_if = "Option::is_none")]
    pub use_key_with_click_events: Option<RuleConfiguration<UseKeyWithClickEvents>>,
    #[doc = "Enforce onMouseOver / onMouseOut are accompanied by onFocus / onBlur."]
    #[serde(skip_serializing_if = "Option::is_none")]
    pub use_key_with_mouse_events: Option<RuleConfiguration<UseKeyWithMouseEvents>>,
    #[doc = "Enforces that audio and video elements must have a track for captions."]
    #[serde(skip_serializing_if = "Option::is_none")]
    pub use_media_caption: Option<RuleConfiguration<UseMediaCaption>>,
    #[doc = "Enforce that all anchors are valid, and they are navigable elements."]
    #[serde(skip_serializing_if = "Option::is_none")]
    pub use_valid_anchor: Option<RuleConfiguration<UseValidAnchor>>,
    #[doc = "Ensures that ARIA properties aria-* are all valid."]
    #[serde(skip_serializing_if = "Option::is_none")]
    pub use_valid_aria_props: Option<RuleConfiguration<UseValidAriaProps>>,
    #[doc = "Elements with ARIA roles must use a valid, non-abstract ARIA role."]
    #[serde(skip_serializing_if = "Option::is_none")]
    pub use_valid_aria_role: Option<RuleConfiguration<UseValidAriaRole>>,
    #[doc = "Enforce that ARIA state and property values are valid."]
    #[serde(skip_serializing_if = "Option::is_none")]
    pub use_valid_aria_values: Option<RuleConfiguration<UseValidAriaValues>>,
    #[doc = "Ensure that the attribute passed to the lang attribute is a correct ISO language and/or country."]
    #[serde(skip_serializing_if = "Option::is_none")]
    pub use_valid_lang: Option<RuleConfiguration<UseValidLang>>,
}
impl DeserializableValidator for A11y {
    fn validate(
        &mut self,
        _name: &str,
        range: TextRange,
        diagnostics: &mut Vec<DeserializationDiagnostic>,
    ) -> bool {
        if self.recommended == Some(true) && self.all == Some(true) {
            diagnostics . push (DeserializationDiagnostic :: new (markup ! (< Emphasis > "'recommended'" < / Emphasis > " and " < Emphasis > "'all'" < / Emphasis > " can't be both " < Emphasis > "'true'" < / Emphasis > ". You should choose only one of them.")) . with_range (range) . with_note (markup ! ("Biome will fallback to its defaults for this section."))) ;
            return false;
        }
        true
    }
}
impl A11y {
    const GROUP_NAME: &'static str = "a11y";
    pub(crate) const GROUP_RULES: [&'static str; 30] = [
        "noAccessKey",
        "noAriaHiddenOnFocusable",
        "noAriaUnsupportedElements",
        "noAutofocus",
        "noBlankTarget",
        "noDistractingElements",
        "noHeaderScope",
        "noInteractiveElementToNoninteractiveRole",
        "noNoninteractiveElementToInteractiveRole",
        "noNoninteractiveTabindex",
        "noPositiveTabindex",
        "noRedundantAlt",
        "noRedundantRoles",
        "noSvgWithoutTitle",
        "useAltText",
        "useAnchorContent",
        "useAriaActivedescendantWithTabindex",
        "useAriaPropsForRole",
        "useButtonType",
        "useHeadingContent",
        "useHtmlLang",
        "useIframeTitle",
        "useKeyWithClickEvents",
        "useKeyWithMouseEvents",
        "useMediaCaption",
        "useValidAnchor",
        "useValidAriaProps",
        "useValidAriaRole",
        "useValidAriaValues",
        "useValidLang",
    ];
    const RECOMMENDED_RULES: [&'static str; 30] = [
        "noAccessKey",
        "noAriaHiddenOnFocusable",
        "noAriaUnsupportedElements",
        "noAutofocus",
        "noBlankTarget",
        "noDistractingElements",
        "noHeaderScope",
        "noInteractiveElementToNoninteractiveRole",
        "noNoninteractiveElementToInteractiveRole",
        "noNoninteractiveTabindex",
        "noPositiveTabindex",
        "noRedundantAlt",
        "noRedundantRoles",
        "noSvgWithoutTitle",
        "useAltText",
        "useAnchorContent",
        "useAriaActivedescendantWithTabindex",
        "useAriaPropsForRole",
        "useButtonType",
        "useHeadingContent",
        "useHtmlLang",
        "useIframeTitle",
        "useKeyWithClickEvents",
        "useKeyWithMouseEvents",
        "useMediaCaption",
        "useValidAnchor",
        "useValidAriaProps",
        "useValidAriaRole",
        "useValidAriaValues",
        "useValidLang",
    ];
    const RECOMMENDED_RULES_AS_FILTERS: [RuleFilter<'static>; 30] = [
        RuleFilter::Rule(Self::GROUP_NAME, Self::GROUP_RULES[0]),
        RuleFilter::Rule(Self::GROUP_NAME, Self::GROUP_RULES[1]),
        RuleFilter::Rule(Self::GROUP_NAME, Self::GROUP_RULES[2]),
        RuleFilter::Rule(Self::GROUP_NAME, Self::GROUP_RULES[3]),
        RuleFilter::Rule(Self::GROUP_NAME, Self::GROUP_RULES[4]),
        RuleFilter::Rule(Self::GROUP_NAME, Self::GROUP_RULES[5]),
        RuleFilter::Rule(Self::GROUP_NAME, Self::GROUP_RULES[6]),
        RuleFilter::Rule(Self::GROUP_NAME, Self::GROUP_RULES[7]),
        RuleFilter::Rule(Self::GROUP_NAME, Self::GROUP_RULES[8]),
        RuleFilter::Rule(Self::GROUP_NAME, Self::GROUP_RULES[9]),
        RuleFilter::Rule(Self::GROUP_NAME, Self::GROUP_RULES[10]),
        RuleFilter::Rule(Self::GROUP_NAME, Self::GROUP_RULES[11]),
        RuleFilter::Rule(Self::GROUP_NAME, Self::GROUP_RULES[12]),
        RuleFilter::Rule(Self::GROUP_NAME, Self::GROUP_RULES[13]),
        RuleFilter::Rule(Self::GROUP_NAME, Self::GROUP_RULES[14]),
        RuleFilter::Rule(Self::GROUP_NAME, Self::GROUP_RULES[15]),
        RuleFilter::Rule(Self::GROUP_NAME, Self::GROUP_RULES[16]),
        RuleFilter::Rule(Self::GROUP_NAME, Self::GROUP_RULES[17]),
        RuleFilter::Rule(Self::GROUP_NAME, Self::GROUP_RULES[18]),
        RuleFilter::Rule(Self::GROUP_NAME, Self::GROUP_RULES[19]),
        RuleFilter::Rule(Self::GROUP_NAME, Self::GROUP_RULES[20]),
        RuleFilter::Rule(Self::GROUP_NAME, Self::GROUP_RULES[21]),
        RuleFilter::Rule(Self::GROUP_NAME, Self::GROUP_RULES[22]),
        RuleFilter::Rule(Self::GROUP_NAME, Self::GROUP_RULES[23]),
        RuleFilter::Rule(Self::GROUP_NAME, Self::GROUP_RULES[24]),
        RuleFilter::Rule(Self::GROUP_NAME, Self::GROUP_RULES[25]),
        RuleFilter::Rule(Self::GROUP_NAME, Self::GROUP_RULES[26]),
        RuleFilter::Rule(Self::GROUP_NAME, Self::GROUP_RULES[27]),
        RuleFilter::Rule(Self::GROUP_NAME, Self::GROUP_RULES[28]),
        RuleFilter::Rule(Self::GROUP_NAME, Self::GROUP_RULES[29]),
    ];
    const ALL_RULES_AS_FILTERS: [RuleFilter<'static>; 30] = [
        RuleFilter::Rule(Self::GROUP_NAME, Self::GROUP_RULES[0]),
        RuleFilter::Rule(Self::GROUP_NAME, Self::GROUP_RULES[1]),
        RuleFilter::Rule(Self::GROUP_NAME, Self::GROUP_RULES[2]),
        RuleFilter::Rule(Self::GROUP_NAME, Self::GROUP_RULES[3]),
        RuleFilter::Rule(Self::GROUP_NAME, Self::GROUP_RULES[4]),
        RuleFilter::Rule(Self::GROUP_NAME, Self::GROUP_RULES[5]),
        RuleFilter::Rule(Self::GROUP_NAME, Self::GROUP_RULES[6]),
        RuleFilter::Rule(Self::GROUP_NAME, Self::GROUP_RULES[7]),
        RuleFilter::Rule(Self::GROUP_NAME, Self::GROUP_RULES[8]),
        RuleFilter::Rule(Self::GROUP_NAME, Self::GROUP_RULES[9]),
        RuleFilter::Rule(Self::GROUP_NAME, Self::GROUP_RULES[10]),
        RuleFilter::Rule(Self::GROUP_NAME, Self::GROUP_RULES[11]),
        RuleFilter::Rule(Self::GROUP_NAME, Self::GROUP_RULES[12]),
        RuleFilter::Rule(Self::GROUP_NAME, Self::GROUP_RULES[13]),
        RuleFilter::Rule(Self::GROUP_NAME, Self::GROUP_RULES[14]),
        RuleFilter::Rule(Self::GROUP_NAME, Self::GROUP_RULES[15]),
        RuleFilter::Rule(Self::GROUP_NAME, Self::GROUP_RULES[16]),
        RuleFilter::Rule(Self::GROUP_NAME, Self::GROUP_RULES[17]),
        RuleFilter::Rule(Self::GROUP_NAME, Self::GROUP_RULES[18]),
        RuleFilter::Rule(Self::GROUP_NAME, Self::GROUP_RULES[19]),
        RuleFilter::Rule(Self::GROUP_NAME, Self::GROUP_RULES[20]),
        RuleFilter::Rule(Self::GROUP_NAME, Self::GROUP_RULES[21]),
        RuleFilter::Rule(Self::GROUP_NAME, Self::GROUP_RULES[22]),
        RuleFilter::Rule(Self::GROUP_NAME, Self::GROUP_RULES[23]),
        RuleFilter::Rule(Self::GROUP_NAME, Self::GROUP_RULES[24]),
        RuleFilter::Rule(Self::GROUP_NAME, Self::GROUP_RULES[25]),
        RuleFilter::Rule(Self::GROUP_NAME, Self::GROUP_RULES[26]),
        RuleFilter::Rule(Self::GROUP_NAME, Self::GROUP_RULES[27]),
        RuleFilter::Rule(Self::GROUP_NAME, Self::GROUP_RULES[28]),
        RuleFilter::Rule(Self::GROUP_NAME, Self::GROUP_RULES[29]),
    ];
    #[doc = r" Retrieves the recommended rules"]
    pub(crate) fn is_recommended(&self) -> bool {
        matches!(self.recommended, Some(true))
    }
    pub(crate) fn is_recommended_unset(&self) -> bool {
        self.recommended.is_none()
    }
    pub(crate) fn is_all(&self) -> bool {
        matches!(self.all, Some(true))
    }
    pub(crate) fn is_all_unset(&self) -> bool {
        self.all.is_none()
    }
    pub(crate) fn get_enabled_rules(&self) -> IndexSet<RuleFilter> {
        let mut index_set = IndexSet::new();
        if let Some(rule) = self.no_access_key.as_ref() {
            if rule.is_enabled() {
                index_set.insert(RuleFilter::Rule(Self::GROUP_NAME, Self::GROUP_RULES[0]));
            }
        }
        if let Some(rule) = self.no_aria_hidden_on_focusable.as_ref() {
            if rule.is_enabled() {
                index_set.insert(RuleFilter::Rule(Self::GROUP_NAME, Self::GROUP_RULES[1]));
            }
        }
        if let Some(rule) = self.no_aria_unsupported_elements.as_ref() {
            if rule.is_enabled() {
                index_set.insert(RuleFilter::Rule(Self::GROUP_NAME, Self::GROUP_RULES[2]));
            }
        }
        if let Some(rule) = self.no_autofocus.as_ref() {
            if rule.is_enabled() {
                index_set.insert(RuleFilter::Rule(Self::GROUP_NAME, Self::GROUP_RULES[3]));
            }
        }
        if let Some(rule) = self.no_blank_target.as_ref() {
            if rule.is_enabled() {
                index_set.insert(RuleFilter::Rule(Self::GROUP_NAME, Self::GROUP_RULES[4]));
            }
        }
        if let Some(rule) = self.no_distracting_elements.as_ref() {
            if rule.is_enabled() {
                index_set.insert(RuleFilter::Rule(Self::GROUP_NAME, Self::GROUP_RULES[5]));
            }
        }
        if let Some(rule) = self.no_header_scope.as_ref() {
            if rule.is_enabled() {
                index_set.insert(RuleFilter::Rule(Self::GROUP_NAME, Self::GROUP_RULES[6]));
            }
        }
        if let Some(rule) = self.no_interactive_element_to_noninteractive_role.as_ref() {
            if rule.is_enabled() {
                index_set.insert(RuleFilter::Rule(Self::GROUP_NAME, Self::GROUP_RULES[7]));
            }
        }
        if let Some(rule) = self.no_noninteractive_element_to_interactive_role.as_ref() {
            if rule.is_enabled() {
                index_set.insert(RuleFilter::Rule(Self::GROUP_NAME, Self::GROUP_RULES[8]));
            }
        }
        if let Some(rule) = self.no_noninteractive_tabindex.as_ref() {
            if rule.is_enabled() {
                index_set.insert(RuleFilter::Rule(Self::GROUP_NAME, Self::GROUP_RULES[9]));
            }
        }
        if let Some(rule) = self.no_positive_tabindex.as_ref() {
            if rule.is_enabled() {
                index_set.insert(RuleFilter::Rule(Self::GROUP_NAME, Self::GROUP_RULES[10]));
            }
        }
        if let Some(rule) = self.no_redundant_alt.as_ref() {
            if rule.is_enabled() {
                index_set.insert(RuleFilter::Rule(Self::GROUP_NAME, Self::GROUP_RULES[11]));
            }
        }
        if let Some(rule) = self.no_redundant_roles.as_ref() {
            if rule.is_enabled() {
                index_set.insert(RuleFilter::Rule(Self::GROUP_NAME, Self::GROUP_RULES[12]));
            }
        }
        if let Some(rule) = self.no_svg_without_title.as_ref() {
            if rule.is_enabled() {
                index_set.insert(RuleFilter::Rule(Self::GROUP_NAME, Self::GROUP_RULES[13]));
            }
        }
        if let Some(rule) = self.use_alt_text.as_ref() {
            if rule.is_enabled() {
                index_set.insert(RuleFilter::Rule(Self::GROUP_NAME, Self::GROUP_RULES[14]));
            }
        }
        if let Some(rule) = self.use_anchor_content.as_ref() {
            if rule.is_enabled() {
                index_set.insert(RuleFilter::Rule(Self::GROUP_NAME, Self::GROUP_RULES[15]));
            }
        }
        if let Some(rule) = self.use_aria_activedescendant_with_tabindex.as_ref() {
            if rule.is_enabled() {
                index_set.insert(RuleFilter::Rule(Self::GROUP_NAME, Self::GROUP_RULES[16]));
            }
        }
        if let Some(rule) = self.use_aria_props_for_role.as_ref() {
            if rule.is_enabled() {
                index_set.insert(RuleFilter::Rule(Self::GROUP_NAME, Self::GROUP_RULES[17]));
            }
        }
        if let Some(rule) = self.use_button_type.as_ref() {
            if rule.is_enabled() {
                index_set.insert(RuleFilter::Rule(Self::GROUP_NAME, Self::GROUP_RULES[18]));
            }
        }
        if let Some(rule) = self.use_heading_content.as_ref() {
            if rule.is_enabled() {
                index_set.insert(RuleFilter::Rule(Self::GROUP_NAME, Self::GROUP_RULES[19]));
            }
        }
        if let Some(rule) = self.use_html_lang.as_ref() {
            if rule.is_enabled() {
                index_set.insert(RuleFilter::Rule(Self::GROUP_NAME, Self::GROUP_RULES[20]));
            }
        }
        if let Some(rule) = self.use_iframe_title.as_ref() {
            if rule.is_enabled() {
                index_set.insert(RuleFilter::Rule(Self::GROUP_NAME, Self::GROUP_RULES[21]));
            }
        }
        if let Some(rule) = self.use_key_with_click_events.as_ref() {
            if rule.is_enabled() {
                index_set.insert(RuleFilter::Rule(Self::GROUP_NAME, Self::GROUP_RULES[22]));
            }
        }
        if let Some(rule) = self.use_key_with_mouse_events.as_ref() {
            if rule.is_enabled() {
                index_set.insert(RuleFilter::Rule(Self::GROUP_NAME, Self::GROUP_RULES[23]));
            }
        }
        if let Some(rule) = self.use_media_caption.as_ref() {
            if rule.is_enabled() {
                index_set.insert(RuleFilter::Rule(Self::GROUP_NAME, Self::GROUP_RULES[24]));
            }
        }
        if let Some(rule) = self.use_valid_anchor.as_ref() {
            if rule.is_enabled() {
                index_set.insert(RuleFilter::Rule(Self::GROUP_NAME, Self::GROUP_RULES[25]));
            }
        }
        if let Some(rule) = self.use_valid_aria_props.as_ref() {
            if rule.is_enabled() {
                index_set.insert(RuleFilter::Rule(Self::GROUP_NAME, Self::GROUP_RULES[26]));
            }
        }
        if let Some(rule) = self.use_valid_aria_role.as_ref() {
            if rule.is_enabled() {
                index_set.insert(RuleFilter::Rule(Self::GROUP_NAME, Self::GROUP_RULES[27]));
            }
        }
        if let Some(rule) = self.use_valid_aria_values.as_ref() {
            if rule.is_enabled() {
                index_set.insert(RuleFilter::Rule(Self::GROUP_NAME, Self::GROUP_RULES[28]));
            }
        }
        if let Some(rule) = self.use_valid_lang.as_ref() {
            if rule.is_enabled() {
                index_set.insert(RuleFilter::Rule(Self::GROUP_NAME, Self::GROUP_RULES[29]));
            }
        }
        index_set
    }
    pub(crate) fn get_disabled_rules(&self) -> IndexSet<RuleFilter> {
        let mut index_set = IndexSet::new();
        if let Some(rule) = self.no_access_key.as_ref() {
            if rule.is_disabled() {
                index_set.insert(RuleFilter::Rule(Self::GROUP_NAME, Self::GROUP_RULES[0]));
            }
        }
        if let Some(rule) = self.no_aria_hidden_on_focusable.as_ref() {
            if rule.is_disabled() {
                index_set.insert(RuleFilter::Rule(Self::GROUP_NAME, Self::GROUP_RULES[1]));
            }
        }
        if let Some(rule) = self.no_aria_unsupported_elements.as_ref() {
            if rule.is_disabled() {
                index_set.insert(RuleFilter::Rule(Self::GROUP_NAME, Self::GROUP_RULES[2]));
            }
        }
        if let Some(rule) = self.no_autofocus.as_ref() {
            if rule.is_disabled() {
                index_set.insert(RuleFilter::Rule(Self::GROUP_NAME, Self::GROUP_RULES[3]));
            }
        }
        if let Some(rule) = self.no_blank_target.as_ref() {
            if rule.is_disabled() {
                index_set.insert(RuleFilter::Rule(Self::GROUP_NAME, Self::GROUP_RULES[4]));
            }
        }
        if let Some(rule) = self.no_distracting_elements.as_ref() {
            if rule.is_disabled() {
                index_set.insert(RuleFilter::Rule(Self::GROUP_NAME, Self::GROUP_RULES[5]));
            }
        }
        if let Some(rule) = self.no_header_scope.as_ref() {
            if rule.is_disabled() {
                index_set.insert(RuleFilter::Rule(Self::GROUP_NAME, Self::GROUP_RULES[6]));
            }
        }
        if let Some(rule) = self.no_interactive_element_to_noninteractive_role.as_ref() {
            if rule.is_disabled() {
                index_set.insert(RuleFilter::Rule(Self::GROUP_NAME, Self::GROUP_RULES[7]));
            }
        }
        if let Some(rule) = self.no_noninteractive_element_to_interactive_role.as_ref() {
            if rule.is_disabled() {
                index_set.insert(RuleFilter::Rule(Self::GROUP_NAME, Self::GROUP_RULES[8]));
            }
        }
        if let Some(rule) = self.no_noninteractive_tabindex.as_ref() {
            if rule.is_disabled() {
                index_set.insert(RuleFilter::Rule(Self::GROUP_NAME, Self::GROUP_RULES[9]));
            }
        }
        if let Some(rule) = self.no_positive_tabindex.as_ref() {
            if rule.is_disabled() {
                index_set.insert(RuleFilter::Rule(Self::GROUP_NAME, Self::GROUP_RULES[10]));
            }
        }
        if let Some(rule) = self.no_redundant_alt.as_ref() {
            if rule.is_disabled() {
                index_set.insert(RuleFilter::Rule(Self::GROUP_NAME, Self::GROUP_RULES[11]));
            }
        }
        if let Some(rule) = self.no_redundant_roles.as_ref() {
            if rule.is_disabled() {
                index_set.insert(RuleFilter::Rule(Self::GROUP_NAME, Self::GROUP_RULES[12]));
            }
        }
        if let Some(rule) = self.no_svg_without_title.as_ref() {
            if rule.is_disabled() {
                index_set.insert(RuleFilter::Rule(Self::GROUP_NAME, Self::GROUP_RULES[13]));
            }
        }
        if let Some(rule) = self.use_alt_text.as_ref() {
            if rule.is_disabled() {
                index_set.insert(RuleFilter::Rule(Self::GROUP_NAME, Self::GROUP_RULES[14]));
            }
        }
        if let Some(rule) = self.use_anchor_content.as_ref() {
            if rule.is_disabled() {
                index_set.insert(RuleFilter::Rule(Self::GROUP_NAME, Self::GROUP_RULES[15]));
            }
        }
        if let Some(rule) = self.use_aria_activedescendant_with_tabindex.as_ref() {
            if rule.is_disabled() {
                index_set.insert(RuleFilter::Rule(Self::GROUP_NAME, Self::GROUP_RULES[16]));
            }
        }
        if let Some(rule) = self.use_aria_props_for_role.as_ref() {
            if rule.is_disabled() {
                index_set.insert(RuleFilter::Rule(Self::GROUP_NAME, Self::GROUP_RULES[17]));
            }
        }
        if let Some(rule) = self.use_button_type.as_ref() {
            if rule.is_disabled() {
                index_set.insert(RuleFilter::Rule(Self::GROUP_NAME, Self::GROUP_RULES[18]));
            }
        }
        if let Some(rule) = self.use_heading_content.as_ref() {
            if rule.is_disabled() {
                index_set.insert(RuleFilter::Rule(Self::GROUP_NAME, Self::GROUP_RULES[19]));
            }
        }
        if let Some(rule) = self.use_html_lang.as_ref() {
            if rule.is_disabled() {
                index_set.insert(RuleFilter::Rule(Self::GROUP_NAME, Self::GROUP_RULES[20]));
            }
        }
        if let Some(rule) = self.use_iframe_title.as_ref() {
            if rule.is_disabled() {
                index_set.insert(RuleFilter::Rule(Self::GROUP_NAME, Self::GROUP_RULES[21]));
            }
        }
        if let Some(rule) = self.use_key_with_click_events.as_ref() {
            if rule.is_disabled() {
                index_set.insert(RuleFilter::Rule(Self::GROUP_NAME, Self::GROUP_RULES[22]));
            }
        }
        if let Some(rule) = self.use_key_with_mouse_events.as_ref() {
            if rule.is_disabled() {
                index_set.insert(RuleFilter::Rule(Self::GROUP_NAME, Self::GROUP_RULES[23]));
            }
        }
        if let Some(rule) = self.use_media_caption.as_ref() {
            if rule.is_disabled() {
                index_set.insert(RuleFilter::Rule(Self::GROUP_NAME, Self::GROUP_RULES[24]));
            }
        }
        if let Some(rule) = self.use_valid_anchor.as_ref() {
            if rule.is_disabled() {
                index_set.insert(RuleFilter::Rule(Self::GROUP_NAME, Self::GROUP_RULES[25]));
            }
        }
        if let Some(rule) = self.use_valid_aria_props.as_ref() {
            if rule.is_disabled() {
                index_set.insert(RuleFilter::Rule(Self::GROUP_NAME, Self::GROUP_RULES[26]));
            }
        }
        if let Some(rule) = self.use_valid_aria_role.as_ref() {
            if rule.is_disabled() {
                index_set.insert(RuleFilter::Rule(Self::GROUP_NAME, Self::GROUP_RULES[27]));
            }
        }
        if let Some(rule) = self.use_valid_aria_values.as_ref() {
            if rule.is_disabled() {
                index_set.insert(RuleFilter::Rule(Self::GROUP_NAME, Self::GROUP_RULES[28]));
            }
        }
        if let Some(rule) = self.use_valid_lang.as_ref() {
            if rule.is_disabled() {
                index_set.insert(RuleFilter::Rule(Self::GROUP_NAME, Self::GROUP_RULES[29]));
            }
        }
        index_set
    }
    #[doc = r" Checks if, given a rule name, matches one of the rules contained in this category"]
    pub(crate) fn has_rule(rule_name: &str) -> bool {
        Self::GROUP_RULES.contains(&rule_name)
    }
    #[doc = r" Checks if, given a rule name, it is marked as recommended"]
    pub(crate) fn is_recommended_rule(rule_name: &str) -> bool {
        Self::RECOMMENDED_RULES.contains(&rule_name)
    }
    pub(crate) fn recommended_rules_as_filters() -> [RuleFilter<'static>; 30] {
        Self::RECOMMENDED_RULES_AS_FILTERS
    }
    pub(crate) fn all_rules_as_filters() -> [RuleFilter<'static>; 30] {
        Self::ALL_RULES_AS_FILTERS
    }
    #[doc = r" Select preset rules"]
    pub(crate) fn collect_preset_rules(
        &self,
        parent_is_all: bool,
        parent_is_recommended: bool,
        enabled_rules: &mut IndexSet<RuleFilter>,
    ) {
        if self.is_all() || self.is_all_unset() && parent_is_all {
            enabled_rules.extend(Self::all_rules_as_filters());
        } else if self.is_recommended()
            || self.is_recommended_unset() && parent_is_recommended && !parent_is_all
        {
            enabled_rules.extend(Self::recommended_rules_as_filters());
        }
    }
    pub(crate) fn get_rule_configuration(
        &self,
        rule_name: &str,
    ) -> Option<(RulePlainConfiguration, Option<RuleOptions>)> {
        match rule_name {
            "noAccessKey" => self
                .no_access_key
                .as_ref()
                .map(|conf| (conf.level(), conf.get_options())),
            "noAriaHiddenOnFocusable" => self
                .no_aria_hidden_on_focusable
                .as_ref()
                .map(|conf| (conf.level(), conf.get_options())),
            "noAriaUnsupportedElements" => self
                .no_aria_unsupported_elements
                .as_ref()
                .map(|conf| (conf.level(), conf.get_options())),
            "noAutofocus" => self
                .no_autofocus
                .as_ref()
                .map(|conf| (conf.level(), conf.get_options())),
            "noBlankTarget" => self
                .no_blank_target
                .as_ref()
                .map(|conf| (conf.level(), conf.get_options())),
            "noDistractingElements" => self
                .no_distracting_elements
                .as_ref()
                .map(|conf| (conf.level(), conf.get_options())),
            "noHeaderScope" => self
                .no_header_scope
                .as_ref()
                .map(|conf| (conf.level(), conf.get_options())),
            "noInteractiveElementToNoninteractiveRole" => self
                .no_interactive_element_to_noninteractive_role
                .as_ref()
                .map(|conf| (conf.level(), conf.get_options())),
            "noNoninteractiveElementToInteractiveRole" => self
                .no_noninteractive_element_to_interactive_role
                .as_ref()
                .map(|conf| (conf.level(), conf.get_options())),
            "noNoninteractiveTabindex" => self
                .no_noninteractive_tabindex
                .as_ref()
                .map(|conf| (conf.level(), conf.get_options())),
            "noPositiveTabindex" => self
                .no_positive_tabindex
                .as_ref()
                .map(|conf| (conf.level(), conf.get_options())),
            "noRedundantAlt" => self
                .no_redundant_alt
                .as_ref()
                .map(|conf| (conf.level(), conf.get_options())),
            "noRedundantRoles" => self
                .no_redundant_roles
                .as_ref()
                .map(|conf| (conf.level(), conf.get_options())),
            "noSvgWithoutTitle" => self
                .no_svg_without_title
                .as_ref()
                .map(|conf| (conf.level(), conf.get_options())),
            "useAltText" => self
                .use_alt_text
                .as_ref()
                .map(|conf| (conf.level(), conf.get_options())),
            "useAnchorContent" => self
                .use_anchor_content
                .as_ref()
                .map(|conf| (conf.level(), conf.get_options())),
            "useAriaActivedescendantWithTabindex" => self
                .use_aria_activedescendant_with_tabindex
                .as_ref()
                .map(|conf| (conf.level(), conf.get_options())),
            "useAriaPropsForRole" => self
                .use_aria_props_for_role
                .as_ref()
                .map(|conf| (conf.level(), conf.get_options())),
            "useButtonType" => self
                .use_button_type
                .as_ref()
                .map(|conf| (conf.level(), conf.get_options())),
            "useHeadingContent" => self
                .use_heading_content
                .as_ref()
                .map(|conf| (conf.level(), conf.get_options())),
            "useHtmlLang" => self
                .use_html_lang
                .as_ref()
                .map(|conf| (conf.level(), conf.get_options())),
            "useIframeTitle" => self
                .use_iframe_title
                .as_ref()
                .map(|conf| (conf.level(), conf.get_options())),
            "useKeyWithClickEvents" => self
                .use_key_with_click_events
                .as_ref()
                .map(|conf| (conf.level(), conf.get_options())),
            "useKeyWithMouseEvents" => self
                .use_key_with_mouse_events
                .as_ref()
                .map(|conf| (conf.level(), conf.get_options())),
            "useMediaCaption" => self
                .use_media_caption
                .as_ref()
                .map(|conf| (conf.level(), conf.get_options())),
            "useValidAnchor" => self
                .use_valid_anchor
                .as_ref()
                .map(|conf| (conf.level(), conf.get_options())),
            "useValidAriaProps" => self
                .use_valid_aria_props
                .as_ref()
                .map(|conf| (conf.level(), conf.get_options())),
            "useValidAriaRole" => self
                .use_valid_aria_role
                .as_ref()
                .map(|conf| (conf.level(), conf.get_options())),
            "useValidAriaValues" => self
                .use_valid_aria_values
                .as_ref()
                .map(|conf| (conf.level(), conf.get_options())),
            "useValidLang" => self
                .use_valid_lang
                .as_ref()
                .map(|conf| (conf.level(), conf.get_options())),
            _ => None,
        }
    }
}
#[derive(Clone, Debug, Default, Deserialize, Deserializable, Eq, Merge, PartialEq, Serialize)]
#[deserializable(with_validator)]
#[cfg_attr(feature = "schema", derive(JsonSchema))]
#[serde(rename_all = "camelCase", default, deny_unknown_fields)]
#[doc = r" A list of rules that belong to this group"]
pub struct Complexity {
    #[doc = r" It enables the recommended rules for this group"]
    #[serde(skip_serializing_if = "Option::is_none")]
    pub recommended: Option<bool>,
    #[doc = r" It enables ALL rules for this group."]
    #[serde(skip_serializing_if = "Option::is_none")]
    pub all: Option<bool>,
    #[doc = "Disallow primitive type aliases and misleading types."]
    #[serde(skip_serializing_if = "Option::is_none")]
    pub no_banned_types: Option<RuleConfiguration<NoBannedTypes>>,
    #[doc = "Disallow empty type parameters in type aliases and interfaces."]
    #[serde(skip_serializing_if = "Option::is_none")]
    pub no_empty_type_parameters: Option<RuleConfiguration<NoEmptyTypeParameters>>,
    #[doc = "Disallow functions that exceed a given Cognitive Complexity score."]
    #[serde(skip_serializing_if = "Option::is_none")]
    pub no_excessive_cognitive_complexity:
        Option<RuleConfiguration<NoExcessiveCognitiveComplexity>>,
    #[doc = "Disallow unnecessary boolean casts"]
    #[serde(skip_serializing_if = "Option::is_none")]
    pub no_extra_boolean_cast: Option<RuleConfiguration<NoExtraBooleanCast>>,
    #[doc = "Prefer for...of statement instead of Array.forEach."]
    #[serde(skip_serializing_if = "Option::is_none")]
    pub no_for_each: Option<RuleConfiguration<NoForEach>>,
    #[doc = "Disallow unclear usage of consecutive space characters in regular expression literals"]
    #[serde(skip_serializing_if = "Option::is_none")]
    pub no_multiple_spaces_in_regular_expression_literals:
        Option<RuleConfiguration<NoMultipleSpacesInRegularExpressionLiterals>>,
    #[doc = "This rule reports when a class has no non-static members, such as for a class used exclusively as a static namespace."]
    #[serde(skip_serializing_if = "Option::is_none")]
    pub no_static_only_class: Option<RuleConfiguration<NoStaticOnlyClass>>,
    #[doc = "Disallow this and super in static contexts."]
    #[serde(skip_serializing_if = "Option::is_none")]
    pub no_this_in_static: Option<RuleConfiguration<NoThisInStatic>>,
    #[doc = "Disallow unnecessary catch clauses."]
    #[serde(skip_serializing_if = "Option::is_none")]
    pub no_useless_catch: Option<RuleConfiguration<NoUselessCatch>>,
    #[doc = "Disallow unnecessary constructors."]
    #[serde(skip_serializing_if = "Option::is_none")]
    pub no_useless_constructor: Option<RuleConfiguration<NoUselessConstructor>>,
    #[doc = "Disallow empty exports that don't change anything in a module file."]
    #[serde(skip_serializing_if = "Option::is_none")]
    pub no_useless_empty_export: Option<RuleConfiguration<NoUselessEmptyExport>>,
    #[doc = "Disallow unnecessary fragments"]
    #[serde(skip_serializing_if = "Option::is_none")]
    pub no_useless_fragments: Option<RuleConfiguration<NoUselessFragments>>,
    #[doc = "Disallow unnecessary labels."]
    #[serde(skip_serializing_if = "Option::is_none")]
    pub no_useless_label: Option<RuleConfiguration<NoUselessLabel>>,
    #[doc = "Disallow unnecessary nested block statements."]
    #[serde(skip_serializing_if = "Option::is_none")]
    pub no_useless_lone_block_statements: Option<RuleConfiguration<NoUselessLoneBlockStatements>>,
    #[doc = "Disallow renaming import, export, and destructured assignments to the same name."]
    #[serde(skip_serializing_if = "Option::is_none")]
    pub no_useless_rename: Option<RuleConfiguration<NoUselessRename>>,
    #[doc = "Disallow useless case in switch statements."]
    #[serde(skip_serializing_if = "Option::is_none")]
    pub no_useless_switch_case: Option<RuleConfiguration<NoUselessSwitchCase>>,
    #[doc = "Disallow useless this aliasing."]
    #[serde(skip_serializing_if = "Option::is_none")]
    pub no_useless_this_alias: Option<RuleConfiguration<NoUselessThisAlias>>,
    #[doc = "Disallow using any or unknown as type constraint."]
    #[serde(skip_serializing_if = "Option::is_none")]
    pub no_useless_type_constraint: Option<RuleConfiguration<NoUselessTypeConstraint>>,
    #[doc = "Disallow the use of void operators, which is not a familiar operator."]
    #[serde(skip_serializing_if = "Option::is_none")]
    pub no_void: Option<RuleConfiguration<NoVoid>>,
    #[doc = "Disallow with statements in non-strict contexts."]
    #[serde(skip_serializing_if = "Option::is_none")]
    pub no_with: Option<RuleConfiguration<NoWith>>,
    #[doc = "Use arrow functions over function expressions."]
    #[serde(skip_serializing_if = "Option::is_none")]
    pub use_arrow_function: Option<RuleConfiguration<UseArrowFunction>>,
    #[doc = "Promotes the use of .flatMap() when map().flat() are used together."]
    #[serde(skip_serializing_if = "Option::is_none")]
    pub use_flat_map: Option<RuleConfiguration<UseFlatMap>>,
    #[doc = "Enforce the usage of a literal access to properties over computed property access."]
    #[serde(skip_serializing_if = "Option::is_none")]
    pub use_literal_keys: Option<RuleConfiguration<UseLiteralKeys>>,
    #[doc = "Enforce using concise optional chain instead of chained logical expressions."]
    #[serde(skip_serializing_if = "Option::is_none")]
    pub use_optional_chain: Option<RuleConfiguration<UseOptionalChain>>,
    #[doc = "Enforce the use of the regular expression literals instead of the RegExp constructor if possible."]
    #[serde(skip_serializing_if = "Option::is_none")]
    pub use_regex_literals: Option<RuleConfiguration<UseRegexLiterals>>,
    #[doc = "Disallow number literal object member names which are not base10 or uses underscore as separator"]
    #[serde(skip_serializing_if = "Option::is_none")]
    pub use_simple_number_keys: Option<RuleConfiguration<UseSimpleNumberKeys>>,
    #[doc = "Discard redundant terms from logical expressions."]
    #[serde(skip_serializing_if = "Option::is_none")]
    pub use_simplified_logic_expression: Option<RuleConfiguration<UseSimplifiedLogicExpression>>,
}
impl DeserializableValidator for Complexity {
    fn validate(
        &mut self,
        _name: &str,
        range: TextRange,
        diagnostics: &mut Vec<DeserializationDiagnostic>,
    ) -> bool {
        if self.recommended == Some(true) && self.all == Some(true) {
            diagnostics . push (DeserializationDiagnostic :: new (markup ! (< Emphasis > "'recommended'" < / Emphasis > " and " < Emphasis > "'all'" < / Emphasis > " can't be both " < Emphasis > "'true'" < / Emphasis > ". You should choose only one of them.")) . with_range (range) . with_note (markup ! ("Biome will fallback to its defaults for this section."))) ;
            return false;
        }
        true
    }
}
impl Complexity {
    const GROUP_NAME: &'static str = "complexity";
    pub(crate) const GROUP_RULES: [&'static str; 27] = [
        "noBannedTypes",
        "noEmptyTypeParameters",
        "noExcessiveCognitiveComplexity",
        "noExtraBooleanCast",
        "noForEach",
        "noMultipleSpacesInRegularExpressionLiterals",
        "noStaticOnlyClass",
        "noThisInStatic",
        "noUselessCatch",
        "noUselessConstructor",
        "noUselessEmptyExport",
        "noUselessFragments",
        "noUselessLabel",
        "noUselessLoneBlockStatements",
        "noUselessRename",
        "noUselessSwitchCase",
        "noUselessThisAlias",
        "noUselessTypeConstraint",
        "noVoid",
        "noWith",
        "useArrowFunction",
        "useFlatMap",
        "useLiteralKeys",
        "useOptionalChain",
        "useRegexLiterals",
        "useSimpleNumberKeys",
        "useSimplifiedLogicExpression",
    ];
    const RECOMMENDED_RULES: [&'static str; 24] = [
        "noBannedTypes",
        "noEmptyTypeParameters",
        "noExtraBooleanCast",
        "noForEach",
        "noMultipleSpacesInRegularExpressionLiterals",
        "noStaticOnlyClass",
        "noThisInStatic",
        "noUselessCatch",
        "noUselessConstructor",
        "noUselessEmptyExport",
        "noUselessFragments",
        "noUselessLabel",
        "noUselessLoneBlockStatements",
        "noUselessRename",
        "noUselessSwitchCase",
        "noUselessThisAlias",
        "noUselessTypeConstraint",
        "noWith",
        "useArrowFunction",
        "useFlatMap",
        "useLiteralKeys",
        "useOptionalChain",
        "useRegexLiterals",
        "useSimpleNumberKeys",
    ];
    const RECOMMENDED_RULES_AS_FILTERS: [RuleFilter<'static>; 24] = [
        RuleFilter::Rule(Self::GROUP_NAME, Self::GROUP_RULES[0]),
        RuleFilter::Rule(Self::GROUP_NAME, Self::GROUP_RULES[1]),
        RuleFilter::Rule(Self::GROUP_NAME, Self::GROUP_RULES[3]),
        RuleFilter::Rule(Self::GROUP_NAME, Self::GROUP_RULES[4]),
        RuleFilter::Rule(Self::GROUP_NAME, Self::GROUP_RULES[5]),
        RuleFilter::Rule(Self::GROUP_NAME, Self::GROUP_RULES[6]),
        RuleFilter::Rule(Self::GROUP_NAME, Self::GROUP_RULES[7]),
        RuleFilter::Rule(Self::GROUP_NAME, Self::GROUP_RULES[8]),
        RuleFilter::Rule(Self::GROUP_NAME, Self::GROUP_RULES[9]),
        RuleFilter::Rule(Self::GROUP_NAME, Self::GROUP_RULES[10]),
        RuleFilter::Rule(Self::GROUP_NAME, Self::GROUP_RULES[11]),
        RuleFilter::Rule(Self::GROUP_NAME, Self::GROUP_RULES[12]),
        RuleFilter::Rule(Self::GROUP_NAME, Self::GROUP_RULES[13]),
        RuleFilter::Rule(Self::GROUP_NAME, Self::GROUP_RULES[14]),
        RuleFilter::Rule(Self::GROUP_NAME, Self::GROUP_RULES[15]),
        RuleFilter::Rule(Self::GROUP_NAME, Self::GROUP_RULES[16]),
        RuleFilter::Rule(Self::GROUP_NAME, Self::GROUP_RULES[17]),
        RuleFilter::Rule(Self::GROUP_NAME, Self::GROUP_RULES[19]),
        RuleFilter::Rule(Self::GROUP_NAME, Self::GROUP_RULES[20]),
        RuleFilter::Rule(Self::GROUP_NAME, Self::GROUP_RULES[21]),
        RuleFilter::Rule(Self::GROUP_NAME, Self::GROUP_RULES[22]),
        RuleFilter::Rule(Self::GROUP_NAME, Self::GROUP_RULES[23]),
        RuleFilter::Rule(Self::GROUP_NAME, Self::GROUP_RULES[24]),
        RuleFilter::Rule(Self::GROUP_NAME, Self::GROUP_RULES[25]),
    ];
    const ALL_RULES_AS_FILTERS: [RuleFilter<'static>; 27] = [
        RuleFilter::Rule(Self::GROUP_NAME, Self::GROUP_RULES[0]),
        RuleFilter::Rule(Self::GROUP_NAME, Self::GROUP_RULES[1]),
        RuleFilter::Rule(Self::GROUP_NAME, Self::GROUP_RULES[2]),
        RuleFilter::Rule(Self::GROUP_NAME, Self::GROUP_RULES[3]),
        RuleFilter::Rule(Self::GROUP_NAME, Self::GROUP_RULES[4]),
        RuleFilter::Rule(Self::GROUP_NAME, Self::GROUP_RULES[5]),
        RuleFilter::Rule(Self::GROUP_NAME, Self::GROUP_RULES[6]),
        RuleFilter::Rule(Self::GROUP_NAME, Self::GROUP_RULES[7]),
        RuleFilter::Rule(Self::GROUP_NAME, Self::GROUP_RULES[8]),
        RuleFilter::Rule(Self::GROUP_NAME, Self::GROUP_RULES[9]),
        RuleFilter::Rule(Self::GROUP_NAME, Self::GROUP_RULES[10]),
        RuleFilter::Rule(Self::GROUP_NAME, Self::GROUP_RULES[11]),
        RuleFilter::Rule(Self::GROUP_NAME, Self::GROUP_RULES[12]),
        RuleFilter::Rule(Self::GROUP_NAME, Self::GROUP_RULES[13]),
        RuleFilter::Rule(Self::GROUP_NAME, Self::GROUP_RULES[14]),
        RuleFilter::Rule(Self::GROUP_NAME, Self::GROUP_RULES[15]),
        RuleFilter::Rule(Self::GROUP_NAME, Self::GROUP_RULES[16]),
        RuleFilter::Rule(Self::GROUP_NAME, Self::GROUP_RULES[17]),
        RuleFilter::Rule(Self::GROUP_NAME, Self::GROUP_RULES[18]),
        RuleFilter::Rule(Self::GROUP_NAME, Self::GROUP_RULES[19]),
        RuleFilter::Rule(Self::GROUP_NAME, Self::GROUP_RULES[20]),
        RuleFilter::Rule(Self::GROUP_NAME, Self::GROUP_RULES[21]),
        RuleFilter::Rule(Self::GROUP_NAME, Self::GROUP_RULES[22]),
        RuleFilter::Rule(Self::GROUP_NAME, Self::GROUP_RULES[23]),
        RuleFilter::Rule(Self::GROUP_NAME, Self::GROUP_RULES[24]),
        RuleFilter::Rule(Self::GROUP_NAME, Self::GROUP_RULES[25]),
        RuleFilter::Rule(Self::GROUP_NAME, Self::GROUP_RULES[26]),
    ];
    #[doc = r" Retrieves the recommended rules"]
    pub(crate) fn is_recommended(&self) -> bool {
        matches!(self.recommended, Some(true))
    }
    pub(crate) fn is_recommended_unset(&self) -> bool {
        self.recommended.is_none()
    }
    pub(crate) fn is_all(&self) -> bool {
        matches!(self.all, Some(true))
    }
    pub(crate) fn is_all_unset(&self) -> bool {
        self.all.is_none()
    }
    pub(crate) fn get_enabled_rules(&self) -> IndexSet<RuleFilter> {
        let mut index_set = IndexSet::new();
        if let Some(rule) = self.no_banned_types.as_ref() {
            if rule.is_enabled() {
                index_set.insert(RuleFilter::Rule(Self::GROUP_NAME, Self::GROUP_RULES[0]));
            }
        }
        if let Some(rule) = self.no_empty_type_parameters.as_ref() {
            if rule.is_enabled() {
                index_set.insert(RuleFilter::Rule(Self::GROUP_NAME, Self::GROUP_RULES[1]));
            }
        }
        if let Some(rule) = self.no_excessive_cognitive_complexity.as_ref() {
            if rule.is_enabled() {
                index_set.insert(RuleFilter::Rule(Self::GROUP_NAME, Self::GROUP_RULES[2]));
            }
        }
        if let Some(rule) = self.no_extra_boolean_cast.as_ref() {
            if rule.is_enabled() {
                index_set.insert(RuleFilter::Rule(Self::GROUP_NAME, Self::GROUP_RULES[3]));
            }
        }
        if let Some(rule) = self.no_for_each.as_ref() {
            if rule.is_enabled() {
                index_set.insert(RuleFilter::Rule(Self::GROUP_NAME, Self::GROUP_RULES[4]));
            }
        }
        if let Some(rule) = self
            .no_multiple_spaces_in_regular_expression_literals
            .as_ref()
        {
            if rule.is_enabled() {
                index_set.insert(RuleFilter::Rule(Self::GROUP_NAME, Self::GROUP_RULES[5]));
            }
        }
        if let Some(rule) = self.no_static_only_class.as_ref() {
            if rule.is_enabled() {
                index_set.insert(RuleFilter::Rule(Self::GROUP_NAME, Self::GROUP_RULES[6]));
            }
        }
        if let Some(rule) = self.no_this_in_static.as_ref() {
            if rule.is_enabled() {
                index_set.insert(RuleFilter::Rule(Self::GROUP_NAME, Self::GROUP_RULES[7]));
            }
        }
        if let Some(rule) = self.no_useless_catch.as_ref() {
            if rule.is_enabled() {
                index_set.insert(RuleFilter::Rule(Self::GROUP_NAME, Self::GROUP_RULES[8]));
            }
        }
        if let Some(rule) = self.no_useless_constructor.as_ref() {
            if rule.is_enabled() {
                index_set.insert(RuleFilter::Rule(Self::GROUP_NAME, Self::GROUP_RULES[9]));
            }
        }
        if let Some(rule) = self.no_useless_empty_export.as_ref() {
            if rule.is_enabled() {
                index_set.insert(RuleFilter::Rule(Self::GROUP_NAME, Self::GROUP_RULES[10]));
            }
        }
        if let Some(rule) = self.no_useless_fragments.as_ref() {
            if rule.is_enabled() {
                index_set.insert(RuleFilter::Rule(Self::GROUP_NAME, Self::GROUP_RULES[11]));
            }
        }
        if let Some(rule) = self.no_useless_label.as_ref() {
            if rule.is_enabled() {
                index_set.insert(RuleFilter::Rule(Self::GROUP_NAME, Self::GROUP_RULES[12]));
            }
        }
        if let Some(rule) = self.no_useless_lone_block_statements.as_ref() {
            if rule.is_enabled() {
                index_set.insert(RuleFilter::Rule(Self::GROUP_NAME, Self::GROUP_RULES[13]));
            }
        }
        if let Some(rule) = self.no_useless_rename.as_ref() {
            if rule.is_enabled() {
                index_set.insert(RuleFilter::Rule(Self::GROUP_NAME, Self::GROUP_RULES[14]));
            }
        }
        if let Some(rule) = self.no_useless_switch_case.as_ref() {
            if rule.is_enabled() {
                index_set.insert(RuleFilter::Rule(Self::GROUP_NAME, Self::GROUP_RULES[15]));
            }
        }
        if let Some(rule) = self.no_useless_this_alias.as_ref() {
            if rule.is_enabled() {
                index_set.insert(RuleFilter::Rule(Self::GROUP_NAME, Self::GROUP_RULES[16]));
            }
        }
        if let Some(rule) = self.no_useless_type_constraint.as_ref() {
            if rule.is_enabled() {
                index_set.insert(RuleFilter::Rule(Self::GROUP_NAME, Self::GROUP_RULES[17]));
            }
        }
        if let Some(rule) = self.no_void.as_ref() {
            if rule.is_enabled() {
                index_set.insert(RuleFilter::Rule(Self::GROUP_NAME, Self::GROUP_RULES[18]));
            }
        }
        if let Some(rule) = self.no_with.as_ref() {
            if rule.is_enabled() {
                index_set.insert(RuleFilter::Rule(Self::GROUP_NAME, Self::GROUP_RULES[19]));
            }
        }
        if let Some(rule) = self.use_arrow_function.as_ref() {
            if rule.is_enabled() {
                index_set.insert(RuleFilter::Rule(Self::GROUP_NAME, Self::GROUP_RULES[20]));
            }
        }
        if let Some(rule) = self.use_flat_map.as_ref() {
            if rule.is_enabled() {
                index_set.insert(RuleFilter::Rule(Self::GROUP_NAME, Self::GROUP_RULES[21]));
            }
        }
        if let Some(rule) = self.use_literal_keys.as_ref() {
            if rule.is_enabled() {
                index_set.insert(RuleFilter::Rule(Self::GROUP_NAME, Self::GROUP_RULES[22]));
            }
        }
        if let Some(rule) = self.use_optional_chain.as_ref() {
            if rule.is_enabled() {
                index_set.insert(RuleFilter::Rule(Self::GROUP_NAME, Self::GROUP_RULES[23]));
            }
        }
        if let Some(rule) = self.use_regex_literals.as_ref() {
            if rule.is_enabled() {
                index_set.insert(RuleFilter::Rule(Self::GROUP_NAME, Self::GROUP_RULES[24]));
            }
        }
        if let Some(rule) = self.use_simple_number_keys.as_ref() {
            if rule.is_enabled() {
                index_set.insert(RuleFilter::Rule(Self::GROUP_NAME, Self::GROUP_RULES[25]));
            }
        }
        if let Some(rule) = self.use_simplified_logic_expression.as_ref() {
            if rule.is_enabled() {
                index_set.insert(RuleFilter::Rule(Self::GROUP_NAME, Self::GROUP_RULES[26]));
            }
        }
        index_set
    }
    pub(crate) fn get_disabled_rules(&self) -> IndexSet<RuleFilter> {
        let mut index_set = IndexSet::new();
        if let Some(rule) = self.no_banned_types.as_ref() {
            if rule.is_disabled() {
                index_set.insert(RuleFilter::Rule(Self::GROUP_NAME, Self::GROUP_RULES[0]));
            }
        }
        if let Some(rule) = self.no_empty_type_parameters.as_ref() {
            if rule.is_disabled() {
                index_set.insert(RuleFilter::Rule(Self::GROUP_NAME, Self::GROUP_RULES[1]));
            }
        }
        if let Some(rule) = self.no_excessive_cognitive_complexity.as_ref() {
            if rule.is_disabled() {
                index_set.insert(RuleFilter::Rule(Self::GROUP_NAME, Self::GROUP_RULES[2]));
            }
        }
        if let Some(rule) = self.no_extra_boolean_cast.as_ref() {
            if rule.is_disabled() {
                index_set.insert(RuleFilter::Rule(Self::GROUP_NAME, Self::GROUP_RULES[3]));
            }
        }
        if let Some(rule) = self.no_for_each.as_ref() {
            if rule.is_disabled() {
                index_set.insert(RuleFilter::Rule(Self::GROUP_NAME, Self::GROUP_RULES[4]));
            }
        }
        if let Some(rule) = self
            .no_multiple_spaces_in_regular_expression_literals
            .as_ref()
        {
            if rule.is_disabled() {
                index_set.insert(RuleFilter::Rule(Self::GROUP_NAME, Self::GROUP_RULES[5]));
            }
        }
        if let Some(rule) = self.no_static_only_class.as_ref() {
            if rule.is_disabled() {
                index_set.insert(RuleFilter::Rule(Self::GROUP_NAME, Self::GROUP_RULES[6]));
            }
        }
        if let Some(rule) = self.no_this_in_static.as_ref() {
            if rule.is_disabled() {
                index_set.insert(RuleFilter::Rule(Self::GROUP_NAME, Self::GROUP_RULES[7]));
            }
        }
        if let Some(rule) = self.no_useless_catch.as_ref() {
            if rule.is_disabled() {
                index_set.insert(RuleFilter::Rule(Self::GROUP_NAME, Self::GROUP_RULES[8]));
            }
        }
        if let Some(rule) = self.no_useless_constructor.as_ref() {
            if rule.is_disabled() {
                index_set.insert(RuleFilter::Rule(Self::GROUP_NAME, Self::GROUP_RULES[9]));
            }
        }
        if let Some(rule) = self.no_useless_empty_export.as_ref() {
            if rule.is_disabled() {
                index_set.insert(RuleFilter::Rule(Self::GROUP_NAME, Self::GROUP_RULES[10]));
            }
        }
        if let Some(rule) = self.no_useless_fragments.as_ref() {
            if rule.is_disabled() {
                index_set.insert(RuleFilter::Rule(Self::GROUP_NAME, Self::GROUP_RULES[11]));
            }
        }
        if let Some(rule) = self.no_useless_label.as_ref() {
            if rule.is_disabled() {
                index_set.insert(RuleFilter::Rule(Self::GROUP_NAME, Self::GROUP_RULES[12]));
            }
        }
        if let Some(rule) = self.no_useless_lone_block_statements.as_ref() {
            if rule.is_disabled() {
                index_set.insert(RuleFilter::Rule(Self::GROUP_NAME, Self::GROUP_RULES[13]));
            }
        }
        if let Some(rule) = self.no_useless_rename.as_ref() {
            if rule.is_disabled() {
                index_set.insert(RuleFilter::Rule(Self::GROUP_NAME, Self::GROUP_RULES[14]));
            }
        }
        if let Some(rule) = self.no_useless_switch_case.as_ref() {
            if rule.is_disabled() {
                index_set.insert(RuleFilter::Rule(Self::GROUP_NAME, Self::GROUP_RULES[15]));
            }
        }
        if let Some(rule) = self.no_useless_this_alias.as_ref() {
            if rule.is_disabled() {
                index_set.insert(RuleFilter::Rule(Self::GROUP_NAME, Self::GROUP_RULES[16]));
            }
        }
        if let Some(rule) = self.no_useless_type_constraint.as_ref() {
            if rule.is_disabled() {
                index_set.insert(RuleFilter::Rule(Self::GROUP_NAME, Self::GROUP_RULES[17]));
            }
        }
        if let Some(rule) = self.no_void.as_ref() {
            if rule.is_disabled() {
                index_set.insert(RuleFilter::Rule(Self::GROUP_NAME, Self::GROUP_RULES[18]));
            }
        }
        if let Some(rule) = self.no_with.as_ref() {
            if rule.is_disabled() {
                index_set.insert(RuleFilter::Rule(Self::GROUP_NAME, Self::GROUP_RULES[19]));
            }
        }
        if let Some(rule) = self.use_arrow_function.as_ref() {
            if rule.is_disabled() {
                index_set.insert(RuleFilter::Rule(Self::GROUP_NAME, Self::GROUP_RULES[20]));
            }
        }
        if let Some(rule) = self.use_flat_map.as_ref() {
            if rule.is_disabled() {
                index_set.insert(RuleFilter::Rule(Self::GROUP_NAME, Self::GROUP_RULES[21]));
            }
        }
        if let Some(rule) = self.use_literal_keys.as_ref() {
            if rule.is_disabled() {
                index_set.insert(RuleFilter::Rule(Self::GROUP_NAME, Self::GROUP_RULES[22]));
            }
        }
        if let Some(rule) = self.use_optional_chain.as_ref() {
            if rule.is_disabled() {
                index_set.insert(RuleFilter::Rule(Self::GROUP_NAME, Self::GROUP_RULES[23]));
            }
        }
        if let Some(rule) = self.use_regex_literals.as_ref() {
            if rule.is_disabled() {
                index_set.insert(RuleFilter::Rule(Self::GROUP_NAME, Self::GROUP_RULES[24]));
            }
        }
        if let Some(rule) = self.use_simple_number_keys.as_ref() {
            if rule.is_disabled() {
                index_set.insert(RuleFilter::Rule(Self::GROUP_NAME, Self::GROUP_RULES[25]));
            }
        }
        if let Some(rule) = self.use_simplified_logic_expression.as_ref() {
            if rule.is_disabled() {
                index_set.insert(RuleFilter::Rule(Self::GROUP_NAME, Self::GROUP_RULES[26]));
            }
        }
        index_set
    }
    #[doc = r" Checks if, given a rule name, matches one of the rules contained in this category"]
    pub(crate) fn has_rule(rule_name: &str) -> bool {
        Self::GROUP_RULES.contains(&rule_name)
    }
    #[doc = r" Checks if, given a rule name, it is marked as recommended"]
    pub(crate) fn is_recommended_rule(rule_name: &str) -> bool {
        Self::RECOMMENDED_RULES.contains(&rule_name)
    }
    pub(crate) fn recommended_rules_as_filters() -> [RuleFilter<'static>; 24] {
        Self::RECOMMENDED_RULES_AS_FILTERS
    }
    pub(crate) fn all_rules_as_filters() -> [RuleFilter<'static>; 27] {
        Self::ALL_RULES_AS_FILTERS
    }
    #[doc = r" Select preset rules"]
    pub(crate) fn collect_preset_rules(
        &self,
        parent_is_all: bool,
        parent_is_recommended: bool,
        enabled_rules: &mut IndexSet<RuleFilter>,
    ) {
        if self.is_all() || self.is_all_unset() && parent_is_all {
            enabled_rules.extend(Self::all_rules_as_filters());
        } else if self.is_recommended()
            || self.is_recommended_unset() && parent_is_recommended && !parent_is_all
        {
            enabled_rules.extend(Self::recommended_rules_as_filters());
        }
    }
    pub(crate) fn get_rule_configuration(
        &self,
        rule_name: &str,
    ) -> Option<(RulePlainConfiguration, Option<RuleOptions>)> {
        match rule_name {
            "noBannedTypes" => self
                .no_banned_types
                .as_ref()
                .map(|conf| (conf.level(), conf.get_options())),
            "noEmptyTypeParameters" => self
                .no_empty_type_parameters
                .as_ref()
                .map(|conf| (conf.level(), conf.get_options())),
            "noExcessiveCognitiveComplexity" => self
                .no_excessive_cognitive_complexity
                .as_ref()
                .map(|conf| (conf.level(), conf.get_options())),
            "noExtraBooleanCast" => self
                .no_extra_boolean_cast
                .as_ref()
                .map(|conf| (conf.level(), conf.get_options())),
            "noForEach" => self
                .no_for_each
                .as_ref()
                .map(|conf| (conf.level(), conf.get_options())),
            "noMultipleSpacesInRegularExpressionLiterals" => self
                .no_multiple_spaces_in_regular_expression_literals
                .as_ref()
                .map(|conf| (conf.level(), conf.get_options())),
            "noStaticOnlyClass" => self
                .no_static_only_class
                .as_ref()
                .map(|conf| (conf.level(), conf.get_options())),
            "noThisInStatic" => self
                .no_this_in_static
                .as_ref()
                .map(|conf| (conf.level(), conf.get_options())),
            "noUselessCatch" => self
                .no_useless_catch
                .as_ref()
                .map(|conf| (conf.level(), conf.get_options())),
            "noUselessConstructor" => self
                .no_useless_constructor
                .as_ref()
                .map(|conf| (conf.level(), conf.get_options())),
            "noUselessEmptyExport" => self
                .no_useless_empty_export
                .as_ref()
                .map(|conf| (conf.level(), conf.get_options())),
            "noUselessFragments" => self
                .no_useless_fragments
                .as_ref()
                .map(|conf| (conf.level(), conf.get_options())),
            "noUselessLabel" => self
                .no_useless_label
                .as_ref()
                .map(|conf| (conf.level(), conf.get_options())),
            "noUselessLoneBlockStatements" => self
                .no_useless_lone_block_statements
                .as_ref()
                .map(|conf| (conf.level(), conf.get_options())),
            "noUselessRename" => self
                .no_useless_rename
                .as_ref()
                .map(|conf| (conf.level(), conf.get_options())),
            "noUselessSwitchCase" => self
                .no_useless_switch_case
                .as_ref()
                .map(|conf| (conf.level(), conf.get_options())),
            "noUselessThisAlias" => self
                .no_useless_this_alias
                .as_ref()
                .map(|conf| (conf.level(), conf.get_options())),
            "noUselessTypeConstraint" => self
                .no_useless_type_constraint
                .as_ref()
                .map(|conf| (conf.level(), conf.get_options())),
            "noVoid" => self
                .no_void
                .as_ref()
                .map(|conf| (conf.level(), conf.get_options())),
            "noWith" => self
                .no_with
                .as_ref()
                .map(|conf| (conf.level(), conf.get_options())),
            "useArrowFunction" => self
                .use_arrow_function
                .as_ref()
                .map(|conf| (conf.level(), conf.get_options())),
            "useFlatMap" => self
                .use_flat_map
                .as_ref()
                .map(|conf| (conf.level(), conf.get_options())),
            "useLiteralKeys" => self
                .use_literal_keys
                .as_ref()
                .map(|conf| (conf.level(), conf.get_options())),
            "useOptionalChain" => self
                .use_optional_chain
                .as_ref()
                .map(|conf| (conf.level(), conf.get_options())),
            "useRegexLiterals" => self
                .use_regex_literals
                .as_ref()
                .map(|conf| (conf.level(), conf.get_options())),
            "useSimpleNumberKeys" => self
                .use_simple_number_keys
                .as_ref()
                .map(|conf| (conf.level(), conf.get_options())),
            "useSimplifiedLogicExpression" => self
                .use_simplified_logic_expression
                .as_ref()
                .map(|conf| (conf.level(), conf.get_options())),
            _ => None,
        }
    }
}
#[derive(Clone, Debug, Default, Deserialize, Deserializable, Eq, Merge, PartialEq, Serialize)]
#[deserializable(with_validator)]
#[cfg_attr(feature = "schema", derive(JsonSchema))]
#[serde(rename_all = "camelCase", default, deny_unknown_fields)]
#[doc = r" A list of rules that belong to this group"]
pub struct Correctness {
    #[doc = r" It enables the recommended rules for this group"]
    #[serde(skip_serializing_if = "Option::is_none")]
    pub recommended: Option<bool>,
    #[doc = r" It enables ALL rules for this group."]
    #[serde(skip_serializing_if = "Option::is_none")]
    pub all: Option<bool>,
    #[doc = "Prevent passing of children as props."]
    #[serde(skip_serializing_if = "Option::is_none")]
    pub no_children_prop: Option<RuleConfiguration<NoChildrenProp>>,
    #[doc = "Prevents from having const variables being re-assigned."]
    #[serde(skip_serializing_if = "Option::is_none")]
    pub no_const_assign: Option<RuleConfiguration<NoConstAssign>>,
    #[doc = "Disallow constant expressions in conditions"]
    #[serde(skip_serializing_if = "Option::is_none")]
    pub no_constant_condition: Option<RuleConfiguration<NoConstantCondition>>,
    #[doc = "Disallow returning a value from a constructor."]
    #[serde(skip_serializing_if = "Option::is_none")]
    pub no_constructor_return: Option<RuleConfiguration<NoConstructorReturn>>,
    #[doc = "Disallow empty character classes in regular expression literals."]
    #[serde(skip_serializing_if = "Option::is_none")]
    pub no_empty_character_class_in_regex: Option<RuleConfiguration<NoEmptyCharacterClassInRegex>>,
    #[doc = "Disallows empty destructuring patterns."]
    #[serde(skip_serializing_if = "Option::is_none")]
    pub no_empty_pattern: Option<RuleConfiguration<NoEmptyPattern>>,
    #[doc = "Disallow calling global object properties as functions"]
    #[serde(skip_serializing_if = "Option::is_none")]
    pub no_global_object_calls: Option<RuleConfiguration<NoGlobalObjectCalls>>,
    #[doc = "Disallow function and var declarations that are accessible outside their block."]
    #[serde(skip_serializing_if = "Option::is_none")]
    pub no_inner_declarations: Option<RuleConfiguration<NoInnerDeclarations>>,
    #[doc = "Prevents the incorrect use of super() inside classes. It also checks whether a call super() is missing from classes that extends other constructors."]
    #[serde(skip_serializing_if = "Option::is_none")]
    pub no_invalid_constructor_super: Option<RuleConfiguration<NoInvalidConstructorSuper>>,
    #[doc = "Disallow new operators with global non-constructor functions."]
    #[serde(skip_serializing_if = "Option::is_none")]
    pub no_invalid_new_builtin: Option<RuleConfiguration<NoInvalidNewBuiltin>>,
    #[doc = "Disallow the use of variables and function parameters before their declaration"]
    #[serde(skip_serializing_if = "Option::is_none")]
    pub no_invalid_use_before_declaration: Option<RuleConfiguration<NoInvalidUseBeforeDeclaration>>,
    #[doc = "Disallow new operators with the Symbol object."]
    #[serde(skip_serializing_if = "Option::is_none")]
    pub no_new_symbol: Option<RuleConfiguration<NoNewSymbol>>,
    #[doc = "Disallow \\8 and \\9 escape sequences in string literals."]
    #[serde(skip_serializing_if = "Option::is_none")]
    pub no_nonoctal_decimal_escape: Option<RuleConfiguration<NoNonoctalDecimalEscape>>,
    #[doc = "Disallow literal numbers that lose precision"]
    #[serde(skip_serializing_if = "Option::is_none")]
    pub no_precision_loss: Option<RuleConfiguration<NoPrecisionLoss>>,
    #[doc = "Prevent the usage of the return value of React.render."]
    #[serde(skip_serializing_if = "Option::is_none")]
    pub no_render_return_value: Option<RuleConfiguration<NoRenderReturnValue>>,
    #[doc = "Disallow assignments where both sides are exactly the same."]
    #[serde(skip_serializing_if = "Option::is_none")]
    pub no_self_assign: Option<RuleConfiguration<NoSelfAssign>>,
    #[doc = "Disallow returning a value from a setter"]
    #[serde(skip_serializing_if = "Option::is_none")]
    pub no_setter_return: Option<RuleConfiguration<NoSetterReturn>>,
    #[doc = "Disallow comparison of expressions modifying the string case with non-compliant value."]
    #[serde(skip_serializing_if = "Option::is_none")]
    pub no_string_case_mismatch: Option<RuleConfiguration<NoStringCaseMismatch>>,
    #[doc = "Disallow lexical declarations in switch clauses."]
    #[serde(skip_serializing_if = "Option::is_none")]
    pub no_switch_declarations: Option<RuleConfiguration<NoSwitchDeclarations>>,
    #[doc = "Prevents the usage of variables that haven't been declared inside the document."]
    #[serde(skip_serializing_if = "Option::is_none")]
    pub no_undeclared_variables: Option<RuleConfiguration<NoUndeclaredVariables>>,
    #[doc = "Avoid using unnecessary continue."]
    #[serde(skip_serializing_if = "Option::is_none")]
    pub no_unnecessary_continue: Option<RuleConfiguration<NoUnnecessaryContinue>>,
    #[doc = "Disallow unreachable code"]
    #[serde(skip_serializing_if = "Option::is_none")]
    pub no_unreachable: Option<RuleConfiguration<NoUnreachable>>,
    #[doc = "Ensures the super() constructor is called exactly once on every code  path in a class constructor before this is accessed if the class has a superclass"]
    #[serde(skip_serializing_if = "Option::is_none")]
    pub no_unreachable_super: Option<RuleConfiguration<NoUnreachableSuper>>,
    #[doc = "Disallow control flow statements in finally blocks."]
    #[serde(skip_serializing_if = "Option::is_none")]
    pub no_unsafe_finally: Option<RuleConfiguration<NoUnsafeFinally>>,
    #[doc = "Disallow the use of optional chaining in contexts where the undefined value is not allowed."]
    #[serde(skip_serializing_if = "Option::is_none")]
    pub no_unsafe_optional_chaining: Option<RuleConfiguration<NoUnsafeOptionalChaining>>,
    #[doc = "Disallow unused imports."]
    #[serde(skip_serializing_if = "Option::is_none")]
    pub no_unused_imports: Option<RuleConfiguration<NoUnusedImports>>,
    #[doc = "Disallow unused labels."]
    #[serde(skip_serializing_if = "Option::is_none")]
    pub no_unused_labels: Option<RuleConfiguration<NoUnusedLabels>>,
    #[doc = "Disallow unused private class members"]
    #[serde(skip_serializing_if = "Option::is_none")]
    pub no_unused_private_class_members: Option<RuleConfiguration<NoUnusedPrivateClassMembers>>,
    #[doc = "Disallow unused variables."]
    #[serde(skip_serializing_if = "Option::is_none")]
    pub no_unused_variables: Option<RuleConfiguration<NoUnusedVariables>>,
    #[doc = "This rules prevents void elements (AKA self-closing elements) from having children."]
    #[serde(skip_serializing_if = "Option::is_none")]
    pub no_void_elements_with_children: Option<RuleConfiguration<NoVoidElementsWithChildren>>,
    #[doc = "Disallow returning a value from a function with the return type 'void'"]
    #[serde(skip_serializing_if = "Option::is_none")]
    pub no_void_type_return: Option<RuleConfiguration<NoVoidTypeReturn>>,
    #[doc = "Enforce all dependencies are correctly specified in a React hook."]
    #[serde(skip_serializing_if = "Option::is_none")]
    pub use_exhaustive_dependencies: Option<RuleConfiguration<UseExhaustiveDependencies>>,
    #[doc = "Enforce that all React hooks are being called from the Top Level component functions."]
    #[serde(skip_serializing_if = "Option::is_none")]
    pub use_hook_at_top_level: Option<RuleConfiguration<UseHookAtTopLevel>>,
    #[doc = "Require calls to isNaN() when checking for NaN."]
    #[serde(skip_serializing_if = "Option::is_none")]
    pub use_is_nan: Option<RuleConfiguration<UseIsNan>>,
    #[doc = "Enforce \"for\" loop update clause moving the counter in the right direction."]
    #[serde(skip_serializing_if = "Option::is_none")]
    pub use_valid_for_direction: Option<RuleConfiguration<UseValidForDirection>>,
    #[doc = "Require generator functions to contain yield."]
    #[serde(skip_serializing_if = "Option::is_none")]
    pub use_yield: Option<RuleConfiguration<UseYield>>,
}
impl DeserializableValidator for Correctness {
    fn validate(
        &mut self,
        _name: &str,
        range: TextRange,
        diagnostics: &mut Vec<DeserializationDiagnostic>,
    ) -> bool {
        if self.recommended == Some(true) && self.all == Some(true) {
            diagnostics . push (DeserializationDiagnostic :: new (markup ! (< Emphasis > "'recommended'" < / Emphasis > " and " < Emphasis > "'all'" < / Emphasis > " can't be both " < Emphasis > "'true'" < / Emphasis > ". You should choose only one of them.")) . with_range (range) . with_note (markup ! ("Biome will fallback to its defaults for this section."))) ;
            return false;
        }
        true
    }
}
impl Correctness {
    const GROUP_NAME: &'static str = "correctness";
    pub(crate) const GROUP_RULES: [&'static str; 36] = [
        "noChildrenProp",
        "noConstAssign",
        "noConstantCondition",
        "noConstructorReturn",
        "noEmptyCharacterClassInRegex",
        "noEmptyPattern",
        "noGlobalObjectCalls",
        "noInnerDeclarations",
        "noInvalidConstructorSuper",
        "noInvalidNewBuiltin",
        "noInvalidUseBeforeDeclaration",
        "noNewSymbol",
        "noNonoctalDecimalEscape",
        "noPrecisionLoss",
        "noRenderReturnValue",
        "noSelfAssign",
        "noSetterReturn",
        "noStringCaseMismatch",
        "noSwitchDeclarations",
        "noUndeclaredVariables",
        "noUnnecessaryContinue",
        "noUnreachable",
        "noUnreachableSuper",
        "noUnsafeFinally",
        "noUnsafeOptionalChaining",
        "noUnusedImports",
        "noUnusedLabels",
        "noUnusedPrivateClassMembers",
        "noUnusedVariables",
        "noVoidElementsWithChildren",
        "noVoidTypeReturn",
        "useExhaustiveDependencies",
        "useHookAtTopLevel",
        "useIsNan",
        "useValidForDirection",
        "useYield",
    ];
    const RECOMMENDED_RULES: [&'static str; 30] = [
        "noChildrenProp",
        "noConstAssign",
        "noConstantCondition",
        "noConstructorReturn",
        "noEmptyCharacterClassInRegex",
        "noEmptyPattern",
        "noGlobalObjectCalls",
        "noInnerDeclarations",
        "noInvalidConstructorSuper",
        "noInvalidNewBuiltin",
        "noInvalidUseBeforeDeclaration",
        "noNonoctalDecimalEscape",
        "noPrecisionLoss",
        "noRenderReturnValue",
        "noSelfAssign",
        "noSetterReturn",
        "noStringCaseMismatch",
        "noSwitchDeclarations",
        "noUnnecessaryContinue",
        "noUnreachable",
        "noUnreachableSuper",
        "noUnsafeFinally",
        "noUnsafeOptionalChaining",
        "noUnusedLabels",
        "noVoidElementsWithChildren",
        "noVoidTypeReturn",
        "useExhaustiveDependencies",
        "useIsNan",
        "useValidForDirection",
        "useYield",
    ];
    const RECOMMENDED_RULES_AS_FILTERS: [RuleFilter<'static>; 30] = [
        RuleFilter::Rule(Self::GROUP_NAME, Self::GROUP_RULES[0]),
        RuleFilter::Rule(Self::GROUP_NAME, Self::GROUP_RULES[1]),
        RuleFilter::Rule(Self::GROUP_NAME, Self::GROUP_RULES[2]),
        RuleFilter::Rule(Self::GROUP_NAME, Self::GROUP_RULES[3]),
        RuleFilter::Rule(Self::GROUP_NAME, Self::GROUP_RULES[4]),
        RuleFilter::Rule(Self::GROUP_NAME, Self::GROUP_RULES[5]),
        RuleFilter::Rule(Self::GROUP_NAME, Self::GROUP_RULES[6]),
        RuleFilter::Rule(Self::GROUP_NAME, Self::GROUP_RULES[7]),
        RuleFilter::Rule(Self::GROUP_NAME, Self::GROUP_RULES[8]),
        RuleFilter::Rule(Self::GROUP_NAME, Self::GROUP_RULES[9]),
        RuleFilter::Rule(Self::GROUP_NAME, Self::GROUP_RULES[10]),
        RuleFilter::Rule(Self::GROUP_NAME, Self::GROUP_RULES[12]),
        RuleFilter::Rule(Self::GROUP_NAME, Self::GROUP_RULES[13]),
        RuleFilter::Rule(Self::GROUP_NAME, Self::GROUP_RULES[14]),
        RuleFilter::Rule(Self::GROUP_NAME, Self::GROUP_RULES[15]),
        RuleFilter::Rule(Self::GROUP_NAME, Self::GROUP_RULES[16]),
        RuleFilter::Rule(Self::GROUP_NAME, Self::GROUP_RULES[17]),
        RuleFilter::Rule(Self::GROUP_NAME, Self::GROUP_RULES[18]),
        RuleFilter::Rule(Self::GROUP_NAME, Self::GROUP_RULES[20]),
        RuleFilter::Rule(Self::GROUP_NAME, Self::GROUP_RULES[21]),
        RuleFilter::Rule(Self::GROUP_NAME, Self::GROUP_RULES[22]),
        RuleFilter::Rule(Self::GROUP_NAME, Self::GROUP_RULES[23]),
        RuleFilter::Rule(Self::GROUP_NAME, Self::GROUP_RULES[24]),
        RuleFilter::Rule(Self::GROUP_NAME, Self::GROUP_RULES[26]),
        RuleFilter::Rule(Self::GROUP_NAME, Self::GROUP_RULES[29]),
        RuleFilter::Rule(Self::GROUP_NAME, Self::GROUP_RULES[30]),
        RuleFilter::Rule(Self::GROUP_NAME, Self::GROUP_RULES[31]),
        RuleFilter::Rule(Self::GROUP_NAME, Self::GROUP_RULES[33]),
        RuleFilter::Rule(Self::GROUP_NAME, Self::GROUP_RULES[34]),
        RuleFilter::Rule(Self::GROUP_NAME, Self::GROUP_RULES[35]),
    ];
    const ALL_RULES_AS_FILTERS: [RuleFilter<'static>; 36] = [
        RuleFilter::Rule(Self::GROUP_NAME, Self::GROUP_RULES[0]),
        RuleFilter::Rule(Self::GROUP_NAME, Self::GROUP_RULES[1]),
        RuleFilter::Rule(Self::GROUP_NAME, Self::GROUP_RULES[2]),
        RuleFilter::Rule(Self::GROUP_NAME, Self::GROUP_RULES[3]),
        RuleFilter::Rule(Self::GROUP_NAME, Self::GROUP_RULES[4]),
        RuleFilter::Rule(Self::GROUP_NAME, Self::GROUP_RULES[5]),
        RuleFilter::Rule(Self::GROUP_NAME, Self::GROUP_RULES[6]),
        RuleFilter::Rule(Self::GROUP_NAME, Self::GROUP_RULES[7]),
        RuleFilter::Rule(Self::GROUP_NAME, Self::GROUP_RULES[8]),
        RuleFilter::Rule(Self::GROUP_NAME, Self::GROUP_RULES[9]),
        RuleFilter::Rule(Self::GROUP_NAME, Self::GROUP_RULES[10]),
        RuleFilter::Rule(Self::GROUP_NAME, Self::GROUP_RULES[11]),
        RuleFilter::Rule(Self::GROUP_NAME, Self::GROUP_RULES[12]),
        RuleFilter::Rule(Self::GROUP_NAME, Self::GROUP_RULES[13]),
        RuleFilter::Rule(Self::GROUP_NAME, Self::GROUP_RULES[14]),
        RuleFilter::Rule(Self::GROUP_NAME, Self::GROUP_RULES[15]),
        RuleFilter::Rule(Self::GROUP_NAME, Self::GROUP_RULES[16]),
        RuleFilter::Rule(Self::GROUP_NAME, Self::GROUP_RULES[17]),
        RuleFilter::Rule(Self::GROUP_NAME, Self::GROUP_RULES[18]),
        RuleFilter::Rule(Self::GROUP_NAME, Self::GROUP_RULES[19]),
        RuleFilter::Rule(Self::GROUP_NAME, Self::GROUP_RULES[20]),
        RuleFilter::Rule(Self::GROUP_NAME, Self::GROUP_RULES[21]),
        RuleFilter::Rule(Self::GROUP_NAME, Self::GROUP_RULES[22]),
        RuleFilter::Rule(Self::GROUP_NAME, Self::GROUP_RULES[23]),
        RuleFilter::Rule(Self::GROUP_NAME, Self::GROUP_RULES[24]),
        RuleFilter::Rule(Self::GROUP_NAME, Self::GROUP_RULES[25]),
        RuleFilter::Rule(Self::GROUP_NAME, Self::GROUP_RULES[26]),
        RuleFilter::Rule(Self::GROUP_NAME, Self::GROUP_RULES[27]),
        RuleFilter::Rule(Self::GROUP_NAME, Self::GROUP_RULES[28]),
        RuleFilter::Rule(Self::GROUP_NAME, Self::GROUP_RULES[29]),
        RuleFilter::Rule(Self::GROUP_NAME, Self::GROUP_RULES[30]),
        RuleFilter::Rule(Self::GROUP_NAME, Self::GROUP_RULES[31]),
        RuleFilter::Rule(Self::GROUP_NAME, Self::GROUP_RULES[32]),
        RuleFilter::Rule(Self::GROUP_NAME, Self::GROUP_RULES[33]),
        RuleFilter::Rule(Self::GROUP_NAME, Self::GROUP_RULES[34]),
        RuleFilter::Rule(Self::GROUP_NAME, Self::GROUP_RULES[35]),
    ];
    #[doc = r" Retrieves the recommended rules"]
    pub(crate) fn is_recommended(&self) -> bool {
        matches!(self.recommended, Some(true))
    }
    pub(crate) fn is_recommended_unset(&self) -> bool {
        self.recommended.is_none()
    }
    pub(crate) fn is_all(&self) -> bool {
        matches!(self.all, Some(true))
    }
    pub(crate) fn is_all_unset(&self) -> bool {
        self.all.is_none()
    }
    pub(crate) fn get_enabled_rules(&self) -> IndexSet<RuleFilter> {
        let mut index_set = IndexSet::new();
        if let Some(rule) = self.no_children_prop.as_ref() {
            if rule.is_enabled() {
                index_set.insert(RuleFilter::Rule(Self::GROUP_NAME, Self::GROUP_RULES[0]));
            }
        }
        if let Some(rule) = self.no_const_assign.as_ref() {
            if rule.is_enabled() {
                index_set.insert(RuleFilter::Rule(Self::GROUP_NAME, Self::GROUP_RULES[1]));
            }
        }
        if let Some(rule) = self.no_constant_condition.as_ref() {
            if rule.is_enabled() {
                index_set.insert(RuleFilter::Rule(Self::GROUP_NAME, Self::GROUP_RULES[2]));
            }
        }
        if let Some(rule) = self.no_constructor_return.as_ref() {
            if rule.is_enabled() {
                index_set.insert(RuleFilter::Rule(Self::GROUP_NAME, Self::GROUP_RULES[3]));
            }
        }
        if let Some(rule) = self.no_empty_character_class_in_regex.as_ref() {
            if rule.is_enabled() {
                index_set.insert(RuleFilter::Rule(Self::GROUP_NAME, Self::GROUP_RULES[4]));
            }
        }
        if let Some(rule) = self.no_empty_pattern.as_ref() {
            if rule.is_enabled() {
                index_set.insert(RuleFilter::Rule(Self::GROUP_NAME, Self::GROUP_RULES[5]));
            }
        }
        if let Some(rule) = self.no_global_object_calls.as_ref() {
            if rule.is_enabled() {
                index_set.insert(RuleFilter::Rule(Self::GROUP_NAME, Self::GROUP_RULES[6]));
            }
        }
        if let Some(rule) = self.no_inner_declarations.as_ref() {
            if rule.is_enabled() {
                index_set.insert(RuleFilter::Rule(Self::GROUP_NAME, Self::GROUP_RULES[7]));
            }
        }
        if let Some(rule) = self.no_invalid_constructor_super.as_ref() {
            if rule.is_enabled() {
                index_set.insert(RuleFilter::Rule(Self::GROUP_NAME, Self::GROUP_RULES[8]));
            }
        }
        if let Some(rule) = self.no_invalid_new_builtin.as_ref() {
            if rule.is_enabled() {
                index_set.insert(RuleFilter::Rule(Self::GROUP_NAME, Self::GROUP_RULES[9]));
            }
        }
        if let Some(rule) = self.no_invalid_use_before_declaration.as_ref() {
            if rule.is_enabled() {
                index_set.insert(RuleFilter::Rule(Self::GROUP_NAME, Self::GROUP_RULES[10]));
            }
        }
        if let Some(rule) = self.no_new_symbol.as_ref() {
            if rule.is_enabled() {
                index_set.insert(RuleFilter::Rule(Self::GROUP_NAME, Self::GROUP_RULES[11]));
            }
        }
        if let Some(rule) = self.no_nonoctal_decimal_escape.as_ref() {
            if rule.is_enabled() {
                index_set.insert(RuleFilter::Rule(Self::GROUP_NAME, Self::GROUP_RULES[12]));
            }
        }
        if let Some(rule) = self.no_precision_loss.as_ref() {
            if rule.is_enabled() {
                index_set.insert(RuleFilter::Rule(Self::GROUP_NAME, Self::GROUP_RULES[13]));
            }
        }
        if let Some(rule) = self.no_render_return_value.as_ref() {
            if rule.is_enabled() {
                index_set.insert(RuleFilter::Rule(Self::GROUP_NAME, Self::GROUP_RULES[14]));
            }
        }
        if let Some(rule) = self.no_self_assign.as_ref() {
            if rule.is_enabled() {
                index_set.insert(RuleFilter::Rule(Self::GROUP_NAME, Self::GROUP_RULES[15]));
            }
        }
        if let Some(rule) = self.no_setter_return.as_ref() {
            if rule.is_enabled() {
                index_set.insert(RuleFilter::Rule(Self::GROUP_NAME, Self::GROUP_RULES[16]));
            }
        }
        if let Some(rule) = self.no_string_case_mismatch.as_ref() {
            if rule.is_enabled() {
                index_set.insert(RuleFilter::Rule(Self::GROUP_NAME, Self::GROUP_RULES[17]));
            }
        }
        if let Some(rule) = self.no_switch_declarations.as_ref() {
            if rule.is_enabled() {
                index_set.insert(RuleFilter::Rule(Self::GROUP_NAME, Self::GROUP_RULES[18]));
            }
        }
        if let Some(rule) = self.no_undeclared_variables.as_ref() {
            if rule.is_enabled() {
                index_set.insert(RuleFilter::Rule(Self::GROUP_NAME, Self::GROUP_RULES[19]));
            }
        }
        if let Some(rule) = self.no_unnecessary_continue.as_ref() {
            if rule.is_enabled() {
                index_set.insert(RuleFilter::Rule(Self::GROUP_NAME, Self::GROUP_RULES[20]));
            }
        }
        if let Some(rule) = self.no_unreachable.as_ref() {
            if rule.is_enabled() {
                index_set.insert(RuleFilter::Rule(Self::GROUP_NAME, Self::GROUP_RULES[21]));
            }
        }
        if let Some(rule) = self.no_unreachable_super.as_ref() {
            if rule.is_enabled() {
                index_set.insert(RuleFilter::Rule(Self::GROUP_NAME, Self::GROUP_RULES[22]));
            }
        }
        if let Some(rule) = self.no_unsafe_finally.as_ref() {
            if rule.is_enabled() {
                index_set.insert(RuleFilter::Rule(Self::GROUP_NAME, Self::GROUP_RULES[23]));
            }
        }
        if let Some(rule) = self.no_unsafe_optional_chaining.as_ref() {
            if rule.is_enabled() {
                index_set.insert(RuleFilter::Rule(Self::GROUP_NAME, Self::GROUP_RULES[24]));
            }
        }
        if let Some(rule) = self.no_unused_imports.as_ref() {
            if rule.is_enabled() {
                index_set.insert(RuleFilter::Rule(Self::GROUP_NAME, Self::GROUP_RULES[25]));
            }
        }
        if let Some(rule) = self.no_unused_labels.as_ref() {
            if rule.is_enabled() {
                index_set.insert(RuleFilter::Rule(Self::GROUP_NAME, Self::GROUP_RULES[26]));
            }
        }
        if let Some(rule) = self.no_unused_private_class_members.as_ref() {
            if rule.is_enabled() {
                index_set.insert(RuleFilter::Rule(Self::GROUP_NAME, Self::GROUP_RULES[27]));
            }
        }
        if let Some(rule) = self.no_unused_variables.as_ref() {
            if rule.is_enabled() {
                index_set.insert(RuleFilter::Rule(Self::GROUP_NAME, Self::GROUP_RULES[28]));
            }
        }
        if let Some(rule) = self.no_void_elements_with_children.as_ref() {
            if rule.is_enabled() {
                index_set.insert(RuleFilter::Rule(Self::GROUP_NAME, Self::GROUP_RULES[29]));
            }
        }
        if let Some(rule) = self.no_void_type_return.as_ref() {
            if rule.is_enabled() {
                index_set.insert(RuleFilter::Rule(Self::GROUP_NAME, Self::GROUP_RULES[30]));
            }
        }
        if let Some(rule) = self.use_exhaustive_dependencies.as_ref() {
            if rule.is_enabled() {
                index_set.insert(RuleFilter::Rule(Self::GROUP_NAME, Self::GROUP_RULES[31]));
            }
        }
        if let Some(rule) = self.use_hook_at_top_level.as_ref() {
            if rule.is_enabled() {
                index_set.insert(RuleFilter::Rule(Self::GROUP_NAME, Self::GROUP_RULES[32]));
            }
        }
        if let Some(rule) = self.use_is_nan.as_ref() {
            if rule.is_enabled() {
                index_set.insert(RuleFilter::Rule(Self::GROUP_NAME, Self::GROUP_RULES[33]));
            }
        }
        if let Some(rule) = self.use_valid_for_direction.as_ref() {
            if rule.is_enabled() {
                index_set.insert(RuleFilter::Rule(Self::GROUP_NAME, Self::GROUP_RULES[34]));
            }
        }
        if let Some(rule) = self.use_yield.as_ref() {
            if rule.is_enabled() {
                index_set.insert(RuleFilter::Rule(Self::GROUP_NAME, Self::GROUP_RULES[35]));
            }
        }
        index_set
    }
    pub(crate) fn get_disabled_rules(&self) -> IndexSet<RuleFilter> {
        let mut index_set = IndexSet::new();
        if let Some(rule) = self.no_children_prop.as_ref() {
            if rule.is_disabled() {
                index_set.insert(RuleFilter::Rule(Self::GROUP_NAME, Self::GROUP_RULES[0]));
            }
        }
        if let Some(rule) = self.no_const_assign.as_ref() {
            if rule.is_disabled() {
                index_set.insert(RuleFilter::Rule(Self::GROUP_NAME, Self::GROUP_RULES[1]));
            }
        }
        if let Some(rule) = self.no_constant_condition.as_ref() {
            if rule.is_disabled() {
                index_set.insert(RuleFilter::Rule(Self::GROUP_NAME, Self::GROUP_RULES[2]));
            }
        }
        if let Some(rule) = self.no_constructor_return.as_ref() {
            if rule.is_disabled() {
                index_set.insert(RuleFilter::Rule(Self::GROUP_NAME, Self::GROUP_RULES[3]));
            }
        }
        if let Some(rule) = self.no_empty_character_class_in_regex.as_ref() {
            if rule.is_disabled() {
                index_set.insert(RuleFilter::Rule(Self::GROUP_NAME, Self::GROUP_RULES[4]));
            }
        }
        if let Some(rule) = self.no_empty_pattern.as_ref() {
            if rule.is_disabled() {
                index_set.insert(RuleFilter::Rule(Self::GROUP_NAME, Self::GROUP_RULES[5]));
            }
        }
        if let Some(rule) = self.no_global_object_calls.as_ref() {
            if rule.is_disabled() {
                index_set.insert(RuleFilter::Rule(Self::GROUP_NAME, Self::GROUP_RULES[6]));
            }
        }
        if let Some(rule) = self.no_inner_declarations.as_ref() {
            if rule.is_disabled() {
                index_set.insert(RuleFilter::Rule(Self::GROUP_NAME, Self::GROUP_RULES[7]));
            }
        }
        if let Some(rule) = self.no_invalid_constructor_super.as_ref() {
            if rule.is_disabled() {
                index_set.insert(RuleFilter::Rule(Self::GROUP_NAME, Self::GROUP_RULES[8]));
            }
        }
        if let Some(rule) = self.no_invalid_new_builtin.as_ref() {
            if rule.is_disabled() {
                index_set.insert(RuleFilter::Rule(Self::GROUP_NAME, Self::GROUP_RULES[9]));
            }
        }
        if let Some(rule) = self.no_invalid_use_before_declaration.as_ref() {
            if rule.is_disabled() {
                index_set.insert(RuleFilter::Rule(Self::GROUP_NAME, Self::GROUP_RULES[10]));
            }
        }
        if let Some(rule) = self.no_new_symbol.as_ref() {
            if rule.is_disabled() {
                index_set.insert(RuleFilter::Rule(Self::GROUP_NAME, Self::GROUP_RULES[11]));
            }
        }
        if let Some(rule) = self.no_nonoctal_decimal_escape.as_ref() {
            if rule.is_disabled() {
                index_set.insert(RuleFilter::Rule(Self::GROUP_NAME, Self::GROUP_RULES[12]));
            }
        }
        if let Some(rule) = self.no_precision_loss.as_ref() {
            if rule.is_disabled() {
                index_set.insert(RuleFilter::Rule(Self::GROUP_NAME, Self::GROUP_RULES[13]));
            }
        }
        if let Some(rule) = self.no_render_return_value.as_ref() {
            if rule.is_disabled() {
                index_set.insert(RuleFilter::Rule(Self::GROUP_NAME, Self::GROUP_RULES[14]));
            }
        }
        if let Some(rule) = self.no_self_assign.as_ref() {
            if rule.is_disabled() {
                index_set.insert(RuleFilter::Rule(Self::GROUP_NAME, Self::GROUP_RULES[15]));
            }
        }
        if let Some(rule) = self.no_setter_return.as_ref() {
            if rule.is_disabled() {
                index_set.insert(RuleFilter::Rule(Self::GROUP_NAME, Self::GROUP_RULES[16]));
            }
        }
        if let Some(rule) = self.no_string_case_mismatch.as_ref() {
            if rule.is_disabled() {
                index_set.insert(RuleFilter::Rule(Self::GROUP_NAME, Self::GROUP_RULES[17]));
            }
        }
        if let Some(rule) = self.no_switch_declarations.as_ref() {
            if rule.is_disabled() {
                index_set.insert(RuleFilter::Rule(Self::GROUP_NAME, Self::GROUP_RULES[18]));
            }
        }
        if let Some(rule) = self.no_undeclared_variables.as_ref() {
            if rule.is_disabled() {
                index_set.insert(RuleFilter::Rule(Self::GROUP_NAME, Self::GROUP_RULES[19]));
            }
        }
        if let Some(rule) = self.no_unnecessary_continue.as_ref() {
            if rule.is_disabled() {
                index_set.insert(RuleFilter::Rule(Self::GROUP_NAME, Self::GROUP_RULES[20]));
            }
        }
        if let Some(rule) = self.no_unreachable.as_ref() {
            if rule.is_disabled() {
                index_set.insert(RuleFilter::Rule(Self::GROUP_NAME, Self::GROUP_RULES[21]));
            }
        }
        if let Some(rule) = self.no_unreachable_super.as_ref() {
            if rule.is_disabled() {
                index_set.insert(RuleFilter::Rule(Self::GROUP_NAME, Self::GROUP_RULES[22]));
            }
        }
        if let Some(rule) = self.no_unsafe_finally.as_ref() {
            if rule.is_disabled() {
                index_set.insert(RuleFilter::Rule(Self::GROUP_NAME, Self::GROUP_RULES[23]));
            }
        }
        if let Some(rule) = self.no_unsafe_optional_chaining.as_ref() {
            if rule.is_disabled() {
                index_set.insert(RuleFilter::Rule(Self::GROUP_NAME, Self::GROUP_RULES[24]));
            }
        }
        if let Some(rule) = self.no_unused_imports.as_ref() {
            if rule.is_disabled() {
                index_set.insert(RuleFilter::Rule(Self::GROUP_NAME, Self::GROUP_RULES[25]));
            }
        }
        if let Some(rule) = self.no_unused_labels.as_ref() {
            if rule.is_disabled() {
                index_set.insert(RuleFilter::Rule(Self::GROUP_NAME, Self::GROUP_RULES[26]));
            }
        }
        if let Some(rule) = self.no_unused_private_class_members.as_ref() {
            if rule.is_disabled() {
                index_set.insert(RuleFilter::Rule(Self::GROUP_NAME, Self::GROUP_RULES[27]));
            }
        }
        if let Some(rule) = self.no_unused_variables.as_ref() {
            if rule.is_disabled() {
                index_set.insert(RuleFilter::Rule(Self::GROUP_NAME, Self::GROUP_RULES[28]));
            }
        }
        if let Some(rule) = self.no_void_elements_with_children.as_ref() {
            if rule.is_disabled() {
                index_set.insert(RuleFilter::Rule(Self::GROUP_NAME, Self::GROUP_RULES[29]));
            }
        }
        if let Some(rule) = self.no_void_type_return.as_ref() {
            if rule.is_disabled() {
                index_set.insert(RuleFilter::Rule(Self::GROUP_NAME, Self::GROUP_RULES[30]));
            }
        }
        if let Some(rule) = self.use_exhaustive_dependencies.as_ref() {
            if rule.is_disabled() {
                index_set.insert(RuleFilter::Rule(Self::GROUP_NAME, Self::GROUP_RULES[31]));
            }
        }
        if let Some(rule) = self.use_hook_at_top_level.as_ref() {
            if rule.is_disabled() {
                index_set.insert(RuleFilter::Rule(Self::GROUP_NAME, Self::GROUP_RULES[32]));
            }
        }
        if let Some(rule) = self.use_is_nan.as_ref() {
            if rule.is_disabled() {
                index_set.insert(RuleFilter::Rule(Self::GROUP_NAME, Self::GROUP_RULES[33]));
            }
        }
        if let Some(rule) = self.use_valid_for_direction.as_ref() {
            if rule.is_disabled() {
                index_set.insert(RuleFilter::Rule(Self::GROUP_NAME, Self::GROUP_RULES[34]));
            }
        }
        if let Some(rule) = self.use_yield.as_ref() {
            if rule.is_disabled() {
                index_set.insert(RuleFilter::Rule(Self::GROUP_NAME, Self::GROUP_RULES[35]));
            }
        }
        index_set
    }
    #[doc = r" Checks if, given a rule name, matches one of the rules contained in this category"]
    pub(crate) fn has_rule(rule_name: &str) -> bool {
        Self::GROUP_RULES.contains(&rule_name)
    }
    #[doc = r" Checks if, given a rule name, it is marked as recommended"]
    pub(crate) fn is_recommended_rule(rule_name: &str) -> bool {
        Self::RECOMMENDED_RULES.contains(&rule_name)
    }
    pub(crate) fn recommended_rules_as_filters() -> [RuleFilter<'static>; 30] {
        Self::RECOMMENDED_RULES_AS_FILTERS
    }
    pub(crate) fn all_rules_as_filters() -> [RuleFilter<'static>; 36] {
        Self::ALL_RULES_AS_FILTERS
    }
    #[doc = r" Select preset rules"]
    pub(crate) fn collect_preset_rules(
        &self,
        parent_is_all: bool,
        parent_is_recommended: bool,
        enabled_rules: &mut IndexSet<RuleFilter>,
    ) {
        if self.is_all() || self.is_all_unset() && parent_is_all {
            enabled_rules.extend(Self::all_rules_as_filters());
        } else if self.is_recommended()
            || self.is_recommended_unset() && parent_is_recommended && !parent_is_all
        {
            enabled_rules.extend(Self::recommended_rules_as_filters());
        }
    }
    pub(crate) fn get_rule_configuration(
        &self,
        rule_name: &str,
    ) -> Option<(RulePlainConfiguration, Option<RuleOptions>)> {
        match rule_name {
            "noChildrenProp" => self
                .no_children_prop
                .as_ref()
                .map(|conf| (conf.level(), conf.get_options())),
            "noConstAssign" => self
                .no_const_assign
                .as_ref()
                .map(|conf| (conf.level(), conf.get_options())),
            "noConstantCondition" => self
                .no_constant_condition
                .as_ref()
                .map(|conf| (conf.level(), conf.get_options())),
            "noConstructorReturn" => self
                .no_constructor_return
                .as_ref()
                .map(|conf| (conf.level(), conf.get_options())),
            "noEmptyCharacterClassInRegex" => self
                .no_empty_character_class_in_regex
                .as_ref()
                .map(|conf| (conf.level(), conf.get_options())),
            "noEmptyPattern" => self
                .no_empty_pattern
                .as_ref()
                .map(|conf| (conf.level(), conf.get_options())),
            "noGlobalObjectCalls" => self
                .no_global_object_calls
                .as_ref()
                .map(|conf| (conf.level(), conf.get_options())),
            "noInnerDeclarations" => self
                .no_inner_declarations
                .as_ref()
                .map(|conf| (conf.level(), conf.get_options())),
            "noInvalidConstructorSuper" => self
                .no_invalid_constructor_super
                .as_ref()
                .map(|conf| (conf.level(), conf.get_options())),
            "noInvalidNewBuiltin" => self
                .no_invalid_new_builtin
                .as_ref()
                .map(|conf| (conf.level(), conf.get_options())),
            "noInvalidUseBeforeDeclaration" => self
                .no_invalid_use_before_declaration
                .as_ref()
                .map(|conf| (conf.level(), conf.get_options())),
            "noNewSymbol" => self
                .no_new_symbol
                .as_ref()
                .map(|conf| (conf.level(), conf.get_options())),
            "noNonoctalDecimalEscape" => self
                .no_nonoctal_decimal_escape
                .as_ref()
                .map(|conf| (conf.level(), conf.get_options())),
            "noPrecisionLoss" => self
                .no_precision_loss
                .as_ref()
                .map(|conf| (conf.level(), conf.get_options())),
            "noRenderReturnValue" => self
                .no_render_return_value
                .as_ref()
                .map(|conf| (conf.level(), conf.get_options())),
            "noSelfAssign" => self
                .no_self_assign
                .as_ref()
                .map(|conf| (conf.level(), conf.get_options())),
            "noSetterReturn" => self
                .no_setter_return
                .as_ref()
                .map(|conf| (conf.level(), conf.get_options())),
            "noStringCaseMismatch" => self
                .no_string_case_mismatch
                .as_ref()
                .map(|conf| (conf.level(), conf.get_options())),
            "noSwitchDeclarations" => self
                .no_switch_declarations
                .as_ref()
                .map(|conf| (conf.level(), conf.get_options())),
            "noUndeclaredVariables" => self
                .no_undeclared_variables
                .as_ref()
                .map(|conf| (conf.level(), conf.get_options())),
            "noUnnecessaryContinue" => self
                .no_unnecessary_continue
                .as_ref()
                .map(|conf| (conf.level(), conf.get_options())),
            "noUnreachable" => self
                .no_unreachable
                .as_ref()
                .map(|conf| (conf.level(), conf.get_options())),
            "noUnreachableSuper" => self
                .no_unreachable_super
                .as_ref()
                .map(|conf| (conf.level(), conf.get_options())),
            "noUnsafeFinally" => self
                .no_unsafe_finally
                .as_ref()
                .map(|conf| (conf.level(), conf.get_options())),
            "noUnsafeOptionalChaining" => self
                .no_unsafe_optional_chaining
                .as_ref()
                .map(|conf| (conf.level(), conf.get_options())),
            "noUnusedImports" => self
                .no_unused_imports
                .as_ref()
                .map(|conf| (conf.level(), conf.get_options())),
            "noUnusedLabels" => self
                .no_unused_labels
                .as_ref()
                .map(|conf| (conf.level(), conf.get_options())),
            "noUnusedPrivateClassMembers" => self
                .no_unused_private_class_members
                .as_ref()
                .map(|conf| (conf.level(), conf.get_options())),
            "noUnusedVariables" => self
                .no_unused_variables
                .as_ref()
                .map(|conf| (conf.level(), conf.get_options())),
            "noVoidElementsWithChildren" => self
                .no_void_elements_with_children
                .as_ref()
                .map(|conf| (conf.level(), conf.get_options())),
            "noVoidTypeReturn" => self
                .no_void_type_return
                .as_ref()
                .map(|conf| (conf.level(), conf.get_options())),
            "useExhaustiveDependencies" => self
                .use_exhaustive_dependencies
                .as_ref()
                .map(|conf| (conf.level(), conf.get_options())),
            "useHookAtTopLevel" => self
                .use_hook_at_top_level
                .as_ref()
                .map(|conf| (conf.level(), conf.get_options())),
            "useIsNan" => self
                .use_is_nan
                .as_ref()
                .map(|conf| (conf.level(), conf.get_options())),
            "useValidForDirection" => self
                .use_valid_for_direction
                .as_ref()
                .map(|conf| (conf.level(), conf.get_options())),
            "useYield" => self
                .use_yield
                .as_ref()
                .map(|conf| (conf.level(), conf.get_options())),
            _ => None,
        }
    }
}
#[derive(Clone, Debug, Default, Deserialize, Deserializable, Eq, Merge, PartialEq, Serialize)]
#[deserializable(with_validator)]
#[cfg_attr(feature = "schema", derive(JsonSchema))]
#[serde(rename_all = "camelCase", default, deny_unknown_fields)]
#[doc = r" A list of rules that belong to this group"]
pub struct Nursery {
    #[doc = r" It enables the recommended rules for this group"]
    #[serde(skip_serializing_if = "Option::is_none")]
    pub recommended: Option<bool>,
    #[doc = r" It enables ALL rules for this group."]
    #[serde(skip_serializing_if = "Option::is_none")]
    pub all: Option<bool>,
    #[doc = "Disallow the use of barrel file."]
    #[serde(skip_serializing_if = "Option::is_none")]
    pub no_barrel_file: Option<RuleConfiguration<NoBarrelFile>>,
    #[doc = "Succinct description of the rule."]
    #[serde(skip_serializing_if = "Option::is_none")]
    pub no_color_invalid_hex: Option<RuleConfiguration<NoColorInvalidHex>>,
    #[doc = "Disallow the use of console."]
    #[serde(skip_serializing_if = "Option::is_none")]
    pub no_console: Option<RuleConfiguration<NoConsole>>,
    #[doc = "Disallow using a callback in asynchronous tests and hooks."]
    #[serde(skip_serializing_if = "Option::is_none")]
    pub no_done_callback: Option<RuleConfiguration<NoDoneCallback>>,
    #[doc = "Disallow duplicate conditions in if-else-if chains"]
    #[serde(skip_serializing_if = "Option::is_none")]
    pub no_duplicate_else_if: Option<RuleConfiguration<NoDuplicateElseIf>>,
    #[doc = "Disallow two keys with the same name inside a JSON object."]
    #[serde(skip_serializing_if = "Option::is_none")]
    pub no_duplicate_json_keys: Option<RuleConfiguration<NoDuplicateJsonKeys>>,
    #[doc = "A describe block should not contain duplicate hooks."]
    #[serde(skip_serializing_if = "Option::is_none")]
    pub no_duplicate_test_hooks: Option<RuleConfiguration<NoDuplicateTestHooks>>,
    #[doc = "Disallow variables from evolving into any type through reassignments."]
    #[serde(skip_serializing_if = "Option::is_none")]
    pub no_evolving_any: Option<RuleConfiguration<NoEvolvingAny>>,
    #[doc = "This rule enforces a maximum depth to nested describe() in test files."]
    #[serde(skip_serializing_if = "Option::is_none")]
    pub no_excessive_nested_test_suites: Option<RuleConfiguration<NoExcessiveNestedTestSuites>>,
    #[doc = "Disallow using export or module.exports in files containing tests"]
    #[serde(skip_serializing_if = "Option::is_none")]
    pub no_exports_in_test: Option<RuleConfiguration<NoExportsInTest>>,
    #[doc = "Disallow focused tests."]
    #[serde(skip_serializing_if = "Option::is_none")]
    pub no_focused_tests: Option<RuleConfiguration<NoFocusedTests>>,
    #[doc = "Checks that the assertion function, for example expect, is placed inside an it() function call."]
    #[serde(skip_serializing_if = "Option::is_none")]
    pub no_misplaced_assertion: Option<RuleConfiguration<NoMisplacedAssertion>>,
    #[doc = "Disallow the use of namespace imports."]
    #[serde(skip_serializing_if = "Option::is_none")]
    pub no_namespace_import: Option<RuleConfiguration<NoNamespaceImport>>,
    #[doc = "Forbid the use of Node.js builtin modules."]
    #[serde(skip_serializing_if = "Option::is_none")]
    pub no_nodejs_modules: Option<RuleConfiguration<NoNodejsModules>>,
    #[doc = "Avoid re-export all."]
    #[serde(skip_serializing_if = "Option::is_none")]
    pub no_re_export_all: Option<RuleConfiguration<NoReExportAll>>,
    #[doc = "Disallow specified modules when loaded by import or require."]
    #[serde(skip_serializing_if = "Option::is_none")]
    pub no_restricted_imports: Option<RuleConfiguration<NoRestrictedImports>>,
    #[doc = "Disallow disabled tests."]
    #[serde(skip_serializing_if = "Option::is_none")]
    pub no_skipped_tests: Option<RuleConfiguration<NoSkippedTests>>,
    #[doc = "It detects possible \"wrong\" semicolons inside JSX elements."]
    #[serde(skip_serializing_if = "Option::is_none")]
    pub no_suspicious_semicolon_in_jsx: Option<RuleConfiguration<NoSuspiciousSemicolonInJsx>>,
    #[doc = "Disallow the use of dependencies that aren't specified in the package.json."]
    #[serde(skip_serializing_if = "Option::is_none")]
    pub no_undeclared_dependencies: Option<RuleConfiguration<NoUndeclaredDependencies>>,
    #[doc = "Disallow ternary operators when simpler alternatives exist."]
    #[serde(skip_serializing_if = "Option::is_none")]
    pub no_useless_ternary: Option<RuleConfiguration<NoUselessTernary>>,
    #[doc = "Disallows package private imports."]
    #[serde(skip_serializing_if = "Option::is_none")]
    pub use_import_restrictions: Option<RuleConfiguration<UseImportRestrictions>>,
    #[doc = "Disallow missing key props in iterators/collection literals."]
    #[serde(skip_serializing_if = "Option::is_none")]
    pub use_jsx_key_in_iterable: Option<RuleConfiguration<UseJsxKeyInIterable>>,
    #[doc = "Promotes the usage of node:assert/strict over node:assert."]
    #[serde(skip_serializing_if = "Option::is_none")]
    pub use_node_assert_strict: Option<RuleConfiguration<UseNodeAssertStrict>>,
    #[doc = "Enforce the sorting of CSS utility classes."]
    #[serde(skip_serializing_if = "Option::is_none")]
    pub use_sorted_classes: Option<RuleConfiguration<UseSortedClasses>>,
}
impl DeserializableValidator for Nursery {
    fn validate(
        &mut self,
        _name: &str,
        range: TextRange,
        diagnostics: &mut Vec<DeserializationDiagnostic>,
    ) -> bool {
        if self.recommended == Some(true) && self.all == Some(true) {
            diagnostics . push (DeserializationDiagnostic :: new (markup ! (< Emphasis > "'recommended'" < / Emphasis > " and " < Emphasis > "'all'" < / Emphasis > " can't be both " < Emphasis > "'true'" < / Emphasis > ". You should choose only one of them.")) . with_range (range) . with_note (markup ! ("Biome will fallback to its defaults for this section."))) ;
            return false;
        }
        true
    }
}
impl Nursery {
    const GROUP_NAME: &'static str = "nursery";
    pub(crate) const GROUP_RULES: [&'static str; 24] = [
        "noBarrelFile",
        "noColorInvalidHex",
        "noConsole",
        "noDoneCallback",
        "noDuplicateElseIf",
        "noDuplicateJsonKeys",
        "noDuplicateTestHooks",
        "noEvolvingAny",
        "noExcessiveNestedTestSuites",
        "noExportsInTest",
        "noFocusedTests",
        "noMisplacedAssertion",
        "noNamespaceImport",
        "noNodejsModules",
        "noReExportAll",
        "noRestrictedImports",
        "noSkippedTests",
        "noSuspiciousSemicolonInJsx",
        "noUndeclaredDependencies",
        "noUselessTernary",
        "useImportRestrictions",
        "useJsxKeyInIterable",
        "useNodeAssertStrict",
        "useSortedClasses",
    ];
    const RECOMMENDED_RULES: [&'static str; 10] = [
        "noDoneCallback",
        "noDuplicateElseIf",
        "noDuplicateJsonKeys",
        "noDuplicateTestHooks",
        "noEvolvingAny",
        "noExcessiveNestedTestSuites",
        "noExportsInTest",
        "noFocusedTests",
        "noSuspiciousSemicolonInJsx",
        "noUselessTernary",
    ];
    const RECOMMENDED_RULES_AS_FILTERS: [RuleFilter<'static>; 10] = [
        RuleFilter::Rule(Self::GROUP_NAME, Self::GROUP_RULES[3]),
        RuleFilter::Rule(Self::GROUP_NAME, Self::GROUP_RULES[4]),
        RuleFilter::Rule(Self::GROUP_NAME, Self::GROUP_RULES[5]),
        RuleFilter::Rule(Self::GROUP_NAME, Self::GROUP_RULES[6]),
        RuleFilter::Rule(Self::GROUP_NAME, Self::GROUP_RULES[7]),
        RuleFilter::Rule(Self::GROUP_NAME, Self::GROUP_RULES[8]),
        RuleFilter::Rule(Self::GROUP_NAME, Self::GROUP_RULES[9]),
        RuleFilter::Rule(Self::GROUP_NAME, Self::GROUP_RULES[10]),
        RuleFilter::Rule(Self::GROUP_NAME, Self::GROUP_RULES[16]),
<<<<<<< HEAD
        RuleFilter::Rule(Self::GROUP_NAME, Self::GROUP_RULES[18]),
=======
        RuleFilter::Rule(Self::GROUP_NAME, Self::GROUP_RULES[19]),
>>>>>>> b6d4c6e8
    ];
    const ALL_RULES_AS_FILTERS: [RuleFilter<'static>; 24] = [
        RuleFilter::Rule(Self::GROUP_NAME, Self::GROUP_RULES[0]),
        RuleFilter::Rule(Self::GROUP_NAME, Self::GROUP_RULES[1]),
        RuleFilter::Rule(Self::GROUP_NAME, Self::GROUP_RULES[2]),
        RuleFilter::Rule(Self::GROUP_NAME, Self::GROUP_RULES[3]),
        RuleFilter::Rule(Self::GROUP_NAME, Self::GROUP_RULES[4]),
        RuleFilter::Rule(Self::GROUP_NAME, Self::GROUP_RULES[5]),
        RuleFilter::Rule(Self::GROUP_NAME, Self::GROUP_RULES[6]),
        RuleFilter::Rule(Self::GROUP_NAME, Self::GROUP_RULES[7]),
        RuleFilter::Rule(Self::GROUP_NAME, Self::GROUP_RULES[8]),
        RuleFilter::Rule(Self::GROUP_NAME, Self::GROUP_RULES[9]),
        RuleFilter::Rule(Self::GROUP_NAME, Self::GROUP_RULES[10]),
        RuleFilter::Rule(Self::GROUP_NAME, Self::GROUP_RULES[11]),
        RuleFilter::Rule(Self::GROUP_NAME, Self::GROUP_RULES[12]),
        RuleFilter::Rule(Self::GROUP_NAME, Self::GROUP_RULES[13]),
        RuleFilter::Rule(Self::GROUP_NAME, Self::GROUP_RULES[14]),
        RuleFilter::Rule(Self::GROUP_NAME, Self::GROUP_RULES[15]),
        RuleFilter::Rule(Self::GROUP_NAME, Self::GROUP_RULES[16]),
        RuleFilter::Rule(Self::GROUP_NAME, Self::GROUP_RULES[17]),
        RuleFilter::Rule(Self::GROUP_NAME, Self::GROUP_RULES[18]),
        RuleFilter::Rule(Self::GROUP_NAME, Self::GROUP_RULES[19]),
        RuleFilter::Rule(Self::GROUP_NAME, Self::GROUP_RULES[20]),
        RuleFilter::Rule(Self::GROUP_NAME, Self::GROUP_RULES[21]),
        RuleFilter::Rule(Self::GROUP_NAME, Self::GROUP_RULES[22]),
        RuleFilter::Rule(Self::GROUP_NAME, Self::GROUP_RULES[23]),
    ];
    #[doc = r" Retrieves the recommended rules"]
    pub(crate) fn is_recommended(&self) -> bool {
        matches!(self.recommended, Some(true))
    }
    pub(crate) fn is_recommended_unset(&self) -> bool {
        self.recommended.is_none()
    }
    pub(crate) fn is_all(&self) -> bool {
        matches!(self.all, Some(true))
    }
    pub(crate) fn is_all_unset(&self) -> bool {
        self.all.is_none()
    }
    pub(crate) fn get_enabled_rules(&self) -> IndexSet<RuleFilter> {
        let mut index_set = IndexSet::new();
        if let Some(rule) = self.no_barrel_file.as_ref() {
            if rule.is_enabled() {
                index_set.insert(RuleFilter::Rule(Self::GROUP_NAME, Self::GROUP_RULES[0]));
            }
        }
        if let Some(rule) = self.no_color_invalid_hex.as_ref() {
            if rule.is_enabled() {
                index_set.insert(RuleFilter::Rule(Self::GROUP_NAME, Self::GROUP_RULES[1]));
            }
        }
        if let Some(rule) = self.no_console.as_ref() {
            if rule.is_enabled() {
                index_set.insert(RuleFilter::Rule(Self::GROUP_NAME, Self::GROUP_RULES[2]));
            }
        }
        if let Some(rule) = self.no_done_callback.as_ref() {
            if rule.is_enabled() {
                index_set.insert(RuleFilter::Rule(Self::GROUP_NAME, Self::GROUP_RULES[3]));
            }
        }
        if let Some(rule) = self.no_duplicate_else_if.as_ref() {
            if rule.is_enabled() {
                index_set.insert(RuleFilter::Rule(Self::GROUP_NAME, Self::GROUP_RULES[4]));
            }
        }
        if let Some(rule) = self.no_duplicate_json_keys.as_ref() {
            if rule.is_enabled() {
                index_set.insert(RuleFilter::Rule(Self::GROUP_NAME, Self::GROUP_RULES[5]));
            }
        }
        if let Some(rule) = self.no_duplicate_test_hooks.as_ref() {
            if rule.is_enabled() {
                index_set.insert(RuleFilter::Rule(Self::GROUP_NAME, Self::GROUP_RULES[6]));
            }
        }
        if let Some(rule) = self.no_evolving_any.as_ref() {
            if rule.is_enabled() {
                index_set.insert(RuleFilter::Rule(Self::GROUP_NAME, Self::GROUP_RULES[7]));
            }
        }
        if let Some(rule) = self.no_excessive_nested_test_suites.as_ref() {
            if rule.is_enabled() {
                index_set.insert(RuleFilter::Rule(Self::GROUP_NAME, Self::GROUP_RULES[8]));
            }
        }
        if let Some(rule) = self.no_exports_in_test.as_ref() {
            if rule.is_enabled() {
                index_set.insert(RuleFilter::Rule(Self::GROUP_NAME, Self::GROUP_RULES[9]));
            }
        }
        if let Some(rule) = self.no_focused_tests.as_ref() {
            if rule.is_enabled() {
                index_set.insert(RuleFilter::Rule(Self::GROUP_NAME, Self::GROUP_RULES[10]));
            }
        }
        if let Some(rule) = self.no_misplaced_assertion.as_ref() {
            if rule.is_enabled() {
                index_set.insert(RuleFilter::Rule(Self::GROUP_NAME, Self::GROUP_RULES[11]));
            }
        }
        if let Some(rule) = self.no_namespace_import.as_ref() {
            if rule.is_enabled() {
                index_set.insert(RuleFilter::Rule(Self::GROUP_NAME, Self::GROUP_RULES[12]));
            }
        }
        if let Some(rule) = self.no_nodejs_modules.as_ref() {
            if rule.is_enabled() {
                index_set.insert(RuleFilter::Rule(Self::GROUP_NAME, Self::GROUP_RULES[13]));
            }
        }
        if let Some(rule) = self.no_re_export_all.as_ref() {
            if rule.is_enabled() {
                index_set.insert(RuleFilter::Rule(Self::GROUP_NAME, Self::GROUP_RULES[14]));
            }
        }
<<<<<<< HEAD
        if let Some(rule) = self.no_skipped_tests.as_ref() {
=======
        if let Some(rule) = self.no_restricted_imports.as_ref() {
>>>>>>> b6d4c6e8
            if rule.is_enabled() {
                index_set.insert(RuleFilter::Rule(Self::GROUP_NAME, Self::GROUP_RULES[15]));
            }
        }
<<<<<<< HEAD
        if let Some(rule) = self.no_suspicious_semicolon_in_jsx.as_ref() {
=======
        if let Some(rule) = self.no_semicolon_in_jsx.as_ref() {
>>>>>>> b6d4c6e8
            if rule.is_enabled() {
                index_set.insert(RuleFilter::Rule(Self::GROUP_NAME, Self::GROUP_RULES[16]));
            }
        }
        if let Some(rule) = self.no_skipped_tests.as_ref() {
            if rule.is_enabled() {
                index_set.insert(RuleFilter::Rule(Self::GROUP_NAME, Self::GROUP_RULES[17]));
            }
        }
        if let Some(rule) = self.no_undeclared_dependencies.as_ref() {
            if rule.is_enabled() {
                index_set.insert(RuleFilter::Rule(Self::GROUP_NAME, Self::GROUP_RULES[18]));
            }
        }
        if let Some(rule) = self.no_useless_ternary.as_ref() {
            if rule.is_enabled() {
                index_set.insert(RuleFilter::Rule(Self::GROUP_NAME, Self::GROUP_RULES[19]));
            }
        }
        if let Some(rule) = self.use_import_restrictions.as_ref() {
            if rule.is_enabled() {
                index_set.insert(RuleFilter::Rule(Self::GROUP_NAME, Self::GROUP_RULES[20]));
            }
        }
        if let Some(rule) = self.use_jsx_key_in_iterable.as_ref() {
            if rule.is_enabled() {
                index_set.insert(RuleFilter::Rule(Self::GROUP_NAME, Self::GROUP_RULES[21]));
            }
        }
        if let Some(rule) = self.use_node_assert_strict.as_ref() {
            if rule.is_enabled() {
                index_set.insert(RuleFilter::Rule(Self::GROUP_NAME, Self::GROUP_RULES[22]));
            }
        }
        if let Some(rule) = self.use_sorted_classes.as_ref() {
            if rule.is_enabled() {
                index_set.insert(RuleFilter::Rule(Self::GROUP_NAME, Self::GROUP_RULES[23]));
            }
        }
        index_set
    }
    pub(crate) fn get_disabled_rules(&self) -> IndexSet<RuleFilter> {
        let mut index_set = IndexSet::new();
        if let Some(rule) = self.no_barrel_file.as_ref() {
            if rule.is_disabled() {
                index_set.insert(RuleFilter::Rule(Self::GROUP_NAME, Self::GROUP_RULES[0]));
            }
        }
        if let Some(rule) = self.no_color_invalid_hex.as_ref() {
            if rule.is_disabled() {
                index_set.insert(RuleFilter::Rule(Self::GROUP_NAME, Self::GROUP_RULES[1]));
            }
        }
        if let Some(rule) = self.no_console.as_ref() {
            if rule.is_disabled() {
                index_set.insert(RuleFilter::Rule(Self::GROUP_NAME, Self::GROUP_RULES[2]));
            }
        }
        if let Some(rule) = self.no_done_callback.as_ref() {
            if rule.is_disabled() {
                index_set.insert(RuleFilter::Rule(Self::GROUP_NAME, Self::GROUP_RULES[3]));
            }
        }
        if let Some(rule) = self.no_duplicate_else_if.as_ref() {
            if rule.is_disabled() {
                index_set.insert(RuleFilter::Rule(Self::GROUP_NAME, Self::GROUP_RULES[4]));
            }
        }
        if let Some(rule) = self.no_duplicate_json_keys.as_ref() {
            if rule.is_disabled() {
                index_set.insert(RuleFilter::Rule(Self::GROUP_NAME, Self::GROUP_RULES[5]));
            }
        }
        if let Some(rule) = self.no_duplicate_test_hooks.as_ref() {
            if rule.is_disabled() {
                index_set.insert(RuleFilter::Rule(Self::GROUP_NAME, Self::GROUP_RULES[6]));
            }
        }
        if let Some(rule) = self.no_evolving_any.as_ref() {
            if rule.is_disabled() {
                index_set.insert(RuleFilter::Rule(Self::GROUP_NAME, Self::GROUP_RULES[7]));
            }
        }
        if let Some(rule) = self.no_excessive_nested_test_suites.as_ref() {
            if rule.is_disabled() {
                index_set.insert(RuleFilter::Rule(Self::GROUP_NAME, Self::GROUP_RULES[8]));
            }
        }
        if let Some(rule) = self.no_exports_in_test.as_ref() {
            if rule.is_disabled() {
                index_set.insert(RuleFilter::Rule(Self::GROUP_NAME, Self::GROUP_RULES[9]));
            }
        }
        if let Some(rule) = self.no_focused_tests.as_ref() {
            if rule.is_disabled() {
                index_set.insert(RuleFilter::Rule(Self::GROUP_NAME, Self::GROUP_RULES[10]));
            }
        }
        if let Some(rule) = self.no_misplaced_assertion.as_ref() {
            if rule.is_disabled() {
                index_set.insert(RuleFilter::Rule(Self::GROUP_NAME, Self::GROUP_RULES[11]));
            }
        }
        if let Some(rule) = self.no_namespace_import.as_ref() {
            if rule.is_disabled() {
                index_set.insert(RuleFilter::Rule(Self::GROUP_NAME, Self::GROUP_RULES[12]));
            }
        }
        if let Some(rule) = self.no_nodejs_modules.as_ref() {
            if rule.is_disabled() {
                index_set.insert(RuleFilter::Rule(Self::GROUP_NAME, Self::GROUP_RULES[13]));
            }
        }
        if let Some(rule) = self.no_re_export_all.as_ref() {
            if rule.is_disabled() {
                index_set.insert(RuleFilter::Rule(Self::GROUP_NAME, Self::GROUP_RULES[14]));
            }
        }
<<<<<<< HEAD
        if let Some(rule) = self.no_skipped_tests.as_ref() {
=======
        if let Some(rule) = self.no_restricted_imports.as_ref() {
>>>>>>> b6d4c6e8
            if rule.is_disabled() {
                index_set.insert(RuleFilter::Rule(Self::GROUP_NAME, Self::GROUP_RULES[15]));
            }
        }
<<<<<<< HEAD
        if let Some(rule) = self.no_suspicious_semicolon_in_jsx.as_ref() {
=======
        if let Some(rule) = self.no_semicolon_in_jsx.as_ref() {
>>>>>>> b6d4c6e8
            if rule.is_disabled() {
                index_set.insert(RuleFilter::Rule(Self::GROUP_NAME, Self::GROUP_RULES[16]));
            }
        }
        if let Some(rule) = self.no_skipped_tests.as_ref() {
            if rule.is_disabled() {
                index_set.insert(RuleFilter::Rule(Self::GROUP_NAME, Self::GROUP_RULES[17]));
            }
        }
        if let Some(rule) = self.no_undeclared_dependencies.as_ref() {
            if rule.is_disabled() {
                index_set.insert(RuleFilter::Rule(Self::GROUP_NAME, Self::GROUP_RULES[18]));
            }
        }
        if let Some(rule) = self.no_useless_ternary.as_ref() {
            if rule.is_disabled() {
                index_set.insert(RuleFilter::Rule(Self::GROUP_NAME, Self::GROUP_RULES[19]));
            }
        }
        if let Some(rule) = self.use_import_restrictions.as_ref() {
            if rule.is_disabled() {
                index_set.insert(RuleFilter::Rule(Self::GROUP_NAME, Self::GROUP_RULES[20]));
            }
        }
        if let Some(rule) = self.use_jsx_key_in_iterable.as_ref() {
            if rule.is_disabled() {
                index_set.insert(RuleFilter::Rule(Self::GROUP_NAME, Self::GROUP_RULES[21]));
            }
        }
        if let Some(rule) = self.use_node_assert_strict.as_ref() {
            if rule.is_disabled() {
                index_set.insert(RuleFilter::Rule(Self::GROUP_NAME, Self::GROUP_RULES[22]));
            }
        }
        if let Some(rule) = self.use_sorted_classes.as_ref() {
            if rule.is_disabled() {
                index_set.insert(RuleFilter::Rule(Self::GROUP_NAME, Self::GROUP_RULES[23]));
            }
        }
        index_set
    }
    #[doc = r" Checks if, given a rule name, matches one of the rules contained in this category"]
    pub(crate) fn has_rule(rule_name: &str) -> bool {
        Self::GROUP_RULES.contains(&rule_name)
    }
    #[doc = r" Checks if, given a rule name, it is marked as recommended"]
    pub(crate) fn is_recommended_rule(rule_name: &str) -> bool {
        Self::RECOMMENDED_RULES.contains(&rule_name)
    }
    pub(crate) fn recommended_rules_as_filters() -> [RuleFilter<'static>; 10] {
        Self::RECOMMENDED_RULES_AS_FILTERS
    }
    pub(crate) fn all_rules_as_filters() -> [RuleFilter<'static>; 24] {
        Self::ALL_RULES_AS_FILTERS
    }
    #[doc = r" Select preset rules"]
    pub(crate) fn collect_preset_rules(
        &self,
        parent_is_all: bool,
        parent_is_recommended: bool,
        enabled_rules: &mut IndexSet<RuleFilter>,
    ) {
        if self.is_all() || self.is_all_unset() && parent_is_all {
            enabled_rules.extend(Self::all_rules_as_filters());
        } else if self.is_recommended()
            || self.is_recommended_unset() && parent_is_recommended && !parent_is_all
        {
            enabled_rules.extend(Self::recommended_rules_as_filters());
        }
    }
    pub(crate) fn get_rule_configuration(
        &self,
        rule_name: &str,
    ) -> Option<(RulePlainConfiguration, Option<RuleOptions>)> {
        match rule_name {
            "noBarrelFile" => self
                .no_barrel_file
                .as_ref()
                .map(|conf| (conf.level(), conf.get_options())),
            "noColorInvalidHex" => self
                .no_color_invalid_hex
                .as_ref()
                .map(|conf| (conf.level(), conf.get_options())),
            "noConsole" => self
                .no_console
                .as_ref()
                .map(|conf| (conf.level(), conf.get_options())),
            "noDoneCallback" => self
                .no_done_callback
                .as_ref()
                .map(|conf| (conf.level(), conf.get_options())),
            "noDuplicateElseIf" => self
                .no_duplicate_else_if
                .as_ref()
                .map(|conf| (conf.level(), conf.get_options())),
            "noDuplicateJsonKeys" => self
                .no_duplicate_json_keys
                .as_ref()
                .map(|conf| (conf.level(), conf.get_options())),
            "noDuplicateTestHooks" => self
                .no_duplicate_test_hooks
                .as_ref()
                .map(|conf| (conf.level(), conf.get_options())),
            "noEvolvingAny" => self
                .no_evolving_any
                .as_ref()
                .map(|conf| (conf.level(), conf.get_options())),
            "noExcessiveNestedTestSuites" => self
                .no_excessive_nested_test_suites
                .as_ref()
                .map(|conf| (conf.level(), conf.get_options())),
            "noExportsInTest" => self
                .no_exports_in_test
                .as_ref()
                .map(|conf| (conf.level(), conf.get_options())),
            "noFocusedTests" => self
                .no_focused_tests
                .as_ref()
                .map(|conf| (conf.level(), conf.get_options())),
            "noMisplacedAssertion" => self
                .no_misplaced_assertion
                .as_ref()
                .map(|conf| (conf.level(), conf.get_options())),
            "noNamespaceImport" => self
                .no_namespace_import
                .as_ref()
                .map(|conf| (conf.level(), conf.get_options())),
            "noNodejsModules" => self
                .no_nodejs_modules
                .as_ref()
                .map(|conf| (conf.level(), conf.get_options())),
            "noReExportAll" => self
                .no_re_export_all
                .as_ref()
                .map(|conf| (conf.level(), conf.get_options())),
            "noRestrictedImports" => self
                .no_restricted_imports
                .as_ref()
                .map(|conf| (conf.level(), conf.get_options())),
            "noSkippedTests" => self
                .no_skipped_tests
                .as_ref()
                .map(|conf| (conf.level(), conf.get_options())),
            "noSuspiciousSemicolonInJsx" => self
                .no_suspicious_semicolon_in_jsx
                .as_ref()
                .map(|conf| (conf.level(), conf.get_options())),
            "noUndeclaredDependencies" => self
                .no_undeclared_dependencies
                .as_ref()
                .map(|conf| (conf.level(), conf.get_options())),
            "noUselessTernary" => self
                .no_useless_ternary
                .as_ref()
                .map(|conf| (conf.level(), conf.get_options())),
            "useImportRestrictions" => self
                .use_import_restrictions
                .as_ref()
                .map(|conf| (conf.level(), conf.get_options())),
            "useJsxKeyInIterable" => self
                .use_jsx_key_in_iterable
                .as_ref()
                .map(|conf| (conf.level(), conf.get_options())),
            "useNodeAssertStrict" => self
                .use_node_assert_strict
                .as_ref()
                .map(|conf| (conf.level(), conf.get_options())),
            "useSortedClasses" => self
                .use_sorted_classes
                .as_ref()
                .map(|conf| (conf.level(), conf.get_options())),
            _ => None,
        }
    }
}
#[derive(Clone, Debug, Default, Deserialize, Deserializable, Eq, Merge, PartialEq, Serialize)]
#[deserializable(with_validator)]
#[cfg_attr(feature = "schema", derive(JsonSchema))]
#[serde(rename_all = "camelCase", default, deny_unknown_fields)]
#[doc = r" A list of rules that belong to this group"]
pub struct Performance {
    #[doc = r" It enables the recommended rules for this group"]
    #[serde(skip_serializing_if = "Option::is_none")]
    pub recommended: Option<bool>,
    #[doc = r" It enables ALL rules for this group."]
    #[serde(skip_serializing_if = "Option::is_none")]
    pub all: Option<bool>,
    #[doc = "Disallow the use of spread (...) syntax on accumulators."]
    #[serde(skip_serializing_if = "Option::is_none")]
    pub no_accumulating_spread: Option<RuleConfiguration<NoAccumulatingSpread>>,
    #[doc = "Disallow the use of the delete operator."]
    #[serde(skip_serializing_if = "Option::is_none")]
    pub no_delete: Option<RuleConfiguration<NoDelete>>,
}
impl DeserializableValidator for Performance {
    fn validate(
        &mut self,
        _name: &str,
        range: TextRange,
        diagnostics: &mut Vec<DeserializationDiagnostic>,
    ) -> bool {
        if self.recommended == Some(true) && self.all == Some(true) {
            diagnostics . push (DeserializationDiagnostic :: new (markup ! (< Emphasis > "'recommended'" < / Emphasis > " and " < Emphasis > "'all'" < / Emphasis > " can't be both " < Emphasis > "'true'" < / Emphasis > ". You should choose only one of them.")) . with_range (range) . with_note (markup ! ("Biome will fallback to its defaults for this section."))) ;
            return false;
        }
        true
    }
}
impl Performance {
    const GROUP_NAME: &'static str = "performance";
    pub(crate) const GROUP_RULES: [&'static str; 2] = ["noAccumulatingSpread", "noDelete"];
    const RECOMMENDED_RULES: [&'static str; 2] = ["noAccumulatingSpread", "noDelete"];
    const RECOMMENDED_RULES_AS_FILTERS: [RuleFilter<'static>; 2] = [
        RuleFilter::Rule(Self::GROUP_NAME, Self::GROUP_RULES[0]),
        RuleFilter::Rule(Self::GROUP_NAME, Self::GROUP_RULES[1]),
    ];
    const ALL_RULES_AS_FILTERS: [RuleFilter<'static>; 2] = [
        RuleFilter::Rule(Self::GROUP_NAME, Self::GROUP_RULES[0]),
        RuleFilter::Rule(Self::GROUP_NAME, Self::GROUP_RULES[1]),
    ];
    #[doc = r" Retrieves the recommended rules"]
    pub(crate) fn is_recommended(&self) -> bool {
        matches!(self.recommended, Some(true))
    }
    pub(crate) fn is_recommended_unset(&self) -> bool {
        self.recommended.is_none()
    }
    pub(crate) fn is_all(&self) -> bool {
        matches!(self.all, Some(true))
    }
    pub(crate) fn is_all_unset(&self) -> bool {
        self.all.is_none()
    }
    pub(crate) fn get_enabled_rules(&self) -> IndexSet<RuleFilter> {
        let mut index_set = IndexSet::new();
        if let Some(rule) = self.no_accumulating_spread.as_ref() {
            if rule.is_enabled() {
                index_set.insert(RuleFilter::Rule(Self::GROUP_NAME, Self::GROUP_RULES[0]));
            }
        }
        if let Some(rule) = self.no_delete.as_ref() {
            if rule.is_enabled() {
                index_set.insert(RuleFilter::Rule(Self::GROUP_NAME, Self::GROUP_RULES[1]));
            }
        }
        index_set
    }
    pub(crate) fn get_disabled_rules(&self) -> IndexSet<RuleFilter> {
        let mut index_set = IndexSet::new();
        if let Some(rule) = self.no_accumulating_spread.as_ref() {
            if rule.is_disabled() {
                index_set.insert(RuleFilter::Rule(Self::GROUP_NAME, Self::GROUP_RULES[0]));
            }
        }
        if let Some(rule) = self.no_delete.as_ref() {
            if rule.is_disabled() {
                index_set.insert(RuleFilter::Rule(Self::GROUP_NAME, Self::GROUP_RULES[1]));
            }
        }
        index_set
    }
    #[doc = r" Checks if, given a rule name, matches one of the rules contained in this category"]
    pub(crate) fn has_rule(rule_name: &str) -> bool {
        Self::GROUP_RULES.contains(&rule_name)
    }
    #[doc = r" Checks if, given a rule name, it is marked as recommended"]
    pub(crate) fn is_recommended_rule(rule_name: &str) -> bool {
        Self::RECOMMENDED_RULES.contains(&rule_name)
    }
    pub(crate) fn recommended_rules_as_filters() -> [RuleFilter<'static>; 2] {
        Self::RECOMMENDED_RULES_AS_FILTERS
    }
    pub(crate) fn all_rules_as_filters() -> [RuleFilter<'static>; 2] {
        Self::ALL_RULES_AS_FILTERS
    }
    #[doc = r" Select preset rules"]
    pub(crate) fn collect_preset_rules(
        &self,
        parent_is_all: bool,
        parent_is_recommended: bool,
        enabled_rules: &mut IndexSet<RuleFilter>,
    ) {
        if self.is_all() || self.is_all_unset() && parent_is_all {
            enabled_rules.extend(Self::all_rules_as_filters());
        } else if self.is_recommended()
            || self.is_recommended_unset() && parent_is_recommended && !parent_is_all
        {
            enabled_rules.extend(Self::recommended_rules_as_filters());
        }
    }
    pub(crate) fn get_rule_configuration(
        &self,
        rule_name: &str,
    ) -> Option<(RulePlainConfiguration, Option<RuleOptions>)> {
        match rule_name {
            "noAccumulatingSpread" => self
                .no_accumulating_spread
                .as_ref()
                .map(|conf| (conf.level(), conf.get_options())),
            "noDelete" => self
                .no_delete
                .as_ref()
                .map(|conf| (conf.level(), conf.get_options())),
            _ => None,
        }
    }
}
#[derive(Clone, Debug, Default, Deserialize, Deserializable, Eq, Merge, PartialEq, Serialize)]
#[deserializable(with_validator)]
#[cfg_attr(feature = "schema", derive(JsonSchema))]
#[serde(rename_all = "camelCase", default, deny_unknown_fields)]
#[doc = r" A list of rules that belong to this group"]
pub struct Security {
    #[doc = r" It enables the recommended rules for this group"]
    #[serde(skip_serializing_if = "Option::is_none")]
    pub recommended: Option<bool>,
    #[doc = r" It enables ALL rules for this group."]
    #[serde(skip_serializing_if = "Option::is_none")]
    pub all: Option<bool>,
    #[doc = "Prevent the usage of dangerous JSX props"]
    #[serde(skip_serializing_if = "Option::is_none")]
    pub no_dangerously_set_inner_html: Option<RuleConfiguration<NoDangerouslySetInnerHtml>>,
    #[doc = "Report when a DOM element or a component uses both children and dangerouslySetInnerHTML prop."]
    #[serde(skip_serializing_if = "Option::is_none")]
    pub no_dangerously_set_inner_html_with_children:
        Option<RuleConfiguration<NoDangerouslySetInnerHtmlWithChildren>>,
    #[doc = "Disallow the use of global eval()."]
    #[serde(skip_serializing_if = "Option::is_none")]
    pub no_global_eval: Option<RuleConfiguration<NoGlobalEval>>,
}
impl DeserializableValidator for Security {
    fn validate(
        &mut self,
        _name: &str,
        range: TextRange,
        diagnostics: &mut Vec<DeserializationDiagnostic>,
    ) -> bool {
        if self.recommended == Some(true) && self.all == Some(true) {
            diagnostics . push (DeserializationDiagnostic :: new (markup ! (< Emphasis > "'recommended'" < / Emphasis > " and " < Emphasis > "'all'" < / Emphasis > " can't be both " < Emphasis > "'true'" < / Emphasis > ". You should choose only one of them.")) . with_range (range) . with_note (markup ! ("Biome will fallback to its defaults for this section."))) ;
            return false;
        }
        true
    }
}
impl Security {
    const GROUP_NAME: &'static str = "security";
    pub(crate) const GROUP_RULES: [&'static str; 3] = [
        "noDangerouslySetInnerHtml",
        "noDangerouslySetInnerHtmlWithChildren",
        "noGlobalEval",
    ];
    const RECOMMENDED_RULES: [&'static str; 3] = [
        "noDangerouslySetInnerHtml",
        "noDangerouslySetInnerHtmlWithChildren",
        "noGlobalEval",
    ];
    const RECOMMENDED_RULES_AS_FILTERS: [RuleFilter<'static>; 3] = [
        RuleFilter::Rule(Self::GROUP_NAME, Self::GROUP_RULES[0]),
        RuleFilter::Rule(Self::GROUP_NAME, Self::GROUP_RULES[1]),
        RuleFilter::Rule(Self::GROUP_NAME, Self::GROUP_RULES[2]),
    ];
    const ALL_RULES_AS_FILTERS: [RuleFilter<'static>; 3] = [
        RuleFilter::Rule(Self::GROUP_NAME, Self::GROUP_RULES[0]),
        RuleFilter::Rule(Self::GROUP_NAME, Self::GROUP_RULES[1]),
        RuleFilter::Rule(Self::GROUP_NAME, Self::GROUP_RULES[2]),
    ];
    #[doc = r" Retrieves the recommended rules"]
    pub(crate) fn is_recommended(&self) -> bool {
        matches!(self.recommended, Some(true))
    }
    pub(crate) fn is_recommended_unset(&self) -> bool {
        self.recommended.is_none()
    }
    pub(crate) fn is_all(&self) -> bool {
        matches!(self.all, Some(true))
    }
    pub(crate) fn is_all_unset(&self) -> bool {
        self.all.is_none()
    }
    pub(crate) fn get_enabled_rules(&self) -> IndexSet<RuleFilter> {
        let mut index_set = IndexSet::new();
        if let Some(rule) = self.no_dangerously_set_inner_html.as_ref() {
            if rule.is_enabled() {
                index_set.insert(RuleFilter::Rule(Self::GROUP_NAME, Self::GROUP_RULES[0]));
            }
        }
        if let Some(rule) = self.no_dangerously_set_inner_html_with_children.as_ref() {
            if rule.is_enabled() {
                index_set.insert(RuleFilter::Rule(Self::GROUP_NAME, Self::GROUP_RULES[1]));
            }
        }
        if let Some(rule) = self.no_global_eval.as_ref() {
            if rule.is_enabled() {
                index_set.insert(RuleFilter::Rule(Self::GROUP_NAME, Self::GROUP_RULES[2]));
            }
        }
        index_set
    }
    pub(crate) fn get_disabled_rules(&self) -> IndexSet<RuleFilter> {
        let mut index_set = IndexSet::new();
        if let Some(rule) = self.no_dangerously_set_inner_html.as_ref() {
            if rule.is_disabled() {
                index_set.insert(RuleFilter::Rule(Self::GROUP_NAME, Self::GROUP_RULES[0]));
            }
        }
        if let Some(rule) = self.no_dangerously_set_inner_html_with_children.as_ref() {
            if rule.is_disabled() {
                index_set.insert(RuleFilter::Rule(Self::GROUP_NAME, Self::GROUP_RULES[1]));
            }
        }
        if let Some(rule) = self.no_global_eval.as_ref() {
            if rule.is_disabled() {
                index_set.insert(RuleFilter::Rule(Self::GROUP_NAME, Self::GROUP_RULES[2]));
            }
        }
        index_set
    }
    #[doc = r" Checks if, given a rule name, matches one of the rules contained in this category"]
    pub(crate) fn has_rule(rule_name: &str) -> bool {
        Self::GROUP_RULES.contains(&rule_name)
    }
    #[doc = r" Checks if, given a rule name, it is marked as recommended"]
    pub(crate) fn is_recommended_rule(rule_name: &str) -> bool {
        Self::RECOMMENDED_RULES.contains(&rule_name)
    }
    pub(crate) fn recommended_rules_as_filters() -> [RuleFilter<'static>; 3] {
        Self::RECOMMENDED_RULES_AS_FILTERS
    }
    pub(crate) fn all_rules_as_filters() -> [RuleFilter<'static>; 3] {
        Self::ALL_RULES_AS_FILTERS
    }
    #[doc = r" Select preset rules"]
    pub(crate) fn collect_preset_rules(
        &self,
        parent_is_all: bool,
        parent_is_recommended: bool,
        enabled_rules: &mut IndexSet<RuleFilter>,
    ) {
        if self.is_all() || self.is_all_unset() && parent_is_all {
            enabled_rules.extend(Self::all_rules_as_filters());
        } else if self.is_recommended()
            || self.is_recommended_unset() && parent_is_recommended && !parent_is_all
        {
            enabled_rules.extend(Self::recommended_rules_as_filters());
        }
    }
    pub(crate) fn get_rule_configuration(
        &self,
        rule_name: &str,
    ) -> Option<(RulePlainConfiguration, Option<RuleOptions>)> {
        match rule_name {
            "noDangerouslySetInnerHtml" => self
                .no_dangerously_set_inner_html
                .as_ref()
                .map(|conf| (conf.level(), conf.get_options())),
            "noDangerouslySetInnerHtmlWithChildren" => self
                .no_dangerously_set_inner_html_with_children
                .as_ref()
                .map(|conf| (conf.level(), conf.get_options())),
            "noGlobalEval" => self
                .no_global_eval
                .as_ref()
                .map(|conf| (conf.level(), conf.get_options())),
            _ => None,
        }
    }
}
#[derive(Clone, Debug, Default, Deserialize, Deserializable, Eq, Merge, PartialEq, Serialize)]
#[deserializable(with_validator)]
#[cfg_attr(feature = "schema", derive(JsonSchema))]
#[serde(rename_all = "camelCase", default, deny_unknown_fields)]
#[doc = r" A list of rules that belong to this group"]
pub struct Style {
    #[doc = r" It enables the recommended rules for this group"]
    #[serde(skip_serializing_if = "Option::is_none")]
    pub recommended: Option<bool>,
    #[doc = r" It enables ALL rules for this group."]
    #[serde(skip_serializing_if = "Option::is_none")]
    pub all: Option<bool>,
    #[doc = "Disallow the use of arguments."]
    #[serde(skip_serializing_if = "Option::is_none")]
    pub no_arguments: Option<RuleConfiguration<NoArguments>>,
    #[doc = "Disallow comma operator."]
    #[serde(skip_serializing_if = "Option::is_none")]
    pub no_comma_operator: Option<RuleConfiguration<NoCommaOperator>>,
    #[doc = "Disallow default exports."]
    #[serde(skip_serializing_if = "Option::is_none")]
    pub no_default_export: Option<RuleConfiguration<NoDefaultExport>>,
    #[doc = "Disallow implicit true values on JSX boolean attributes"]
    #[serde(skip_serializing_if = "Option::is_none")]
    pub no_implicit_boolean: Option<RuleConfiguration<NoImplicitBoolean>>,
    #[doc = "Disallow type annotations for variables, parameters, and class properties initialized with a literal expression."]
    #[serde(skip_serializing_if = "Option::is_none")]
    pub no_inferrable_types: Option<RuleConfiguration<NoInferrableTypes>>,
    #[doc = "Disallow the use of TypeScript's namespaces."]
    #[serde(skip_serializing_if = "Option::is_none")]
    pub no_namespace: Option<RuleConfiguration<NoNamespace>>,
    #[doc = "Disallow negation in the condition of an if statement if it has an else clause."]
    #[serde(skip_serializing_if = "Option::is_none")]
    pub no_negation_else: Option<RuleConfiguration<NoNegationElse>>,
    #[doc = "Disallow non-null assertions using the ! postfix operator."]
    #[serde(skip_serializing_if = "Option::is_none")]
    pub no_non_null_assertion: Option<RuleConfiguration<NoNonNullAssertion>>,
    #[doc = "Disallow reassigning function parameters."]
    #[serde(skip_serializing_if = "Option::is_none")]
    pub no_parameter_assign: Option<RuleConfiguration<NoParameterAssign>>,
    #[doc = "Disallow the use of parameter properties in class constructors."]
    #[serde(skip_serializing_if = "Option::is_none")]
    pub no_parameter_properties: Option<RuleConfiguration<NoParameterProperties>>,
    #[doc = "This rule allows you to specify global variable names that you don’t want to use in your application."]
    #[serde(skip_serializing_if = "Option::is_none")]
    pub no_restricted_globals: Option<RuleConfiguration<NoRestrictedGlobals>>,
    #[doc = "Disallow the use of constants which its value is the upper-case version of its name."]
    #[serde(skip_serializing_if = "Option::is_none")]
    pub no_shouty_constants: Option<RuleConfiguration<NoShoutyConstants>>,
    #[doc = "Disallow template literals if interpolation and special-character handling are not needed"]
    #[serde(skip_serializing_if = "Option::is_none")]
    pub no_unused_template_literal: Option<RuleConfiguration<NoUnusedTemplateLiteral>>,
    #[doc = "Disallow else block when the if block breaks early."]
    #[serde(skip_serializing_if = "Option::is_none")]
    pub no_useless_else: Option<RuleConfiguration<NoUselessElse>>,
    #[doc = "Disallow the use of var"]
    #[serde(skip_serializing_if = "Option::is_none")]
    pub no_var: Option<RuleConfiguration<NoVar>>,
    #[doc = "Enforce the use of as const over literal type and type annotation."]
    #[serde(skip_serializing_if = "Option::is_none")]
    pub use_as_const_assertion: Option<RuleConfiguration<UseAsConstAssertion>>,
    #[doc = "Requires following curly brace conventions."]
    #[serde(skip_serializing_if = "Option::is_none")]
    pub use_block_statements: Option<RuleConfiguration<UseBlockStatements>>,
    #[doc = "Enforce using else if instead of nested if in else clauses."]
    #[serde(skip_serializing_if = "Option::is_none")]
    pub use_collapsed_else_if: Option<RuleConfiguration<UseCollapsedElseIf>>,
    #[doc = "Require consistently using either T[] or Array<T>"]
    #[serde(skip_serializing_if = "Option::is_none")]
    pub use_consistent_array_type: Option<RuleConfiguration<UseConsistentArrayType>>,
    #[doc = "Require const declarations for variables that are never reassigned after declared."]
    #[serde(skip_serializing_if = "Option::is_none")]
    pub use_const: Option<RuleConfiguration<UseConst>>,
    #[doc = "Enforce default function parameters and optional function parameters to be last."]
    #[serde(skip_serializing_if = "Option::is_none")]
    pub use_default_parameter_last: Option<RuleConfiguration<UseDefaultParameterLast>>,
    #[doc = "Require that each enum member value be explicitly initialized."]
    #[serde(skip_serializing_if = "Option::is_none")]
    pub use_enum_initializers: Option<RuleConfiguration<UseEnumInitializers>>,
    #[doc = "Disallow the use of Math.pow in favor of the ** operator."]
    #[serde(skip_serializing_if = "Option::is_none")]
    pub use_exponentiation_operator: Option<RuleConfiguration<UseExponentiationOperator>>,
    #[doc = "Promotes the use of export type for types."]
    #[serde(skip_serializing_if = "Option::is_none")]
    pub use_export_type: Option<RuleConfiguration<UseExportType>>,
    #[doc = "Enforce naming conventions for JavaScript and TypeScript filenames."]
    #[serde(skip_serializing_if = "Option::is_none")]
    pub use_filenaming_convention: Option<RuleConfiguration<UseFilenamingConvention>>,
    #[doc = "This rule recommends a for-of loop when in a for loop, the index used to extract an item from the iterated array."]
    #[serde(skip_serializing_if = "Option::is_none")]
    pub use_for_of: Option<RuleConfiguration<UseForOf>>,
    #[doc = "This rule enforces the use of <>...</> over <Fragment>...</Fragment>."]
    #[serde(skip_serializing_if = "Option::is_none")]
    pub use_fragment_syntax: Option<RuleConfiguration<UseFragmentSyntax>>,
    #[doc = "Promotes the use of import type for types."]
    #[serde(skip_serializing_if = "Option::is_none")]
    pub use_import_type: Option<RuleConfiguration<UseImportType>>,
    #[doc = "Require all enum members to be literal values."]
    #[serde(skip_serializing_if = "Option::is_none")]
    pub use_literal_enum_members: Option<RuleConfiguration<UseLiteralEnumMembers>>,
    #[doc = "Enforce naming conventions for everything across a codebase."]
    #[serde(skip_serializing_if = "Option::is_none")]
    pub use_naming_convention: Option<RuleConfiguration<UseNamingConvention>>,
    #[doc = "Enforces using the node: protocol for Node.js builtin modules."]
    #[serde(skip_serializing_if = "Option::is_none")]
    pub use_nodejs_import_protocol: Option<RuleConfiguration<UseNodejsImportProtocol>>,
    #[doc = "Use the Number properties instead of global ones."]
    #[serde(skip_serializing_if = "Option::is_none")]
    pub use_number_namespace: Option<RuleConfiguration<UseNumberNamespace>>,
    #[doc = "Disallow parseInt() and Number.parseInt() in favor of binary, octal, and hexadecimal literals"]
    #[serde(skip_serializing_if = "Option::is_none")]
    pub use_numeric_literals: Option<RuleConfiguration<UseNumericLiterals>>,
    #[doc = "Prevent extra closing tags for components without children"]
    #[serde(skip_serializing_if = "Option::is_none")]
    pub use_self_closing_elements: Option<RuleConfiguration<UseSelfClosingElements>>,
    #[doc = "When expressing array types, this rule promotes the usage of T[] shorthand instead of Array<T>."]
    #[serde(skip_serializing_if = "Option::is_none")]
    pub use_shorthand_array_type: Option<RuleConfiguration<UseShorthandArrayType>>,
    #[doc = "Require assignment operator shorthand where possible."]
    #[serde(skip_serializing_if = "Option::is_none")]
    pub use_shorthand_assign: Option<RuleConfiguration<UseShorthandAssign>>,
    #[doc = "Enforce using function types instead of object type with call signatures."]
    #[serde(skip_serializing_if = "Option::is_none")]
    pub use_shorthand_function_type: Option<RuleConfiguration<UseShorthandFunctionType>>,
    #[doc = "Enforces switch clauses have a single statement, emits a quick fix wrapping the statements in a block."]
    #[serde(skip_serializing_if = "Option::is_none")]
    pub use_single_case_statement: Option<RuleConfiguration<UseSingleCaseStatement>>,
    #[doc = "Disallow multiple variable declarations in the same variable statement"]
    #[serde(skip_serializing_if = "Option::is_none")]
    pub use_single_var_declarator: Option<RuleConfiguration<UseSingleVarDeclarator>>,
    #[doc = "Prefer template literals over string concatenation."]
    #[serde(skip_serializing_if = "Option::is_none")]
    pub use_template: Option<RuleConfiguration<UseTemplate>>,
    #[doc = "Enforce the use of while loops instead of for loops when the initializer and update expressions are not needed."]
    #[serde(skip_serializing_if = "Option::is_none")]
    pub use_while: Option<RuleConfiguration<UseWhile>>,
}
impl DeserializableValidator for Style {
    fn validate(
        &mut self,
        _name: &str,
        range: TextRange,
        diagnostics: &mut Vec<DeserializationDiagnostic>,
    ) -> bool {
        if self.recommended == Some(true) && self.all == Some(true) {
            diagnostics . push (DeserializationDiagnostic :: new (markup ! (< Emphasis > "'recommended'" < / Emphasis > " and " < Emphasis > "'all'" < / Emphasis > " can't be both " < Emphasis > "'true'" < / Emphasis > ". You should choose only one of them.")) . with_range (range) . with_note (markup ! ("Biome will fallback to its defaults for this section."))) ;
            return false;
        }
        true
    }
}
impl Style {
    const GROUP_NAME: &'static str = "style";
    pub(crate) const GROUP_RULES: [&'static str; 41] = [
        "noArguments",
        "noCommaOperator",
        "noDefaultExport",
        "noImplicitBoolean",
        "noInferrableTypes",
        "noNamespace",
        "noNegationElse",
        "noNonNullAssertion",
        "noParameterAssign",
        "noParameterProperties",
        "noRestrictedGlobals",
        "noShoutyConstants",
        "noUnusedTemplateLiteral",
        "noUselessElse",
        "noVar",
        "useAsConstAssertion",
        "useBlockStatements",
        "useCollapsedElseIf",
        "useConsistentArrayType",
        "useConst",
        "useDefaultParameterLast",
        "useEnumInitializers",
        "useExponentiationOperator",
        "useExportType",
        "useFilenamingConvention",
        "useForOf",
        "useFragmentSyntax",
        "useImportType",
        "useLiteralEnumMembers",
        "useNamingConvention",
        "useNodejsImportProtocol",
        "useNumberNamespace",
        "useNumericLiterals",
        "useSelfClosingElements",
        "useShorthandArrayType",
        "useShorthandAssign",
        "useShorthandFunctionType",
        "useSingleCaseStatement",
        "useSingleVarDeclarator",
        "useTemplate",
        "useWhile",
    ];
    const RECOMMENDED_RULES: [&'static str; 24] = [
        "noArguments",
        "noCommaOperator",
        "noInferrableTypes",
        "noNonNullAssertion",
        "noParameterAssign",
        "noUnusedTemplateLiteral",
        "noUselessElse",
        "noVar",
        "useAsConstAssertion",
        "useConst",
        "useDefaultParameterLast",
        "useEnumInitializers",
        "useExponentiationOperator",
        "useExportType",
        "useImportType",
        "useLiteralEnumMembers",
        "useNodejsImportProtocol",
        "useNumberNamespace",
        "useNumericLiterals",
        "useSelfClosingElements",
        "useShorthandFunctionType",
        "useSingleVarDeclarator",
        "useTemplate",
        "useWhile",
    ];
    const RECOMMENDED_RULES_AS_FILTERS: [RuleFilter<'static>; 24] = [
        RuleFilter::Rule(Self::GROUP_NAME, Self::GROUP_RULES[0]),
        RuleFilter::Rule(Self::GROUP_NAME, Self::GROUP_RULES[1]),
        RuleFilter::Rule(Self::GROUP_NAME, Self::GROUP_RULES[4]),
        RuleFilter::Rule(Self::GROUP_NAME, Self::GROUP_RULES[7]),
        RuleFilter::Rule(Self::GROUP_NAME, Self::GROUP_RULES[8]),
        RuleFilter::Rule(Self::GROUP_NAME, Self::GROUP_RULES[12]),
        RuleFilter::Rule(Self::GROUP_NAME, Self::GROUP_RULES[13]),
        RuleFilter::Rule(Self::GROUP_NAME, Self::GROUP_RULES[14]),
        RuleFilter::Rule(Self::GROUP_NAME, Self::GROUP_RULES[15]),
        RuleFilter::Rule(Self::GROUP_NAME, Self::GROUP_RULES[19]),
        RuleFilter::Rule(Self::GROUP_NAME, Self::GROUP_RULES[20]),
        RuleFilter::Rule(Self::GROUP_NAME, Self::GROUP_RULES[21]),
        RuleFilter::Rule(Self::GROUP_NAME, Self::GROUP_RULES[22]),
        RuleFilter::Rule(Self::GROUP_NAME, Self::GROUP_RULES[23]),
        RuleFilter::Rule(Self::GROUP_NAME, Self::GROUP_RULES[27]),
        RuleFilter::Rule(Self::GROUP_NAME, Self::GROUP_RULES[28]),
        RuleFilter::Rule(Self::GROUP_NAME, Self::GROUP_RULES[30]),
        RuleFilter::Rule(Self::GROUP_NAME, Self::GROUP_RULES[31]),
        RuleFilter::Rule(Self::GROUP_NAME, Self::GROUP_RULES[32]),
        RuleFilter::Rule(Self::GROUP_NAME, Self::GROUP_RULES[33]),
        RuleFilter::Rule(Self::GROUP_NAME, Self::GROUP_RULES[36]),
        RuleFilter::Rule(Self::GROUP_NAME, Self::GROUP_RULES[38]),
        RuleFilter::Rule(Self::GROUP_NAME, Self::GROUP_RULES[39]),
        RuleFilter::Rule(Self::GROUP_NAME, Self::GROUP_RULES[40]),
    ];
    const ALL_RULES_AS_FILTERS: [RuleFilter<'static>; 41] = [
        RuleFilter::Rule(Self::GROUP_NAME, Self::GROUP_RULES[0]),
        RuleFilter::Rule(Self::GROUP_NAME, Self::GROUP_RULES[1]),
        RuleFilter::Rule(Self::GROUP_NAME, Self::GROUP_RULES[2]),
        RuleFilter::Rule(Self::GROUP_NAME, Self::GROUP_RULES[3]),
        RuleFilter::Rule(Self::GROUP_NAME, Self::GROUP_RULES[4]),
        RuleFilter::Rule(Self::GROUP_NAME, Self::GROUP_RULES[5]),
        RuleFilter::Rule(Self::GROUP_NAME, Self::GROUP_RULES[6]),
        RuleFilter::Rule(Self::GROUP_NAME, Self::GROUP_RULES[7]),
        RuleFilter::Rule(Self::GROUP_NAME, Self::GROUP_RULES[8]),
        RuleFilter::Rule(Self::GROUP_NAME, Self::GROUP_RULES[9]),
        RuleFilter::Rule(Self::GROUP_NAME, Self::GROUP_RULES[10]),
        RuleFilter::Rule(Self::GROUP_NAME, Self::GROUP_RULES[11]),
        RuleFilter::Rule(Self::GROUP_NAME, Self::GROUP_RULES[12]),
        RuleFilter::Rule(Self::GROUP_NAME, Self::GROUP_RULES[13]),
        RuleFilter::Rule(Self::GROUP_NAME, Self::GROUP_RULES[14]),
        RuleFilter::Rule(Self::GROUP_NAME, Self::GROUP_RULES[15]),
        RuleFilter::Rule(Self::GROUP_NAME, Self::GROUP_RULES[16]),
        RuleFilter::Rule(Self::GROUP_NAME, Self::GROUP_RULES[17]),
        RuleFilter::Rule(Self::GROUP_NAME, Self::GROUP_RULES[18]),
        RuleFilter::Rule(Self::GROUP_NAME, Self::GROUP_RULES[19]),
        RuleFilter::Rule(Self::GROUP_NAME, Self::GROUP_RULES[20]),
        RuleFilter::Rule(Self::GROUP_NAME, Self::GROUP_RULES[21]),
        RuleFilter::Rule(Self::GROUP_NAME, Self::GROUP_RULES[22]),
        RuleFilter::Rule(Self::GROUP_NAME, Self::GROUP_RULES[23]),
        RuleFilter::Rule(Self::GROUP_NAME, Self::GROUP_RULES[24]),
        RuleFilter::Rule(Self::GROUP_NAME, Self::GROUP_RULES[25]),
        RuleFilter::Rule(Self::GROUP_NAME, Self::GROUP_RULES[26]),
        RuleFilter::Rule(Self::GROUP_NAME, Self::GROUP_RULES[27]),
        RuleFilter::Rule(Self::GROUP_NAME, Self::GROUP_RULES[28]),
        RuleFilter::Rule(Self::GROUP_NAME, Self::GROUP_RULES[29]),
        RuleFilter::Rule(Self::GROUP_NAME, Self::GROUP_RULES[30]),
        RuleFilter::Rule(Self::GROUP_NAME, Self::GROUP_RULES[31]),
        RuleFilter::Rule(Self::GROUP_NAME, Self::GROUP_RULES[32]),
        RuleFilter::Rule(Self::GROUP_NAME, Self::GROUP_RULES[33]),
        RuleFilter::Rule(Self::GROUP_NAME, Self::GROUP_RULES[34]),
        RuleFilter::Rule(Self::GROUP_NAME, Self::GROUP_RULES[35]),
        RuleFilter::Rule(Self::GROUP_NAME, Self::GROUP_RULES[36]),
        RuleFilter::Rule(Self::GROUP_NAME, Self::GROUP_RULES[37]),
        RuleFilter::Rule(Self::GROUP_NAME, Self::GROUP_RULES[38]),
        RuleFilter::Rule(Self::GROUP_NAME, Self::GROUP_RULES[39]),
        RuleFilter::Rule(Self::GROUP_NAME, Self::GROUP_RULES[40]),
    ];
    #[doc = r" Retrieves the recommended rules"]
    pub(crate) fn is_recommended(&self) -> bool {
        matches!(self.recommended, Some(true))
    }
    pub(crate) fn is_recommended_unset(&self) -> bool {
        self.recommended.is_none()
    }
    pub(crate) fn is_all(&self) -> bool {
        matches!(self.all, Some(true))
    }
    pub(crate) fn is_all_unset(&self) -> bool {
        self.all.is_none()
    }
    pub(crate) fn get_enabled_rules(&self) -> IndexSet<RuleFilter> {
        let mut index_set = IndexSet::new();
        if let Some(rule) = self.no_arguments.as_ref() {
            if rule.is_enabled() {
                index_set.insert(RuleFilter::Rule(Self::GROUP_NAME, Self::GROUP_RULES[0]));
            }
        }
        if let Some(rule) = self.no_comma_operator.as_ref() {
            if rule.is_enabled() {
                index_set.insert(RuleFilter::Rule(Self::GROUP_NAME, Self::GROUP_RULES[1]));
            }
        }
        if let Some(rule) = self.no_default_export.as_ref() {
            if rule.is_enabled() {
                index_set.insert(RuleFilter::Rule(Self::GROUP_NAME, Self::GROUP_RULES[2]));
            }
        }
        if let Some(rule) = self.no_implicit_boolean.as_ref() {
            if rule.is_enabled() {
                index_set.insert(RuleFilter::Rule(Self::GROUP_NAME, Self::GROUP_RULES[3]));
            }
        }
        if let Some(rule) = self.no_inferrable_types.as_ref() {
            if rule.is_enabled() {
                index_set.insert(RuleFilter::Rule(Self::GROUP_NAME, Self::GROUP_RULES[4]));
            }
        }
        if let Some(rule) = self.no_namespace.as_ref() {
            if rule.is_enabled() {
                index_set.insert(RuleFilter::Rule(Self::GROUP_NAME, Self::GROUP_RULES[5]));
            }
        }
        if let Some(rule) = self.no_negation_else.as_ref() {
            if rule.is_enabled() {
                index_set.insert(RuleFilter::Rule(Self::GROUP_NAME, Self::GROUP_RULES[6]));
            }
        }
        if let Some(rule) = self.no_non_null_assertion.as_ref() {
            if rule.is_enabled() {
                index_set.insert(RuleFilter::Rule(Self::GROUP_NAME, Self::GROUP_RULES[7]));
            }
        }
        if let Some(rule) = self.no_parameter_assign.as_ref() {
            if rule.is_enabled() {
                index_set.insert(RuleFilter::Rule(Self::GROUP_NAME, Self::GROUP_RULES[8]));
            }
        }
        if let Some(rule) = self.no_parameter_properties.as_ref() {
            if rule.is_enabled() {
                index_set.insert(RuleFilter::Rule(Self::GROUP_NAME, Self::GROUP_RULES[9]));
            }
        }
        if let Some(rule) = self.no_restricted_globals.as_ref() {
            if rule.is_enabled() {
                index_set.insert(RuleFilter::Rule(Self::GROUP_NAME, Self::GROUP_RULES[10]));
            }
        }
        if let Some(rule) = self.no_shouty_constants.as_ref() {
            if rule.is_enabled() {
                index_set.insert(RuleFilter::Rule(Self::GROUP_NAME, Self::GROUP_RULES[11]));
            }
        }
        if let Some(rule) = self.no_unused_template_literal.as_ref() {
            if rule.is_enabled() {
                index_set.insert(RuleFilter::Rule(Self::GROUP_NAME, Self::GROUP_RULES[12]));
            }
        }
        if let Some(rule) = self.no_useless_else.as_ref() {
            if rule.is_enabled() {
                index_set.insert(RuleFilter::Rule(Self::GROUP_NAME, Self::GROUP_RULES[13]));
            }
        }
        if let Some(rule) = self.no_var.as_ref() {
            if rule.is_enabled() {
                index_set.insert(RuleFilter::Rule(Self::GROUP_NAME, Self::GROUP_RULES[14]));
            }
        }
        if let Some(rule) = self.use_as_const_assertion.as_ref() {
            if rule.is_enabled() {
                index_set.insert(RuleFilter::Rule(Self::GROUP_NAME, Self::GROUP_RULES[15]));
            }
        }
        if let Some(rule) = self.use_block_statements.as_ref() {
            if rule.is_enabled() {
                index_set.insert(RuleFilter::Rule(Self::GROUP_NAME, Self::GROUP_RULES[16]));
            }
        }
        if let Some(rule) = self.use_collapsed_else_if.as_ref() {
            if rule.is_enabled() {
                index_set.insert(RuleFilter::Rule(Self::GROUP_NAME, Self::GROUP_RULES[17]));
            }
        }
        if let Some(rule) = self.use_consistent_array_type.as_ref() {
            if rule.is_enabled() {
                index_set.insert(RuleFilter::Rule(Self::GROUP_NAME, Self::GROUP_RULES[18]));
            }
        }
        if let Some(rule) = self.use_const.as_ref() {
            if rule.is_enabled() {
                index_set.insert(RuleFilter::Rule(Self::GROUP_NAME, Self::GROUP_RULES[19]));
            }
        }
        if let Some(rule) = self.use_default_parameter_last.as_ref() {
            if rule.is_enabled() {
                index_set.insert(RuleFilter::Rule(Self::GROUP_NAME, Self::GROUP_RULES[20]));
            }
        }
        if let Some(rule) = self.use_enum_initializers.as_ref() {
            if rule.is_enabled() {
                index_set.insert(RuleFilter::Rule(Self::GROUP_NAME, Self::GROUP_RULES[21]));
            }
        }
        if let Some(rule) = self.use_exponentiation_operator.as_ref() {
            if rule.is_enabled() {
                index_set.insert(RuleFilter::Rule(Self::GROUP_NAME, Self::GROUP_RULES[22]));
            }
        }
        if let Some(rule) = self.use_export_type.as_ref() {
            if rule.is_enabled() {
                index_set.insert(RuleFilter::Rule(Self::GROUP_NAME, Self::GROUP_RULES[23]));
            }
        }
        if let Some(rule) = self.use_filenaming_convention.as_ref() {
            if rule.is_enabled() {
                index_set.insert(RuleFilter::Rule(Self::GROUP_NAME, Self::GROUP_RULES[24]));
            }
        }
        if let Some(rule) = self.use_for_of.as_ref() {
            if rule.is_enabled() {
                index_set.insert(RuleFilter::Rule(Self::GROUP_NAME, Self::GROUP_RULES[25]));
            }
        }
        if let Some(rule) = self.use_fragment_syntax.as_ref() {
            if rule.is_enabled() {
                index_set.insert(RuleFilter::Rule(Self::GROUP_NAME, Self::GROUP_RULES[26]));
            }
        }
        if let Some(rule) = self.use_import_type.as_ref() {
            if rule.is_enabled() {
                index_set.insert(RuleFilter::Rule(Self::GROUP_NAME, Self::GROUP_RULES[27]));
            }
        }
        if let Some(rule) = self.use_literal_enum_members.as_ref() {
            if rule.is_enabled() {
                index_set.insert(RuleFilter::Rule(Self::GROUP_NAME, Self::GROUP_RULES[28]));
            }
        }
        if let Some(rule) = self.use_naming_convention.as_ref() {
            if rule.is_enabled() {
                index_set.insert(RuleFilter::Rule(Self::GROUP_NAME, Self::GROUP_RULES[29]));
            }
        }
        if let Some(rule) = self.use_nodejs_import_protocol.as_ref() {
            if rule.is_enabled() {
                index_set.insert(RuleFilter::Rule(Self::GROUP_NAME, Self::GROUP_RULES[30]));
            }
        }
        if let Some(rule) = self.use_number_namespace.as_ref() {
            if rule.is_enabled() {
                index_set.insert(RuleFilter::Rule(Self::GROUP_NAME, Self::GROUP_RULES[31]));
            }
        }
        if let Some(rule) = self.use_numeric_literals.as_ref() {
            if rule.is_enabled() {
                index_set.insert(RuleFilter::Rule(Self::GROUP_NAME, Self::GROUP_RULES[32]));
            }
        }
        if let Some(rule) = self.use_self_closing_elements.as_ref() {
            if rule.is_enabled() {
                index_set.insert(RuleFilter::Rule(Self::GROUP_NAME, Self::GROUP_RULES[33]));
            }
        }
        if let Some(rule) = self.use_shorthand_array_type.as_ref() {
            if rule.is_enabled() {
                index_set.insert(RuleFilter::Rule(Self::GROUP_NAME, Self::GROUP_RULES[34]));
            }
        }
        if let Some(rule) = self.use_shorthand_assign.as_ref() {
            if rule.is_enabled() {
                index_set.insert(RuleFilter::Rule(Self::GROUP_NAME, Self::GROUP_RULES[35]));
            }
        }
        if let Some(rule) = self.use_shorthand_function_type.as_ref() {
            if rule.is_enabled() {
                index_set.insert(RuleFilter::Rule(Self::GROUP_NAME, Self::GROUP_RULES[36]));
            }
        }
        if let Some(rule) = self.use_single_case_statement.as_ref() {
            if rule.is_enabled() {
                index_set.insert(RuleFilter::Rule(Self::GROUP_NAME, Self::GROUP_RULES[37]));
            }
        }
        if let Some(rule) = self.use_single_var_declarator.as_ref() {
            if rule.is_enabled() {
                index_set.insert(RuleFilter::Rule(Self::GROUP_NAME, Self::GROUP_RULES[38]));
            }
        }
        if let Some(rule) = self.use_template.as_ref() {
            if rule.is_enabled() {
                index_set.insert(RuleFilter::Rule(Self::GROUP_NAME, Self::GROUP_RULES[39]));
            }
        }
        if let Some(rule) = self.use_while.as_ref() {
            if rule.is_enabled() {
                index_set.insert(RuleFilter::Rule(Self::GROUP_NAME, Self::GROUP_RULES[40]));
            }
        }
        index_set
    }
    pub(crate) fn get_disabled_rules(&self) -> IndexSet<RuleFilter> {
        let mut index_set = IndexSet::new();
        if let Some(rule) = self.no_arguments.as_ref() {
            if rule.is_disabled() {
                index_set.insert(RuleFilter::Rule(Self::GROUP_NAME, Self::GROUP_RULES[0]));
            }
        }
        if let Some(rule) = self.no_comma_operator.as_ref() {
            if rule.is_disabled() {
                index_set.insert(RuleFilter::Rule(Self::GROUP_NAME, Self::GROUP_RULES[1]));
            }
        }
        if let Some(rule) = self.no_default_export.as_ref() {
            if rule.is_disabled() {
                index_set.insert(RuleFilter::Rule(Self::GROUP_NAME, Self::GROUP_RULES[2]));
            }
        }
        if let Some(rule) = self.no_implicit_boolean.as_ref() {
            if rule.is_disabled() {
                index_set.insert(RuleFilter::Rule(Self::GROUP_NAME, Self::GROUP_RULES[3]));
            }
        }
        if let Some(rule) = self.no_inferrable_types.as_ref() {
            if rule.is_disabled() {
                index_set.insert(RuleFilter::Rule(Self::GROUP_NAME, Self::GROUP_RULES[4]));
            }
        }
        if let Some(rule) = self.no_namespace.as_ref() {
            if rule.is_disabled() {
                index_set.insert(RuleFilter::Rule(Self::GROUP_NAME, Self::GROUP_RULES[5]));
            }
        }
        if let Some(rule) = self.no_negation_else.as_ref() {
            if rule.is_disabled() {
                index_set.insert(RuleFilter::Rule(Self::GROUP_NAME, Self::GROUP_RULES[6]));
            }
        }
        if let Some(rule) = self.no_non_null_assertion.as_ref() {
            if rule.is_disabled() {
                index_set.insert(RuleFilter::Rule(Self::GROUP_NAME, Self::GROUP_RULES[7]));
            }
        }
        if let Some(rule) = self.no_parameter_assign.as_ref() {
            if rule.is_disabled() {
                index_set.insert(RuleFilter::Rule(Self::GROUP_NAME, Self::GROUP_RULES[8]));
            }
        }
        if let Some(rule) = self.no_parameter_properties.as_ref() {
            if rule.is_disabled() {
                index_set.insert(RuleFilter::Rule(Self::GROUP_NAME, Self::GROUP_RULES[9]));
            }
        }
        if let Some(rule) = self.no_restricted_globals.as_ref() {
            if rule.is_disabled() {
                index_set.insert(RuleFilter::Rule(Self::GROUP_NAME, Self::GROUP_RULES[10]));
            }
        }
        if let Some(rule) = self.no_shouty_constants.as_ref() {
            if rule.is_disabled() {
                index_set.insert(RuleFilter::Rule(Self::GROUP_NAME, Self::GROUP_RULES[11]));
            }
        }
        if let Some(rule) = self.no_unused_template_literal.as_ref() {
            if rule.is_disabled() {
                index_set.insert(RuleFilter::Rule(Self::GROUP_NAME, Self::GROUP_RULES[12]));
            }
        }
        if let Some(rule) = self.no_useless_else.as_ref() {
            if rule.is_disabled() {
                index_set.insert(RuleFilter::Rule(Self::GROUP_NAME, Self::GROUP_RULES[13]));
            }
        }
        if let Some(rule) = self.no_var.as_ref() {
            if rule.is_disabled() {
                index_set.insert(RuleFilter::Rule(Self::GROUP_NAME, Self::GROUP_RULES[14]));
            }
        }
        if let Some(rule) = self.use_as_const_assertion.as_ref() {
            if rule.is_disabled() {
                index_set.insert(RuleFilter::Rule(Self::GROUP_NAME, Self::GROUP_RULES[15]));
            }
        }
        if let Some(rule) = self.use_block_statements.as_ref() {
            if rule.is_disabled() {
                index_set.insert(RuleFilter::Rule(Self::GROUP_NAME, Self::GROUP_RULES[16]));
            }
        }
        if let Some(rule) = self.use_collapsed_else_if.as_ref() {
            if rule.is_disabled() {
                index_set.insert(RuleFilter::Rule(Self::GROUP_NAME, Self::GROUP_RULES[17]));
            }
        }
        if let Some(rule) = self.use_consistent_array_type.as_ref() {
            if rule.is_disabled() {
                index_set.insert(RuleFilter::Rule(Self::GROUP_NAME, Self::GROUP_RULES[18]));
            }
        }
        if let Some(rule) = self.use_const.as_ref() {
            if rule.is_disabled() {
                index_set.insert(RuleFilter::Rule(Self::GROUP_NAME, Self::GROUP_RULES[19]));
            }
        }
        if let Some(rule) = self.use_default_parameter_last.as_ref() {
            if rule.is_disabled() {
                index_set.insert(RuleFilter::Rule(Self::GROUP_NAME, Self::GROUP_RULES[20]));
            }
        }
        if let Some(rule) = self.use_enum_initializers.as_ref() {
            if rule.is_disabled() {
                index_set.insert(RuleFilter::Rule(Self::GROUP_NAME, Self::GROUP_RULES[21]));
            }
        }
        if let Some(rule) = self.use_exponentiation_operator.as_ref() {
            if rule.is_disabled() {
                index_set.insert(RuleFilter::Rule(Self::GROUP_NAME, Self::GROUP_RULES[22]));
            }
        }
        if let Some(rule) = self.use_export_type.as_ref() {
            if rule.is_disabled() {
                index_set.insert(RuleFilter::Rule(Self::GROUP_NAME, Self::GROUP_RULES[23]));
            }
        }
        if let Some(rule) = self.use_filenaming_convention.as_ref() {
            if rule.is_disabled() {
                index_set.insert(RuleFilter::Rule(Self::GROUP_NAME, Self::GROUP_RULES[24]));
            }
        }
        if let Some(rule) = self.use_for_of.as_ref() {
            if rule.is_disabled() {
                index_set.insert(RuleFilter::Rule(Self::GROUP_NAME, Self::GROUP_RULES[25]));
            }
        }
        if let Some(rule) = self.use_fragment_syntax.as_ref() {
            if rule.is_disabled() {
                index_set.insert(RuleFilter::Rule(Self::GROUP_NAME, Self::GROUP_RULES[26]));
            }
        }
        if let Some(rule) = self.use_import_type.as_ref() {
            if rule.is_disabled() {
                index_set.insert(RuleFilter::Rule(Self::GROUP_NAME, Self::GROUP_RULES[27]));
            }
        }
        if let Some(rule) = self.use_literal_enum_members.as_ref() {
            if rule.is_disabled() {
                index_set.insert(RuleFilter::Rule(Self::GROUP_NAME, Self::GROUP_RULES[28]));
            }
        }
        if let Some(rule) = self.use_naming_convention.as_ref() {
            if rule.is_disabled() {
                index_set.insert(RuleFilter::Rule(Self::GROUP_NAME, Self::GROUP_RULES[29]));
            }
        }
        if let Some(rule) = self.use_nodejs_import_protocol.as_ref() {
            if rule.is_disabled() {
                index_set.insert(RuleFilter::Rule(Self::GROUP_NAME, Self::GROUP_RULES[30]));
            }
        }
        if let Some(rule) = self.use_number_namespace.as_ref() {
            if rule.is_disabled() {
                index_set.insert(RuleFilter::Rule(Self::GROUP_NAME, Self::GROUP_RULES[31]));
            }
        }
        if let Some(rule) = self.use_numeric_literals.as_ref() {
            if rule.is_disabled() {
                index_set.insert(RuleFilter::Rule(Self::GROUP_NAME, Self::GROUP_RULES[32]));
            }
        }
        if let Some(rule) = self.use_self_closing_elements.as_ref() {
            if rule.is_disabled() {
                index_set.insert(RuleFilter::Rule(Self::GROUP_NAME, Self::GROUP_RULES[33]));
            }
        }
        if let Some(rule) = self.use_shorthand_array_type.as_ref() {
            if rule.is_disabled() {
                index_set.insert(RuleFilter::Rule(Self::GROUP_NAME, Self::GROUP_RULES[34]));
            }
        }
        if let Some(rule) = self.use_shorthand_assign.as_ref() {
            if rule.is_disabled() {
                index_set.insert(RuleFilter::Rule(Self::GROUP_NAME, Self::GROUP_RULES[35]));
            }
        }
        if let Some(rule) = self.use_shorthand_function_type.as_ref() {
            if rule.is_disabled() {
                index_set.insert(RuleFilter::Rule(Self::GROUP_NAME, Self::GROUP_RULES[36]));
            }
        }
        if let Some(rule) = self.use_single_case_statement.as_ref() {
            if rule.is_disabled() {
                index_set.insert(RuleFilter::Rule(Self::GROUP_NAME, Self::GROUP_RULES[37]));
            }
        }
        if let Some(rule) = self.use_single_var_declarator.as_ref() {
            if rule.is_disabled() {
                index_set.insert(RuleFilter::Rule(Self::GROUP_NAME, Self::GROUP_RULES[38]));
            }
        }
        if let Some(rule) = self.use_template.as_ref() {
            if rule.is_disabled() {
                index_set.insert(RuleFilter::Rule(Self::GROUP_NAME, Self::GROUP_RULES[39]));
            }
        }
        if let Some(rule) = self.use_while.as_ref() {
            if rule.is_disabled() {
                index_set.insert(RuleFilter::Rule(Self::GROUP_NAME, Self::GROUP_RULES[40]));
            }
        }
        index_set
    }
    #[doc = r" Checks if, given a rule name, matches one of the rules contained in this category"]
    pub(crate) fn has_rule(rule_name: &str) -> bool {
        Self::GROUP_RULES.contains(&rule_name)
    }
    #[doc = r" Checks if, given a rule name, it is marked as recommended"]
    pub(crate) fn is_recommended_rule(rule_name: &str) -> bool {
        Self::RECOMMENDED_RULES.contains(&rule_name)
    }
    pub(crate) fn recommended_rules_as_filters() -> [RuleFilter<'static>; 24] {
        Self::RECOMMENDED_RULES_AS_FILTERS
    }
    pub(crate) fn all_rules_as_filters() -> [RuleFilter<'static>; 41] {
        Self::ALL_RULES_AS_FILTERS
    }
    #[doc = r" Select preset rules"]
    pub(crate) fn collect_preset_rules(
        &self,
        parent_is_all: bool,
        parent_is_recommended: bool,
        enabled_rules: &mut IndexSet<RuleFilter>,
    ) {
        if self.is_all() || self.is_all_unset() && parent_is_all {
            enabled_rules.extend(Self::all_rules_as_filters());
        } else if self.is_recommended()
            || self.is_recommended_unset() && parent_is_recommended && !parent_is_all
        {
            enabled_rules.extend(Self::recommended_rules_as_filters());
        }
    }
    pub(crate) fn get_rule_configuration(
        &self,
        rule_name: &str,
    ) -> Option<(RulePlainConfiguration, Option<RuleOptions>)> {
        match rule_name {
            "noArguments" => self
                .no_arguments
                .as_ref()
                .map(|conf| (conf.level(), conf.get_options())),
            "noCommaOperator" => self
                .no_comma_operator
                .as_ref()
                .map(|conf| (conf.level(), conf.get_options())),
            "noDefaultExport" => self
                .no_default_export
                .as_ref()
                .map(|conf| (conf.level(), conf.get_options())),
            "noImplicitBoolean" => self
                .no_implicit_boolean
                .as_ref()
                .map(|conf| (conf.level(), conf.get_options())),
            "noInferrableTypes" => self
                .no_inferrable_types
                .as_ref()
                .map(|conf| (conf.level(), conf.get_options())),
            "noNamespace" => self
                .no_namespace
                .as_ref()
                .map(|conf| (conf.level(), conf.get_options())),
            "noNegationElse" => self
                .no_negation_else
                .as_ref()
                .map(|conf| (conf.level(), conf.get_options())),
            "noNonNullAssertion" => self
                .no_non_null_assertion
                .as_ref()
                .map(|conf| (conf.level(), conf.get_options())),
            "noParameterAssign" => self
                .no_parameter_assign
                .as_ref()
                .map(|conf| (conf.level(), conf.get_options())),
            "noParameterProperties" => self
                .no_parameter_properties
                .as_ref()
                .map(|conf| (conf.level(), conf.get_options())),
            "noRestrictedGlobals" => self
                .no_restricted_globals
                .as_ref()
                .map(|conf| (conf.level(), conf.get_options())),
            "noShoutyConstants" => self
                .no_shouty_constants
                .as_ref()
                .map(|conf| (conf.level(), conf.get_options())),
            "noUnusedTemplateLiteral" => self
                .no_unused_template_literal
                .as_ref()
                .map(|conf| (conf.level(), conf.get_options())),
            "noUselessElse" => self
                .no_useless_else
                .as_ref()
                .map(|conf| (conf.level(), conf.get_options())),
            "noVar" => self
                .no_var
                .as_ref()
                .map(|conf| (conf.level(), conf.get_options())),
            "useAsConstAssertion" => self
                .use_as_const_assertion
                .as_ref()
                .map(|conf| (conf.level(), conf.get_options())),
            "useBlockStatements" => self
                .use_block_statements
                .as_ref()
                .map(|conf| (conf.level(), conf.get_options())),
            "useCollapsedElseIf" => self
                .use_collapsed_else_if
                .as_ref()
                .map(|conf| (conf.level(), conf.get_options())),
            "useConsistentArrayType" => self
                .use_consistent_array_type
                .as_ref()
                .map(|conf| (conf.level(), conf.get_options())),
            "useConst" => self
                .use_const
                .as_ref()
                .map(|conf| (conf.level(), conf.get_options())),
            "useDefaultParameterLast" => self
                .use_default_parameter_last
                .as_ref()
                .map(|conf| (conf.level(), conf.get_options())),
            "useEnumInitializers" => self
                .use_enum_initializers
                .as_ref()
                .map(|conf| (conf.level(), conf.get_options())),
            "useExponentiationOperator" => self
                .use_exponentiation_operator
                .as_ref()
                .map(|conf| (conf.level(), conf.get_options())),
            "useExportType" => self
                .use_export_type
                .as_ref()
                .map(|conf| (conf.level(), conf.get_options())),
            "useFilenamingConvention" => self
                .use_filenaming_convention
                .as_ref()
                .map(|conf| (conf.level(), conf.get_options())),
            "useForOf" => self
                .use_for_of
                .as_ref()
                .map(|conf| (conf.level(), conf.get_options())),
            "useFragmentSyntax" => self
                .use_fragment_syntax
                .as_ref()
                .map(|conf| (conf.level(), conf.get_options())),
            "useImportType" => self
                .use_import_type
                .as_ref()
                .map(|conf| (conf.level(), conf.get_options())),
            "useLiteralEnumMembers" => self
                .use_literal_enum_members
                .as_ref()
                .map(|conf| (conf.level(), conf.get_options())),
            "useNamingConvention" => self
                .use_naming_convention
                .as_ref()
                .map(|conf| (conf.level(), conf.get_options())),
            "useNodejsImportProtocol" => self
                .use_nodejs_import_protocol
                .as_ref()
                .map(|conf| (conf.level(), conf.get_options())),
            "useNumberNamespace" => self
                .use_number_namespace
                .as_ref()
                .map(|conf| (conf.level(), conf.get_options())),
            "useNumericLiterals" => self
                .use_numeric_literals
                .as_ref()
                .map(|conf| (conf.level(), conf.get_options())),
            "useSelfClosingElements" => self
                .use_self_closing_elements
                .as_ref()
                .map(|conf| (conf.level(), conf.get_options())),
            "useShorthandArrayType" => self
                .use_shorthand_array_type
                .as_ref()
                .map(|conf| (conf.level(), conf.get_options())),
            "useShorthandAssign" => self
                .use_shorthand_assign
                .as_ref()
                .map(|conf| (conf.level(), conf.get_options())),
            "useShorthandFunctionType" => self
                .use_shorthand_function_type
                .as_ref()
                .map(|conf| (conf.level(), conf.get_options())),
            "useSingleCaseStatement" => self
                .use_single_case_statement
                .as_ref()
                .map(|conf| (conf.level(), conf.get_options())),
            "useSingleVarDeclarator" => self
                .use_single_var_declarator
                .as_ref()
                .map(|conf| (conf.level(), conf.get_options())),
            "useTemplate" => self
                .use_template
                .as_ref()
                .map(|conf| (conf.level(), conf.get_options())),
            "useWhile" => self
                .use_while
                .as_ref()
                .map(|conf| (conf.level(), conf.get_options())),
            _ => None,
        }
    }
}
#[derive(Clone, Debug, Default, Deserialize, Deserializable, Eq, Merge, PartialEq, Serialize)]
#[deserializable(with_validator)]
#[cfg_attr(feature = "schema", derive(JsonSchema))]
#[serde(rename_all = "camelCase", default, deny_unknown_fields)]
#[doc = r" A list of rules that belong to this group"]
pub struct Suspicious {
    #[doc = r" It enables the recommended rules for this group"]
    #[serde(skip_serializing_if = "Option::is_none")]
    pub recommended: Option<bool>,
    #[doc = r" It enables ALL rules for this group."]
    #[serde(skip_serializing_if = "Option::is_none")]
    pub all: Option<bool>,
    #[doc = "Use standard constants instead of approximated literals."]
    #[serde(skip_serializing_if = "Option::is_none")]
    pub no_approximative_numeric_constant:
        Option<RuleConfiguration<NoApproximativeNumericConstant>>,
    #[doc = "Discourage the usage of Array index in keys."]
    #[serde(skip_serializing_if = "Option::is_none")]
    pub no_array_index_key: Option<RuleConfiguration<NoArrayIndexKey>>,
    #[doc = "Disallow assignments in expressions."]
    #[serde(skip_serializing_if = "Option::is_none")]
    pub no_assign_in_expressions: Option<RuleConfiguration<NoAssignInExpressions>>,
    #[doc = "Disallows using an async function as a Promise executor."]
    #[serde(skip_serializing_if = "Option::is_none")]
    pub no_async_promise_executor: Option<RuleConfiguration<NoAsyncPromiseExecutor>>,
    #[doc = "Disallow reassigning exceptions in catch clauses."]
    #[serde(skip_serializing_if = "Option::is_none")]
    pub no_catch_assign: Option<RuleConfiguration<NoCatchAssign>>,
    #[doc = "Disallow reassigning class members."]
    #[serde(skip_serializing_if = "Option::is_none")]
    pub no_class_assign: Option<RuleConfiguration<NoClassAssign>>,
    #[doc = "Prevent comments from being inserted as text nodes"]
    #[serde(skip_serializing_if = "Option::is_none")]
    pub no_comment_text: Option<RuleConfiguration<NoCommentText>>,
    #[doc = "Disallow comparing against -0"]
    #[serde(skip_serializing_if = "Option::is_none")]
    pub no_compare_neg_zero: Option<RuleConfiguration<NoCompareNegZero>>,
    #[doc = "Disallow labeled statements that are not loops."]
    #[serde(skip_serializing_if = "Option::is_none")]
    pub no_confusing_labels: Option<RuleConfiguration<NoConfusingLabels>>,
    #[doc = "Disallow void type outside of generic or return types."]
    #[serde(skip_serializing_if = "Option::is_none")]
    pub no_confusing_void_type: Option<RuleConfiguration<NoConfusingVoidType>>,
    #[doc = "Disallow the use of console.log"]
    #[serde(skip_serializing_if = "Option::is_none")]
    pub no_console_log: Option<RuleConfiguration<NoConsoleLog>>,
    #[doc = "Disallow TypeScript const enum"]
    #[serde(skip_serializing_if = "Option::is_none")]
    pub no_const_enum: Option<RuleConfiguration<NoConstEnum>>,
    #[doc = "Prevents from having control characters and some escape sequences that match control characters in regular expressions."]
    #[serde(skip_serializing_if = "Option::is_none")]
    pub no_control_characters_in_regex: Option<RuleConfiguration<NoControlCharactersInRegex>>,
    #[doc = "Disallow the use of debugger"]
    #[serde(skip_serializing_if = "Option::is_none")]
    pub no_debugger: Option<RuleConfiguration<NoDebugger>>,
    #[doc = "Require the use of === and !=="]
    #[serde(skip_serializing_if = "Option::is_none")]
    pub no_double_equals: Option<RuleConfiguration<NoDoubleEquals>>,
    #[doc = "Disallow duplicate case labels."]
    #[serde(skip_serializing_if = "Option::is_none")]
    pub no_duplicate_case: Option<RuleConfiguration<NoDuplicateCase>>,
    #[doc = "Disallow duplicate class members."]
    #[serde(skip_serializing_if = "Option::is_none")]
    pub no_duplicate_class_members: Option<RuleConfiguration<NoDuplicateClassMembers>>,
    #[doc = "Prevents JSX properties to be assigned multiple times."]
    #[serde(skip_serializing_if = "Option::is_none")]
    pub no_duplicate_jsx_props: Option<RuleConfiguration<NoDuplicateJsxProps>>,
    #[doc = "Prevents object literals having more than one property declaration for the same name."]
    #[serde(skip_serializing_if = "Option::is_none")]
    pub no_duplicate_object_keys: Option<RuleConfiguration<NoDuplicateObjectKeys>>,
    #[doc = "Disallow duplicate function parameter name."]
    #[serde(skip_serializing_if = "Option::is_none")]
    pub no_duplicate_parameters: Option<RuleConfiguration<NoDuplicateParameters>>,
    #[doc = "Disallow empty block statements and static blocks."]
    #[serde(skip_serializing_if = "Option::is_none")]
    pub no_empty_block_statements: Option<RuleConfiguration<NoEmptyBlockStatements>>,
    #[doc = "Disallow the declaration of empty interfaces."]
    #[serde(skip_serializing_if = "Option::is_none")]
    pub no_empty_interface: Option<RuleConfiguration<NoEmptyInterface>>,
    #[doc = "Disallow the any type usage."]
    #[serde(skip_serializing_if = "Option::is_none")]
    pub no_explicit_any: Option<RuleConfiguration<NoExplicitAny>>,
    #[doc = "Prevents the wrong usage of the non-null assertion operator (!) in TypeScript files."]
    #[serde(skip_serializing_if = "Option::is_none")]
    pub no_extra_non_null_assertion: Option<RuleConfiguration<NoExtraNonNullAssertion>>,
    #[doc = "Disallow fallthrough of switch clauses."]
    #[serde(skip_serializing_if = "Option::is_none")]
    pub no_fallthrough_switch_clause: Option<RuleConfiguration<NoFallthroughSwitchClause>>,
    #[doc = "Disallow reassigning function declarations."]
    #[serde(skip_serializing_if = "Option::is_none")]
    pub no_function_assign: Option<RuleConfiguration<NoFunctionAssign>>,
    #[doc = "Disallow assignments to native objects and read-only global variables."]
    #[serde(skip_serializing_if = "Option::is_none")]
    pub no_global_assign: Option<RuleConfiguration<NoGlobalAssign>>,
    #[doc = "Use Number.isFinite instead of global isFinite."]
    #[serde(skip_serializing_if = "Option::is_none")]
    pub no_global_is_finite: Option<RuleConfiguration<NoGlobalIsFinite>>,
    #[doc = "Use Number.isNaN instead of global isNaN."]
    #[serde(skip_serializing_if = "Option::is_none")]
    pub no_global_is_nan: Option<RuleConfiguration<NoGlobalIsNan>>,
    #[doc = "Disallow use of implicit any type on variable declarations."]
    #[serde(skip_serializing_if = "Option::is_none")]
    pub no_implicit_any_let: Option<RuleConfiguration<NoImplicitAnyLet>>,
    #[doc = "Disallow assigning to imported bindings"]
    #[serde(skip_serializing_if = "Option::is_none")]
    pub no_import_assign: Option<RuleConfiguration<NoImportAssign>>,
    #[doc = "Disallow labels that share a name with a variable"]
    #[serde(skip_serializing_if = "Option::is_none")]
    pub no_label_var: Option<RuleConfiguration<NoLabelVar>>,
    #[doc = "Disallow characters made with multiple code points in character class syntax."]
    #[serde(skip_serializing_if = "Option::is_none")]
    pub no_misleading_character_class: Option<RuleConfiguration<NoMisleadingCharacterClass>>,
    #[doc = "Enforce proper usage of new and constructor."]
    #[serde(skip_serializing_if = "Option::is_none")]
    pub no_misleading_instantiator: Option<RuleConfiguration<NoMisleadingInstantiator>>,
    #[doc = "Disallow shorthand assign when variable appears on both sides."]
    #[serde(skip_serializing_if = "Option::is_none")]
    pub no_misrefactored_shorthand_assign:
        Option<RuleConfiguration<NoMisrefactoredShorthandAssign>>,
    #[doc = "Disallow direct use of Object.prototype builtins."]
    #[serde(skip_serializing_if = "Option::is_none")]
    pub no_prototype_builtins: Option<RuleConfiguration<NoPrototypeBuiltins>>,
    #[doc = "Disallow variable, function, class, and type redeclarations in the same scope."]
    #[serde(skip_serializing_if = "Option::is_none")]
    pub no_redeclare: Option<RuleConfiguration<NoRedeclare>>,
    #[doc = "Prevents from having redundant \"use strict\"."]
    #[serde(skip_serializing_if = "Option::is_none")]
    pub no_redundant_use_strict: Option<RuleConfiguration<NoRedundantUseStrict>>,
    #[doc = "Disallow comparisons where both sides are exactly the same."]
    #[serde(skip_serializing_if = "Option::is_none")]
    pub no_self_compare: Option<RuleConfiguration<NoSelfCompare>>,
    #[doc = "Disallow identifiers from shadowing restricted names."]
    #[serde(skip_serializing_if = "Option::is_none")]
    pub no_shadow_restricted_names: Option<RuleConfiguration<NoShadowRestrictedNames>>,
    #[doc = "Disallow sparse arrays"]
    #[serde(skip_serializing_if = "Option::is_none")]
    pub no_sparse_array: Option<RuleConfiguration<NoSparseArray>>,
    #[doc = "Disallow then property."]
    #[serde(skip_serializing_if = "Option::is_none")]
    pub no_then_property: Option<RuleConfiguration<NoThenProperty>>,
    #[doc = "Disallow unsafe declaration merging between interfaces and classes."]
    #[serde(skip_serializing_if = "Option::is_none")]
    pub no_unsafe_declaration_merging: Option<RuleConfiguration<NoUnsafeDeclarationMerging>>,
    #[doc = "Disallow using unsafe negation."]
    #[serde(skip_serializing_if = "Option::is_none")]
    pub no_unsafe_negation: Option<RuleConfiguration<NoUnsafeNegation>>,
    #[doc = "Ensure async functions utilize await."]
    #[serde(skip_serializing_if = "Option::is_none")]
    pub use_await: Option<RuleConfiguration<UseAwait>>,
    #[doc = "Enforce default clauses in switch statements to be last"]
    #[serde(skip_serializing_if = "Option::is_none")]
    pub use_default_switch_clause_last: Option<RuleConfiguration<UseDefaultSwitchClauseLast>>,
    #[doc = "Enforce get methods to always return a value."]
    #[serde(skip_serializing_if = "Option::is_none")]
    pub use_getter_return: Option<RuleConfiguration<UseGetterReturn>>,
    #[doc = "Use Array.isArray() instead of instanceof Array."]
    #[serde(skip_serializing_if = "Option::is_none")]
    pub use_is_array: Option<RuleConfiguration<UseIsArray>>,
    #[doc = "Require using the namespace keyword over the module keyword to declare TypeScript namespaces."]
    #[serde(skip_serializing_if = "Option::is_none")]
    pub use_namespace_keyword: Option<RuleConfiguration<UseNamespaceKeyword>>,
    #[doc = "This rule verifies the result of typeof $expr unary expressions is being compared to valid values, either string literals containing valid type names or other typeof expressions"]
    #[serde(skip_serializing_if = "Option::is_none")]
    pub use_valid_typeof: Option<RuleConfiguration<UseValidTypeof>>,
}
impl DeserializableValidator for Suspicious {
    fn validate(
        &mut self,
        _name: &str,
        range: TextRange,
        diagnostics: &mut Vec<DeserializationDiagnostic>,
    ) -> bool {
        if self.recommended == Some(true) && self.all == Some(true) {
            diagnostics . push (DeserializationDiagnostic :: new (markup ! (< Emphasis > "'recommended'" < / Emphasis > " and " < Emphasis > "'all'" < / Emphasis > " can't be both " < Emphasis > "'true'" < / Emphasis > ". You should choose only one of them.")) . with_range (range) . with_note (markup ! ("Biome will fallback to its defaults for this section."))) ;
            return false;
        }
        true
    }
}
impl Suspicious {
    const GROUP_NAME: &'static str = "suspicious";
    pub(crate) const GROUP_RULES: [&'static str; 50] = [
        "noApproximativeNumericConstant",
        "noArrayIndexKey",
        "noAssignInExpressions",
        "noAsyncPromiseExecutor",
        "noCatchAssign",
        "noClassAssign",
        "noCommentText",
        "noCompareNegZero",
        "noConfusingLabels",
        "noConfusingVoidType",
        "noConsoleLog",
        "noConstEnum",
        "noControlCharactersInRegex",
        "noDebugger",
        "noDoubleEquals",
        "noDuplicateCase",
        "noDuplicateClassMembers",
        "noDuplicateJsxProps",
        "noDuplicateObjectKeys",
        "noDuplicateParameters",
        "noEmptyBlockStatements",
        "noEmptyInterface",
        "noExplicitAny",
        "noExtraNonNullAssertion",
        "noFallthroughSwitchClause",
        "noFunctionAssign",
        "noGlobalAssign",
        "noGlobalIsFinite",
        "noGlobalIsNan",
        "noImplicitAnyLet",
        "noImportAssign",
        "noLabelVar",
        "noMisleadingCharacterClass",
        "noMisleadingInstantiator",
        "noMisrefactoredShorthandAssign",
        "noPrototypeBuiltins",
        "noRedeclare",
        "noRedundantUseStrict",
        "noSelfCompare",
        "noShadowRestrictedNames",
        "noSparseArray",
        "noThenProperty",
        "noUnsafeDeclarationMerging",
        "noUnsafeNegation",
        "useAwait",
        "useDefaultSwitchClauseLast",
        "useGetterReturn",
        "useIsArray",
        "useNamespaceKeyword",
        "useValidTypeof",
    ];
    const RECOMMENDED_RULES: [&'static str; 47] = [
        "noApproximativeNumericConstant",
        "noArrayIndexKey",
        "noAssignInExpressions",
        "noAsyncPromiseExecutor",
        "noCatchAssign",
        "noClassAssign",
        "noCommentText",
        "noCompareNegZero",
        "noConfusingLabels",
        "noConfusingVoidType",
        "noConstEnum",
        "noControlCharactersInRegex",
        "noDebugger",
        "noDoubleEquals",
        "noDuplicateCase",
        "noDuplicateClassMembers",
        "noDuplicateJsxProps",
        "noDuplicateObjectKeys",
        "noDuplicateParameters",
        "noEmptyInterface",
        "noExplicitAny",
        "noExtraNonNullAssertion",
        "noFallthroughSwitchClause",
        "noFunctionAssign",
        "noGlobalAssign",
        "noGlobalIsFinite",
        "noGlobalIsNan",
        "noImplicitAnyLet",
        "noImportAssign",
        "noLabelVar",
        "noMisleadingCharacterClass",
        "noMisleadingInstantiator",
        "noMisrefactoredShorthandAssign",
        "noPrototypeBuiltins",
        "noRedeclare",
        "noRedundantUseStrict",
        "noSelfCompare",
        "noShadowRestrictedNames",
        "noSparseArray",
        "noThenProperty",
        "noUnsafeDeclarationMerging",
        "noUnsafeNegation",
        "useDefaultSwitchClauseLast",
        "useGetterReturn",
        "useIsArray",
        "useNamespaceKeyword",
        "useValidTypeof",
    ];
    const RECOMMENDED_RULES_AS_FILTERS: [RuleFilter<'static>; 47] = [
        RuleFilter::Rule(Self::GROUP_NAME, Self::GROUP_RULES[0]),
        RuleFilter::Rule(Self::GROUP_NAME, Self::GROUP_RULES[1]),
        RuleFilter::Rule(Self::GROUP_NAME, Self::GROUP_RULES[2]),
        RuleFilter::Rule(Self::GROUP_NAME, Self::GROUP_RULES[3]),
        RuleFilter::Rule(Self::GROUP_NAME, Self::GROUP_RULES[4]),
        RuleFilter::Rule(Self::GROUP_NAME, Self::GROUP_RULES[5]),
        RuleFilter::Rule(Self::GROUP_NAME, Self::GROUP_RULES[6]),
        RuleFilter::Rule(Self::GROUP_NAME, Self::GROUP_RULES[7]),
        RuleFilter::Rule(Self::GROUP_NAME, Self::GROUP_RULES[8]),
        RuleFilter::Rule(Self::GROUP_NAME, Self::GROUP_RULES[9]),
        RuleFilter::Rule(Self::GROUP_NAME, Self::GROUP_RULES[11]),
        RuleFilter::Rule(Self::GROUP_NAME, Self::GROUP_RULES[12]),
        RuleFilter::Rule(Self::GROUP_NAME, Self::GROUP_RULES[13]),
        RuleFilter::Rule(Self::GROUP_NAME, Self::GROUP_RULES[14]),
        RuleFilter::Rule(Self::GROUP_NAME, Self::GROUP_RULES[15]),
        RuleFilter::Rule(Self::GROUP_NAME, Self::GROUP_RULES[16]),
        RuleFilter::Rule(Self::GROUP_NAME, Self::GROUP_RULES[17]),
        RuleFilter::Rule(Self::GROUP_NAME, Self::GROUP_RULES[18]),
        RuleFilter::Rule(Self::GROUP_NAME, Self::GROUP_RULES[19]),
        RuleFilter::Rule(Self::GROUP_NAME, Self::GROUP_RULES[21]),
        RuleFilter::Rule(Self::GROUP_NAME, Self::GROUP_RULES[22]),
        RuleFilter::Rule(Self::GROUP_NAME, Self::GROUP_RULES[23]),
        RuleFilter::Rule(Self::GROUP_NAME, Self::GROUP_RULES[24]),
        RuleFilter::Rule(Self::GROUP_NAME, Self::GROUP_RULES[25]),
        RuleFilter::Rule(Self::GROUP_NAME, Self::GROUP_RULES[26]),
        RuleFilter::Rule(Self::GROUP_NAME, Self::GROUP_RULES[27]),
        RuleFilter::Rule(Self::GROUP_NAME, Self::GROUP_RULES[28]),
        RuleFilter::Rule(Self::GROUP_NAME, Self::GROUP_RULES[29]),
        RuleFilter::Rule(Self::GROUP_NAME, Self::GROUP_RULES[30]),
        RuleFilter::Rule(Self::GROUP_NAME, Self::GROUP_RULES[31]),
        RuleFilter::Rule(Self::GROUP_NAME, Self::GROUP_RULES[32]),
        RuleFilter::Rule(Self::GROUP_NAME, Self::GROUP_RULES[33]),
        RuleFilter::Rule(Self::GROUP_NAME, Self::GROUP_RULES[34]),
        RuleFilter::Rule(Self::GROUP_NAME, Self::GROUP_RULES[35]),
        RuleFilter::Rule(Self::GROUP_NAME, Self::GROUP_RULES[36]),
        RuleFilter::Rule(Self::GROUP_NAME, Self::GROUP_RULES[37]),
        RuleFilter::Rule(Self::GROUP_NAME, Self::GROUP_RULES[38]),
        RuleFilter::Rule(Self::GROUP_NAME, Self::GROUP_RULES[39]),
        RuleFilter::Rule(Self::GROUP_NAME, Self::GROUP_RULES[40]),
        RuleFilter::Rule(Self::GROUP_NAME, Self::GROUP_RULES[41]),
        RuleFilter::Rule(Self::GROUP_NAME, Self::GROUP_RULES[42]),
        RuleFilter::Rule(Self::GROUP_NAME, Self::GROUP_RULES[43]),
        RuleFilter::Rule(Self::GROUP_NAME, Self::GROUP_RULES[45]),
        RuleFilter::Rule(Self::GROUP_NAME, Self::GROUP_RULES[46]),
        RuleFilter::Rule(Self::GROUP_NAME, Self::GROUP_RULES[47]),
        RuleFilter::Rule(Self::GROUP_NAME, Self::GROUP_RULES[48]),
        RuleFilter::Rule(Self::GROUP_NAME, Self::GROUP_RULES[49]),
    ];
    const ALL_RULES_AS_FILTERS: [RuleFilter<'static>; 50] = [
        RuleFilter::Rule(Self::GROUP_NAME, Self::GROUP_RULES[0]),
        RuleFilter::Rule(Self::GROUP_NAME, Self::GROUP_RULES[1]),
        RuleFilter::Rule(Self::GROUP_NAME, Self::GROUP_RULES[2]),
        RuleFilter::Rule(Self::GROUP_NAME, Self::GROUP_RULES[3]),
        RuleFilter::Rule(Self::GROUP_NAME, Self::GROUP_RULES[4]),
        RuleFilter::Rule(Self::GROUP_NAME, Self::GROUP_RULES[5]),
        RuleFilter::Rule(Self::GROUP_NAME, Self::GROUP_RULES[6]),
        RuleFilter::Rule(Self::GROUP_NAME, Self::GROUP_RULES[7]),
        RuleFilter::Rule(Self::GROUP_NAME, Self::GROUP_RULES[8]),
        RuleFilter::Rule(Self::GROUP_NAME, Self::GROUP_RULES[9]),
        RuleFilter::Rule(Self::GROUP_NAME, Self::GROUP_RULES[10]),
        RuleFilter::Rule(Self::GROUP_NAME, Self::GROUP_RULES[11]),
        RuleFilter::Rule(Self::GROUP_NAME, Self::GROUP_RULES[12]),
        RuleFilter::Rule(Self::GROUP_NAME, Self::GROUP_RULES[13]),
        RuleFilter::Rule(Self::GROUP_NAME, Self::GROUP_RULES[14]),
        RuleFilter::Rule(Self::GROUP_NAME, Self::GROUP_RULES[15]),
        RuleFilter::Rule(Self::GROUP_NAME, Self::GROUP_RULES[16]),
        RuleFilter::Rule(Self::GROUP_NAME, Self::GROUP_RULES[17]),
        RuleFilter::Rule(Self::GROUP_NAME, Self::GROUP_RULES[18]),
        RuleFilter::Rule(Self::GROUP_NAME, Self::GROUP_RULES[19]),
        RuleFilter::Rule(Self::GROUP_NAME, Self::GROUP_RULES[20]),
        RuleFilter::Rule(Self::GROUP_NAME, Self::GROUP_RULES[21]),
        RuleFilter::Rule(Self::GROUP_NAME, Self::GROUP_RULES[22]),
        RuleFilter::Rule(Self::GROUP_NAME, Self::GROUP_RULES[23]),
        RuleFilter::Rule(Self::GROUP_NAME, Self::GROUP_RULES[24]),
        RuleFilter::Rule(Self::GROUP_NAME, Self::GROUP_RULES[25]),
        RuleFilter::Rule(Self::GROUP_NAME, Self::GROUP_RULES[26]),
        RuleFilter::Rule(Self::GROUP_NAME, Self::GROUP_RULES[27]),
        RuleFilter::Rule(Self::GROUP_NAME, Self::GROUP_RULES[28]),
        RuleFilter::Rule(Self::GROUP_NAME, Self::GROUP_RULES[29]),
        RuleFilter::Rule(Self::GROUP_NAME, Self::GROUP_RULES[30]),
        RuleFilter::Rule(Self::GROUP_NAME, Self::GROUP_RULES[31]),
        RuleFilter::Rule(Self::GROUP_NAME, Self::GROUP_RULES[32]),
        RuleFilter::Rule(Self::GROUP_NAME, Self::GROUP_RULES[33]),
        RuleFilter::Rule(Self::GROUP_NAME, Self::GROUP_RULES[34]),
        RuleFilter::Rule(Self::GROUP_NAME, Self::GROUP_RULES[35]),
        RuleFilter::Rule(Self::GROUP_NAME, Self::GROUP_RULES[36]),
        RuleFilter::Rule(Self::GROUP_NAME, Self::GROUP_RULES[37]),
        RuleFilter::Rule(Self::GROUP_NAME, Self::GROUP_RULES[38]),
        RuleFilter::Rule(Self::GROUP_NAME, Self::GROUP_RULES[39]),
        RuleFilter::Rule(Self::GROUP_NAME, Self::GROUP_RULES[40]),
        RuleFilter::Rule(Self::GROUP_NAME, Self::GROUP_RULES[41]),
        RuleFilter::Rule(Self::GROUP_NAME, Self::GROUP_RULES[42]),
        RuleFilter::Rule(Self::GROUP_NAME, Self::GROUP_RULES[43]),
        RuleFilter::Rule(Self::GROUP_NAME, Self::GROUP_RULES[44]),
        RuleFilter::Rule(Self::GROUP_NAME, Self::GROUP_RULES[45]),
        RuleFilter::Rule(Self::GROUP_NAME, Self::GROUP_RULES[46]),
        RuleFilter::Rule(Self::GROUP_NAME, Self::GROUP_RULES[47]),
        RuleFilter::Rule(Self::GROUP_NAME, Self::GROUP_RULES[48]),
        RuleFilter::Rule(Self::GROUP_NAME, Self::GROUP_RULES[49]),
    ];
    #[doc = r" Retrieves the recommended rules"]
    pub(crate) fn is_recommended(&self) -> bool {
        matches!(self.recommended, Some(true))
    }
    pub(crate) fn is_recommended_unset(&self) -> bool {
        self.recommended.is_none()
    }
    pub(crate) fn is_all(&self) -> bool {
        matches!(self.all, Some(true))
    }
    pub(crate) fn is_all_unset(&self) -> bool {
        self.all.is_none()
    }
    pub(crate) fn get_enabled_rules(&self) -> IndexSet<RuleFilter> {
        let mut index_set = IndexSet::new();
        if let Some(rule) = self.no_approximative_numeric_constant.as_ref() {
            if rule.is_enabled() {
                index_set.insert(RuleFilter::Rule(Self::GROUP_NAME, Self::GROUP_RULES[0]));
            }
        }
        if let Some(rule) = self.no_array_index_key.as_ref() {
            if rule.is_enabled() {
                index_set.insert(RuleFilter::Rule(Self::GROUP_NAME, Self::GROUP_RULES[1]));
            }
        }
        if let Some(rule) = self.no_assign_in_expressions.as_ref() {
            if rule.is_enabled() {
                index_set.insert(RuleFilter::Rule(Self::GROUP_NAME, Self::GROUP_RULES[2]));
            }
        }
        if let Some(rule) = self.no_async_promise_executor.as_ref() {
            if rule.is_enabled() {
                index_set.insert(RuleFilter::Rule(Self::GROUP_NAME, Self::GROUP_RULES[3]));
            }
        }
        if let Some(rule) = self.no_catch_assign.as_ref() {
            if rule.is_enabled() {
                index_set.insert(RuleFilter::Rule(Self::GROUP_NAME, Self::GROUP_RULES[4]));
            }
        }
        if let Some(rule) = self.no_class_assign.as_ref() {
            if rule.is_enabled() {
                index_set.insert(RuleFilter::Rule(Self::GROUP_NAME, Self::GROUP_RULES[5]));
            }
        }
        if let Some(rule) = self.no_comment_text.as_ref() {
            if rule.is_enabled() {
                index_set.insert(RuleFilter::Rule(Self::GROUP_NAME, Self::GROUP_RULES[6]));
            }
        }
        if let Some(rule) = self.no_compare_neg_zero.as_ref() {
            if rule.is_enabled() {
                index_set.insert(RuleFilter::Rule(Self::GROUP_NAME, Self::GROUP_RULES[7]));
            }
        }
        if let Some(rule) = self.no_confusing_labels.as_ref() {
            if rule.is_enabled() {
                index_set.insert(RuleFilter::Rule(Self::GROUP_NAME, Self::GROUP_RULES[8]));
            }
        }
        if let Some(rule) = self.no_confusing_void_type.as_ref() {
            if rule.is_enabled() {
                index_set.insert(RuleFilter::Rule(Self::GROUP_NAME, Self::GROUP_RULES[9]));
            }
        }
        if let Some(rule) = self.no_console_log.as_ref() {
            if rule.is_enabled() {
                index_set.insert(RuleFilter::Rule(Self::GROUP_NAME, Self::GROUP_RULES[10]));
            }
        }
        if let Some(rule) = self.no_const_enum.as_ref() {
            if rule.is_enabled() {
                index_set.insert(RuleFilter::Rule(Self::GROUP_NAME, Self::GROUP_RULES[11]));
            }
        }
        if let Some(rule) = self.no_control_characters_in_regex.as_ref() {
            if rule.is_enabled() {
                index_set.insert(RuleFilter::Rule(Self::GROUP_NAME, Self::GROUP_RULES[12]));
            }
        }
        if let Some(rule) = self.no_debugger.as_ref() {
            if rule.is_enabled() {
                index_set.insert(RuleFilter::Rule(Self::GROUP_NAME, Self::GROUP_RULES[13]));
            }
        }
        if let Some(rule) = self.no_double_equals.as_ref() {
            if rule.is_enabled() {
                index_set.insert(RuleFilter::Rule(Self::GROUP_NAME, Self::GROUP_RULES[14]));
            }
        }
        if let Some(rule) = self.no_duplicate_case.as_ref() {
            if rule.is_enabled() {
                index_set.insert(RuleFilter::Rule(Self::GROUP_NAME, Self::GROUP_RULES[15]));
            }
        }
        if let Some(rule) = self.no_duplicate_class_members.as_ref() {
            if rule.is_enabled() {
                index_set.insert(RuleFilter::Rule(Self::GROUP_NAME, Self::GROUP_RULES[16]));
            }
        }
        if let Some(rule) = self.no_duplicate_jsx_props.as_ref() {
            if rule.is_enabled() {
                index_set.insert(RuleFilter::Rule(Self::GROUP_NAME, Self::GROUP_RULES[17]));
            }
        }
        if let Some(rule) = self.no_duplicate_object_keys.as_ref() {
            if rule.is_enabled() {
                index_set.insert(RuleFilter::Rule(Self::GROUP_NAME, Self::GROUP_RULES[18]));
            }
        }
        if let Some(rule) = self.no_duplicate_parameters.as_ref() {
            if rule.is_enabled() {
                index_set.insert(RuleFilter::Rule(Self::GROUP_NAME, Self::GROUP_RULES[19]));
            }
        }
        if let Some(rule) = self.no_empty_block_statements.as_ref() {
            if rule.is_enabled() {
                index_set.insert(RuleFilter::Rule(Self::GROUP_NAME, Self::GROUP_RULES[20]));
            }
        }
        if let Some(rule) = self.no_empty_interface.as_ref() {
            if rule.is_enabled() {
                index_set.insert(RuleFilter::Rule(Self::GROUP_NAME, Self::GROUP_RULES[21]));
            }
        }
        if let Some(rule) = self.no_explicit_any.as_ref() {
            if rule.is_enabled() {
                index_set.insert(RuleFilter::Rule(Self::GROUP_NAME, Self::GROUP_RULES[22]));
            }
        }
        if let Some(rule) = self.no_extra_non_null_assertion.as_ref() {
            if rule.is_enabled() {
                index_set.insert(RuleFilter::Rule(Self::GROUP_NAME, Self::GROUP_RULES[23]));
            }
        }
        if let Some(rule) = self.no_fallthrough_switch_clause.as_ref() {
            if rule.is_enabled() {
                index_set.insert(RuleFilter::Rule(Self::GROUP_NAME, Self::GROUP_RULES[24]));
            }
        }
        if let Some(rule) = self.no_function_assign.as_ref() {
            if rule.is_enabled() {
                index_set.insert(RuleFilter::Rule(Self::GROUP_NAME, Self::GROUP_RULES[25]));
            }
        }
        if let Some(rule) = self.no_global_assign.as_ref() {
            if rule.is_enabled() {
                index_set.insert(RuleFilter::Rule(Self::GROUP_NAME, Self::GROUP_RULES[26]));
            }
        }
        if let Some(rule) = self.no_global_is_finite.as_ref() {
            if rule.is_enabled() {
                index_set.insert(RuleFilter::Rule(Self::GROUP_NAME, Self::GROUP_RULES[27]));
            }
        }
        if let Some(rule) = self.no_global_is_nan.as_ref() {
            if rule.is_enabled() {
                index_set.insert(RuleFilter::Rule(Self::GROUP_NAME, Self::GROUP_RULES[28]));
            }
        }
        if let Some(rule) = self.no_implicit_any_let.as_ref() {
            if rule.is_enabled() {
                index_set.insert(RuleFilter::Rule(Self::GROUP_NAME, Self::GROUP_RULES[29]));
            }
        }
        if let Some(rule) = self.no_import_assign.as_ref() {
            if rule.is_enabled() {
                index_set.insert(RuleFilter::Rule(Self::GROUP_NAME, Self::GROUP_RULES[30]));
            }
        }
        if let Some(rule) = self.no_label_var.as_ref() {
            if rule.is_enabled() {
                index_set.insert(RuleFilter::Rule(Self::GROUP_NAME, Self::GROUP_RULES[31]));
            }
        }
        if let Some(rule) = self.no_misleading_character_class.as_ref() {
            if rule.is_enabled() {
                index_set.insert(RuleFilter::Rule(Self::GROUP_NAME, Self::GROUP_RULES[32]));
            }
        }
        if let Some(rule) = self.no_misleading_instantiator.as_ref() {
            if rule.is_enabled() {
                index_set.insert(RuleFilter::Rule(Self::GROUP_NAME, Self::GROUP_RULES[33]));
            }
        }
        if let Some(rule) = self.no_misrefactored_shorthand_assign.as_ref() {
            if rule.is_enabled() {
                index_set.insert(RuleFilter::Rule(Self::GROUP_NAME, Self::GROUP_RULES[34]));
            }
        }
        if let Some(rule) = self.no_prototype_builtins.as_ref() {
            if rule.is_enabled() {
                index_set.insert(RuleFilter::Rule(Self::GROUP_NAME, Self::GROUP_RULES[35]));
            }
        }
        if let Some(rule) = self.no_redeclare.as_ref() {
            if rule.is_enabled() {
                index_set.insert(RuleFilter::Rule(Self::GROUP_NAME, Self::GROUP_RULES[36]));
            }
        }
        if let Some(rule) = self.no_redundant_use_strict.as_ref() {
            if rule.is_enabled() {
                index_set.insert(RuleFilter::Rule(Self::GROUP_NAME, Self::GROUP_RULES[37]));
            }
        }
        if let Some(rule) = self.no_self_compare.as_ref() {
            if rule.is_enabled() {
                index_set.insert(RuleFilter::Rule(Self::GROUP_NAME, Self::GROUP_RULES[38]));
            }
        }
        if let Some(rule) = self.no_shadow_restricted_names.as_ref() {
            if rule.is_enabled() {
                index_set.insert(RuleFilter::Rule(Self::GROUP_NAME, Self::GROUP_RULES[39]));
            }
        }
        if let Some(rule) = self.no_sparse_array.as_ref() {
            if rule.is_enabled() {
                index_set.insert(RuleFilter::Rule(Self::GROUP_NAME, Self::GROUP_RULES[40]));
            }
        }
        if let Some(rule) = self.no_then_property.as_ref() {
            if rule.is_enabled() {
                index_set.insert(RuleFilter::Rule(Self::GROUP_NAME, Self::GROUP_RULES[41]));
            }
        }
        if let Some(rule) = self.no_unsafe_declaration_merging.as_ref() {
            if rule.is_enabled() {
                index_set.insert(RuleFilter::Rule(Self::GROUP_NAME, Self::GROUP_RULES[42]));
            }
        }
        if let Some(rule) = self.no_unsafe_negation.as_ref() {
            if rule.is_enabled() {
                index_set.insert(RuleFilter::Rule(Self::GROUP_NAME, Self::GROUP_RULES[43]));
            }
        }
        if let Some(rule) = self.use_await.as_ref() {
            if rule.is_enabled() {
                index_set.insert(RuleFilter::Rule(Self::GROUP_NAME, Self::GROUP_RULES[44]));
            }
        }
        if let Some(rule) = self.use_default_switch_clause_last.as_ref() {
            if rule.is_enabled() {
                index_set.insert(RuleFilter::Rule(Self::GROUP_NAME, Self::GROUP_RULES[45]));
            }
        }
        if let Some(rule) = self.use_getter_return.as_ref() {
            if rule.is_enabled() {
                index_set.insert(RuleFilter::Rule(Self::GROUP_NAME, Self::GROUP_RULES[46]));
            }
        }
        if let Some(rule) = self.use_is_array.as_ref() {
            if rule.is_enabled() {
                index_set.insert(RuleFilter::Rule(Self::GROUP_NAME, Self::GROUP_RULES[47]));
            }
        }
        if let Some(rule) = self.use_namespace_keyword.as_ref() {
            if rule.is_enabled() {
                index_set.insert(RuleFilter::Rule(Self::GROUP_NAME, Self::GROUP_RULES[48]));
            }
        }
        if let Some(rule) = self.use_valid_typeof.as_ref() {
            if rule.is_enabled() {
                index_set.insert(RuleFilter::Rule(Self::GROUP_NAME, Self::GROUP_RULES[49]));
            }
        }
        index_set
    }
    pub(crate) fn get_disabled_rules(&self) -> IndexSet<RuleFilter> {
        let mut index_set = IndexSet::new();
        if let Some(rule) = self.no_approximative_numeric_constant.as_ref() {
            if rule.is_disabled() {
                index_set.insert(RuleFilter::Rule(Self::GROUP_NAME, Self::GROUP_RULES[0]));
            }
        }
        if let Some(rule) = self.no_array_index_key.as_ref() {
            if rule.is_disabled() {
                index_set.insert(RuleFilter::Rule(Self::GROUP_NAME, Self::GROUP_RULES[1]));
            }
        }
        if let Some(rule) = self.no_assign_in_expressions.as_ref() {
            if rule.is_disabled() {
                index_set.insert(RuleFilter::Rule(Self::GROUP_NAME, Self::GROUP_RULES[2]));
            }
        }
        if let Some(rule) = self.no_async_promise_executor.as_ref() {
            if rule.is_disabled() {
                index_set.insert(RuleFilter::Rule(Self::GROUP_NAME, Self::GROUP_RULES[3]));
            }
        }
        if let Some(rule) = self.no_catch_assign.as_ref() {
            if rule.is_disabled() {
                index_set.insert(RuleFilter::Rule(Self::GROUP_NAME, Self::GROUP_RULES[4]));
            }
        }
        if let Some(rule) = self.no_class_assign.as_ref() {
            if rule.is_disabled() {
                index_set.insert(RuleFilter::Rule(Self::GROUP_NAME, Self::GROUP_RULES[5]));
            }
        }
        if let Some(rule) = self.no_comment_text.as_ref() {
            if rule.is_disabled() {
                index_set.insert(RuleFilter::Rule(Self::GROUP_NAME, Self::GROUP_RULES[6]));
            }
        }
        if let Some(rule) = self.no_compare_neg_zero.as_ref() {
            if rule.is_disabled() {
                index_set.insert(RuleFilter::Rule(Self::GROUP_NAME, Self::GROUP_RULES[7]));
            }
        }
        if let Some(rule) = self.no_confusing_labels.as_ref() {
            if rule.is_disabled() {
                index_set.insert(RuleFilter::Rule(Self::GROUP_NAME, Self::GROUP_RULES[8]));
            }
        }
        if let Some(rule) = self.no_confusing_void_type.as_ref() {
            if rule.is_disabled() {
                index_set.insert(RuleFilter::Rule(Self::GROUP_NAME, Self::GROUP_RULES[9]));
            }
        }
        if let Some(rule) = self.no_console_log.as_ref() {
            if rule.is_disabled() {
                index_set.insert(RuleFilter::Rule(Self::GROUP_NAME, Self::GROUP_RULES[10]));
            }
        }
        if let Some(rule) = self.no_const_enum.as_ref() {
            if rule.is_disabled() {
                index_set.insert(RuleFilter::Rule(Self::GROUP_NAME, Self::GROUP_RULES[11]));
            }
        }
        if let Some(rule) = self.no_control_characters_in_regex.as_ref() {
            if rule.is_disabled() {
                index_set.insert(RuleFilter::Rule(Self::GROUP_NAME, Self::GROUP_RULES[12]));
            }
        }
        if let Some(rule) = self.no_debugger.as_ref() {
            if rule.is_disabled() {
                index_set.insert(RuleFilter::Rule(Self::GROUP_NAME, Self::GROUP_RULES[13]));
            }
        }
        if let Some(rule) = self.no_double_equals.as_ref() {
            if rule.is_disabled() {
                index_set.insert(RuleFilter::Rule(Self::GROUP_NAME, Self::GROUP_RULES[14]));
            }
        }
        if let Some(rule) = self.no_duplicate_case.as_ref() {
            if rule.is_disabled() {
                index_set.insert(RuleFilter::Rule(Self::GROUP_NAME, Self::GROUP_RULES[15]));
            }
        }
        if let Some(rule) = self.no_duplicate_class_members.as_ref() {
            if rule.is_disabled() {
                index_set.insert(RuleFilter::Rule(Self::GROUP_NAME, Self::GROUP_RULES[16]));
            }
        }
        if let Some(rule) = self.no_duplicate_jsx_props.as_ref() {
            if rule.is_disabled() {
                index_set.insert(RuleFilter::Rule(Self::GROUP_NAME, Self::GROUP_RULES[17]));
            }
        }
        if let Some(rule) = self.no_duplicate_object_keys.as_ref() {
            if rule.is_disabled() {
                index_set.insert(RuleFilter::Rule(Self::GROUP_NAME, Self::GROUP_RULES[18]));
            }
        }
        if let Some(rule) = self.no_duplicate_parameters.as_ref() {
            if rule.is_disabled() {
                index_set.insert(RuleFilter::Rule(Self::GROUP_NAME, Self::GROUP_RULES[19]));
            }
        }
        if let Some(rule) = self.no_empty_block_statements.as_ref() {
            if rule.is_disabled() {
                index_set.insert(RuleFilter::Rule(Self::GROUP_NAME, Self::GROUP_RULES[20]));
            }
        }
        if let Some(rule) = self.no_empty_interface.as_ref() {
            if rule.is_disabled() {
                index_set.insert(RuleFilter::Rule(Self::GROUP_NAME, Self::GROUP_RULES[21]));
            }
        }
        if let Some(rule) = self.no_explicit_any.as_ref() {
            if rule.is_disabled() {
                index_set.insert(RuleFilter::Rule(Self::GROUP_NAME, Self::GROUP_RULES[22]));
            }
        }
        if let Some(rule) = self.no_extra_non_null_assertion.as_ref() {
            if rule.is_disabled() {
                index_set.insert(RuleFilter::Rule(Self::GROUP_NAME, Self::GROUP_RULES[23]));
            }
        }
        if let Some(rule) = self.no_fallthrough_switch_clause.as_ref() {
            if rule.is_disabled() {
                index_set.insert(RuleFilter::Rule(Self::GROUP_NAME, Self::GROUP_RULES[24]));
            }
        }
        if let Some(rule) = self.no_function_assign.as_ref() {
            if rule.is_disabled() {
                index_set.insert(RuleFilter::Rule(Self::GROUP_NAME, Self::GROUP_RULES[25]));
            }
        }
        if let Some(rule) = self.no_global_assign.as_ref() {
            if rule.is_disabled() {
                index_set.insert(RuleFilter::Rule(Self::GROUP_NAME, Self::GROUP_RULES[26]));
            }
        }
        if let Some(rule) = self.no_global_is_finite.as_ref() {
            if rule.is_disabled() {
                index_set.insert(RuleFilter::Rule(Self::GROUP_NAME, Self::GROUP_RULES[27]));
            }
        }
        if let Some(rule) = self.no_global_is_nan.as_ref() {
            if rule.is_disabled() {
                index_set.insert(RuleFilter::Rule(Self::GROUP_NAME, Self::GROUP_RULES[28]));
            }
        }
        if let Some(rule) = self.no_implicit_any_let.as_ref() {
            if rule.is_disabled() {
                index_set.insert(RuleFilter::Rule(Self::GROUP_NAME, Self::GROUP_RULES[29]));
            }
        }
        if let Some(rule) = self.no_import_assign.as_ref() {
            if rule.is_disabled() {
                index_set.insert(RuleFilter::Rule(Self::GROUP_NAME, Self::GROUP_RULES[30]));
            }
        }
        if let Some(rule) = self.no_label_var.as_ref() {
            if rule.is_disabled() {
                index_set.insert(RuleFilter::Rule(Self::GROUP_NAME, Self::GROUP_RULES[31]));
            }
        }
        if let Some(rule) = self.no_misleading_character_class.as_ref() {
            if rule.is_disabled() {
                index_set.insert(RuleFilter::Rule(Self::GROUP_NAME, Self::GROUP_RULES[32]));
            }
        }
        if let Some(rule) = self.no_misleading_instantiator.as_ref() {
            if rule.is_disabled() {
                index_set.insert(RuleFilter::Rule(Self::GROUP_NAME, Self::GROUP_RULES[33]));
            }
        }
        if let Some(rule) = self.no_misrefactored_shorthand_assign.as_ref() {
            if rule.is_disabled() {
                index_set.insert(RuleFilter::Rule(Self::GROUP_NAME, Self::GROUP_RULES[34]));
            }
        }
        if let Some(rule) = self.no_prototype_builtins.as_ref() {
            if rule.is_disabled() {
                index_set.insert(RuleFilter::Rule(Self::GROUP_NAME, Self::GROUP_RULES[35]));
            }
        }
        if let Some(rule) = self.no_redeclare.as_ref() {
            if rule.is_disabled() {
                index_set.insert(RuleFilter::Rule(Self::GROUP_NAME, Self::GROUP_RULES[36]));
            }
        }
        if let Some(rule) = self.no_redundant_use_strict.as_ref() {
            if rule.is_disabled() {
                index_set.insert(RuleFilter::Rule(Self::GROUP_NAME, Self::GROUP_RULES[37]));
            }
        }
        if let Some(rule) = self.no_self_compare.as_ref() {
            if rule.is_disabled() {
                index_set.insert(RuleFilter::Rule(Self::GROUP_NAME, Self::GROUP_RULES[38]));
            }
        }
        if let Some(rule) = self.no_shadow_restricted_names.as_ref() {
            if rule.is_disabled() {
                index_set.insert(RuleFilter::Rule(Self::GROUP_NAME, Self::GROUP_RULES[39]));
            }
        }
        if let Some(rule) = self.no_sparse_array.as_ref() {
            if rule.is_disabled() {
                index_set.insert(RuleFilter::Rule(Self::GROUP_NAME, Self::GROUP_RULES[40]));
            }
        }
        if let Some(rule) = self.no_then_property.as_ref() {
            if rule.is_disabled() {
                index_set.insert(RuleFilter::Rule(Self::GROUP_NAME, Self::GROUP_RULES[41]));
            }
        }
        if let Some(rule) = self.no_unsafe_declaration_merging.as_ref() {
            if rule.is_disabled() {
                index_set.insert(RuleFilter::Rule(Self::GROUP_NAME, Self::GROUP_RULES[42]));
            }
        }
        if let Some(rule) = self.no_unsafe_negation.as_ref() {
            if rule.is_disabled() {
                index_set.insert(RuleFilter::Rule(Self::GROUP_NAME, Self::GROUP_RULES[43]));
            }
        }
        if let Some(rule) = self.use_await.as_ref() {
            if rule.is_disabled() {
                index_set.insert(RuleFilter::Rule(Self::GROUP_NAME, Self::GROUP_RULES[44]));
            }
        }
        if let Some(rule) = self.use_default_switch_clause_last.as_ref() {
            if rule.is_disabled() {
                index_set.insert(RuleFilter::Rule(Self::GROUP_NAME, Self::GROUP_RULES[45]));
            }
        }
        if let Some(rule) = self.use_getter_return.as_ref() {
            if rule.is_disabled() {
                index_set.insert(RuleFilter::Rule(Self::GROUP_NAME, Self::GROUP_RULES[46]));
            }
        }
        if let Some(rule) = self.use_is_array.as_ref() {
            if rule.is_disabled() {
                index_set.insert(RuleFilter::Rule(Self::GROUP_NAME, Self::GROUP_RULES[47]));
            }
        }
        if let Some(rule) = self.use_namespace_keyword.as_ref() {
            if rule.is_disabled() {
                index_set.insert(RuleFilter::Rule(Self::GROUP_NAME, Self::GROUP_RULES[48]));
            }
        }
        if let Some(rule) = self.use_valid_typeof.as_ref() {
            if rule.is_disabled() {
                index_set.insert(RuleFilter::Rule(Self::GROUP_NAME, Self::GROUP_RULES[49]));
            }
        }
        index_set
    }
    #[doc = r" Checks if, given a rule name, matches one of the rules contained in this category"]
    pub(crate) fn has_rule(rule_name: &str) -> bool {
        Self::GROUP_RULES.contains(&rule_name)
    }
    #[doc = r" Checks if, given a rule name, it is marked as recommended"]
    pub(crate) fn is_recommended_rule(rule_name: &str) -> bool {
        Self::RECOMMENDED_RULES.contains(&rule_name)
    }
    pub(crate) fn recommended_rules_as_filters() -> [RuleFilter<'static>; 47] {
        Self::RECOMMENDED_RULES_AS_FILTERS
    }
    pub(crate) fn all_rules_as_filters() -> [RuleFilter<'static>; 50] {
        Self::ALL_RULES_AS_FILTERS
    }
    #[doc = r" Select preset rules"]
    pub(crate) fn collect_preset_rules(
        &self,
        parent_is_all: bool,
        parent_is_recommended: bool,
        enabled_rules: &mut IndexSet<RuleFilter>,
    ) {
        if self.is_all() || self.is_all_unset() && parent_is_all {
            enabled_rules.extend(Self::all_rules_as_filters());
        } else if self.is_recommended()
            || self.is_recommended_unset() && parent_is_recommended && !parent_is_all
        {
            enabled_rules.extend(Self::recommended_rules_as_filters());
        }
    }
    pub(crate) fn get_rule_configuration(
        &self,
        rule_name: &str,
    ) -> Option<(RulePlainConfiguration, Option<RuleOptions>)> {
        match rule_name {
            "noApproximativeNumericConstant" => self
                .no_approximative_numeric_constant
                .as_ref()
                .map(|conf| (conf.level(), conf.get_options())),
            "noArrayIndexKey" => self
                .no_array_index_key
                .as_ref()
                .map(|conf| (conf.level(), conf.get_options())),
            "noAssignInExpressions" => self
                .no_assign_in_expressions
                .as_ref()
                .map(|conf| (conf.level(), conf.get_options())),
            "noAsyncPromiseExecutor" => self
                .no_async_promise_executor
                .as_ref()
                .map(|conf| (conf.level(), conf.get_options())),
            "noCatchAssign" => self
                .no_catch_assign
                .as_ref()
                .map(|conf| (conf.level(), conf.get_options())),
            "noClassAssign" => self
                .no_class_assign
                .as_ref()
                .map(|conf| (conf.level(), conf.get_options())),
            "noCommentText" => self
                .no_comment_text
                .as_ref()
                .map(|conf| (conf.level(), conf.get_options())),
            "noCompareNegZero" => self
                .no_compare_neg_zero
                .as_ref()
                .map(|conf| (conf.level(), conf.get_options())),
            "noConfusingLabels" => self
                .no_confusing_labels
                .as_ref()
                .map(|conf| (conf.level(), conf.get_options())),
            "noConfusingVoidType" => self
                .no_confusing_void_type
                .as_ref()
                .map(|conf| (conf.level(), conf.get_options())),
            "noConsoleLog" => self
                .no_console_log
                .as_ref()
                .map(|conf| (conf.level(), conf.get_options())),
            "noConstEnum" => self
                .no_const_enum
                .as_ref()
                .map(|conf| (conf.level(), conf.get_options())),
            "noControlCharactersInRegex" => self
                .no_control_characters_in_regex
                .as_ref()
                .map(|conf| (conf.level(), conf.get_options())),
            "noDebugger" => self
                .no_debugger
                .as_ref()
                .map(|conf| (conf.level(), conf.get_options())),
            "noDoubleEquals" => self
                .no_double_equals
                .as_ref()
                .map(|conf| (conf.level(), conf.get_options())),
            "noDuplicateCase" => self
                .no_duplicate_case
                .as_ref()
                .map(|conf| (conf.level(), conf.get_options())),
            "noDuplicateClassMembers" => self
                .no_duplicate_class_members
                .as_ref()
                .map(|conf| (conf.level(), conf.get_options())),
            "noDuplicateJsxProps" => self
                .no_duplicate_jsx_props
                .as_ref()
                .map(|conf| (conf.level(), conf.get_options())),
            "noDuplicateObjectKeys" => self
                .no_duplicate_object_keys
                .as_ref()
                .map(|conf| (conf.level(), conf.get_options())),
            "noDuplicateParameters" => self
                .no_duplicate_parameters
                .as_ref()
                .map(|conf| (conf.level(), conf.get_options())),
            "noEmptyBlockStatements" => self
                .no_empty_block_statements
                .as_ref()
                .map(|conf| (conf.level(), conf.get_options())),
            "noEmptyInterface" => self
                .no_empty_interface
                .as_ref()
                .map(|conf| (conf.level(), conf.get_options())),
            "noExplicitAny" => self
                .no_explicit_any
                .as_ref()
                .map(|conf| (conf.level(), conf.get_options())),
            "noExtraNonNullAssertion" => self
                .no_extra_non_null_assertion
                .as_ref()
                .map(|conf| (conf.level(), conf.get_options())),
            "noFallthroughSwitchClause" => self
                .no_fallthrough_switch_clause
                .as_ref()
                .map(|conf| (conf.level(), conf.get_options())),
            "noFunctionAssign" => self
                .no_function_assign
                .as_ref()
                .map(|conf| (conf.level(), conf.get_options())),
            "noGlobalAssign" => self
                .no_global_assign
                .as_ref()
                .map(|conf| (conf.level(), conf.get_options())),
            "noGlobalIsFinite" => self
                .no_global_is_finite
                .as_ref()
                .map(|conf| (conf.level(), conf.get_options())),
            "noGlobalIsNan" => self
                .no_global_is_nan
                .as_ref()
                .map(|conf| (conf.level(), conf.get_options())),
            "noImplicitAnyLet" => self
                .no_implicit_any_let
                .as_ref()
                .map(|conf| (conf.level(), conf.get_options())),
            "noImportAssign" => self
                .no_import_assign
                .as_ref()
                .map(|conf| (conf.level(), conf.get_options())),
            "noLabelVar" => self
                .no_label_var
                .as_ref()
                .map(|conf| (conf.level(), conf.get_options())),
            "noMisleadingCharacterClass" => self
                .no_misleading_character_class
                .as_ref()
                .map(|conf| (conf.level(), conf.get_options())),
            "noMisleadingInstantiator" => self
                .no_misleading_instantiator
                .as_ref()
                .map(|conf| (conf.level(), conf.get_options())),
            "noMisrefactoredShorthandAssign" => self
                .no_misrefactored_shorthand_assign
                .as_ref()
                .map(|conf| (conf.level(), conf.get_options())),
            "noPrototypeBuiltins" => self
                .no_prototype_builtins
                .as_ref()
                .map(|conf| (conf.level(), conf.get_options())),
            "noRedeclare" => self
                .no_redeclare
                .as_ref()
                .map(|conf| (conf.level(), conf.get_options())),
            "noRedundantUseStrict" => self
                .no_redundant_use_strict
                .as_ref()
                .map(|conf| (conf.level(), conf.get_options())),
            "noSelfCompare" => self
                .no_self_compare
                .as_ref()
                .map(|conf| (conf.level(), conf.get_options())),
            "noShadowRestrictedNames" => self
                .no_shadow_restricted_names
                .as_ref()
                .map(|conf| (conf.level(), conf.get_options())),
            "noSparseArray" => self
                .no_sparse_array
                .as_ref()
                .map(|conf| (conf.level(), conf.get_options())),
            "noThenProperty" => self
                .no_then_property
                .as_ref()
                .map(|conf| (conf.level(), conf.get_options())),
            "noUnsafeDeclarationMerging" => self
                .no_unsafe_declaration_merging
                .as_ref()
                .map(|conf| (conf.level(), conf.get_options())),
            "noUnsafeNegation" => self
                .no_unsafe_negation
                .as_ref()
                .map(|conf| (conf.level(), conf.get_options())),
            "useAwait" => self
                .use_await
                .as_ref()
                .map(|conf| (conf.level(), conf.get_options())),
            "useDefaultSwitchClauseLast" => self
                .use_default_switch_clause_last
                .as_ref()
                .map(|conf| (conf.level(), conf.get_options())),
            "useGetterReturn" => self
                .use_getter_return
                .as_ref()
                .map(|conf| (conf.level(), conf.get_options())),
            "useIsArray" => self
                .use_is_array
                .as_ref()
                .map(|conf| (conf.level(), conf.get_options())),
            "useNamespaceKeyword" => self
                .use_namespace_keyword
                .as_ref()
                .map(|conf| (conf.level(), conf.get_options())),
            "useValidTypeof" => self
                .use_valid_typeof
                .as_ref()
                .map(|conf| (conf.level(), conf.get_options())),
            _ => None,
        }
    }
}<|MERGE_RESOLUTION|>--- conflicted
+++ resolved
@@ -2692,12 +2692,8 @@
         RuleFilter::Rule(Self::GROUP_NAME, Self::GROUP_RULES[8]),
         RuleFilter::Rule(Self::GROUP_NAME, Self::GROUP_RULES[9]),
         RuleFilter::Rule(Self::GROUP_NAME, Self::GROUP_RULES[10]),
-        RuleFilter::Rule(Self::GROUP_NAME, Self::GROUP_RULES[16]),
-<<<<<<< HEAD
-        RuleFilter::Rule(Self::GROUP_NAME, Self::GROUP_RULES[18]),
-=======
+        RuleFilter::Rule(Self::GROUP_NAME, Self::GROUP_RULES[17]),
         RuleFilter::Rule(Self::GROUP_NAME, Self::GROUP_RULES[19]),
->>>>>>> b6d4c6e8
     ];
     const ALL_RULES_AS_FILTERS: [RuleFilter<'static>; 24] = [
         RuleFilter::Rule(Self::GROUP_NAME, Self::GROUP_RULES[0]),
@@ -2815,25 +2811,17 @@
                 index_set.insert(RuleFilter::Rule(Self::GROUP_NAME, Self::GROUP_RULES[14]));
             }
         }
-<<<<<<< HEAD
+        if let Some(rule) = self.no_restricted_imports.as_ref() {
+            if rule.is_enabled() {
+                index_set.insert(RuleFilter::Rule(Self::GROUP_NAME, Self::GROUP_RULES[15]));
+            }
+        }
         if let Some(rule) = self.no_skipped_tests.as_ref() {
-=======
-        if let Some(rule) = self.no_restricted_imports.as_ref() {
->>>>>>> b6d4c6e8
-            if rule.is_enabled() {
-                index_set.insert(RuleFilter::Rule(Self::GROUP_NAME, Self::GROUP_RULES[15]));
-            }
-        }
-<<<<<<< HEAD
+            if rule.is_enabled() {
+                index_set.insert(RuleFilter::Rule(Self::GROUP_NAME, Self::GROUP_RULES[16]));
+            }
+        }
         if let Some(rule) = self.no_suspicious_semicolon_in_jsx.as_ref() {
-=======
-        if let Some(rule) = self.no_semicolon_in_jsx.as_ref() {
->>>>>>> b6d4c6e8
-            if rule.is_enabled() {
-                index_set.insert(RuleFilter::Rule(Self::GROUP_NAME, Self::GROUP_RULES[16]));
-            }
-        }
-        if let Some(rule) = self.no_skipped_tests.as_ref() {
             if rule.is_enabled() {
                 index_set.insert(RuleFilter::Rule(Self::GROUP_NAME, Self::GROUP_RULES[17]));
             }
@@ -2947,25 +2935,17 @@
                 index_set.insert(RuleFilter::Rule(Self::GROUP_NAME, Self::GROUP_RULES[14]));
             }
         }
-<<<<<<< HEAD
+        if let Some(rule) = self.no_restricted_imports.as_ref() {
+            if rule.is_disabled() {
+                index_set.insert(RuleFilter::Rule(Self::GROUP_NAME, Self::GROUP_RULES[15]));
+            }
+        }
         if let Some(rule) = self.no_skipped_tests.as_ref() {
-=======
-        if let Some(rule) = self.no_restricted_imports.as_ref() {
->>>>>>> b6d4c6e8
-            if rule.is_disabled() {
-                index_set.insert(RuleFilter::Rule(Self::GROUP_NAME, Self::GROUP_RULES[15]));
-            }
-        }
-<<<<<<< HEAD
+            if rule.is_disabled() {
+                index_set.insert(RuleFilter::Rule(Self::GROUP_NAME, Self::GROUP_RULES[16]));
+            }
+        }
         if let Some(rule) = self.no_suspicious_semicolon_in_jsx.as_ref() {
-=======
-        if let Some(rule) = self.no_semicolon_in_jsx.as_ref() {
->>>>>>> b6d4c6e8
-            if rule.is_disabled() {
-                index_set.insert(RuleFilter::Rule(Self::GROUP_NAME, Self::GROUP_RULES[16]));
-            }
-        }
-        if let Some(rule) = self.no_skipped_tests.as_ref() {
             if rule.is_disabled() {
                 index_set.insert(RuleFilter::Rule(Self::GROUP_NAME, Self::GROUP_RULES[17]));
             }
