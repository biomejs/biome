//! Generated file, do not edit by hand, see `xtask/codegen`

use crate::{MergeWith, RuleConfiguration};
use biome_analyze::RuleFilter;
use biome_diagnostics::{Category, Severity};
use bpaf::Bpaf;
use indexmap::IndexSet;
#[cfg(feature = "schema")]
use schemars::JsonSchema;
use serde::{Deserialize, Serialize};
#[derive(Deserialize, Serialize, Debug, Clone, Eq, PartialEq, Bpaf)]
#[cfg_attr(feature = "schema", derive(JsonSchema))]
#[serde(rename_all = "camelCase", deny_unknown_fields)]
pub struct Rules {
    #[doc = r" It enables the lint rules recommended by Biome. `true` by default."]
    #[serde(skip_serializing_if = "Option::is_none")]
    #[bpaf(hide)]
    pub recommended: Option<bool>,
    #[doc = r" It enables ALL rules. The rules that belong to `nursery` won't be enabled."]
    #[serde(skip_serializing_if = "Option::is_none")]
    #[bpaf(hide)]
    pub all: Option<bool>,
    #[serde(skip_serializing_if = "Option::is_none")]
    #[bpaf(external, hide, optional)]
    pub a11y: Option<A11y>,
    #[serde(skip_serializing_if = "Option::is_none")]
    #[bpaf(external, hide, optional)]
    pub complexity: Option<Complexity>,
    #[serde(skip_serializing_if = "Option::is_none")]
    #[bpaf(external, hide, optional)]
    pub correctness: Option<Correctness>,
    #[serde(skip_serializing_if = "Option::is_none")]
    #[bpaf(external, hide, optional)]
    pub nursery: Option<Nursery>,
    #[serde(skip_serializing_if = "Option::is_none")]
    #[bpaf(external, hide, optional)]
    pub performance: Option<Performance>,
    #[serde(skip_serializing_if = "Option::is_none")]
    #[bpaf(external, hide, optional)]
    pub security: Option<Security>,
    #[serde(skip_serializing_if = "Option::is_none")]
    #[bpaf(external, hide, optional)]
    pub style: Option<Style>,
    #[serde(skip_serializing_if = "Option::is_none")]
    #[bpaf(external, hide, optional)]
    pub suspicious: Option<Suspicious>,
}
impl Default for Rules {
    fn default() -> Self {
        Self {
            recommended: Some(true),
            all: None,
            a11y: None,
            complexity: None,
            correctness: None,
            nursery: None,
            performance: None,
            security: None,
            style: None,
            suspicious: None,
        }
    }
}
impl MergeWith<Rules> for Rules {
    fn merge_with(&mut self, other: Rules) {
        if let Some(recommended) = other.recommended {
            self.recommended = Some(recommended);
        }
        if let Some(all) = other.all {
            self.all = Some(all);
        }
        if let Some(other) = other.a11y {
            let a11y = self.a11y.get_or_insert(A11y::default());
            a11y.merge_with(other);
        }
        if let Some(other) = other.complexity {
            let complexity = self.complexity.get_or_insert(Complexity::default());
            complexity.merge_with(other);
        }
        if let Some(other) = other.correctness {
            let correctness = self.correctness.get_or_insert(Correctness::default());
            correctness.merge_with(other);
        }
        if let Some(other) = other.nursery {
            let nursery = self.nursery.get_or_insert(Nursery::default());
            nursery.merge_with(other);
        }
        if let Some(other) = other.performance {
            let performance = self.performance.get_or_insert(Performance::default());
            performance.merge_with(other);
        }
        if let Some(other) = other.security {
            let security = self.security.get_or_insert(Security::default());
            security.merge_with(other);
        }
        if let Some(other) = other.style {
            let style = self.style.get_or_insert(Style::default());
            style.merge_with(other);
        }
        if let Some(other) = other.suspicious {
            let suspicious = self.suspicious.get_or_insert(Suspicious::default());
            suspicious.merge_with(other);
        }
    }
    fn merge_with_if_not_default(&mut self, other: Rules)
    where
        Rules: Default,
    {
        if other != Rules::default() {
            self.merge_with(other)
        }
    }
}
impl Rules {
    #[doc = r" Checks if the code coming from [biome_diagnostics::Diagnostic] corresponds to a rule."]
    #[doc = r" Usually the code is built like {category}/{rule_name}"]
    pub fn matches_diagnostic_code<'a>(
        &self,
        category: Option<&'a str>,
        rule_name: Option<&'a str>,
    ) -> Option<(&'a str, &'a str)> {
        match (category, rule_name) {
            (Some(category), Some(rule_name)) => match category {
                "a11y" => A11y::has_rule(rule_name).then_some((category, rule_name)),
                "complexity" => Complexity::has_rule(rule_name).then_some((category, rule_name)),
                "correctness" => Correctness::has_rule(rule_name).then_some((category, rule_name)),
                "nursery" => Nursery::has_rule(rule_name).then_some((category, rule_name)),
                "performance" => Performance::has_rule(rule_name).then_some((category, rule_name)),
                "security" => Security::has_rule(rule_name).then_some((category, rule_name)),
                "style" => Style::has_rule(rule_name).then_some((category, rule_name)),
                "suspicious" => Suspicious::has_rule(rule_name).then_some((category, rule_name)),
                _ => None,
            },
            _ => None,
        }
    }
    #[doc = r" Given a category coming from [Diagnostic](biome_diagnostics::Diagnostic), this function returns"]
    #[doc = r" the [Severity](biome_diagnostics::Severity) associated to the rule, if the configuration changed it."]
    #[doc = r""]
    #[doc = r" If not, the function returns [None]."]
    pub fn get_severity_from_code(&self, category: &Category) -> Option<Severity> {
        let mut split_code = category.name().split('/');
        let _lint = split_code.next();
        debug_assert_eq!(_lint, Some("lint"));
        let group = split_code.next();
        let rule_name = split_code.next();
        if let Some((group, rule_name)) = self.matches_diagnostic_code(group, rule_name) {
            let severity = match group {
                "a11y" => self
                    .a11y
                    .as_ref()
                    .and_then(|a11y| a11y.get_rule_configuration(rule_name))
                    .map(|rule_setting| rule_setting.into())
                    .unwrap_or_else(|| {
                        if A11y::is_recommended_rule(rule_name) {
                            Severity::Error
                        } else {
                            Severity::Warning
                        }
                    }),
                "complexity" => self
                    .complexity
                    .as_ref()
                    .and_then(|complexity| complexity.get_rule_configuration(rule_name))
                    .map(|rule_setting| rule_setting.into())
                    .unwrap_or_else(|| {
                        if Complexity::is_recommended_rule(rule_name) {
                            Severity::Error
                        } else {
                            Severity::Warning
                        }
                    }),
                "correctness" => self
                    .correctness
                    .as_ref()
                    .and_then(|correctness| correctness.get_rule_configuration(rule_name))
                    .map(|rule_setting| rule_setting.into())
                    .unwrap_or_else(|| {
                        if Correctness::is_recommended_rule(rule_name) {
                            Severity::Error
                        } else {
                            Severity::Warning
                        }
                    }),
                "nursery" => self
                    .nursery
                    .as_ref()
                    .and_then(|nursery| nursery.get_rule_configuration(rule_name))
                    .map(|rule_setting| rule_setting.into())
                    .unwrap_or_else(|| {
                        if Nursery::is_recommended_rule(rule_name) {
                            Severity::Error
                        } else {
                            Severity::Warning
                        }
                    }),
                "performance" => self
                    .performance
                    .as_ref()
                    .and_then(|performance| performance.get_rule_configuration(rule_name))
                    .map(|rule_setting| rule_setting.into())
                    .unwrap_or_else(|| {
                        if Performance::is_recommended_rule(rule_name) {
                            Severity::Error
                        } else {
                            Severity::Warning
                        }
                    }),
                "security" => self
                    .security
                    .as_ref()
                    .and_then(|security| security.get_rule_configuration(rule_name))
                    .map(|rule_setting| rule_setting.into())
                    .unwrap_or_else(|| {
                        if Security::is_recommended_rule(rule_name) {
                            Severity::Error
                        } else {
                            Severity::Warning
                        }
                    }),
                "style" => self
                    .style
                    .as_ref()
                    .and_then(|style| style.get_rule_configuration(rule_name))
                    .map(|rule_setting| rule_setting.into())
                    .unwrap_or_else(|| {
                        if Style::is_recommended_rule(rule_name) {
                            Severity::Error
                        } else {
                            Severity::Warning
                        }
                    }),
                "suspicious" => self
                    .suspicious
                    .as_ref()
                    .and_then(|suspicious| suspicious.get_rule_configuration(rule_name))
                    .map(|rule_setting| rule_setting.into())
                    .unwrap_or_else(|| {
                        if Suspicious::is_recommended_rule(rule_name) {
                            Severity::Error
                        } else {
                            Severity::Warning
                        }
                    }),
                _ => unreachable!("this group should not exist, found {}", group),
            };
            Some(severity)
        } else {
            None
        }
    }
    pub(crate) const fn is_recommended(&self) -> bool {
        !matches!(self.recommended, Some(false))
    }
    pub(crate) const fn is_all(&self) -> bool {
        matches!(self.all, Some(true))
    }
    pub(crate) const fn is_not_all(&self) -> bool {
        matches!(self.all, Some(false))
    }
    #[doc = r" It returns the enabled rules by default."]
    #[doc = r""]
    #[doc = r" The enabled rules are calculated from the difference with the disabled rules."]
    pub fn as_enabled_rules(&self) -> IndexSet<RuleFilter> {
        let mut enabled_rules = IndexSet::new();
        let mut disabled_rules = IndexSet::new();
        if let Some(group) = self.a11y.as_ref() {
            group.collect_preset_rules(
                self.is_recommended(),
                &mut enabled_rules,
                &mut disabled_rules,
            );
            enabled_rules.extend(&group.get_enabled_rules());
            disabled_rules.extend(&group.get_disabled_rules());
        } else if self.is_all() {
            enabled_rules.extend(A11y::all_rules_as_filters());
        } else if self.is_not_all() {
            disabled_rules.extend(A11y::all_rules_as_filters());
        } else if self.is_recommended() {
            enabled_rules.extend(A11y::recommended_rules_as_filters());
        }
        if let Some(group) = self.complexity.as_ref() {
            group.collect_preset_rules(
                self.is_recommended(),
                &mut enabled_rules,
                &mut disabled_rules,
            );
            enabled_rules.extend(&group.get_enabled_rules());
            disabled_rules.extend(&group.get_disabled_rules());
        } else if self.is_all() {
            enabled_rules.extend(Complexity::all_rules_as_filters());
        } else if self.is_not_all() {
            disabled_rules.extend(Complexity::all_rules_as_filters());
        } else if self.is_recommended() {
            enabled_rules.extend(Complexity::recommended_rules_as_filters());
        }
        if let Some(group) = self.correctness.as_ref() {
            group.collect_preset_rules(
                self.is_recommended(),
                &mut enabled_rules,
                &mut disabled_rules,
            );
            enabled_rules.extend(&group.get_enabled_rules());
            disabled_rules.extend(&group.get_disabled_rules());
        } else if self.is_all() {
            enabled_rules.extend(Correctness::all_rules_as_filters());
        } else if self.is_not_all() {
            disabled_rules.extend(Correctness::all_rules_as_filters());
        } else if self.is_recommended() {
            enabled_rules.extend(Correctness::recommended_rules_as_filters());
        }
        if let Some(group) = self.nursery.as_ref() {
            group.collect_preset_rules(
                self.is_recommended(),
                &mut enabled_rules,
                &mut disabled_rules,
            );
            enabled_rules.extend(&group.get_enabled_rules());
            disabled_rules.extend(&group.get_disabled_rules());
        } else if self.is_all() {
            enabled_rules.extend(Nursery::all_rules_as_filters());
        } else if self.is_not_all() {
            disabled_rules.extend(Nursery::all_rules_as_filters());
        } else if self.is_recommended() && biome_flags::is_unstable() {
            enabled_rules.extend(Nursery::recommended_rules_as_filters());
        }
        if let Some(group) = self.performance.as_ref() {
            group.collect_preset_rules(
                self.is_recommended(),
                &mut enabled_rules,
                &mut disabled_rules,
            );
            enabled_rules.extend(&group.get_enabled_rules());
            disabled_rules.extend(&group.get_disabled_rules());
        } else if self.is_all() {
            enabled_rules.extend(Performance::all_rules_as_filters());
        } else if self.is_not_all() {
            disabled_rules.extend(Performance::all_rules_as_filters());
        } else if self.is_recommended() {
            enabled_rules.extend(Performance::recommended_rules_as_filters());
        }
        if let Some(group) = self.security.as_ref() {
            group.collect_preset_rules(
                self.is_recommended(),
                &mut enabled_rules,
                &mut disabled_rules,
            );
            enabled_rules.extend(&group.get_enabled_rules());
            disabled_rules.extend(&group.get_disabled_rules());
        } else if self.is_all() {
            enabled_rules.extend(Security::all_rules_as_filters());
        } else if self.is_not_all() {
            disabled_rules.extend(Security::all_rules_as_filters());
        } else if self.is_recommended() {
            enabled_rules.extend(Security::recommended_rules_as_filters());
        }
        if let Some(group) = self.style.as_ref() {
            group.collect_preset_rules(
                self.is_recommended(),
                &mut enabled_rules,
                &mut disabled_rules,
            );
            enabled_rules.extend(&group.get_enabled_rules());
            disabled_rules.extend(&group.get_disabled_rules());
        } else if self.is_all() {
            enabled_rules.extend(Style::all_rules_as_filters());
        } else if self.is_not_all() {
            disabled_rules.extend(Style::all_rules_as_filters());
        } else if self.is_recommended() {
            enabled_rules.extend(Style::recommended_rules_as_filters());
        }
        if let Some(group) = self.suspicious.as_ref() {
            group.collect_preset_rules(
                self.is_recommended(),
                &mut enabled_rules,
                &mut disabled_rules,
            );
            enabled_rules.extend(&group.get_enabled_rules());
            disabled_rules.extend(&group.get_disabled_rules());
        } else if self.is_all() {
            enabled_rules.extend(Suspicious::all_rules_as_filters());
        } else if self.is_not_all() {
            disabled_rules.extend(Suspicious::all_rules_as_filters());
        } else if self.is_recommended() {
            enabled_rules.extend(Suspicious::recommended_rules_as_filters());
        }
        enabled_rules.difference(&disabled_rules).copied().collect()
    }
    #[doc = r" It returns only the disabled rules"]
    pub fn as_disabled_rules(&self) -> IndexSet<RuleFilter> {
        let mut disabled_rules = IndexSet::new();
        if let Some(group) = self.a11y.as_ref() {
            disabled_rules.extend(&group.get_disabled_rules());
        }
        if let Some(group) = self.complexity.as_ref() {
            disabled_rules.extend(&group.get_disabled_rules());
        }
        if let Some(group) = self.correctness.as_ref() {
            disabled_rules.extend(&group.get_disabled_rules());
        }
        if let Some(group) = self.nursery.as_ref() {
            disabled_rules.extend(&group.get_disabled_rules());
        }
        if let Some(group) = self.performance.as_ref() {
            disabled_rules.extend(&group.get_disabled_rules());
        }
        if let Some(group) = self.security.as_ref() {
            disabled_rules.extend(&group.get_disabled_rules());
        }
        if let Some(group) = self.style.as_ref() {
            disabled_rules.extend(&group.get_disabled_rules());
        }
        if let Some(group) = self.suspicious.as_ref() {
            disabled_rules.extend(&group.get_disabled_rules());
        }
        disabled_rules
    }
}
#[derive(Deserialize, Default, Serialize, Debug, Eq, PartialEq, Clone, Bpaf)]
#[cfg_attr(feature = "schema", derive(JsonSchema))]
#[serde(rename_all = "camelCase", default)]
#[doc = r" A list of rules that belong to this group"]
pub struct A11y {
    #[doc = r" It enables the recommended rules for this group"]
    #[serde(skip_serializing_if = "Option::is_none")]
    #[bpaf(hide)]
    pub recommended: Option<bool>,
    #[doc = r" It enables ALL rules for this group."]
    #[serde(skip_serializing_if = "Option::is_none")]
    #[bpaf(hide)]
    pub all: Option<bool>,
    #[doc = "Enforce that the accessKey attribute is not used on any HTML element."]
    #[bpaf(long("no-access-key"), argument("on|off|warn"), optional, hide)]
    #[serde(skip_serializing_if = "Option::is_none")]
    pub no_access_key: Option<RuleConfiguration>,
    #[doc = "Enforce that elements that do not support ARIA roles, states, and properties do not have those attributes."]
    #[bpaf(
        long("no-aria-unsupported-elements"),
        argument("on|off|warn"),
        optional,
        hide
    )]
    #[serde(skip_serializing_if = "Option::is_none")]
    pub no_aria_unsupported_elements: Option<RuleConfiguration>,
    #[doc = "Enforce that autoFocus prop is not used on elements."]
    #[bpaf(long("no-autofocus"), argument("on|off|warn"), optional, hide)]
    #[serde(skip_serializing_if = "Option::is_none")]
    pub no_autofocus: Option<RuleConfiguration>,
    #[doc = "Disallow target=\"_blank\" attribute without rel=\"noreferrer\""]
    #[bpaf(long("no-blank-target"), argument("on|off|warn"), optional, hide)]
    #[serde(skip_serializing_if = "Option::is_none")]
    pub no_blank_target: Option<RuleConfiguration>,
    #[doc = "Enforces that no distracting elements are used."]
    #[bpaf(
        long("no-distracting-elements"),
        argument("on|off|warn"),
        optional,
        hide
    )]
    #[serde(skip_serializing_if = "Option::is_none")]
    pub no_distracting_elements: Option<RuleConfiguration>,
    #[doc = "The scope prop should be used only on <th> elements."]
    #[bpaf(long("no-header-scope"), argument("on|off|warn"), optional, hide)]
    #[serde(skip_serializing_if = "Option::is_none")]
    pub no_header_scope: Option<RuleConfiguration>,
    #[doc = "Enforce that interactive ARIA roles are not assigned to non-interactive HTML elements."]
    #[bpaf(
        long("no-noninteractive-element-to-interactive-role"),
        argument("on|off|warn"),
        optional,
        hide
    )]
    #[serde(skip_serializing_if = "Option::is_none")]
    pub no_noninteractive_element_to_interactive_role: Option<RuleConfiguration>,
    #[doc = "Enforce that tabIndex is not assigned to non-interactive HTML elements."]
    #[bpaf(
        long("no-noninteractive-tabindex"),
        argument("on|off|warn"),
        optional,
        hide
    )]
    #[serde(skip_serializing_if = "Option::is_none")]
    pub no_noninteractive_tabindex: Option<RuleConfiguration>,
    #[doc = "Prevent the usage of positive integers on tabIndex property"]
    #[bpaf(long("no-positive-tabindex"), argument("on|off|warn"), optional, hide)]
    #[serde(skip_serializing_if = "Option::is_none")]
    pub no_positive_tabindex: Option<RuleConfiguration>,
    #[doc = "Enforce img alt prop does not contain the word \"image\", \"picture\", or \"photo\"."]
    #[bpaf(long("no-redundant-alt"), argument("on|off|warn"), optional, hide)]
    #[serde(skip_serializing_if = "Option::is_none")]
    pub no_redundant_alt: Option<RuleConfiguration>,
    #[doc = "Enforce explicit role property is not the same as implicit/default role property on an element."]
    #[bpaf(long("no-redundant-roles"), argument("on|off|warn"), optional, hide)]
    #[serde(skip_serializing_if = "Option::is_none")]
    pub no_redundant_roles: Option<RuleConfiguration>,
    #[doc = "Enforces the usage of the title element for the svg element."]
    #[bpaf(long("no-svg-without-title"), argument("on|off|warn"), optional, hide)]
    #[serde(skip_serializing_if = "Option::is_none")]
    pub no_svg_without_title: Option<RuleConfiguration>,
    #[doc = "Enforce that all elements that require alternative text have meaningful information to relay back to the end user."]
    #[bpaf(long("use-alt-text"), argument("on|off|warn"), optional, hide)]
    #[serde(skip_serializing_if = "Option::is_none")]
    pub use_alt_text: Option<RuleConfiguration>,
    #[doc = "Enforce that anchors have content and that the content is accessible to screen readers."]
    #[bpaf(long("use-anchor-content"), argument("on|off|warn"), optional, hide)]
    #[serde(skip_serializing_if = "Option::is_none")]
    pub use_anchor_content: Option<RuleConfiguration>,
    #[doc = "Enforce that elements with ARIA roles must have all required ARIA attributes for that role."]
    #[bpaf(
        long("use-aria-props-for-role"),
        argument("on|off|warn"),
        optional,
        hide
    )]
    #[serde(skip_serializing_if = "Option::is_none")]
    pub use_aria_props_for_role: Option<RuleConfiguration>,
    #[doc = "Enforces the usage of the attribute type for the element button"]
    #[bpaf(long("use-button-type"), argument("on|off|warn"), optional, hide)]
    #[serde(skip_serializing_if = "Option::is_none")]
    pub use_button_type: Option<RuleConfiguration>,
    #[doc = "Enforce that heading elements (h1, h2, etc.) have content and that the content is accessible to screen readers. Accessible means that it is not hidden using the aria-hidden prop."]
    #[bpaf(long("use-heading-content"), argument("on|off|warn"), optional, hide)]
    #[serde(skip_serializing_if = "Option::is_none")]
    pub use_heading_content: Option<RuleConfiguration>,
    #[doc = "Enforce that html element has lang attribute."]
    #[bpaf(long("use-html-lang"), argument("on|off|warn"), optional, hide)]
    #[serde(skip_serializing_if = "Option::is_none")]
    pub use_html_lang: Option<RuleConfiguration>,
    #[doc = "Enforces the usage of the attribute title for the element iframe."]
    #[bpaf(long("use-iframe-title"), argument("on|off|warn"), optional, hide)]
    #[serde(skip_serializing_if = "Option::is_none")]
    pub use_iframe_title: Option<RuleConfiguration>,
    #[doc = "Enforce onClick is accompanied by at least one of the following: onKeyUp, onKeyDown, onKeyPress."]
    #[bpaf(
        long("use-key-with-click-events"),
        argument("on|off|warn"),
        optional,
        hide
    )]
    #[serde(skip_serializing_if = "Option::is_none")]
    pub use_key_with_click_events: Option<RuleConfiguration>,
    #[doc = "Enforce onMouseOver / onMouseOut are accompanied by onFocus / onBlur."]
    #[bpaf(
        long("use-key-with-mouse-events"),
        argument("on|off|warn"),
        optional,
        hide
    )]
    #[serde(skip_serializing_if = "Option::is_none")]
    pub use_key_with_mouse_events: Option<RuleConfiguration>,
    #[doc = "Enforces that audio and video elements must have a track for captions."]
    #[bpaf(long("use-media-caption"), argument("on|off|warn"), optional, hide)]
    #[serde(skip_serializing_if = "Option::is_none")]
    pub use_media_caption: Option<RuleConfiguration>,
    #[doc = "Enforce that all anchors are valid, and they are navigable elements."]
    #[bpaf(long("use-valid-anchor"), argument("on|off|warn"), optional, hide)]
    #[serde(skip_serializing_if = "Option::is_none")]
    pub use_valid_anchor: Option<RuleConfiguration>,
    #[doc = "Ensures that ARIA properties aria-* are all valid."]
    #[bpaf(long("use-valid-aria-props"), argument("on|off|warn"), optional, hide)]
    #[serde(skip_serializing_if = "Option::is_none")]
    pub use_valid_aria_props: Option<RuleConfiguration>,
    #[doc = "Enforce that ARIA state and property values are valid."]
    #[bpaf(long("use-valid-aria-values"), argument("on|off|warn"), optional, hide)]
    #[serde(skip_serializing_if = "Option::is_none")]
    pub use_valid_aria_values: Option<RuleConfiguration>,
    #[doc = "Ensure that the attribute passed to the lang attribute is a correct ISO language and/or country."]
    #[bpaf(long("use-valid-lang"), argument("on|off|warn"), optional, hide)]
    #[serde(skip_serializing_if = "Option::is_none")]
    pub use_valid_lang: Option<RuleConfiguration>,
}
impl MergeWith<A11y> for A11y {
    fn merge_with(&mut self, other: A11y) {
        if let Some(no_access_key) = other.no_access_key {
            self.no_access_key = Some(no_access_key);
        }
        if let Some(no_aria_unsupported_elements) = other.no_aria_unsupported_elements {
            self.no_aria_unsupported_elements = Some(no_aria_unsupported_elements);
        }
        if let Some(no_autofocus) = other.no_autofocus {
            self.no_autofocus = Some(no_autofocus);
        }
        if let Some(no_blank_target) = other.no_blank_target {
            self.no_blank_target = Some(no_blank_target);
        }
        if let Some(no_distracting_elements) = other.no_distracting_elements {
            self.no_distracting_elements = Some(no_distracting_elements);
        }
        if let Some(no_header_scope) = other.no_header_scope {
            self.no_header_scope = Some(no_header_scope);
        }
        if let Some(no_noninteractive_element_to_interactive_role) =
            other.no_noninteractive_element_to_interactive_role
        {
            self.no_noninteractive_element_to_interactive_role =
                Some(no_noninteractive_element_to_interactive_role);
        }
        if let Some(no_noninteractive_tabindex) = other.no_noninteractive_tabindex {
            self.no_noninteractive_tabindex = Some(no_noninteractive_tabindex);
        }
        if let Some(no_positive_tabindex) = other.no_positive_tabindex {
            self.no_positive_tabindex = Some(no_positive_tabindex);
        }
        if let Some(no_redundant_alt) = other.no_redundant_alt {
            self.no_redundant_alt = Some(no_redundant_alt);
        }
        if let Some(no_redundant_roles) = other.no_redundant_roles {
            self.no_redundant_roles = Some(no_redundant_roles);
        }
        if let Some(no_svg_without_title) = other.no_svg_without_title {
            self.no_svg_without_title = Some(no_svg_without_title);
        }
        if let Some(use_alt_text) = other.use_alt_text {
            self.use_alt_text = Some(use_alt_text);
        }
        if let Some(use_anchor_content) = other.use_anchor_content {
            self.use_anchor_content = Some(use_anchor_content);
        }
        if let Some(use_aria_props_for_role) = other.use_aria_props_for_role {
            self.use_aria_props_for_role = Some(use_aria_props_for_role);
        }
        if let Some(use_button_type) = other.use_button_type {
            self.use_button_type = Some(use_button_type);
        }
        if let Some(use_heading_content) = other.use_heading_content {
            self.use_heading_content = Some(use_heading_content);
        }
        if let Some(use_html_lang) = other.use_html_lang {
            self.use_html_lang = Some(use_html_lang);
        }
        if let Some(use_iframe_title) = other.use_iframe_title {
            self.use_iframe_title = Some(use_iframe_title);
        }
        if let Some(use_key_with_click_events) = other.use_key_with_click_events {
            self.use_key_with_click_events = Some(use_key_with_click_events);
        }
        if let Some(use_key_with_mouse_events) = other.use_key_with_mouse_events {
            self.use_key_with_mouse_events = Some(use_key_with_mouse_events);
        }
        if let Some(use_media_caption) = other.use_media_caption {
            self.use_media_caption = Some(use_media_caption);
        }
        if let Some(use_valid_anchor) = other.use_valid_anchor {
            self.use_valid_anchor = Some(use_valid_anchor);
        }
        if let Some(use_valid_aria_props) = other.use_valid_aria_props {
            self.use_valid_aria_props = Some(use_valid_aria_props);
        }
        if let Some(use_valid_aria_values) = other.use_valid_aria_values {
            self.use_valid_aria_values = Some(use_valid_aria_values);
        }
        if let Some(use_valid_lang) = other.use_valid_lang {
            self.use_valid_lang = Some(use_valid_lang);
        }
    }
    fn merge_with_if_not_default(&mut self, other: A11y)
    where
        A11y: Default,
    {
        if other != A11y::default() {
            self.merge_with(other);
        }
    }
}
impl A11y {
    const GROUP_NAME: &'static str = "a11y";
    pub(crate) const GROUP_RULES: [&'static str; 26] = [
        "noAccessKey",
        "noAriaUnsupportedElements",
        "noAutofocus",
        "noBlankTarget",
        "noDistractingElements",
        "noHeaderScope",
        "noNoninteractiveElementToInteractiveRole",
        "noNoninteractiveTabindex",
        "noPositiveTabindex",
        "noRedundantAlt",
        "noRedundantRoles",
        "noSvgWithoutTitle",
        "useAltText",
        "useAnchorContent",
        "useAriaPropsForRole",
        "useButtonType",
        "useHeadingContent",
        "useHtmlLang",
        "useIframeTitle",
        "useKeyWithClickEvents",
        "useKeyWithMouseEvents",
        "useMediaCaption",
        "useValidAnchor",
        "useValidAriaProps",
        "useValidAriaValues",
        "useValidLang",
    ];
    const RECOMMENDED_RULES: [&'static str; 24] = [
        "noAriaUnsupportedElements",
        "noAutofocus",
        "noBlankTarget",
        "noDistractingElements",
        "noHeaderScope",
        "noNoninteractiveElementToInteractiveRole",
        "noNoninteractiveTabindex",
        "noPositiveTabindex",
        "noRedundantAlt",
        "noRedundantRoles",
        "noSvgWithoutTitle",
        "useAltText",
        "useAnchorContent",
        "useAriaPropsForRole",
        "useButtonType",
        "useHtmlLang",
        "useIframeTitle",
        "useKeyWithClickEvents",
        "useKeyWithMouseEvents",
        "useMediaCaption",
        "useValidAnchor",
        "useValidAriaProps",
        "useValidAriaValues",
        "useValidLang",
    ];
    const RECOMMENDED_RULES_AS_FILTERS: [RuleFilter<'static>; 24] = [
        RuleFilter::Rule(Self::GROUP_NAME, Self::GROUP_RULES[1]),
        RuleFilter::Rule(Self::GROUP_NAME, Self::GROUP_RULES[2]),
        RuleFilter::Rule(Self::GROUP_NAME, Self::GROUP_RULES[3]),
        RuleFilter::Rule(Self::GROUP_NAME, Self::GROUP_RULES[4]),
        RuleFilter::Rule(Self::GROUP_NAME, Self::GROUP_RULES[5]),
        RuleFilter::Rule(Self::GROUP_NAME, Self::GROUP_RULES[6]),
        RuleFilter::Rule(Self::GROUP_NAME, Self::GROUP_RULES[7]),
        RuleFilter::Rule(Self::GROUP_NAME, Self::GROUP_RULES[8]),
        RuleFilter::Rule(Self::GROUP_NAME, Self::GROUP_RULES[9]),
        RuleFilter::Rule(Self::GROUP_NAME, Self::GROUP_RULES[10]),
        RuleFilter::Rule(Self::GROUP_NAME, Self::GROUP_RULES[11]),
        RuleFilter::Rule(Self::GROUP_NAME, Self::GROUP_RULES[12]),
        RuleFilter::Rule(Self::GROUP_NAME, Self::GROUP_RULES[13]),
        RuleFilter::Rule(Self::GROUP_NAME, Self::GROUP_RULES[14]),
        RuleFilter::Rule(Self::GROUP_NAME, Self::GROUP_RULES[15]),
        RuleFilter::Rule(Self::GROUP_NAME, Self::GROUP_RULES[17]),
        RuleFilter::Rule(Self::GROUP_NAME, Self::GROUP_RULES[18]),
        RuleFilter::Rule(Self::GROUP_NAME, Self::GROUP_RULES[19]),
        RuleFilter::Rule(Self::GROUP_NAME, Self::GROUP_RULES[20]),
        RuleFilter::Rule(Self::GROUP_NAME, Self::GROUP_RULES[21]),
        RuleFilter::Rule(Self::GROUP_NAME, Self::GROUP_RULES[22]),
        RuleFilter::Rule(Self::GROUP_NAME, Self::GROUP_RULES[23]),
        RuleFilter::Rule(Self::GROUP_NAME, Self::GROUP_RULES[24]),
        RuleFilter::Rule(Self::GROUP_NAME, Self::GROUP_RULES[25]),
    ];
    const ALL_RULES_AS_FILTERS: [RuleFilter<'static>; 26] = [
        RuleFilter::Rule(Self::GROUP_NAME, Self::GROUP_RULES[0]),
        RuleFilter::Rule(Self::GROUP_NAME, Self::GROUP_RULES[1]),
        RuleFilter::Rule(Self::GROUP_NAME, Self::GROUP_RULES[2]),
        RuleFilter::Rule(Self::GROUP_NAME, Self::GROUP_RULES[3]),
        RuleFilter::Rule(Self::GROUP_NAME, Self::GROUP_RULES[4]),
        RuleFilter::Rule(Self::GROUP_NAME, Self::GROUP_RULES[5]),
        RuleFilter::Rule(Self::GROUP_NAME, Self::GROUP_RULES[6]),
        RuleFilter::Rule(Self::GROUP_NAME, Self::GROUP_RULES[7]),
        RuleFilter::Rule(Self::GROUP_NAME, Self::GROUP_RULES[8]),
        RuleFilter::Rule(Self::GROUP_NAME, Self::GROUP_RULES[9]),
        RuleFilter::Rule(Self::GROUP_NAME, Self::GROUP_RULES[10]),
        RuleFilter::Rule(Self::GROUP_NAME, Self::GROUP_RULES[11]),
        RuleFilter::Rule(Self::GROUP_NAME, Self::GROUP_RULES[12]),
        RuleFilter::Rule(Self::GROUP_NAME, Self::GROUP_RULES[13]),
        RuleFilter::Rule(Self::GROUP_NAME, Self::GROUP_RULES[14]),
        RuleFilter::Rule(Self::GROUP_NAME, Self::GROUP_RULES[15]),
        RuleFilter::Rule(Self::GROUP_NAME, Self::GROUP_RULES[16]),
        RuleFilter::Rule(Self::GROUP_NAME, Self::GROUP_RULES[17]),
        RuleFilter::Rule(Self::GROUP_NAME, Self::GROUP_RULES[18]),
        RuleFilter::Rule(Self::GROUP_NAME, Self::GROUP_RULES[19]),
        RuleFilter::Rule(Self::GROUP_NAME, Self::GROUP_RULES[20]),
        RuleFilter::Rule(Self::GROUP_NAME, Self::GROUP_RULES[21]),
        RuleFilter::Rule(Self::GROUP_NAME, Self::GROUP_RULES[22]),
        RuleFilter::Rule(Self::GROUP_NAME, Self::GROUP_RULES[23]),
        RuleFilter::Rule(Self::GROUP_NAME, Self::GROUP_RULES[24]),
        RuleFilter::Rule(Self::GROUP_NAME, Self::GROUP_RULES[25]),
    ];
    #[doc = r" Retrieves the recommended rules"]
    pub(crate) fn is_recommended(&self) -> bool {
        matches!(self.recommended, Some(true))
    }
    pub(crate) const fn is_not_recommended(&self) -> bool {
        matches!(self.recommended, Some(false))
    }
    pub(crate) fn is_all(&self) -> bool {
        matches!(self.all, Some(true))
    }
    pub(crate) fn is_not_all(&self) -> bool {
        matches!(self.all, Some(false))
    }
    pub(crate) fn get_enabled_rules(&self) -> IndexSet<RuleFilter> {
        let mut index_set = IndexSet::new();
        if let Some(rule) = self.no_access_key.as_ref() {
            if rule.is_enabled() {
                index_set.insert(RuleFilter::Rule(Self::GROUP_NAME, Self::GROUP_RULES[0]));
            }
        }
        if let Some(rule) = self.no_aria_unsupported_elements.as_ref() {
            if rule.is_enabled() {
                index_set.insert(RuleFilter::Rule(Self::GROUP_NAME, Self::GROUP_RULES[1]));
            }
        }
        if let Some(rule) = self.no_autofocus.as_ref() {
            if rule.is_enabled() {
                index_set.insert(RuleFilter::Rule(Self::GROUP_NAME, Self::GROUP_RULES[2]));
            }
        }
        if let Some(rule) = self.no_blank_target.as_ref() {
            if rule.is_enabled() {
                index_set.insert(RuleFilter::Rule(Self::GROUP_NAME, Self::GROUP_RULES[3]));
            }
        }
        if let Some(rule) = self.no_distracting_elements.as_ref() {
            if rule.is_enabled() {
                index_set.insert(RuleFilter::Rule(Self::GROUP_NAME, Self::GROUP_RULES[4]));
            }
        }
        if let Some(rule) = self.no_header_scope.as_ref() {
            if rule.is_enabled() {
                index_set.insert(RuleFilter::Rule(Self::GROUP_NAME, Self::GROUP_RULES[5]));
            }
        }
        if let Some(rule) = self.no_noninteractive_element_to_interactive_role.as_ref() {
            if rule.is_enabled() {
                index_set.insert(RuleFilter::Rule(Self::GROUP_NAME, Self::GROUP_RULES[6]));
            }
        }
        if let Some(rule) = self.no_noninteractive_tabindex.as_ref() {
            if rule.is_enabled() {
                index_set.insert(RuleFilter::Rule(Self::GROUP_NAME, Self::GROUP_RULES[7]));
            }
        }
        if let Some(rule) = self.no_positive_tabindex.as_ref() {
            if rule.is_enabled() {
                index_set.insert(RuleFilter::Rule(Self::GROUP_NAME, Self::GROUP_RULES[8]));
            }
        }
        if let Some(rule) = self.no_redundant_alt.as_ref() {
            if rule.is_enabled() {
                index_set.insert(RuleFilter::Rule(Self::GROUP_NAME, Self::GROUP_RULES[9]));
            }
        }
        if let Some(rule) = self.no_redundant_roles.as_ref() {
            if rule.is_enabled() {
                index_set.insert(RuleFilter::Rule(Self::GROUP_NAME, Self::GROUP_RULES[10]));
            }
        }
        if let Some(rule) = self.no_svg_without_title.as_ref() {
            if rule.is_enabled() {
                index_set.insert(RuleFilter::Rule(Self::GROUP_NAME, Self::GROUP_RULES[11]));
            }
        }
        if let Some(rule) = self.use_alt_text.as_ref() {
            if rule.is_enabled() {
                index_set.insert(RuleFilter::Rule(Self::GROUP_NAME, Self::GROUP_RULES[12]));
            }
        }
        if let Some(rule) = self.use_anchor_content.as_ref() {
            if rule.is_enabled() {
                index_set.insert(RuleFilter::Rule(Self::GROUP_NAME, Self::GROUP_RULES[13]));
            }
        }
        if let Some(rule) = self.use_aria_props_for_role.as_ref() {
            if rule.is_enabled() {
                index_set.insert(RuleFilter::Rule(Self::GROUP_NAME, Self::GROUP_RULES[14]));
            }
        }
        if let Some(rule) = self.use_button_type.as_ref() {
            if rule.is_enabled() {
                index_set.insert(RuleFilter::Rule(Self::GROUP_NAME, Self::GROUP_RULES[15]));
            }
        }
        if let Some(rule) = self.use_heading_content.as_ref() {
            if rule.is_enabled() {
                index_set.insert(RuleFilter::Rule(Self::GROUP_NAME, Self::GROUP_RULES[16]));
            }
        }
        if let Some(rule) = self.use_html_lang.as_ref() {
            if rule.is_enabled() {
                index_set.insert(RuleFilter::Rule(Self::GROUP_NAME, Self::GROUP_RULES[17]));
            }
        }
        if let Some(rule) = self.use_iframe_title.as_ref() {
            if rule.is_enabled() {
                index_set.insert(RuleFilter::Rule(Self::GROUP_NAME, Self::GROUP_RULES[18]));
            }
        }
        if let Some(rule) = self.use_key_with_click_events.as_ref() {
            if rule.is_enabled() {
                index_set.insert(RuleFilter::Rule(Self::GROUP_NAME, Self::GROUP_RULES[19]));
            }
        }
        if let Some(rule) = self.use_key_with_mouse_events.as_ref() {
            if rule.is_enabled() {
                index_set.insert(RuleFilter::Rule(Self::GROUP_NAME, Self::GROUP_RULES[20]));
            }
        }
        if let Some(rule) = self.use_media_caption.as_ref() {
            if rule.is_enabled() {
                index_set.insert(RuleFilter::Rule(Self::GROUP_NAME, Self::GROUP_RULES[21]));
            }
        }
        if let Some(rule) = self.use_valid_anchor.as_ref() {
            if rule.is_enabled() {
                index_set.insert(RuleFilter::Rule(Self::GROUP_NAME, Self::GROUP_RULES[22]));
            }
        }
        if let Some(rule) = self.use_valid_aria_props.as_ref() {
            if rule.is_enabled() {
                index_set.insert(RuleFilter::Rule(Self::GROUP_NAME, Self::GROUP_RULES[23]));
            }
        }
        if let Some(rule) = self.use_valid_aria_values.as_ref() {
            if rule.is_enabled() {
                index_set.insert(RuleFilter::Rule(Self::GROUP_NAME, Self::GROUP_RULES[24]));
            }
        }
        if let Some(rule) = self.use_valid_lang.as_ref() {
            if rule.is_enabled() {
                index_set.insert(RuleFilter::Rule(Self::GROUP_NAME, Self::GROUP_RULES[25]));
            }
        }
        index_set
    }
    pub(crate) fn get_disabled_rules(&self) -> IndexSet<RuleFilter> {
        let mut index_set = IndexSet::new();
        if let Some(rule) = self.no_access_key.as_ref() {
            if rule.is_disabled() {
                index_set.insert(RuleFilter::Rule(Self::GROUP_NAME, Self::GROUP_RULES[0]));
            }
        }
        if let Some(rule) = self.no_aria_unsupported_elements.as_ref() {
            if rule.is_disabled() {
                index_set.insert(RuleFilter::Rule(Self::GROUP_NAME, Self::GROUP_RULES[1]));
            }
        }
        if let Some(rule) = self.no_autofocus.as_ref() {
            if rule.is_disabled() {
                index_set.insert(RuleFilter::Rule(Self::GROUP_NAME, Self::GROUP_RULES[2]));
            }
        }
        if let Some(rule) = self.no_blank_target.as_ref() {
            if rule.is_disabled() {
                index_set.insert(RuleFilter::Rule(Self::GROUP_NAME, Self::GROUP_RULES[3]));
            }
        }
        if let Some(rule) = self.no_distracting_elements.as_ref() {
            if rule.is_disabled() {
                index_set.insert(RuleFilter::Rule(Self::GROUP_NAME, Self::GROUP_RULES[4]));
            }
        }
        if let Some(rule) = self.no_header_scope.as_ref() {
            if rule.is_disabled() {
                index_set.insert(RuleFilter::Rule(Self::GROUP_NAME, Self::GROUP_RULES[5]));
            }
        }
        if let Some(rule) = self.no_noninteractive_element_to_interactive_role.as_ref() {
            if rule.is_disabled() {
                index_set.insert(RuleFilter::Rule(Self::GROUP_NAME, Self::GROUP_RULES[6]));
            }
        }
        if let Some(rule) = self.no_noninteractive_tabindex.as_ref() {
            if rule.is_disabled() {
                index_set.insert(RuleFilter::Rule(Self::GROUP_NAME, Self::GROUP_RULES[7]));
            }
        }
        if let Some(rule) = self.no_positive_tabindex.as_ref() {
            if rule.is_disabled() {
                index_set.insert(RuleFilter::Rule(Self::GROUP_NAME, Self::GROUP_RULES[8]));
            }
        }
        if let Some(rule) = self.no_redundant_alt.as_ref() {
            if rule.is_disabled() {
                index_set.insert(RuleFilter::Rule(Self::GROUP_NAME, Self::GROUP_RULES[9]));
            }
        }
        if let Some(rule) = self.no_redundant_roles.as_ref() {
            if rule.is_disabled() {
                index_set.insert(RuleFilter::Rule(Self::GROUP_NAME, Self::GROUP_RULES[10]));
            }
        }
        if let Some(rule) = self.no_svg_without_title.as_ref() {
            if rule.is_disabled() {
                index_set.insert(RuleFilter::Rule(Self::GROUP_NAME, Self::GROUP_RULES[11]));
            }
        }
        if let Some(rule) = self.use_alt_text.as_ref() {
            if rule.is_disabled() {
                index_set.insert(RuleFilter::Rule(Self::GROUP_NAME, Self::GROUP_RULES[12]));
            }
        }
        if let Some(rule) = self.use_anchor_content.as_ref() {
            if rule.is_disabled() {
                index_set.insert(RuleFilter::Rule(Self::GROUP_NAME, Self::GROUP_RULES[13]));
            }
        }
        if let Some(rule) = self.use_aria_props_for_role.as_ref() {
            if rule.is_disabled() {
                index_set.insert(RuleFilter::Rule(Self::GROUP_NAME, Self::GROUP_RULES[14]));
            }
        }
        if let Some(rule) = self.use_button_type.as_ref() {
            if rule.is_disabled() {
                index_set.insert(RuleFilter::Rule(Self::GROUP_NAME, Self::GROUP_RULES[15]));
            }
        }
        if let Some(rule) = self.use_heading_content.as_ref() {
            if rule.is_disabled() {
                index_set.insert(RuleFilter::Rule(Self::GROUP_NAME, Self::GROUP_RULES[16]));
            }
        }
        if let Some(rule) = self.use_html_lang.as_ref() {
            if rule.is_disabled() {
                index_set.insert(RuleFilter::Rule(Self::GROUP_NAME, Self::GROUP_RULES[17]));
            }
        }
        if let Some(rule) = self.use_iframe_title.as_ref() {
            if rule.is_disabled() {
                index_set.insert(RuleFilter::Rule(Self::GROUP_NAME, Self::GROUP_RULES[18]));
            }
        }
        if let Some(rule) = self.use_key_with_click_events.as_ref() {
            if rule.is_disabled() {
                index_set.insert(RuleFilter::Rule(Self::GROUP_NAME, Self::GROUP_RULES[19]));
            }
        }
        if let Some(rule) = self.use_key_with_mouse_events.as_ref() {
            if rule.is_disabled() {
                index_set.insert(RuleFilter::Rule(Self::GROUP_NAME, Self::GROUP_RULES[20]));
            }
        }
        if let Some(rule) = self.use_media_caption.as_ref() {
            if rule.is_disabled() {
                index_set.insert(RuleFilter::Rule(Self::GROUP_NAME, Self::GROUP_RULES[21]));
            }
        }
        if let Some(rule) = self.use_valid_anchor.as_ref() {
            if rule.is_disabled() {
                index_set.insert(RuleFilter::Rule(Self::GROUP_NAME, Self::GROUP_RULES[22]));
            }
        }
        if let Some(rule) = self.use_valid_aria_props.as_ref() {
            if rule.is_disabled() {
                index_set.insert(RuleFilter::Rule(Self::GROUP_NAME, Self::GROUP_RULES[23]));
            }
        }
        if let Some(rule) = self.use_valid_aria_values.as_ref() {
            if rule.is_disabled() {
                index_set.insert(RuleFilter::Rule(Self::GROUP_NAME, Self::GROUP_RULES[24]));
            }
        }
        if let Some(rule) = self.use_valid_lang.as_ref() {
            if rule.is_disabled() {
                index_set.insert(RuleFilter::Rule(Self::GROUP_NAME, Self::GROUP_RULES[25]));
            }
        }
        index_set
    }
    #[doc = r" Checks if, given a rule name, matches one of the rules contained in this category"]
    pub(crate) fn has_rule(rule_name: &str) -> bool {
        Self::GROUP_RULES.contains(&rule_name)
    }
    #[doc = r" Checks if, given a rule name, it is marked as recommended"]
    pub(crate) fn is_recommended_rule(rule_name: &str) -> bool {
        Self::RECOMMENDED_RULES.contains(&rule_name)
    }
    pub(crate) fn recommended_rules_as_filters() -> [RuleFilter<'static>; 24] {
        Self::RECOMMENDED_RULES_AS_FILTERS
    }
    pub(crate) fn all_rules_as_filters() -> [RuleFilter<'static>; 26] {
        Self::ALL_RULES_AS_FILTERS
    }
    #[doc = r" Select preset rules"]
    pub(crate) fn collect_preset_rules(
        &self,
        parent_is_recommended: bool,
        enabled_rules: &mut IndexSet<RuleFilter>,
        disabled_rules: &mut IndexSet<RuleFilter>,
    ) {
        if self.is_all() {
            enabled_rules.extend(Self::all_rules_as_filters());
        } else if parent_is_recommended || self.is_recommended() {
            enabled_rules.extend(Self::recommended_rules_as_filters());
        }
        if self.is_not_all() {
            disabled_rules.extend(Self::all_rules_as_filters());
        } else if self.is_not_recommended() {
            disabled_rules.extend(Self::recommended_rules_as_filters());
        }
    }
    pub(crate) fn get_rule_configuration(&self, rule_name: &str) -> Option<&RuleConfiguration> {
        match rule_name {
            "noAccessKey" => self.no_access_key.as_ref(),
            "noAriaUnsupportedElements" => self.no_aria_unsupported_elements.as_ref(),
            "noAutofocus" => self.no_autofocus.as_ref(),
            "noBlankTarget" => self.no_blank_target.as_ref(),
            "noDistractingElements" => self.no_distracting_elements.as_ref(),
            "noHeaderScope" => self.no_header_scope.as_ref(),
            "noNoninteractiveElementToInteractiveRole" => {
                self.no_noninteractive_element_to_interactive_role.as_ref()
            }
            "noNoninteractiveTabindex" => self.no_noninteractive_tabindex.as_ref(),
            "noPositiveTabindex" => self.no_positive_tabindex.as_ref(),
            "noRedundantAlt" => self.no_redundant_alt.as_ref(),
            "noRedundantRoles" => self.no_redundant_roles.as_ref(),
            "noSvgWithoutTitle" => self.no_svg_without_title.as_ref(),
            "useAltText" => self.use_alt_text.as_ref(),
            "useAnchorContent" => self.use_anchor_content.as_ref(),
            "useAriaPropsForRole" => self.use_aria_props_for_role.as_ref(),
            "useButtonType" => self.use_button_type.as_ref(),
            "useHeadingContent" => self.use_heading_content.as_ref(),
            "useHtmlLang" => self.use_html_lang.as_ref(),
            "useIframeTitle" => self.use_iframe_title.as_ref(),
            "useKeyWithClickEvents" => self.use_key_with_click_events.as_ref(),
            "useKeyWithMouseEvents" => self.use_key_with_mouse_events.as_ref(),
            "useMediaCaption" => self.use_media_caption.as_ref(),
            "useValidAnchor" => self.use_valid_anchor.as_ref(),
            "useValidAriaProps" => self.use_valid_aria_props.as_ref(),
            "useValidAriaValues" => self.use_valid_aria_values.as_ref(),
            "useValidLang" => self.use_valid_lang.as_ref(),
            _ => None,
        }
    }
}
#[derive(Deserialize, Default, Serialize, Debug, Eq, PartialEq, Clone, Bpaf)]
#[cfg_attr(feature = "schema", derive(JsonSchema))]
#[serde(rename_all = "camelCase", default)]
#[doc = r" A list of rules that belong to this group"]
pub struct Complexity {
    #[doc = r" It enables the recommended rules for this group"]
    #[serde(skip_serializing_if = "Option::is_none")]
    #[bpaf(hide)]
    pub recommended: Option<bool>,
    #[doc = r" It enables ALL rules for this group."]
    #[serde(skip_serializing_if = "Option::is_none")]
    #[bpaf(hide)]
    pub all: Option<bool>,
    #[doc = "Disallow primitive type aliases and misleading types."]
    #[bpaf(long("no-banned-types"), argument("on|off|warn"), optional, hide)]
    #[serde(skip_serializing_if = "Option::is_none")]
    pub no_banned_types: Option<RuleConfiguration>,
    #[doc = "Disallow functions that exceed a given Cognitive Complexity score."]
    #[bpaf(
        long("no-excessive-cognitive-complexity"),
        argument("on|off|warn"),
        optional,
        hide
    )]
    #[serde(skip_serializing_if = "Option::is_none")]
    pub no_excessive_cognitive_complexity: Option<RuleConfiguration>,
    #[doc = "Disallow unnecessary boolean casts"]
    #[bpaf(long("no-extra-boolean-cast"), argument("on|off|warn"), optional, hide)]
    #[serde(skip_serializing_if = "Option::is_none")]
    pub no_extra_boolean_cast: Option<RuleConfiguration>,
    #[doc = "Prefer for...of statement instead of Array.forEach."]
    #[bpaf(long("no-for-each"), argument("on|off|warn"), optional, hide)]
    #[serde(skip_serializing_if = "Option::is_none")]
    pub no_for_each: Option<RuleConfiguration>,
    #[doc = "Disallow unclear usage of consecutive space characters in regular expression literals"]
    #[bpaf(
        long("no-multiple-spaces-in-regular-expression-literals"),
        argument("on|off|warn"),
        optional,
        hide
    )]
    #[serde(skip_serializing_if = "Option::is_none")]
    pub no_multiple_spaces_in_regular_expression_literals: Option<RuleConfiguration>,
    #[doc = "This rule reports when a class has no non-static members, such as for a class used exclusively as a static namespace."]
    #[bpaf(long("no-static-only-class"), argument("on|off|warn"), optional, hide)]
    #[serde(skip_serializing_if = "Option::is_none")]
    pub no_static_only_class: Option<RuleConfiguration>,
    #[doc = "Disallow unnecessary catch clauses."]
    #[bpaf(long("no-useless-catch"), argument("on|off|warn"), optional, hide)]
    #[serde(skip_serializing_if = "Option::is_none")]
    pub no_useless_catch: Option<RuleConfiguration>,
    #[doc = "Disallow unnecessary constructors."]
    #[bpaf(
        long("no-useless-constructor"),
        argument("on|off|warn"),
        optional,
        hide
    )]
    #[serde(skip_serializing_if = "Option::is_none")]
    pub no_useless_constructor: Option<RuleConfiguration>,
    #[doc = "Disallow empty exports that don't change anything in a module file."]
    #[bpaf(
        long("no-useless-empty-export"),
        argument("on|off|warn"),
        optional,
        hide
    )]
    #[serde(skip_serializing_if = "Option::is_none")]
    pub no_useless_empty_export: Option<RuleConfiguration>,
    #[doc = "Disallow unnecessary fragments"]
    #[bpaf(long("no-useless-fragments"), argument("on|off|warn"), optional, hide)]
    #[serde(skip_serializing_if = "Option::is_none")]
    pub no_useless_fragments: Option<RuleConfiguration>,
    #[doc = "Disallow unnecessary labels."]
    #[bpaf(long("no-useless-label"), argument("on|off|warn"), optional, hide)]
    #[serde(skip_serializing_if = "Option::is_none")]
    pub no_useless_label: Option<RuleConfiguration>,
    #[doc = "Disallow renaming import, export, and destructured assignments to the same name."]
    #[bpaf(long("no-useless-rename"), argument("on|off|warn"), optional, hide)]
    #[serde(skip_serializing_if = "Option::is_none")]
    pub no_useless_rename: Option<RuleConfiguration>,
    #[doc = "Disallow useless case in switch statements."]
    #[bpaf(
        long("no-useless-switch-case"),
        argument("on|off|warn"),
        optional,
        hide
    )]
    #[serde(skip_serializing_if = "Option::is_none")]
    pub no_useless_switch_case: Option<RuleConfiguration>,
    #[doc = "Disallow useless this aliasing."]
    #[bpaf(long("no-useless-this-alias"), argument("on|off|warn"), optional, hide)]
    #[serde(skip_serializing_if = "Option::is_none")]
    pub no_useless_this_alias: Option<RuleConfiguration>,
    #[doc = "Disallow using any or unknown as type constraint."]
    #[bpaf(
        long("no-useless-type-constraint"),
        argument("on|off|warn"),
        optional,
        hide
    )]
    #[serde(skip_serializing_if = "Option::is_none")]
    pub no_useless_type_constraint: Option<RuleConfiguration>,
    #[doc = "Disallow the use of void operators, which is not a familiar operator."]
    #[bpaf(long("no-void"), argument("on|off|warn"), optional, hide)]
    #[serde(skip_serializing_if = "Option::is_none")]
    pub no_void: Option<RuleConfiguration>,
    #[doc = "Disallow with statements in non-strict contexts."]
    #[bpaf(long("no-with"), argument("on|off|warn"), optional, hide)]
    #[serde(skip_serializing_if = "Option::is_none")]
    pub no_with: Option<RuleConfiguration>,
    #[doc = "Promotes the use of .flatMap() when map().flat() are used together."]
    #[bpaf(long("use-flat-map"), argument("on|off|warn"), optional, hide)]
    #[serde(skip_serializing_if = "Option::is_none")]
    pub use_flat_map: Option<RuleConfiguration>,
    #[doc = "Enforce the usage of a literal access to properties over computed property access."]
    #[bpaf(long("use-literal-keys"), argument("on|off|warn"), optional, hide)]
    #[serde(skip_serializing_if = "Option::is_none")]
    pub use_literal_keys: Option<RuleConfiguration>,
    #[doc = "Enforce using concise optional chain instead of chained logical expressions."]
    #[bpaf(long("use-optional-chain"), argument("on|off|warn"), optional, hide)]
    #[serde(skip_serializing_if = "Option::is_none")]
    pub use_optional_chain: Option<RuleConfiguration>,
    #[doc = "Disallow number literal object member names which are not base10 or uses underscore as separator"]
    #[bpaf(
        long("use-simple-number-keys"),
        argument("on|off|warn"),
        optional,
        hide
    )]
    #[serde(skip_serializing_if = "Option::is_none")]
    pub use_simple_number_keys: Option<RuleConfiguration>,
    #[doc = "Discard redundant terms from logical expressions."]
    #[bpaf(
        long("use-simplified-logic-expression"),
        argument("on|off|warn"),
        optional,
        hide
    )]
    #[serde(skip_serializing_if = "Option::is_none")]
    pub use_simplified_logic_expression: Option<RuleConfiguration>,
}
impl MergeWith<Complexity> for Complexity {
    fn merge_with(&mut self, other: Complexity) {
        if let Some(no_banned_types) = other.no_banned_types {
            self.no_banned_types = Some(no_banned_types);
        }
        if let Some(no_excessive_cognitive_complexity) = other.no_excessive_cognitive_complexity {
            self.no_excessive_cognitive_complexity = Some(no_excessive_cognitive_complexity);
        }
        if let Some(no_extra_boolean_cast) = other.no_extra_boolean_cast {
            self.no_extra_boolean_cast = Some(no_extra_boolean_cast);
        }
        if let Some(no_for_each) = other.no_for_each {
            self.no_for_each = Some(no_for_each);
        }
        if let Some(no_multiple_spaces_in_regular_expression_literals) =
            other.no_multiple_spaces_in_regular_expression_literals
        {
            self.no_multiple_spaces_in_regular_expression_literals =
                Some(no_multiple_spaces_in_regular_expression_literals);
        }
        if let Some(no_static_only_class) = other.no_static_only_class {
            self.no_static_only_class = Some(no_static_only_class);
        }
        if let Some(no_useless_catch) = other.no_useless_catch {
            self.no_useless_catch = Some(no_useless_catch);
        }
        if let Some(no_useless_constructor) = other.no_useless_constructor {
            self.no_useless_constructor = Some(no_useless_constructor);
        }
        if let Some(no_useless_empty_export) = other.no_useless_empty_export {
            self.no_useless_empty_export = Some(no_useless_empty_export);
        }
        if let Some(no_useless_fragments) = other.no_useless_fragments {
            self.no_useless_fragments = Some(no_useless_fragments);
        }
        if let Some(no_useless_label) = other.no_useless_label {
            self.no_useless_label = Some(no_useless_label);
        }
        if let Some(no_useless_rename) = other.no_useless_rename {
            self.no_useless_rename = Some(no_useless_rename);
        }
        if let Some(no_useless_switch_case) = other.no_useless_switch_case {
            self.no_useless_switch_case = Some(no_useless_switch_case);
        }
        if let Some(no_useless_this_alias) = other.no_useless_this_alias {
            self.no_useless_this_alias = Some(no_useless_this_alias);
        }
        if let Some(no_useless_type_constraint) = other.no_useless_type_constraint {
            self.no_useless_type_constraint = Some(no_useless_type_constraint);
        }
        if let Some(no_void) = other.no_void {
            self.no_void = Some(no_void);
        }
        if let Some(no_with) = other.no_with {
            self.no_with = Some(no_with);
        }
        if let Some(use_flat_map) = other.use_flat_map {
            self.use_flat_map = Some(use_flat_map);
        }
        if let Some(use_literal_keys) = other.use_literal_keys {
            self.use_literal_keys = Some(use_literal_keys);
        }
        if let Some(use_optional_chain) = other.use_optional_chain {
            self.use_optional_chain = Some(use_optional_chain);
        }
        if let Some(use_simple_number_keys) = other.use_simple_number_keys {
            self.use_simple_number_keys = Some(use_simple_number_keys);
        }
        if let Some(use_simplified_logic_expression) = other.use_simplified_logic_expression {
            self.use_simplified_logic_expression = Some(use_simplified_logic_expression);
        }
    }
    fn merge_with_if_not_default(&mut self, other: Complexity)
    where
        Complexity: Default,
    {
        if other != Complexity::default() {
            self.merge_with(other);
        }
    }
}
impl Complexity {
    const GROUP_NAME: &'static str = "complexity";
    pub(crate) const GROUP_RULES: [&'static str; 22] = [
        "noBannedTypes",
        "noExcessiveCognitiveComplexity",
        "noExtraBooleanCast",
        "noForEach",
        "noMultipleSpacesInRegularExpressionLiterals",
        "noStaticOnlyClass",
        "noUselessCatch",
        "noUselessConstructor",
        "noUselessEmptyExport",
        "noUselessFragments",
        "noUselessLabel",
        "noUselessRename",
        "noUselessSwitchCase",
        "noUselessThisAlias",
        "noUselessTypeConstraint",
        "noVoid",
        "noWith",
        "useFlatMap",
        "useLiteralKeys",
        "useOptionalChain",
        "useSimpleNumberKeys",
        "useSimplifiedLogicExpression",
    ];
    const RECOMMENDED_RULES: [&'static str; 18] = [
        "noBannedTypes",
        "noExtraBooleanCast",
        "noForEach",
        "noMultipleSpacesInRegularExpressionLiterals",
        "noStaticOnlyClass",
        "noUselessCatch",
        "noUselessConstructor",
        "noUselessEmptyExport",
        "noUselessFragments",
        "noUselessLabel",
        "noUselessRename",
        "noUselessSwitchCase",
        "noUselessThisAlias",
        "noUselessTypeConstraint",
        "noWith",
        "useFlatMap",
        "useLiteralKeys",
        "useOptionalChain",
    ];
    const RECOMMENDED_RULES_AS_FILTERS: [RuleFilter<'static>; 18] = [
        RuleFilter::Rule(Self::GROUP_NAME, Self::GROUP_RULES[0]),
        RuleFilter::Rule(Self::GROUP_NAME, Self::GROUP_RULES[2]),
        RuleFilter::Rule(Self::GROUP_NAME, Self::GROUP_RULES[3]),
        RuleFilter::Rule(Self::GROUP_NAME, Self::GROUP_RULES[4]),
        RuleFilter::Rule(Self::GROUP_NAME, Self::GROUP_RULES[5]),
        RuleFilter::Rule(Self::GROUP_NAME, Self::GROUP_RULES[6]),
        RuleFilter::Rule(Self::GROUP_NAME, Self::GROUP_RULES[7]),
        RuleFilter::Rule(Self::GROUP_NAME, Self::GROUP_RULES[8]),
        RuleFilter::Rule(Self::GROUP_NAME, Self::GROUP_RULES[9]),
        RuleFilter::Rule(Self::GROUP_NAME, Self::GROUP_RULES[10]),
        RuleFilter::Rule(Self::GROUP_NAME, Self::GROUP_RULES[11]),
        RuleFilter::Rule(Self::GROUP_NAME, Self::GROUP_RULES[12]),
        RuleFilter::Rule(Self::GROUP_NAME, Self::GROUP_RULES[13]),
        RuleFilter::Rule(Self::GROUP_NAME, Self::GROUP_RULES[14]),
        RuleFilter::Rule(Self::GROUP_NAME, Self::GROUP_RULES[16]),
        RuleFilter::Rule(Self::GROUP_NAME, Self::GROUP_RULES[17]),
        RuleFilter::Rule(Self::GROUP_NAME, Self::GROUP_RULES[18]),
        RuleFilter::Rule(Self::GROUP_NAME, Self::GROUP_RULES[19]),
    ];
    const ALL_RULES_AS_FILTERS: [RuleFilter<'static>; 22] = [
        RuleFilter::Rule(Self::GROUP_NAME, Self::GROUP_RULES[0]),
        RuleFilter::Rule(Self::GROUP_NAME, Self::GROUP_RULES[1]),
        RuleFilter::Rule(Self::GROUP_NAME, Self::GROUP_RULES[2]),
        RuleFilter::Rule(Self::GROUP_NAME, Self::GROUP_RULES[3]),
        RuleFilter::Rule(Self::GROUP_NAME, Self::GROUP_RULES[4]),
        RuleFilter::Rule(Self::GROUP_NAME, Self::GROUP_RULES[5]),
        RuleFilter::Rule(Self::GROUP_NAME, Self::GROUP_RULES[6]),
        RuleFilter::Rule(Self::GROUP_NAME, Self::GROUP_RULES[7]),
        RuleFilter::Rule(Self::GROUP_NAME, Self::GROUP_RULES[8]),
        RuleFilter::Rule(Self::GROUP_NAME, Self::GROUP_RULES[9]),
        RuleFilter::Rule(Self::GROUP_NAME, Self::GROUP_RULES[10]),
        RuleFilter::Rule(Self::GROUP_NAME, Self::GROUP_RULES[11]),
        RuleFilter::Rule(Self::GROUP_NAME, Self::GROUP_RULES[12]),
        RuleFilter::Rule(Self::GROUP_NAME, Self::GROUP_RULES[13]),
        RuleFilter::Rule(Self::GROUP_NAME, Self::GROUP_RULES[14]),
        RuleFilter::Rule(Self::GROUP_NAME, Self::GROUP_RULES[15]),
        RuleFilter::Rule(Self::GROUP_NAME, Self::GROUP_RULES[16]),
        RuleFilter::Rule(Self::GROUP_NAME, Self::GROUP_RULES[17]),
        RuleFilter::Rule(Self::GROUP_NAME, Self::GROUP_RULES[18]),
        RuleFilter::Rule(Self::GROUP_NAME, Self::GROUP_RULES[19]),
        RuleFilter::Rule(Self::GROUP_NAME, Self::GROUP_RULES[20]),
        RuleFilter::Rule(Self::GROUP_NAME, Self::GROUP_RULES[21]),
    ];
    #[doc = r" Retrieves the recommended rules"]
    pub(crate) fn is_recommended(&self) -> bool {
        matches!(self.recommended, Some(true))
    }
    pub(crate) const fn is_not_recommended(&self) -> bool {
        matches!(self.recommended, Some(false))
    }
    pub(crate) fn is_all(&self) -> bool {
        matches!(self.all, Some(true))
    }
    pub(crate) fn is_not_all(&self) -> bool {
        matches!(self.all, Some(false))
    }
    pub(crate) fn get_enabled_rules(&self) -> IndexSet<RuleFilter> {
        let mut index_set = IndexSet::new();
        if let Some(rule) = self.no_banned_types.as_ref() {
            if rule.is_enabled() {
                index_set.insert(RuleFilter::Rule(Self::GROUP_NAME, Self::GROUP_RULES[0]));
            }
        }
        if let Some(rule) = self.no_excessive_cognitive_complexity.as_ref() {
            if rule.is_enabled() {
                index_set.insert(RuleFilter::Rule(Self::GROUP_NAME, Self::GROUP_RULES[1]));
            }
        }
        if let Some(rule) = self.no_extra_boolean_cast.as_ref() {
            if rule.is_enabled() {
                index_set.insert(RuleFilter::Rule(Self::GROUP_NAME, Self::GROUP_RULES[2]));
            }
        }
        if let Some(rule) = self.no_for_each.as_ref() {
            if rule.is_enabled() {
                index_set.insert(RuleFilter::Rule(Self::GROUP_NAME, Self::GROUP_RULES[3]));
            }
        }
        if let Some(rule) = self
            .no_multiple_spaces_in_regular_expression_literals
            .as_ref()
        {
            if rule.is_enabled() {
                index_set.insert(RuleFilter::Rule(Self::GROUP_NAME, Self::GROUP_RULES[4]));
            }
        }
        if let Some(rule) = self.no_static_only_class.as_ref() {
            if rule.is_enabled() {
                index_set.insert(RuleFilter::Rule(Self::GROUP_NAME, Self::GROUP_RULES[5]));
            }
        }
        if let Some(rule) = self.no_useless_catch.as_ref() {
            if rule.is_enabled() {
                index_set.insert(RuleFilter::Rule(Self::GROUP_NAME, Self::GROUP_RULES[6]));
            }
        }
        if let Some(rule) = self.no_useless_constructor.as_ref() {
            if rule.is_enabled() {
                index_set.insert(RuleFilter::Rule(Self::GROUP_NAME, Self::GROUP_RULES[7]));
            }
        }
        if let Some(rule) = self.no_useless_empty_export.as_ref() {
            if rule.is_enabled() {
                index_set.insert(RuleFilter::Rule(Self::GROUP_NAME, Self::GROUP_RULES[8]));
            }
        }
        if let Some(rule) = self.no_useless_fragments.as_ref() {
            if rule.is_enabled() {
                index_set.insert(RuleFilter::Rule(Self::GROUP_NAME, Self::GROUP_RULES[9]));
            }
        }
        if let Some(rule) = self.no_useless_label.as_ref() {
            if rule.is_enabled() {
                index_set.insert(RuleFilter::Rule(Self::GROUP_NAME, Self::GROUP_RULES[10]));
            }
        }
        if let Some(rule) = self.no_useless_rename.as_ref() {
            if rule.is_enabled() {
                index_set.insert(RuleFilter::Rule(Self::GROUP_NAME, Self::GROUP_RULES[11]));
            }
        }
        if let Some(rule) = self.no_useless_switch_case.as_ref() {
            if rule.is_enabled() {
                index_set.insert(RuleFilter::Rule(Self::GROUP_NAME, Self::GROUP_RULES[12]));
            }
        }
        if let Some(rule) = self.no_useless_this_alias.as_ref() {
            if rule.is_enabled() {
                index_set.insert(RuleFilter::Rule(Self::GROUP_NAME, Self::GROUP_RULES[13]));
            }
        }
        if let Some(rule) = self.no_useless_type_constraint.as_ref() {
            if rule.is_enabled() {
                index_set.insert(RuleFilter::Rule(Self::GROUP_NAME, Self::GROUP_RULES[14]));
            }
        }
        if let Some(rule) = self.no_void.as_ref() {
            if rule.is_enabled() {
                index_set.insert(RuleFilter::Rule(Self::GROUP_NAME, Self::GROUP_RULES[15]));
            }
        }
        if let Some(rule) = self.no_with.as_ref() {
            if rule.is_enabled() {
                index_set.insert(RuleFilter::Rule(Self::GROUP_NAME, Self::GROUP_RULES[16]));
            }
        }
        if let Some(rule) = self.use_flat_map.as_ref() {
            if rule.is_enabled() {
                index_set.insert(RuleFilter::Rule(Self::GROUP_NAME, Self::GROUP_RULES[17]));
            }
        }
        if let Some(rule) = self.use_literal_keys.as_ref() {
            if rule.is_enabled() {
                index_set.insert(RuleFilter::Rule(Self::GROUP_NAME, Self::GROUP_RULES[18]));
            }
        }
        if let Some(rule) = self.use_optional_chain.as_ref() {
            if rule.is_enabled() {
                index_set.insert(RuleFilter::Rule(Self::GROUP_NAME, Self::GROUP_RULES[19]));
            }
        }
        if let Some(rule) = self.use_simple_number_keys.as_ref() {
            if rule.is_enabled() {
                index_set.insert(RuleFilter::Rule(Self::GROUP_NAME, Self::GROUP_RULES[20]));
            }
        }
        if let Some(rule) = self.use_simplified_logic_expression.as_ref() {
            if rule.is_enabled() {
                index_set.insert(RuleFilter::Rule(Self::GROUP_NAME, Self::GROUP_RULES[21]));
            }
        }
        index_set
    }
    pub(crate) fn get_disabled_rules(&self) -> IndexSet<RuleFilter> {
        let mut index_set = IndexSet::new();
        if let Some(rule) = self.no_banned_types.as_ref() {
            if rule.is_disabled() {
                index_set.insert(RuleFilter::Rule(Self::GROUP_NAME, Self::GROUP_RULES[0]));
            }
        }
        if let Some(rule) = self.no_excessive_cognitive_complexity.as_ref() {
            if rule.is_disabled() {
                index_set.insert(RuleFilter::Rule(Self::GROUP_NAME, Self::GROUP_RULES[1]));
            }
        }
        if let Some(rule) = self.no_extra_boolean_cast.as_ref() {
            if rule.is_disabled() {
                index_set.insert(RuleFilter::Rule(Self::GROUP_NAME, Self::GROUP_RULES[2]));
            }
        }
        if let Some(rule) = self.no_for_each.as_ref() {
            if rule.is_disabled() {
                index_set.insert(RuleFilter::Rule(Self::GROUP_NAME, Self::GROUP_RULES[3]));
            }
        }
        if let Some(rule) = self
            .no_multiple_spaces_in_regular_expression_literals
            .as_ref()
        {
            if rule.is_disabled() {
                index_set.insert(RuleFilter::Rule(Self::GROUP_NAME, Self::GROUP_RULES[4]));
            }
        }
        if let Some(rule) = self.no_static_only_class.as_ref() {
            if rule.is_disabled() {
                index_set.insert(RuleFilter::Rule(Self::GROUP_NAME, Self::GROUP_RULES[5]));
            }
        }
        if let Some(rule) = self.no_useless_catch.as_ref() {
            if rule.is_disabled() {
                index_set.insert(RuleFilter::Rule(Self::GROUP_NAME, Self::GROUP_RULES[6]));
            }
        }
        if let Some(rule) = self.no_useless_constructor.as_ref() {
            if rule.is_disabled() {
                index_set.insert(RuleFilter::Rule(Self::GROUP_NAME, Self::GROUP_RULES[7]));
            }
        }
        if let Some(rule) = self.no_useless_empty_export.as_ref() {
            if rule.is_disabled() {
                index_set.insert(RuleFilter::Rule(Self::GROUP_NAME, Self::GROUP_RULES[8]));
            }
        }
        if let Some(rule) = self.no_useless_fragments.as_ref() {
            if rule.is_disabled() {
                index_set.insert(RuleFilter::Rule(Self::GROUP_NAME, Self::GROUP_RULES[9]));
            }
        }
        if let Some(rule) = self.no_useless_label.as_ref() {
            if rule.is_disabled() {
                index_set.insert(RuleFilter::Rule(Self::GROUP_NAME, Self::GROUP_RULES[10]));
            }
        }
        if let Some(rule) = self.no_useless_rename.as_ref() {
            if rule.is_disabled() {
                index_set.insert(RuleFilter::Rule(Self::GROUP_NAME, Self::GROUP_RULES[11]));
            }
        }
        if let Some(rule) = self.no_useless_switch_case.as_ref() {
            if rule.is_disabled() {
                index_set.insert(RuleFilter::Rule(Self::GROUP_NAME, Self::GROUP_RULES[12]));
            }
        }
        if let Some(rule) = self.no_useless_this_alias.as_ref() {
            if rule.is_disabled() {
                index_set.insert(RuleFilter::Rule(Self::GROUP_NAME, Self::GROUP_RULES[13]));
            }
        }
        if let Some(rule) = self.no_useless_type_constraint.as_ref() {
            if rule.is_disabled() {
                index_set.insert(RuleFilter::Rule(Self::GROUP_NAME, Self::GROUP_RULES[14]));
            }
        }
        if let Some(rule) = self.no_void.as_ref() {
            if rule.is_disabled() {
                index_set.insert(RuleFilter::Rule(Self::GROUP_NAME, Self::GROUP_RULES[15]));
            }
        }
        if let Some(rule) = self.no_with.as_ref() {
            if rule.is_disabled() {
                index_set.insert(RuleFilter::Rule(Self::GROUP_NAME, Self::GROUP_RULES[16]));
            }
        }
        if let Some(rule) = self.use_flat_map.as_ref() {
            if rule.is_disabled() {
                index_set.insert(RuleFilter::Rule(Self::GROUP_NAME, Self::GROUP_RULES[17]));
            }
        }
        if let Some(rule) = self.use_literal_keys.as_ref() {
            if rule.is_disabled() {
                index_set.insert(RuleFilter::Rule(Self::GROUP_NAME, Self::GROUP_RULES[18]));
            }
        }
        if let Some(rule) = self.use_optional_chain.as_ref() {
            if rule.is_disabled() {
                index_set.insert(RuleFilter::Rule(Self::GROUP_NAME, Self::GROUP_RULES[19]));
            }
        }
        if let Some(rule) = self.use_simple_number_keys.as_ref() {
            if rule.is_disabled() {
                index_set.insert(RuleFilter::Rule(Self::GROUP_NAME, Self::GROUP_RULES[20]));
            }
        }
        if let Some(rule) = self.use_simplified_logic_expression.as_ref() {
            if rule.is_disabled() {
                index_set.insert(RuleFilter::Rule(Self::GROUP_NAME, Self::GROUP_RULES[21]));
            }
        }
        index_set
    }
    #[doc = r" Checks if, given a rule name, matches one of the rules contained in this category"]
    pub(crate) fn has_rule(rule_name: &str) -> bool {
        Self::GROUP_RULES.contains(&rule_name)
    }
    #[doc = r" Checks if, given a rule name, it is marked as recommended"]
    pub(crate) fn is_recommended_rule(rule_name: &str) -> bool {
        Self::RECOMMENDED_RULES.contains(&rule_name)
    }
    pub(crate) fn recommended_rules_as_filters() -> [RuleFilter<'static>; 18] {
        Self::RECOMMENDED_RULES_AS_FILTERS
    }
    pub(crate) fn all_rules_as_filters() -> [RuleFilter<'static>; 22] {
        Self::ALL_RULES_AS_FILTERS
    }
    #[doc = r" Select preset rules"]
    pub(crate) fn collect_preset_rules(
        &self,
        parent_is_recommended: bool,
        enabled_rules: &mut IndexSet<RuleFilter>,
        disabled_rules: &mut IndexSet<RuleFilter>,
    ) {
        if self.is_all() {
            enabled_rules.extend(Self::all_rules_as_filters());
        } else if parent_is_recommended || self.is_recommended() {
            enabled_rules.extend(Self::recommended_rules_as_filters());
        }
        if self.is_not_all() {
            disabled_rules.extend(Self::all_rules_as_filters());
        } else if self.is_not_recommended() {
            disabled_rules.extend(Self::recommended_rules_as_filters());
        }
    }
    pub(crate) fn get_rule_configuration(&self, rule_name: &str) -> Option<&RuleConfiguration> {
        match rule_name {
            "noBannedTypes" => self.no_banned_types.as_ref(),
            "noExcessiveCognitiveComplexity" => self.no_excessive_cognitive_complexity.as_ref(),
            "noExtraBooleanCast" => self.no_extra_boolean_cast.as_ref(),
            "noForEach" => self.no_for_each.as_ref(),
            "noMultipleSpacesInRegularExpressionLiterals" => self
                .no_multiple_spaces_in_regular_expression_literals
                .as_ref(),
            "noStaticOnlyClass" => self.no_static_only_class.as_ref(),
            "noUselessCatch" => self.no_useless_catch.as_ref(),
            "noUselessConstructor" => self.no_useless_constructor.as_ref(),
            "noUselessEmptyExport" => self.no_useless_empty_export.as_ref(),
            "noUselessFragments" => self.no_useless_fragments.as_ref(),
            "noUselessLabel" => self.no_useless_label.as_ref(),
            "noUselessRename" => self.no_useless_rename.as_ref(),
            "noUselessSwitchCase" => self.no_useless_switch_case.as_ref(),
            "noUselessThisAlias" => self.no_useless_this_alias.as_ref(),
            "noUselessTypeConstraint" => self.no_useless_type_constraint.as_ref(),
            "noVoid" => self.no_void.as_ref(),
            "noWith" => self.no_with.as_ref(),
            "useFlatMap" => self.use_flat_map.as_ref(),
            "useLiteralKeys" => self.use_literal_keys.as_ref(),
            "useOptionalChain" => self.use_optional_chain.as_ref(),
            "useSimpleNumberKeys" => self.use_simple_number_keys.as_ref(),
            "useSimplifiedLogicExpression" => self.use_simplified_logic_expression.as_ref(),
            _ => None,
        }
    }
}
#[derive(Deserialize, Default, Serialize, Debug, Eq, PartialEq, Clone, Bpaf)]
#[cfg_attr(feature = "schema", derive(JsonSchema))]
#[serde(rename_all = "camelCase", default)]
#[doc = r" A list of rules that belong to this group"]
pub struct Correctness {
    #[doc = r" It enables the recommended rules for this group"]
    #[serde(skip_serializing_if = "Option::is_none")]
    #[bpaf(hide)]
    pub recommended: Option<bool>,
    #[doc = r" It enables ALL rules for this group."]
    #[serde(skip_serializing_if = "Option::is_none")]
    #[bpaf(hide)]
    pub all: Option<bool>,
    #[doc = "Prevent passing of children as props."]
    #[bpaf(long("no-children-prop"), argument("on|off|warn"), optional, hide)]
    #[serde(skip_serializing_if = "Option::is_none")]
    pub no_children_prop: Option<RuleConfiguration>,
    #[doc = "Prevents from having const variables being re-assigned."]
    #[bpaf(long("no-const-assign"), argument("on|off|warn"), optional, hide)]
    #[serde(skip_serializing_if = "Option::is_none")]
    pub no_const_assign: Option<RuleConfiguration>,
    #[doc = "Disallow constant expressions in conditions"]
    #[bpaf(long("no-constant-condition"), argument("on|off|warn"), optional, hide)]
    #[serde(skip_serializing_if = "Option::is_none")]
    pub no_constant_condition: Option<RuleConfiguration>,
    #[doc = "Disallow returning a value from a constructor."]
    #[bpaf(long("no-constructor-return"), argument("on|off|warn"), optional, hide)]
    #[serde(skip_serializing_if = "Option::is_none")]
    pub no_constructor_return: Option<RuleConfiguration>,
    #[doc = "Disallows empty destructuring patterns."]
    #[bpaf(long("no-empty-pattern"), argument("on|off|warn"), optional, hide)]
    #[serde(skip_serializing_if = "Option::is_none")]
    pub no_empty_pattern: Option<RuleConfiguration>,
    #[doc = "Disallow calling global object properties as functions"]
    #[bpaf(
        long("no-global-object-calls"),
        argument("on|off|warn"),
        optional,
        hide
    )]
    #[serde(skip_serializing_if = "Option::is_none")]
    pub no_global_object_calls: Option<RuleConfiguration>,
    #[doc = "Disallow function and var declarations that are accessible outside their block."]
    #[bpaf(long("no-inner-declarations"), argument("on|off|warn"), optional, hide)]
    #[serde(skip_serializing_if = "Option::is_none")]
    pub no_inner_declarations: Option<RuleConfiguration>,
    #[doc = "Prevents the incorrect use of super() inside classes. It also checks whether a call super() is missing from classes that extends other constructors."]
    #[bpaf(
        long("no-invalid-constructor-super"),
        argument("on|off|warn"),
        optional,
        hide
    )]
    #[serde(skip_serializing_if = "Option::is_none")]
    pub no_invalid_constructor_super: Option<RuleConfiguration>,
    #[doc = "Disallow new operators with the Symbol object."]
    #[bpaf(long("no-new-symbol"), argument("on|off|warn"), optional, hide)]
    #[serde(skip_serializing_if = "Option::is_none")]
    pub no_new_symbol: Option<RuleConfiguration>,
    #[doc = "Disallow \\8 and \\9 escape sequences in string literals."]
    #[bpaf(
        long("no-nonoctal-decimal-escape"),
        argument("on|off|warn"),
        optional,
        hide
    )]
    #[serde(skip_serializing_if = "Option::is_none")]
    pub no_nonoctal_decimal_escape: Option<RuleConfiguration>,
    #[doc = "Disallow literal numbers that lose precision"]
    #[bpaf(long("no-precision-loss"), argument("on|off|warn"), optional, hide)]
    #[serde(skip_serializing_if = "Option::is_none")]
    pub no_precision_loss: Option<RuleConfiguration>,
    #[doc = "Prevent the usage of the return value of React.render."]
    #[bpaf(
        long("no-render-return-value"),
        argument("on|off|warn"),
        optional,
        hide
    )]
    #[serde(skip_serializing_if = "Option::is_none")]
    pub no_render_return_value: Option<RuleConfiguration>,
    #[doc = "Disallow assignments where both sides are exactly the same."]
    #[bpaf(long("no-self-assign"), argument("on|off|warn"), optional, hide)]
    #[serde(skip_serializing_if = "Option::is_none")]
    pub no_self_assign: Option<RuleConfiguration>,
    #[doc = "Disallow returning a value from a setter"]
    #[bpaf(long("no-setter-return"), argument("on|off|warn"), optional, hide)]
    #[serde(skip_serializing_if = "Option::is_none")]
    pub no_setter_return: Option<RuleConfiguration>,
    #[doc = "Disallow comparison of expressions modifying the string case with non-compliant value."]
    #[bpaf(
        long("no-string-case-mismatch"),
        argument("on|off|warn"),
        optional,
        hide
    )]
    #[serde(skip_serializing_if = "Option::is_none")]
    pub no_string_case_mismatch: Option<RuleConfiguration>,
    #[doc = "Disallow lexical declarations in switch clauses."]
    #[bpaf(
        long("no-switch-declarations"),
        argument("on|off|warn"),
        optional,
        hide
    )]
    #[serde(skip_serializing_if = "Option::is_none")]
    pub no_switch_declarations: Option<RuleConfiguration>,
    #[doc = "Prevents the usage of variables that haven't been declared inside the document."]
    #[bpaf(
        long("no-undeclared-variables"),
        argument("on|off|warn"),
        optional,
        hide
    )]
    #[serde(skip_serializing_if = "Option::is_none")]
    pub no_undeclared_variables: Option<RuleConfiguration>,
    #[doc = "Avoid using unnecessary continue."]
    #[bpaf(
        long("no-unnecessary-continue"),
        argument("on|off|warn"),
        optional,
        hide
    )]
    #[serde(skip_serializing_if = "Option::is_none")]
    pub no_unnecessary_continue: Option<RuleConfiguration>,
    #[doc = "Disallow unreachable code"]
    #[bpaf(long("no-unreachable"), argument("on|off|warn"), optional, hide)]
    #[serde(skip_serializing_if = "Option::is_none")]
    pub no_unreachable: Option<RuleConfiguration>,
    #[doc = "Ensures the super() constructor is called exactly once on every code  path in a class constructor before this is accessed if the class has a superclass"]
    #[bpaf(long("no-unreachable-super"), argument("on|off|warn"), optional, hide)]
    #[serde(skip_serializing_if = "Option::is_none")]
    pub no_unreachable_super: Option<RuleConfiguration>,
    #[doc = "Disallow control flow statements in finally blocks."]
    #[bpaf(long("no-unsafe-finally"), argument("on|off|warn"), optional, hide)]
    #[serde(skip_serializing_if = "Option::is_none")]
    pub no_unsafe_finally: Option<RuleConfiguration>,
    #[doc = "Disallow the use of optional chaining in contexts where the undefined value is not allowed."]
    #[bpaf(
        long("no-unsafe-optional-chaining"),
        argument("on|off|warn"),
        optional,
        hide
    )]
    #[serde(skip_serializing_if = "Option::is_none")]
    pub no_unsafe_optional_chaining: Option<RuleConfiguration>,
    #[doc = "Disallow unused labels."]
    #[bpaf(long("no-unused-labels"), argument("on|off|warn"), optional, hide)]
    #[serde(skip_serializing_if = "Option::is_none")]
    pub no_unused_labels: Option<RuleConfiguration>,
    #[doc = "Disallow unused variables."]
    #[bpaf(long("no-unused-variables"), argument("on|off|warn"), optional, hide)]
    #[serde(skip_serializing_if = "Option::is_none")]
    pub no_unused_variables: Option<RuleConfiguration>,
    #[doc = "This rules prevents void elements (AKA self-closing elements) from having children."]
    #[bpaf(
        long("no-void-elements-with-children"),
        argument("on|off|warn"),
        optional,
        hide
    )]
    #[serde(skip_serializing_if = "Option::is_none")]
    pub no_void_elements_with_children: Option<RuleConfiguration>,
    #[doc = "Disallow returning a value from a function with the return type 'void'"]
    #[bpaf(long("no-void-type-return"), argument("on|off|warn"), optional, hide)]
    #[serde(skip_serializing_if = "Option::is_none")]
    pub no_void_type_return: Option<RuleConfiguration>,
    #[doc = "Enforce all dependencies are correctly specified in a React hook."]
    #[bpaf(
        long("use-exhaustive-dependencies"),
        argument("on|off|warn"),
        optional,
        hide
    )]
    #[serde(skip_serializing_if = "Option::is_none")]
    pub use_exhaustive_dependencies: Option<RuleConfiguration>,
    #[doc = "Enforce that all React hooks are being called from the Top Level component functions."]
    #[bpaf(long("use-hook-at-top-level"), argument("on|off|warn"), optional, hide)]
    #[serde(skip_serializing_if = "Option::is_none")]
    pub use_hook_at_top_level: Option<RuleConfiguration>,
    #[doc = "Require calls to isNaN() when checking for NaN."]
    #[bpaf(long("use-is-nan"), argument("on|off|warn"), optional, hide)]
    #[serde(skip_serializing_if = "Option::is_none")]
    pub use_is_nan: Option<RuleConfiguration>,
    #[doc = "Enforce \"for\" loop update clause moving the counter in the right direction."]
    #[bpaf(
        long("use-valid-for-direction"),
        argument("on|off|warn"),
        optional,
        hide
    )]
    #[serde(skip_serializing_if = "Option::is_none")]
    pub use_valid_for_direction: Option<RuleConfiguration>,
    #[doc = "Require generator functions to contain yield."]
    #[bpaf(long("use-yield"), argument("on|off|warn"), optional, hide)]
    #[serde(skip_serializing_if = "Option::is_none")]
    pub use_yield: Option<RuleConfiguration>,
}
impl MergeWith<Correctness> for Correctness {
    fn merge_with(&mut self, other: Correctness) {
        if let Some(no_children_prop) = other.no_children_prop {
            self.no_children_prop = Some(no_children_prop);
        }
        if let Some(no_const_assign) = other.no_const_assign {
            self.no_const_assign = Some(no_const_assign);
        }
        if let Some(no_constant_condition) = other.no_constant_condition {
            self.no_constant_condition = Some(no_constant_condition);
        }
        if let Some(no_constructor_return) = other.no_constructor_return {
            self.no_constructor_return = Some(no_constructor_return);
        }
        if let Some(no_empty_pattern) = other.no_empty_pattern {
            self.no_empty_pattern = Some(no_empty_pattern);
        }
        if let Some(no_global_object_calls) = other.no_global_object_calls {
            self.no_global_object_calls = Some(no_global_object_calls);
        }
        if let Some(no_inner_declarations) = other.no_inner_declarations {
            self.no_inner_declarations = Some(no_inner_declarations);
        }
        if let Some(no_invalid_constructor_super) = other.no_invalid_constructor_super {
            self.no_invalid_constructor_super = Some(no_invalid_constructor_super);
        }
        if let Some(no_new_symbol) = other.no_new_symbol {
            self.no_new_symbol = Some(no_new_symbol);
        }
        if let Some(no_nonoctal_decimal_escape) = other.no_nonoctal_decimal_escape {
            self.no_nonoctal_decimal_escape = Some(no_nonoctal_decimal_escape);
        }
        if let Some(no_precision_loss) = other.no_precision_loss {
            self.no_precision_loss = Some(no_precision_loss);
        }
        if let Some(no_render_return_value) = other.no_render_return_value {
            self.no_render_return_value = Some(no_render_return_value);
        }
        if let Some(no_self_assign) = other.no_self_assign {
            self.no_self_assign = Some(no_self_assign);
        }
        if let Some(no_setter_return) = other.no_setter_return {
            self.no_setter_return = Some(no_setter_return);
        }
        if let Some(no_string_case_mismatch) = other.no_string_case_mismatch {
            self.no_string_case_mismatch = Some(no_string_case_mismatch);
        }
        if let Some(no_switch_declarations) = other.no_switch_declarations {
            self.no_switch_declarations = Some(no_switch_declarations);
        }
        if let Some(no_undeclared_variables) = other.no_undeclared_variables {
            self.no_undeclared_variables = Some(no_undeclared_variables);
        }
        if let Some(no_unnecessary_continue) = other.no_unnecessary_continue {
            self.no_unnecessary_continue = Some(no_unnecessary_continue);
        }
        if let Some(no_unreachable) = other.no_unreachable {
            self.no_unreachable = Some(no_unreachable);
        }
        if let Some(no_unreachable_super) = other.no_unreachable_super {
            self.no_unreachable_super = Some(no_unreachable_super);
        }
        if let Some(no_unsafe_finally) = other.no_unsafe_finally {
            self.no_unsafe_finally = Some(no_unsafe_finally);
        }
        if let Some(no_unsafe_optional_chaining) = other.no_unsafe_optional_chaining {
            self.no_unsafe_optional_chaining = Some(no_unsafe_optional_chaining);
        }
        if let Some(no_unused_labels) = other.no_unused_labels {
            self.no_unused_labels = Some(no_unused_labels);
        }
        if let Some(no_unused_variables) = other.no_unused_variables {
            self.no_unused_variables = Some(no_unused_variables);
        }
        if let Some(no_void_elements_with_children) = other.no_void_elements_with_children {
            self.no_void_elements_with_children = Some(no_void_elements_with_children);
        }
        if let Some(no_void_type_return) = other.no_void_type_return {
            self.no_void_type_return = Some(no_void_type_return);
        }
        if let Some(use_exhaustive_dependencies) = other.use_exhaustive_dependencies {
            self.use_exhaustive_dependencies = Some(use_exhaustive_dependencies);
        }
        if let Some(use_hook_at_top_level) = other.use_hook_at_top_level {
            self.use_hook_at_top_level = Some(use_hook_at_top_level);
        }
        if let Some(use_is_nan) = other.use_is_nan {
            self.use_is_nan = Some(use_is_nan);
        }
        if let Some(use_valid_for_direction) = other.use_valid_for_direction {
            self.use_valid_for_direction = Some(use_valid_for_direction);
        }
        if let Some(use_yield) = other.use_yield {
            self.use_yield = Some(use_yield);
        }
    }
    fn merge_with_if_not_default(&mut self, other: Correctness)
    where
        Correctness: Default,
    {
        if other != Correctness::default() {
            self.merge_with(other);
        }
    }
}
impl Correctness {
    const GROUP_NAME: &'static str = "correctness";
    pub(crate) const GROUP_RULES: [&'static str; 31] = [
        "noChildrenProp",
        "noConstAssign",
        "noConstantCondition",
        "noConstructorReturn",
        "noEmptyPattern",
        "noGlobalObjectCalls",
        "noInnerDeclarations",
        "noInvalidConstructorSuper",
        "noNewSymbol",
        "noNonoctalDecimalEscape",
        "noPrecisionLoss",
        "noRenderReturnValue",
        "noSelfAssign",
        "noSetterReturn",
        "noStringCaseMismatch",
        "noSwitchDeclarations",
        "noUndeclaredVariables",
        "noUnnecessaryContinue",
        "noUnreachable",
        "noUnreachableSuper",
        "noUnsafeFinally",
        "noUnsafeOptionalChaining",
        "noUnusedLabels",
        "noUnusedVariables",
        "noVoidElementsWithChildren",
        "noVoidTypeReturn",
        "useExhaustiveDependencies",
        "useHookAtTopLevel",
        "useIsNan",
        "useValidForDirection",
        "useYield",
    ];
    const RECOMMENDED_RULES: [&'static str; 28] = [
        "noChildrenProp",
        "noConstAssign",
        "noConstantCondition",
        "noConstructorReturn",
        "noEmptyPattern",
        "noGlobalObjectCalls",
        "noInnerDeclarations",
        "noInvalidConstructorSuper",
        "noNewSymbol",
        "noNonoctalDecimalEscape",
        "noPrecisionLoss",
        "noRenderReturnValue",
        "noSelfAssign",
        "noSetterReturn",
        "noStringCaseMismatch",
        "noSwitchDeclarations",
        "noUnnecessaryContinue",
        "noUnreachable",
        "noUnreachableSuper",
        "noUnsafeFinally",
        "noUnsafeOptionalChaining",
        "noUnusedLabels",
        "noVoidElementsWithChildren",
        "noVoidTypeReturn",
        "useExhaustiveDependencies",
        "useIsNan",
        "useValidForDirection",
        "useYield",
    ];
    const RECOMMENDED_RULES_AS_FILTERS: [RuleFilter<'static>; 28] = [
        RuleFilter::Rule(Self::GROUP_NAME, Self::GROUP_RULES[0]),
        RuleFilter::Rule(Self::GROUP_NAME, Self::GROUP_RULES[1]),
        RuleFilter::Rule(Self::GROUP_NAME, Self::GROUP_RULES[2]),
        RuleFilter::Rule(Self::GROUP_NAME, Self::GROUP_RULES[3]),
        RuleFilter::Rule(Self::GROUP_NAME, Self::GROUP_RULES[4]),
        RuleFilter::Rule(Self::GROUP_NAME, Self::GROUP_RULES[5]),
        RuleFilter::Rule(Self::GROUP_NAME, Self::GROUP_RULES[6]),
        RuleFilter::Rule(Self::GROUP_NAME, Self::GROUP_RULES[7]),
        RuleFilter::Rule(Self::GROUP_NAME, Self::GROUP_RULES[8]),
        RuleFilter::Rule(Self::GROUP_NAME, Self::GROUP_RULES[9]),
        RuleFilter::Rule(Self::GROUP_NAME, Self::GROUP_RULES[10]),
        RuleFilter::Rule(Self::GROUP_NAME, Self::GROUP_RULES[11]),
        RuleFilter::Rule(Self::GROUP_NAME, Self::GROUP_RULES[12]),
        RuleFilter::Rule(Self::GROUP_NAME, Self::GROUP_RULES[13]),
        RuleFilter::Rule(Self::GROUP_NAME, Self::GROUP_RULES[14]),
        RuleFilter::Rule(Self::GROUP_NAME, Self::GROUP_RULES[15]),
        RuleFilter::Rule(Self::GROUP_NAME, Self::GROUP_RULES[17]),
        RuleFilter::Rule(Self::GROUP_NAME, Self::GROUP_RULES[18]),
        RuleFilter::Rule(Self::GROUP_NAME, Self::GROUP_RULES[19]),
        RuleFilter::Rule(Self::GROUP_NAME, Self::GROUP_RULES[20]),
        RuleFilter::Rule(Self::GROUP_NAME, Self::GROUP_RULES[21]),
        RuleFilter::Rule(Self::GROUP_NAME, Self::GROUP_RULES[22]),
        RuleFilter::Rule(Self::GROUP_NAME, Self::GROUP_RULES[24]),
        RuleFilter::Rule(Self::GROUP_NAME, Self::GROUP_RULES[25]),
        RuleFilter::Rule(Self::GROUP_NAME, Self::GROUP_RULES[26]),
        RuleFilter::Rule(Self::GROUP_NAME, Self::GROUP_RULES[28]),
        RuleFilter::Rule(Self::GROUP_NAME, Self::GROUP_RULES[29]),
        RuleFilter::Rule(Self::GROUP_NAME, Self::GROUP_RULES[30]),
    ];
    const ALL_RULES_AS_FILTERS: [RuleFilter<'static>; 31] = [
        RuleFilter::Rule(Self::GROUP_NAME, Self::GROUP_RULES[0]),
        RuleFilter::Rule(Self::GROUP_NAME, Self::GROUP_RULES[1]),
        RuleFilter::Rule(Self::GROUP_NAME, Self::GROUP_RULES[2]),
        RuleFilter::Rule(Self::GROUP_NAME, Self::GROUP_RULES[3]),
        RuleFilter::Rule(Self::GROUP_NAME, Self::GROUP_RULES[4]),
        RuleFilter::Rule(Self::GROUP_NAME, Self::GROUP_RULES[5]),
        RuleFilter::Rule(Self::GROUP_NAME, Self::GROUP_RULES[6]),
        RuleFilter::Rule(Self::GROUP_NAME, Self::GROUP_RULES[7]),
        RuleFilter::Rule(Self::GROUP_NAME, Self::GROUP_RULES[8]),
        RuleFilter::Rule(Self::GROUP_NAME, Self::GROUP_RULES[9]),
        RuleFilter::Rule(Self::GROUP_NAME, Self::GROUP_RULES[10]),
        RuleFilter::Rule(Self::GROUP_NAME, Self::GROUP_RULES[11]),
        RuleFilter::Rule(Self::GROUP_NAME, Self::GROUP_RULES[12]),
        RuleFilter::Rule(Self::GROUP_NAME, Self::GROUP_RULES[13]),
        RuleFilter::Rule(Self::GROUP_NAME, Self::GROUP_RULES[14]),
        RuleFilter::Rule(Self::GROUP_NAME, Self::GROUP_RULES[15]),
        RuleFilter::Rule(Self::GROUP_NAME, Self::GROUP_RULES[16]),
        RuleFilter::Rule(Self::GROUP_NAME, Self::GROUP_RULES[17]),
        RuleFilter::Rule(Self::GROUP_NAME, Self::GROUP_RULES[18]),
        RuleFilter::Rule(Self::GROUP_NAME, Self::GROUP_RULES[19]),
        RuleFilter::Rule(Self::GROUP_NAME, Self::GROUP_RULES[20]),
        RuleFilter::Rule(Self::GROUP_NAME, Self::GROUP_RULES[21]),
        RuleFilter::Rule(Self::GROUP_NAME, Self::GROUP_RULES[22]),
        RuleFilter::Rule(Self::GROUP_NAME, Self::GROUP_RULES[23]),
        RuleFilter::Rule(Self::GROUP_NAME, Self::GROUP_RULES[24]),
        RuleFilter::Rule(Self::GROUP_NAME, Self::GROUP_RULES[25]),
        RuleFilter::Rule(Self::GROUP_NAME, Self::GROUP_RULES[26]),
        RuleFilter::Rule(Self::GROUP_NAME, Self::GROUP_RULES[27]),
        RuleFilter::Rule(Self::GROUP_NAME, Self::GROUP_RULES[28]),
        RuleFilter::Rule(Self::GROUP_NAME, Self::GROUP_RULES[29]),
        RuleFilter::Rule(Self::GROUP_NAME, Self::GROUP_RULES[30]),
    ];
    #[doc = r" Retrieves the recommended rules"]
    pub(crate) fn is_recommended(&self) -> bool {
        matches!(self.recommended, Some(true))
    }
    pub(crate) const fn is_not_recommended(&self) -> bool {
        matches!(self.recommended, Some(false))
    }
    pub(crate) fn is_all(&self) -> bool {
        matches!(self.all, Some(true))
    }
    pub(crate) fn is_not_all(&self) -> bool {
        matches!(self.all, Some(false))
    }
    pub(crate) fn get_enabled_rules(&self) -> IndexSet<RuleFilter> {
        let mut index_set = IndexSet::new();
        if let Some(rule) = self.no_children_prop.as_ref() {
            if rule.is_enabled() {
                index_set.insert(RuleFilter::Rule(Self::GROUP_NAME, Self::GROUP_RULES[0]));
            }
        }
        if let Some(rule) = self.no_const_assign.as_ref() {
            if rule.is_enabled() {
                index_set.insert(RuleFilter::Rule(Self::GROUP_NAME, Self::GROUP_RULES[1]));
            }
        }
        if let Some(rule) = self.no_constant_condition.as_ref() {
            if rule.is_enabled() {
                index_set.insert(RuleFilter::Rule(Self::GROUP_NAME, Self::GROUP_RULES[2]));
            }
        }
        if let Some(rule) = self.no_constructor_return.as_ref() {
            if rule.is_enabled() {
                index_set.insert(RuleFilter::Rule(Self::GROUP_NAME, Self::GROUP_RULES[3]));
            }
        }
        if let Some(rule) = self.no_empty_pattern.as_ref() {
            if rule.is_enabled() {
                index_set.insert(RuleFilter::Rule(Self::GROUP_NAME, Self::GROUP_RULES[4]));
            }
        }
        if let Some(rule) = self.no_global_object_calls.as_ref() {
            if rule.is_enabled() {
                index_set.insert(RuleFilter::Rule(Self::GROUP_NAME, Self::GROUP_RULES[5]));
            }
        }
        if let Some(rule) = self.no_inner_declarations.as_ref() {
            if rule.is_enabled() {
                index_set.insert(RuleFilter::Rule(Self::GROUP_NAME, Self::GROUP_RULES[6]));
            }
        }
        if let Some(rule) = self.no_invalid_constructor_super.as_ref() {
            if rule.is_enabled() {
                index_set.insert(RuleFilter::Rule(Self::GROUP_NAME, Self::GROUP_RULES[7]));
            }
        }
        if let Some(rule) = self.no_new_symbol.as_ref() {
            if rule.is_enabled() {
                index_set.insert(RuleFilter::Rule(Self::GROUP_NAME, Self::GROUP_RULES[8]));
            }
        }
        if let Some(rule) = self.no_nonoctal_decimal_escape.as_ref() {
            if rule.is_enabled() {
                index_set.insert(RuleFilter::Rule(Self::GROUP_NAME, Self::GROUP_RULES[9]));
            }
        }
        if let Some(rule) = self.no_precision_loss.as_ref() {
            if rule.is_enabled() {
                index_set.insert(RuleFilter::Rule(Self::GROUP_NAME, Self::GROUP_RULES[10]));
            }
        }
        if let Some(rule) = self.no_render_return_value.as_ref() {
            if rule.is_enabled() {
                index_set.insert(RuleFilter::Rule(Self::GROUP_NAME, Self::GROUP_RULES[11]));
            }
        }
        if let Some(rule) = self.no_self_assign.as_ref() {
            if rule.is_enabled() {
                index_set.insert(RuleFilter::Rule(Self::GROUP_NAME, Self::GROUP_RULES[12]));
            }
        }
        if let Some(rule) = self.no_setter_return.as_ref() {
            if rule.is_enabled() {
                index_set.insert(RuleFilter::Rule(Self::GROUP_NAME, Self::GROUP_RULES[13]));
            }
        }
        if let Some(rule) = self.no_string_case_mismatch.as_ref() {
            if rule.is_enabled() {
                index_set.insert(RuleFilter::Rule(Self::GROUP_NAME, Self::GROUP_RULES[14]));
            }
        }
        if let Some(rule) = self.no_switch_declarations.as_ref() {
            if rule.is_enabled() {
                index_set.insert(RuleFilter::Rule(Self::GROUP_NAME, Self::GROUP_RULES[15]));
            }
        }
        if let Some(rule) = self.no_undeclared_variables.as_ref() {
            if rule.is_enabled() {
                index_set.insert(RuleFilter::Rule(Self::GROUP_NAME, Self::GROUP_RULES[16]));
            }
        }
        if let Some(rule) = self.no_unnecessary_continue.as_ref() {
            if rule.is_enabled() {
                index_set.insert(RuleFilter::Rule(Self::GROUP_NAME, Self::GROUP_RULES[17]));
            }
        }
        if let Some(rule) = self.no_unreachable.as_ref() {
            if rule.is_enabled() {
                index_set.insert(RuleFilter::Rule(Self::GROUP_NAME, Self::GROUP_RULES[18]));
            }
        }
        if let Some(rule) = self.no_unreachable_super.as_ref() {
            if rule.is_enabled() {
                index_set.insert(RuleFilter::Rule(Self::GROUP_NAME, Self::GROUP_RULES[19]));
            }
        }
        if let Some(rule) = self.no_unsafe_finally.as_ref() {
            if rule.is_enabled() {
                index_set.insert(RuleFilter::Rule(Self::GROUP_NAME, Self::GROUP_RULES[20]));
            }
        }
        if let Some(rule) = self.no_unsafe_optional_chaining.as_ref() {
            if rule.is_enabled() {
                index_set.insert(RuleFilter::Rule(Self::GROUP_NAME, Self::GROUP_RULES[21]));
            }
        }
        if let Some(rule) = self.no_unused_labels.as_ref() {
            if rule.is_enabled() {
                index_set.insert(RuleFilter::Rule(Self::GROUP_NAME, Self::GROUP_RULES[22]));
            }
        }
        if let Some(rule) = self.no_unused_variables.as_ref() {
            if rule.is_enabled() {
                index_set.insert(RuleFilter::Rule(Self::GROUP_NAME, Self::GROUP_RULES[23]));
            }
        }
        if let Some(rule) = self.no_void_elements_with_children.as_ref() {
            if rule.is_enabled() {
                index_set.insert(RuleFilter::Rule(Self::GROUP_NAME, Self::GROUP_RULES[24]));
            }
        }
        if let Some(rule) = self.no_void_type_return.as_ref() {
            if rule.is_enabled() {
                index_set.insert(RuleFilter::Rule(Self::GROUP_NAME, Self::GROUP_RULES[25]));
            }
        }
        if let Some(rule) = self.use_exhaustive_dependencies.as_ref() {
            if rule.is_enabled() {
                index_set.insert(RuleFilter::Rule(Self::GROUP_NAME, Self::GROUP_RULES[26]));
            }
        }
        if let Some(rule) = self.use_hook_at_top_level.as_ref() {
            if rule.is_enabled() {
                index_set.insert(RuleFilter::Rule(Self::GROUP_NAME, Self::GROUP_RULES[27]));
            }
        }
        if let Some(rule) = self.use_is_nan.as_ref() {
            if rule.is_enabled() {
                index_set.insert(RuleFilter::Rule(Self::GROUP_NAME, Self::GROUP_RULES[28]));
            }
        }
        if let Some(rule) = self.use_valid_for_direction.as_ref() {
            if rule.is_enabled() {
                index_set.insert(RuleFilter::Rule(Self::GROUP_NAME, Self::GROUP_RULES[29]));
            }
        }
        if let Some(rule) = self.use_yield.as_ref() {
            if rule.is_enabled() {
                index_set.insert(RuleFilter::Rule(Self::GROUP_NAME, Self::GROUP_RULES[30]));
            }
        }
        index_set
    }
    pub(crate) fn get_disabled_rules(&self) -> IndexSet<RuleFilter> {
        let mut index_set = IndexSet::new();
        if let Some(rule) = self.no_children_prop.as_ref() {
            if rule.is_disabled() {
                index_set.insert(RuleFilter::Rule(Self::GROUP_NAME, Self::GROUP_RULES[0]));
            }
        }
        if let Some(rule) = self.no_const_assign.as_ref() {
            if rule.is_disabled() {
                index_set.insert(RuleFilter::Rule(Self::GROUP_NAME, Self::GROUP_RULES[1]));
            }
        }
        if let Some(rule) = self.no_constant_condition.as_ref() {
            if rule.is_disabled() {
                index_set.insert(RuleFilter::Rule(Self::GROUP_NAME, Self::GROUP_RULES[2]));
            }
        }
        if let Some(rule) = self.no_constructor_return.as_ref() {
            if rule.is_disabled() {
                index_set.insert(RuleFilter::Rule(Self::GROUP_NAME, Self::GROUP_RULES[3]));
            }
        }
        if let Some(rule) = self.no_empty_pattern.as_ref() {
            if rule.is_disabled() {
                index_set.insert(RuleFilter::Rule(Self::GROUP_NAME, Self::GROUP_RULES[4]));
            }
        }
        if let Some(rule) = self.no_global_object_calls.as_ref() {
            if rule.is_disabled() {
                index_set.insert(RuleFilter::Rule(Self::GROUP_NAME, Self::GROUP_RULES[5]));
            }
        }
        if let Some(rule) = self.no_inner_declarations.as_ref() {
            if rule.is_disabled() {
                index_set.insert(RuleFilter::Rule(Self::GROUP_NAME, Self::GROUP_RULES[6]));
            }
        }
        if let Some(rule) = self.no_invalid_constructor_super.as_ref() {
            if rule.is_disabled() {
                index_set.insert(RuleFilter::Rule(Self::GROUP_NAME, Self::GROUP_RULES[7]));
            }
        }
        if let Some(rule) = self.no_new_symbol.as_ref() {
            if rule.is_disabled() {
                index_set.insert(RuleFilter::Rule(Self::GROUP_NAME, Self::GROUP_RULES[8]));
            }
        }
        if let Some(rule) = self.no_nonoctal_decimal_escape.as_ref() {
            if rule.is_disabled() {
                index_set.insert(RuleFilter::Rule(Self::GROUP_NAME, Self::GROUP_RULES[9]));
            }
        }
        if let Some(rule) = self.no_precision_loss.as_ref() {
            if rule.is_disabled() {
                index_set.insert(RuleFilter::Rule(Self::GROUP_NAME, Self::GROUP_RULES[10]));
            }
        }
        if let Some(rule) = self.no_render_return_value.as_ref() {
            if rule.is_disabled() {
                index_set.insert(RuleFilter::Rule(Self::GROUP_NAME, Self::GROUP_RULES[11]));
            }
        }
        if let Some(rule) = self.no_self_assign.as_ref() {
            if rule.is_disabled() {
                index_set.insert(RuleFilter::Rule(Self::GROUP_NAME, Self::GROUP_RULES[12]));
            }
        }
        if let Some(rule) = self.no_setter_return.as_ref() {
            if rule.is_disabled() {
                index_set.insert(RuleFilter::Rule(Self::GROUP_NAME, Self::GROUP_RULES[13]));
            }
        }
        if let Some(rule) = self.no_string_case_mismatch.as_ref() {
            if rule.is_disabled() {
                index_set.insert(RuleFilter::Rule(Self::GROUP_NAME, Self::GROUP_RULES[14]));
            }
        }
        if let Some(rule) = self.no_switch_declarations.as_ref() {
            if rule.is_disabled() {
                index_set.insert(RuleFilter::Rule(Self::GROUP_NAME, Self::GROUP_RULES[15]));
            }
        }
        if let Some(rule) = self.no_undeclared_variables.as_ref() {
            if rule.is_disabled() {
                index_set.insert(RuleFilter::Rule(Self::GROUP_NAME, Self::GROUP_RULES[16]));
            }
        }
        if let Some(rule) = self.no_unnecessary_continue.as_ref() {
            if rule.is_disabled() {
                index_set.insert(RuleFilter::Rule(Self::GROUP_NAME, Self::GROUP_RULES[17]));
            }
        }
        if let Some(rule) = self.no_unreachable.as_ref() {
            if rule.is_disabled() {
                index_set.insert(RuleFilter::Rule(Self::GROUP_NAME, Self::GROUP_RULES[18]));
            }
        }
        if let Some(rule) = self.no_unreachable_super.as_ref() {
            if rule.is_disabled() {
                index_set.insert(RuleFilter::Rule(Self::GROUP_NAME, Self::GROUP_RULES[19]));
            }
        }
        if let Some(rule) = self.no_unsafe_finally.as_ref() {
            if rule.is_disabled() {
                index_set.insert(RuleFilter::Rule(Self::GROUP_NAME, Self::GROUP_RULES[20]));
            }
        }
        if let Some(rule) = self.no_unsafe_optional_chaining.as_ref() {
            if rule.is_disabled() {
                index_set.insert(RuleFilter::Rule(Self::GROUP_NAME, Self::GROUP_RULES[21]));
            }
        }
        if let Some(rule) = self.no_unused_labels.as_ref() {
            if rule.is_disabled() {
                index_set.insert(RuleFilter::Rule(Self::GROUP_NAME, Self::GROUP_RULES[22]));
            }
        }
        if let Some(rule) = self.no_unused_variables.as_ref() {
            if rule.is_disabled() {
                index_set.insert(RuleFilter::Rule(Self::GROUP_NAME, Self::GROUP_RULES[23]));
            }
        }
        if let Some(rule) = self.no_void_elements_with_children.as_ref() {
            if rule.is_disabled() {
                index_set.insert(RuleFilter::Rule(Self::GROUP_NAME, Self::GROUP_RULES[24]));
            }
        }
        if let Some(rule) = self.no_void_type_return.as_ref() {
            if rule.is_disabled() {
                index_set.insert(RuleFilter::Rule(Self::GROUP_NAME, Self::GROUP_RULES[25]));
            }
        }
        if let Some(rule) = self.use_exhaustive_dependencies.as_ref() {
            if rule.is_disabled() {
                index_set.insert(RuleFilter::Rule(Self::GROUP_NAME, Self::GROUP_RULES[26]));
            }
        }
        if let Some(rule) = self.use_hook_at_top_level.as_ref() {
            if rule.is_disabled() {
                index_set.insert(RuleFilter::Rule(Self::GROUP_NAME, Self::GROUP_RULES[27]));
            }
        }
        if let Some(rule) = self.use_is_nan.as_ref() {
            if rule.is_disabled() {
                index_set.insert(RuleFilter::Rule(Self::GROUP_NAME, Self::GROUP_RULES[28]));
            }
        }
        if let Some(rule) = self.use_valid_for_direction.as_ref() {
            if rule.is_disabled() {
                index_set.insert(RuleFilter::Rule(Self::GROUP_NAME, Self::GROUP_RULES[29]));
            }
        }
        if let Some(rule) = self.use_yield.as_ref() {
            if rule.is_disabled() {
                index_set.insert(RuleFilter::Rule(Self::GROUP_NAME, Self::GROUP_RULES[30]));
            }
        }
        index_set
    }
    #[doc = r" Checks if, given a rule name, matches one of the rules contained in this category"]
    pub(crate) fn has_rule(rule_name: &str) -> bool {
        Self::GROUP_RULES.contains(&rule_name)
    }
    #[doc = r" Checks if, given a rule name, it is marked as recommended"]
    pub(crate) fn is_recommended_rule(rule_name: &str) -> bool {
        Self::RECOMMENDED_RULES.contains(&rule_name)
    }
    pub(crate) fn recommended_rules_as_filters() -> [RuleFilter<'static>; 28] {
        Self::RECOMMENDED_RULES_AS_FILTERS
    }
    pub(crate) fn all_rules_as_filters() -> [RuleFilter<'static>; 31] {
        Self::ALL_RULES_AS_FILTERS
    }
    #[doc = r" Select preset rules"]
    pub(crate) fn collect_preset_rules(
        &self,
        parent_is_recommended: bool,
        enabled_rules: &mut IndexSet<RuleFilter>,
        disabled_rules: &mut IndexSet<RuleFilter>,
    ) {
        if self.is_all() {
            enabled_rules.extend(Self::all_rules_as_filters());
        } else if parent_is_recommended || self.is_recommended() {
            enabled_rules.extend(Self::recommended_rules_as_filters());
        }
        if self.is_not_all() {
            disabled_rules.extend(Self::all_rules_as_filters());
        } else if self.is_not_recommended() {
            disabled_rules.extend(Self::recommended_rules_as_filters());
        }
    }
    pub(crate) fn get_rule_configuration(&self, rule_name: &str) -> Option<&RuleConfiguration> {
        match rule_name {
            "noChildrenProp" => self.no_children_prop.as_ref(),
            "noConstAssign" => self.no_const_assign.as_ref(),
            "noConstantCondition" => self.no_constant_condition.as_ref(),
            "noConstructorReturn" => self.no_constructor_return.as_ref(),
            "noEmptyPattern" => self.no_empty_pattern.as_ref(),
            "noGlobalObjectCalls" => self.no_global_object_calls.as_ref(),
            "noInnerDeclarations" => self.no_inner_declarations.as_ref(),
            "noInvalidConstructorSuper" => self.no_invalid_constructor_super.as_ref(),
            "noNewSymbol" => self.no_new_symbol.as_ref(),
            "noNonoctalDecimalEscape" => self.no_nonoctal_decimal_escape.as_ref(),
            "noPrecisionLoss" => self.no_precision_loss.as_ref(),
            "noRenderReturnValue" => self.no_render_return_value.as_ref(),
            "noSelfAssign" => self.no_self_assign.as_ref(),
            "noSetterReturn" => self.no_setter_return.as_ref(),
            "noStringCaseMismatch" => self.no_string_case_mismatch.as_ref(),
            "noSwitchDeclarations" => self.no_switch_declarations.as_ref(),
            "noUndeclaredVariables" => self.no_undeclared_variables.as_ref(),
            "noUnnecessaryContinue" => self.no_unnecessary_continue.as_ref(),
            "noUnreachable" => self.no_unreachable.as_ref(),
            "noUnreachableSuper" => self.no_unreachable_super.as_ref(),
            "noUnsafeFinally" => self.no_unsafe_finally.as_ref(),
            "noUnsafeOptionalChaining" => self.no_unsafe_optional_chaining.as_ref(),
            "noUnusedLabels" => self.no_unused_labels.as_ref(),
            "noUnusedVariables" => self.no_unused_variables.as_ref(),
            "noVoidElementsWithChildren" => self.no_void_elements_with_children.as_ref(),
            "noVoidTypeReturn" => self.no_void_type_return.as_ref(),
            "useExhaustiveDependencies" => self.use_exhaustive_dependencies.as_ref(),
            "useHookAtTopLevel" => self.use_hook_at_top_level.as_ref(),
            "useIsNan" => self.use_is_nan.as_ref(),
            "useValidForDirection" => self.use_valid_for_direction.as_ref(),
            "useYield" => self.use_yield.as_ref(),
            _ => None,
        }
    }
}
#[derive(Deserialize, Default, Serialize, Debug, Eq, PartialEq, Clone, Bpaf)]
#[cfg_attr(feature = "schema", derive(JsonSchema))]
#[serde(rename_all = "camelCase", default)]
#[doc = r" A list of rules that belong to this group"]
pub struct Nursery {
    #[doc = r" It enables the recommended rules for this group"]
    #[serde(skip_serializing_if = "Option::is_none")]
    #[bpaf(hide)]
    pub recommended: Option<bool>,
    #[doc = r" It enables ALL rules for this group."]
    #[serde(skip_serializing_if = "Option::is_none")]
    #[bpaf(hide)]
    pub all: Option<bool>,
    #[doc = "Usually, the definition in the standard library is more precise than what people come up with or the used constant exceeds the maximum precision of the number type."]
    #[bpaf(
        long("no-approximative-numeric-constant"),
        argument("on|off|warn"),
        optional,
        hide
    )]
    #[serde(skip_serializing_if = "Option::is_none")]
    pub no_approximative_numeric_constant: Option<RuleConfiguration>,
    #[doc = "Enforce that aria-hidden=\"true\" is not set on focusable elements."]
    #[bpaf(
        long("no-aria-hidden-on-focusable"),
        argument("on|off|warn"),
        optional,
        hide
    )]
    #[serde(skip_serializing_if = "Option::is_none")]
    pub no_aria_hidden_on_focusable: Option<RuleConfiguration>,
    #[doc = "Disallow default exports."]
    #[bpaf(long("no-default-export"), argument("on|off|warn"), optional, hide)]
    #[serde(skip_serializing_if = "Option::is_none")]
    pub no_default_export: Option<RuleConfiguration>,
    #[doc = "Disallow two keys with the same name inside a JSON object."]
    #[bpaf(
        long("no-duplicate-json-keys"),
        argument("on|off|warn"),
        optional,
        hide
    )]
    #[serde(skip_serializing_if = "Option::is_none")]
    pub no_duplicate_json_keys: Option<RuleConfiguration>,
    #[doc = "Disallow empty block statements and static blocks."]
    #[bpaf(
        long("no-empty-block-statements"),
        argument("on|off|warn"),
        optional,
        hide
    )]
    #[serde(skip_serializing_if = "Option::is_none")]
    pub no_empty_block_statements: Option<RuleConfiguration>,
    #[doc = "Disallow empty character classes in regular expression literals."]
    #[bpaf(
        long("no-empty-character-class-in-regex"),
        argument("on|off|warn"),
        optional,
        hide
    )]
    #[serde(skip_serializing_if = "Option::is_none")]
    pub no_empty_character_class_in_regex: Option<RuleConfiguration>,
    #[doc = "Disallow use of implicit any type on variable declarations."]
    #[bpaf(long("no-implicit-any-let"), argument("on|off|warn"), optional, hide)]
    #[serde(skip_serializing_if = "Option::is_none")]
    pub no_implicit_any_let: Option<RuleConfiguration>,
    #[doc = "Enforce that non-interactive ARIA roles are not assigned to interactive HTML elements."]
    #[bpaf(
        long("no-interactive-element-to-noninteractive-role"),
        argument("on|off|warn"),
        optional,
        hide
    )]
    #[serde(skip_serializing_if = "Option::is_none")]
    pub no_interactive_element_to_noninteractive_role: Option<RuleConfiguration>,
    #[doc = "Disallow new operators with global non-constructor functions."]
    #[bpaf(
        long("no-invalid-new-builtin"),
        argument("on|off|warn"),
        optional,
        hide
    )]
    #[serde(skip_serializing_if = "Option::is_none")]
    pub no_invalid_new_builtin: Option<RuleConfiguration>,
    #[doc = "Enforce proper usage of new and constructor."]
    #[bpaf(
        long("no-misleading-instantiator"),
        argument("on|off|warn"),
        optional,
        hide
    )]
    #[serde(skip_serializing_if = "Option::is_none")]
    pub no_misleading_instantiator: Option<RuleConfiguration>,
    #[doc = "Disallow shorthand assign when variable appears on both sides."]
    #[bpaf(
        long("no-misrefactored-shorthand-assign"),
        argument("on|off|warn"),
        optional,
        hide
    )]
    #[serde(skip_serializing_if = "Option::is_none")]
    pub no_misrefactored_shorthand_assign: Option<RuleConfiguration>,
    #[doc = "Disallow this and super in static contexts."]
    #[bpaf(long("no-this-in-static"), argument("on|off|warn"), optional, hide)]
    #[serde(skip_serializing_if = "Option::is_none")]
    pub no_this_in_static: Option<RuleConfiguration>,
    #[doc = "Disallow unused imports."]
    #[bpaf(long("no-unused-imports"), argument("on|off|warn"), optional, hide)]
    #[serde(skip_serializing_if = "Option::is_none")]
    pub no_unused_imports: Option<RuleConfiguration>,
    #[doc = "Disallow unused private class members"]
    #[bpaf(
        long("no-unused-private-class-members"),
        argument("on|off|warn"),
        optional,
        hide
    )]
    #[serde(skip_serializing_if = "Option::is_none")]
    pub no_unused_private_class_members: Option<RuleConfiguration>,
    #[doc = "Disallow else block when the if block breaks early."]
    #[bpaf(long("no-useless-else"), argument("on|off|warn"), optional, hide)]
    #[serde(skip_serializing_if = "Option::is_none")]
    pub no_useless_else: Option<RuleConfiguration>,
    #[doc = "Disallow unnecessary nested block statements."]
    #[bpaf(
        long("no-useless-lone-block-statements"),
        argument("on|off|warn"),
        optional,
        hide
    )]
    #[serde(skip_serializing_if = "Option::is_none")]
    pub no_useless_lone_block_statements: Option<RuleConfiguration>,
    #[doc = "Enforce that tabIndex is assigned to non-interactive HTML elements with aria-activedescendant."]
    #[bpaf(
        long("use-aria-activedescendant-with-tabindex"),
        argument("on|off|warn"),
        optional,
        hide
    )]
    #[serde(skip_serializing_if = "Option::is_none")]
    pub use_aria_activedescendant_with_tabindex: Option<RuleConfiguration>,
    #[doc = "Use arrow functions over function expressions."]
    #[bpaf(long("use-arrow-function"), argument("on|off|warn"), optional, hide)]
    #[serde(skip_serializing_if = "Option::is_none")]
    pub use_arrow_function: Option<RuleConfiguration>,
    #[doc = "Enforce the use of as const over literal type and type annotation."]
    #[bpaf(
        long("use-as-const-assertion"),
        argument("on|off|warn"),
        optional,
        hide
    )]
    #[serde(skip_serializing_if = "Option::is_none")]
    pub use_as_const_assertion: Option<RuleConfiguration>,
    #[doc = "Ensure async functions utilize await."]
    #[bpaf(long("use-await"), argument("on|off|warn"), optional, hide)]
    #[serde(skip_serializing_if = "Option::is_none")]
    pub use_await: Option<RuleConfiguration>,
    #[doc = "Enforce the use of import type when an import only has specifiers with type qualifier."]
    #[bpaf(
        long("use-grouped-type-import"),
        argument("on|off|warn"),
        optional,
        hide
    )]
    #[serde(skip_serializing_if = "Option::is_none")]
    pub use_grouped_type_import: Option<RuleConfiguration>,
    #[doc = "Disallows package private imports."]
    #[bpaf(
        long("use-import-restrictions"),
        argument("on|off|warn"),
        optional,
        hide
    )]
    #[serde(skip_serializing_if = "Option::is_none")]
    pub use_import_restrictions: Option<RuleConfiguration>,
    #[doc = "Enforce the use of the regular expression literals instead of the RegExp constructor if possible."]
    #[bpaf(long("use-regex-literals"), argument("on|off|warn"), optional, hide)]
    #[serde(skip_serializing_if = "Option::is_none")]
    pub use_regex_literals: Option<RuleConfiguration>,
    #[doc = "Require assignment operator shorthand where possible."]
    #[bpaf(long("use-shorthand-assign"), argument("on|off|warn"), optional, hide)]
    #[serde(skip_serializing_if = "Option::is_none")]
    pub use_shorthand_assign: Option<RuleConfiguration>,
    #[doc = "Elements with ARIA roles must use a valid, non-abstract ARIA role."]
    #[bpaf(long("use-valid-aria-role"), argument("on|off|warn"), optional, hide)]
    #[serde(skip_serializing_if = "Option::is_none")]
    pub use_valid_aria_role: Option<RuleConfiguration>,
}
impl MergeWith<Nursery> for Nursery {
    fn merge_with(&mut self, other: Nursery) {
        if let Some(no_approximative_numeric_constant) = other.no_approximative_numeric_constant {
            self.no_approximative_numeric_constant = Some(no_approximative_numeric_constant);
        }
        if let Some(no_aria_hidden_on_focusable) = other.no_aria_hidden_on_focusable {
            self.no_aria_hidden_on_focusable = Some(no_aria_hidden_on_focusable);
        }
        if let Some(no_default_export) = other.no_default_export {
            self.no_default_export = Some(no_default_export);
        }
        if let Some(no_duplicate_json_keys) = other.no_duplicate_json_keys {
            self.no_duplicate_json_keys = Some(no_duplicate_json_keys);
        }
        if let Some(no_empty_block_statements) = other.no_empty_block_statements {
            self.no_empty_block_statements = Some(no_empty_block_statements);
        }
        if let Some(no_empty_character_class_in_regex) = other.no_empty_character_class_in_regex {
            self.no_empty_character_class_in_regex = Some(no_empty_character_class_in_regex);
        }
        if let Some(no_implicit_any_let) = other.no_implicit_any_let {
            self.no_implicit_any_let = Some(no_implicit_any_let);
        }
        if let Some(no_interactive_element_to_noninteractive_role) =
            other.no_interactive_element_to_noninteractive_role
        {
            self.no_interactive_element_to_noninteractive_role =
                Some(no_interactive_element_to_noninteractive_role);
        }
        if let Some(no_invalid_new_builtin) = other.no_invalid_new_builtin {
            self.no_invalid_new_builtin = Some(no_invalid_new_builtin);
        }
        if let Some(no_misleading_instantiator) = other.no_misleading_instantiator {
            self.no_misleading_instantiator = Some(no_misleading_instantiator);
        }
        if let Some(no_misrefactored_shorthand_assign) = other.no_misrefactored_shorthand_assign {
            self.no_misrefactored_shorthand_assign = Some(no_misrefactored_shorthand_assign);
        }
        if let Some(no_this_in_static) = other.no_this_in_static {
            self.no_this_in_static = Some(no_this_in_static);
        }
        if let Some(no_unused_imports) = other.no_unused_imports {
            self.no_unused_imports = Some(no_unused_imports);
        }
        if let Some(no_unused_private_class_members) = other.no_unused_private_class_members {
            self.no_unused_private_class_members = Some(no_unused_private_class_members);
        }
        if let Some(no_useless_else) = other.no_useless_else {
            self.no_useless_else = Some(no_useless_else);
        }
        if let Some(no_useless_lone_block_statements) = other.no_useless_lone_block_statements {
            self.no_useless_lone_block_statements = Some(no_useless_lone_block_statements);
        }
        if let Some(use_aria_activedescendant_with_tabindex) =
            other.use_aria_activedescendant_with_tabindex
        {
            self.use_aria_activedescendant_with_tabindex =
                Some(use_aria_activedescendant_with_tabindex);
        }
        if let Some(use_arrow_function) = other.use_arrow_function {
            self.use_arrow_function = Some(use_arrow_function);
        }
        if let Some(use_as_const_assertion) = other.use_as_const_assertion {
            self.use_as_const_assertion = Some(use_as_const_assertion);
        }
        if let Some(use_await) = other.use_await {
            self.use_await = Some(use_await);
        }
        if let Some(use_grouped_type_import) = other.use_grouped_type_import {
            self.use_grouped_type_import = Some(use_grouped_type_import);
        }
        if let Some(use_import_restrictions) = other.use_import_restrictions {
            self.use_import_restrictions = Some(use_import_restrictions);
        }
        if let Some(use_regex_literals) = other.use_regex_literals {
            self.use_regex_literals = Some(use_regex_literals);
        }
        if let Some(use_shorthand_assign) = other.use_shorthand_assign {
            self.use_shorthand_assign = Some(use_shorthand_assign);
        }
        if let Some(use_valid_aria_role) = other.use_valid_aria_role {
            self.use_valid_aria_role = Some(use_valid_aria_role);
        }
    }
    fn merge_with_if_not_default(&mut self, other: Nursery)
    where
        Nursery: Default,
    {
        if other != Nursery::default() {
            self.merge_with(other);
        }
    }
}
impl Nursery {
    const GROUP_NAME: &'static str = "nursery";
    pub(crate) const GROUP_RULES: [&'static str; 24] = [
        "noApproximativeNumericConstant",
        "noAriaHiddenOnFocusable",
        "noDefaultExport",
        "noDuplicateJsonKeys",
        "noEmptyBlockStatements",
        "noEmptyCharacterClassInRegex",
        "noImplicitAnyLet",
        "noInteractiveElementToNoninteractiveRole",
        "noInvalidNewBuiltin",
        "noMisleadingInstantiator",
        "noMisrefactoredShorthandAssign",
        "noThisInStatic",
        "noUnusedImports",
        "noUnusedPrivateClassMembers",
        "noUselessElse",
        "noUselessLoneBlockStatements",
        "useAriaActivedescendantWithTabindex",
        "useArrowFunction",
        "useAsConstAssertion",
        "useAwait",
        "useGroupedTypeImport",
        "useImportRestrictions",
        "useRegexLiterals",
        "useShorthandAssign",
        "useValidAriaRole",
    ];
    const RECOMMENDED_RULES: [&'static str; 12] = [
        "noAriaHiddenOnFocusable",
        "noDuplicateJsonKeys",
        "noEmptyCharacterClassInRegex",
        "noImplicitAnyLet",
        "noInvalidNewBuiltin",
        "noMisleadingInstantiator",
        "noUselessElse",
        "useArrowFunction",
        "useAsConstAssertion",
        "useAwait",
        "useGroupedTypeImport",
        "useValidAriaRole",
    ];
    const RECOMMENDED_RULES_AS_FILTERS: [RuleFilter<'static>; 12] = [
        RuleFilter::Rule(Self::GROUP_NAME, Self::GROUP_RULES[1]),
        RuleFilter::Rule(Self::GROUP_NAME, Self::GROUP_RULES[3]),
        RuleFilter::Rule(Self::GROUP_NAME, Self::GROUP_RULES[5]),
        RuleFilter::Rule(Self::GROUP_NAME, Self::GROUP_RULES[6]),
        RuleFilter::Rule(Self::GROUP_NAME, Self::GROUP_RULES[8]),
        RuleFilter::Rule(Self::GROUP_NAME, Self::GROUP_RULES[9]),
        RuleFilter::Rule(Self::GROUP_NAME, Self::GROUP_RULES[14]),
        RuleFilter::Rule(Self::GROUP_NAME, Self::GROUP_RULES[17]),
        RuleFilter::Rule(Self::GROUP_NAME, Self::GROUP_RULES[18]),
        RuleFilter::Rule(Self::GROUP_NAME, Self::GROUP_RULES[19]),
<<<<<<< HEAD
=======
        RuleFilter::Rule(Self::GROUP_NAME, Self::GROUP_RULES[20]),
>>>>>>> ca576c8a
        RuleFilter::Rule(Self::GROUP_NAME, Self::GROUP_RULES[23]),
    ];
    const ALL_RULES_AS_FILTERS: [RuleFilter<'static>; 24] = [
        RuleFilter::Rule(Self::GROUP_NAME, Self::GROUP_RULES[0]),
        RuleFilter::Rule(Self::GROUP_NAME, Self::GROUP_RULES[1]),
        RuleFilter::Rule(Self::GROUP_NAME, Self::GROUP_RULES[2]),
        RuleFilter::Rule(Self::GROUP_NAME, Self::GROUP_RULES[3]),
        RuleFilter::Rule(Self::GROUP_NAME, Self::GROUP_RULES[4]),
        RuleFilter::Rule(Self::GROUP_NAME, Self::GROUP_RULES[5]),
        RuleFilter::Rule(Self::GROUP_NAME, Self::GROUP_RULES[6]),
        RuleFilter::Rule(Self::GROUP_NAME, Self::GROUP_RULES[7]),
        RuleFilter::Rule(Self::GROUP_NAME, Self::GROUP_RULES[8]),
        RuleFilter::Rule(Self::GROUP_NAME, Self::GROUP_RULES[9]),
        RuleFilter::Rule(Self::GROUP_NAME, Self::GROUP_RULES[10]),
        RuleFilter::Rule(Self::GROUP_NAME, Self::GROUP_RULES[11]),
        RuleFilter::Rule(Self::GROUP_NAME, Self::GROUP_RULES[12]),
        RuleFilter::Rule(Self::GROUP_NAME, Self::GROUP_RULES[13]),
        RuleFilter::Rule(Self::GROUP_NAME, Self::GROUP_RULES[14]),
        RuleFilter::Rule(Self::GROUP_NAME, Self::GROUP_RULES[15]),
        RuleFilter::Rule(Self::GROUP_NAME, Self::GROUP_RULES[16]),
        RuleFilter::Rule(Self::GROUP_NAME, Self::GROUP_RULES[17]),
        RuleFilter::Rule(Self::GROUP_NAME, Self::GROUP_RULES[18]),
        RuleFilter::Rule(Self::GROUP_NAME, Self::GROUP_RULES[19]),
        RuleFilter::Rule(Self::GROUP_NAME, Self::GROUP_RULES[20]),
        RuleFilter::Rule(Self::GROUP_NAME, Self::GROUP_RULES[21]),
        RuleFilter::Rule(Self::GROUP_NAME, Self::GROUP_RULES[22]),
        RuleFilter::Rule(Self::GROUP_NAME, Self::GROUP_RULES[23]),
    ];
    #[doc = r" Retrieves the recommended rules"]
    pub(crate) fn is_recommended(&self) -> bool {
        matches!(self.recommended, Some(true))
    }
    pub(crate) const fn is_not_recommended(&self) -> bool {
        matches!(self.recommended, Some(false))
    }
    pub(crate) fn is_all(&self) -> bool {
        matches!(self.all, Some(true))
    }
    pub(crate) fn is_not_all(&self) -> bool {
        matches!(self.all, Some(false))
    }
    pub(crate) fn get_enabled_rules(&self) -> IndexSet<RuleFilter> {
        let mut index_set = IndexSet::new();
        if let Some(rule) = self.no_approximative_numeric_constant.as_ref() {
            if rule.is_enabled() {
                index_set.insert(RuleFilter::Rule(Self::GROUP_NAME, Self::GROUP_RULES[0]));
            }
        }
        if let Some(rule) = self.no_aria_hidden_on_focusable.as_ref() {
            if rule.is_enabled() {
                index_set.insert(RuleFilter::Rule(Self::GROUP_NAME, Self::GROUP_RULES[1]));
            }
        }
        if let Some(rule) = self.no_default_export.as_ref() {
            if rule.is_enabled() {
                index_set.insert(RuleFilter::Rule(Self::GROUP_NAME, Self::GROUP_RULES[2]));
            }
        }
        if let Some(rule) = self.no_duplicate_json_keys.as_ref() {
            if rule.is_enabled() {
                index_set.insert(RuleFilter::Rule(Self::GROUP_NAME, Self::GROUP_RULES[3]));
            }
        }
        if let Some(rule) = self.no_empty_block_statements.as_ref() {
            if rule.is_enabled() {
                index_set.insert(RuleFilter::Rule(Self::GROUP_NAME, Self::GROUP_RULES[4]));
            }
        }
        if let Some(rule) = self.no_empty_character_class_in_regex.as_ref() {
            if rule.is_enabled() {
                index_set.insert(RuleFilter::Rule(Self::GROUP_NAME, Self::GROUP_RULES[5]));
            }
        }
        if let Some(rule) = self.no_implicit_any_let.as_ref() {
            if rule.is_enabled() {
                index_set.insert(RuleFilter::Rule(Self::GROUP_NAME, Self::GROUP_RULES[6]));
            }
        }
        if let Some(rule) = self.no_interactive_element_to_noninteractive_role.as_ref() {
            if rule.is_enabled() {
                index_set.insert(RuleFilter::Rule(Self::GROUP_NAME, Self::GROUP_RULES[7]));
            }
        }
        if let Some(rule) = self.no_invalid_new_builtin.as_ref() {
            if rule.is_enabled() {
                index_set.insert(RuleFilter::Rule(Self::GROUP_NAME, Self::GROUP_RULES[8]));
            }
        }
        if let Some(rule) = self.no_misleading_instantiator.as_ref() {
            if rule.is_enabled() {
                index_set.insert(RuleFilter::Rule(Self::GROUP_NAME, Self::GROUP_RULES[9]));
            }
        }
        if let Some(rule) = self.no_misrefactored_shorthand_assign.as_ref() {
            if rule.is_enabled() {
                index_set.insert(RuleFilter::Rule(Self::GROUP_NAME, Self::GROUP_RULES[10]));
            }
        }
        if let Some(rule) = self.no_this_in_static.as_ref() {
            if rule.is_enabled() {
                index_set.insert(RuleFilter::Rule(Self::GROUP_NAME, Self::GROUP_RULES[11]));
            }
        }
        if let Some(rule) = self.no_unused_imports.as_ref() {
            if rule.is_enabled() {
                index_set.insert(RuleFilter::Rule(Self::GROUP_NAME, Self::GROUP_RULES[12]));
            }
        }
        if let Some(rule) = self.no_unused_private_class_members.as_ref() {
            if rule.is_enabled() {
                index_set.insert(RuleFilter::Rule(Self::GROUP_NAME, Self::GROUP_RULES[13]));
            }
        }
        if let Some(rule) = self.no_useless_else.as_ref() {
            if rule.is_enabled() {
                index_set.insert(RuleFilter::Rule(Self::GROUP_NAME, Self::GROUP_RULES[14]));
            }
        }
        if let Some(rule) = self.no_useless_lone_block_statements.as_ref() {
            if rule.is_enabled() {
                index_set.insert(RuleFilter::Rule(Self::GROUP_NAME, Self::GROUP_RULES[15]));
            }
        }
        if let Some(rule) = self.use_aria_activedescendant_with_tabindex.as_ref() {
            if rule.is_enabled() {
                index_set.insert(RuleFilter::Rule(Self::GROUP_NAME, Self::GROUP_RULES[16]));
            }
        }
        if let Some(rule) = self.use_arrow_function.as_ref() {
            if rule.is_enabled() {
                index_set.insert(RuleFilter::Rule(Self::GROUP_NAME, Self::GROUP_RULES[17]));
            }
        }
        if let Some(rule) = self.use_as_const_assertion.as_ref() {
            if rule.is_enabled() {
                index_set.insert(RuleFilter::Rule(Self::GROUP_NAME, Self::GROUP_RULES[18]));
            }
        }
        if let Some(rule) = self.use_await.as_ref() {
            if rule.is_enabled() {
                index_set.insert(RuleFilter::Rule(Self::GROUP_NAME, Self::GROUP_RULES[19]));
            }
        }
        if let Some(rule) = self.use_grouped_type_import.as_ref() {
            if rule.is_enabled() {
                index_set.insert(RuleFilter::Rule(Self::GROUP_NAME, Self::GROUP_RULES[20]));
            }
        }
<<<<<<< HEAD
        if let Some(rule) = self.use_regex_literals.as_ref() {
=======
        if let Some(rule) = self.use_import_restrictions.as_ref() {
>>>>>>> ca576c8a
            if rule.is_enabled() {
                index_set.insert(RuleFilter::Rule(Self::GROUP_NAME, Self::GROUP_RULES[21]));
            }
        }
        if let Some(rule) = self.use_shorthand_assign.as_ref() {
            if rule.is_enabled() {
                index_set.insert(RuleFilter::Rule(Self::GROUP_NAME, Self::GROUP_RULES[22]));
            }
        }
        if let Some(rule) = self.use_valid_aria_role.as_ref() {
            if rule.is_enabled() {
                index_set.insert(RuleFilter::Rule(Self::GROUP_NAME, Self::GROUP_RULES[23]));
            }
        }
        index_set
    }
    pub(crate) fn get_disabled_rules(&self) -> IndexSet<RuleFilter> {
        let mut index_set = IndexSet::new();
        if let Some(rule) = self.no_approximative_numeric_constant.as_ref() {
            if rule.is_disabled() {
                index_set.insert(RuleFilter::Rule(Self::GROUP_NAME, Self::GROUP_RULES[0]));
            }
        }
        if let Some(rule) = self.no_aria_hidden_on_focusable.as_ref() {
            if rule.is_disabled() {
                index_set.insert(RuleFilter::Rule(Self::GROUP_NAME, Self::GROUP_RULES[1]));
            }
        }
        if let Some(rule) = self.no_default_export.as_ref() {
            if rule.is_disabled() {
                index_set.insert(RuleFilter::Rule(Self::GROUP_NAME, Self::GROUP_RULES[2]));
            }
        }
        if let Some(rule) = self.no_duplicate_json_keys.as_ref() {
            if rule.is_disabled() {
                index_set.insert(RuleFilter::Rule(Self::GROUP_NAME, Self::GROUP_RULES[3]));
            }
        }
        if let Some(rule) = self.no_empty_block_statements.as_ref() {
            if rule.is_disabled() {
                index_set.insert(RuleFilter::Rule(Self::GROUP_NAME, Self::GROUP_RULES[4]));
            }
        }
        if let Some(rule) = self.no_empty_character_class_in_regex.as_ref() {
            if rule.is_disabled() {
                index_set.insert(RuleFilter::Rule(Self::GROUP_NAME, Self::GROUP_RULES[5]));
            }
        }
        if let Some(rule) = self.no_implicit_any_let.as_ref() {
            if rule.is_disabled() {
                index_set.insert(RuleFilter::Rule(Self::GROUP_NAME, Self::GROUP_RULES[6]));
            }
        }
        if let Some(rule) = self.no_interactive_element_to_noninteractive_role.as_ref() {
            if rule.is_disabled() {
                index_set.insert(RuleFilter::Rule(Self::GROUP_NAME, Self::GROUP_RULES[7]));
            }
        }
        if let Some(rule) = self.no_invalid_new_builtin.as_ref() {
            if rule.is_disabled() {
                index_set.insert(RuleFilter::Rule(Self::GROUP_NAME, Self::GROUP_RULES[8]));
            }
        }
        if let Some(rule) = self.no_misleading_instantiator.as_ref() {
            if rule.is_disabled() {
                index_set.insert(RuleFilter::Rule(Self::GROUP_NAME, Self::GROUP_RULES[9]));
            }
        }
        if let Some(rule) = self.no_misrefactored_shorthand_assign.as_ref() {
            if rule.is_disabled() {
                index_set.insert(RuleFilter::Rule(Self::GROUP_NAME, Self::GROUP_RULES[10]));
            }
        }
        if let Some(rule) = self.no_this_in_static.as_ref() {
            if rule.is_disabled() {
                index_set.insert(RuleFilter::Rule(Self::GROUP_NAME, Self::GROUP_RULES[11]));
            }
        }
        if let Some(rule) = self.no_unused_imports.as_ref() {
            if rule.is_disabled() {
                index_set.insert(RuleFilter::Rule(Self::GROUP_NAME, Self::GROUP_RULES[12]));
            }
        }
        if let Some(rule) = self.no_unused_private_class_members.as_ref() {
            if rule.is_disabled() {
                index_set.insert(RuleFilter::Rule(Self::GROUP_NAME, Self::GROUP_RULES[13]));
            }
        }
        if let Some(rule) = self.no_useless_else.as_ref() {
            if rule.is_disabled() {
                index_set.insert(RuleFilter::Rule(Self::GROUP_NAME, Self::GROUP_RULES[14]));
            }
        }
        if let Some(rule) = self.no_useless_lone_block_statements.as_ref() {
            if rule.is_disabled() {
                index_set.insert(RuleFilter::Rule(Self::GROUP_NAME, Self::GROUP_RULES[15]));
            }
        }
        if let Some(rule) = self.use_aria_activedescendant_with_tabindex.as_ref() {
            if rule.is_disabled() {
                index_set.insert(RuleFilter::Rule(Self::GROUP_NAME, Self::GROUP_RULES[16]));
            }
        }
        if let Some(rule) = self.use_arrow_function.as_ref() {
            if rule.is_disabled() {
                index_set.insert(RuleFilter::Rule(Self::GROUP_NAME, Self::GROUP_RULES[17]));
            }
        }
        if let Some(rule) = self.use_as_const_assertion.as_ref() {
            if rule.is_disabled() {
                index_set.insert(RuleFilter::Rule(Self::GROUP_NAME, Self::GROUP_RULES[18]));
            }
        }
        if let Some(rule) = self.use_await.as_ref() {
            if rule.is_disabled() {
                index_set.insert(RuleFilter::Rule(Self::GROUP_NAME, Self::GROUP_RULES[19]));
            }
        }
        if let Some(rule) = self.use_grouped_type_import.as_ref() {
            if rule.is_disabled() {
                index_set.insert(RuleFilter::Rule(Self::GROUP_NAME, Self::GROUP_RULES[20]));
            }
        }
<<<<<<< HEAD
        if let Some(rule) = self.use_regex_literals.as_ref() {
=======
        if let Some(rule) = self.use_import_restrictions.as_ref() {
>>>>>>> ca576c8a
            if rule.is_disabled() {
                index_set.insert(RuleFilter::Rule(Self::GROUP_NAME, Self::GROUP_RULES[21]));
            }
        }
        if let Some(rule) = self.use_shorthand_assign.as_ref() {
            if rule.is_disabled() {
                index_set.insert(RuleFilter::Rule(Self::GROUP_NAME, Self::GROUP_RULES[22]));
            }
        }
        if let Some(rule) = self.use_valid_aria_role.as_ref() {
            if rule.is_disabled() {
                index_set.insert(RuleFilter::Rule(Self::GROUP_NAME, Self::GROUP_RULES[23]));
            }
        }
        index_set
    }
    #[doc = r" Checks if, given a rule name, matches one of the rules contained in this category"]
    pub(crate) fn has_rule(rule_name: &str) -> bool {
        Self::GROUP_RULES.contains(&rule_name)
    }
    #[doc = r" Checks if, given a rule name, it is marked as recommended"]
    pub(crate) fn is_recommended_rule(rule_name: &str) -> bool {
        Self::RECOMMENDED_RULES.contains(&rule_name)
    }
    pub(crate) fn recommended_rules_as_filters() -> [RuleFilter<'static>; 12] {
        Self::RECOMMENDED_RULES_AS_FILTERS
    }
    pub(crate) fn all_rules_as_filters() -> [RuleFilter<'static>; 24] {
        Self::ALL_RULES_AS_FILTERS
    }
    #[doc = r" Select preset rules"]
    pub(crate) fn collect_preset_rules(
        &self,
        _parent_is_recommended: bool,
        enabled_rules: &mut IndexSet<RuleFilter>,
        disabled_rules: &mut IndexSet<RuleFilter>,
    ) {
        if self.is_all() {
            enabled_rules.extend(Self::all_rules_as_filters());
        } else if self.is_recommended() {
            enabled_rules.extend(Self::recommended_rules_as_filters());
        }
        if self.is_not_all() {
            disabled_rules.extend(Self::all_rules_as_filters());
        } else if self.is_not_recommended() {
            disabled_rules.extend(Self::recommended_rules_as_filters());
        }
    }
    pub(crate) fn get_rule_configuration(&self, rule_name: &str) -> Option<&RuleConfiguration> {
        match rule_name {
            "noApproximativeNumericConstant" => self.no_approximative_numeric_constant.as_ref(),
            "noAriaHiddenOnFocusable" => self.no_aria_hidden_on_focusable.as_ref(),
            "noDefaultExport" => self.no_default_export.as_ref(),
            "noDuplicateJsonKeys" => self.no_duplicate_json_keys.as_ref(),
            "noEmptyBlockStatements" => self.no_empty_block_statements.as_ref(),
            "noEmptyCharacterClassInRegex" => self.no_empty_character_class_in_regex.as_ref(),
            "noImplicitAnyLet" => self.no_implicit_any_let.as_ref(),
            "noInteractiveElementToNoninteractiveRole" => {
                self.no_interactive_element_to_noninteractive_role.as_ref()
            }
            "noInvalidNewBuiltin" => self.no_invalid_new_builtin.as_ref(),
            "noMisleadingInstantiator" => self.no_misleading_instantiator.as_ref(),
            "noMisrefactoredShorthandAssign" => self.no_misrefactored_shorthand_assign.as_ref(),
            "noThisInStatic" => self.no_this_in_static.as_ref(),
            "noUnusedImports" => self.no_unused_imports.as_ref(),
            "noUnusedPrivateClassMembers" => self.no_unused_private_class_members.as_ref(),
            "noUselessElse" => self.no_useless_else.as_ref(),
            "noUselessLoneBlockStatements" => self.no_useless_lone_block_statements.as_ref(),
            "useAriaActivedescendantWithTabindex" => {
                self.use_aria_activedescendant_with_tabindex.as_ref()
            }
            "useArrowFunction" => self.use_arrow_function.as_ref(),
            "useAsConstAssertion" => self.use_as_const_assertion.as_ref(),
            "useAwait" => self.use_await.as_ref(),
            "useGroupedTypeImport" => self.use_grouped_type_import.as_ref(),
            "useImportRestrictions" => self.use_import_restrictions.as_ref(),
            "useRegexLiterals" => self.use_regex_literals.as_ref(),
            "useShorthandAssign" => self.use_shorthand_assign.as_ref(),
            "useValidAriaRole" => self.use_valid_aria_role.as_ref(),
            _ => None,
        }
    }
}
#[derive(Deserialize, Default, Serialize, Debug, Eq, PartialEq, Clone, Bpaf)]
#[cfg_attr(feature = "schema", derive(JsonSchema))]
#[serde(rename_all = "camelCase", default)]
#[doc = r" A list of rules that belong to this group"]
pub struct Performance {
    #[doc = r" It enables the recommended rules for this group"]
    #[serde(skip_serializing_if = "Option::is_none")]
    #[bpaf(hide)]
    pub recommended: Option<bool>,
    #[doc = r" It enables ALL rules for this group."]
    #[serde(skip_serializing_if = "Option::is_none")]
    #[bpaf(hide)]
    pub all: Option<bool>,
    #[doc = "Disallow the use of spread (...) syntax on accumulators."]
    #[bpaf(
        long("no-accumulating-spread"),
        argument("on|off|warn"),
        optional,
        hide
    )]
    #[serde(skip_serializing_if = "Option::is_none")]
    pub no_accumulating_spread: Option<RuleConfiguration>,
    #[doc = "Disallow the use of the delete operator."]
    #[bpaf(long("no-delete"), argument("on|off|warn"), optional, hide)]
    #[serde(skip_serializing_if = "Option::is_none")]
    pub no_delete: Option<RuleConfiguration>,
}
impl MergeWith<Performance> for Performance {
    fn merge_with(&mut self, other: Performance) {
        if let Some(no_accumulating_spread) = other.no_accumulating_spread {
            self.no_accumulating_spread = Some(no_accumulating_spread);
        }
        if let Some(no_delete) = other.no_delete {
            self.no_delete = Some(no_delete);
        }
    }
    fn merge_with_if_not_default(&mut self, other: Performance)
    where
        Performance: Default,
    {
        if other != Performance::default() {
            self.merge_with(other);
        }
    }
}
impl Performance {
    const GROUP_NAME: &'static str = "performance";
    pub(crate) const GROUP_RULES: [&'static str; 2] = ["noAccumulatingSpread", "noDelete"];
    const RECOMMENDED_RULES: [&'static str; 2] = ["noAccumulatingSpread", "noDelete"];
    const RECOMMENDED_RULES_AS_FILTERS: [RuleFilter<'static>; 2] = [
        RuleFilter::Rule(Self::GROUP_NAME, Self::GROUP_RULES[0]),
        RuleFilter::Rule(Self::GROUP_NAME, Self::GROUP_RULES[1]),
    ];
    const ALL_RULES_AS_FILTERS: [RuleFilter<'static>; 2] = [
        RuleFilter::Rule(Self::GROUP_NAME, Self::GROUP_RULES[0]),
        RuleFilter::Rule(Self::GROUP_NAME, Self::GROUP_RULES[1]),
    ];
    #[doc = r" Retrieves the recommended rules"]
    pub(crate) fn is_recommended(&self) -> bool {
        matches!(self.recommended, Some(true))
    }
    pub(crate) const fn is_not_recommended(&self) -> bool {
        matches!(self.recommended, Some(false))
    }
    pub(crate) fn is_all(&self) -> bool {
        matches!(self.all, Some(true))
    }
    pub(crate) fn is_not_all(&self) -> bool {
        matches!(self.all, Some(false))
    }
    pub(crate) fn get_enabled_rules(&self) -> IndexSet<RuleFilter> {
        let mut index_set = IndexSet::new();
        if let Some(rule) = self.no_accumulating_spread.as_ref() {
            if rule.is_enabled() {
                index_set.insert(RuleFilter::Rule(Self::GROUP_NAME, Self::GROUP_RULES[0]));
            }
        }
        if let Some(rule) = self.no_delete.as_ref() {
            if rule.is_enabled() {
                index_set.insert(RuleFilter::Rule(Self::GROUP_NAME, Self::GROUP_RULES[1]));
            }
        }
        index_set
    }
    pub(crate) fn get_disabled_rules(&self) -> IndexSet<RuleFilter> {
        let mut index_set = IndexSet::new();
        if let Some(rule) = self.no_accumulating_spread.as_ref() {
            if rule.is_disabled() {
                index_set.insert(RuleFilter::Rule(Self::GROUP_NAME, Self::GROUP_RULES[0]));
            }
        }
        if let Some(rule) = self.no_delete.as_ref() {
            if rule.is_disabled() {
                index_set.insert(RuleFilter::Rule(Self::GROUP_NAME, Self::GROUP_RULES[1]));
            }
        }
        index_set
    }
    #[doc = r" Checks if, given a rule name, matches one of the rules contained in this category"]
    pub(crate) fn has_rule(rule_name: &str) -> bool {
        Self::GROUP_RULES.contains(&rule_name)
    }
    #[doc = r" Checks if, given a rule name, it is marked as recommended"]
    pub(crate) fn is_recommended_rule(rule_name: &str) -> bool {
        Self::RECOMMENDED_RULES.contains(&rule_name)
    }
    pub(crate) fn recommended_rules_as_filters() -> [RuleFilter<'static>; 2] {
        Self::RECOMMENDED_RULES_AS_FILTERS
    }
    pub(crate) fn all_rules_as_filters() -> [RuleFilter<'static>; 2] {
        Self::ALL_RULES_AS_FILTERS
    }
    #[doc = r" Select preset rules"]
    pub(crate) fn collect_preset_rules(
        &self,
        parent_is_recommended: bool,
        enabled_rules: &mut IndexSet<RuleFilter>,
        disabled_rules: &mut IndexSet<RuleFilter>,
    ) {
        if self.is_all() {
            enabled_rules.extend(Self::all_rules_as_filters());
        } else if parent_is_recommended || self.is_recommended() {
            enabled_rules.extend(Self::recommended_rules_as_filters());
        }
        if self.is_not_all() {
            disabled_rules.extend(Self::all_rules_as_filters());
        } else if self.is_not_recommended() {
            disabled_rules.extend(Self::recommended_rules_as_filters());
        }
    }
    pub(crate) fn get_rule_configuration(&self, rule_name: &str) -> Option<&RuleConfiguration> {
        match rule_name {
            "noAccumulatingSpread" => self.no_accumulating_spread.as_ref(),
            "noDelete" => self.no_delete.as_ref(),
            _ => None,
        }
    }
}
#[derive(Deserialize, Default, Serialize, Debug, Eq, PartialEq, Clone, Bpaf)]
#[cfg_attr(feature = "schema", derive(JsonSchema))]
#[serde(rename_all = "camelCase", default)]
#[doc = r" A list of rules that belong to this group"]
pub struct Security {
    #[doc = r" It enables the recommended rules for this group"]
    #[serde(skip_serializing_if = "Option::is_none")]
    #[bpaf(hide)]
    pub recommended: Option<bool>,
    #[doc = r" It enables ALL rules for this group."]
    #[serde(skip_serializing_if = "Option::is_none")]
    #[bpaf(hide)]
    pub all: Option<bool>,
    #[doc = "Prevent the usage of dangerous JSX props"]
    #[bpaf(
        long("no-dangerously-set-inner-html"),
        argument("on|off|warn"),
        optional,
        hide
    )]
    #[serde(skip_serializing_if = "Option::is_none")]
    pub no_dangerously_set_inner_html: Option<RuleConfiguration>,
    #[doc = "Report when a DOM element or a component uses both children and dangerouslySetInnerHTML prop."]
    #[bpaf(
        long("no-dangerously-set-inner-html-with-children"),
        argument("on|off|warn"),
        optional,
        hide
    )]
    #[serde(skip_serializing_if = "Option::is_none")]
    pub no_dangerously_set_inner_html_with_children: Option<RuleConfiguration>,
}
impl MergeWith<Security> for Security {
    fn merge_with(&mut self, other: Security) {
        if let Some(no_dangerously_set_inner_html) = other.no_dangerously_set_inner_html {
            self.no_dangerously_set_inner_html = Some(no_dangerously_set_inner_html);
        }
        if let Some(no_dangerously_set_inner_html_with_children) =
            other.no_dangerously_set_inner_html_with_children
        {
            self.no_dangerously_set_inner_html_with_children =
                Some(no_dangerously_set_inner_html_with_children);
        }
    }
    fn merge_with_if_not_default(&mut self, other: Security)
    where
        Security: Default,
    {
        if other != Security::default() {
            self.merge_with(other);
        }
    }
}
impl Security {
    const GROUP_NAME: &'static str = "security";
    pub(crate) const GROUP_RULES: [&'static str; 2] = [
        "noDangerouslySetInnerHtml",
        "noDangerouslySetInnerHtmlWithChildren",
    ];
    const RECOMMENDED_RULES: [&'static str; 2] = [
        "noDangerouslySetInnerHtml",
        "noDangerouslySetInnerHtmlWithChildren",
    ];
    const RECOMMENDED_RULES_AS_FILTERS: [RuleFilter<'static>; 2] = [
        RuleFilter::Rule(Self::GROUP_NAME, Self::GROUP_RULES[0]),
        RuleFilter::Rule(Self::GROUP_NAME, Self::GROUP_RULES[1]),
    ];
    const ALL_RULES_AS_FILTERS: [RuleFilter<'static>; 2] = [
        RuleFilter::Rule(Self::GROUP_NAME, Self::GROUP_RULES[0]),
        RuleFilter::Rule(Self::GROUP_NAME, Self::GROUP_RULES[1]),
    ];
    #[doc = r" Retrieves the recommended rules"]
    pub(crate) fn is_recommended(&self) -> bool {
        matches!(self.recommended, Some(true))
    }
    pub(crate) const fn is_not_recommended(&self) -> bool {
        matches!(self.recommended, Some(false))
    }
    pub(crate) fn is_all(&self) -> bool {
        matches!(self.all, Some(true))
    }
    pub(crate) fn is_not_all(&self) -> bool {
        matches!(self.all, Some(false))
    }
    pub(crate) fn get_enabled_rules(&self) -> IndexSet<RuleFilter> {
        let mut index_set = IndexSet::new();
        if let Some(rule) = self.no_dangerously_set_inner_html.as_ref() {
            if rule.is_enabled() {
                index_set.insert(RuleFilter::Rule(Self::GROUP_NAME, Self::GROUP_RULES[0]));
            }
        }
        if let Some(rule) = self.no_dangerously_set_inner_html_with_children.as_ref() {
            if rule.is_enabled() {
                index_set.insert(RuleFilter::Rule(Self::GROUP_NAME, Self::GROUP_RULES[1]));
            }
        }
        index_set
    }
    pub(crate) fn get_disabled_rules(&self) -> IndexSet<RuleFilter> {
        let mut index_set = IndexSet::new();
        if let Some(rule) = self.no_dangerously_set_inner_html.as_ref() {
            if rule.is_disabled() {
                index_set.insert(RuleFilter::Rule(Self::GROUP_NAME, Self::GROUP_RULES[0]));
            }
        }
        if let Some(rule) = self.no_dangerously_set_inner_html_with_children.as_ref() {
            if rule.is_disabled() {
                index_set.insert(RuleFilter::Rule(Self::GROUP_NAME, Self::GROUP_RULES[1]));
            }
        }
        index_set
    }
    #[doc = r" Checks if, given a rule name, matches one of the rules contained in this category"]
    pub(crate) fn has_rule(rule_name: &str) -> bool {
        Self::GROUP_RULES.contains(&rule_name)
    }
    #[doc = r" Checks if, given a rule name, it is marked as recommended"]
    pub(crate) fn is_recommended_rule(rule_name: &str) -> bool {
        Self::RECOMMENDED_RULES.contains(&rule_name)
    }
    pub(crate) fn recommended_rules_as_filters() -> [RuleFilter<'static>; 2] {
        Self::RECOMMENDED_RULES_AS_FILTERS
    }
    pub(crate) fn all_rules_as_filters() -> [RuleFilter<'static>; 2] {
        Self::ALL_RULES_AS_FILTERS
    }
    #[doc = r" Select preset rules"]
    pub(crate) fn collect_preset_rules(
        &self,
        parent_is_recommended: bool,
        enabled_rules: &mut IndexSet<RuleFilter>,
        disabled_rules: &mut IndexSet<RuleFilter>,
    ) {
        if self.is_all() {
            enabled_rules.extend(Self::all_rules_as_filters());
        } else if parent_is_recommended || self.is_recommended() {
            enabled_rules.extend(Self::recommended_rules_as_filters());
        }
        if self.is_not_all() {
            disabled_rules.extend(Self::all_rules_as_filters());
        } else if self.is_not_recommended() {
            disabled_rules.extend(Self::recommended_rules_as_filters());
        }
    }
    pub(crate) fn get_rule_configuration(&self, rule_name: &str) -> Option<&RuleConfiguration> {
        match rule_name {
            "noDangerouslySetInnerHtml" => self.no_dangerously_set_inner_html.as_ref(),
            "noDangerouslySetInnerHtmlWithChildren" => {
                self.no_dangerously_set_inner_html_with_children.as_ref()
            }
            _ => None,
        }
    }
}
#[derive(Deserialize, Default, Serialize, Debug, Eq, PartialEq, Clone, Bpaf)]
#[cfg_attr(feature = "schema", derive(JsonSchema))]
#[serde(rename_all = "camelCase", default)]
#[doc = r" A list of rules that belong to this group"]
pub struct Style {
    #[doc = r" It enables the recommended rules for this group"]
    #[serde(skip_serializing_if = "Option::is_none")]
    #[bpaf(hide)]
    pub recommended: Option<bool>,
    #[doc = r" It enables ALL rules for this group."]
    #[serde(skip_serializing_if = "Option::is_none")]
    #[bpaf(hide)]
    pub all: Option<bool>,
    #[doc = "Disallow the use of arguments"]
    #[bpaf(long("no-arguments"), argument("on|off|warn"), optional, hide)]
    #[serde(skip_serializing_if = "Option::is_none")]
    pub no_arguments: Option<RuleConfiguration>,
    #[doc = "Disallow comma operator."]
    #[bpaf(long("no-comma-operator"), argument("on|off|warn"), optional, hide)]
    #[serde(skip_serializing_if = "Option::is_none")]
    pub no_comma_operator: Option<RuleConfiguration>,
    #[doc = "Disallow implicit true values on JSX boolean attributes"]
    #[bpaf(long("no-implicit-boolean"), argument("on|off|warn"), optional, hide)]
    #[serde(skip_serializing_if = "Option::is_none")]
    pub no_implicit_boolean: Option<RuleConfiguration>,
    #[doc = "Disallow type annotations for variables, parameters, and class properties initialized with a literal expression."]
    #[bpaf(long("no-inferrable-types"), argument("on|off|warn"), optional, hide)]
    #[serde(skip_serializing_if = "Option::is_none")]
    pub no_inferrable_types: Option<RuleConfiguration>,
    #[doc = "Disallow the use of TypeScript's namespaces."]
    #[bpaf(long("no-namespace"), argument("on|off|warn"), optional, hide)]
    #[serde(skip_serializing_if = "Option::is_none")]
    pub no_namespace: Option<RuleConfiguration>,
    #[doc = "Disallow negation in the condition of an if statement if it has an else clause."]
    #[bpaf(long("no-negation-else"), argument("on|off|warn"), optional, hide)]
    #[serde(skip_serializing_if = "Option::is_none")]
    pub no_negation_else: Option<RuleConfiguration>,
    #[doc = "Disallow non-null assertions using the ! postfix operator."]
    #[bpaf(long("no-non-null-assertion"), argument("on|off|warn"), optional, hide)]
    #[serde(skip_serializing_if = "Option::is_none")]
    pub no_non_null_assertion: Option<RuleConfiguration>,
    #[doc = "Disallow reassigning function parameters."]
    #[bpaf(long("no-parameter-assign"), argument("on|off|warn"), optional, hide)]
    #[serde(skip_serializing_if = "Option::is_none")]
    pub no_parameter_assign: Option<RuleConfiguration>,
    #[doc = "Disallow the use of parameter properties in class constructors."]
    #[bpaf(
        long("no-parameter-properties"),
        argument("on|off|warn"),
        optional,
        hide
    )]
    #[serde(skip_serializing_if = "Option::is_none")]
    pub no_parameter_properties: Option<RuleConfiguration>,
    #[doc = "This rule allows you to specify global variable names that you don’t want to use in your application."]
    #[bpaf(long("no-restricted-globals"), argument("on|off|warn"), optional, hide)]
    #[serde(skip_serializing_if = "Option::is_none")]
    pub no_restricted_globals: Option<RuleConfiguration>,
    #[doc = "Disallow the use of constants which its value is the upper-case version of its name."]
    #[bpaf(long("no-shouty-constants"), argument("on|off|warn"), optional, hide)]
    #[serde(skip_serializing_if = "Option::is_none")]
    pub no_shouty_constants: Option<RuleConfiguration>,
    #[doc = "Disallow template literals if interpolation and special-character handling are not needed"]
    #[bpaf(
        long("no-unused-template-literal"),
        argument("on|off|warn"),
        optional,
        hide
    )]
    #[serde(skip_serializing_if = "Option::is_none")]
    pub no_unused_template_literal: Option<RuleConfiguration>,
    #[doc = "Disallow the use of var"]
    #[bpaf(long("no-var"), argument("on|off|warn"), optional, hide)]
    #[serde(skip_serializing_if = "Option::is_none")]
    pub no_var: Option<RuleConfiguration>,
    #[doc = "Requires following curly brace conventions."]
    #[bpaf(long("use-block-statements"), argument("on|off|warn"), optional, hide)]
    #[serde(skip_serializing_if = "Option::is_none")]
    pub use_block_statements: Option<RuleConfiguration>,
    #[doc = "Enforce using else if instead of nested if in else clauses."]
    #[bpaf(long("use-collapsed-else-if"), argument("on|off|warn"), optional, hide)]
    #[serde(skip_serializing_if = "Option::is_none")]
    pub use_collapsed_else_if: Option<RuleConfiguration>,
    #[doc = "Require const declarations for variables that are never reassigned after declared."]
    #[bpaf(long("use-const"), argument("on|off|warn"), optional, hide)]
    #[serde(skip_serializing_if = "Option::is_none")]
    pub use_const: Option<RuleConfiguration>,
    #[doc = "Enforce default function parameters and optional function parameters to be last."]
    #[bpaf(
        long("use-default-parameter-last"),
        argument("on|off|warn"),
        optional,
        hide
    )]
    #[serde(skip_serializing_if = "Option::is_none")]
    pub use_default_parameter_last: Option<RuleConfiguration>,
    #[doc = "Require that each enum member value be explicitly initialized."]
    #[bpaf(long("use-enum-initializers"), argument("on|off|warn"), optional, hide)]
    #[serde(skip_serializing_if = "Option::is_none")]
    pub use_enum_initializers: Option<RuleConfiguration>,
    #[doc = "Disallow the use of Math.pow in favor of the ** operator."]
    #[bpaf(
        long("use-exponentiation-operator"),
        argument("on|off|warn"),
        optional,
        hide
    )]
    #[serde(skip_serializing_if = "Option::is_none")]
    pub use_exponentiation_operator: Option<RuleConfiguration>,
    #[doc = "This rule enforces the use of <>...</> over <Fragment>...</Fragment>."]
    #[bpaf(long("use-fragment-syntax"), argument("on|off|warn"), optional, hide)]
    #[serde(skip_serializing_if = "Option::is_none")]
    pub use_fragment_syntax: Option<RuleConfiguration>,
    #[doc = "Require all enum members to be literal values."]
    #[bpaf(
        long("use-literal-enum-members"),
        argument("on|off|warn"),
        optional,
        hide
    )]
    #[serde(skip_serializing_if = "Option::is_none")]
    pub use_literal_enum_members: Option<RuleConfiguration>,
    #[doc = "Enforce naming conventions for everything across a codebase."]
    #[bpaf(long("use-naming-convention"), argument("on|off|warn"), optional, hide)]
    #[serde(skip_serializing_if = "Option::is_none")]
    pub use_naming_convention: Option<RuleConfiguration>,
    #[doc = "Disallow parseInt() and Number.parseInt() in favor of binary, octal, and hexadecimal literals"]
    #[bpaf(long("use-numeric-literals"), argument("on|off|warn"), optional, hide)]
    #[serde(skip_serializing_if = "Option::is_none")]
    pub use_numeric_literals: Option<RuleConfiguration>,
    #[doc = "Prevent extra closing tags for components without children"]
    #[bpaf(
        long("use-self-closing-elements"),
        argument("on|off|warn"),
        optional,
        hide
    )]
    #[serde(skip_serializing_if = "Option::is_none")]
    pub use_self_closing_elements: Option<RuleConfiguration>,
    #[doc = "When expressing array types, this rule promotes the usage of T[] shorthand instead of Array<T>."]
    #[bpaf(
        long("use-shorthand-array-type"),
        argument("on|off|warn"),
        optional,
        hide
    )]
    #[serde(skip_serializing_if = "Option::is_none")]
    pub use_shorthand_array_type: Option<RuleConfiguration>,
    #[doc = "Enforces switch clauses have a single statement, emits a quick fix wrapping the statements in a block."]
    #[bpaf(
        long("use-single-case-statement"),
        argument("on|off|warn"),
        optional,
        hide
    )]
    #[serde(skip_serializing_if = "Option::is_none")]
    pub use_single_case_statement: Option<RuleConfiguration>,
    #[doc = "Disallow multiple variable declarations in the same variable statement"]
    #[bpaf(
        long("use-single-var-declarator"),
        argument("on|off|warn"),
        optional,
        hide
    )]
    #[serde(skip_serializing_if = "Option::is_none")]
    pub use_single_var_declarator: Option<RuleConfiguration>,
    #[doc = "Prefer template literals over string concatenation."]
    #[bpaf(long("use-template"), argument("on|off|warn"), optional, hide)]
    #[serde(skip_serializing_if = "Option::is_none")]
    pub use_template: Option<RuleConfiguration>,
    #[doc = "Enforce the use of while loops instead of for loops when the initializer and update expressions are not needed."]
    #[bpaf(long("use-while"), argument("on|off|warn"), optional, hide)]
    #[serde(skip_serializing_if = "Option::is_none")]
    pub use_while: Option<RuleConfiguration>,
}
impl MergeWith<Style> for Style {
    fn merge_with(&mut self, other: Style) {
        if let Some(no_arguments) = other.no_arguments {
            self.no_arguments = Some(no_arguments);
        }
        if let Some(no_comma_operator) = other.no_comma_operator {
            self.no_comma_operator = Some(no_comma_operator);
        }
        if let Some(no_implicit_boolean) = other.no_implicit_boolean {
            self.no_implicit_boolean = Some(no_implicit_boolean);
        }
        if let Some(no_inferrable_types) = other.no_inferrable_types {
            self.no_inferrable_types = Some(no_inferrable_types);
        }
        if let Some(no_namespace) = other.no_namespace {
            self.no_namespace = Some(no_namespace);
        }
        if let Some(no_negation_else) = other.no_negation_else {
            self.no_negation_else = Some(no_negation_else);
        }
        if let Some(no_non_null_assertion) = other.no_non_null_assertion {
            self.no_non_null_assertion = Some(no_non_null_assertion);
        }
        if let Some(no_parameter_assign) = other.no_parameter_assign {
            self.no_parameter_assign = Some(no_parameter_assign);
        }
        if let Some(no_parameter_properties) = other.no_parameter_properties {
            self.no_parameter_properties = Some(no_parameter_properties);
        }
        if let Some(no_restricted_globals) = other.no_restricted_globals {
            self.no_restricted_globals = Some(no_restricted_globals);
        }
        if let Some(no_shouty_constants) = other.no_shouty_constants {
            self.no_shouty_constants = Some(no_shouty_constants);
        }
        if let Some(no_unused_template_literal) = other.no_unused_template_literal {
            self.no_unused_template_literal = Some(no_unused_template_literal);
        }
        if let Some(no_var) = other.no_var {
            self.no_var = Some(no_var);
        }
        if let Some(use_block_statements) = other.use_block_statements {
            self.use_block_statements = Some(use_block_statements);
        }
        if let Some(use_collapsed_else_if) = other.use_collapsed_else_if {
            self.use_collapsed_else_if = Some(use_collapsed_else_if);
        }
        if let Some(use_const) = other.use_const {
            self.use_const = Some(use_const);
        }
        if let Some(use_default_parameter_last) = other.use_default_parameter_last {
            self.use_default_parameter_last = Some(use_default_parameter_last);
        }
        if let Some(use_enum_initializers) = other.use_enum_initializers {
            self.use_enum_initializers = Some(use_enum_initializers);
        }
        if let Some(use_exponentiation_operator) = other.use_exponentiation_operator {
            self.use_exponentiation_operator = Some(use_exponentiation_operator);
        }
        if let Some(use_fragment_syntax) = other.use_fragment_syntax {
            self.use_fragment_syntax = Some(use_fragment_syntax);
        }
        if let Some(use_literal_enum_members) = other.use_literal_enum_members {
            self.use_literal_enum_members = Some(use_literal_enum_members);
        }
        if let Some(use_naming_convention) = other.use_naming_convention {
            self.use_naming_convention = Some(use_naming_convention);
        }
        if let Some(use_numeric_literals) = other.use_numeric_literals {
            self.use_numeric_literals = Some(use_numeric_literals);
        }
        if let Some(use_self_closing_elements) = other.use_self_closing_elements {
            self.use_self_closing_elements = Some(use_self_closing_elements);
        }
        if let Some(use_shorthand_array_type) = other.use_shorthand_array_type {
            self.use_shorthand_array_type = Some(use_shorthand_array_type);
        }
        if let Some(use_single_case_statement) = other.use_single_case_statement {
            self.use_single_case_statement = Some(use_single_case_statement);
        }
        if let Some(use_single_var_declarator) = other.use_single_var_declarator {
            self.use_single_var_declarator = Some(use_single_var_declarator);
        }
        if let Some(use_template) = other.use_template {
            self.use_template = Some(use_template);
        }
        if let Some(use_while) = other.use_while {
            self.use_while = Some(use_while);
        }
    }
    fn merge_with_if_not_default(&mut self, other: Style)
    where
        Style: Default,
    {
        if other != Style::default() {
            self.merge_with(other);
        }
    }
}
impl Style {
    const GROUP_NAME: &'static str = "style";
    pub(crate) const GROUP_RULES: [&'static str; 29] = [
        "noArguments",
        "noCommaOperator",
        "noImplicitBoolean",
        "noInferrableTypes",
        "noNamespace",
        "noNegationElse",
        "noNonNullAssertion",
        "noParameterAssign",
        "noParameterProperties",
        "noRestrictedGlobals",
        "noShoutyConstants",
        "noUnusedTemplateLiteral",
        "noVar",
        "useBlockStatements",
        "useCollapsedElseIf",
        "useConst",
        "useDefaultParameterLast",
        "useEnumInitializers",
        "useExponentiationOperator",
        "useFragmentSyntax",
        "useLiteralEnumMembers",
        "useNamingConvention",
        "useNumericLiterals",
        "useSelfClosingElements",
        "useShorthandArrayType",
        "useSingleCaseStatement",
        "useSingleVarDeclarator",
        "useTemplate",
        "useWhile",
    ];
    const RECOMMENDED_RULES: [&'static str; 17] = [
        "noArguments",
        "noCommaOperator",
        "noInferrableTypes",
        "noNonNullAssertion",
        "noParameterAssign",
        "noUnusedTemplateLiteral",
        "noVar",
        "useConst",
        "useDefaultParameterLast",
        "useEnumInitializers",
        "useExponentiationOperator",
        "useLiteralEnumMembers",
        "useNumericLiterals",
        "useSelfClosingElements",
        "useSingleVarDeclarator",
        "useTemplate",
        "useWhile",
    ];
    const RECOMMENDED_RULES_AS_FILTERS: [RuleFilter<'static>; 17] = [
        RuleFilter::Rule(Self::GROUP_NAME, Self::GROUP_RULES[0]),
        RuleFilter::Rule(Self::GROUP_NAME, Self::GROUP_RULES[1]),
        RuleFilter::Rule(Self::GROUP_NAME, Self::GROUP_RULES[3]),
        RuleFilter::Rule(Self::GROUP_NAME, Self::GROUP_RULES[6]),
        RuleFilter::Rule(Self::GROUP_NAME, Self::GROUP_RULES[7]),
        RuleFilter::Rule(Self::GROUP_NAME, Self::GROUP_RULES[11]),
        RuleFilter::Rule(Self::GROUP_NAME, Self::GROUP_RULES[12]),
        RuleFilter::Rule(Self::GROUP_NAME, Self::GROUP_RULES[15]),
        RuleFilter::Rule(Self::GROUP_NAME, Self::GROUP_RULES[16]),
        RuleFilter::Rule(Self::GROUP_NAME, Self::GROUP_RULES[17]),
        RuleFilter::Rule(Self::GROUP_NAME, Self::GROUP_RULES[18]),
        RuleFilter::Rule(Self::GROUP_NAME, Self::GROUP_RULES[20]),
        RuleFilter::Rule(Self::GROUP_NAME, Self::GROUP_RULES[22]),
        RuleFilter::Rule(Self::GROUP_NAME, Self::GROUP_RULES[23]),
        RuleFilter::Rule(Self::GROUP_NAME, Self::GROUP_RULES[26]),
        RuleFilter::Rule(Self::GROUP_NAME, Self::GROUP_RULES[27]),
        RuleFilter::Rule(Self::GROUP_NAME, Self::GROUP_RULES[28]),
    ];
    const ALL_RULES_AS_FILTERS: [RuleFilter<'static>; 29] = [
        RuleFilter::Rule(Self::GROUP_NAME, Self::GROUP_RULES[0]),
        RuleFilter::Rule(Self::GROUP_NAME, Self::GROUP_RULES[1]),
        RuleFilter::Rule(Self::GROUP_NAME, Self::GROUP_RULES[2]),
        RuleFilter::Rule(Self::GROUP_NAME, Self::GROUP_RULES[3]),
        RuleFilter::Rule(Self::GROUP_NAME, Self::GROUP_RULES[4]),
        RuleFilter::Rule(Self::GROUP_NAME, Self::GROUP_RULES[5]),
        RuleFilter::Rule(Self::GROUP_NAME, Self::GROUP_RULES[6]),
        RuleFilter::Rule(Self::GROUP_NAME, Self::GROUP_RULES[7]),
        RuleFilter::Rule(Self::GROUP_NAME, Self::GROUP_RULES[8]),
        RuleFilter::Rule(Self::GROUP_NAME, Self::GROUP_RULES[9]),
        RuleFilter::Rule(Self::GROUP_NAME, Self::GROUP_RULES[10]),
        RuleFilter::Rule(Self::GROUP_NAME, Self::GROUP_RULES[11]),
        RuleFilter::Rule(Self::GROUP_NAME, Self::GROUP_RULES[12]),
        RuleFilter::Rule(Self::GROUP_NAME, Self::GROUP_RULES[13]),
        RuleFilter::Rule(Self::GROUP_NAME, Self::GROUP_RULES[14]),
        RuleFilter::Rule(Self::GROUP_NAME, Self::GROUP_RULES[15]),
        RuleFilter::Rule(Self::GROUP_NAME, Self::GROUP_RULES[16]),
        RuleFilter::Rule(Self::GROUP_NAME, Self::GROUP_RULES[17]),
        RuleFilter::Rule(Self::GROUP_NAME, Self::GROUP_RULES[18]),
        RuleFilter::Rule(Self::GROUP_NAME, Self::GROUP_RULES[19]),
        RuleFilter::Rule(Self::GROUP_NAME, Self::GROUP_RULES[20]),
        RuleFilter::Rule(Self::GROUP_NAME, Self::GROUP_RULES[21]),
        RuleFilter::Rule(Self::GROUP_NAME, Self::GROUP_RULES[22]),
        RuleFilter::Rule(Self::GROUP_NAME, Self::GROUP_RULES[23]),
        RuleFilter::Rule(Self::GROUP_NAME, Self::GROUP_RULES[24]),
        RuleFilter::Rule(Self::GROUP_NAME, Self::GROUP_RULES[25]),
        RuleFilter::Rule(Self::GROUP_NAME, Self::GROUP_RULES[26]),
        RuleFilter::Rule(Self::GROUP_NAME, Self::GROUP_RULES[27]),
        RuleFilter::Rule(Self::GROUP_NAME, Self::GROUP_RULES[28]),
    ];
    #[doc = r" Retrieves the recommended rules"]
    pub(crate) fn is_recommended(&self) -> bool {
        matches!(self.recommended, Some(true))
    }
    pub(crate) const fn is_not_recommended(&self) -> bool {
        matches!(self.recommended, Some(false))
    }
    pub(crate) fn is_all(&self) -> bool {
        matches!(self.all, Some(true))
    }
    pub(crate) fn is_not_all(&self) -> bool {
        matches!(self.all, Some(false))
    }
    pub(crate) fn get_enabled_rules(&self) -> IndexSet<RuleFilter> {
        let mut index_set = IndexSet::new();
        if let Some(rule) = self.no_arguments.as_ref() {
            if rule.is_enabled() {
                index_set.insert(RuleFilter::Rule(Self::GROUP_NAME, Self::GROUP_RULES[0]));
            }
        }
        if let Some(rule) = self.no_comma_operator.as_ref() {
            if rule.is_enabled() {
                index_set.insert(RuleFilter::Rule(Self::GROUP_NAME, Self::GROUP_RULES[1]));
            }
        }
        if let Some(rule) = self.no_implicit_boolean.as_ref() {
            if rule.is_enabled() {
                index_set.insert(RuleFilter::Rule(Self::GROUP_NAME, Self::GROUP_RULES[2]));
            }
        }
        if let Some(rule) = self.no_inferrable_types.as_ref() {
            if rule.is_enabled() {
                index_set.insert(RuleFilter::Rule(Self::GROUP_NAME, Self::GROUP_RULES[3]));
            }
        }
        if let Some(rule) = self.no_namespace.as_ref() {
            if rule.is_enabled() {
                index_set.insert(RuleFilter::Rule(Self::GROUP_NAME, Self::GROUP_RULES[4]));
            }
        }
        if let Some(rule) = self.no_negation_else.as_ref() {
            if rule.is_enabled() {
                index_set.insert(RuleFilter::Rule(Self::GROUP_NAME, Self::GROUP_RULES[5]));
            }
        }
        if let Some(rule) = self.no_non_null_assertion.as_ref() {
            if rule.is_enabled() {
                index_set.insert(RuleFilter::Rule(Self::GROUP_NAME, Self::GROUP_RULES[6]));
            }
        }
        if let Some(rule) = self.no_parameter_assign.as_ref() {
            if rule.is_enabled() {
                index_set.insert(RuleFilter::Rule(Self::GROUP_NAME, Self::GROUP_RULES[7]));
            }
        }
        if let Some(rule) = self.no_parameter_properties.as_ref() {
            if rule.is_enabled() {
                index_set.insert(RuleFilter::Rule(Self::GROUP_NAME, Self::GROUP_RULES[8]));
            }
        }
        if let Some(rule) = self.no_restricted_globals.as_ref() {
            if rule.is_enabled() {
                index_set.insert(RuleFilter::Rule(Self::GROUP_NAME, Self::GROUP_RULES[9]));
            }
        }
        if let Some(rule) = self.no_shouty_constants.as_ref() {
            if rule.is_enabled() {
                index_set.insert(RuleFilter::Rule(Self::GROUP_NAME, Self::GROUP_RULES[10]));
            }
        }
        if let Some(rule) = self.no_unused_template_literal.as_ref() {
            if rule.is_enabled() {
                index_set.insert(RuleFilter::Rule(Self::GROUP_NAME, Self::GROUP_RULES[11]));
            }
        }
        if let Some(rule) = self.no_var.as_ref() {
            if rule.is_enabled() {
                index_set.insert(RuleFilter::Rule(Self::GROUP_NAME, Self::GROUP_RULES[12]));
            }
        }
        if let Some(rule) = self.use_block_statements.as_ref() {
            if rule.is_enabled() {
                index_set.insert(RuleFilter::Rule(Self::GROUP_NAME, Self::GROUP_RULES[13]));
            }
        }
        if let Some(rule) = self.use_collapsed_else_if.as_ref() {
            if rule.is_enabled() {
                index_set.insert(RuleFilter::Rule(Self::GROUP_NAME, Self::GROUP_RULES[14]));
            }
        }
        if let Some(rule) = self.use_const.as_ref() {
            if rule.is_enabled() {
                index_set.insert(RuleFilter::Rule(Self::GROUP_NAME, Self::GROUP_RULES[15]));
            }
        }
        if let Some(rule) = self.use_default_parameter_last.as_ref() {
            if rule.is_enabled() {
                index_set.insert(RuleFilter::Rule(Self::GROUP_NAME, Self::GROUP_RULES[16]));
            }
        }
        if let Some(rule) = self.use_enum_initializers.as_ref() {
            if rule.is_enabled() {
                index_set.insert(RuleFilter::Rule(Self::GROUP_NAME, Self::GROUP_RULES[17]));
            }
        }
        if let Some(rule) = self.use_exponentiation_operator.as_ref() {
            if rule.is_enabled() {
                index_set.insert(RuleFilter::Rule(Self::GROUP_NAME, Self::GROUP_RULES[18]));
            }
        }
        if let Some(rule) = self.use_fragment_syntax.as_ref() {
            if rule.is_enabled() {
                index_set.insert(RuleFilter::Rule(Self::GROUP_NAME, Self::GROUP_RULES[19]));
            }
        }
        if let Some(rule) = self.use_literal_enum_members.as_ref() {
            if rule.is_enabled() {
                index_set.insert(RuleFilter::Rule(Self::GROUP_NAME, Self::GROUP_RULES[20]));
            }
        }
        if let Some(rule) = self.use_naming_convention.as_ref() {
            if rule.is_enabled() {
                index_set.insert(RuleFilter::Rule(Self::GROUP_NAME, Self::GROUP_RULES[21]));
            }
        }
        if let Some(rule) = self.use_numeric_literals.as_ref() {
            if rule.is_enabled() {
                index_set.insert(RuleFilter::Rule(Self::GROUP_NAME, Self::GROUP_RULES[22]));
            }
        }
        if let Some(rule) = self.use_self_closing_elements.as_ref() {
            if rule.is_enabled() {
                index_set.insert(RuleFilter::Rule(Self::GROUP_NAME, Self::GROUP_RULES[23]));
            }
        }
        if let Some(rule) = self.use_shorthand_array_type.as_ref() {
            if rule.is_enabled() {
                index_set.insert(RuleFilter::Rule(Self::GROUP_NAME, Self::GROUP_RULES[24]));
            }
        }
        if let Some(rule) = self.use_single_case_statement.as_ref() {
            if rule.is_enabled() {
                index_set.insert(RuleFilter::Rule(Self::GROUP_NAME, Self::GROUP_RULES[25]));
            }
        }
        if let Some(rule) = self.use_single_var_declarator.as_ref() {
            if rule.is_enabled() {
                index_set.insert(RuleFilter::Rule(Self::GROUP_NAME, Self::GROUP_RULES[26]));
            }
        }
        if let Some(rule) = self.use_template.as_ref() {
            if rule.is_enabled() {
                index_set.insert(RuleFilter::Rule(Self::GROUP_NAME, Self::GROUP_RULES[27]));
            }
        }
        if let Some(rule) = self.use_while.as_ref() {
            if rule.is_enabled() {
                index_set.insert(RuleFilter::Rule(Self::GROUP_NAME, Self::GROUP_RULES[28]));
            }
        }
        index_set
    }
    pub(crate) fn get_disabled_rules(&self) -> IndexSet<RuleFilter> {
        let mut index_set = IndexSet::new();
        if let Some(rule) = self.no_arguments.as_ref() {
            if rule.is_disabled() {
                index_set.insert(RuleFilter::Rule(Self::GROUP_NAME, Self::GROUP_RULES[0]));
            }
        }
        if let Some(rule) = self.no_comma_operator.as_ref() {
            if rule.is_disabled() {
                index_set.insert(RuleFilter::Rule(Self::GROUP_NAME, Self::GROUP_RULES[1]));
            }
        }
        if let Some(rule) = self.no_implicit_boolean.as_ref() {
            if rule.is_disabled() {
                index_set.insert(RuleFilter::Rule(Self::GROUP_NAME, Self::GROUP_RULES[2]));
            }
        }
        if let Some(rule) = self.no_inferrable_types.as_ref() {
            if rule.is_disabled() {
                index_set.insert(RuleFilter::Rule(Self::GROUP_NAME, Self::GROUP_RULES[3]));
            }
        }
        if let Some(rule) = self.no_namespace.as_ref() {
            if rule.is_disabled() {
                index_set.insert(RuleFilter::Rule(Self::GROUP_NAME, Self::GROUP_RULES[4]));
            }
        }
        if let Some(rule) = self.no_negation_else.as_ref() {
            if rule.is_disabled() {
                index_set.insert(RuleFilter::Rule(Self::GROUP_NAME, Self::GROUP_RULES[5]));
            }
        }
        if let Some(rule) = self.no_non_null_assertion.as_ref() {
            if rule.is_disabled() {
                index_set.insert(RuleFilter::Rule(Self::GROUP_NAME, Self::GROUP_RULES[6]));
            }
        }
        if let Some(rule) = self.no_parameter_assign.as_ref() {
            if rule.is_disabled() {
                index_set.insert(RuleFilter::Rule(Self::GROUP_NAME, Self::GROUP_RULES[7]));
            }
        }
        if let Some(rule) = self.no_parameter_properties.as_ref() {
            if rule.is_disabled() {
                index_set.insert(RuleFilter::Rule(Self::GROUP_NAME, Self::GROUP_RULES[8]));
            }
        }
        if let Some(rule) = self.no_restricted_globals.as_ref() {
            if rule.is_disabled() {
                index_set.insert(RuleFilter::Rule(Self::GROUP_NAME, Self::GROUP_RULES[9]));
            }
        }
        if let Some(rule) = self.no_shouty_constants.as_ref() {
            if rule.is_disabled() {
                index_set.insert(RuleFilter::Rule(Self::GROUP_NAME, Self::GROUP_RULES[10]));
            }
        }
        if let Some(rule) = self.no_unused_template_literal.as_ref() {
            if rule.is_disabled() {
                index_set.insert(RuleFilter::Rule(Self::GROUP_NAME, Self::GROUP_RULES[11]));
            }
        }
        if let Some(rule) = self.no_var.as_ref() {
            if rule.is_disabled() {
                index_set.insert(RuleFilter::Rule(Self::GROUP_NAME, Self::GROUP_RULES[12]));
            }
        }
        if let Some(rule) = self.use_block_statements.as_ref() {
            if rule.is_disabled() {
                index_set.insert(RuleFilter::Rule(Self::GROUP_NAME, Self::GROUP_RULES[13]));
            }
        }
        if let Some(rule) = self.use_collapsed_else_if.as_ref() {
            if rule.is_disabled() {
                index_set.insert(RuleFilter::Rule(Self::GROUP_NAME, Self::GROUP_RULES[14]));
            }
        }
        if let Some(rule) = self.use_const.as_ref() {
            if rule.is_disabled() {
                index_set.insert(RuleFilter::Rule(Self::GROUP_NAME, Self::GROUP_RULES[15]));
            }
        }
        if let Some(rule) = self.use_default_parameter_last.as_ref() {
            if rule.is_disabled() {
                index_set.insert(RuleFilter::Rule(Self::GROUP_NAME, Self::GROUP_RULES[16]));
            }
        }
        if let Some(rule) = self.use_enum_initializers.as_ref() {
            if rule.is_disabled() {
                index_set.insert(RuleFilter::Rule(Self::GROUP_NAME, Self::GROUP_RULES[17]));
            }
        }
        if let Some(rule) = self.use_exponentiation_operator.as_ref() {
            if rule.is_disabled() {
                index_set.insert(RuleFilter::Rule(Self::GROUP_NAME, Self::GROUP_RULES[18]));
            }
        }
        if let Some(rule) = self.use_fragment_syntax.as_ref() {
            if rule.is_disabled() {
                index_set.insert(RuleFilter::Rule(Self::GROUP_NAME, Self::GROUP_RULES[19]));
            }
        }
        if let Some(rule) = self.use_literal_enum_members.as_ref() {
            if rule.is_disabled() {
                index_set.insert(RuleFilter::Rule(Self::GROUP_NAME, Self::GROUP_RULES[20]));
            }
        }
        if let Some(rule) = self.use_naming_convention.as_ref() {
            if rule.is_disabled() {
                index_set.insert(RuleFilter::Rule(Self::GROUP_NAME, Self::GROUP_RULES[21]));
            }
        }
        if let Some(rule) = self.use_numeric_literals.as_ref() {
            if rule.is_disabled() {
                index_set.insert(RuleFilter::Rule(Self::GROUP_NAME, Self::GROUP_RULES[22]));
            }
        }
        if let Some(rule) = self.use_self_closing_elements.as_ref() {
            if rule.is_disabled() {
                index_set.insert(RuleFilter::Rule(Self::GROUP_NAME, Self::GROUP_RULES[23]));
            }
        }
        if let Some(rule) = self.use_shorthand_array_type.as_ref() {
            if rule.is_disabled() {
                index_set.insert(RuleFilter::Rule(Self::GROUP_NAME, Self::GROUP_RULES[24]));
            }
        }
        if let Some(rule) = self.use_single_case_statement.as_ref() {
            if rule.is_disabled() {
                index_set.insert(RuleFilter::Rule(Self::GROUP_NAME, Self::GROUP_RULES[25]));
            }
        }
        if let Some(rule) = self.use_single_var_declarator.as_ref() {
            if rule.is_disabled() {
                index_set.insert(RuleFilter::Rule(Self::GROUP_NAME, Self::GROUP_RULES[26]));
            }
        }
        if let Some(rule) = self.use_template.as_ref() {
            if rule.is_disabled() {
                index_set.insert(RuleFilter::Rule(Self::GROUP_NAME, Self::GROUP_RULES[27]));
            }
        }
        if let Some(rule) = self.use_while.as_ref() {
            if rule.is_disabled() {
                index_set.insert(RuleFilter::Rule(Self::GROUP_NAME, Self::GROUP_RULES[28]));
            }
        }
        index_set
    }
    #[doc = r" Checks if, given a rule name, matches one of the rules contained in this category"]
    pub(crate) fn has_rule(rule_name: &str) -> bool {
        Self::GROUP_RULES.contains(&rule_name)
    }
    #[doc = r" Checks if, given a rule name, it is marked as recommended"]
    pub(crate) fn is_recommended_rule(rule_name: &str) -> bool {
        Self::RECOMMENDED_RULES.contains(&rule_name)
    }
    pub(crate) fn recommended_rules_as_filters() -> [RuleFilter<'static>; 17] {
        Self::RECOMMENDED_RULES_AS_FILTERS
    }
    pub(crate) fn all_rules_as_filters() -> [RuleFilter<'static>; 29] {
        Self::ALL_RULES_AS_FILTERS
    }
    #[doc = r" Select preset rules"]
    pub(crate) fn collect_preset_rules(
        &self,
        parent_is_recommended: bool,
        enabled_rules: &mut IndexSet<RuleFilter>,
        disabled_rules: &mut IndexSet<RuleFilter>,
    ) {
        if self.is_all() {
            enabled_rules.extend(Self::all_rules_as_filters());
        } else if parent_is_recommended || self.is_recommended() {
            enabled_rules.extend(Self::recommended_rules_as_filters());
        }
        if self.is_not_all() {
            disabled_rules.extend(Self::all_rules_as_filters());
        } else if self.is_not_recommended() {
            disabled_rules.extend(Self::recommended_rules_as_filters());
        }
    }
    pub(crate) fn get_rule_configuration(&self, rule_name: &str) -> Option<&RuleConfiguration> {
        match rule_name {
            "noArguments" => self.no_arguments.as_ref(),
            "noCommaOperator" => self.no_comma_operator.as_ref(),
            "noImplicitBoolean" => self.no_implicit_boolean.as_ref(),
            "noInferrableTypes" => self.no_inferrable_types.as_ref(),
            "noNamespace" => self.no_namespace.as_ref(),
            "noNegationElse" => self.no_negation_else.as_ref(),
            "noNonNullAssertion" => self.no_non_null_assertion.as_ref(),
            "noParameterAssign" => self.no_parameter_assign.as_ref(),
            "noParameterProperties" => self.no_parameter_properties.as_ref(),
            "noRestrictedGlobals" => self.no_restricted_globals.as_ref(),
            "noShoutyConstants" => self.no_shouty_constants.as_ref(),
            "noUnusedTemplateLiteral" => self.no_unused_template_literal.as_ref(),
            "noVar" => self.no_var.as_ref(),
            "useBlockStatements" => self.use_block_statements.as_ref(),
            "useCollapsedElseIf" => self.use_collapsed_else_if.as_ref(),
            "useConst" => self.use_const.as_ref(),
            "useDefaultParameterLast" => self.use_default_parameter_last.as_ref(),
            "useEnumInitializers" => self.use_enum_initializers.as_ref(),
            "useExponentiationOperator" => self.use_exponentiation_operator.as_ref(),
            "useFragmentSyntax" => self.use_fragment_syntax.as_ref(),
            "useLiteralEnumMembers" => self.use_literal_enum_members.as_ref(),
            "useNamingConvention" => self.use_naming_convention.as_ref(),
            "useNumericLiterals" => self.use_numeric_literals.as_ref(),
            "useSelfClosingElements" => self.use_self_closing_elements.as_ref(),
            "useShorthandArrayType" => self.use_shorthand_array_type.as_ref(),
            "useSingleCaseStatement" => self.use_single_case_statement.as_ref(),
            "useSingleVarDeclarator" => self.use_single_var_declarator.as_ref(),
            "useTemplate" => self.use_template.as_ref(),
            "useWhile" => self.use_while.as_ref(),
            _ => None,
        }
    }
}
#[derive(Deserialize, Default, Serialize, Debug, Eq, PartialEq, Clone, Bpaf)]
#[cfg_attr(feature = "schema", derive(JsonSchema))]
#[serde(rename_all = "camelCase", default)]
#[doc = r" A list of rules that belong to this group"]
pub struct Suspicious {
    #[doc = r" It enables the recommended rules for this group"]
    #[serde(skip_serializing_if = "Option::is_none")]
    #[bpaf(hide)]
    pub recommended: Option<bool>,
    #[doc = r" It enables ALL rules for this group."]
    #[serde(skip_serializing_if = "Option::is_none")]
    #[bpaf(hide)]
    pub all: Option<bool>,
    #[doc = "Discourage the usage of Array index in keys."]
    #[bpaf(long("no-array-index-key"), argument("on|off|warn"), optional, hide)]
    #[serde(skip_serializing_if = "Option::is_none")]
    pub no_array_index_key: Option<RuleConfiguration>,
    #[doc = "Disallow assignments in expressions."]
    #[bpaf(
        long("no-assign-in-expressions"),
        argument("on|off|warn"),
        optional,
        hide
    )]
    #[serde(skip_serializing_if = "Option::is_none")]
    pub no_assign_in_expressions: Option<RuleConfiguration>,
    #[doc = "Disallows using an async function as a Promise executor."]
    #[bpaf(
        long("no-async-promise-executor"),
        argument("on|off|warn"),
        optional,
        hide
    )]
    #[serde(skip_serializing_if = "Option::is_none")]
    pub no_async_promise_executor: Option<RuleConfiguration>,
    #[doc = "Disallow reassigning exceptions in catch clauses."]
    #[bpaf(long("no-catch-assign"), argument("on|off|warn"), optional, hide)]
    #[serde(skip_serializing_if = "Option::is_none")]
    pub no_catch_assign: Option<RuleConfiguration>,
    #[doc = "Disallow reassigning class members."]
    #[bpaf(long("no-class-assign"), argument("on|off|warn"), optional, hide)]
    #[serde(skip_serializing_if = "Option::is_none")]
    pub no_class_assign: Option<RuleConfiguration>,
    #[doc = "Prevent comments from being inserted as text nodes"]
    #[bpaf(long("no-comment-text"), argument("on|off|warn"), optional, hide)]
    #[serde(skip_serializing_if = "Option::is_none")]
    pub no_comment_text: Option<RuleConfiguration>,
    #[doc = "Disallow comparing against -0"]
    #[bpaf(long("no-compare-neg-zero"), argument("on|off|warn"), optional, hide)]
    #[serde(skip_serializing_if = "Option::is_none")]
    pub no_compare_neg_zero: Option<RuleConfiguration>,
    #[doc = "Disallow labeled statements that are not loops."]
    #[bpaf(long("no-confusing-labels"), argument("on|off|warn"), optional, hide)]
    #[serde(skip_serializing_if = "Option::is_none")]
    pub no_confusing_labels: Option<RuleConfiguration>,
    #[doc = "Disallow void type outside of generic or return types."]
    #[bpaf(
        long("no-confusing-void-type"),
        argument("on|off|warn"),
        optional,
        hide
    )]
    #[serde(skip_serializing_if = "Option::is_none")]
    pub no_confusing_void_type: Option<RuleConfiguration>,
    #[doc = "Disallow the use of console.log"]
    #[bpaf(long("no-console-log"), argument("on|off|warn"), optional, hide)]
    #[serde(skip_serializing_if = "Option::is_none")]
    pub no_console_log: Option<RuleConfiguration>,
    #[doc = "Disallow TypeScript const enum"]
    #[bpaf(long("no-const-enum"), argument("on|off|warn"), optional, hide)]
    #[serde(skip_serializing_if = "Option::is_none")]
    pub no_const_enum: Option<RuleConfiguration>,
    #[doc = "Prevents from having control characters and some escape sequences that match control characters in regular expressions."]
    #[bpaf(
        long("no-control-characters-in-regex"),
        argument("on|off|warn"),
        optional,
        hide
    )]
    #[serde(skip_serializing_if = "Option::is_none")]
    pub no_control_characters_in_regex: Option<RuleConfiguration>,
    #[doc = "Disallow the use of debugger"]
    #[bpaf(long("no-debugger"), argument("on|off|warn"), optional, hide)]
    #[serde(skip_serializing_if = "Option::is_none")]
    pub no_debugger: Option<RuleConfiguration>,
    #[doc = "Require the use of === and !=="]
    #[bpaf(long("no-double-equals"), argument("on|off|warn"), optional, hide)]
    #[serde(skip_serializing_if = "Option::is_none")]
    pub no_double_equals: Option<RuleConfiguration>,
    #[doc = "Disallow duplicate case labels."]
    #[bpaf(long("no-duplicate-case"), argument("on|off|warn"), optional, hide)]
    #[serde(skip_serializing_if = "Option::is_none")]
    pub no_duplicate_case: Option<RuleConfiguration>,
    #[doc = "Disallow duplicate class members."]
    #[bpaf(
        long("no-duplicate-class-members"),
        argument("on|off|warn"),
        optional,
        hide
    )]
    #[serde(skip_serializing_if = "Option::is_none")]
    pub no_duplicate_class_members: Option<RuleConfiguration>,
    #[doc = "Prevents JSX properties to be assigned multiple times."]
    #[bpaf(
        long("no-duplicate-jsx-props"),
        argument("on|off|warn"),
        optional,
        hide
    )]
    #[serde(skip_serializing_if = "Option::is_none")]
    pub no_duplicate_jsx_props: Option<RuleConfiguration>,
    #[doc = "Prevents object literals having more than one property declaration for the same name."]
    #[bpaf(
        long("no-duplicate-object-keys"),
        argument("on|off|warn"),
        optional,
        hide
    )]
    #[serde(skip_serializing_if = "Option::is_none")]
    pub no_duplicate_object_keys: Option<RuleConfiguration>,
    #[doc = "Disallow duplicate function parameter name."]
    #[bpaf(
        long("no-duplicate-parameters"),
        argument("on|off|warn"),
        optional,
        hide
    )]
    #[serde(skip_serializing_if = "Option::is_none")]
    pub no_duplicate_parameters: Option<RuleConfiguration>,
    #[doc = "Disallow the declaration of empty interfaces."]
    #[bpaf(long("no-empty-interface"), argument("on|off|warn"), optional, hide)]
    #[serde(skip_serializing_if = "Option::is_none")]
    pub no_empty_interface: Option<RuleConfiguration>,
    #[doc = "Disallow the any type usage."]
    #[bpaf(long("no-explicit-any"), argument("on|off|warn"), optional, hide)]
    #[serde(skip_serializing_if = "Option::is_none")]
    pub no_explicit_any: Option<RuleConfiguration>,
    #[doc = "Prevents the wrong usage of the non-null assertion operator (!) in TypeScript files."]
    #[bpaf(
        long("no-extra-non-null-assertion"),
        argument("on|off|warn"),
        optional,
        hide
    )]
    #[serde(skip_serializing_if = "Option::is_none")]
    pub no_extra_non_null_assertion: Option<RuleConfiguration>,
    #[doc = "Disallow fallthrough of switch clauses."]
    #[bpaf(
        long("no-fallthrough-switch-clause"),
        argument("on|off|warn"),
        optional,
        hide
    )]
    #[serde(skip_serializing_if = "Option::is_none")]
    pub no_fallthrough_switch_clause: Option<RuleConfiguration>,
    #[doc = "Disallow reassigning function declarations."]
    #[bpaf(long("no-function-assign"), argument("on|off|warn"), optional, hide)]
    #[serde(skip_serializing_if = "Option::is_none")]
    pub no_function_assign: Option<RuleConfiguration>,
    #[doc = "Use Number.isFinite instead of global isFinite."]
    #[bpaf(long("no-global-is-finite"), argument("on|off|warn"), optional, hide)]
    #[serde(skip_serializing_if = "Option::is_none")]
    pub no_global_is_finite: Option<RuleConfiguration>,
    #[doc = "Use Number.isNaN instead of global isNaN."]
    #[bpaf(long("no-global-is-nan"), argument("on|off|warn"), optional, hide)]
    #[serde(skip_serializing_if = "Option::is_none")]
    pub no_global_is_nan: Option<RuleConfiguration>,
    #[doc = "Disallow assigning to imported bindings"]
    #[bpaf(long("no-import-assign"), argument("on|off|warn"), optional, hide)]
    #[serde(skip_serializing_if = "Option::is_none")]
    pub no_import_assign: Option<RuleConfiguration>,
    #[doc = "Disallow labels that share a name with a variable"]
    #[bpaf(long("no-label-var"), argument("on|off|warn"), optional, hide)]
    #[serde(skip_serializing_if = "Option::is_none")]
    pub no_label_var: Option<RuleConfiguration>,
    #[doc = "Disallow direct use of Object.prototype builtins."]
    #[bpaf(long("no-prototype-builtins"), argument("on|off|warn"), optional, hide)]
    #[serde(skip_serializing_if = "Option::is_none")]
    pub no_prototype_builtins: Option<RuleConfiguration>,
    #[doc = "Disallow variable, function, class, and type redeclarations in the same scope."]
    #[bpaf(long("no-redeclare"), argument("on|off|warn"), optional, hide)]
    #[serde(skip_serializing_if = "Option::is_none")]
    pub no_redeclare: Option<RuleConfiguration>,
    #[doc = "Prevents from having redundant \"use strict\"."]
    #[bpaf(
        long("no-redundant-use-strict"),
        argument("on|off|warn"),
        optional,
        hide
    )]
    #[serde(skip_serializing_if = "Option::is_none")]
    pub no_redundant_use_strict: Option<RuleConfiguration>,
    #[doc = "Disallow comparisons where both sides are exactly the same."]
    #[bpaf(long("no-self-compare"), argument("on|off|warn"), optional, hide)]
    #[serde(skip_serializing_if = "Option::is_none")]
    pub no_self_compare: Option<RuleConfiguration>,
    #[doc = "Disallow identifiers from shadowing restricted names."]
    #[bpaf(
        long("no-shadow-restricted-names"),
        argument("on|off|warn"),
        optional,
        hide
    )]
    #[serde(skip_serializing_if = "Option::is_none")]
    pub no_shadow_restricted_names: Option<RuleConfiguration>,
    #[doc = "Disallow sparse arrays"]
    #[bpaf(long("no-sparse-array"), argument("on|off|warn"), optional, hide)]
    #[serde(skip_serializing_if = "Option::is_none")]
    pub no_sparse_array: Option<RuleConfiguration>,
    #[doc = "Disallow unsafe declaration merging between interfaces and classes."]
    #[bpaf(
        long("no-unsafe-declaration-merging"),
        argument("on|off|warn"),
        optional,
        hide
    )]
    #[serde(skip_serializing_if = "Option::is_none")]
    pub no_unsafe_declaration_merging: Option<RuleConfiguration>,
    #[doc = "Disallow using unsafe negation."]
    #[bpaf(long("no-unsafe-negation"), argument("on|off|warn"), optional, hide)]
    #[serde(skip_serializing_if = "Option::is_none")]
    pub no_unsafe_negation: Option<RuleConfiguration>,
    #[doc = "Enforce default clauses in switch statements to be last"]
    #[bpaf(
        long("use-default-switch-clause-last"),
        argument("on|off|warn"),
        optional,
        hide
    )]
    #[serde(skip_serializing_if = "Option::is_none")]
    pub use_default_switch_clause_last: Option<RuleConfiguration>,
    #[doc = "Enforce get methods to always return a value."]
    #[bpaf(long("use-getter-return"), argument("on|off|warn"), optional, hide)]
    #[serde(skip_serializing_if = "Option::is_none")]
    pub use_getter_return: Option<RuleConfiguration>,
    #[doc = "Use Array.isArray() instead of instanceof Array."]
    #[bpaf(long("use-is-array"), argument("on|off|warn"), optional, hide)]
    #[serde(skip_serializing_if = "Option::is_none")]
    pub use_is_array: Option<RuleConfiguration>,
    #[doc = "Require using the namespace keyword over the module keyword to declare TypeScript namespaces."]
    #[bpaf(long("use-namespace-keyword"), argument("on|off|warn"), optional, hide)]
    #[serde(skip_serializing_if = "Option::is_none")]
    pub use_namespace_keyword: Option<RuleConfiguration>,
    #[doc = "This rule verifies the result of typeof $expr unary expressions is being compared to valid values, either string literals containing valid type names or other typeof expressions"]
    #[bpaf(long("use-valid-typeof"), argument("on|off|warn"), optional, hide)]
    #[serde(skip_serializing_if = "Option::is_none")]
    pub use_valid_typeof: Option<RuleConfiguration>,
}
impl MergeWith<Suspicious> for Suspicious {
    fn merge_with(&mut self, other: Suspicious) {
        if let Some(no_array_index_key) = other.no_array_index_key {
            self.no_array_index_key = Some(no_array_index_key);
        }
        if let Some(no_assign_in_expressions) = other.no_assign_in_expressions {
            self.no_assign_in_expressions = Some(no_assign_in_expressions);
        }
        if let Some(no_async_promise_executor) = other.no_async_promise_executor {
            self.no_async_promise_executor = Some(no_async_promise_executor);
        }
        if let Some(no_catch_assign) = other.no_catch_assign {
            self.no_catch_assign = Some(no_catch_assign);
        }
        if let Some(no_class_assign) = other.no_class_assign {
            self.no_class_assign = Some(no_class_assign);
        }
        if let Some(no_comment_text) = other.no_comment_text {
            self.no_comment_text = Some(no_comment_text);
        }
        if let Some(no_compare_neg_zero) = other.no_compare_neg_zero {
            self.no_compare_neg_zero = Some(no_compare_neg_zero);
        }
        if let Some(no_confusing_labels) = other.no_confusing_labels {
            self.no_confusing_labels = Some(no_confusing_labels);
        }
        if let Some(no_confusing_void_type) = other.no_confusing_void_type {
            self.no_confusing_void_type = Some(no_confusing_void_type);
        }
        if let Some(no_console_log) = other.no_console_log {
            self.no_console_log = Some(no_console_log);
        }
        if let Some(no_const_enum) = other.no_const_enum {
            self.no_const_enum = Some(no_const_enum);
        }
        if let Some(no_control_characters_in_regex) = other.no_control_characters_in_regex {
            self.no_control_characters_in_regex = Some(no_control_characters_in_regex);
        }
        if let Some(no_debugger) = other.no_debugger {
            self.no_debugger = Some(no_debugger);
        }
        if let Some(no_double_equals) = other.no_double_equals {
            self.no_double_equals = Some(no_double_equals);
        }
        if let Some(no_duplicate_case) = other.no_duplicate_case {
            self.no_duplicate_case = Some(no_duplicate_case);
        }
        if let Some(no_duplicate_class_members) = other.no_duplicate_class_members {
            self.no_duplicate_class_members = Some(no_duplicate_class_members);
        }
        if let Some(no_duplicate_jsx_props) = other.no_duplicate_jsx_props {
            self.no_duplicate_jsx_props = Some(no_duplicate_jsx_props);
        }
        if let Some(no_duplicate_object_keys) = other.no_duplicate_object_keys {
            self.no_duplicate_object_keys = Some(no_duplicate_object_keys);
        }
        if let Some(no_duplicate_parameters) = other.no_duplicate_parameters {
            self.no_duplicate_parameters = Some(no_duplicate_parameters);
        }
        if let Some(no_empty_interface) = other.no_empty_interface {
            self.no_empty_interface = Some(no_empty_interface);
        }
        if let Some(no_explicit_any) = other.no_explicit_any {
            self.no_explicit_any = Some(no_explicit_any);
        }
        if let Some(no_extra_non_null_assertion) = other.no_extra_non_null_assertion {
            self.no_extra_non_null_assertion = Some(no_extra_non_null_assertion);
        }
        if let Some(no_fallthrough_switch_clause) = other.no_fallthrough_switch_clause {
            self.no_fallthrough_switch_clause = Some(no_fallthrough_switch_clause);
        }
        if let Some(no_function_assign) = other.no_function_assign {
            self.no_function_assign = Some(no_function_assign);
        }
        if let Some(no_global_is_finite) = other.no_global_is_finite {
            self.no_global_is_finite = Some(no_global_is_finite);
        }
        if let Some(no_global_is_nan) = other.no_global_is_nan {
            self.no_global_is_nan = Some(no_global_is_nan);
        }
        if let Some(no_import_assign) = other.no_import_assign {
            self.no_import_assign = Some(no_import_assign);
        }
        if let Some(no_label_var) = other.no_label_var {
            self.no_label_var = Some(no_label_var);
        }
        if let Some(no_prototype_builtins) = other.no_prototype_builtins {
            self.no_prototype_builtins = Some(no_prototype_builtins);
        }
        if let Some(no_redeclare) = other.no_redeclare {
            self.no_redeclare = Some(no_redeclare);
        }
        if let Some(no_redundant_use_strict) = other.no_redundant_use_strict {
            self.no_redundant_use_strict = Some(no_redundant_use_strict);
        }
        if let Some(no_self_compare) = other.no_self_compare {
            self.no_self_compare = Some(no_self_compare);
        }
        if let Some(no_shadow_restricted_names) = other.no_shadow_restricted_names {
            self.no_shadow_restricted_names = Some(no_shadow_restricted_names);
        }
        if let Some(no_sparse_array) = other.no_sparse_array {
            self.no_sparse_array = Some(no_sparse_array);
        }
        if let Some(no_unsafe_declaration_merging) = other.no_unsafe_declaration_merging {
            self.no_unsafe_declaration_merging = Some(no_unsafe_declaration_merging);
        }
        if let Some(no_unsafe_negation) = other.no_unsafe_negation {
            self.no_unsafe_negation = Some(no_unsafe_negation);
        }
        if let Some(use_default_switch_clause_last) = other.use_default_switch_clause_last {
            self.use_default_switch_clause_last = Some(use_default_switch_clause_last);
        }
        if let Some(use_getter_return) = other.use_getter_return {
            self.use_getter_return = Some(use_getter_return);
        }
        if let Some(use_is_array) = other.use_is_array {
            self.use_is_array = Some(use_is_array);
        }
        if let Some(use_namespace_keyword) = other.use_namespace_keyword {
            self.use_namespace_keyword = Some(use_namespace_keyword);
        }
        if let Some(use_valid_typeof) = other.use_valid_typeof {
            self.use_valid_typeof = Some(use_valid_typeof);
        }
    }
    fn merge_with_if_not_default(&mut self, other: Suspicious)
    where
        Suspicious: Default,
    {
        if other != Suspicious::default() {
            self.merge_with(other);
        }
    }
}
impl Suspicious {
    const GROUP_NAME: &'static str = "suspicious";
    pub(crate) const GROUP_RULES: [&'static str; 41] = [
        "noArrayIndexKey",
        "noAssignInExpressions",
        "noAsyncPromiseExecutor",
        "noCatchAssign",
        "noClassAssign",
        "noCommentText",
        "noCompareNegZero",
        "noConfusingLabels",
        "noConfusingVoidType",
        "noConsoleLog",
        "noConstEnum",
        "noControlCharactersInRegex",
        "noDebugger",
        "noDoubleEquals",
        "noDuplicateCase",
        "noDuplicateClassMembers",
        "noDuplicateJsxProps",
        "noDuplicateObjectKeys",
        "noDuplicateParameters",
        "noEmptyInterface",
        "noExplicitAny",
        "noExtraNonNullAssertion",
        "noFallthroughSwitchClause",
        "noFunctionAssign",
        "noGlobalIsFinite",
        "noGlobalIsNan",
        "noImportAssign",
        "noLabelVar",
        "noPrototypeBuiltins",
        "noRedeclare",
        "noRedundantUseStrict",
        "noSelfCompare",
        "noShadowRestrictedNames",
        "noSparseArray",
        "noUnsafeDeclarationMerging",
        "noUnsafeNegation",
        "useDefaultSwitchClauseLast",
        "useGetterReturn",
        "useIsArray",
        "useNamespaceKeyword",
        "useValidTypeof",
    ];
    const RECOMMENDED_RULES: [&'static str; 40] = [
        "noArrayIndexKey",
        "noAssignInExpressions",
        "noAsyncPromiseExecutor",
        "noCatchAssign",
        "noClassAssign",
        "noCommentText",
        "noCompareNegZero",
        "noConfusingLabels",
        "noConfusingVoidType",
        "noConstEnum",
        "noControlCharactersInRegex",
        "noDebugger",
        "noDoubleEquals",
        "noDuplicateCase",
        "noDuplicateClassMembers",
        "noDuplicateJsxProps",
        "noDuplicateObjectKeys",
        "noDuplicateParameters",
        "noEmptyInterface",
        "noExplicitAny",
        "noExtraNonNullAssertion",
        "noFallthroughSwitchClause",
        "noFunctionAssign",
        "noGlobalIsFinite",
        "noGlobalIsNan",
        "noImportAssign",
        "noLabelVar",
        "noPrototypeBuiltins",
        "noRedeclare",
        "noRedundantUseStrict",
        "noSelfCompare",
        "noShadowRestrictedNames",
        "noSparseArray",
        "noUnsafeDeclarationMerging",
        "noUnsafeNegation",
        "useDefaultSwitchClauseLast",
        "useGetterReturn",
        "useIsArray",
        "useNamespaceKeyword",
        "useValidTypeof",
    ];
    const RECOMMENDED_RULES_AS_FILTERS: [RuleFilter<'static>; 40] = [
        RuleFilter::Rule(Self::GROUP_NAME, Self::GROUP_RULES[0]),
        RuleFilter::Rule(Self::GROUP_NAME, Self::GROUP_RULES[1]),
        RuleFilter::Rule(Self::GROUP_NAME, Self::GROUP_RULES[2]),
        RuleFilter::Rule(Self::GROUP_NAME, Self::GROUP_RULES[3]),
        RuleFilter::Rule(Self::GROUP_NAME, Self::GROUP_RULES[4]),
        RuleFilter::Rule(Self::GROUP_NAME, Self::GROUP_RULES[5]),
        RuleFilter::Rule(Self::GROUP_NAME, Self::GROUP_RULES[6]),
        RuleFilter::Rule(Self::GROUP_NAME, Self::GROUP_RULES[7]),
        RuleFilter::Rule(Self::GROUP_NAME, Self::GROUP_RULES[8]),
        RuleFilter::Rule(Self::GROUP_NAME, Self::GROUP_RULES[10]),
        RuleFilter::Rule(Self::GROUP_NAME, Self::GROUP_RULES[11]),
        RuleFilter::Rule(Self::GROUP_NAME, Self::GROUP_RULES[12]),
        RuleFilter::Rule(Self::GROUP_NAME, Self::GROUP_RULES[13]),
        RuleFilter::Rule(Self::GROUP_NAME, Self::GROUP_RULES[14]),
        RuleFilter::Rule(Self::GROUP_NAME, Self::GROUP_RULES[15]),
        RuleFilter::Rule(Self::GROUP_NAME, Self::GROUP_RULES[16]),
        RuleFilter::Rule(Self::GROUP_NAME, Self::GROUP_RULES[17]),
        RuleFilter::Rule(Self::GROUP_NAME, Self::GROUP_RULES[18]),
        RuleFilter::Rule(Self::GROUP_NAME, Self::GROUP_RULES[19]),
        RuleFilter::Rule(Self::GROUP_NAME, Self::GROUP_RULES[20]),
        RuleFilter::Rule(Self::GROUP_NAME, Self::GROUP_RULES[21]),
        RuleFilter::Rule(Self::GROUP_NAME, Self::GROUP_RULES[22]),
        RuleFilter::Rule(Self::GROUP_NAME, Self::GROUP_RULES[23]),
        RuleFilter::Rule(Self::GROUP_NAME, Self::GROUP_RULES[24]),
        RuleFilter::Rule(Self::GROUP_NAME, Self::GROUP_RULES[25]),
        RuleFilter::Rule(Self::GROUP_NAME, Self::GROUP_RULES[26]),
        RuleFilter::Rule(Self::GROUP_NAME, Self::GROUP_RULES[27]),
        RuleFilter::Rule(Self::GROUP_NAME, Self::GROUP_RULES[28]),
        RuleFilter::Rule(Self::GROUP_NAME, Self::GROUP_RULES[29]),
        RuleFilter::Rule(Self::GROUP_NAME, Self::GROUP_RULES[30]),
        RuleFilter::Rule(Self::GROUP_NAME, Self::GROUP_RULES[31]),
        RuleFilter::Rule(Self::GROUP_NAME, Self::GROUP_RULES[32]),
        RuleFilter::Rule(Self::GROUP_NAME, Self::GROUP_RULES[33]),
        RuleFilter::Rule(Self::GROUP_NAME, Self::GROUP_RULES[34]),
        RuleFilter::Rule(Self::GROUP_NAME, Self::GROUP_RULES[35]),
        RuleFilter::Rule(Self::GROUP_NAME, Self::GROUP_RULES[36]),
        RuleFilter::Rule(Self::GROUP_NAME, Self::GROUP_RULES[37]),
        RuleFilter::Rule(Self::GROUP_NAME, Self::GROUP_RULES[38]),
        RuleFilter::Rule(Self::GROUP_NAME, Self::GROUP_RULES[39]),
        RuleFilter::Rule(Self::GROUP_NAME, Self::GROUP_RULES[40]),
    ];
    const ALL_RULES_AS_FILTERS: [RuleFilter<'static>; 41] = [
        RuleFilter::Rule(Self::GROUP_NAME, Self::GROUP_RULES[0]),
        RuleFilter::Rule(Self::GROUP_NAME, Self::GROUP_RULES[1]),
        RuleFilter::Rule(Self::GROUP_NAME, Self::GROUP_RULES[2]),
        RuleFilter::Rule(Self::GROUP_NAME, Self::GROUP_RULES[3]),
        RuleFilter::Rule(Self::GROUP_NAME, Self::GROUP_RULES[4]),
        RuleFilter::Rule(Self::GROUP_NAME, Self::GROUP_RULES[5]),
        RuleFilter::Rule(Self::GROUP_NAME, Self::GROUP_RULES[6]),
        RuleFilter::Rule(Self::GROUP_NAME, Self::GROUP_RULES[7]),
        RuleFilter::Rule(Self::GROUP_NAME, Self::GROUP_RULES[8]),
        RuleFilter::Rule(Self::GROUP_NAME, Self::GROUP_RULES[9]),
        RuleFilter::Rule(Self::GROUP_NAME, Self::GROUP_RULES[10]),
        RuleFilter::Rule(Self::GROUP_NAME, Self::GROUP_RULES[11]),
        RuleFilter::Rule(Self::GROUP_NAME, Self::GROUP_RULES[12]),
        RuleFilter::Rule(Self::GROUP_NAME, Self::GROUP_RULES[13]),
        RuleFilter::Rule(Self::GROUP_NAME, Self::GROUP_RULES[14]),
        RuleFilter::Rule(Self::GROUP_NAME, Self::GROUP_RULES[15]),
        RuleFilter::Rule(Self::GROUP_NAME, Self::GROUP_RULES[16]),
        RuleFilter::Rule(Self::GROUP_NAME, Self::GROUP_RULES[17]),
        RuleFilter::Rule(Self::GROUP_NAME, Self::GROUP_RULES[18]),
        RuleFilter::Rule(Self::GROUP_NAME, Self::GROUP_RULES[19]),
        RuleFilter::Rule(Self::GROUP_NAME, Self::GROUP_RULES[20]),
        RuleFilter::Rule(Self::GROUP_NAME, Self::GROUP_RULES[21]),
        RuleFilter::Rule(Self::GROUP_NAME, Self::GROUP_RULES[22]),
        RuleFilter::Rule(Self::GROUP_NAME, Self::GROUP_RULES[23]),
        RuleFilter::Rule(Self::GROUP_NAME, Self::GROUP_RULES[24]),
        RuleFilter::Rule(Self::GROUP_NAME, Self::GROUP_RULES[25]),
        RuleFilter::Rule(Self::GROUP_NAME, Self::GROUP_RULES[26]),
        RuleFilter::Rule(Self::GROUP_NAME, Self::GROUP_RULES[27]),
        RuleFilter::Rule(Self::GROUP_NAME, Self::GROUP_RULES[28]),
        RuleFilter::Rule(Self::GROUP_NAME, Self::GROUP_RULES[29]),
        RuleFilter::Rule(Self::GROUP_NAME, Self::GROUP_RULES[30]),
        RuleFilter::Rule(Self::GROUP_NAME, Self::GROUP_RULES[31]),
        RuleFilter::Rule(Self::GROUP_NAME, Self::GROUP_RULES[32]),
        RuleFilter::Rule(Self::GROUP_NAME, Self::GROUP_RULES[33]),
        RuleFilter::Rule(Self::GROUP_NAME, Self::GROUP_RULES[34]),
        RuleFilter::Rule(Self::GROUP_NAME, Self::GROUP_RULES[35]),
        RuleFilter::Rule(Self::GROUP_NAME, Self::GROUP_RULES[36]),
        RuleFilter::Rule(Self::GROUP_NAME, Self::GROUP_RULES[37]),
        RuleFilter::Rule(Self::GROUP_NAME, Self::GROUP_RULES[38]),
        RuleFilter::Rule(Self::GROUP_NAME, Self::GROUP_RULES[39]),
        RuleFilter::Rule(Self::GROUP_NAME, Self::GROUP_RULES[40]),
    ];
    #[doc = r" Retrieves the recommended rules"]
    pub(crate) fn is_recommended(&self) -> bool {
        matches!(self.recommended, Some(true))
    }
    pub(crate) const fn is_not_recommended(&self) -> bool {
        matches!(self.recommended, Some(false))
    }
    pub(crate) fn is_all(&self) -> bool {
        matches!(self.all, Some(true))
    }
    pub(crate) fn is_not_all(&self) -> bool {
        matches!(self.all, Some(false))
    }
    pub(crate) fn get_enabled_rules(&self) -> IndexSet<RuleFilter> {
        let mut index_set = IndexSet::new();
        if let Some(rule) = self.no_array_index_key.as_ref() {
            if rule.is_enabled() {
                index_set.insert(RuleFilter::Rule(Self::GROUP_NAME, Self::GROUP_RULES[0]));
            }
        }
        if let Some(rule) = self.no_assign_in_expressions.as_ref() {
            if rule.is_enabled() {
                index_set.insert(RuleFilter::Rule(Self::GROUP_NAME, Self::GROUP_RULES[1]));
            }
        }
        if let Some(rule) = self.no_async_promise_executor.as_ref() {
            if rule.is_enabled() {
                index_set.insert(RuleFilter::Rule(Self::GROUP_NAME, Self::GROUP_RULES[2]));
            }
        }
        if let Some(rule) = self.no_catch_assign.as_ref() {
            if rule.is_enabled() {
                index_set.insert(RuleFilter::Rule(Self::GROUP_NAME, Self::GROUP_RULES[3]));
            }
        }
        if let Some(rule) = self.no_class_assign.as_ref() {
            if rule.is_enabled() {
                index_set.insert(RuleFilter::Rule(Self::GROUP_NAME, Self::GROUP_RULES[4]));
            }
        }
        if let Some(rule) = self.no_comment_text.as_ref() {
            if rule.is_enabled() {
                index_set.insert(RuleFilter::Rule(Self::GROUP_NAME, Self::GROUP_RULES[5]));
            }
        }
        if let Some(rule) = self.no_compare_neg_zero.as_ref() {
            if rule.is_enabled() {
                index_set.insert(RuleFilter::Rule(Self::GROUP_NAME, Self::GROUP_RULES[6]));
            }
        }
        if let Some(rule) = self.no_confusing_labels.as_ref() {
            if rule.is_enabled() {
                index_set.insert(RuleFilter::Rule(Self::GROUP_NAME, Self::GROUP_RULES[7]));
            }
        }
        if let Some(rule) = self.no_confusing_void_type.as_ref() {
            if rule.is_enabled() {
                index_set.insert(RuleFilter::Rule(Self::GROUP_NAME, Self::GROUP_RULES[8]));
            }
        }
        if let Some(rule) = self.no_console_log.as_ref() {
            if rule.is_enabled() {
                index_set.insert(RuleFilter::Rule(Self::GROUP_NAME, Self::GROUP_RULES[9]));
            }
        }
        if let Some(rule) = self.no_const_enum.as_ref() {
            if rule.is_enabled() {
                index_set.insert(RuleFilter::Rule(Self::GROUP_NAME, Self::GROUP_RULES[10]));
            }
        }
        if let Some(rule) = self.no_control_characters_in_regex.as_ref() {
            if rule.is_enabled() {
                index_set.insert(RuleFilter::Rule(Self::GROUP_NAME, Self::GROUP_RULES[11]));
            }
        }
        if let Some(rule) = self.no_debugger.as_ref() {
            if rule.is_enabled() {
                index_set.insert(RuleFilter::Rule(Self::GROUP_NAME, Self::GROUP_RULES[12]));
            }
        }
        if let Some(rule) = self.no_double_equals.as_ref() {
            if rule.is_enabled() {
                index_set.insert(RuleFilter::Rule(Self::GROUP_NAME, Self::GROUP_RULES[13]));
            }
        }
        if let Some(rule) = self.no_duplicate_case.as_ref() {
            if rule.is_enabled() {
                index_set.insert(RuleFilter::Rule(Self::GROUP_NAME, Self::GROUP_RULES[14]));
            }
        }
        if let Some(rule) = self.no_duplicate_class_members.as_ref() {
            if rule.is_enabled() {
                index_set.insert(RuleFilter::Rule(Self::GROUP_NAME, Self::GROUP_RULES[15]));
            }
        }
        if let Some(rule) = self.no_duplicate_jsx_props.as_ref() {
            if rule.is_enabled() {
                index_set.insert(RuleFilter::Rule(Self::GROUP_NAME, Self::GROUP_RULES[16]));
            }
        }
        if let Some(rule) = self.no_duplicate_object_keys.as_ref() {
            if rule.is_enabled() {
                index_set.insert(RuleFilter::Rule(Self::GROUP_NAME, Self::GROUP_RULES[17]));
            }
        }
        if let Some(rule) = self.no_duplicate_parameters.as_ref() {
            if rule.is_enabled() {
                index_set.insert(RuleFilter::Rule(Self::GROUP_NAME, Self::GROUP_RULES[18]));
            }
        }
        if let Some(rule) = self.no_empty_interface.as_ref() {
            if rule.is_enabled() {
                index_set.insert(RuleFilter::Rule(Self::GROUP_NAME, Self::GROUP_RULES[19]));
            }
        }
        if let Some(rule) = self.no_explicit_any.as_ref() {
            if rule.is_enabled() {
                index_set.insert(RuleFilter::Rule(Self::GROUP_NAME, Self::GROUP_RULES[20]));
            }
        }
        if let Some(rule) = self.no_extra_non_null_assertion.as_ref() {
            if rule.is_enabled() {
                index_set.insert(RuleFilter::Rule(Self::GROUP_NAME, Self::GROUP_RULES[21]));
            }
        }
        if let Some(rule) = self.no_fallthrough_switch_clause.as_ref() {
            if rule.is_enabled() {
                index_set.insert(RuleFilter::Rule(Self::GROUP_NAME, Self::GROUP_RULES[22]));
            }
        }
        if let Some(rule) = self.no_function_assign.as_ref() {
            if rule.is_enabled() {
                index_set.insert(RuleFilter::Rule(Self::GROUP_NAME, Self::GROUP_RULES[23]));
            }
        }
        if let Some(rule) = self.no_global_is_finite.as_ref() {
            if rule.is_enabled() {
                index_set.insert(RuleFilter::Rule(Self::GROUP_NAME, Self::GROUP_RULES[24]));
            }
        }
        if let Some(rule) = self.no_global_is_nan.as_ref() {
            if rule.is_enabled() {
                index_set.insert(RuleFilter::Rule(Self::GROUP_NAME, Self::GROUP_RULES[25]));
            }
        }
        if let Some(rule) = self.no_import_assign.as_ref() {
            if rule.is_enabled() {
                index_set.insert(RuleFilter::Rule(Self::GROUP_NAME, Self::GROUP_RULES[26]));
            }
        }
        if let Some(rule) = self.no_label_var.as_ref() {
            if rule.is_enabled() {
                index_set.insert(RuleFilter::Rule(Self::GROUP_NAME, Self::GROUP_RULES[27]));
            }
        }
        if let Some(rule) = self.no_prototype_builtins.as_ref() {
            if rule.is_enabled() {
                index_set.insert(RuleFilter::Rule(Self::GROUP_NAME, Self::GROUP_RULES[28]));
            }
        }
        if let Some(rule) = self.no_redeclare.as_ref() {
            if rule.is_enabled() {
                index_set.insert(RuleFilter::Rule(Self::GROUP_NAME, Self::GROUP_RULES[29]));
            }
        }
        if let Some(rule) = self.no_redundant_use_strict.as_ref() {
            if rule.is_enabled() {
                index_set.insert(RuleFilter::Rule(Self::GROUP_NAME, Self::GROUP_RULES[30]));
            }
        }
        if let Some(rule) = self.no_self_compare.as_ref() {
            if rule.is_enabled() {
                index_set.insert(RuleFilter::Rule(Self::GROUP_NAME, Self::GROUP_RULES[31]));
            }
        }
        if let Some(rule) = self.no_shadow_restricted_names.as_ref() {
            if rule.is_enabled() {
                index_set.insert(RuleFilter::Rule(Self::GROUP_NAME, Self::GROUP_RULES[32]));
            }
        }
        if let Some(rule) = self.no_sparse_array.as_ref() {
            if rule.is_enabled() {
                index_set.insert(RuleFilter::Rule(Self::GROUP_NAME, Self::GROUP_RULES[33]));
            }
        }
        if let Some(rule) = self.no_unsafe_declaration_merging.as_ref() {
            if rule.is_enabled() {
                index_set.insert(RuleFilter::Rule(Self::GROUP_NAME, Self::GROUP_RULES[34]));
            }
        }
        if let Some(rule) = self.no_unsafe_negation.as_ref() {
            if rule.is_enabled() {
                index_set.insert(RuleFilter::Rule(Self::GROUP_NAME, Self::GROUP_RULES[35]));
            }
        }
        if let Some(rule) = self.use_default_switch_clause_last.as_ref() {
            if rule.is_enabled() {
                index_set.insert(RuleFilter::Rule(Self::GROUP_NAME, Self::GROUP_RULES[36]));
            }
        }
        if let Some(rule) = self.use_getter_return.as_ref() {
            if rule.is_enabled() {
                index_set.insert(RuleFilter::Rule(Self::GROUP_NAME, Self::GROUP_RULES[37]));
            }
        }
        if let Some(rule) = self.use_is_array.as_ref() {
            if rule.is_enabled() {
                index_set.insert(RuleFilter::Rule(Self::GROUP_NAME, Self::GROUP_RULES[38]));
            }
        }
        if let Some(rule) = self.use_namespace_keyword.as_ref() {
            if rule.is_enabled() {
                index_set.insert(RuleFilter::Rule(Self::GROUP_NAME, Self::GROUP_RULES[39]));
            }
        }
        if let Some(rule) = self.use_valid_typeof.as_ref() {
            if rule.is_enabled() {
                index_set.insert(RuleFilter::Rule(Self::GROUP_NAME, Self::GROUP_RULES[40]));
            }
        }
        index_set
    }
    pub(crate) fn get_disabled_rules(&self) -> IndexSet<RuleFilter> {
        let mut index_set = IndexSet::new();
        if let Some(rule) = self.no_array_index_key.as_ref() {
            if rule.is_disabled() {
                index_set.insert(RuleFilter::Rule(Self::GROUP_NAME, Self::GROUP_RULES[0]));
            }
        }
        if let Some(rule) = self.no_assign_in_expressions.as_ref() {
            if rule.is_disabled() {
                index_set.insert(RuleFilter::Rule(Self::GROUP_NAME, Self::GROUP_RULES[1]));
            }
        }
        if let Some(rule) = self.no_async_promise_executor.as_ref() {
            if rule.is_disabled() {
                index_set.insert(RuleFilter::Rule(Self::GROUP_NAME, Self::GROUP_RULES[2]));
            }
        }
        if let Some(rule) = self.no_catch_assign.as_ref() {
            if rule.is_disabled() {
                index_set.insert(RuleFilter::Rule(Self::GROUP_NAME, Self::GROUP_RULES[3]));
            }
        }
        if let Some(rule) = self.no_class_assign.as_ref() {
            if rule.is_disabled() {
                index_set.insert(RuleFilter::Rule(Self::GROUP_NAME, Self::GROUP_RULES[4]));
            }
        }
        if let Some(rule) = self.no_comment_text.as_ref() {
            if rule.is_disabled() {
                index_set.insert(RuleFilter::Rule(Self::GROUP_NAME, Self::GROUP_RULES[5]));
            }
        }
        if let Some(rule) = self.no_compare_neg_zero.as_ref() {
            if rule.is_disabled() {
                index_set.insert(RuleFilter::Rule(Self::GROUP_NAME, Self::GROUP_RULES[6]));
            }
        }
        if let Some(rule) = self.no_confusing_labels.as_ref() {
            if rule.is_disabled() {
                index_set.insert(RuleFilter::Rule(Self::GROUP_NAME, Self::GROUP_RULES[7]));
            }
        }
        if let Some(rule) = self.no_confusing_void_type.as_ref() {
            if rule.is_disabled() {
                index_set.insert(RuleFilter::Rule(Self::GROUP_NAME, Self::GROUP_RULES[8]));
            }
        }
        if let Some(rule) = self.no_console_log.as_ref() {
            if rule.is_disabled() {
                index_set.insert(RuleFilter::Rule(Self::GROUP_NAME, Self::GROUP_RULES[9]));
            }
        }
        if let Some(rule) = self.no_const_enum.as_ref() {
            if rule.is_disabled() {
                index_set.insert(RuleFilter::Rule(Self::GROUP_NAME, Self::GROUP_RULES[10]));
            }
        }
        if let Some(rule) = self.no_control_characters_in_regex.as_ref() {
            if rule.is_disabled() {
                index_set.insert(RuleFilter::Rule(Self::GROUP_NAME, Self::GROUP_RULES[11]));
            }
        }
        if let Some(rule) = self.no_debugger.as_ref() {
            if rule.is_disabled() {
                index_set.insert(RuleFilter::Rule(Self::GROUP_NAME, Self::GROUP_RULES[12]));
            }
        }
        if let Some(rule) = self.no_double_equals.as_ref() {
            if rule.is_disabled() {
                index_set.insert(RuleFilter::Rule(Self::GROUP_NAME, Self::GROUP_RULES[13]));
            }
        }
        if let Some(rule) = self.no_duplicate_case.as_ref() {
            if rule.is_disabled() {
                index_set.insert(RuleFilter::Rule(Self::GROUP_NAME, Self::GROUP_RULES[14]));
            }
        }
        if let Some(rule) = self.no_duplicate_class_members.as_ref() {
            if rule.is_disabled() {
                index_set.insert(RuleFilter::Rule(Self::GROUP_NAME, Self::GROUP_RULES[15]));
            }
        }
        if let Some(rule) = self.no_duplicate_jsx_props.as_ref() {
            if rule.is_disabled() {
                index_set.insert(RuleFilter::Rule(Self::GROUP_NAME, Self::GROUP_RULES[16]));
            }
        }
        if let Some(rule) = self.no_duplicate_object_keys.as_ref() {
            if rule.is_disabled() {
                index_set.insert(RuleFilter::Rule(Self::GROUP_NAME, Self::GROUP_RULES[17]));
            }
        }
        if let Some(rule) = self.no_duplicate_parameters.as_ref() {
            if rule.is_disabled() {
                index_set.insert(RuleFilter::Rule(Self::GROUP_NAME, Self::GROUP_RULES[18]));
            }
        }
        if let Some(rule) = self.no_empty_interface.as_ref() {
            if rule.is_disabled() {
                index_set.insert(RuleFilter::Rule(Self::GROUP_NAME, Self::GROUP_RULES[19]));
            }
        }
        if let Some(rule) = self.no_explicit_any.as_ref() {
            if rule.is_disabled() {
                index_set.insert(RuleFilter::Rule(Self::GROUP_NAME, Self::GROUP_RULES[20]));
            }
        }
        if let Some(rule) = self.no_extra_non_null_assertion.as_ref() {
            if rule.is_disabled() {
                index_set.insert(RuleFilter::Rule(Self::GROUP_NAME, Self::GROUP_RULES[21]));
            }
        }
        if let Some(rule) = self.no_fallthrough_switch_clause.as_ref() {
            if rule.is_disabled() {
                index_set.insert(RuleFilter::Rule(Self::GROUP_NAME, Self::GROUP_RULES[22]));
            }
        }
        if let Some(rule) = self.no_function_assign.as_ref() {
            if rule.is_disabled() {
                index_set.insert(RuleFilter::Rule(Self::GROUP_NAME, Self::GROUP_RULES[23]));
            }
        }
        if let Some(rule) = self.no_global_is_finite.as_ref() {
            if rule.is_disabled() {
                index_set.insert(RuleFilter::Rule(Self::GROUP_NAME, Self::GROUP_RULES[24]));
            }
        }
        if let Some(rule) = self.no_global_is_nan.as_ref() {
            if rule.is_disabled() {
                index_set.insert(RuleFilter::Rule(Self::GROUP_NAME, Self::GROUP_RULES[25]));
            }
        }
        if let Some(rule) = self.no_import_assign.as_ref() {
            if rule.is_disabled() {
                index_set.insert(RuleFilter::Rule(Self::GROUP_NAME, Self::GROUP_RULES[26]));
            }
        }
        if let Some(rule) = self.no_label_var.as_ref() {
            if rule.is_disabled() {
                index_set.insert(RuleFilter::Rule(Self::GROUP_NAME, Self::GROUP_RULES[27]));
            }
        }
        if let Some(rule) = self.no_prototype_builtins.as_ref() {
            if rule.is_disabled() {
                index_set.insert(RuleFilter::Rule(Self::GROUP_NAME, Self::GROUP_RULES[28]));
            }
        }
        if let Some(rule) = self.no_redeclare.as_ref() {
            if rule.is_disabled() {
                index_set.insert(RuleFilter::Rule(Self::GROUP_NAME, Self::GROUP_RULES[29]));
            }
        }
        if let Some(rule) = self.no_redundant_use_strict.as_ref() {
            if rule.is_disabled() {
                index_set.insert(RuleFilter::Rule(Self::GROUP_NAME, Self::GROUP_RULES[30]));
            }
        }
        if let Some(rule) = self.no_self_compare.as_ref() {
            if rule.is_disabled() {
                index_set.insert(RuleFilter::Rule(Self::GROUP_NAME, Self::GROUP_RULES[31]));
            }
        }
        if let Some(rule) = self.no_shadow_restricted_names.as_ref() {
            if rule.is_disabled() {
                index_set.insert(RuleFilter::Rule(Self::GROUP_NAME, Self::GROUP_RULES[32]));
            }
        }
        if let Some(rule) = self.no_sparse_array.as_ref() {
            if rule.is_disabled() {
                index_set.insert(RuleFilter::Rule(Self::GROUP_NAME, Self::GROUP_RULES[33]));
            }
        }
        if let Some(rule) = self.no_unsafe_declaration_merging.as_ref() {
            if rule.is_disabled() {
                index_set.insert(RuleFilter::Rule(Self::GROUP_NAME, Self::GROUP_RULES[34]));
            }
        }
        if let Some(rule) = self.no_unsafe_negation.as_ref() {
            if rule.is_disabled() {
                index_set.insert(RuleFilter::Rule(Self::GROUP_NAME, Self::GROUP_RULES[35]));
            }
        }
        if let Some(rule) = self.use_default_switch_clause_last.as_ref() {
            if rule.is_disabled() {
                index_set.insert(RuleFilter::Rule(Self::GROUP_NAME, Self::GROUP_RULES[36]));
            }
        }
        if let Some(rule) = self.use_getter_return.as_ref() {
            if rule.is_disabled() {
                index_set.insert(RuleFilter::Rule(Self::GROUP_NAME, Self::GROUP_RULES[37]));
            }
        }
        if let Some(rule) = self.use_is_array.as_ref() {
            if rule.is_disabled() {
                index_set.insert(RuleFilter::Rule(Self::GROUP_NAME, Self::GROUP_RULES[38]));
            }
        }
        if let Some(rule) = self.use_namespace_keyword.as_ref() {
            if rule.is_disabled() {
                index_set.insert(RuleFilter::Rule(Self::GROUP_NAME, Self::GROUP_RULES[39]));
            }
        }
        if let Some(rule) = self.use_valid_typeof.as_ref() {
            if rule.is_disabled() {
                index_set.insert(RuleFilter::Rule(Self::GROUP_NAME, Self::GROUP_RULES[40]));
            }
        }
        index_set
    }
    #[doc = r" Checks if, given a rule name, matches one of the rules contained in this category"]
    pub(crate) fn has_rule(rule_name: &str) -> bool {
        Self::GROUP_RULES.contains(&rule_name)
    }
    #[doc = r" Checks if, given a rule name, it is marked as recommended"]
    pub(crate) fn is_recommended_rule(rule_name: &str) -> bool {
        Self::RECOMMENDED_RULES.contains(&rule_name)
    }
    pub(crate) fn recommended_rules_as_filters() -> [RuleFilter<'static>; 40] {
        Self::RECOMMENDED_RULES_AS_FILTERS
    }
    pub(crate) fn all_rules_as_filters() -> [RuleFilter<'static>; 41] {
        Self::ALL_RULES_AS_FILTERS
    }
    #[doc = r" Select preset rules"]
    pub(crate) fn collect_preset_rules(
        &self,
        parent_is_recommended: bool,
        enabled_rules: &mut IndexSet<RuleFilter>,
        disabled_rules: &mut IndexSet<RuleFilter>,
    ) {
        if self.is_all() {
            enabled_rules.extend(Self::all_rules_as_filters());
        } else if parent_is_recommended || self.is_recommended() {
            enabled_rules.extend(Self::recommended_rules_as_filters());
        }
        if self.is_not_all() {
            disabled_rules.extend(Self::all_rules_as_filters());
        } else if self.is_not_recommended() {
            disabled_rules.extend(Self::recommended_rules_as_filters());
        }
    }
    pub(crate) fn get_rule_configuration(&self, rule_name: &str) -> Option<&RuleConfiguration> {
        match rule_name {
            "noArrayIndexKey" => self.no_array_index_key.as_ref(),
            "noAssignInExpressions" => self.no_assign_in_expressions.as_ref(),
            "noAsyncPromiseExecutor" => self.no_async_promise_executor.as_ref(),
            "noCatchAssign" => self.no_catch_assign.as_ref(),
            "noClassAssign" => self.no_class_assign.as_ref(),
            "noCommentText" => self.no_comment_text.as_ref(),
            "noCompareNegZero" => self.no_compare_neg_zero.as_ref(),
            "noConfusingLabels" => self.no_confusing_labels.as_ref(),
            "noConfusingVoidType" => self.no_confusing_void_type.as_ref(),
            "noConsoleLog" => self.no_console_log.as_ref(),
            "noConstEnum" => self.no_const_enum.as_ref(),
            "noControlCharactersInRegex" => self.no_control_characters_in_regex.as_ref(),
            "noDebugger" => self.no_debugger.as_ref(),
            "noDoubleEquals" => self.no_double_equals.as_ref(),
            "noDuplicateCase" => self.no_duplicate_case.as_ref(),
            "noDuplicateClassMembers" => self.no_duplicate_class_members.as_ref(),
            "noDuplicateJsxProps" => self.no_duplicate_jsx_props.as_ref(),
            "noDuplicateObjectKeys" => self.no_duplicate_object_keys.as_ref(),
            "noDuplicateParameters" => self.no_duplicate_parameters.as_ref(),
            "noEmptyInterface" => self.no_empty_interface.as_ref(),
            "noExplicitAny" => self.no_explicit_any.as_ref(),
            "noExtraNonNullAssertion" => self.no_extra_non_null_assertion.as_ref(),
            "noFallthroughSwitchClause" => self.no_fallthrough_switch_clause.as_ref(),
            "noFunctionAssign" => self.no_function_assign.as_ref(),
            "noGlobalIsFinite" => self.no_global_is_finite.as_ref(),
            "noGlobalIsNan" => self.no_global_is_nan.as_ref(),
            "noImportAssign" => self.no_import_assign.as_ref(),
            "noLabelVar" => self.no_label_var.as_ref(),
            "noPrototypeBuiltins" => self.no_prototype_builtins.as_ref(),
            "noRedeclare" => self.no_redeclare.as_ref(),
            "noRedundantUseStrict" => self.no_redundant_use_strict.as_ref(),
            "noSelfCompare" => self.no_self_compare.as_ref(),
            "noShadowRestrictedNames" => self.no_shadow_restricted_names.as_ref(),
            "noSparseArray" => self.no_sparse_array.as_ref(),
            "noUnsafeDeclarationMerging" => self.no_unsafe_declaration_merging.as_ref(),
            "noUnsafeNegation" => self.no_unsafe_negation.as_ref(),
            "useDefaultSwitchClauseLast" => self.use_default_switch_clause_last.as_ref(),
            "useGetterReturn" => self.use_getter_return.as_ref(),
            "useIsArray" => self.use_is_array.as_ref(),
            "useNamespaceKeyword" => self.use_namespace_keyword.as_ref(),
            "useValidTypeof" => self.use_valid_typeof.as_ref(),
            _ => None,
        }
    }
}<|MERGE_RESOLUTION|>--- conflicted
+++ resolved
@@ -2856,7 +2856,7 @@
 }
 impl Nursery {
     const GROUP_NAME: &'static str = "nursery";
-    pub(crate) const GROUP_RULES: [&'static str; 24] = [
+    pub(crate) const GROUP_RULES: [&'static str; 25] = [
         "noApproximativeNumericConstant",
         "noAriaHiddenOnFocusable",
         "noDefaultExport",
@@ -2908,13 +2908,10 @@
         RuleFilter::Rule(Self::GROUP_NAME, Self::GROUP_RULES[17]),
         RuleFilter::Rule(Self::GROUP_NAME, Self::GROUP_RULES[18]),
         RuleFilter::Rule(Self::GROUP_NAME, Self::GROUP_RULES[19]),
-<<<<<<< HEAD
-=======
         RuleFilter::Rule(Self::GROUP_NAME, Self::GROUP_RULES[20]),
->>>>>>> ca576c8a
-        RuleFilter::Rule(Self::GROUP_NAME, Self::GROUP_RULES[23]),
+        RuleFilter::Rule(Self::GROUP_NAME, Self::GROUP_RULES[24]),
     ];
-    const ALL_RULES_AS_FILTERS: [RuleFilter<'static>; 24] = [
+    const ALL_RULES_AS_FILTERS: [RuleFilter<'static>; 25] = [
         RuleFilter::Rule(Self::GROUP_NAME, Self::GROUP_RULES[0]),
         RuleFilter::Rule(Self::GROUP_NAME, Self::GROUP_RULES[1]),
         RuleFilter::Rule(Self::GROUP_NAME, Self::GROUP_RULES[2]),
@@ -2939,6 +2936,7 @@
         RuleFilter::Rule(Self::GROUP_NAME, Self::GROUP_RULES[21]),
         RuleFilter::Rule(Self::GROUP_NAME, Self::GROUP_RULES[22]),
         RuleFilter::Rule(Self::GROUP_NAME, Self::GROUP_RULES[23]),
+        RuleFilter::Rule(Self::GROUP_NAME, Self::GROUP_RULES[24]),
     ];
     #[doc = r" Retrieves the recommended rules"]
     pub(crate) fn is_recommended(&self) -> bool {
@@ -3060,23 +3058,24 @@
                 index_set.insert(RuleFilter::Rule(Self::GROUP_NAME, Self::GROUP_RULES[20]));
             }
         }
-<<<<<<< HEAD
+        if let Some(rule) = self.use_import_restrictions.as_ref() {
+            if rule.is_enabled() {
+                index_set.insert(RuleFilter::Rule(Self::GROUP_NAME, Self::GROUP_RULES[21]));
+            }
+        }
         if let Some(rule) = self.use_regex_literals.as_ref() {
-=======
-        if let Some(rule) = self.use_import_restrictions.as_ref() {
->>>>>>> ca576c8a
-            if rule.is_enabled() {
-                index_set.insert(RuleFilter::Rule(Self::GROUP_NAME, Self::GROUP_RULES[21]));
+            if rule.is_enabled() {
+                index_set.insert(RuleFilter::Rule(Self::GROUP_NAME, Self::GROUP_RULES[22]));
             }
         }
         if let Some(rule) = self.use_shorthand_assign.as_ref() {
             if rule.is_enabled() {
-                index_set.insert(RuleFilter::Rule(Self::GROUP_NAME, Self::GROUP_RULES[22]));
+                index_set.insert(RuleFilter::Rule(Self::GROUP_NAME, Self::GROUP_RULES[23]));
             }
         }
         if let Some(rule) = self.use_valid_aria_role.as_ref() {
             if rule.is_enabled() {
-                index_set.insert(RuleFilter::Rule(Self::GROUP_NAME, Self::GROUP_RULES[23]));
+                index_set.insert(RuleFilter::Rule(Self::GROUP_NAME, Self::GROUP_RULES[24]));
             }
         }
         index_set
@@ -3188,23 +3187,24 @@
                 index_set.insert(RuleFilter::Rule(Self::GROUP_NAME, Self::GROUP_RULES[20]));
             }
         }
-<<<<<<< HEAD
+        if let Some(rule) = self.use_import_restrictions.as_ref() {
+            if rule.is_disabled() {
+                index_set.insert(RuleFilter::Rule(Self::GROUP_NAME, Self::GROUP_RULES[21]));
+            }
+        }
         if let Some(rule) = self.use_regex_literals.as_ref() {
-=======
-        if let Some(rule) = self.use_import_restrictions.as_ref() {
->>>>>>> ca576c8a
-            if rule.is_disabled() {
-                index_set.insert(RuleFilter::Rule(Self::GROUP_NAME, Self::GROUP_RULES[21]));
+            if rule.is_disabled() {
+                index_set.insert(RuleFilter::Rule(Self::GROUP_NAME, Self::GROUP_RULES[22]));
             }
         }
         if let Some(rule) = self.use_shorthand_assign.as_ref() {
             if rule.is_disabled() {
-                index_set.insert(RuleFilter::Rule(Self::GROUP_NAME, Self::GROUP_RULES[22]));
+                index_set.insert(RuleFilter::Rule(Self::GROUP_NAME, Self::GROUP_RULES[23]));
             }
         }
         if let Some(rule) = self.use_valid_aria_role.as_ref() {
             if rule.is_disabled() {
-                index_set.insert(RuleFilter::Rule(Self::GROUP_NAME, Self::GROUP_RULES[23]));
+                index_set.insert(RuleFilter::Rule(Self::GROUP_NAME, Self::GROUP_RULES[24]));
             }
         }
         index_set
@@ -3220,7 +3220,7 @@
     pub(crate) fn recommended_rules_as_filters() -> [RuleFilter<'static>; 12] {
         Self::RECOMMENDED_RULES_AS_FILTERS
     }
-    pub(crate) fn all_rules_as_filters() -> [RuleFilter<'static>; 24] {
+    pub(crate) fn all_rules_as_filters() -> [RuleFilter<'static>; 25] {
         Self::ALL_RULES_AS_FILTERS
     }
     #[doc = r" Select preset rules"]
