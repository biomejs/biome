//! Generated file, do not edit by hand, see `xtask/codegen`

use super::RulePlainConfiguration;
use crate::RuleConfiguration;
use biome_analyze::{options::RuleOptions, RuleFilter};
use biome_console::markup;
use biome_deserialize::{DeserializableValidator, DeserializationDiagnostic};
use biome_deserialize_macros::{Deserializable, Merge};
use biome_diagnostics::{Category, Severity};
use biome_js_analyze::options::*;
use biome_json_analyze::options::*;
use biome_rowan::TextRange;
use indexmap::IndexSet;
#[cfg(feature = "schema")]
use schemars::JsonSchema;
use serde::{Deserialize, Serialize};
#[derive(Clone, Debug, Default, Deserialize, Deserializable, Eq, Merge, PartialEq, Serialize)]
#[deserializable(with_validator)]
#[cfg_attr(feature = "schema", derive(JsonSchema))]
#[serde(rename_all = "camelCase", deny_unknown_fields)]
pub struct Rules {
    #[doc = r" It enables the lint rules recommended by Biome. `true` by default."]
    #[serde(skip_serializing_if = "Option::is_none")]
    pub recommended: Option<bool>,
    #[doc = r" It enables ALL rules. The rules that belong to `nursery` won't be enabled."]
    #[serde(skip_serializing_if = "Option::is_none")]
    pub all: Option<bool>,
    #[deserializable(rename = "a11y")]
    #[serde(skip_serializing_if = "Option::is_none")]
    pub a11y: Option<A11y>,
    #[deserializable(rename = "complexity")]
    #[serde(skip_serializing_if = "Option::is_none")]
    pub complexity: Option<Complexity>,
    #[deserializable(rename = "correctness")]
    #[serde(skip_serializing_if = "Option::is_none")]
    pub correctness: Option<Correctness>,
    #[deserializable(rename = "nursery")]
    #[serde(skip_serializing_if = "Option::is_none")]
    pub nursery: Option<Nursery>,
    #[deserializable(rename = "performance")]
    #[serde(skip_serializing_if = "Option::is_none")]
    pub performance: Option<Performance>,
    #[deserializable(rename = "security")]
    #[serde(skip_serializing_if = "Option::is_none")]
    pub security: Option<Security>,
    #[deserializable(rename = "style")]
    #[serde(skip_serializing_if = "Option::is_none")]
    pub style: Option<Style>,
    #[deserializable(rename = "suspicious")]
    #[serde(skip_serializing_if = "Option::is_none")]
    pub suspicious: Option<Suspicious>,
}
impl DeserializableValidator for Rules {
    fn validate(
        &self,
        _name: &str,
        range: TextRange,
        diagnostics: &mut Vec<DeserializationDiagnostic>,
    ) -> bool {
        if self.recommended == Some(true) && self.all == Some(true) {
            diagnostics . push (DeserializationDiagnostic :: new (markup ! (< Emphasis > "'recommended'" < / Emphasis > " and " < Emphasis > "'all'" < / Emphasis > " can't be both " < Emphasis > "'true'" < / Emphasis > ". You should choose only one of them.")) . with_range (range) . with_note (markup ! ("Biome will fallback to its defaults for this section."))) ;
            return false;
        }
        true
    }
}
impl Rules {
    #[doc = r" Checks if the code coming from [biome_diagnostics::Diagnostic] corresponds to a rule."]
    #[doc = r" Usually the code is built like {category}/{rule_name}"]
    pub fn matches_diagnostic_code<'a>(
        &self,
        category: Option<&'a str>,
        rule_name: Option<&'a str>,
    ) -> Option<(&'a str, &'a str)> {
        match (category, rule_name) {
            (Some(category), Some(rule_name)) => match category {
                "a11y" => A11y::has_rule(rule_name).then_some((category, rule_name)),
                "complexity" => Complexity::has_rule(rule_name).then_some((category, rule_name)),
                "correctness" => Correctness::has_rule(rule_name).then_some((category, rule_name)),
                "nursery" => Nursery::has_rule(rule_name).then_some((category, rule_name)),
                "performance" => Performance::has_rule(rule_name).then_some((category, rule_name)),
                "security" => Security::has_rule(rule_name).then_some((category, rule_name)),
                "style" => Style::has_rule(rule_name).then_some((category, rule_name)),
                "suspicious" => Suspicious::has_rule(rule_name).then_some((category, rule_name)),
                _ => None,
            },
            _ => None,
        }
    }
    #[doc = r" Given a category coming from [Diagnostic](biome_diagnostics::Diagnostic), this function returns"]
    #[doc = r" the [Severity](biome_diagnostics::Severity) associated to the rule, if the configuration changed it."]
    #[doc = r""]
    #[doc = r" If not, the function returns [None]."]
    pub fn get_severity_from_code(&self, category: &Category) -> Option<Severity> {
        let mut split_code = category.name().split('/');
        let _lint = split_code.next();
        debug_assert_eq!(_lint, Some("lint"));
        let group = split_code.next();
        let rule_name = split_code.next();
        if let Some((group, rule_name)) = self.matches_diagnostic_code(group, rule_name) {
            let severity = match group {
                "a11y" => self
                    .a11y
                    .as_ref()
                    .and_then(|a11y| a11y.get_rule_configuration(rule_name))
                    .map(|(level, _)| level.into())
                    .unwrap_or_else(|| {
                        if A11y::is_recommended_rule(rule_name) {
                            Severity::Error
                        } else {
                            Severity::Warning
                        }
                    }),
                "complexity" => self
                    .complexity
                    .as_ref()
                    .and_then(|complexity| complexity.get_rule_configuration(rule_name))
                    .map(|(level, _)| level.into())
                    .unwrap_or_else(|| {
                        if Complexity::is_recommended_rule(rule_name) {
                            Severity::Error
                        } else {
                            Severity::Warning
                        }
                    }),
                "correctness" => self
                    .correctness
                    .as_ref()
                    .and_then(|correctness| correctness.get_rule_configuration(rule_name))
                    .map(|(level, _)| level.into())
                    .unwrap_or_else(|| {
                        if Correctness::is_recommended_rule(rule_name) {
                            Severity::Error
                        } else {
                            Severity::Warning
                        }
                    }),
                "nursery" => self
                    .nursery
                    .as_ref()
                    .and_then(|nursery| nursery.get_rule_configuration(rule_name))
                    .map(|(level, _)| level.into())
                    .unwrap_or_else(|| {
                        if Nursery::is_recommended_rule(rule_name) {
                            Severity::Error
                        } else {
                            Severity::Warning
                        }
                    }),
                "performance" => self
                    .performance
                    .as_ref()
                    .and_then(|performance| performance.get_rule_configuration(rule_name))
                    .map(|(level, _)| level.into())
                    .unwrap_or_else(|| {
                        if Performance::is_recommended_rule(rule_name) {
                            Severity::Error
                        } else {
                            Severity::Warning
                        }
                    }),
                "security" => self
                    .security
                    .as_ref()
                    .and_then(|security| security.get_rule_configuration(rule_name))
                    .map(|(level, _)| level.into())
                    .unwrap_or_else(|| {
                        if Security::is_recommended_rule(rule_name) {
                            Severity::Error
                        } else {
                            Severity::Warning
                        }
                    }),
                "style" => self
                    .style
                    .as_ref()
                    .and_then(|style| style.get_rule_configuration(rule_name))
                    .map(|(level, _)| level.into())
                    .unwrap_or_else(|| {
                        if Style::is_recommended_rule(rule_name) {
                            Severity::Error
                        } else {
                            Severity::Warning
                        }
                    }),
                "suspicious" => self
                    .suspicious
                    .as_ref()
                    .and_then(|suspicious| suspicious.get_rule_configuration(rule_name))
                    .map(|(level, _)| level.into())
                    .unwrap_or_else(|| {
                        if Suspicious::is_recommended_rule(rule_name) {
                            Severity::Error
                        } else {
                            Severity::Warning
                        }
                    }),
                _ => unreachable!("this group should not exist, found {}", group),
            };
            Some(severity)
        } else {
            None
        }
    }
    pub(crate) const fn is_recommended(&self) -> bool {
        !matches!(self.recommended, Some(false))
    }
    pub(crate) const fn is_all(&self) -> bool {
        matches!(self.all, Some(true))
    }
    pub(crate) const fn is_not_all(&self) -> bool {
        matches!(self.all, Some(false))
    }
    #[doc = r" It returns the enabled rules by default."]
    #[doc = r""]
    #[doc = r" The enabled rules are calculated from the difference with the disabled rules."]
    pub fn as_enabled_rules(&self) -> IndexSet<RuleFilter> {
        let mut enabled_rules = IndexSet::new();
        let mut disabled_rules = IndexSet::new();
        if let Some(group) = self.a11y.as_ref() {
            group.collect_preset_rules(
                self.is_recommended(),
                &mut enabled_rules,
                &mut disabled_rules,
            );
            enabled_rules.extend(&group.get_enabled_rules());
            disabled_rules.extend(&group.get_disabled_rules());
        } else if self.is_all() {
            enabled_rules.extend(A11y::all_rules_as_filters());
        } else if self.is_not_all() {
            disabled_rules.extend(A11y::all_rules_as_filters());
        } else if self.is_recommended() {
            enabled_rules.extend(A11y::recommended_rules_as_filters());
        }
        if let Some(group) = self.complexity.as_ref() {
            group.collect_preset_rules(
                self.is_recommended(),
                &mut enabled_rules,
                &mut disabled_rules,
            );
            enabled_rules.extend(&group.get_enabled_rules());
            disabled_rules.extend(&group.get_disabled_rules());
        } else if self.is_all() {
            enabled_rules.extend(Complexity::all_rules_as_filters());
        } else if self.is_not_all() {
            disabled_rules.extend(Complexity::all_rules_as_filters());
        } else if self.is_recommended() {
            enabled_rules.extend(Complexity::recommended_rules_as_filters());
        }
        if let Some(group) = self.correctness.as_ref() {
            group.collect_preset_rules(
                self.is_recommended(),
                &mut enabled_rules,
                &mut disabled_rules,
            );
            enabled_rules.extend(&group.get_enabled_rules());
            disabled_rules.extend(&group.get_disabled_rules());
        } else if self.is_all() {
            enabled_rules.extend(Correctness::all_rules_as_filters());
        } else if self.is_not_all() {
            disabled_rules.extend(Correctness::all_rules_as_filters());
        } else if self.is_recommended() {
            enabled_rules.extend(Correctness::recommended_rules_as_filters());
        }
        if let Some(group) = self.nursery.as_ref() {
            group.collect_preset_rules(
                self.is_recommended(),
                &mut enabled_rules,
                &mut disabled_rules,
            );
            enabled_rules.extend(&group.get_enabled_rules());
            disabled_rules.extend(&group.get_disabled_rules());
        } else if self.is_all() {
            enabled_rules.extend(Nursery::all_rules_as_filters());
        } else if self.is_not_all() {
            disabled_rules.extend(Nursery::all_rules_as_filters());
        } else if self.is_recommended() && biome_flags::is_unstable() {
            enabled_rules.extend(Nursery::recommended_rules_as_filters());
        }
        if let Some(group) = self.performance.as_ref() {
            group.collect_preset_rules(
                self.is_recommended(),
                &mut enabled_rules,
                &mut disabled_rules,
            );
            enabled_rules.extend(&group.get_enabled_rules());
            disabled_rules.extend(&group.get_disabled_rules());
        } else if self.is_all() {
            enabled_rules.extend(Performance::all_rules_as_filters());
        } else if self.is_not_all() {
            disabled_rules.extend(Performance::all_rules_as_filters());
        } else if self.is_recommended() {
            enabled_rules.extend(Performance::recommended_rules_as_filters());
        }
        if let Some(group) = self.security.as_ref() {
            group.collect_preset_rules(
                self.is_recommended(),
                &mut enabled_rules,
                &mut disabled_rules,
            );
            enabled_rules.extend(&group.get_enabled_rules());
            disabled_rules.extend(&group.get_disabled_rules());
        } else if self.is_all() {
            enabled_rules.extend(Security::all_rules_as_filters());
        } else if self.is_not_all() {
            disabled_rules.extend(Security::all_rules_as_filters());
        } else if self.is_recommended() {
            enabled_rules.extend(Security::recommended_rules_as_filters());
        }
        if let Some(group) = self.style.as_ref() {
            group.collect_preset_rules(
                self.is_recommended(),
                &mut enabled_rules,
                &mut disabled_rules,
            );
            enabled_rules.extend(&group.get_enabled_rules());
            disabled_rules.extend(&group.get_disabled_rules());
        } else if self.is_all() {
            enabled_rules.extend(Style::all_rules_as_filters());
        } else if self.is_not_all() {
            disabled_rules.extend(Style::all_rules_as_filters());
        } else if self.is_recommended() {
            enabled_rules.extend(Style::recommended_rules_as_filters());
        }
        if let Some(group) = self.suspicious.as_ref() {
            group.collect_preset_rules(
                self.is_recommended(),
                &mut enabled_rules,
                &mut disabled_rules,
            );
            enabled_rules.extend(&group.get_enabled_rules());
            disabled_rules.extend(&group.get_disabled_rules());
        } else if self.is_all() {
            enabled_rules.extend(Suspicious::all_rules_as_filters());
        } else if self.is_not_all() {
            disabled_rules.extend(Suspicious::all_rules_as_filters());
        } else if self.is_recommended() {
            enabled_rules.extend(Suspicious::recommended_rules_as_filters());
        }
        enabled_rules.difference(&disabled_rules).copied().collect()
    }
}
#[derive(Clone, Debug, Default, Deserialize, Deserializable, Eq, Merge, PartialEq, Serialize)]
#[deserializable(with_validator)]
#[cfg_attr(feature = "schema", derive(JsonSchema))]
#[serde(rename_all = "camelCase", default)]
#[doc = r" A list of rules that belong to this group"]
pub struct A11y {
    #[doc = r" It enables the recommended rules for this group"]
    #[serde(skip_serializing_if = "Option::is_none")]
    pub recommended: Option<bool>,
    #[doc = r" It enables ALL rules for this group."]
    #[serde(skip_serializing_if = "Option::is_none")]
    pub all: Option<bool>,
    #[doc = "Enforce that the accessKey attribute is not used on any HTML element."]
    #[serde(skip_serializing_if = "Option::is_none")]
    pub no_access_key: Option<RuleConfiguration<NoAccessKey>>,
    #[doc = "Enforce that aria-hidden=\"true\" is not set on focusable elements."]
    #[serde(skip_serializing_if = "Option::is_none")]
    pub no_aria_hidden_on_focusable: Option<RuleConfiguration<NoAriaHiddenOnFocusable>>,
    #[doc = "Enforce that elements that do not support ARIA roles, states, and properties do not have those attributes."]
    #[serde(skip_serializing_if = "Option::is_none")]
    pub no_aria_unsupported_elements: Option<RuleConfiguration<NoAriaUnsupportedElements>>,
    #[doc = "Enforce that autoFocus prop is not used on elements."]
    #[serde(skip_serializing_if = "Option::is_none")]
    pub no_autofocus: Option<RuleConfiguration<NoAutofocus>>,
    #[doc = "Disallow target=\"_blank\" attribute without rel=\"noreferrer\""]
    #[serde(skip_serializing_if = "Option::is_none")]
    pub no_blank_target: Option<RuleConfiguration<NoBlankTarget>>,
    #[doc = "Enforces that no distracting elements are used."]
    #[serde(skip_serializing_if = "Option::is_none")]
    pub no_distracting_elements: Option<RuleConfiguration<NoDistractingElements>>,
    #[doc = "The scope prop should be used only on <th> elements."]
    #[serde(skip_serializing_if = "Option::is_none")]
    pub no_header_scope: Option<RuleConfiguration<NoHeaderScope>>,
    #[doc = "Enforce that non-interactive ARIA roles are not assigned to interactive HTML elements."]
    #[serde(skip_serializing_if = "Option::is_none")]
    pub no_interactive_element_to_noninteractive_role:
        Option<RuleConfiguration<NoInteractiveElementToNoninteractiveRole>>,
    #[doc = "Enforce that interactive ARIA roles are not assigned to non-interactive HTML elements."]
    #[serde(skip_serializing_if = "Option::is_none")]
    pub no_noninteractive_element_to_interactive_role:
        Option<RuleConfiguration<NoNoninteractiveElementToInteractiveRole>>,
    #[doc = "Enforce that tabIndex is not assigned to non-interactive HTML elements."]
    #[serde(skip_serializing_if = "Option::is_none")]
    pub no_noninteractive_tabindex: Option<RuleConfiguration<NoNoninteractiveTabindex>>,
    #[doc = "Prevent the usage of positive integers on tabIndex property"]
    #[serde(skip_serializing_if = "Option::is_none")]
    pub no_positive_tabindex: Option<RuleConfiguration<NoPositiveTabindex>>,
    #[doc = "Enforce img alt prop does not contain the word \"image\", \"picture\", or \"photo\"."]
    #[serde(skip_serializing_if = "Option::is_none")]
    pub no_redundant_alt: Option<RuleConfiguration<NoRedundantAlt>>,
    #[doc = "Enforce explicit role property is not the same as implicit/default role property on an element."]
    #[serde(skip_serializing_if = "Option::is_none")]
    pub no_redundant_roles: Option<RuleConfiguration<NoRedundantRoles>>,
    #[doc = "Enforces the usage of the title element for the svg element."]
    #[serde(skip_serializing_if = "Option::is_none")]
    pub no_svg_without_title: Option<RuleConfiguration<NoSvgWithoutTitle>>,
    #[doc = "Enforce that all elements that require alternative text have meaningful information to relay back to the end user."]
    #[serde(skip_serializing_if = "Option::is_none")]
    pub use_alt_text: Option<RuleConfiguration<UseAltText>>,
    #[doc = "Enforce that anchors have content and that the content is accessible to screen readers."]
    #[serde(skip_serializing_if = "Option::is_none")]
    pub use_anchor_content: Option<RuleConfiguration<UseAnchorContent>>,
    #[doc = "Enforce that tabIndex is assigned to non-interactive HTML elements with aria-activedescendant."]
    #[serde(skip_serializing_if = "Option::is_none")]
    pub use_aria_activedescendant_with_tabindex:
        Option<RuleConfiguration<UseAriaActivedescendantWithTabindex>>,
    #[doc = "Enforce that elements with ARIA roles must have all required ARIA attributes for that role."]
    #[serde(skip_serializing_if = "Option::is_none")]
    pub use_aria_props_for_role: Option<RuleConfiguration<UseAriaPropsForRole>>,
    #[doc = "Enforces the usage of the attribute type for the element button"]
    #[serde(skip_serializing_if = "Option::is_none")]
    pub use_button_type: Option<RuleConfiguration<UseButtonType>>,
    #[doc = "Enforce that heading elements (h1, h2, etc.) have content and that the content is accessible to screen readers. Accessible means that it is not hidden using the aria-hidden prop."]
    #[serde(skip_serializing_if = "Option::is_none")]
    pub use_heading_content: Option<RuleConfiguration<UseHeadingContent>>,
    #[doc = "Enforce that html element has lang attribute."]
    #[serde(skip_serializing_if = "Option::is_none")]
    pub use_html_lang: Option<RuleConfiguration<UseHtmlLang>>,
    #[doc = "Enforces the usage of the attribute title for the element iframe."]
    #[serde(skip_serializing_if = "Option::is_none")]
    pub use_iframe_title: Option<RuleConfiguration<UseIframeTitle>>,
    #[doc = "Enforce onClick is accompanied by at least one of the following: onKeyUp, onKeyDown, onKeyPress."]
    #[serde(skip_serializing_if = "Option::is_none")]
    pub use_key_with_click_events: Option<RuleConfiguration<UseKeyWithClickEvents>>,
    #[doc = "Enforce onMouseOver / onMouseOut are accompanied by onFocus / onBlur."]
    #[serde(skip_serializing_if = "Option::is_none")]
    pub use_key_with_mouse_events: Option<RuleConfiguration<UseKeyWithMouseEvents>>,
    #[doc = "Enforces that audio and video elements must have a track for captions."]
    #[serde(skip_serializing_if = "Option::is_none")]
    pub use_media_caption: Option<RuleConfiguration<UseMediaCaption>>,
    #[doc = "Enforce that all anchors are valid, and they are navigable elements."]
    #[serde(skip_serializing_if = "Option::is_none")]
    pub use_valid_anchor: Option<RuleConfiguration<UseValidAnchor>>,
    #[doc = "Ensures that ARIA properties aria-* are all valid."]
    #[serde(skip_serializing_if = "Option::is_none")]
    pub use_valid_aria_props: Option<RuleConfiguration<UseValidAriaProps>>,
    #[doc = "Elements with ARIA roles must use a valid, non-abstract ARIA role."]
    #[serde(skip_serializing_if = "Option::is_none")]
    pub use_valid_aria_role: Option<RuleConfiguration<UseValidAriaRole>>,
    #[doc = "Enforce that ARIA state and property values are valid."]
    #[serde(skip_serializing_if = "Option::is_none")]
    pub use_valid_aria_values: Option<RuleConfiguration<UseValidAriaValues>>,
    #[doc = "Ensure that the attribute passed to the lang attribute is a correct ISO language and/or country."]
    #[serde(skip_serializing_if = "Option::is_none")]
    pub use_valid_lang: Option<RuleConfiguration<UseValidLang>>,
}
impl DeserializableValidator for A11y {
    fn validate(
        &self,
        _name: &str,
        range: TextRange,
        diagnostics: &mut Vec<DeserializationDiagnostic>,
    ) -> bool {
        if self.recommended == Some(true) && self.all == Some(true) {
            diagnostics . push (DeserializationDiagnostic :: new (markup ! (< Emphasis > "'recommended'" < / Emphasis > " and " < Emphasis > "'all'" < / Emphasis > " can't be both " < Emphasis > "'true'" < / Emphasis > ". You should choose only one of them.")) . with_range (range) . with_note (markup ! ("Biome will fallback to its defaults for this section."))) ;
            return false;
        }
        true
    }
}
impl A11y {
    const GROUP_NAME: &'static str = "a11y";
    pub(crate) const GROUP_RULES: [&'static str; 30] = [
        "noAccessKey",
        "noAriaHiddenOnFocusable",
        "noAriaUnsupportedElements",
        "noAutofocus",
        "noBlankTarget",
        "noDistractingElements",
        "noHeaderScope",
        "noInteractiveElementToNoninteractiveRole",
        "noNoninteractiveElementToInteractiveRole",
        "noNoninteractiveTabindex",
        "noPositiveTabindex",
        "noRedundantAlt",
        "noRedundantRoles",
        "noSvgWithoutTitle",
        "useAltText",
        "useAnchorContent",
        "useAriaActivedescendantWithTabindex",
        "useAriaPropsForRole",
        "useButtonType",
        "useHeadingContent",
        "useHtmlLang",
        "useIframeTitle",
        "useKeyWithClickEvents",
        "useKeyWithMouseEvents",
        "useMediaCaption",
        "useValidAnchor",
        "useValidAriaProps",
        "useValidAriaRole",
        "useValidAriaValues",
        "useValidLang",
    ];
    const RECOMMENDED_RULES: [&'static str; 30] = [
        "noAccessKey",
        "noAriaHiddenOnFocusable",
        "noAriaUnsupportedElements",
        "noAutofocus",
        "noBlankTarget",
        "noDistractingElements",
        "noHeaderScope",
        "noInteractiveElementToNoninteractiveRole",
        "noNoninteractiveElementToInteractiveRole",
        "noNoninteractiveTabindex",
        "noPositiveTabindex",
        "noRedundantAlt",
        "noRedundantRoles",
        "noSvgWithoutTitle",
        "useAltText",
        "useAnchorContent",
        "useAriaActivedescendantWithTabindex",
        "useAriaPropsForRole",
        "useButtonType",
        "useHeadingContent",
        "useHtmlLang",
        "useIframeTitle",
        "useKeyWithClickEvents",
        "useKeyWithMouseEvents",
        "useMediaCaption",
        "useValidAnchor",
        "useValidAriaProps",
        "useValidAriaRole",
        "useValidAriaValues",
        "useValidLang",
    ];
    const RECOMMENDED_RULES_AS_FILTERS: [RuleFilter<'static>; 30] = [
        RuleFilter::Rule(Self::GROUP_NAME, Self::GROUP_RULES[0]),
        RuleFilter::Rule(Self::GROUP_NAME, Self::GROUP_RULES[1]),
        RuleFilter::Rule(Self::GROUP_NAME, Self::GROUP_RULES[2]),
        RuleFilter::Rule(Self::GROUP_NAME, Self::GROUP_RULES[3]),
        RuleFilter::Rule(Self::GROUP_NAME, Self::GROUP_RULES[4]),
        RuleFilter::Rule(Self::GROUP_NAME, Self::GROUP_RULES[5]),
        RuleFilter::Rule(Self::GROUP_NAME, Self::GROUP_RULES[6]),
        RuleFilter::Rule(Self::GROUP_NAME, Self::GROUP_RULES[7]),
        RuleFilter::Rule(Self::GROUP_NAME, Self::GROUP_RULES[8]),
        RuleFilter::Rule(Self::GROUP_NAME, Self::GROUP_RULES[9]),
        RuleFilter::Rule(Self::GROUP_NAME, Self::GROUP_RULES[10]),
        RuleFilter::Rule(Self::GROUP_NAME, Self::GROUP_RULES[11]),
        RuleFilter::Rule(Self::GROUP_NAME, Self::GROUP_RULES[12]),
        RuleFilter::Rule(Self::GROUP_NAME, Self::GROUP_RULES[13]),
        RuleFilter::Rule(Self::GROUP_NAME, Self::GROUP_RULES[14]),
        RuleFilter::Rule(Self::GROUP_NAME, Self::GROUP_RULES[15]),
        RuleFilter::Rule(Self::GROUP_NAME, Self::GROUP_RULES[16]),
        RuleFilter::Rule(Self::GROUP_NAME, Self::GROUP_RULES[17]),
        RuleFilter::Rule(Self::GROUP_NAME, Self::GROUP_RULES[18]),
        RuleFilter::Rule(Self::GROUP_NAME, Self::GROUP_RULES[19]),
        RuleFilter::Rule(Self::GROUP_NAME, Self::GROUP_RULES[20]),
        RuleFilter::Rule(Self::GROUP_NAME, Self::GROUP_RULES[21]),
        RuleFilter::Rule(Self::GROUP_NAME, Self::GROUP_RULES[22]),
        RuleFilter::Rule(Self::GROUP_NAME, Self::GROUP_RULES[23]),
        RuleFilter::Rule(Self::GROUP_NAME, Self::GROUP_RULES[24]),
        RuleFilter::Rule(Self::GROUP_NAME, Self::GROUP_RULES[25]),
        RuleFilter::Rule(Self::GROUP_NAME, Self::GROUP_RULES[26]),
        RuleFilter::Rule(Self::GROUP_NAME, Self::GROUP_RULES[27]),
        RuleFilter::Rule(Self::GROUP_NAME, Self::GROUP_RULES[28]),
        RuleFilter::Rule(Self::GROUP_NAME, Self::GROUP_RULES[29]),
    ];
    const ALL_RULES_AS_FILTERS: [RuleFilter<'static>; 30] = [
        RuleFilter::Rule(Self::GROUP_NAME, Self::GROUP_RULES[0]),
        RuleFilter::Rule(Self::GROUP_NAME, Self::GROUP_RULES[1]),
        RuleFilter::Rule(Self::GROUP_NAME, Self::GROUP_RULES[2]),
        RuleFilter::Rule(Self::GROUP_NAME, Self::GROUP_RULES[3]),
        RuleFilter::Rule(Self::GROUP_NAME, Self::GROUP_RULES[4]),
        RuleFilter::Rule(Self::GROUP_NAME, Self::GROUP_RULES[5]),
        RuleFilter::Rule(Self::GROUP_NAME, Self::GROUP_RULES[6]),
        RuleFilter::Rule(Self::GROUP_NAME, Self::GROUP_RULES[7]),
        RuleFilter::Rule(Self::GROUP_NAME, Self::GROUP_RULES[8]),
        RuleFilter::Rule(Self::GROUP_NAME, Self::GROUP_RULES[9]),
        RuleFilter::Rule(Self::GROUP_NAME, Self::GROUP_RULES[10]),
        RuleFilter::Rule(Self::GROUP_NAME, Self::GROUP_RULES[11]),
        RuleFilter::Rule(Self::GROUP_NAME, Self::GROUP_RULES[12]),
        RuleFilter::Rule(Self::GROUP_NAME, Self::GROUP_RULES[13]),
        RuleFilter::Rule(Self::GROUP_NAME, Self::GROUP_RULES[14]),
        RuleFilter::Rule(Self::GROUP_NAME, Self::GROUP_RULES[15]),
        RuleFilter::Rule(Self::GROUP_NAME, Self::GROUP_RULES[16]),
        RuleFilter::Rule(Self::GROUP_NAME, Self::GROUP_RULES[17]),
        RuleFilter::Rule(Self::GROUP_NAME, Self::GROUP_RULES[18]),
        RuleFilter::Rule(Self::GROUP_NAME, Self::GROUP_RULES[19]),
        RuleFilter::Rule(Self::GROUP_NAME, Self::GROUP_RULES[20]),
        RuleFilter::Rule(Self::GROUP_NAME, Self::GROUP_RULES[21]),
        RuleFilter::Rule(Self::GROUP_NAME, Self::GROUP_RULES[22]),
        RuleFilter::Rule(Self::GROUP_NAME, Self::GROUP_RULES[23]),
        RuleFilter::Rule(Self::GROUP_NAME, Self::GROUP_RULES[24]),
        RuleFilter::Rule(Self::GROUP_NAME, Self::GROUP_RULES[25]),
        RuleFilter::Rule(Self::GROUP_NAME, Self::GROUP_RULES[26]),
        RuleFilter::Rule(Self::GROUP_NAME, Self::GROUP_RULES[27]),
        RuleFilter::Rule(Self::GROUP_NAME, Self::GROUP_RULES[28]),
        RuleFilter::Rule(Self::GROUP_NAME, Self::GROUP_RULES[29]),
    ];
    #[doc = r" Retrieves the recommended rules"]
    pub(crate) fn is_recommended(&self) -> bool {
        matches!(self.recommended, Some(true))
    }
    pub(crate) const fn is_not_recommended(&self) -> bool {
        matches!(self.recommended, Some(false))
    }
    pub(crate) fn is_all(&self) -> bool {
        matches!(self.all, Some(true))
    }
    pub(crate) fn is_not_all(&self) -> bool {
        matches!(self.all, Some(false))
    }
    pub(crate) fn get_enabled_rules(&self) -> IndexSet<RuleFilter> {
        let mut index_set = IndexSet::new();
        if let Some(rule) = self.no_access_key.as_ref() {
            if rule.is_enabled() {
                index_set.insert(RuleFilter::Rule(Self::GROUP_NAME, Self::GROUP_RULES[0]));
            }
        }
        if let Some(rule) = self.no_aria_hidden_on_focusable.as_ref() {
            if rule.is_enabled() {
                index_set.insert(RuleFilter::Rule(Self::GROUP_NAME, Self::GROUP_RULES[1]));
            }
        }
        if let Some(rule) = self.no_aria_unsupported_elements.as_ref() {
            if rule.is_enabled() {
                index_set.insert(RuleFilter::Rule(Self::GROUP_NAME, Self::GROUP_RULES[2]));
            }
        }
        if let Some(rule) = self.no_autofocus.as_ref() {
            if rule.is_enabled() {
                index_set.insert(RuleFilter::Rule(Self::GROUP_NAME, Self::GROUP_RULES[3]));
            }
        }
        if let Some(rule) = self.no_blank_target.as_ref() {
            if rule.is_enabled() {
                index_set.insert(RuleFilter::Rule(Self::GROUP_NAME, Self::GROUP_RULES[4]));
            }
        }
        if let Some(rule) = self.no_distracting_elements.as_ref() {
            if rule.is_enabled() {
                index_set.insert(RuleFilter::Rule(Self::GROUP_NAME, Self::GROUP_RULES[5]));
            }
        }
        if let Some(rule) = self.no_header_scope.as_ref() {
            if rule.is_enabled() {
                index_set.insert(RuleFilter::Rule(Self::GROUP_NAME, Self::GROUP_RULES[6]));
            }
        }
        if let Some(rule) = self.no_interactive_element_to_noninteractive_role.as_ref() {
            if rule.is_enabled() {
                index_set.insert(RuleFilter::Rule(Self::GROUP_NAME, Self::GROUP_RULES[7]));
            }
        }
        if let Some(rule) = self.no_noninteractive_element_to_interactive_role.as_ref() {
            if rule.is_enabled() {
                index_set.insert(RuleFilter::Rule(Self::GROUP_NAME, Self::GROUP_RULES[8]));
            }
        }
        if let Some(rule) = self.no_noninteractive_tabindex.as_ref() {
            if rule.is_enabled() {
                index_set.insert(RuleFilter::Rule(Self::GROUP_NAME, Self::GROUP_RULES[9]));
            }
        }
        if let Some(rule) = self.no_positive_tabindex.as_ref() {
            if rule.is_enabled() {
                index_set.insert(RuleFilter::Rule(Self::GROUP_NAME, Self::GROUP_RULES[10]));
            }
        }
        if let Some(rule) = self.no_redundant_alt.as_ref() {
            if rule.is_enabled() {
                index_set.insert(RuleFilter::Rule(Self::GROUP_NAME, Self::GROUP_RULES[11]));
            }
        }
        if let Some(rule) = self.no_redundant_roles.as_ref() {
            if rule.is_enabled() {
                index_set.insert(RuleFilter::Rule(Self::GROUP_NAME, Self::GROUP_RULES[12]));
            }
        }
        if let Some(rule) = self.no_svg_without_title.as_ref() {
            if rule.is_enabled() {
                index_set.insert(RuleFilter::Rule(Self::GROUP_NAME, Self::GROUP_RULES[13]));
            }
        }
        if let Some(rule) = self.use_alt_text.as_ref() {
            if rule.is_enabled() {
                index_set.insert(RuleFilter::Rule(Self::GROUP_NAME, Self::GROUP_RULES[14]));
            }
        }
        if let Some(rule) = self.use_anchor_content.as_ref() {
            if rule.is_enabled() {
                index_set.insert(RuleFilter::Rule(Self::GROUP_NAME, Self::GROUP_RULES[15]));
            }
        }
        if let Some(rule) = self.use_aria_activedescendant_with_tabindex.as_ref() {
            if rule.is_enabled() {
                index_set.insert(RuleFilter::Rule(Self::GROUP_NAME, Self::GROUP_RULES[16]));
            }
        }
        if let Some(rule) = self.use_aria_props_for_role.as_ref() {
            if rule.is_enabled() {
                index_set.insert(RuleFilter::Rule(Self::GROUP_NAME, Self::GROUP_RULES[17]));
            }
        }
        if let Some(rule) = self.use_button_type.as_ref() {
            if rule.is_enabled() {
                index_set.insert(RuleFilter::Rule(Self::GROUP_NAME, Self::GROUP_RULES[18]));
            }
        }
        if let Some(rule) = self.use_heading_content.as_ref() {
            if rule.is_enabled() {
                index_set.insert(RuleFilter::Rule(Self::GROUP_NAME, Self::GROUP_RULES[19]));
            }
        }
        if let Some(rule) = self.use_html_lang.as_ref() {
            if rule.is_enabled() {
                index_set.insert(RuleFilter::Rule(Self::GROUP_NAME, Self::GROUP_RULES[20]));
            }
        }
        if let Some(rule) = self.use_iframe_title.as_ref() {
            if rule.is_enabled() {
                index_set.insert(RuleFilter::Rule(Self::GROUP_NAME, Self::GROUP_RULES[21]));
            }
        }
        if let Some(rule) = self.use_key_with_click_events.as_ref() {
            if rule.is_enabled() {
                index_set.insert(RuleFilter::Rule(Self::GROUP_NAME, Self::GROUP_RULES[22]));
            }
        }
        if let Some(rule) = self.use_key_with_mouse_events.as_ref() {
            if rule.is_enabled() {
                index_set.insert(RuleFilter::Rule(Self::GROUP_NAME, Self::GROUP_RULES[23]));
            }
        }
        if let Some(rule) = self.use_media_caption.as_ref() {
            if rule.is_enabled() {
                index_set.insert(RuleFilter::Rule(Self::GROUP_NAME, Self::GROUP_RULES[24]));
            }
        }
        if let Some(rule) = self.use_valid_anchor.as_ref() {
            if rule.is_enabled() {
                index_set.insert(RuleFilter::Rule(Self::GROUP_NAME, Self::GROUP_RULES[25]));
            }
        }
        if let Some(rule) = self.use_valid_aria_props.as_ref() {
            if rule.is_enabled() {
                index_set.insert(RuleFilter::Rule(Self::GROUP_NAME, Self::GROUP_RULES[26]));
            }
        }
        if let Some(rule) = self.use_valid_aria_role.as_ref() {
            if rule.is_enabled() {
                index_set.insert(RuleFilter::Rule(Self::GROUP_NAME, Self::GROUP_RULES[27]));
            }
        }
        if let Some(rule) = self.use_valid_aria_values.as_ref() {
            if rule.is_enabled() {
                index_set.insert(RuleFilter::Rule(Self::GROUP_NAME, Self::GROUP_RULES[28]));
            }
        }
        if let Some(rule) = self.use_valid_lang.as_ref() {
            if rule.is_enabled() {
                index_set.insert(RuleFilter::Rule(Self::GROUP_NAME, Self::GROUP_RULES[29]));
            }
        }
        index_set
    }
    pub(crate) fn get_disabled_rules(&self) -> IndexSet<RuleFilter> {
        let mut index_set = IndexSet::new();
        if let Some(rule) = self.no_access_key.as_ref() {
            if rule.is_disabled() {
                index_set.insert(RuleFilter::Rule(Self::GROUP_NAME, Self::GROUP_RULES[0]));
            }
        }
        if let Some(rule) = self.no_aria_hidden_on_focusable.as_ref() {
            if rule.is_disabled() {
                index_set.insert(RuleFilter::Rule(Self::GROUP_NAME, Self::GROUP_RULES[1]));
            }
        }
        if let Some(rule) = self.no_aria_unsupported_elements.as_ref() {
            if rule.is_disabled() {
                index_set.insert(RuleFilter::Rule(Self::GROUP_NAME, Self::GROUP_RULES[2]));
            }
        }
        if let Some(rule) = self.no_autofocus.as_ref() {
            if rule.is_disabled() {
                index_set.insert(RuleFilter::Rule(Self::GROUP_NAME, Self::GROUP_RULES[3]));
            }
        }
        if let Some(rule) = self.no_blank_target.as_ref() {
            if rule.is_disabled() {
                index_set.insert(RuleFilter::Rule(Self::GROUP_NAME, Self::GROUP_RULES[4]));
            }
        }
        if let Some(rule) = self.no_distracting_elements.as_ref() {
            if rule.is_disabled() {
                index_set.insert(RuleFilter::Rule(Self::GROUP_NAME, Self::GROUP_RULES[5]));
            }
        }
        if let Some(rule) = self.no_header_scope.as_ref() {
            if rule.is_disabled() {
                index_set.insert(RuleFilter::Rule(Self::GROUP_NAME, Self::GROUP_RULES[6]));
            }
        }
        if let Some(rule) = self.no_interactive_element_to_noninteractive_role.as_ref() {
            if rule.is_disabled() {
                index_set.insert(RuleFilter::Rule(Self::GROUP_NAME, Self::GROUP_RULES[7]));
            }
        }
        if let Some(rule) = self.no_noninteractive_element_to_interactive_role.as_ref() {
            if rule.is_disabled() {
                index_set.insert(RuleFilter::Rule(Self::GROUP_NAME, Self::GROUP_RULES[8]));
            }
        }
        if let Some(rule) = self.no_noninteractive_tabindex.as_ref() {
            if rule.is_disabled() {
                index_set.insert(RuleFilter::Rule(Self::GROUP_NAME, Self::GROUP_RULES[9]));
            }
        }
        if let Some(rule) = self.no_positive_tabindex.as_ref() {
            if rule.is_disabled() {
                index_set.insert(RuleFilter::Rule(Self::GROUP_NAME, Self::GROUP_RULES[10]));
            }
        }
        if let Some(rule) = self.no_redundant_alt.as_ref() {
            if rule.is_disabled() {
                index_set.insert(RuleFilter::Rule(Self::GROUP_NAME, Self::GROUP_RULES[11]));
            }
        }
        if let Some(rule) = self.no_redundant_roles.as_ref() {
            if rule.is_disabled() {
                index_set.insert(RuleFilter::Rule(Self::GROUP_NAME, Self::GROUP_RULES[12]));
            }
        }
        if let Some(rule) = self.no_svg_without_title.as_ref() {
            if rule.is_disabled() {
                index_set.insert(RuleFilter::Rule(Self::GROUP_NAME, Self::GROUP_RULES[13]));
            }
        }
        if let Some(rule) = self.use_alt_text.as_ref() {
            if rule.is_disabled() {
                index_set.insert(RuleFilter::Rule(Self::GROUP_NAME, Self::GROUP_RULES[14]));
            }
        }
        if let Some(rule) = self.use_anchor_content.as_ref() {
            if rule.is_disabled() {
                index_set.insert(RuleFilter::Rule(Self::GROUP_NAME, Self::GROUP_RULES[15]));
            }
        }
        if let Some(rule) = self.use_aria_activedescendant_with_tabindex.as_ref() {
            if rule.is_disabled() {
                index_set.insert(RuleFilter::Rule(Self::GROUP_NAME, Self::GROUP_RULES[16]));
            }
        }
        if let Some(rule) = self.use_aria_props_for_role.as_ref() {
            if rule.is_disabled() {
                index_set.insert(RuleFilter::Rule(Self::GROUP_NAME, Self::GROUP_RULES[17]));
            }
        }
        if let Some(rule) = self.use_button_type.as_ref() {
            if rule.is_disabled() {
                index_set.insert(RuleFilter::Rule(Self::GROUP_NAME, Self::GROUP_RULES[18]));
            }
        }
        if let Some(rule) = self.use_heading_content.as_ref() {
            if rule.is_disabled() {
                index_set.insert(RuleFilter::Rule(Self::GROUP_NAME, Self::GROUP_RULES[19]));
            }
        }
        if let Some(rule) = self.use_html_lang.as_ref() {
            if rule.is_disabled() {
                index_set.insert(RuleFilter::Rule(Self::GROUP_NAME, Self::GROUP_RULES[20]));
            }
        }
        if let Some(rule) = self.use_iframe_title.as_ref() {
            if rule.is_disabled() {
                index_set.insert(RuleFilter::Rule(Self::GROUP_NAME, Self::GROUP_RULES[21]));
            }
        }
        if let Some(rule) = self.use_key_with_click_events.as_ref() {
            if rule.is_disabled() {
                index_set.insert(RuleFilter::Rule(Self::GROUP_NAME, Self::GROUP_RULES[22]));
            }
        }
        if let Some(rule) = self.use_key_with_mouse_events.as_ref() {
            if rule.is_disabled() {
                index_set.insert(RuleFilter::Rule(Self::GROUP_NAME, Self::GROUP_RULES[23]));
            }
        }
        if let Some(rule) = self.use_media_caption.as_ref() {
            if rule.is_disabled() {
                index_set.insert(RuleFilter::Rule(Self::GROUP_NAME, Self::GROUP_RULES[24]));
            }
        }
        if let Some(rule) = self.use_valid_anchor.as_ref() {
            if rule.is_disabled() {
                index_set.insert(RuleFilter::Rule(Self::GROUP_NAME, Self::GROUP_RULES[25]));
            }
        }
        if let Some(rule) = self.use_valid_aria_props.as_ref() {
            if rule.is_disabled() {
                index_set.insert(RuleFilter::Rule(Self::GROUP_NAME, Self::GROUP_RULES[26]));
            }
        }
        if let Some(rule) = self.use_valid_aria_role.as_ref() {
            if rule.is_disabled() {
                index_set.insert(RuleFilter::Rule(Self::GROUP_NAME, Self::GROUP_RULES[27]));
            }
        }
        if let Some(rule) = self.use_valid_aria_values.as_ref() {
            if rule.is_disabled() {
                index_set.insert(RuleFilter::Rule(Self::GROUP_NAME, Self::GROUP_RULES[28]));
            }
        }
        if let Some(rule) = self.use_valid_lang.as_ref() {
            if rule.is_disabled() {
                index_set.insert(RuleFilter::Rule(Self::GROUP_NAME, Self::GROUP_RULES[29]));
            }
        }
        index_set
    }
    #[doc = r" Checks if, given a rule name, matches one of the rules contained in this category"]
    pub(crate) fn has_rule(rule_name: &str) -> bool {
        Self::GROUP_RULES.contains(&rule_name)
    }
    #[doc = r" Checks if, given a rule name, it is marked as recommended"]
    pub(crate) fn is_recommended_rule(rule_name: &str) -> bool {
        Self::RECOMMENDED_RULES.contains(&rule_name)
    }
    pub(crate) fn recommended_rules_as_filters() -> [RuleFilter<'static>; 30] {
        Self::RECOMMENDED_RULES_AS_FILTERS
    }
    pub(crate) fn all_rules_as_filters() -> [RuleFilter<'static>; 30] {
        Self::ALL_RULES_AS_FILTERS
    }
    #[doc = r" Select preset rules"]
    pub(crate) fn collect_preset_rules(
        &self,
        parent_is_recommended: bool,
        enabled_rules: &mut IndexSet<RuleFilter>,
        disabled_rules: &mut IndexSet<RuleFilter>,
    ) {
        if self.is_all() {
            enabled_rules.extend(Self::all_rules_as_filters());
        } else if parent_is_recommended || self.is_recommended() {
            enabled_rules.extend(Self::recommended_rules_as_filters());
        }
        if self.is_not_all() {
            disabled_rules.extend(Self::all_rules_as_filters());
        } else if self.is_not_recommended() {
            disabled_rules.extend(Self::recommended_rules_as_filters());
        }
    }
    pub(crate) fn get_rule_configuration(
        &self,
        rule_name: &str,
    ) -> Option<(RulePlainConfiguration, Option<RuleOptions>)> {
        match rule_name {
            "noAccessKey" => self
                .no_access_key
                .as_ref()
                .map(|conf| (conf.level(), conf.get_options())),
            "noAriaHiddenOnFocusable" => self
                .no_aria_hidden_on_focusable
                .as_ref()
                .map(|conf| (conf.level(), conf.get_options())),
            "noAriaUnsupportedElements" => self
                .no_aria_unsupported_elements
                .as_ref()
                .map(|conf| (conf.level(), conf.get_options())),
            "noAutofocus" => self
                .no_autofocus
                .as_ref()
                .map(|conf| (conf.level(), conf.get_options())),
            "noBlankTarget" => self
                .no_blank_target
                .as_ref()
                .map(|conf| (conf.level(), conf.get_options())),
            "noDistractingElements" => self
                .no_distracting_elements
                .as_ref()
                .map(|conf| (conf.level(), conf.get_options())),
            "noHeaderScope" => self
                .no_header_scope
                .as_ref()
                .map(|conf| (conf.level(), conf.get_options())),
            "noInteractiveElementToNoninteractiveRole" => self
                .no_interactive_element_to_noninteractive_role
                .as_ref()
                .map(|conf| (conf.level(), conf.get_options())),
            "noNoninteractiveElementToInteractiveRole" => self
                .no_noninteractive_element_to_interactive_role
                .as_ref()
                .map(|conf| (conf.level(), conf.get_options())),
            "noNoninteractiveTabindex" => self
                .no_noninteractive_tabindex
                .as_ref()
                .map(|conf| (conf.level(), conf.get_options())),
            "noPositiveTabindex" => self
                .no_positive_tabindex
                .as_ref()
                .map(|conf| (conf.level(), conf.get_options())),
            "noRedundantAlt" => self
                .no_redundant_alt
                .as_ref()
                .map(|conf| (conf.level(), conf.get_options())),
            "noRedundantRoles" => self
                .no_redundant_roles
                .as_ref()
                .map(|conf| (conf.level(), conf.get_options())),
            "noSvgWithoutTitle" => self
                .no_svg_without_title
                .as_ref()
                .map(|conf| (conf.level(), conf.get_options())),
            "useAltText" => self
                .use_alt_text
                .as_ref()
                .map(|conf| (conf.level(), conf.get_options())),
            "useAnchorContent" => self
                .use_anchor_content
                .as_ref()
                .map(|conf| (conf.level(), conf.get_options())),
            "useAriaActivedescendantWithTabindex" => self
                .use_aria_activedescendant_with_tabindex
                .as_ref()
                .map(|conf| (conf.level(), conf.get_options())),
            "useAriaPropsForRole" => self
                .use_aria_props_for_role
                .as_ref()
                .map(|conf| (conf.level(), conf.get_options())),
            "useButtonType" => self
                .use_button_type
                .as_ref()
                .map(|conf| (conf.level(), conf.get_options())),
            "useHeadingContent" => self
                .use_heading_content
                .as_ref()
                .map(|conf| (conf.level(), conf.get_options())),
            "useHtmlLang" => self
                .use_html_lang
                .as_ref()
                .map(|conf| (conf.level(), conf.get_options())),
            "useIframeTitle" => self
                .use_iframe_title
                .as_ref()
                .map(|conf| (conf.level(), conf.get_options())),
            "useKeyWithClickEvents" => self
                .use_key_with_click_events
                .as_ref()
                .map(|conf| (conf.level(), conf.get_options())),
            "useKeyWithMouseEvents" => self
                .use_key_with_mouse_events
                .as_ref()
                .map(|conf| (conf.level(), conf.get_options())),
            "useMediaCaption" => self
                .use_media_caption
                .as_ref()
                .map(|conf| (conf.level(), conf.get_options())),
            "useValidAnchor" => self
                .use_valid_anchor
                .as_ref()
                .map(|conf| (conf.level(), conf.get_options())),
            "useValidAriaProps" => self
                .use_valid_aria_props
                .as_ref()
                .map(|conf| (conf.level(), conf.get_options())),
            "useValidAriaRole" => self
                .use_valid_aria_role
                .as_ref()
                .map(|conf| (conf.level(), conf.get_options())),
            "useValidAriaValues" => self
                .use_valid_aria_values
                .as_ref()
                .map(|conf| (conf.level(), conf.get_options())),
            "useValidLang" => self
                .use_valid_lang
                .as_ref()
                .map(|conf| (conf.level(), conf.get_options())),
            _ => None,
        }
    }
}
#[derive(Clone, Debug, Default, Deserialize, Deserializable, Eq, Merge, PartialEq, Serialize)]
#[deserializable(with_validator)]
#[cfg_attr(feature = "schema", derive(JsonSchema))]
#[serde(rename_all = "camelCase", default)]
#[doc = r" A list of rules that belong to this group"]
pub struct Complexity {
    #[doc = r" It enables the recommended rules for this group"]
    #[serde(skip_serializing_if = "Option::is_none")]
    pub recommended: Option<bool>,
    #[doc = r" It enables ALL rules for this group."]
    #[serde(skip_serializing_if = "Option::is_none")]
    pub all: Option<bool>,
    #[doc = "Disallow primitive type aliases and misleading types."]
    #[serde(skip_serializing_if = "Option::is_none")]
    pub no_banned_types: Option<RuleConfiguration<NoBannedTypes>>,
    #[doc = "Disallow functions that exceed a given Cognitive Complexity score."]
    #[serde(skip_serializing_if = "Option::is_none")]
    pub no_excessive_cognitive_complexity:
        Option<RuleConfiguration<NoExcessiveCognitiveComplexity>>,
    #[doc = "Disallow unnecessary boolean casts"]
    #[serde(skip_serializing_if = "Option::is_none")]
    pub no_extra_boolean_cast: Option<RuleConfiguration<NoExtraBooleanCast>>,
    #[doc = "Prefer for...of statement instead of Array.forEach."]
    #[serde(skip_serializing_if = "Option::is_none")]
    pub no_for_each: Option<RuleConfiguration<NoForEach>>,
    #[doc = "Disallow unclear usage of consecutive space characters in regular expression literals"]
    #[serde(skip_serializing_if = "Option::is_none")]
    pub no_multiple_spaces_in_regular_expression_literals:
        Option<RuleConfiguration<NoMultipleSpacesInRegularExpressionLiterals>>,
    #[doc = "This rule reports when a class has no non-static members, such as for a class used exclusively as a static namespace."]
    #[serde(skip_serializing_if = "Option::is_none")]
    pub no_static_only_class: Option<RuleConfiguration<NoStaticOnlyClass>>,
    #[doc = "Disallow this and super in static contexts."]
    #[serde(skip_serializing_if = "Option::is_none")]
    pub no_this_in_static: Option<RuleConfiguration<NoThisInStatic>>,
    #[doc = "Disallow unnecessary catch clauses."]
    #[serde(skip_serializing_if = "Option::is_none")]
    pub no_useless_catch: Option<RuleConfiguration<NoUselessCatch>>,
    #[doc = "Disallow unnecessary constructors."]
    #[serde(skip_serializing_if = "Option::is_none")]
    pub no_useless_constructor: Option<RuleConfiguration<NoUselessConstructor>>,
    #[doc = "Disallow empty exports that don't change anything in a module file."]
    #[serde(skip_serializing_if = "Option::is_none")]
    pub no_useless_empty_export: Option<RuleConfiguration<NoUselessEmptyExport>>,
    #[doc = "Disallow unnecessary fragments"]
    #[serde(skip_serializing_if = "Option::is_none")]
    pub no_useless_fragments: Option<RuleConfiguration<NoUselessFragments>>,
    #[doc = "Disallow unnecessary labels."]
    #[serde(skip_serializing_if = "Option::is_none")]
    pub no_useless_label: Option<RuleConfiguration<NoUselessLabel>>,
    #[doc = "Disallow renaming import, export, and destructured assignments to the same name."]
    #[serde(skip_serializing_if = "Option::is_none")]
    pub no_useless_rename: Option<RuleConfiguration<NoUselessRename>>,
    #[doc = "Disallow useless case in switch statements."]
    #[serde(skip_serializing_if = "Option::is_none")]
    pub no_useless_switch_case: Option<RuleConfiguration<NoUselessSwitchCase>>,
    #[doc = "Disallow useless this aliasing."]
    #[serde(skip_serializing_if = "Option::is_none")]
    pub no_useless_this_alias: Option<RuleConfiguration<NoUselessThisAlias>>,
    #[doc = "Disallow using any or unknown as type constraint."]
    #[serde(skip_serializing_if = "Option::is_none")]
    pub no_useless_type_constraint: Option<RuleConfiguration<NoUselessTypeConstraint>>,
    #[doc = "Disallow the use of void operators, which is not a familiar operator."]
    #[serde(skip_serializing_if = "Option::is_none")]
    pub no_void: Option<RuleConfiguration<NoVoid>>,
    #[doc = "Disallow with statements in non-strict contexts."]
    #[serde(skip_serializing_if = "Option::is_none")]
    pub no_with: Option<RuleConfiguration<NoWith>>,
    #[doc = "Use arrow functions over function expressions."]
    #[serde(skip_serializing_if = "Option::is_none")]
    pub use_arrow_function: Option<RuleConfiguration<UseArrowFunction>>,
    #[doc = "Promotes the use of .flatMap() when map().flat() are used together."]
    #[serde(skip_serializing_if = "Option::is_none")]
    pub use_flat_map: Option<RuleConfiguration<UseFlatMap>>,
    #[doc = "Enforce the usage of a literal access to properties over computed property access."]
    #[serde(skip_serializing_if = "Option::is_none")]
    pub use_literal_keys: Option<RuleConfiguration<UseLiteralKeys>>,
    #[doc = "Enforce using concise optional chain instead of chained logical expressions."]
    #[serde(skip_serializing_if = "Option::is_none")]
    pub use_optional_chain: Option<RuleConfiguration<UseOptionalChain>>,
    #[doc = "Enforce the use of the regular expression literals instead of the RegExp constructor if possible."]
    #[serde(skip_serializing_if = "Option::is_none")]
    pub use_regex_literals: Option<RuleConfiguration<UseRegexLiterals>>,
    #[doc = "Disallow number literal object member names which are not base10 or uses underscore as separator"]
    #[serde(skip_serializing_if = "Option::is_none")]
    pub use_simple_number_keys: Option<RuleConfiguration<UseSimpleNumberKeys>>,
    #[doc = "Discard redundant terms from logical expressions."]
    #[serde(skip_serializing_if = "Option::is_none")]
    pub use_simplified_logic_expression: Option<RuleConfiguration<UseSimplifiedLogicExpression>>,
}
impl DeserializableValidator for Complexity {
    fn validate(
        &self,
        _name: &str,
        range: TextRange,
        diagnostics: &mut Vec<DeserializationDiagnostic>,
    ) -> bool {
        if self.recommended == Some(true) && self.all == Some(true) {
            diagnostics . push (DeserializationDiagnostic :: new (markup ! (< Emphasis > "'recommended'" < / Emphasis > " and " < Emphasis > "'all'" < / Emphasis > " can't be both " < Emphasis > "'true'" < / Emphasis > ". You should choose only one of them.")) . with_range (range) . with_note (markup ! ("Biome will fallback to its defaults for this section."))) ;
            return false;
        }
        true
    }
}
impl Complexity {
    const GROUP_NAME: &'static str = "complexity";
    pub(crate) const GROUP_RULES: [&'static str; 25] = [
        "noBannedTypes",
        "noExcessiveCognitiveComplexity",
        "noExtraBooleanCast",
        "noForEach",
        "noMultipleSpacesInRegularExpressionLiterals",
        "noStaticOnlyClass",
        "noThisInStatic",
        "noUselessCatch",
        "noUselessConstructor",
        "noUselessEmptyExport",
        "noUselessFragments",
        "noUselessLabel",
        "noUselessRename",
        "noUselessSwitchCase",
        "noUselessThisAlias",
        "noUselessTypeConstraint",
        "noVoid",
        "noWith",
        "useArrowFunction",
        "useFlatMap",
        "useLiteralKeys",
        "useOptionalChain",
        "useRegexLiterals",
        "useSimpleNumberKeys",
        "useSimplifiedLogicExpression",
    ];
    const RECOMMENDED_RULES: [&'static str; 22] = [
        "noBannedTypes",
        "noExtraBooleanCast",
        "noForEach",
        "noMultipleSpacesInRegularExpressionLiterals",
        "noStaticOnlyClass",
        "noThisInStatic",
        "noUselessCatch",
        "noUselessConstructor",
        "noUselessEmptyExport",
        "noUselessFragments",
        "noUselessLabel",
        "noUselessRename",
        "noUselessSwitchCase",
        "noUselessThisAlias",
        "noUselessTypeConstraint",
        "noWith",
        "useArrowFunction",
        "useFlatMap",
        "useLiteralKeys",
        "useOptionalChain",
        "useRegexLiterals",
        "useSimpleNumberKeys",
    ];
    const RECOMMENDED_RULES_AS_FILTERS: [RuleFilter<'static>; 22] = [
        RuleFilter::Rule(Self::GROUP_NAME, Self::GROUP_RULES[0]),
        RuleFilter::Rule(Self::GROUP_NAME, Self::GROUP_RULES[2]),
        RuleFilter::Rule(Self::GROUP_NAME, Self::GROUP_RULES[3]),
        RuleFilter::Rule(Self::GROUP_NAME, Self::GROUP_RULES[4]),
        RuleFilter::Rule(Self::GROUP_NAME, Self::GROUP_RULES[5]),
        RuleFilter::Rule(Self::GROUP_NAME, Self::GROUP_RULES[6]),
        RuleFilter::Rule(Self::GROUP_NAME, Self::GROUP_RULES[7]),
        RuleFilter::Rule(Self::GROUP_NAME, Self::GROUP_RULES[8]),
        RuleFilter::Rule(Self::GROUP_NAME, Self::GROUP_RULES[9]),
        RuleFilter::Rule(Self::GROUP_NAME, Self::GROUP_RULES[10]),
        RuleFilter::Rule(Self::GROUP_NAME, Self::GROUP_RULES[11]),
        RuleFilter::Rule(Self::GROUP_NAME, Self::GROUP_RULES[12]),
        RuleFilter::Rule(Self::GROUP_NAME, Self::GROUP_RULES[13]),
        RuleFilter::Rule(Self::GROUP_NAME, Self::GROUP_RULES[14]),
        RuleFilter::Rule(Self::GROUP_NAME, Self::GROUP_RULES[15]),
        RuleFilter::Rule(Self::GROUP_NAME, Self::GROUP_RULES[17]),
        RuleFilter::Rule(Self::GROUP_NAME, Self::GROUP_RULES[18]),
        RuleFilter::Rule(Self::GROUP_NAME, Self::GROUP_RULES[19]),
        RuleFilter::Rule(Self::GROUP_NAME, Self::GROUP_RULES[20]),
        RuleFilter::Rule(Self::GROUP_NAME, Self::GROUP_RULES[21]),
        RuleFilter::Rule(Self::GROUP_NAME, Self::GROUP_RULES[22]),
        RuleFilter::Rule(Self::GROUP_NAME, Self::GROUP_RULES[23]),
    ];
    const ALL_RULES_AS_FILTERS: [RuleFilter<'static>; 25] = [
        RuleFilter::Rule(Self::GROUP_NAME, Self::GROUP_RULES[0]),
        RuleFilter::Rule(Self::GROUP_NAME, Self::GROUP_RULES[1]),
        RuleFilter::Rule(Self::GROUP_NAME, Self::GROUP_RULES[2]),
        RuleFilter::Rule(Self::GROUP_NAME, Self::GROUP_RULES[3]),
        RuleFilter::Rule(Self::GROUP_NAME, Self::GROUP_RULES[4]),
        RuleFilter::Rule(Self::GROUP_NAME, Self::GROUP_RULES[5]),
        RuleFilter::Rule(Self::GROUP_NAME, Self::GROUP_RULES[6]),
        RuleFilter::Rule(Self::GROUP_NAME, Self::GROUP_RULES[7]),
        RuleFilter::Rule(Self::GROUP_NAME, Self::GROUP_RULES[8]),
        RuleFilter::Rule(Self::GROUP_NAME, Self::GROUP_RULES[9]),
        RuleFilter::Rule(Self::GROUP_NAME, Self::GROUP_RULES[10]),
        RuleFilter::Rule(Self::GROUP_NAME, Self::GROUP_RULES[11]),
        RuleFilter::Rule(Self::GROUP_NAME, Self::GROUP_RULES[12]),
        RuleFilter::Rule(Self::GROUP_NAME, Self::GROUP_RULES[13]),
        RuleFilter::Rule(Self::GROUP_NAME, Self::GROUP_RULES[14]),
        RuleFilter::Rule(Self::GROUP_NAME, Self::GROUP_RULES[15]),
        RuleFilter::Rule(Self::GROUP_NAME, Self::GROUP_RULES[16]),
        RuleFilter::Rule(Self::GROUP_NAME, Self::GROUP_RULES[17]),
        RuleFilter::Rule(Self::GROUP_NAME, Self::GROUP_RULES[18]),
        RuleFilter::Rule(Self::GROUP_NAME, Self::GROUP_RULES[19]),
        RuleFilter::Rule(Self::GROUP_NAME, Self::GROUP_RULES[20]),
        RuleFilter::Rule(Self::GROUP_NAME, Self::GROUP_RULES[21]),
        RuleFilter::Rule(Self::GROUP_NAME, Self::GROUP_RULES[22]),
        RuleFilter::Rule(Self::GROUP_NAME, Self::GROUP_RULES[23]),
        RuleFilter::Rule(Self::GROUP_NAME, Self::GROUP_RULES[24]),
    ];
    #[doc = r" Retrieves the recommended rules"]
    pub(crate) fn is_recommended(&self) -> bool {
        matches!(self.recommended, Some(true))
    }
    pub(crate) const fn is_not_recommended(&self) -> bool {
        matches!(self.recommended, Some(false))
    }
    pub(crate) fn is_all(&self) -> bool {
        matches!(self.all, Some(true))
    }
    pub(crate) fn is_not_all(&self) -> bool {
        matches!(self.all, Some(false))
    }
    pub(crate) fn get_enabled_rules(&self) -> IndexSet<RuleFilter> {
        let mut index_set = IndexSet::new();
        if let Some(rule) = self.no_banned_types.as_ref() {
            if rule.is_enabled() {
                index_set.insert(RuleFilter::Rule(Self::GROUP_NAME, Self::GROUP_RULES[0]));
            }
        }
        if let Some(rule) = self.no_excessive_cognitive_complexity.as_ref() {
            if rule.is_enabled() {
                index_set.insert(RuleFilter::Rule(Self::GROUP_NAME, Self::GROUP_RULES[1]));
            }
        }
        if let Some(rule) = self.no_extra_boolean_cast.as_ref() {
            if rule.is_enabled() {
                index_set.insert(RuleFilter::Rule(Self::GROUP_NAME, Self::GROUP_RULES[2]));
            }
        }
        if let Some(rule) = self.no_for_each.as_ref() {
            if rule.is_enabled() {
                index_set.insert(RuleFilter::Rule(Self::GROUP_NAME, Self::GROUP_RULES[3]));
            }
        }
        if let Some(rule) = self
            .no_multiple_spaces_in_regular_expression_literals
            .as_ref()
        {
            if rule.is_enabled() {
                index_set.insert(RuleFilter::Rule(Self::GROUP_NAME, Self::GROUP_RULES[4]));
            }
        }
        if let Some(rule) = self.no_static_only_class.as_ref() {
            if rule.is_enabled() {
                index_set.insert(RuleFilter::Rule(Self::GROUP_NAME, Self::GROUP_RULES[5]));
            }
        }
        if let Some(rule) = self.no_this_in_static.as_ref() {
            if rule.is_enabled() {
                index_set.insert(RuleFilter::Rule(Self::GROUP_NAME, Self::GROUP_RULES[6]));
            }
        }
        if let Some(rule) = self.no_useless_catch.as_ref() {
            if rule.is_enabled() {
                index_set.insert(RuleFilter::Rule(Self::GROUP_NAME, Self::GROUP_RULES[7]));
            }
        }
        if let Some(rule) = self.no_useless_constructor.as_ref() {
            if rule.is_enabled() {
                index_set.insert(RuleFilter::Rule(Self::GROUP_NAME, Self::GROUP_RULES[8]));
            }
        }
        if let Some(rule) = self.no_useless_empty_export.as_ref() {
            if rule.is_enabled() {
                index_set.insert(RuleFilter::Rule(Self::GROUP_NAME, Self::GROUP_RULES[9]));
            }
        }
        if let Some(rule) = self.no_useless_fragments.as_ref() {
            if rule.is_enabled() {
                index_set.insert(RuleFilter::Rule(Self::GROUP_NAME, Self::GROUP_RULES[10]));
            }
        }
        if let Some(rule) = self.no_useless_label.as_ref() {
            if rule.is_enabled() {
                index_set.insert(RuleFilter::Rule(Self::GROUP_NAME, Self::GROUP_RULES[11]));
            }
        }
        if let Some(rule) = self.no_useless_rename.as_ref() {
            if rule.is_enabled() {
                index_set.insert(RuleFilter::Rule(Self::GROUP_NAME, Self::GROUP_RULES[12]));
            }
        }
        if let Some(rule) = self.no_useless_switch_case.as_ref() {
            if rule.is_enabled() {
                index_set.insert(RuleFilter::Rule(Self::GROUP_NAME, Self::GROUP_RULES[13]));
            }
        }
        if let Some(rule) = self.no_useless_this_alias.as_ref() {
            if rule.is_enabled() {
                index_set.insert(RuleFilter::Rule(Self::GROUP_NAME, Self::GROUP_RULES[14]));
            }
        }
        if let Some(rule) = self.no_useless_type_constraint.as_ref() {
            if rule.is_enabled() {
                index_set.insert(RuleFilter::Rule(Self::GROUP_NAME, Self::GROUP_RULES[15]));
            }
        }
        if let Some(rule) = self.no_void.as_ref() {
            if rule.is_enabled() {
                index_set.insert(RuleFilter::Rule(Self::GROUP_NAME, Self::GROUP_RULES[16]));
            }
        }
        if let Some(rule) = self.no_with.as_ref() {
            if rule.is_enabled() {
                index_set.insert(RuleFilter::Rule(Self::GROUP_NAME, Self::GROUP_RULES[17]));
            }
        }
        if let Some(rule) = self.use_arrow_function.as_ref() {
            if rule.is_enabled() {
                index_set.insert(RuleFilter::Rule(Self::GROUP_NAME, Self::GROUP_RULES[18]));
            }
        }
        if let Some(rule) = self.use_flat_map.as_ref() {
            if rule.is_enabled() {
                index_set.insert(RuleFilter::Rule(Self::GROUP_NAME, Self::GROUP_RULES[19]));
            }
        }
        if let Some(rule) = self.use_literal_keys.as_ref() {
            if rule.is_enabled() {
                index_set.insert(RuleFilter::Rule(Self::GROUP_NAME, Self::GROUP_RULES[20]));
            }
        }
        if let Some(rule) = self.use_optional_chain.as_ref() {
            if rule.is_enabled() {
                index_set.insert(RuleFilter::Rule(Self::GROUP_NAME, Self::GROUP_RULES[21]));
            }
        }
        if let Some(rule) = self.use_regex_literals.as_ref() {
            if rule.is_enabled() {
                index_set.insert(RuleFilter::Rule(Self::GROUP_NAME, Self::GROUP_RULES[22]));
            }
        }
        if let Some(rule) = self.use_simple_number_keys.as_ref() {
            if rule.is_enabled() {
                index_set.insert(RuleFilter::Rule(Self::GROUP_NAME, Self::GROUP_RULES[23]));
            }
        }
        if let Some(rule) = self.use_simplified_logic_expression.as_ref() {
            if rule.is_enabled() {
                index_set.insert(RuleFilter::Rule(Self::GROUP_NAME, Self::GROUP_RULES[24]));
            }
        }
        index_set
    }
    pub(crate) fn get_disabled_rules(&self) -> IndexSet<RuleFilter> {
        let mut index_set = IndexSet::new();
        if let Some(rule) = self.no_banned_types.as_ref() {
            if rule.is_disabled() {
                index_set.insert(RuleFilter::Rule(Self::GROUP_NAME, Self::GROUP_RULES[0]));
            }
        }
        if let Some(rule) = self.no_excessive_cognitive_complexity.as_ref() {
            if rule.is_disabled() {
                index_set.insert(RuleFilter::Rule(Self::GROUP_NAME, Self::GROUP_RULES[1]));
            }
        }
        if let Some(rule) = self.no_extra_boolean_cast.as_ref() {
            if rule.is_disabled() {
                index_set.insert(RuleFilter::Rule(Self::GROUP_NAME, Self::GROUP_RULES[2]));
            }
        }
        if let Some(rule) = self.no_for_each.as_ref() {
            if rule.is_disabled() {
                index_set.insert(RuleFilter::Rule(Self::GROUP_NAME, Self::GROUP_RULES[3]));
            }
        }
        if let Some(rule) = self
            .no_multiple_spaces_in_regular_expression_literals
            .as_ref()
        {
            if rule.is_disabled() {
                index_set.insert(RuleFilter::Rule(Self::GROUP_NAME, Self::GROUP_RULES[4]));
            }
        }
        if let Some(rule) = self.no_static_only_class.as_ref() {
            if rule.is_disabled() {
                index_set.insert(RuleFilter::Rule(Self::GROUP_NAME, Self::GROUP_RULES[5]));
            }
        }
        if let Some(rule) = self.no_this_in_static.as_ref() {
            if rule.is_disabled() {
                index_set.insert(RuleFilter::Rule(Self::GROUP_NAME, Self::GROUP_RULES[6]));
            }
        }
        if let Some(rule) = self.no_useless_catch.as_ref() {
            if rule.is_disabled() {
                index_set.insert(RuleFilter::Rule(Self::GROUP_NAME, Self::GROUP_RULES[7]));
            }
        }
        if let Some(rule) = self.no_useless_constructor.as_ref() {
            if rule.is_disabled() {
                index_set.insert(RuleFilter::Rule(Self::GROUP_NAME, Self::GROUP_RULES[8]));
            }
        }
        if let Some(rule) = self.no_useless_empty_export.as_ref() {
            if rule.is_disabled() {
                index_set.insert(RuleFilter::Rule(Self::GROUP_NAME, Self::GROUP_RULES[9]));
            }
        }
        if let Some(rule) = self.no_useless_fragments.as_ref() {
            if rule.is_disabled() {
                index_set.insert(RuleFilter::Rule(Self::GROUP_NAME, Self::GROUP_RULES[10]));
            }
        }
        if let Some(rule) = self.no_useless_label.as_ref() {
            if rule.is_disabled() {
                index_set.insert(RuleFilter::Rule(Self::GROUP_NAME, Self::GROUP_RULES[11]));
            }
        }
        if let Some(rule) = self.no_useless_rename.as_ref() {
            if rule.is_disabled() {
                index_set.insert(RuleFilter::Rule(Self::GROUP_NAME, Self::GROUP_RULES[12]));
            }
        }
        if let Some(rule) = self.no_useless_switch_case.as_ref() {
            if rule.is_disabled() {
                index_set.insert(RuleFilter::Rule(Self::GROUP_NAME, Self::GROUP_RULES[13]));
            }
        }
        if let Some(rule) = self.no_useless_this_alias.as_ref() {
            if rule.is_disabled() {
                index_set.insert(RuleFilter::Rule(Self::GROUP_NAME, Self::GROUP_RULES[14]));
            }
        }
        if let Some(rule) = self.no_useless_type_constraint.as_ref() {
            if rule.is_disabled() {
                index_set.insert(RuleFilter::Rule(Self::GROUP_NAME, Self::GROUP_RULES[15]));
            }
        }
        if let Some(rule) = self.no_void.as_ref() {
            if rule.is_disabled() {
                index_set.insert(RuleFilter::Rule(Self::GROUP_NAME, Self::GROUP_RULES[16]));
            }
        }
        if let Some(rule) = self.no_with.as_ref() {
            if rule.is_disabled() {
                index_set.insert(RuleFilter::Rule(Self::GROUP_NAME, Self::GROUP_RULES[17]));
            }
        }
        if let Some(rule) = self.use_arrow_function.as_ref() {
            if rule.is_disabled() {
                index_set.insert(RuleFilter::Rule(Self::GROUP_NAME, Self::GROUP_RULES[18]));
            }
        }
        if let Some(rule) = self.use_flat_map.as_ref() {
            if rule.is_disabled() {
                index_set.insert(RuleFilter::Rule(Self::GROUP_NAME, Self::GROUP_RULES[19]));
            }
        }
        if let Some(rule) = self.use_literal_keys.as_ref() {
            if rule.is_disabled() {
                index_set.insert(RuleFilter::Rule(Self::GROUP_NAME, Self::GROUP_RULES[20]));
            }
        }
        if let Some(rule) = self.use_optional_chain.as_ref() {
            if rule.is_disabled() {
                index_set.insert(RuleFilter::Rule(Self::GROUP_NAME, Self::GROUP_RULES[21]));
            }
        }
        if let Some(rule) = self.use_regex_literals.as_ref() {
            if rule.is_disabled() {
                index_set.insert(RuleFilter::Rule(Self::GROUP_NAME, Self::GROUP_RULES[22]));
            }
        }
        if let Some(rule) = self.use_simple_number_keys.as_ref() {
            if rule.is_disabled() {
                index_set.insert(RuleFilter::Rule(Self::GROUP_NAME, Self::GROUP_RULES[23]));
            }
        }
        if let Some(rule) = self.use_simplified_logic_expression.as_ref() {
            if rule.is_disabled() {
                index_set.insert(RuleFilter::Rule(Self::GROUP_NAME, Self::GROUP_RULES[24]));
            }
        }
        index_set
    }
    #[doc = r" Checks if, given a rule name, matches one of the rules contained in this category"]
    pub(crate) fn has_rule(rule_name: &str) -> bool {
        Self::GROUP_RULES.contains(&rule_name)
    }
    #[doc = r" Checks if, given a rule name, it is marked as recommended"]
    pub(crate) fn is_recommended_rule(rule_name: &str) -> bool {
        Self::RECOMMENDED_RULES.contains(&rule_name)
    }
    pub(crate) fn recommended_rules_as_filters() -> [RuleFilter<'static>; 22] {
        Self::RECOMMENDED_RULES_AS_FILTERS
    }
    pub(crate) fn all_rules_as_filters() -> [RuleFilter<'static>; 25] {
        Self::ALL_RULES_AS_FILTERS
    }
    #[doc = r" Select preset rules"]
    pub(crate) fn collect_preset_rules(
        &self,
        parent_is_recommended: bool,
        enabled_rules: &mut IndexSet<RuleFilter>,
        disabled_rules: &mut IndexSet<RuleFilter>,
    ) {
        if self.is_all() {
            enabled_rules.extend(Self::all_rules_as_filters());
        } else if parent_is_recommended || self.is_recommended() {
            enabled_rules.extend(Self::recommended_rules_as_filters());
        }
        if self.is_not_all() {
            disabled_rules.extend(Self::all_rules_as_filters());
        } else if self.is_not_recommended() {
            disabled_rules.extend(Self::recommended_rules_as_filters());
        }
    }
    pub(crate) fn get_rule_configuration(
        &self,
        rule_name: &str,
    ) -> Option<(RulePlainConfiguration, Option<RuleOptions>)> {
        match rule_name {
            "noBannedTypes" => self
                .no_banned_types
                .as_ref()
                .map(|conf| (conf.level(), conf.get_options())),
            "noExcessiveCognitiveComplexity" => self
                .no_excessive_cognitive_complexity
                .as_ref()
                .map(|conf| (conf.level(), conf.get_options())),
            "noExtraBooleanCast" => self
                .no_extra_boolean_cast
                .as_ref()
                .map(|conf| (conf.level(), conf.get_options())),
            "noForEach" => self
                .no_for_each
                .as_ref()
                .map(|conf| (conf.level(), conf.get_options())),
            "noMultipleSpacesInRegularExpressionLiterals" => self
                .no_multiple_spaces_in_regular_expression_literals
                .as_ref()
                .map(|conf| (conf.level(), conf.get_options())),
            "noStaticOnlyClass" => self
                .no_static_only_class
                .as_ref()
                .map(|conf| (conf.level(), conf.get_options())),
            "noThisInStatic" => self
                .no_this_in_static
                .as_ref()
                .map(|conf| (conf.level(), conf.get_options())),
            "noUselessCatch" => self
                .no_useless_catch
                .as_ref()
                .map(|conf| (conf.level(), conf.get_options())),
            "noUselessConstructor" => self
                .no_useless_constructor
                .as_ref()
                .map(|conf| (conf.level(), conf.get_options())),
            "noUselessEmptyExport" => self
                .no_useless_empty_export
                .as_ref()
                .map(|conf| (conf.level(), conf.get_options())),
            "noUselessFragments" => self
                .no_useless_fragments
                .as_ref()
                .map(|conf| (conf.level(), conf.get_options())),
            "noUselessLabel" => self
                .no_useless_label
                .as_ref()
                .map(|conf| (conf.level(), conf.get_options())),
            "noUselessRename" => self
                .no_useless_rename
                .as_ref()
                .map(|conf| (conf.level(), conf.get_options())),
            "noUselessSwitchCase" => self
                .no_useless_switch_case
                .as_ref()
                .map(|conf| (conf.level(), conf.get_options())),
            "noUselessThisAlias" => self
                .no_useless_this_alias
                .as_ref()
                .map(|conf| (conf.level(), conf.get_options())),
            "noUselessTypeConstraint" => self
                .no_useless_type_constraint
                .as_ref()
                .map(|conf| (conf.level(), conf.get_options())),
            "noVoid" => self
                .no_void
                .as_ref()
                .map(|conf| (conf.level(), conf.get_options())),
            "noWith" => self
                .no_with
                .as_ref()
                .map(|conf| (conf.level(), conf.get_options())),
            "useArrowFunction" => self
                .use_arrow_function
                .as_ref()
                .map(|conf| (conf.level(), conf.get_options())),
            "useFlatMap" => self
                .use_flat_map
                .as_ref()
                .map(|conf| (conf.level(), conf.get_options())),
            "useLiteralKeys" => self
                .use_literal_keys
                .as_ref()
                .map(|conf| (conf.level(), conf.get_options())),
            "useOptionalChain" => self
                .use_optional_chain
                .as_ref()
                .map(|conf| (conf.level(), conf.get_options())),
            "useRegexLiterals" => self
                .use_regex_literals
                .as_ref()
                .map(|conf| (conf.level(), conf.get_options())),
            "useSimpleNumberKeys" => self
                .use_simple_number_keys
                .as_ref()
                .map(|conf| (conf.level(), conf.get_options())),
            "useSimplifiedLogicExpression" => self
                .use_simplified_logic_expression
                .as_ref()
                .map(|conf| (conf.level(), conf.get_options())),
            _ => None,
        }
    }
}
#[derive(Clone, Debug, Default, Deserialize, Deserializable, Eq, Merge, PartialEq, Serialize)]
#[deserializable(with_validator)]
#[cfg_attr(feature = "schema", derive(JsonSchema))]
#[serde(rename_all = "camelCase", default)]
#[doc = r" A list of rules that belong to this group"]
pub struct Correctness {
    #[doc = r" It enables the recommended rules for this group"]
    #[serde(skip_serializing_if = "Option::is_none")]
    pub recommended: Option<bool>,
    #[doc = r" It enables ALL rules for this group."]
    #[serde(skip_serializing_if = "Option::is_none")]
    pub all: Option<bool>,
    #[doc = "Prevent passing of children as props."]
    #[serde(skip_serializing_if = "Option::is_none")]
    pub no_children_prop: Option<RuleConfiguration<NoChildrenProp>>,
    #[doc = "Prevents from having const variables being re-assigned."]
    #[serde(skip_serializing_if = "Option::is_none")]
    pub no_const_assign: Option<RuleConfiguration<NoConstAssign>>,
    #[doc = "Disallow constant expressions in conditions"]
    #[serde(skip_serializing_if = "Option::is_none")]
    pub no_constant_condition: Option<RuleConfiguration<NoConstantCondition>>,
    #[doc = "Disallow returning a value from a constructor."]
    #[serde(skip_serializing_if = "Option::is_none")]
    pub no_constructor_return: Option<RuleConfiguration<NoConstructorReturn>>,
    #[doc = "Disallow empty character classes in regular expression literals."]
    #[serde(skip_serializing_if = "Option::is_none")]
    pub no_empty_character_class_in_regex: Option<RuleConfiguration<NoEmptyCharacterClassInRegex>>,
    #[doc = "Disallows empty destructuring patterns."]
    #[serde(skip_serializing_if = "Option::is_none")]
    pub no_empty_pattern: Option<RuleConfiguration<NoEmptyPattern>>,
    #[doc = "Disallow calling global object properties as functions"]
    #[serde(skip_serializing_if = "Option::is_none")]
    pub no_global_object_calls: Option<RuleConfiguration<NoGlobalObjectCalls>>,
    #[doc = "Disallow function and var declarations that are accessible outside their block."]
    #[serde(skip_serializing_if = "Option::is_none")]
    pub no_inner_declarations: Option<RuleConfiguration<NoInnerDeclarations>>,
    #[doc = "Prevents the incorrect use of super() inside classes. It also checks whether a call super() is missing from classes that extends other constructors."]
    #[serde(skip_serializing_if = "Option::is_none")]
    pub no_invalid_constructor_super: Option<RuleConfiguration<NoInvalidConstructorSuper>>,
    #[doc = "Disallow new operators with global non-constructor functions."]
    #[serde(skip_serializing_if = "Option::is_none")]
    pub no_invalid_new_builtin: Option<RuleConfiguration<NoInvalidNewBuiltin>>,
    #[doc = "Disallow new operators with the Symbol object."]
    #[serde(skip_serializing_if = "Option::is_none")]
    pub no_new_symbol: Option<RuleConfiguration<NoNewSymbol>>,
    #[doc = "Disallow \\8 and \\9 escape sequences in string literals."]
    #[serde(skip_serializing_if = "Option::is_none")]
    pub no_nonoctal_decimal_escape: Option<RuleConfiguration<NoNonoctalDecimalEscape>>,
    #[doc = "Disallow literal numbers that lose precision"]
    #[serde(skip_serializing_if = "Option::is_none")]
    pub no_precision_loss: Option<RuleConfiguration<NoPrecisionLoss>>,
    #[doc = "Prevent the usage of the return value of React.render."]
    #[serde(skip_serializing_if = "Option::is_none")]
    pub no_render_return_value: Option<RuleConfiguration<NoRenderReturnValue>>,
    #[doc = "Disallow assignments where both sides are exactly the same."]
    #[serde(skip_serializing_if = "Option::is_none")]
    pub no_self_assign: Option<RuleConfiguration<NoSelfAssign>>,
    #[doc = "Disallow returning a value from a setter"]
    #[serde(skip_serializing_if = "Option::is_none")]
    pub no_setter_return: Option<RuleConfiguration<NoSetterReturn>>,
    #[doc = "Disallow comparison of expressions modifying the string case with non-compliant value."]
    #[serde(skip_serializing_if = "Option::is_none")]
    pub no_string_case_mismatch: Option<RuleConfiguration<NoStringCaseMismatch>>,
    #[doc = "Disallow lexical declarations in switch clauses."]
    #[serde(skip_serializing_if = "Option::is_none")]
    pub no_switch_declarations: Option<RuleConfiguration<NoSwitchDeclarations>>,
    #[doc = "Prevents the usage of variables that haven't been declared inside the document."]
    #[serde(skip_serializing_if = "Option::is_none")]
    pub no_undeclared_variables: Option<RuleConfiguration<NoUndeclaredVariables>>,
    #[doc = "Avoid using unnecessary continue."]
    #[serde(skip_serializing_if = "Option::is_none")]
    pub no_unnecessary_continue: Option<RuleConfiguration<NoUnnecessaryContinue>>,
    #[doc = "Disallow unreachable code"]
    #[serde(skip_serializing_if = "Option::is_none")]
    pub no_unreachable: Option<RuleConfiguration<NoUnreachable>>,
    #[doc = "Ensures the super() constructor is called exactly once on every code  path in a class constructor before this is accessed if the class has a superclass"]
    #[serde(skip_serializing_if = "Option::is_none")]
    pub no_unreachable_super: Option<RuleConfiguration<NoUnreachableSuper>>,
    #[doc = "Disallow control flow statements in finally blocks."]
    #[serde(skip_serializing_if = "Option::is_none")]
    pub no_unsafe_finally: Option<RuleConfiguration<NoUnsafeFinally>>,
    #[doc = "Disallow the use of optional chaining in contexts where the undefined value is not allowed."]
    #[serde(skip_serializing_if = "Option::is_none")]
    pub no_unsafe_optional_chaining: Option<RuleConfiguration<NoUnsafeOptionalChaining>>,
    #[doc = "Disallow unused labels."]
    #[serde(skip_serializing_if = "Option::is_none")]
    pub no_unused_labels: Option<RuleConfiguration<NoUnusedLabels>>,
    #[doc = "Disallow unused variables."]
    #[serde(skip_serializing_if = "Option::is_none")]
    pub no_unused_variables: Option<RuleConfiguration<NoUnusedVariables>>,
    #[doc = "This rules prevents void elements (AKA self-closing elements) from having children."]
    #[serde(skip_serializing_if = "Option::is_none")]
    pub no_void_elements_with_children: Option<RuleConfiguration<NoVoidElementsWithChildren>>,
    #[doc = "Disallow returning a value from a function with the return type 'void'"]
    #[serde(skip_serializing_if = "Option::is_none")]
    pub no_void_type_return: Option<RuleConfiguration<NoVoidTypeReturn>>,
    #[doc = "Enforce all dependencies are correctly specified in a React hook."]
    #[serde(skip_serializing_if = "Option::is_none")]
    pub use_exhaustive_dependencies: Option<RuleConfiguration<UseExhaustiveDependencies>>,
    #[doc = "Enforce that all React hooks are being called from the Top Level component functions."]
    #[serde(skip_serializing_if = "Option::is_none")]
    pub use_hook_at_top_level: Option<RuleConfiguration<UseHookAtTopLevel>>,
    #[doc = "Require calls to isNaN() when checking for NaN."]
    #[serde(skip_serializing_if = "Option::is_none")]
    pub use_is_nan: Option<RuleConfiguration<UseIsNan>>,
    #[doc = "Enforce \"for\" loop update clause moving the counter in the right direction."]
    #[serde(skip_serializing_if = "Option::is_none")]
    pub use_valid_for_direction: Option<RuleConfiguration<UseValidForDirection>>,
    #[doc = "Require generator functions to contain yield."]
    #[serde(skip_serializing_if = "Option::is_none")]
    pub use_yield: Option<RuleConfiguration<UseYield>>,
}
impl DeserializableValidator for Correctness {
    fn validate(
        &self,
        _name: &str,
        range: TextRange,
        diagnostics: &mut Vec<DeserializationDiagnostic>,
    ) -> bool {
        if self.recommended == Some(true) && self.all == Some(true) {
            diagnostics . push (DeserializationDiagnostic :: new (markup ! (< Emphasis > "'recommended'" < / Emphasis > " and " < Emphasis > "'all'" < / Emphasis > " can't be both " < Emphasis > "'true'" < / Emphasis > ". You should choose only one of them.")) . with_range (range) . with_note (markup ! ("Biome will fallback to its defaults for this section."))) ;
            return false;
        }
        true
    }
}
impl Correctness {
    const GROUP_NAME: &'static str = "correctness";
    pub(crate) const GROUP_RULES: [&'static str; 33] = [
        "noChildrenProp",
        "noConstAssign",
        "noConstantCondition",
        "noConstructorReturn",
        "noEmptyCharacterClassInRegex",
        "noEmptyPattern",
        "noGlobalObjectCalls",
        "noInnerDeclarations",
        "noInvalidConstructorSuper",
        "noInvalidNewBuiltin",
        "noNewSymbol",
        "noNonoctalDecimalEscape",
        "noPrecisionLoss",
        "noRenderReturnValue",
        "noSelfAssign",
        "noSetterReturn",
        "noStringCaseMismatch",
        "noSwitchDeclarations",
        "noUndeclaredVariables",
        "noUnnecessaryContinue",
        "noUnreachable",
        "noUnreachableSuper",
        "noUnsafeFinally",
        "noUnsafeOptionalChaining",
        "noUnusedLabels",
        "noUnusedVariables",
        "noVoidElementsWithChildren",
        "noVoidTypeReturn",
        "useExhaustiveDependencies",
        "useHookAtTopLevel",
        "useIsNan",
        "useValidForDirection",
        "useYield",
    ];
    const RECOMMENDED_RULES: [&'static str; 29] = [
        "noChildrenProp",
        "noConstAssign",
        "noConstantCondition",
        "noConstructorReturn",
        "noEmptyCharacterClassInRegex",
        "noEmptyPattern",
        "noGlobalObjectCalls",
        "noInnerDeclarations",
        "noInvalidConstructorSuper",
        "noInvalidNewBuiltin",
        "noNonoctalDecimalEscape",
        "noPrecisionLoss",
        "noRenderReturnValue",
        "noSelfAssign",
        "noSetterReturn",
        "noStringCaseMismatch",
        "noSwitchDeclarations",
        "noUnnecessaryContinue",
        "noUnreachable",
        "noUnreachableSuper",
        "noUnsafeFinally",
        "noUnsafeOptionalChaining",
        "noUnusedLabels",
        "noVoidElementsWithChildren",
        "noVoidTypeReturn",
        "useExhaustiveDependencies",
        "useIsNan",
        "useValidForDirection",
        "useYield",
    ];
    const RECOMMENDED_RULES_AS_FILTERS: [RuleFilter<'static>; 29] = [
        RuleFilter::Rule(Self::GROUP_NAME, Self::GROUP_RULES[0]),
        RuleFilter::Rule(Self::GROUP_NAME, Self::GROUP_RULES[1]),
        RuleFilter::Rule(Self::GROUP_NAME, Self::GROUP_RULES[2]),
        RuleFilter::Rule(Self::GROUP_NAME, Self::GROUP_RULES[3]),
        RuleFilter::Rule(Self::GROUP_NAME, Self::GROUP_RULES[4]),
        RuleFilter::Rule(Self::GROUP_NAME, Self::GROUP_RULES[5]),
        RuleFilter::Rule(Self::GROUP_NAME, Self::GROUP_RULES[6]),
        RuleFilter::Rule(Self::GROUP_NAME, Self::GROUP_RULES[7]),
        RuleFilter::Rule(Self::GROUP_NAME, Self::GROUP_RULES[8]),
        RuleFilter::Rule(Self::GROUP_NAME, Self::GROUP_RULES[9]),
        RuleFilter::Rule(Self::GROUP_NAME, Self::GROUP_RULES[11]),
        RuleFilter::Rule(Self::GROUP_NAME, Self::GROUP_RULES[12]),
        RuleFilter::Rule(Self::GROUP_NAME, Self::GROUP_RULES[13]),
        RuleFilter::Rule(Self::GROUP_NAME, Self::GROUP_RULES[14]),
        RuleFilter::Rule(Self::GROUP_NAME, Self::GROUP_RULES[15]),
        RuleFilter::Rule(Self::GROUP_NAME, Self::GROUP_RULES[16]),
        RuleFilter::Rule(Self::GROUP_NAME, Self::GROUP_RULES[17]),
        RuleFilter::Rule(Self::GROUP_NAME, Self::GROUP_RULES[19]),
        RuleFilter::Rule(Self::GROUP_NAME, Self::GROUP_RULES[20]),
        RuleFilter::Rule(Self::GROUP_NAME, Self::GROUP_RULES[21]),
        RuleFilter::Rule(Self::GROUP_NAME, Self::GROUP_RULES[22]),
        RuleFilter::Rule(Self::GROUP_NAME, Self::GROUP_RULES[23]),
        RuleFilter::Rule(Self::GROUP_NAME, Self::GROUP_RULES[24]),
        RuleFilter::Rule(Self::GROUP_NAME, Self::GROUP_RULES[26]),
        RuleFilter::Rule(Self::GROUP_NAME, Self::GROUP_RULES[27]),
        RuleFilter::Rule(Self::GROUP_NAME, Self::GROUP_RULES[28]),
        RuleFilter::Rule(Self::GROUP_NAME, Self::GROUP_RULES[30]),
        RuleFilter::Rule(Self::GROUP_NAME, Self::GROUP_RULES[31]),
        RuleFilter::Rule(Self::GROUP_NAME, Self::GROUP_RULES[32]),
    ];
    const ALL_RULES_AS_FILTERS: [RuleFilter<'static>; 33] = [
        RuleFilter::Rule(Self::GROUP_NAME, Self::GROUP_RULES[0]),
        RuleFilter::Rule(Self::GROUP_NAME, Self::GROUP_RULES[1]),
        RuleFilter::Rule(Self::GROUP_NAME, Self::GROUP_RULES[2]),
        RuleFilter::Rule(Self::GROUP_NAME, Self::GROUP_RULES[3]),
        RuleFilter::Rule(Self::GROUP_NAME, Self::GROUP_RULES[4]),
        RuleFilter::Rule(Self::GROUP_NAME, Self::GROUP_RULES[5]),
        RuleFilter::Rule(Self::GROUP_NAME, Self::GROUP_RULES[6]),
        RuleFilter::Rule(Self::GROUP_NAME, Self::GROUP_RULES[7]),
        RuleFilter::Rule(Self::GROUP_NAME, Self::GROUP_RULES[8]),
        RuleFilter::Rule(Self::GROUP_NAME, Self::GROUP_RULES[9]),
        RuleFilter::Rule(Self::GROUP_NAME, Self::GROUP_RULES[10]),
        RuleFilter::Rule(Self::GROUP_NAME, Self::GROUP_RULES[11]),
        RuleFilter::Rule(Self::GROUP_NAME, Self::GROUP_RULES[12]),
        RuleFilter::Rule(Self::GROUP_NAME, Self::GROUP_RULES[13]),
        RuleFilter::Rule(Self::GROUP_NAME, Self::GROUP_RULES[14]),
        RuleFilter::Rule(Self::GROUP_NAME, Self::GROUP_RULES[15]),
        RuleFilter::Rule(Self::GROUP_NAME, Self::GROUP_RULES[16]),
        RuleFilter::Rule(Self::GROUP_NAME, Self::GROUP_RULES[17]),
        RuleFilter::Rule(Self::GROUP_NAME, Self::GROUP_RULES[18]),
        RuleFilter::Rule(Self::GROUP_NAME, Self::GROUP_RULES[19]),
        RuleFilter::Rule(Self::GROUP_NAME, Self::GROUP_RULES[20]),
        RuleFilter::Rule(Self::GROUP_NAME, Self::GROUP_RULES[21]),
        RuleFilter::Rule(Self::GROUP_NAME, Self::GROUP_RULES[22]),
        RuleFilter::Rule(Self::GROUP_NAME, Self::GROUP_RULES[23]),
        RuleFilter::Rule(Self::GROUP_NAME, Self::GROUP_RULES[24]),
        RuleFilter::Rule(Self::GROUP_NAME, Self::GROUP_RULES[25]),
        RuleFilter::Rule(Self::GROUP_NAME, Self::GROUP_RULES[26]),
        RuleFilter::Rule(Self::GROUP_NAME, Self::GROUP_RULES[27]),
        RuleFilter::Rule(Self::GROUP_NAME, Self::GROUP_RULES[28]),
        RuleFilter::Rule(Self::GROUP_NAME, Self::GROUP_RULES[29]),
        RuleFilter::Rule(Self::GROUP_NAME, Self::GROUP_RULES[30]),
        RuleFilter::Rule(Self::GROUP_NAME, Self::GROUP_RULES[31]),
        RuleFilter::Rule(Self::GROUP_NAME, Self::GROUP_RULES[32]),
    ];
    #[doc = r" Retrieves the recommended rules"]
    pub(crate) fn is_recommended(&self) -> bool {
        matches!(self.recommended, Some(true))
    }
    pub(crate) const fn is_not_recommended(&self) -> bool {
        matches!(self.recommended, Some(false))
    }
    pub(crate) fn is_all(&self) -> bool {
        matches!(self.all, Some(true))
    }
    pub(crate) fn is_not_all(&self) -> bool {
        matches!(self.all, Some(false))
    }
    pub(crate) fn get_enabled_rules(&self) -> IndexSet<RuleFilter> {
        let mut index_set = IndexSet::new();
        if let Some(rule) = self.no_children_prop.as_ref() {
            if rule.is_enabled() {
                index_set.insert(RuleFilter::Rule(Self::GROUP_NAME, Self::GROUP_RULES[0]));
            }
        }
        if let Some(rule) = self.no_const_assign.as_ref() {
            if rule.is_enabled() {
                index_set.insert(RuleFilter::Rule(Self::GROUP_NAME, Self::GROUP_RULES[1]));
            }
        }
        if let Some(rule) = self.no_constant_condition.as_ref() {
            if rule.is_enabled() {
                index_set.insert(RuleFilter::Rule(Self::GROUP_NAME, Self::GROUP_RULES[2]));
            }
        }
        if let Some(rule) = self.no_constructor_return.as_ref() {
            if rule.is_enabled() {
                index_set.insert(RuleFilter::Rule(Self::GROUP_NAME, Self::GROUP_RULES[3]));
            }
        }
        if let Some(rule) = self.no_empty_character_class_in_regex.as_ref() {
            if rule.is_enabled() {
                index_set.insert(RuleFilter::Rule(Self::GROUP_NAME, Self::GROUP_RULES[4]));
            }
        }
        if let Some(rule) = self.no_empty_pattern.as_ref() {
            if rule.is_enabled() {
                index_set.insert(RuleFilter::Rule(Self::GROUP_NAME, Self::GROUP_RULES[5]));
            }
        }
        if let Some(rule) = self.no_global_object_calls.as_ref() {
            if rule.is_enabled() {
                index_set.insert(RuleFilter::Rule(Self::GROUP_NAME, Self::GROUP_RULES[6]));
            }
        }
        if let Some(rule) = self.no_inner_declarations.as_ref() {
            if rule.is_enabled() {
                index_set.insert(RuleFilter::Rule(Self::GROUP_NAME, Self::GROUP_RULES[7]));
            }
        }
        if let Some(rule) = self.no_invalid_constructor_super.as_ref() {
            if rule.is_enabled() {
                index_set.insert(RuleFilter::Rule(Self::GROUP_NAME, Self::GROUP_RULES[8]));
            }
        }
        if let Some(rule) = self.no_invalid_new_builtin.as_ref() {
            if rule.is_enabled() {
                index_set.insert(RuleFilter::Rule(Self::GROUP_NAME, Self::GROUP_RULES[9]));
            }
        }
        if let Some(rule) = self.no_new_symbol.as_ref() {
            if rule.is_enabled() {
                index_set.insert(RuleFilter::Rule(Self::GROUP_NAME, Self::GROUP_RULES[10]));
            }
        }
        if let Some(rule) = self.no_nonoctal_decimal_escape.as_ref() {
            if rule.is_enabled() {
                index_set.insert(RuleFilter::Rule(Self::GROUP_NAME, Self::GROUP_RULES[11]));
            }
        }
        if let Some(rule) = self.no_precision_loss.as_ref() {
            if rule.is_enabled() {
                index_set.insert(RuleFilter::Rule(Self::GROUP_NAME, Self::GROUP_RULES[12]));
            }
        }
        if let Some(rule) = self.no_render_return_value.as_ref() {
            if rule.is_enabled() {
                index_set.insert(RuleFilter::Rule(Self::GROUP_NAME, Self::GROUP_RULES[13]));
            }
        }
        if let Some(rule) = self.no_self_assign.as_ref() {
            if rule.is_enabled() {
                index_set.insert(RuleFilter::Rule(Self::GROUP_NAME, Self::GROUP_RULES[14]));
            }
        }
        if let Some(rule) = self.no_setter_return.as_ref() {
            if rule.is_enabled() {
                index_set.insert(RuleFilter::Rule(Self::GROUP_NAME, Self::GROUP_RULES[15]));
            }
        }
        if let Some(rule) = self.no_string_case_mismatch.as_ref() {
            if rule.is_enabled() {
                index_set.insert(RuleFilter::Rule(Self::GROUP_NAME, Self::GROUP_RULES[16]));
            }
        }
        if let Some(rule) = self.no_switch_declarations.as_ref() {
            if rule.is_enabled() {
                index_set.insert(RuleFilter::Rule(Self::GROUP_NAME, Self::GROUP_RULES[17]));
            }
        }
        if let Some(rule) = self.no_undeclared_variables.as_ref() {
            if rule.is_enabled() {
                index_set.insert(RuleFilter::Rule(Self::GROUP_NAME, Self::GROUP_RULES[18]));
            }
        }
        if let Some(rule) = self.no_unnecessary_continue.as_ref() {
            if rule.is_enabled() {
                index_set.insert(RuleFilter::Rule(Self::GROUP_NAME, Self::GROUP_RULES[19]));
            }
        }
        if let Some(rule) = self.no_unreachable.as_ref() {
            if rule.is_enabled() {
                index_set.insert(RuleFilter::Rule(Self::GROUP_NAME, Self::GROUP_RULES[20]));
            }
        }
        if let Some(rule) = self.no_unreachable_super.as_ref() {
            if rule.is_enabled() {
                index_set.insert(RuleFilter::Rule(Self::GROUP_NAME, Self::GROUP_RULES[21]));
            }
        }
        if let Some(rule) = self.no_unsafe_finally.as_ref() {
            if rule.is_enabled() {
                index_set.insert(RuleFilter::Rule(Self::GROUP_NAME, Self::GROUP_RULES[22]));
            }
        }
        if let Some(rule) = self.no_unsafe_optional_chaining.as_ref() {
            if rule.is_enabled() {
                index_set.insert(RuleFilter::Rule(Self::GROUP_NAME, Self::GROUP_RULES[23]));
            }
        }
        if let Some(rule) = self.no_unused_labels.as_ref() {
            if rule.is_enabled() {
                index_set.insert(RuleFilter::Rule(Self::GROUP_NAME, Self::GROUP_RULES[24]));
            }
        }
        if let Some(rule) = self.no_unused_variables.as_ref() {
            if rule.is_enabled() {
                index_set.insert(RuleFilter::Rule(Self::GROUP_NAME, Self::GROUP_RULES[25]));
            }
        }
        if let Some(rule) = self.no_void_elements_with_children.as_ref() {
            if rule.is_enabled() {
                index_set.insert(RuleFilter::Rule(Self::GROUP_NAME, Self::GROUP_RULES[26]));
            }
        }
        if let Some(rule) = self.no_void_type_return.as_ref() {
            if rule.is_enabled() {
                index_set.insert(RuleFilter::Rule(Self::GROUP_NAME, Self::GROUP_RULES[27]));
            }
        }
        if let Some(rule) = self.use_exhaustive_dependencies.as_ref() {
            if rule.is_enabled() {
                index_set.insert(RuleFilter::Rule(Self::GROUP_NAME, Self::GROUP_RULES[28]));
            }
        }
        if let Some(rule) = self.use_hook_at_top_level.as_ref() {
            if rule.is_enabled() {
                index_set.insert(RuleFilter::Rule(Self::GROUP_NAME, Self::GROUP_RULES[29]));
            }
        }
        if let Some(rule) = self.use_is_nan.as_ref() {
            if rule.is_enabled() {
                index_set.insert(RuleFilter::Rule(Self::GROUP_NAME, Self::GROUP_RULES[30]));
            }
        }
        if let Some(rule) = self.use_valid_for_direction.as_ref() {
            if rule.is_enabled() {
                index_set.insert(RuleFilter::Rule(Self::GROUP_NAME, Self::GROUP_RULES[31]));
            }
        }
        if let Some(rule) = self.use_yield.as_ref() {
            if rule.is_enabled() {
                index_set.insert(RuleFilter::Rule(Self::GROUP_NAME, Self::GROUP_RULES[32]));
            }
        }
        index_set
    }
    pub(crate) fn get_disabled_rules(&self) -> IndexSet<RuleFilter> {
        let mut index_set = IndexSet::new();
        if let Some(rule) = self.no_children_prop.as_ref() {
            if rule.is_disabled() {
                index_set.insert(RuleFilter::Rule(Self::GROUP_NAME, Self::GROUP_RULES[0]));
            }
        }
        if let Some(rule) = self.no_const_assign.as_ref() {
            if rule.is_disabled() {
                index_set.insert(RuleFilter::Rule(Self::GROUP_NAME, Self::GROUP_RULES[1]));
            }
        }
        if let Some(rule) = self.no_constant_condition.as_ref() {
            if rule.is_disabled() {
                index_set.insert(RuleFilter::Rule(Self::GROUP_NAME, Self::GROUP_RULES[2]));
            }
        }
        if let Some(rule) = self.no_constructor_return.as_ref() {
            if rule.is_disabled() {
                index_set.insert(RuleFilter::Rule(Self::GROUP_NAME, Self::GROUP_RULES[3]));
            }
        }
        if let Some(rule) = self.no_empty_character_class_in_regex.as_ref() {
            if rule.is_disabled() {
                index_set.insert(RuleFilter::Rule(Self::GROUP_NAME, Self::GROUP_RULES[4]));
            }
        }
        if let Some(rule) = self.no_empty_pattern.as_ref() {
            if rule.is_disabled() {
                index_set.insert(RuleFilter::Rule(Self::GROUP_NAME, Self::GROUP_RULES[5]));
            }
        }
        if let Some(rule) = self.no_global_object_calls.as_ref() {
            if rule.is_disabled() {
                index_set.insert(RuleFilter::Rule(Self::GROUP_NAME, Self::GROUP_RULES[6]));
            }
        }
        if let Some(rule) = self.no_inner_declarations.as_ref() {
            if rule.is_disabled() {
                index_set.insert(RuleFilter::Rule(Self::GROUP_NAME, Self::GROUP_RULES[7]));
            }
        }
        if let Some(rule) = self.no_invalid_constructor_super.as_ref() {
            if rule.is_disabled() {
                index_set.insert(RuleFilter::Rule(Self::GROUP_NAME, Self::GROUP_RULES[8]));
            }
        }
        if let Some(rule) = self.no_invalid_new_builtin.as_ref() {
            if rule.is_disabled() {
                index_set.insert(RuleFilter::Rule(Self::GROUP_NAME, Self::GROUP_RULES[9]));
            }
        }
        if let Some(rule) = self.no_new_symbol.as_ref() {
            if rule.is_disabled() {
                index_set.insert(RuleFilter::Rule(Self::GROUP_NAME, Self::GROUP_RULES[10]));
            }
        }
        if let Some(rule) = self.no_nonoctal_decimal_escape.as_ref() {
            if rule.is_disabled() {
                index_set.insert(RuleFilter::Rule(Self::GROUP_NAME, Self::GROUP_RULES[11]));
            }
        }
        if let Some(rule) = self.no_precision_loss.as_ref() {
            if rule.is_disabled() {
                index_set.insert(RuleFilter::Rule(Self::GROUP_NAME, Self::GROUP_RULES[12]));
            }
        }
        if let Some(rule) = self.no_render_return_value.as_ref() {
            if rule.is_disabled() {
                index_set.insert(RuleFilter::Rule(Self::GROUP_NAME, Self::GROUP_RULES[13]));
            }
        }
        if let Some(rule) = self.no_self_assign.as_ref() {
            if rule.is_disabled() {
                index_set.insert(RuleFilter::Rule(Self::GROUP_NAME, Self::GROUP_RULES[14]));
            }
        }
        if let Some(rule) = self.no_setter_return.as_ref() {
            if rule.is_disabled() {
                index_set.insert(RuleFilter::Rule(Self::GROUP_NAME, Self::GROUP_RULES[15]));
            }
        }
        if let Some(rule) = self.no_string_case_mismatch.as_ref() {
            if rule.is_disabled() {
                index_set.insert(RuleFilter::Rule(Self::GROUP_NAME, Self::GROUP_RULES[16]));
            }
        }
        if let Some(rule) = self.no_switch_declarations.as_ref() {
            if rule.is_disabled() {
                index_set.insert(RuleFilter::Rule(Self::GROUP_NAME, Self::GROUP_RULES[17]));
            }
        }
        if let Some(rule) = self.no_undeclared_variables.as_ref() {
            if rule.is_disabled() {
                index_set.insert(RuleFilter::Rule(Self::GROUP_NAME, Self::GROUP_RULES[18]));
            }
        }
        if let Some(rule) = self.no_unnecessary_continue.as_ref() {
            if rule.is_disabled() {
                index_set.insert(RuleFilter::Rule(Self::GROUP_NAME, Self::GROUP_RULES[19]));
            }
        }
        if let Some(rule) = self.no_unreachable.as_ref() {
            if rule.is_disabled() {
                index_set.insert(RuleFilter::Rule(Self::GROUP_NAME, Self::GROUP_RULES[20]));
            }
        }
        if let Some(rule) = self.no_unreachable_super.as_ref() {
            if rule.is_disabled() {
                index_set.insert(RuleFilter::Rule(Self::GROUP_NAME, Self::GROUP_RULES[21]));
            }
        }
        if let Some(rule) = self.no_unsafe_finally.as_ref() {
            if rule.is_disabled() {
                index_set.insert(RuleFilter::Rule(Self::GROUP_NAME, Self::GROUP_RULES[22]));
            }
        }
        if let Some(rule) = self.no_unsafe_optional_chaining.as_ref() {
            if rule.is_disabled() {
                index_set.insert(RuleFilter::Rule(Self::GROUP_NAME, Self::GROUP_RULES[23]));
            }
        }
        if let Some(rule) = self.no_unused_labels.as_ref() {
            if rule.is_disabled() {
                index_set.insert(RuleFilter::Rule(Self::GROUP_NAME, Self::GROUP_RULES[24]));
            }
        }
        if let Some(rule) = self.no_unused_variables.as_ref() {
            if rule.is_disabled() {
                index_set.insert(RuleFilter::Rule(Self::GROUP_NAME, Self::GROUP_RULES[25]));
            }
        }
        if let Some(rule) = self.no_void_elements_with_children.as_ref() {
            if rule.is_disabled() {
                index_set.insert(RuleFilter::Rule(Self::GROUP_NAME, Self::GROUP_RULES[26]));
            }
        }
        if let Some(rule) = self.no_void_type_return.as_ref() {
            if rule.is_disabled() {
                index_set.insert(RuleFilter::Rule(Self::GROUP_NAME, Self::GROUP_RULES[27]));
            }
        }
        if let Some(rule) = self.use_exhaustive_dependencies.as_ref() {
            if rule.is_disabled() {
                index_set.insert(RuleFilter::Rule(Self::GROUP_NAME, Self::GROUP_RULES[28]));
            }
        }
        if let Some(rule) = self.use_hook_at_top_level.as_ref() {
            if rule.is_disabled() {
                index_set.insert(RuleFilter::Rule(Self::GROUP_NAME, Self::GROUP_RULES[29]));
            }
        }
        if let Some(rule) = self.use_is_nan.as_ref() {
            if rule.is_disabled() {
                index_set.insert(RuleFilter::Rule(Self::GROUP_NAME, Self::GROUP_RULES[30]));
            }
        }
        if let Some(rule) = self.use_valid_for_direction.as_ref() {
            if rule.is_disabled() {
                index_set.insert(RuleFilter::Rule(Self::GROUP_NAME, Self::GROUP_RULES[31]));
            }
        }
        if let Some(rule) = self.use_yield.as_ref() {
            if rule.is_disabled() {
                index_set.insert(RuleFilter::Rule(Self::GROUP_NAME, Self::GROUP_RULES[32]));
            }
        }
        index_set
    }
    #[doc = r" Checks if, given a rule name, matches one of the rules contained in this category"]
    pub(crate) fn has_rule(rule_name: &str) -> bool {
        Self::GROUP_RULES.contains(&rule_name)
    }
    #[doc = r" Checks if, given a rule name, it is marked as recommended"]
    pub(crate) fn is_recommended_rule(rule_name: &str) -> bool {
        Self::RECOMMENDED_RULES.contains(&rule_name)
    }
    pub(crate) fn recommended_rules_as_filters() -> [RuleFilter<'static>; 29] {
        Self::RECOMMENDED_RULES_AS_FILTERS
    }
    pub(crate) fn all_rules_as_filters() -> [RuleFilter<'static>; 33] {
        Self::ALL_RULES_AS_FILTERS
    }
    #[doc = r" Select preset rules"]
    pub(crate) fn collect_preset_rules(
        &self,
        parent_is_recommended: bool,
        enabled_rules: &mut IndexSet<RuleFilter>,
        disabled_rules: &mut IndexSet<RuleFilter>,
    ) {
        if self.is_all() {
            enabled_rules.extend(Self::all_rules_as_filters());
        } else if parent_is_recommended || self.is_recommended() {
            enabled_rules.extend(Self::recommended_rules_as_filters());
        }
        if self.is_not_all() {
            disabled_rules.extend(Self::all_rules_as_filters());
        } else if self.is_not_recommended() {
            disabled_rules.extend(Self::recommended_rules_as_filters());
        }
    }
    pub(crate) fn get_rule_configuration(
        &self,
        rule_name: &str,
    ) -> Option<(RulePlainConfiguration, Option<RuleOptions>)> {
        match rule_name {
            "noChildrenProp" => self
                .no_children_prop
                .as_ref()
                .map(|conf| (conf.level(), conf.get_options())),
            "noConstAssign" => self
                .no_const_assign
                .as_ref()
                .map(|conf| (conf.level(), conf.get_options())),
            "noConstantCondition" => self
                .no_constant_condition
                .as_ref()
                .map(|conf| (conf.level(), conf.get_options())),
            "noConstructorReturn" => self
                .no_constructor_return
                .as_ref()
                .map(|conf| (conf.level(), conf.get_options())),
            "noEmptyCharacterClassInRegex" => self
                .no_empty_character_class_in_regex
                .as_ref()
                .map(|conf| (conf.level(), conf.get_options())),
            "noEmptyPattern" => self
                .no_empty_pattern
                .as_ref()
                .map(|conf| (conf.level(), conf.get_options())),
            "noGlobalObjectCalls" => self
                .no_global_object_calls
                .as_ref()
                .map(|conf| (conf.level(), conf.get_options())),
            "noInnerDeclarations" => self
                .no_inner_declarations
                .as_ref()
                .map(|conf| (conf.level(), conf.get_options())),
            "noInvalidConstructorSuper" => self
                .no_invalid_constructor_super
                .as_ref()
                .map(|conf| (conf.level(), conf.get_options())),
            "noInvalidNewBuiltin" => self
                .no_invalid_new_builtin
                .as_ref()
                .map(|conf| (conf.level(), conf.get_options())),
            "noNewSymbol" => self
                .no_new_symbol
                .as_ref()
                .map(|conf| (conf.level(), conf.get_options())),
            "noNonoctalDecimalEscape" => self
                .no_nonoctal_decimal_escape
                .as_ref()
                .map(|conf| (conf.level(), conf.get_options())),
            "noPrecisionLoss" => self
                .no_precision_loss
                .as_ref()
                .map(|conf| (conf.level(), conf.get_options())),
            "noRenderReturnValue" => self
                .no_render_return_value
                .as_ref()
                .map(|conf| (conf.level(), conf.get_options())),
            "noSelfAssign" => self
                .no_self_assign
                .as_ref()
                .map(|conf| (conf.level(), conf.get_options())),
            "noSetterReturn" => self
                .no_setter_return
                .as_ref()
                .map(|conf| (conf.level(), conf.get_options())),
            "noStringCaseMismatch" => self
                .no_string_case_mismatch
                .as_ref()
                .map(|conf| (conf.level(), conf.get_options())),
            "noSwitchDeclarations" => self
                .no_switch_declarations
                .as_ref()
                .map(|conf| (conf.level(), conf.get_options())),
            "noUndeclaredVariables" => self
                .no_undeclared_variables
                .as_ref()
                .map(|conf| (conf.level(), conf.get_options())),
            "noUnnecessaryContinue" => self
                .no_unnecessary_continue
                .as_ref()
                .map(|conf| (conf.level(), conf.get_options())),
            "noUnreachable" => self
                .no_unreachable
                .as_ref()
                .map(|conf| (conf.level(), conf.get_options())),
            "noUnreachableSuper" => self
                .no_unreachable_super
                .as_ref()
                .map(|conf| (conf.level(), conf.get_options())),
            "noUnsafeFinally" => self
                .no_unsafe_finally
                .as_ref()
                .map(|conf| (conf.level(), conf.get_options())),
            "noUnsafeOptionalChaining" => self
                .no_unsafe_optional_chaining
                .as_ref()
                .map(|conf| (conf.level(), conf.get_options())),
            "noUnusedLabels" => self
                .no_unused_labels
                .as_ref()
                .map(|conf| (conf.level(), conf.get_options())),
            "noUnusedVariables" => self
                .no_unused_variables
                .as_ref()
                .map(|conf| (conf.level(), conf.get_options())),
            "noVoidElementsWithChildren" => self
                .no_void_elements_with_children
                .as_ref()
                .map(|conf| (conf.level(), conf.get_options())),
            "noVoidTypeReturn" => self
                .no_void_type_return
                .as_ref()
                .map(|conf| (conf.level(), conf.get_options())),
            "useExhaustiveDependencies" => self
                .use_exhaustive_dependencies
                .as_ref()
                .map(|conf| (conf.level(), conf.get_options())),
            "useHookAtTopLevel" => self
                .use_hook_at_top_level
                .as_ref()
                .map(|conf| (conf.level(), conf.get_options())),
            "useIsNan" => self
                .use_is_nan
                .as_ref()
                .map(|conf| (conf.level(), conf.get_options())),
            "useValidForDirection" => self
                .use_valid_for_direction
                .as_ref()
                .map(|conf| (conf.level(), conf.get_options())),
            "useYield" => self
                .use_yield
                .as_ref()
                .map(|conf| (conf.level(), conf.get_options())),
            _ => None,
        }
    }
}
#[derive(Clone, Debug, Default, Deserialize, Deserializable, Eq, Merge, PartialEq, Serialize)]
#[deserializable(with_validator)]
#[cfg_attr(feature = "schema", derive(JsonSchema))]
#[serde(rename_all = "camelCase", default)]
#[doc = r" A list of rules that belong to this group"]
pub struct Nursery {
    #[doc = r" It enables the recommended rules for this group"]
    #[serde(skip_serializing_if = "Option::is_none")]
    pub recommended: Option<bool>,
    #[doc = r" It enables ALL rules for this group."]
    #[serde(skip_serializing_if = "Option::is_none")]
    pub all: Option<bool>,
    #[doc = "Disallow the use of console."]
    #[serde(skip_serializing_if = "Option::is_none")]
    pub no_console: Option<RuleConfiguration<NoConsole>>,
    #[doc = "Disallow two keys with the same name inside a JSON object."]
    #[serde(skip_serializing_if = "Option::is_none")]
    pub no_duplicate_json_keys: Option<RuleConfiguration<NoDuplicateJsonKeys>>,
    #[doc = "A describe block should not contain duplicate hooks."]
    #[serde(skip_serializing_if = "Option::is_none")]
    pub no_duplicate_test_hooks: Option<RuleConfiguration<NoDuplicateTestHooks>>,
    #[doc = "Disallow empty block statements and static blocks."]
    #[serde(skip_serializing_if = "Option::is_none")]
    pub no_empty_block_statements: Option<RuleConfiguration<NoEmptyBlockStatements>>,
    #[doc = "Disallow empty type parameters in type aliases and interfaces."]
    #[serde(skip_serializing_if = "Option::is_none")]
    pub no_empty_type_parameters: Option<RuleConfiguration<NoEmptyTypeParameters>>,
    #[doc = "Disallow using export or module.exports in files containing tests"]
    #[serde(skip_serializing_if = "Option::is_none")]
    pub no_exports_in_test: Option<RuleConfiguration<NoExportsInTest>>,
    #[doc = "Disallow focused tests."]
    #[serde(skip_serializing_if = "Option::is_none")]
    pub no_focused_tests: Option<RuleConfiguration<NoFocusedTests>>,
    #[doc = "Disallow assignments to native objects and read-only global variables."]
    #[serde(skip_serializing_if = "Option::is_none")]
    pub no_global_assign: Option<RuleConfiguration<NoGlobalAssign>>,
    #[doc = "Disallow the use of global eval()."]
    #[serde(skip_serializing_if = "Option::is_none")]
    pub no_global_eval: Option<RuleConfiguration<NoGlobalEval>>,
    #[doc = "Disallow the use of variables and function parameters before their declaration"]
    #[serde(skip_serializing_if = "Option::is_none")]
    pub no_invalid_use_before_declaration: Option<RuleConfiguration<NoInvalidUseBeforeDeclaration>>,
    #[doc = "Disallow characters made with multiple code points in character class syntax."]
    #[serde(skip_serializing_if = "Option::is_none")]
    pub no_misleading_character_class: Option<RuleConfiguration<NoMisleadingCharacterClass>>,
    #[doc = "Disallow the use of namespace imports."]
    #[serde(skip_serializing_if = "Option::is_none")]
    pub no_namespace_import: Option<RuleConfiguration<NoNamespaceImport>>,
    #[doc = "Forbid the use of Node.js builtin modules."]
    #[serde(skip_serializing_if = "Option::is_none")]
    pub no_nodejs_modules: Option<RuleConfiguration<NoNodejsModules>>,
    #[doc = "Avoid re-export all."]
    #[serde(skip_serializing_if = "Option::is_none")]
    pub no_re_export_all: Option<RuleConfiguration<NoReExportAll>>,
    #[doc = "Disallow specified modules when loaded by import or require."]
    #[serde(skip_serializing_if = "Option::is_none")]
    pub no_restricted_imports: Option<RuleConfiguration<NoRestrictedImports>>,
    #[doc = "It detects possible \"wrong\" semicolons inside JSX elements."]
    #[serde(skip_serializing_if = "Option::is_none")]
    pub no_semicolon_in_jsx: Option<RuleConfiguration<NoSemicolonInJsx>>,
    #[doc = "Disallow disabled tests."]
    #[serde(skip_serializing_if = "Option::is_none")]
    pub no_skipped_tests: Option<RuleConfiguration<NoSkippedTests>>,
    #[doc = "Disallow then property."]
    #[serde(skip_serializing_if = "Option::is_none")]
    pub no_then_property: Option<RuleConfiguration<NoThenProperty>>,
    #[doc = "Disallow the use of dependencies that aren't specified in the package.json."]
    #[serde(skip_serializing_if = "Option::is_none")]
    pub no_undeclared_dependencies: Option<RuleConfiguration<NoUndeclaredDependencies>>,
    #[doc = "Disallow unused imports."]
    #[serde(skip_serializing_if = "Option::is_none")]
    pub no_unused_imports: Option<RuleConfiguration<NoUnusedImports>>,
    #[doc = "Disallow unused private class members"]
    #[serde(skip_serializing_if = "Option::is_none")]
    pub no_unused_private_class_members: Option<RuleConfiguration<NoUnusedPrivateClassMembers>>,
    #[doc = "Disallow unnecessary nested block statements."]
    #[serde(skip_serializing_if = "Option::is_none")]
    pub no_useless_lone_block_statements: Option<RuleConfiguration<NoUselessLoneBlockStatements>>,
    #[doc = "Disallow ternary operators when simpler alternatives exist."]
    #[serde(skip_serializing_if = "Option::is_none")]
    pub no_useless_ternary: Option<RuleConfiguration<NoUselessTernary>>,
    #[doc = "Ensure async functions utilize await."]
    #[serde(skip_serializing_if = "Option::is_none")]
    pub use_await: Option<RuleConfiguration<UseAwait>>,
    #[doc = "Require consistently using either T[] or Array<T>"]
    #[serde(skip_serializing_if = "Option::is_none")]
    pub use_consistent_array_type: Option<RuleConfiguration<UseConsistentArrayType>>,
    #[doc = "Promotes the use of export type for types."]
    #[serde(skip_serializing_if = "Option::is_none")]
    pub use_export_type: Option<RuleConfiguration<UseExportType>>,
    #[doc = "Enforce naming conventions for JavaScript and TypeScript filenames."]
    #[serde(skip_serializing_if = "Option::is_none")]
    pub use_filenaming_convention: Option<RuleConfiguration<UseFilenamingConvention>>,
    #[doc = "This rule recommends a for-of loop when in a for loop, the index used to extract an item from the iterated array."]
    #[serde(skip_serializing_if = "Option::is_none")]
    pub use_for_of: Option<RuleConfiguration<UseForOf>>,
    #[doc = "Enforce the use of import type when an import only has specifiers with type qualifier."]
    #[serde(skip_serializing_if = "Option::is_none")]
    pub use_grouped_type_import: Option<RuleConfiguration<UseGroupedTypeImport>>,
    #[doc = "Disallows package private imports."]
    #[serde(skip_serializing_if = "Option::is_none")]
    pub use_import_restrictions: Option<RuleConfiguration<UseImportRestrictions>>,
    #[doc = "Promotes the use of import type for types."]
    #[serde(skip_serializing_if = "Option::is_none")]
    pub use_import_type: Option<RuleConfiguration<UseImportType>>,
    #[doc = "Promotes the usage of node:assert/strict over node:assert."]
    #[serde(skip_serializing_if = "Option::is_none")]
    pub use_node_assert_strict: Option<RuleConfiguration<UseNodeAssertStrict>>,
    #[doc = "Enforces using the node: protocol for Node.js builtin modules."]
    #[serde(skip_serializing_if = "Option::is_none")]
    pub use_nodejs_import_protocol: Option<RuleConfiguration<UseNodejsImportProtocol>>,
    #[doc = "Use the Number properties instead of global ones."]
    #[serde(skip_serializing_if = "Option::is_none")]
    pub use_number_namespace: Option<RuleConfiguration<UseNumberNamespace>>,
    #[doc = "Enforce using function types instead of object type with call signatures."]
    #[serde(skip_serializing_if = "Option::is_none")]
    pub use_shorthand_function_type: Option<RuleConfiguration<UseShorthandFunctionType>>,
    #[doc = "Enforce the sorting of CSS utility classes."]
    #[serde(skip_serializing_if = "Option::is_none")]
    pub use_sorted_classes: Option<RuleConfiguration<UseSortedClasses>>,
}
impl DeserializableValidator for Nursery {
    fn validate(
        &self,
        _name: &str,
        range: TextRange,
        diagnostics: &mut Vec<DeserializationDiagnostic>,
    ) -> bool {
        if self.recommended == Some(true) && self.all == Some(true) {
            diagnostics . push (DeserializationDiagnostic :: new (markup ! (< Emphasis > "'recommended'" < / Emphasis > " and " < Emphasis > "'all'" < / Emphasis > " can't be both " < Emphasis > "'true'" < / Emphasis > ". You should choose only one of them.")) . with_range (range) . with_note (markup ! ("Biome will fallback to its defaults for this section."))) ;
            return false;
        }
        true
    }
}
impl Nursery {
    const GROUP_NAME: &'static str = "nursery";
    pub(crate) const GROUP_RULES: [&'static str; 35] = [
        "noConsole",
        "noDuplicateJsonKeys",
        "noDuplicateTestHooks",
        "noEmptyBlockStatements",
        "noEmptyTypeParameters",
        "noExportsInTest",
        "noFocusedTests",
        "noGlobalAssign",
        "noGlobalEval",
        "noInvalidUseBeforeDeclaration",
        "noMisleadingCharacterClass",
        "noNamespaceImport",
        "noNodejsModules",
        "noReExportAll",
        "noRestrictedImports",
        "noSemicolonInJsx",
        "noSkippedTests",
        "noThenProperty",
        "noUndeclaredDependencies",
        "noUnusedImports",
        "noUnusedPrivateClassMembers",
        "noUselessLoneBlockStatements",
        "noUselessTernary",
        "useAwait",
        "useConsistentArrayType",
        "useExportType",
        "useFilenamingConvention",
        "useForOf",
        "useGroupedTypeImport",
        "useImportRestrictions",
        "useImportType",
        "useNodeAssertStrict",
        "useNodejsImportProtocol",
        "useNumberNamespace",
        "useShorthandFunctionType",
        "useSortedClasses",
    ];
    const RECOMMENDED_RULES: [&'static str; 14] = [
        "noDuplicateJsonKeys",
        "noDuplicateTestHooks",
        "noEmptyTypeParameters",
        "noExportsInTest",
        "noFocusedTests",
        "noGlobalAssign",
        "noGlobalEval",
        "noSemicolonInJsx",
        "noThenProperty",
        "noUselessTernary",
        "useAwait",
        "useExportType",
        "useGroupedTypeImport",
        "useImportType",
        "useNumberNamespace",
    ];
    const RECOMMENDED_RULES_AS_FILTERS: [RuleFilter<'static>; 14] = [
        RuleFilter::Rule(Self::GROUP_NAME, Self::GROUP_RULES[1]),
        RuleFilter::Rule(Self::GROUP_NAME, Self::GROUP_RULES[2]),
        RuleFilter::Rule(Self::GROUP_NAME, Self::GROUP_RULES[4]),
        RuleFilter::Rule(Self::GROUP_NAME, Self::GROUP_RULES[5]),
        RuleFilter::Rule(Self::GROUP_NAME, Self::GROUP_RULES[6]),
        RuleFilter::Rule(Self::GROUP_NAME, Self::GROUP_RULES[7]),
<<<<<<< HEAD
        RuleFilter::Rule(Self::GROUP_NAME, Self::GROUP_RULES[14]),
=======
        RuleFilter::Rule(Self::GROUP_NAME, Self::GROUP_RULES[8]),
>>>>>>> c3a05f78
        RuleFilter::Rule(Self::GROUP_NAME, Self::GROUP_RULES[16]),
        RuleFilter::Rule(Self::GROUP_NAME, Self::GROUP_RULES[21]),
        RuleFilter::Rule(Self::GROUP_NAME, Self::GROUP_RULES[22]),
        RuleFilter::Rule(Self::GROUP_NAME, Self::GROUP_RULES[24]),
        RuleFilter::Rule(Self::GROUP_NAME, Self::GROUP_RULES[27]),
        RuleFilter::Rule(Self::GROUP_NAME, Self::GROUP_RULES[29]),
        RuleFilter::Rule(Self::GROUP_NAME, Self::GROUP_RULES[32]),
    ];
    const ALL_RULES_AS_FILTERS: [RuleFilter<'static>; 35] = [
        RuleFilter::Rule(Self::GROUP_NAME, Self::GROUP_RULES[0]),
        RuleFilter::Rule(Self::GROUP_NAME, Self::GROUP_RULES[1]),
        RuleFilter::Rule(Self::GROUP_NAME, Self::GROUP_RULES[2]),
        RuleFilter::Rule(Self::GROUP_NAME, Self::GROUP_RULES[3]),
        RuleFilter::Rule(Self::GROUP_NAME, Self::GROUP_RULES[4]),
        RuleFilter::Rule(Self::GROUP_NAME, Self::GROUP_RULES[5]),
        RuleFilter::Rule(Self::GROUP_NAME, Self::GROUP_RULES[6]),
        RuleFilter::Rule(Self::GROUP_NAME, Self::GROUP_RULES[7]),
        RuleFilter::Rule(Self::GROUP_NAME, Self::GROUP_RULES[8]),
        RuleFilter::Rule(Self::GROUP_NAME, Self::GROUP_RULES[9]),
        RuleFilter::Rule(Self::GROUP_NAME, Self::GROUP_RULES[10]),
        RuleFilter::Rule(Self::GROUP_NAME, Self::GROUP_RULES[11]),
        RuleFilter::Rule(Self::GROUP_NAME, Self::GROUP_RULES[12]),
        RuleFilter::Rule(Self::GROUP_NAME, Self::GROUP_RULES[13]),
        RuleFilter::Rule(Self::GROUP_NAME, Self::GROUP_RULES[14]),
        RuleFilter::Rule(Self::GROUP_NAME, Self::GROUP_RULES[15]),
        RuleFilter::Rule(Self::GROUP_NAME, Self::GROUP_RULES[16]),
        RuleFilter::Rule(Self::GROUP_NAME, Self::GROUP_RULES[17]),
        RuleFilter::Rule(Self::GROUP_NAME, Self::GROUP_RULES[18]),
        RuleFilter::Rule(Self::GROUP_NAME, Self::GROUP_RULES[19]),
        RuleFilter::Rule(Self::GROUP_NAME, Self::GROUP_RULES[20]),
        RuleFilter::Rule(Self::GROUP_NAME, Self::GROUP_RULES[21]),
        RuleFilter::Rule(Self::GROUP_NAME, Self::GROUP_RULES[22]),
        RuleFilter::Rule(Self::GROUP_NAME, Self::GROUP_RULES[23]),
        RuleFilter::Rule(Self::GROUP_NAME, Self::GROUP_RULES[24]),
        RuleFilter::Rule(Self::GROUP_NAME, Self::GROUP_RULES[25]),
        RuleFilter::Rule(Self::GROUP_NAME, Self::GROUP_RULES[26]),
        RuleFilter::Rule(Self::GROUP_NAME, Self::GROUP_RULES[27]),
        RuleFilter::Rule(Self::GROUP_NAME, Self::GROUP_RULES[28]),
        RuleFilter::Rule(Self::GROUP_NAME, Self::GROUP_RULES[29]),
        RuleFilter::Rule(Self::GROUP_NAME, Self::GROUP_RULES[30]),
        RuleFilter::Rule(Self::GROUP_NAME, Self::GROUP_RULES[31]),
        RuleFilter::Rule(Self::GROUP_NAME, Self::GROUP_RULES[32]),
        RuleFilter::Rule(Self::GROUP_NAME, Self::GROUP_RULES[33]),
        RuleFilter::Rule(Self::GROUP_NAME, Self::GROUP_RULES[34]),
    ];
    #[doc = r" Retrieves the recommended rules"]
    pub(crate) fn is_recommended(&self) -> bool {
        matches!(self.recommended, Some(true))
    }
    pub(crate) const fn is_not_recommended(&self) -> bool {
        matches!(self.recommended, Some(false))
    }
    pub(crate) fn is_all(&self) -> bool {
        matches!(self.all, Some(true))
    }
    pub(crate) fn is_not_all(&self) -> bool {
        matches!(self.all, Some(false))
    }
    pub(crate) fn get_enabled_rules(&self) -> IndexSet<RuleFilter> {
        let mut index_set = IndexSet::new();
        if let Some(rule) = self.no_console.as_ref() {
            if rule.is_enabled() {
                index_set.insert(RuleFilter::Rule(Self::GROUP_NAME, Self::GROUP_RULES[0]));
            }
        }
        if let Some(rule) = self.no_duplicate_json_keys.as_ref() {
            if rule.is_enabled() {
                index_set.insert(RuleFilter::Rule(Self::GROUP_NAME, Self::GROUP_RULES[1]));
            }
        }
        if let Some(rule) = self.no_duplicate_test_hooks.as_ref() {
            if rule.is_enabled() {
                index_set.insert(RuleFilter::Rule(Self::GROUP_NAME, Self::GROUP_RULES[2]));
            }
        }
        if let Some(rule) = self.no_empty_block_statements.as_ref() {
            if rule.is_enabled() {
                index_set.insert(RuleFilter::Rule(Self::GROUP_NAME, Self::GROUP_RULES[3]));
            }
        }
        if let Some(rule) = self.no_empty_type_parameters.as_ref() {
            if rule.is_enabled() {
                index_set.insert(RuleFilter::Rule(Self::GROUP_NAME, Self::GROUP_RULES[4]));
            }
        }
        if let Some(rule) = self.no_exports_in_test.as_ref() {
            if rule.is_enabled() {
                index_set.insert(RuleFilter::Rule(Self::GROUP_NAME, Self::GROUP_RULES[5]));
            }
        }
        if let Some(rule) = self.no_focused_tests.as_ref() {
            if rule.is_enabled() {
                index_set.insert(RuleFilter::Rule(Self::GROUP_NAME, Self::GROUP_RULES[6]));
            }
        }
        if let Some(rule) = self.no_global_assign.as_ref() {
            if rule.is_enabled() {
                index_set.insert(RuleFilter::Rule(Self::GROUP_NAME, Self::GROUP_RULES[7]));
            }
        }
        if let Some(rule) = self.no_global_eval.as_ref() {
            if rule.is_enabled() {
                index_set.insert(RuleFilter::Rule(Self::GROUP_NAME, Self::GROUP_RULES[8]));
            }
        }
        if let Some(rule) = self.no_invalid_use_before_declaration.as_ref() {
            if rule.is_enabled() {
                index_set.insert(RuleFilter::Rule(Self::GROUP_NAME, Self::GROUP_RULES[9]));
            }
        }
        if let Some(rule) = self.no_misleading_character_class.as_ref() {
            if rule.is_enabled() {
                index_set.insert(RuleFilter::Rule(Self::GROUP_NAME, Self::GROUP_RULES[10]));
            }
        }
        if let Some(rule) = self.no_namespace_import.as_ref() {
            if rule.is_enabled() {
                index_set.insert(RuleFilter::Rule(Self::GROUP_NAME, Self::GROUP_RULES[11]));
            }
        }
        if let Some(rule) = self.no_nodejs_modules.as_ref() {
            if rule.is_enabled() {
                index_set.insert(RuleFilter::Rule(Self::GROUP_NAME, Self::GROUP_RULES[12]));
            }
        }
        if let Some(rule) = self.no_re_export_all.as_ref() {
            if rule.is_enabled() {
                index_set.insert(RuleFilter::Rule(Self::GROUP_NAME, Self::GROUP_RULES[13]));
            }
        }
<<<<<<< HEAD
        if let Some(rule) = self.no_semicolon_in_jsx.as_ref() {
=======
        if let Some(rule) = self.no_restricted_imports.as_ref() {
>>>>>>> c3a05f78
            if rule.is_enabled() {
                index_set.insert(RuleFilter::Rule(Self::GROUP_NAME, Self::GROUP_RULES[14]));
            }
        }
        if let Some(rule) = self.no_skipped_tests.as_ref() {
            if rule.is_enabled() {
                index_set.insert(RuleFilter::Rule(Self::GROUP_NAME, Self::GROUP_RULES[15]));
            }
        }
        if let Some(rule) = self.no_then_property.as_ref() {
            if rule.is_enabled() {
                index_set.insert(RuleFilter::Rule(Self::GROUP_NAME, Self::GROUP_RULES[16]));
            }
        }
        if let Some(rule) = self.no_undeclared_dependencies.as_ref() {
            if rule.is_enabled() {
                index_set.insert(RuleFilter::Rule(Self::GROUP_NAME, Self::GROUP_RULES[17]));
            }
        }
        if let Some(rule) = self.no_unused_imports.as_ref() {
            if rule.is_enabled() {
                index_set.insert(RuleFilter::Rule(Self::GROUP_NAME, Self::GROUP_RULES[18]));
            }
        }
        if let Some(rule) = self.no_unused_private_class_members.as_ref() {
            if rule.is_enabled() {
                index_set.insert(RuleFilter::Rule(Self::GROUP_NAME, Self::GROUP_RULES[19]));
            }
        }
        if let Some(rule) = self.no_useless_lone_block_statements.as_ref() {
            if rule.is_enabled() {
                index_set.insert(RuleFilter::Rule(Self::GROUP_NAME, Self::GROUP_RULES[20]));
            }
        }
        if let Some(rule) = self.no_useless_ternary.as_ref() {
            if rule.is_enabled() {
                index_set.insert(RuleFilter::Rule(Self::GROUP_NAME, Self::GROUP_RULES[21]));
            }
        }
        if let Some(rule) = self.use_await.as_ref() {
            if rule.is_enabled() {
                index_set.insert(RuleFilter::Rule(Self::GROUP_NAME, Self::GROUP_RULES[22]));
            }
        }
        if let Some(rule) = self.use_consistent_array_type.as_ref() {
            if rule.is_enabled() {
                index_set.insert(RuleFilter::Rule(Self::GROUP_NAME, Self::GROUP_RULES[23]));
            }
        }
        if let Some(rule) = self.use_export_type.as_ref() {
            if rule.is_enabled() {
                index_set.insert(RuleFilter::Rule(Self::GROUP_NAME, Self::GROUP_RULES[24]));
            }
        }
        if let Some(rule) = self.use_filenaming_convention.as_ref() {
            if rule.is_enabled() {
                index_set.insert(RuleFilter::Rule(Self::GROUP_NAME, Self::GROUP_RULES[25]));
            }
        }
        if let Some(rule) = self.use_for_of.as_ref() {
            if rule.is_enabled() {
                index_set.insert(RuleFilter::Rule(Self::GROUP_NAME, Self::GROUP_RULES[26]));
            }
        }
        if let Some(rule) = self.use_grouped_type_import.as_ref() {
            if rule.is_enabled() {
                index_set.insert(RuleFilter::Rule(Self::GROUP_NAME, Self::GROUP_RULES[27]));
            }
        }
        if let Some(rule) = self.use_import_restrictions.as_ref() {
            if rule.is_enabled() {
                index_set.insert(RuleFilter::Rule(Self::GROUP_NAME, Self::GROUP_RULES[28]));
            }
        }
        if let Some(rule) = self.use_import_type.as_ref() {
            if rule.is_enabled() {
                index_set.insert(RuleFilter::Rule(Self::GROUP_NAME, Self::GROUP_RULES[29]));
            }
        }
        if let Some(rule) = self.use_node_assert_strict.as_ref() {
            if rule.is_enabled() {
                index_set.insert(RuleFilter::Rule(Self::GROUP_NAME, Self::GROUP_RULES[30]));
            }
        }
        if let Some(rule) = self.use_nodejs_import_protocol.as_ref() {
            if rule.is_enabled() {
                index_set.insert(RuleFilter::Rule(Self::GROUP_NAME, Self::GROUP_RULES[31]));
            }
        }
        if let Some(rule) = self.use_number_namespace.as_ref() {
            if rule.is_enabled() {
                index_set.insert(RuleFilter::Rule(Self::GROUP_NAME, Self::GROUP_RULES[32]));
            }
        }
        if let Some(rule) = self.use_shorthand_function_type.as_ref() {
            if rule.is_enabled() {
                index_set.insert(RuleFilter::Rule(Self::GROUP_NAME, Self::GROUP_RULES[33]));
            }
        }
        if let Some(rule) = self.use_sorted_classes.as_ref() {
            if rule.is_enabled() {
                index_set.insert(RuleFilter::Rule(Self::GROUP_NAME, Self::GROUP_RULES[34]));
            }
        }
        index_set
    }
    pub(crate) fn get_disabled_rules(&self) -> IndexSet<RuleFilter> {
        let mut index_set = IndexSet::new();
        if let Some(rule) = self.no_console.as_ref() {
            if rule.is_disabled() {
                index_set.insert(RuleFilter::Rule(Self::GROUP_NAME, Self::GROUP_RULES[0]));
            }
        }
        if let Some(rule) = self.no_duplicate_json_keys.as_ref() {
            if rule.is_disabled() {
                index_set.insert(RuleFilter::Rule(Self::GROUP_NAME, Self::GROUP_RULES[1]));
            }
        }
        if let Some(rule) = self.no_duplicate_test_hooks.as_ref() {
            if rule.is_disabled() {
                index_set.insert(RuleFilter::Rule(Self::GROUP_NAME, Self::GROUP_RULES[2]));
            }
        }
        if let Some(rule) = self.no_empty_block_statements.as_ref() {
            if rule.is_disabled() {
                index_set.insert(RuleFilter::Rule(Self::GROUP_NAME, Self::GROUP_RULES[3]));
            }
        }
        if let Some(rule) = self.no_empty_type_parameters.as_ref() {
            if rule.is_disabled() {
                index_set.insert(RuleFilter::Rule(Self::GROUP_NAME, Self::GROUP_RULES[4]));
            }
        }
        if let Some(rule) = self.no_exports_in_test.as_ref() {
            if rule.is_disabled() {
                index_set.insert(RuleFilter::Rule(Self::GROUP_NAME, Self::GROUP_RULES[5]));
            }
        }
        if let Some(rule) = self.no_focused_tests.as_ref() {
            if rule.is_disabled() {
                index_set.insert(RuleFilter::Rule(Self::GROUP_NAME, Self::GROUP_RULES[6]));
            }
        }
        if let Some(rule) = self.no_global_assign.as_ref() {
            if rule.is_disabled() {
                index_set.insert(RuleFilter::Rule(Self::GROUP_NAME, Self::GROUP_RULES[7]));
            }
        }
        if let Some(rule) = self.no_global_eval.as_ref() {
            if rule.is_disabled() {
                index_set.insert(RuleFilter::Rule(Self::GROUP_NAME, Self::GROUP_RULES[8]));
            }
        }
        if let Some(rule) = self.no_invalid_use_before_declaration.as_ref() {
            if rule.is_disabled() {
                index_set.insert(RuleFilter::Rule(Self::GROUP_NAME, Self::GROUP_RULES[9]));
            }
        }
        if let Some(rule) = self.no_misleading_character_class.as_ref() {
            if rule.is_disabled() {
                index_set.insert(RuleFilter::Rule(Self::GROUP_NAME, Self::GROUP_RULES[10]));
            }
        }
        if let Some(rule) = self.no_namespace_import.as_ref() {
            if rule.is_disabled() {
                index_set.insert(RuleFilter::Rule(Self::GROUP_NAME, Self::GROUP_RULES[11]));
            }
        }
        if let Some(rule) = self.no_nodejs_modules.as_ref() {
            if rule.is_disabled() {
                index_set.insert(RuleFilter::Rule(Self::GROUP_NAME, Self::GROUP_RULES[12]));
            }
        }
        if let Some(rule) = self.no_re_export_all.as_ref() {
            if rule.is_disabled() {
                index_set.insert(RuleFilter::Rule(Self::GROUP_NAME, Self::GROUP_RULES[13]));
            }
        }
<<<<<<< HEAD
        if let Some(rule) = self.no_semicolon_in_jsx.as_ref() {
=======
        if let Some(rule) = self.no_restricted_imports.as_ref() {
>>>>>>> c3a05f78
            if rule.is_disabled() {
                index_set.insert(RuleFilter::Rule(Self::GROUP_NAME, Self::GROUP_RULES[14]));
            }
        }
        if let Some(rule) = self.no_skipped_tests.as_ref() {
            if rule.is_disabled() {
                index_set.insert(RuleFilter::Rule(Self::GROUP_NAME, Self::GROUP_RULES[15]));
            }
        }
        if let Some(rule) = self.no_then_property.as_ref() {
            if rule.is_disabled() {
                index_set.insert(RuleFilter::Rule(Self::GROUP_NAME, Self::GROUP_RULES[16]));
            }
        }
        if let Some(rule) = self.no_undeclared_dependencies.as_ref() {
            if rule.is_disabled() {
                index_set.insert(RuleFilter::Rule(Self::GROUP_NAME, Self::GROUP_RULES[17]));
            }
        }
        if let Some(rule) = self.no_unused_imports.as_ref() {
            if rule.is_disabled() {
                index_set.insert(RuleFilter::Rule(Self::GROUP_NAME, Self::GROUP_RULES[18]));
            }
        }
        if let Some(rule) = self.no_unused_private_class_members.as_ref() {
            if rule.is_disabled() {
                index_set.insert(RuleFilter::Rule(Self::GROUP_NAME, Self::GROUP_RULES[19]));
            }
        }
        if let Some(rule) = self.no_useless_lone_block_statements.as_ref() {
            if rule.is_disabled() {
                index_set.insert(RuleFilter::Rule(Self::GROUP_NAME, Self::GROUP_RULES[20]));
            }
        }
        if let Some(rule) = self.no_useless_ternary.as_ref() {
            if rule.is_disabled() {
                index_set.insert(RuleFilter::Rule(Self::GROUP_NAME, Self::GROUP_RULES[21]));
            }
        }
        if let Some(rule) = self.use_await.as_ref() {
            if rule.is_disabled() {
                index_set.insert(RuleFilter::Rule(Self::GROUP_NAME, Self::GROUP_RULES[22]));
            }
        }
        if let Some(rule) = self.use_consistent_array_type.as_ref() {
            if rule.is_disabled() {
                index_set.insert(RuleFilter::Rule(Self::GROUP_NAME, Self::GROUP_RULES[23]));
            }
        }
        if let Some(rule) = self.use_export_type.as_ref() {
            if rule.is_disabled() {
                index_set.insert(RuleFilter::Rule(Self::GROUP_NAME, Self::GROUP_RULES[24]));
            }
        }
        if let Some(rule) = self.use_filenaming_convention.as_ref() {
            if rule.is_disabled() {
                index_set.insert(RuleFilter::Rule(Self::GROUP_NAME, Self::GROUP_RULES[25]));
            }
        }
        if let Some(rule) = self.use_for_of.as_ref() {
            if rule.is_disabled() {
                index_set.insert(RuleFilter::Rule(Self::GROUP_NAME, Self::GROUP_RULES[26]));
            }
        }
        if let Some(rule) = self.use_grouped_type_import.as_ref() {
            if rule.is_disabled() {
                index_set.insert(RuleFilter::Rule(Self::GROUP_NAME, Self::GROUP_RULES[27]));
            }
        }
        if let Some(rule) = self.use_import_restrictions.as_ref() {
            if rule.is_disabled() {
                index_set.insert(RuleFilter::Rule(Self::GROUP_NAME, Self::GROUP_RULES[28]));
            }
        }
        if let Some(rule) = self.use_import_type.as_ref() {
            if rule.is_disabled() {
                index_set.insert(RuleFilter::Rule(Self::GROUP_NAME, Self::GROUP_RULES[29]));
            }
        }
        if let Some(rule) = self.use_node_assert_strict.as_ref() {
            if rule.is_disabled() {
                index_set.insert(RuleFilter::Rule(Self::GROUP_NAME, Self::GROUP_RULES[30]));
            }
        }
        if let Some(rule) = self.use_nodejs_import_protocol.as_ref() {
            if rule.is_disabled() {
                index_set.insert(RuleFilter::Rule(Self::GROUP_NAME, Self::GROUP_RULES[31]));
            }
        }
        if let Some(rule) = self.use_number_namespace.as_ref() {
            if rule.is_disabled() {
                index_set.insert(RuleFilter::Rule(Self::GROUP_NAME, Self::GROUP_RULES[32]));
            }
        }
        if let Some(rule) = self.use_shorthand_function_type.as_ref() {
            if rule.is_disabled() {
                index_set.insert(RuleFilter::Rule(Self::GROUP_NAME, Self::GROUP_RULES[33]));
            }
        }
        if let Some(rule) = self.use_sorted_classes.as_ref() {
            if rule.is_disabled() {
                index_set.insert(RuleFilter::Rule(Self::GROUP_NAME, Self::GROUP_RULES[34]));
            }
        }
        index_set
    }
    #[doc = r" Checks if, given a rule name, matches one of the rules contained in this category"]
    pub(crate) fn has_rule(rule_name: &str) -> bool {
        Self::GROUP_RULES.contains(&rule_name)
    }
    #[doc = r" Checks if, given a rule name, it is marked as recommended"]
    pub(crate) fn is_recommended_rule(rule_name: &str) -> bool {
        Self::RECOMMENDED_RULES.contains(&rule_name)
    }
    pub(crate) fn recommended_rules_as_filters() -> [RuleFilter<'static>; 14] {
        Self::RECOMMENDED_RULES_AS_FILTERS
    }
    pub(crate) fn all_rules_as_filters() -> [RuleFilter<'static>; 35] {
        Self::ALL_RULES_AS_FILTERS
    }
    #[doc = r" Select preset rules"]
    pub(crate) fn collect_preset_rules(
        &self,
        _parent_is_recommended: bool,
        enabled_rules: &mut IndexSet<RuleFilter>,
        disabled_rules: &mut IndexSet<RuleFilter>,
    ) {
        if self.is_all() {
            enabled_rules.extend(Self::all_rules_as_filters());
        } else if self.is_recommended() {
            enabled_rules.extend(Self::recommended_rules_as_filters());
        }
        if self.is_not_all() {
            disabled_rules.extend(Self::all_rules_as_filters());
        } else if self.is_not_recommended() {
            disabled_rules.extend(Self::recommended_rules_as_filters());
        }
    }
    pub(crate) fn get_rule_configuration(
        &self,
        rule_name: &str,
    ) -> Option<(RulePlainConfiguration, Option<RuleOptions>)> {
        match rule_name {
            "noConsole" => self
                .no_console
                .as_ref()
                .map(|conf| (conf.level(), conf.get_options())),
            "noDuplicateJsonKeys" => self
                .no_duplicate_json_keys
                .as_ref()
                .map(|conf| (conf.level(), conf.get_options())),
            "noDuplicateTestHooks" => self
                .no_duplicate_test_hooks
                .as_ref()
                .map(|conf| (conf.level(), conf.get_options())),
            "noEmptyBlockStatements" => self
                .no_empty_block_statements
                .as_ref()
                .map(|conf| (conf.level(), conf.get_options())),
            "noEmptyTypeParameters" => self
                .no_empty_type_parameters
                .as_ref()
                .map(|conf| (conf.level(), conf.get_options())),
            "noExportsInTest" => self
                .no_exports_in_test
                .as_ref()
                .map(|conf| (conf.level(), conf.get_options())),
            "noFocusedTests" => self
                .no_focused_tests
                .as_ref()
                .map(|conf| (conf.level(), conf.get_options())),
            "noGlobalAssign" => self
                .no_global_assign
                .as_ref()
                .map(|conf| (conf.level(), conf.get_options())),
            "noGlobalEval" => self
                .no_global_eval
                .as_ref()
                .map(|conf| (conf.level(), conf.get_options())),
            "noInvalidUseBeforeDeclaration" => self
                .no_invalid_use_before_declaration
                .as_ref()
                .map(|conf| (conf.level(), conf.get_options())),
            "noMisleadingCharacterClass" => self
                .no_misleading_character_class
                .as_ref()
                .map(|conf| (conf.level(), conf.get_options())),
            "noNamespaceImport" => self
                .no_namespace_import
                .as_ref()
                .map(|conf| (conf.level(), conf.get_options())),
            "noNodejsModules" => self
                .no_nodejs_modules
                .as_ref()
                .map(|conf| (conf.level(), conf.get_options())),
            "noReExportAll" => self
                .no_re_export_all
                .as_ref()
                .map(|conf| (conf.level(), conf.get_options())),
            "noRestrictedImports" => self
                .no_restricted_imports
                .as_ref()
                .map(|conf| (conf.level(), conf.get_options())),
            "noSemicolonInJsx" => self
                .no_semicolon_in_jsx
                .as_ref()
                .map(|conf| (conf.level(), conf.get_options())),
            "noSkippedTests" => self
                .no_skipped_tests
                .as_ref()
                .map(|conf| (conf.level(), conf.get_options())),
            "noThenProperty" => self
                .no_then_property
                .as_ref()
                .map(|conf| (conf.level(), conf.get_options())),
            "noUndeclaredDependencies" => self
                .no_undeclared_dependencies
                .as_ref()
                .map(|conf| (conf.level(), conf.get_options())),
            "noUnusedImports" => self
                .no_unused_imports
                .as_ref()
                .map(|conf| (conf.level(), conf.get_options())),
            "noUnusedPrivateClassMembers" => self
                .no_unused_private_class_members
                .as_ref()
                .map(|conf| (conf.level(), conf.get_options())),
            "noUselessLoneBlockStatements" => self
                .no_useless_lone_block_statements
                .as_ref()
                .map(|conf| (conf.level(), conf.get_options())),
            "noUselessTernary" => self
                .no_useless_ternary
                .as_ref()
                .map(|conf| (conf.level(), conf.get_options())),
            "useAwait" => self
                .use_await
                .as_ref()
                .map(|conf| (conf.level(), conf.get_options())),
            "useConsistentArrayType" => self
                .use_consistent_array_type
                .as_ref()
                .map(|conf| (conf.level(), conf.get_options())),
            "useExportType" => self
                .use_export_type
                .as_ref()
                .map(|conf| (conf.level(), conf.get_options())),
            "useFilenamingConvention" => self
                .use_filenaming_convention
                .as_ref()
                .map(|conf| (conf.level(), conf.get_options())),
            "useForOf" => self
                .use_for_of
                .as_ref()
                .map(|conf| (conf.level(), conf.get_options())),
            "useGroupedTypeImport" => self
                .use_grouped_type_import
                .as_ref()
                .map(|conf| (conf.level(), conf.get_options())),
            "useImportRestrictions" => self
                .use_import_restrictions
                .as_ref()
                .map(|conf| (conf.level(), conf.get_options())),
            "useImportType" => self
                .use_import_type
                .as_ref()
                .map(|conf| (conf.level(), conf.get_options())),
            "useNodeAssertStrict" => self
                .use_node_assert_strict
                .as_ref()
                .map(|conf| (conf.level(), conf.get_options())),
            "useNodejsImportProtocol" => self
                .use_nodejs_import_protocol
                .as_ref()
                .map(|conf| (conf.level(), conf.get_options())),
            "useNumberNamespace" => self
                .use_number_namespace
                .as_ref()
                .map(|conf| (conf.level(), conf.get_options())),
            "useShorthandFunctionType" => self
                .use_shorthand_function_type
                .as_ref()
                .map(|conf| (conf.level(), conf.get_options())),
            "useSortedClasses" => self
                .use_sorted_classes
                .as_ref()
                .map(|conf| (conf.level(), conf.get_options())),
            _ => None,
        }
    }
}
#[derive(Clone, Debug, Default, Deserialize, Deserializable, Eq, Merge, PartialEq, Serialize)]
#[deserializable(with_validator)]
#[cfg_attr(feature = "schema", derive(JsonSchema))]
#[serde(rename_all = "camelCase", default)]
#[doc = r" A list of rules that belong to this group"]
pub struct Performance {
    #[doc = r" It enables the recommended rules for this group"]
    #[serde(skip_serializing_if = "Option::is_none")]
    pub recommended: Option<bool>,
    #[doc = r" It enables ALL rules for this group."]
    #[serde(skip_serializing_if = "Option::is_none")]
    pub all: Option<bool>,
    #[doc = "Disallow the use of spread (...) syntax on accumulators."]
    #[serde(skip_serializing_if = "Option::is_none")]
    pub no_accumulating_spread: Option<RuleConfiguration<NoAccumulatingSpread>>,
    #[doc = "Disallow the use of the delete operator."]
    #[serde(skip_serializing_if = "Option::is_none")]
    pub no_delete: Option<RuleConfiguration<NoDelete>>,
}
impl DeserializableValidator for Performance {
    fn validate(
        &self,
        _name: &str,
        range: TextRange,
        diagnostics: &mut Vec<DeserializationDiagnostic>,
    ) -> bool {
        if self.recommended == Some(true) && self.all == Some(true) {
            diagnostics . push (DeserializationDiagnostic :: new (markup ! (< Emphasis > "'recommended'" < / Emphasis > " and " < Emphasis > "'all'" < / Emphasis > " can't be both " < Emphasis > "'true'" < / Emphasis > ". You should choose only one of them.")) . with_range (range) . with_note (markup ! ("Biome will fallback to its defaults for this section."))) ;
            return false;
        }
        true
    }
}
impl Performance {
    const GROUP_NAME: &'static str = "performance";
    pub(crate) const GROUP_RULES: [&'static str; 2] = ["noAccumulatingSpread", "noDelete"];
    const RECOMMENDED_RULES: [&'static str; 2] = ["noAccumulatingSpread", "noDelete"];
    const RECOMMENDED_RULES_AS_FILTERS: [RuleFilter<'static>; 2] = [
        RuleFilter::Rule(Self::GROUP_NAME, Self::GROUP_RULES[0]),
        RuleFilter::Rule(Self::GROUP_NAME, Self::GROUP_RULES[1]),
    ];
    const ALL_RULES_AS_FILTERS: [RuleFilter<'static>; 2] = [
        RuleFilter::Rule(Self::GROUP_NAME, Self::GROUP_RULES[0]),
        RuleFilter::Rule(Self::GROUP_NAME, Self::GROUP_RULES[1]),
    ];
    #[doc = r" Retrieves the recommended rules"]
    pub(crate) fn is_recommended(&self) -> bool {
        matches!(self.recommended, Some(true))
    }
    pub(crate) const fn is_not_recommended(&self) -> bool {
        matches!(self.recommended, Some(false))
    }
    pub(crate) fn is_all(&self) -> bool {
        matches!(self.all, Some(true))
    }
    pub(crate) fn is_not_all(&self) -> bool {
        matches!(self.all, Some(false))
    }
    pub(crate) fn get_enabled_rules(&self) -> IndexSet<RuleFilter> {
        let mut index_set = IndexSet::new();
        if let Some(rule) = self.no_accumulating_spread.as_ref() {
            if rule.is_enabled() {
                index_set.insert(RuleFilter::Rule(Self::GROUP_NAME, Self::GROUP_RULES[0]));
            }
        }
        if let Some(rule) = self.no_delete.as_ref() {
            if rule.is_enabled() {
                index_set.insert(RuleFilter::Rule(Self::GROUP_NAME, Self::GROUP_RULES[1]));
            }
        }
        index_set
    }
    pub(crate) fn get_disabled_rules(&self) -> IndexSet<RuleFilter> {
        let mut index_set = IndexSet::new();
        if let Some(rule) = self.no_accumulating_spread.as_ref() {
            if rule.is_disabled() {
                index_set.insert(RuleFilter::Rule(Self::GROUP_NAME, Self::GROUP_RULES[0]));
            }
        }
        if let Some(rule) = self.no_delete.as_ref() {
            if rule.is_disabled() {
                index_set.insert(RuleFilter::Rule(Self::GROUP_NAME, Self::GROUP_RULES[1]));
            }
        }
        index_set
    }
    #[doc = r" Checks if, given a rule name, matches one of the rules contained in this category"]
    pub(crate) fn has_rule(rule_name: &str) -> bool {
        Self::GROUP_RULES.contains(&rule_name)
    }
    #[doc = r" Checks if, given a rule name, it is marked as recommended"]
    pub(crate) fn is_recommended_rule(rule_name: &str) -> bool {
        Self::RECOMMENDED_RULES.contains(&rule_name)
    }
    pub(crate) fn recommended_rules_as_filters() -> [RuleFilter<'static>; 2] {
        Self::RECOMMENDED_RULES_AS_FILTERS
    }
    pub(crate) fn all_rules_as_filters() -> [RuleFilter<'static>; 2] {
        Self::ALL_RULES_AS_FILTERS
    }
    #[doc = r" Select preset rules"]
    pub(crate) fn collect_preset_rules(
        &self,
        parent_is_recommended: bool,
        enabled_rules: &mut IndexSet<RuleFilter>,
        disabled_rules: &mut IndexSet<RuleFilter>,
    ) {
        if self.is_all() {
            enabled_rules.extend(Self::all_rules_as_filters());
        } else if parent_is_recommended || self.is_recommended() {
            enabled_rules.extend(Self::recommended_rules_as_filters());
        }
        if self.is_not_all() {
            disabled_rules.extend(Self::all_rules_as_filters());
        } else if self.is_not_recommended() {
            disabled_rules.extend(Self::recommended_rules_as_filters());
        }
    }
    pub(crate) fn get_rule_configuration(
        &self,
        rule_name: &str,
    ) -> Option<(RulePlainConfiguration, Option<RuleOptions>)> {
        match rule_name {
            "noAccumulatingSpread" => self
                .no_accumulating_spread
                .as_ref()
                .map(|conf| (conf.level(), conf.get_options())),
            "noDelete" => self
                .no_delete
                .as_ref()
                .map(|conf| (conf.level(), conf.get_options())),
            _ => None,
        }
    }
}
#[derive(Clone, Debug, Default, Deserialize, Deserializable, Eq, Merge, PartialEq, Serialize)]
#[deserializable(with_validator)]
#[cfg_attr(feature = "schema", derive(JsonSchema))]
#[serde(rename_all = "camelCase", default)]
#[doc = r" A list of rules that belong to this group"]
pub struct Security {
    #[doc = r" It enables the recommended rules for this group"]
    #[serde(skip_serializing_if = "Option::is_none")]
    pub recommended: Option<bool>,
    #[doc = r" It enables ALL rules for this group."]
    #[serde(skip_serializing_if = "Option::is_none")]
    pub all: Option<bool>,
    #[doc = "Prevent the usage of dangerous JSX props"]
    #[serde(skip_serializing_if = "Option::is_none")]
    pub no_dangerously_set_inner_html: Option<RuleConfiguration<NoDangerouslySetInnerHtml>>,
    #[doc = "Report when a DOM element or a component uses both children and dangerouslySetInnerHTML prop."]
    #[serde(skip_serializing_if = "Option::is_none")]
    pub no_dangerously_set_inner_html_with_children:
        Option<RuleConfiguration<NoDangerouslySetInnerHtmlWithChildren>>,
}
impl DeserializableValidator for Security {
    fn validate(
        &self,
        _name: &str,
        range: TextRange,
        diagnostics: &mut Vec<DeserializationDiagnostic>,
    ) -> bool {
        if self.recommended == Some(true) && self.all == Some(true) {
            diagnostics . push (DeserializationDiagnostic :: new (markup ! (< Emphasis > "'recommended'" < / Emphasis > " and " < Emphasis > "'all'" < / Emphasis > " can't be both " < Emphasis > "'true'" < / Emphasis > ". You should choose only one of them.")) . with_range (range) . with_note (markup ! ("Biome will fallback to its defaults for this section."))) ;
            return false;
        }
        true
    }
}
impl Security {
    const GROUP_NAME: &'static str = "security";
    pub(crate) const GROUP_RULES: [&'static str; 2] = [
        "noDangerouslySetInnerHtml",
        "noDangerouslySetInnerHtmlWithChildren",
    ];
    const RECOMMENDED_RULES: [&'static str; 2] = [
        "noDangerouslySetInnerHtml",
        "noDangerouslySetInnerHtmlWithChildren",
    ];
    const RECOMMENDED_RULES_AS_FILTERS: [RuleFilter<'static>; 2] = [
        RuleFilter::Rule(Self::GROUP_NAME, Self::GROUP_RULES[0]),
        RuleFilter::Rule(Self::GROUP_NAME, Self::GROUP_RULES[1]),
    ];
    const ALL_RULES_AS_FILTERS: [RuleFilter<'static>; 2] = [
        RuleFilter::Rule(Self::GROUP_NAME, Self::GROUP_RULES[0]),
        RuleFilter::Rule(Self::GROUP_NAME, Self::GROUP_RULES[1]),
    ];
    #[doc = r" Retrieves the recommended rules"]
    pub(crate) fn is_recommended(&self) -> bool {
        matches!(self.recommended, Some(true))
    }
    pub(crate) const fn is_not_recommended(&self) -> bool {
        matches!(self.recommended, Some(false))
    }
    pub(crate) fn is_all(&self) -> bool {
        matches!(self.all, Some(true))
    }
    pub(crate) fn is_not_all(&self) -> bool {
        matches!(self.all, Some(false))
    }
    pub(crate) fn get_enabled_rules(&self) -> IndexSet<RuleFilter> {
        let mut index_set = IndexSet::new();
        if let Some(rule) = self.no_dangerously_set_inner_html.as_ref() {
            if rule.is_enabled() {
                index_set.insert(RuleFilter::Rule(Self::GROUP_NAME, Self::GROUP_RULES[0]));
            }
        }
        if let Some(rule) = self.no_dangerously_set_inner_html_with_children.as_ref() {
            if rule.is_enabled() {
                index_set.insert(RuleFilter::Rule(Self::GROUP_NAME, Self::GROUP_RULES[1]));
            }
        }
        index_set
    }
    pub(crate) fn get_disabled_rules(&self) -> IndexSet<RuleFilter> {
        let mut index_set = IndexSet::new();
        if let Some(rule) = self.no_dangerously_set_inner_html.as_ref() {
            if rule.is_disabled() {
                index_set.insert(RuleFilter::Rule(Self::GROUP_NAME, Self::GROUP_RULES[0]));
            }
        }
        if let Some(rule) = self.no_dangerously_set_inner_html_with_children.as_ref() {
            if rule.is_disabled() {
                index_set.insert(RuleFilter::Rule(Self::GROUP_NAME, Self::GROUP_RULES[1]));
            }
        }
        index_set
    }
    #[doc = r" Checks if, given a rule name, matches one of the rules contained in this category"]
    pub(crate) fn has_rule(rule_name: &str) -> bool {
        Self::GROUP_RULES.contains(&rule_name)
    }
    #[doc = r" Checks if, given a rule name, it is marked as recommended"]
    pub(crate) fn is_recommended_rule(rule_name: &str) -> bool {
        Self::RECOMMENDED_RULES.contains(&rule_name)
    }
    pub(crate) fn recommended_rules_as_filters() -> [RuleFilter<'static>; 2] {
        Self::RECOMMENDED_RULES_AS_FILTERS
    }
    pub(crate) fn all_rules_as_filters() -> [RuleFilter<'static>; 2] {
        Self::ALL_RULES_AS_FILTERS
    }
    #[doc = r" Select preset rules"]
    pub(crate) fn collect_preset_rules(
        &self,
        parent_is_recommended: bool,
        enabled_rules: &mut IndexSet<RuleFilter>,
        disabled_rules: &mut IndexSet<RuleFilter>,
    ) {
        if self.is_all() {
            enabled_rules.extend(Self::all_rules_as_filters());
        } else if parent_is_recommended || self.is_recommended() {
            enabled_rules.extend(Self::recommended_rules_as_filters());
        }
        if self.is_not_all() {
            disabled_rules.extend(Self::all_rules_as_filters());
        } else if self.is_not_recommended() {
            disabled_rules.extend(Self::recommended_rules_as_filters());
        }
    }
    pub(crate) fn get_rule_configuration(
        &self,
        rule_name: &str,
    ) -> Option<(RulePlainConfiguration, Option<RuleOptions>)> {
        match rule_name {
            "noDangerouslySetInnerHtml" => self
                .no_dangerously_set_inner_html
                .as_ref()
                .map(|conf| (conf.level(), conf.get_options())),
            "noDangerouslySetInnerHtmlWithChildren" => self
                .no_dangerously_set_inner_html_with_children
                .as_ref()
                .map(|conf| (conf.level(), conf.get_options())),
            _ => None,
        }
    }
}
#[derive(Clone, Debug, Default, Deserialize, Deserializable, Eq, Merge, PartialEq, Serialize)]
#[deserializable(with_validator)]
#[cfg_attr(feature = "schema", derive(JsonSchema))]
#[serde(rename_all = "camelCase", default)]
#[doc = r" A list of rules that belong to this group"]
pub struct Style {
    #[doc = r" It enables the recommended rules for this group"]
    #[serde(skip_serializing_if = "Option::is_none")]
    pub recommended: Option<bool>,
    #[doc = r" It enables ALL rules for this group."]
    #[serde(skip_serializing_if = "Option::is_none")]
    pub all: Option<bool>,
    #[doc = "Disallow the use of arguments."]
    #[serde(skip_serializing_if = "Option::is_none")]
    pub no_arguments: Option<RuleConfiguration<NoArguments>>,
    #[doc = "Disallow comma operator."]
    #[serde(skip_serializing_if = "Option::is_none")]
    pub no_comma_operator: Option<RuleConfiguration<NoCommaOperator>>,
    #[doc = "Disallow default exports."]
    #[serde(skip_serializing_if = "Option::is_none")]
    pub no_default_export: Option<RuleConfiguration<NoDefaultExport>>,
    #[doc = "Disallow implicit true values on JSX boolean attributes"]
    #[serde(skip_serializing_if = "Option::is_none")]
    pub no_implicit_boolean: Option<RuleConfiguration<NoImplicitBoolean>>,
    #[doc = "Disallow type annotations for variables, parameters, and class properties initialized with a literal expression."]
    #[serde(skip_serializing_if = "Option::is_none")]
    pub no_inferrable_types: Option<RuleConfiguration<NoInferrableTypes>>,
    #[doc = "Disallow the use of TypeScript's namespaces."]
    #[serde(skip_serializing_if = "Option::is_none")]
    pub no_namespace: Option<RuleConfiguration<NoNamespace>>,
    #[doc = "Disallow negation in the condition of an if statement if it has an else clause."]
    #[serde(skip_serializing_if = "Option::is_none")]
    pub no_negation_else: Option<RuleConfiguration<NoNegationElse>>,
    #[doc = "Disallow non-null assertions using the ! postfix operator."]
    #[serde(skip_serializing_if = "Option::is_none")]
    pub no_non_null_assertion: Option<RuleConfiguration<NoNonNullAssertion>>,
    #[doc = "Disallow reassigning function parameters."]
    #[serde(skip_serializing_if = "Option::is_none")]
    pub no_parameter_assign: Option<RuleConfiguration<NoParameterAssign>>,
    #[doc = "Disallow the use of parameter properties in class constructors."]
    #[serde(skip_serializing_if = "Option::is_none")]
    pub no_parameter_properties: Option<RuleConfiguration<NoParameterProperties>>,
    #[doc = "This rule allows you to specify global variable names that you don’t want to use in your application."]
    #[serde(skip_serializing_if = "Option::is_none")]
    pub no_restricted_globals: Option<RuleConfiguration<NoRestrictedGlobals>>,
    #[doc = "Disallow the use of constants which its value is the upper-case version of its name."]
    #[serde(skip_serializing_if = "Option::is_none")]
    pub no_shouty_constants: Option<RuleConfiguration<NoShoutyConstants>>,
    #[doc = "Disallow template literals if interpolation and special-character handling are not needed"]
    #[serde(skip_serializing_if = "Option::is_none")]
    pub no_unused_template_literal: Option<RuleConfiguration<NoUnusedTemplateLiteral>>,
    #[doc = "Disallow else block when the if block breaks early."]
    #[serde(skip_serializing_if = "Option::is_none")]
    pub no_useless_else: Option<RuleConfiguration<NoUselessElse>>,
    #[doc = "Disallow the use of var"]
    #[serde(skip_serializing_if = "Option::is_none")]
    pub no_var: Option<RuleConfiguration<NoVar>>,
    #[doc = "Enforce the use of as const over literal type and type annotation."]
    #[serde(skip_serializing_if = "Option::is_none")]
    pub use_as_const_assertion: Option<RuleConfiguration<UseAsConstAssertion>>,
    #[doc = "Requires following curly brace conventions."]
    #[serde(skip_serializing_if = "Option::is_none")]
    pub use_block_statements: Option<RuleConfiguration<UseBlockStatements>>,
    #[doc = "Enforce using else if instead of nested if in else clauses."]
    #[serde(skip_serializing_if = "Option::is_none")]
    pub use_collapsed_else_if: Option<RuleConfiguration<UseCollapsedElseIf>>,
    #[doc = "Require const declarations for variables that are never reassigned after declared."]
    #[serde(skip_serializing_if = "Option::is_none")]
    pub use_const: Option<RuleConfiguration<UseConst>>,
    #[doc = "Enforce default function parameters and optional function parameters to be last."]
    #[serde(skip_serializing_if = "Option::is_none")]
    pub use_default_parameter_last: Option<RuleConfiguration<UseDefaultParameterLast>>,
    #[doc = "Require that each enum member value be explicitly initialized."]
    #[serde(skip_serializing_if = "Option::is_none")]
    pub use_enum_initializers: Option<RuleConfiguration<UseEnumInitializers>>,
    #[doc = "Disallow the use of Math.pow in favor of the ** operator."]
    #[serde(skip_serializing_if = "Option::is_none")]
    pub use_exponentiation_operator: Option<RuleConfiguration<UseExponentiationOperator>>,
    #[doc = "This rule enforces the use of <>...</> over <Fragment>...</Fragment>."]
    #[serde(skip_serializing_if = "Option::is_none")]
    pub use_fragment_syntax: Option<RuleConfiguration<UseFragmentSyntax>>,
    #[doc = "Require all enum members to be literal values."]
    #[serde(skip_serializing_if = "Option::is_none")]
    pub use_literal_enum_members: Option<RuleConfiguration<UseLiteralEnumMembers>>,
    #[doc = "Enforce naming conventions for everything across a codebase."]
    #[serde(skip_serializing_if = "Option::is_none")]
    pub use_naming_convention: Option<RuleConfiguration<UseNamingConvention>>,
    #[doc = "Disallow parseInt() and Number.parseInt() in favor of binary, octal, and hexadecimal literals"]
    #[serde(skip_serializing_if = "Option::is_none")]
    pub use_numeric_literals: Option<RuleConfiguration<UseNumericLiterals>>,
    #[doc = "Prevent extra closing tags for components without children"]
    #[serde(skip_serializing_if = "Option::is_none")]
    pub use_self_closing_elements: Option<RuleConfiguration<UseSelfClosingElements>>,
    #[doc = "When expressing array types, this rule promotes the usage of T[] shorthand instead of Array<T>."]
    #[serde(skip_serializing_if = "Option::is_none")]
    pub use_shorthand_array_type: Option<RuleConfiguration<UseShorthandArrayType>>,
    #[doc = "Require assignment operator shorthand where possible."]
    #[serde(skip_serializing_if = "Option::is_none")]
    pub use_shorthand_assign: Option<RuleConfiguration<UseShorthandAssign>>,
    #[doc = "Enforces switch clauses have a single statement, emits a quick fix wrapping the statements in a block."]
    #[serde(skip_serializing_if = "Option::is_none")]
    pub use_single_case_statement: Option<RuleConfiguration<UseSingleCaseStatement>>,
    #[doc = "Disallow multiple variable declarations in the same variable statement"]
    #[serde(skip_serializing_if = "Option::is_none")]
    pub use_single_var_declarator: Option<RuleConfiguration<UseSingleVarDeclarator>>,
    #[doc = "Prefer template literals over string concatenation."]
    #[serde(skip_serializing_if = "Option::is_none")]
    pub use_template: Option<RuleConfiguration<UseTemplate>>,
    #[doc = "Enforce the use of while loops instead of for loops when the initializer and update expressions are not needed."]
    #[serde(skip_serializing_if = "Option::is_none")]
    pub use_while: Option<RuleConfiguration<UseWhile>>,
}
impl DeserializableValidator for Style {
    fn validate(
        &self,
        _name: &str,
        range: TextRange,
        diagnostics: &mut Vec<DeserializationDiagnostic>,
    ) -> bool {
        if self.recommended == Some(true) && self.all == Some(true) {
            diagnostics . push (DeserializationDiagnostic :: new (markup ! (< Emphasis > "'recommended'" < / Emphasis > " and " < Emphasis > "'all'" < / Emphasis > " can't be both " < Emphasis > "'true'" < / Emphasis > ". You should choose only one of them.")) . with_range (range) . with_note (markup ! ("Biome will fallback to its defaults for this section."))) ;
            return false;
        }
        true
    }
}
impl Style {
    const GROUP_NAME: &'static str = "style";
    pub(crate) const GROUP_RULES: [&'static str; 33] = [
        "noArguments",
        "noCommaOperator",
        "noDefaultExport",
        "noImplicitBoolean",
        "noInferrableTypes",
        "noNamespace",
        "noNegationElse",
        "noNonNullAssertion",
        "noParameterAssign",
        "noParameterProperties",
        "noRestrictedGlobals",
        "noShoutyConstants",
        "noUnusedTemplateLiteral",
        "noUselessElse",
        "noVar",
        "useAsConstAssertion",
        "useBlockStatements",
        "useCollapsedElseIf",
        "useConst",
        "useDefaultParameterLast",
        "useEnumInitializers",
        "useExponentiationOperator",
        "useFragmentSyntax",
        "useLiteralEnumMembers",
        "useNamingConvention",
        "useNumericLiterals",
        "useSelfClosingElements",
        "useShorthandArrayType",
        "useShorthandAssign",
        "useSingleCaseStatement",
        "useSingleVarDeclarator",
        "useTemplate",
        "useWhile",
    ];
    const RECOMMENDED_RULES: [&'static str; 19] = [
        "noArguments",
        "noCommaOperator",
        "noInferrableTypes",
        "noNonNullAssertion",
        "noParameterAssign",
        "noUnusedTemplateLiteral",
        "noUselessElse",
        "noVar",
        "useAsConstAssertion",
        "useConst",
        "useDefaultParameterLast",
        "useEnumInitializers",
        "useExponentiationOperator",
        "useLiteralEnumMembers",
        "useNumericLiterals",
        "useSelfClosingElements",
        "useSingleVarDeclarator",
        "useTemplate",
        "useWhile",
    ];
    const RECOMMENDED_RULES_AS_FILTERS: [RuleFilter<'static>; 19] = [
        RuleFilter::Rule(Self::GROUP_NAME, Self::GROUP_RULES[0]),
        RuleFilter::Rule(Self::GROUP_NAME, Self::GROUP_RULES[1]),
        RuleFilter::Rule(Self::GROUP_NAME, Self::GROUP_RULES[4]),
        RuleFilter::Rule(Self::GROUP_NAME, Self::GROUP_RULES[7]),
        RuleFilter::Rule(Self::GROUP_NAME, Self::GROUP_RULES[8]),
        RuleFilter::Rule(Self::GROUP_NAME, Self::GROUP_RULES[12]),
        RuleFilter::Rule(Self::GROUP_NAME, Self::GROUP_RULES[13]),
        RuleFilter::Rule(Self::GROUP_NAME, Self::GROUP_RULES[14]),
        RuleFilter::Rule(Self::GROUP_NAME, Self::GROUP_RULES[15]),
        RuleFilter::Rule(Self::GROUP_NAME, Self::GROUP_RULES[18]),
        RuleFilter::Rule(Self::GROUP_NAME, Self::GROUP_RULES[19]),
        RuleFilter::Rule(Self::GROUP_NAME, Self::GROUP_RULES[20]),
        RuleFilter::Rule(Self::GROUP_NAME, Self::GROUP_RULES[21]),
        RuleFilter::Rule(Self::GROUP_NAME, Self::GROUP_RULES[23]),
        RuleFilter::Rule(Self::GROUP_NAME, Self::GROUP_RULES[25]),
        RuleFilter::Rule(Self::GROUP_NAME, Self::GROUP_RULES[26]),
        RuleFilter::Rule(Self::GROUP_NAME, Self::GROUP_RULES[30]),
        RuleFilter::Rule(Self::GROUP_NAME, Self::GROUP_RULES[31]),
        RuleFilter::Rule(Self::GROUP_NAME, Self::GROUP_RULES[32]),
    ];
    const ALL_RULES_AS_FILTERS: [RuleFilter<'static>; 33] = [
        RuleFilter::Rule(Self::GROUP_NAME, Self::GROUP_RULES[0]),
        RuleFilter::Rule(Self::GROUP_NAME, Self::GROUP_RULES[1]),
        RuleFilter::Rule(Self::GROUP_NAME, Self::GROUP_RULES[2]),
        RuleFilter::Rule(Self::GROUP_NAME, Self::GROUP_RULES[3]),
        RuleFilter::Rule(Self::GROUP_NAME, Self::GROUP_RULES[4]),
        RuleFilter::Rule(Self::GROUP_NAME, Self::GROUP_RULES[5]),
        RuleFilter::Rule(Self::GROUP_NAME, Self::GROUP_RULES[6]),
        RuleFilter::Rule(Self::GROUP_NAME, Self::GROUP_RULES[7]),
        RuleFilter::Rule(Self::GROUP_NAME, Self::GROUP_RULES[8]),
        RuleFilter::Rule(Self::GROUP_NAME, Self::GROUP_RULES[9]),
        RuleFilter::Rule(Self::GROUP_NAME, Self::GROUP_RULES[10]),
        RuleFilter::Rule(Self::GROUP_NAME, Self::GROUP_RULES[11]),
        RuleFilter::Rule(Self::GROUP_NAME, Self::GROUP_RULES[12]),
        RuleFilter::Rule(Self::GROUP_NAME, Self::GROUP_RULES[13]),
        RuleFilter::Rule(Self::GROUP_NAME, Self::GROUP_RULES[14]),
        RuleFilter::Rule(Self::GROUP_NAME, Self::GROUP_RULES[15]),
        RuleFilter::Rule(Self::GROUP_NAME, Self::GROUP_RULES[16]),
        RuleFilter::Rule(Self::GROUP_NAME, Self::GROUP_RULES[17]),
        RuleFilter::Rule(Self::GROUP_NAME, Self::GROUP_RULES[18]),
        RuleFilter::Rule(Self::GROUP_NAME, Self::GROUP_RULES[19]),
        RuleFilter::Rule(Self::GROUP_NAME, Self::GROUP_RULES[20]),
        RuleFilter::Rule(Self::GROUP_NAME, Self::GROUP_RULES[21]),
        RuleFilter::Rule(Self::GROUP_NAME, Self::GROUP_RULES[22]),
        RuleFilter::Rule(Self::GROUP_NAME, Self::GROUP_RULES[23]),
        RuleFilter::Rule(Self::GROUP_NAME, Self::GROUP_RULES[24]),
        RuleFilter::Rule(Self::GROUP_NAME, Self::GROUP_RULES[25]),
        RuleFilter::Rule(Self::GROUP_NAME, Self::GROUP_RULES[26]),
        RuleFilter::Rule(Self::GROUP_NAME, Self::GROUP_RULES[27]),
        RuleFilter::Rule(Self::GROUP_NAME, Self::GROUP_RULES[28]),
        RuleFilter::Rule(Self::GROUP_NAME, Self::GROUP_RULES[29]),
        RuleFilter::Rule(Self::GROUP_NAME, Self::GROUP_RULES[30]),
        RuleFilter::Rule(Self::GROUP_NAME, Self::GROUP_RULES[31]),
        RuleFilter::Rule(Self::GROUP_NAME, Self::GROUP_RULES[32]),
    ];
    #[doc = r" Retrieves the recommended rules"]
    pub(crate) fn is_recommended(&self) -> bool {
        matches!(self.recommended, Some(true))
    }
    pub(crate) const fn is_not_recommended(&self) -> bool {
        matches!(self.recommended, Some(false))
    }
    pub(crate) fn is_all(&self) -> bool {
        matches!(self.all, Some(true))
    }
    pub(crate) fn is_not_all(&self) -> bool {
        matches!(self.all, Some(false))
    }
    pub(crate) fn get_enabled_rules(&self) -> IndexSet<RuleFilter> {
        let mut index_set = IndexSet::new();
        if let Some(rule) = self.no_arguments.as_ref() {
            if rule.is_enabled() {
                index_set.insert(RuleFilter::Rule(Self::GROUP_NAME, Self::GROUP_RULES[0]));
            }
        }
        if let Some(rule) = self.no_comma_operator.as_ref() {
            if rule.is_enabled() {
                index_set.insert(RuleFilter::Rule(Self::GROUP_NAME, Self::GROUP_RULES[1]));
            }
        }
        if let Some(rule) = self.no_default_export.as_ref() {
            if rule.is_enabled() {
                index_set.insert(RuleFilter::Rule(Self::GROUP_NAME, Self::GROUP_RULES[2]));
            }
        }
        if let Some(rule) = self.no_implicit_boolean.as_ref() {
            if rule.is_enabled() {
                index_set.insert(RuleFilter::Rule(Self::GROUP_NAME, Self::GROUP_RULES[3]));
            }
        }
        if let Some(rule) = self.no_inferrable_types.as_ref() {
            if rule.is_enabled() {
                index_set.insert(RuleFilter::Rule(Self::GROUP_NAME, Self::GROUP_RULES[4]));
            }
        }
        if let Some(rule) = self.no_namespace.as_ref() {
            if rule.is_enabled() {
                index_set.insert(RuleFilter::Rule(Self::GROUP_NAME, Self::GROUP_RULES[5]));
            }
        }
        if let Some(rule) = self.no_negation_else.as_ref() {
            if rule.is_enabled() {
                index_set.insert(RuleFilter::Rule(Self::GROUP_NAME, Self::GROUP_RULES[6]));
            }
        }
        if let Some(rule) = self.no_non_null_assertion.as_ref() {
            if rule.is_enabled() {
                index_set.insert(RuleFilter::Rule(Self::GROUP_NAME, Self::GROUP_RULES[7]));
            }
        }
        if let Some(rule) = self.no_parameter_assign.as_ref() {
            if rule.is_enabled() {
                index_set.insert(RuleFilter::Rule(Self::GROUP_NAME, Self::GROUP_RULES[8]));
            }
        }
        if let Some(rule) = self.no_parameter_properties.as_ref() {
            if rule.is_enabled() {
                index_set.insert(RuleFilter::Rule(Self::GROUP_NAME, Self::GROUP_RULES[9]));
            }
        }
        if let Some(rule) = self.no_restricted_globals.as_ref() {
            if rule.is_enabled() {
                index_set.insert(RuleFilter::Rule(Self::GROUP_NAME, Self::GROUP_RULES[10]));
            }
        }
        if let Some(rule) = self.no_shouty_constants.as_ref() {
            if rule.is_enabled() {
                index_set.insert(RuleFilter::Rule(Self::GROUP_NAME, Self::GROUP_RULES[11]));
            }
        }
        if let Some(rule) = self.no_unused_template_literal.as_ref() {
            if rule.is_enabled() {
                index_set.insert(RuleFilter::Rule(Self::GROUP_NAME, Self::GROUP_RULES[12]));
            }
        }
        if let Some(rule) = self.no_useless_else.as_ref() {
            if rule.is_enabled() {
                index_set.insert(RuleFilter::Rule(Self::GROUP_NAME, Self::GROUP_RULES[13]));
            }
        }
        if let Some(rule) = self.no_var.as_ref() {
            if rule.is_enabled() {
                index_set.insert(RuleFilter::Rule(Self::GROUP_NAME, Self::GROUP_RULES[14]));
            }
        }
        if let Some(rule) = self.use_as_const_assertion.as_ref() {
            if rule.is_enabled() {
                index_set.insert(RuleFilter::Rule(Self::GROUP_NAME, Self::GROUP_RULES[15]));
            }
        }
        if let Some(rule) = self.use_block_statements.as_ref() {
            if rule.is_enabled() {
                index_set.insert(RuleFilter::Rule(Self::GROUP_NAME, Self::GROUP_RULES[16]));
            }
        }
        if let Some(rule) = self.use_collapsed_else_if.as_ref() {
            if rule.is_enabled() {
                index_set.insert(RuleFilter::Rule(Self::GROUP_NAME, Self::GROUP_RULES[17]));
            }
        }
        if let Some(rule) = self.use_const.as_ref() {
            if rule.is_enabled() {
                index_set.insert(RuleFilter::Rule(Self::GROUP_NAME, Self::GROUP_RULES[18]));
            }
        }
        if let Some(rule) = self.use_default_parameter_last.as_ref() {
            if rule.is_enabled() {
                index_set.insert(RuleFilter::Rule(Self::GROUP_NAME, Self::GROUP_RULES[19]));
            }
        }
        if let Some(rule) = self.use_enum_initializers.as_ref() {
            if rule.is_enabled() {
                index_set.insert(RuleFilter::Rule(Self::GROUP_NAME, Self::GROUP_RULES[20]));
            }
        }
        if let Some(rule) = self.use_exponentiation_operator.as_ref() {
            if rule.is_enabled() {
                index_set.insert(RuleFilter::Rule(Self::GROUP_NAME, Self::GROUP_RULES[21]));
            }
        }
        if let Some(rule) = self.use_fragment_syntax.as_ref() {
            if rule.is_enabled() {
                index_set.insert(RuleFilter::Rule(Self::GROUP_NAME, Self::GROUP_RULES[22]));
            }
        }
        if let Some(rule) = self.use_literal_enum_members.as_ref() {
            if rule.is_enabled() {
                index_set.insert(RuleFilter::Rule(Self::GROUP_NAME, Self::GROUP_RULES[23]));
            }
        }
        if let Some(rule) = self.use_naming_convention.as_ref() {
            if rule.is_enabled() {
                index_set.insert(RuleFilter::Rule(Self::GROUP_NAME, Self::GROUP_RULES[24]));
            }
        }
        if let Some(rule) = self.use_numeric_literals.as_ref() {
            if rule.is_enabled() {
                index_set.insert(RuleFilter::Rule(Self::GROUP_NAME, Self::GROUP_RULES[25]));
            }
        }
        if let Some(rule) = self.use_self_closing_elements.as_ref() {
            if rule.is_enabled() {
                index_set.insert(RuleFilter::Rule(Self::GROUP_NAME, Self::GROUP_RULES[26]));
            }
        }
        if let Some(rule) = self.use_shorthand_array_type.as_ref() {
            if rule.is_enabled() {
                index_set.insert(RuleFilter::Rule(Self::GROUP_NAME, Self::GROUP_RULES[27]));
            }
        }
        if let Some(rule) = self.use_shorthand_assign.as_ref() {
            if rule.is_enabled() {
                index_set.insert(RuleFilter::Rule(Self::GROUP_NAME, Self::GROUP_RULES[28]));
            }
        }
        if let Some(rule) = self.use_single_case_statement.as_ref() {
            if rule.is_enabled() {
                index_set.insert(RuleFilter::Rule(Self::GROUP_NAME, Self::GROUP_RULES[29]));
            }
        }
        if let Some(rule) = self.use_single_var_declarator.as_ref() {
            if rule.is_enabled() {
                index_set.insert(RuleFilter::Rule(Self::GROUP_NAME, Self::GROUP_RULES[30]));
            }
        }
        if let Some(rule) = self.use_template.as_ref() {
            if rule.is_enabled() {
                index_set.insert(RuleFilter::Rule(Self::GROUP_NAME, Self::GROUP_RULES[31]));
            }
        }
        if let Some(rule) = self.use_while.as_ref() {
            if rule.is_enabled() {
                index_set.insert(RuleFilter::Rule(Self::GROUP_NAME, Self::GROUP_RULES[32]));
            }
        }
        index_set
    }
    pub(crate) fn get_disabled_rules(&self) -> IndexSet<RuleFilter> {
        let mut index_set = IndexSet::new();
        if let Some(rule) = self.no_arguments.as_ref() {
            if rule.is_disabled() {
                index_set.insert(RuleFilter::Rule(Self::GROUP_NAME, Self::GROUP_RULES[0]));
            }
        }
        if let Some(rule) = self.no_comma_operator.as_ref() {
            if rule.is_disabled() {
                index_set.insert(RuleFilter::Rule(Self::GROUP_NAME, Self::GROUP_RULES[1]));
            }
        }
        if let Some(rule) = self.no_default_export.as_ref() {
            if rule.is_disabled() {
                index_set.insert(RuleFilter::Rule(Self::GROUP_NAME, Self::GROUP_RULES[2]));
            }
        }
        if let Some(rule) = self.no_implicit_boolean.as_ref() {
            if rule.is_disabled() {
                index_set.insert(RuleFilter::Rule(Self::GROUP_NAME, Self::GROUP_RULES[3]));
            }
        }
        if let Some(rule) = self.no_inferrable_types.as_ref() {
            if rule.is_disabled() {
                index_set.insert(RuleFilter::Rule(Self::GROUP_NAME, Self::GROUP_RULES[4]));
            }
        }
        if let Some(rule) = self.no_namespace.as_ref() {
            if rule.is_disabled() {
                index_set.insert(RuleFilter::Rule(Self::GROUP_NAME, Self::GROUP_RULES[5]));
            }
        }
        if let Some(rule) = self.no_negation_else.as_ref() {
            if rule.is_disabled() {
                index_set.insert(RuleFilter::Rule(Self::GROUP_NAME, Self::GROUP_RULES[6]));
            }
        }
        if let Some(rule) = self.no_non_null_assertion.as_ref() {
            if rule.is_disabled() {
                index_set.insert(RuleFilter::Rule(Self::GROUP_NAME, Self::GROUP_RULES[7]));
            }
        }
        if let Some(rule) = self.no_parameter_assign.as_ref() {
            if rule.is_disabled() {
                index_set.insert(RuleFilter::Rule(Self::GROUP_NAME, Self::GROUP_RULES[8]));
            }
        }
        if let Some(rule) = self.no_parameter_properties.as_ref() {
            if rule.is_disabled() {
                index_set.insert(RuleFilter::Rule(Self::GROUP_NAME, Self::GROUP_RULES[9]));
            }
        }
        if let Some(rule) = self.no_restricted_globals.as_ref() {
            if rule.is_disabled() {
                index_set.insert(RuleFilter::Rule(Self::GROUP_NAME, Self::GROUP_RULES[10]));
            }
        }
        if let Some(rule) = self.no_shouty_constants.as_ref() {
            if rule.is_disabled() {
                index_set.insert(RuleFilter::Rule(Self::GROUP_NAME, Self::GROUP_RULES[11]));
            }
        }
        if let Some(rule) = self.no_unused_template_literal.as_ref() {
            if rule.is_disabled() {
                index_set.insert(RuleFilter::Rule(Self::GROUP_NAME, Self::GROUP_RULES[12]));
            }
        }
        if let Some(rule) = self.no_useless_else.as_ref() {
            if rule.is_disabled() {
                index_set.insert(RuleFilter::Rule(Self::GROUP_NAME, Self::GROUP_RULES[13]));
            }
        }
        if let Some(rule) = self.no_var.as_ref() {
            if rule.is_disabled() {
                index_set.insert(RuleFilter::Rule(Self::GROUP_NAME, Self::GROUP_RULES[14]));
            }
        }
        if let Some(rule) = self.use_as_const_assertion.as_ref() {
            if rule.is_disabled() {
                index_set.insert(RuleFilter::Rule(Self::GROUP_NAME, Self::GROUP_RULES[15]));
            }
        }
        if let Some(rule) = self.use_block_statements.as_ref() {
            if rule.is_disabled() {
                index_set.insert(RuleFilter::Rule(Self::GROUP_NAME, Self::GROUP_RULES[16]));
            }
        }
        if let Some(rule) = self.use_collapsed_else_if.as_ref() {
            if rule.is_disabled() {
                index_set.insert(RuleFilter::Rule(Self::GROUP_NAME, Self::GROUP_RULES[17]));
            }
        }
        if let Some(rule) = self.use_const.as_ref() {
            if rule.is_disabled() {
                index_set.insert(RuleFilter::Rule(Self::GROUP_NAME, Self::GROUP_RULES[18]));
            }
        }
        if let Some(rule) = self.use_default_parameter_last.as_ref() {
            if rule.is_disabled() {
                index_set.insert(RuleFilter::Rule(Self::GROUP_NAME, Self::GROUP_RULES[19]));
            }
        }
        if let Some(rule) = self.use_enum_initializers.as_ref() {
            if rule.is_disabled() {
                index_set.insert(RuleFilter::Rule(Self::GROUP_NAME, Self::GROUP_RULES[20]));
            }
        }
        if let Some(rule) = self.use_exponentiation_operator.as_ref() {
            if rule.is_disabled() {
                index_set.insert(RuleFilter::Rule(Self::GROUP_NAME, Self::GROUP_RULES[21]));
            }
        }
        if let Some(rule) = self.use_fragment_syntax.as_ref() {
            if rule.is_disabled() {
                index_set.insert(RuleFilter::Rule(Self::GROUP_NAME, Self::GROUP_RULES[22]));
            }
        }
        if let Some(rule) = self.use_literal_enum_members.as_ref() {
            if rule.is_disabled() {
                index_set.insert(RuleFilter::Rule(Self::GROUP_NAME, Self::GROUP_RULES[23]));
            }
        }
        if let Some(rule) = self.use_naming_convention.as_ref() {
            if rule.is_disabled() {
                index_set.insert(RuleFilter::Rule(Self::GROUP_NAME, Self::GROUP_RULES[24]));
            }
        }
        if let Some(rule) = self.use_numeric_literals.as_ref() {
            if rule.is_disabled() {
                index_set.insert(RuleFilter::Rule(Self::GROUP_NAME, Self::GROUP_RULES[25]));
            }
        }
        if let Some(rule) = self.use_self_closing_elements.as_ref() {
            if rule.is_disabled() {
                index_set.insert(RuleFilter::Rule(Self::GROUP_NAME, Self::GROUP_RULES[26]));
            }
        }
        if let Some(rule) = self.use_shorthand_array_type.as_ref() {
            if rule.is_disabled() {
                index_set.insert(RuleFilter::Rule(Self::GROUP_NAME, Self::GROUP_RULES[27]));
            }
        }
        if let Some(rule) = self.use_shorthand_assign.as_ref() {
            if rule.is_disabled() {
                index_set.insert(RuleFilter::Rule(Self::GROUP_NAME, Self::GROUP_RULES[28]));
            }
        }
        if let Some(rule) = self.use_single_case_statement.as_ref() {
            if rule.is_disabled() {
                index_set.insert(RuleFilter::Rule(Self::GROUP_NAME, Self::GROUP_RULES[29]));
            }
        }
        if let Some(rule) = self.use_single_var_declarator.as_ref() {
            if rule.is_disabled() {
                index_set.insert(RuleFilter::Rule(Self::GROUP_NAME, Self::GROUP_RULES[30]));
            }
        }
        if let Some(rule) = self.use_template.as_ref() {
            if rule.is_disabled() {
                index_set.insert(RuleFilter::Rule(Self::GROUP_NAME, Self::GROUP_RULES[31]));
            }
        }
        if let Some(rule) = self.use_while.as_ref() {
            if rule.is_disabled() {
                index_set.insert(RuleFilter::Rule(Self::GROUP_NAME, Self::GROUP_RULES[32]));
            }
        }
        index_set
    }
    #[doc = r" Checks if, given a rule name, matches one of the rules contained in this category"]
    pub(crate) fn has_rule(rule_name: &str) -> bool {
        Self::GROUP_RULES.contains(&rule_name)
    }
    #[doc = r" Checks if, given a rule name, it is marked as recommended"]
    pub(crate) fn is_recommended_rule(rule_name: &str) -> bool {
        Self::RECOMMENDED_RULES.contains(&rule_name)
    }
    pub(crate) fn recommended_rules_as_filters() -> [RuleFilter<'static>; 19] {
        Self::RECOMMENDED_RULES_AS_FILTERS
    }
    pub(crate) fn all_rules_as_filters() -> [RuleFilter<'static>; 33] {
        Self::ALL_RULES_AS_FILTERS
    }
    #[doc = r" Select preset rules"]
    pub(crate) fn collect_preset_rules(
        &self,
        parent_is_recommended: bool,
        enabled_rules: &mut IndexSet<RuleFilter>,
        disabled_rules: &mut IndexSet<RuleFilter>,
    ) {
        if self.is_all() {
            enabled_rules.extend(Self::all_rules_as_filters());
        } else if parent_is_recommended || self.is_recommended() {
            enabled_rules.extend(Self::recommended_rules_as_filters());
        }
        if self.is_not_all() {
            disabled_rules.extend(Self::all_rules_as_filters());
        } else if self.is_not_recommended() {
            disabled_rules.extend(Self::recommended_rules_as_filters());
        }
    }
    pub(crate) fn get_rule_configuration(
        &self,
        rule_name: &str,
    ) -> Option<(RulePlainConfiguration, Option<RuleOptions>)> {
        match rule_name {
            "noArguments" => self
                .no_arguments
                .as_ref()
                .map(|conf| (conf.level(), conf.get_options())),
            "noCommaOperator" => self
                .no_comma_operator
                .as_ref()
                .map(|conf| (conf.level(), conf.get_options())),
            "noDefaultExport" => self
                .no_default_export
                .as_ref()
                .map(|conf| (conf.level(), conf.get_options())),
            "noImplicitBoolean" => self
                .no_implicit_boolean
                .as_ref()
                .map(|conf| (conf.level(), conf.get_options())),
            "noInferrableTypes" => self
                .no_inferrable_types
                .as_ref()
                .map(|conf| (conf.level(), conf.get_options())),
            "noNamespace" => self
                .no_namespace
                .as_ref()
                .map(|conf| (conf.level(), conf.get_options())),
            "noNegationElse" => self
                .no_negation_else
                .as_ref()
                .map(|conf| (conf.level(), conf.get_options())),
            "noNonNullAssertion" => self
                .no_non_null_assertion
                .as_ref()
                .map(|conf| (conf.level(), conf.get_options())),
            "noParameterAssign" => self
                .no_parameter_assign
                .as_ref()
                .map(|conf| (conf.level(), conf.get_options())),
            "noParameterProperties" => self
                .no_parameter_properties
                .as_ref()
                .map(|conf| (conf.level(), conf.get_options())),
            "noRestrictedGlobals" => self
                .no_restricted_globals
                .as_ref()
                .map(|conf| (conf.level(), conf.get_options())),
            "noShoutyConstants" => self
                .no_shouty_constants
                .as_ref()
                .map(|conf| (conf.level(), conf.get_options())),
            "noUnusedTemplateLiteral" => self
                .no_unused_template_literal
                .as_ref()
                .map(|conf| (conf.level(), conf.get_options())),
            "noUselessElse" => self
                .no_useless_else
                .as_ref()
                .map(|conf| (conf.level(), conf.get_options())),
            "noVar" => self
                .no_var
                .as_ref()
                .map(|conf| (conf.level(), conf.get_options())),
            "useAsConstAssertion" => self
                .use_as_const_assertion
                .as_ref()
                .map(|conf| (conf.level(), conf.get_options())),
            "useBlockStatements" => self
                .use_block_statements
                .as_ref()
                .map(|conf| (conf.level(), conf.get_options())),
            "useCollapsedElseIf" => self
                .use_collapsed_else_if
                .as_ref()
                .map(|conf| (conf.level(), conf.get_options())),
            "useConst" => self
                .use_const
                .as_ref()
                .map(|conf| (conf.level(), conf.get_options())),
            "useDefaultParameterLast" => self
                .use_default_parameter_last
                .as_ref()
                .map(|conf| (conf.level(), conf.get_options())),
            "useEnumInitializers" => self
                .use_enum_initializers
                .as_ref()
                .map(|conf| (conf.level(), conf.get_options())),
            "useExponentiationOperator" => self
                .use_exponentiation_operator
                .as_ref()
                .map(|conf| (conf.level(), conf.get_options())),
            "useFragmentSyntax" => self
                .use_fragment_syntax
                .as_ref()
                .map(|conf| (conf.level(), conf.get_options())),
            "useLiteralEnumMembers" => self
                .use_literal_enum_members
                .as_ref()
                .map(|conf| (conf.level(), conf.get_options())),
            "useNamingConvention" => self
                .use_naming_convention
                .as_ref()
                .map(|conf| (conf.level(), conf.get_options())),
            "useNumericLiterals" => self
                .use_numeric_literals
                .as_ref()
                .map(|conf| (conf.level(), conf.get_options())),
            "useSelfClosingElements" => self
                .use_self_closing_elements
                .as_ref()
                .map(|conf| (conf.level(), conf.get_options())),
            "useShorthandArrayType" => self
                .use_shorthand_array_type
                .as_ref()
                .map(|conf| (conf.level(), conf.get_options())),
            "useShorthandAssign" => self
                .use_shorthand_assign
                .as_ref()
                .map(|conf| (conf.level(), conf.get_options())),
            "useSingleCaseStatement" => self
                .use_single_case_statement
                .as_ref()
                .map(|conf| (conf.level(), conf.get_options())),
            "useSingleVarDeclarator" => self
                .use_single_var_declarator
                .as_ref()
                .map(|conf| (conf.level(), conf.get_options())),
            "useTemplate" => self
                .use_template
                .as_ref()
                .map(|conf| (conf.level(), conf.get_options())),
            "useWhile" => self
                .use_while
                .as_ref()
                .map(|conf| (conf.level(), conf.get_options())),
            _ => None,
        }
    }
}
#[derive(Clone, Debug, Default, Deserialize, Deserializable, Eq, Merge, PartialEq, Serialize)]
#[deserializable(with_validator)]
#[cfg_attr(feature = "schema", derive(JsonSchema))]
#[serde(rename_all = "camelCase", default)]
#[doc = r" A list of rules that belong to this group"]
pub struct Suspicious {
    #[doc = r" It enables the recommended rules for this group"]
    #[serde(skip_serializing_if = "Option::is_none")]
    pub recommended: Option<bool>,
    #[doc = r" It enables ALL rules for this group."]
    #[serde(skip_serializing_if = "Option::is_none")]
    pub all: Option<bool>,
    #[doc = "Use standard constants instead of approximated literals."]
    #[serde(skip_serializing_if = "Option::is_none")]
    pub no_approximative_numeric_constant:
        Option<RuleConfiguration<NoApproximativeNumericConstant>>,
    #[doc = "Discourage the usage of Array index in keys."]
    #[serde(skip_serializing_if = "Option::is_none")]
    pub no_array_index_key: Option<RuleConfiguration<NoArrayIndexKey>>,
    #[doc = "Disallow assignments in expressions."]
    #[serde(skip_serializing_if = "Option::is_none")]
    pub no_assign_in_expressions: Option<RuleConfiguration<NoAssignInExpressions>>,
    #[doc = "Disallows using an async function as a Promise executor."]
    #[serde(skip_serializing_if = "Option::is_none")]
    pub no_async_promise_executor: Option<RuleConfiguration<NoAsyncPromiseExecutor>>,
    #[doc = "Disallow reassigning exceptions in catch clauses."]
    #[serde(skip_serializing_if = "Option::is_none")]
    pub no_catch_assign: Option<RuleConfiguration<NoCatchAssign>>,
    #[doc = "Disallow reassigning class members."]
    #[serde(skip_serializing_if = "Option::is_none")]
    pub no_class_assign: Option<RuleConfiguration<NoClassAssign>>,
    #[doc = "Prevent comments from being inserted as text nodes"]
    #[serde(skip_serializing_if = "Option::is_none")]
    pub no_comment_text: Option<RuleConfiguration<NoCommentText>>,
    #[doc = "Disallow comparing against -0"]
    #[serde(skip_serializing_if = "Option::is_none")]
    pub no_compare_neg_zero: Option<RuleConfiguration<NoCompareNegZero>>,
    #[doc = "Disallow labeled statements that are not loops."]
    #[serde(skip_serializing_if = "Option::is_none")]
    pub no_confusing_labels: Option<RuleConfiguration<NoConfusingLabels>>,
    #[doc = "Disallow void type outside of generic or return types."]
    #[serde(skip_serializing_if = "Option::is_none")]
    pub no_confusing_void_type: Option<RuleConfiguration<NoConfusingVoidType>>,
    #[doc = "Disallow the use of console.log"]
    #[serde(skip_serializing_if = "Option::is_none")]
    pub no_console_log: Option<RuleConfiguration<NoConsoleLog>>,
    #[doc = "Disallow TypeScript const enum"]
    #[serde(skip_serializing_if = "Option::is_none")]
    pub no_const_enum: Option<RuleConfiguration<NoConstEnum>>,
    #[doc = "Prevents from having control characters and some escape sequences that match control characters in regular expressions."]
    #[serde(skip_serializing_if = "Option::is_none")]
    pub no_control_characters_in_regex: Option<RuleConfiguration<NoControlCharactersInRegex>>,
    #[doc = "Disallow the use of debugger"]
    #[serde(skip_serializing_if = "Option::is_none")]
    pub no_debugger: Option<RuleConfiguration<NoDebugger>>,
    #[doc = "Require the use of === and !=="]
    #[serde(skip_serializing_if = "Option::is_none")]
    pub no_double_equals: Option<RuleConfiguration<NoDoubleEquals>>,
    #[doc = "Disallow duplicate case labels."]
    #[serde(skip_serializing_if = "Option::is_none")]
    pub no_duplicate_case: Option<RuleConfiguration<NoDuplicateCase>>,
    #[doc = "Disallow duplicate class members."]
    #[serde(skip_serializing_if = "Option::is_none")]
    pub no_duplicate_class_members: Option<RuleConfiguration<NoDuplicateClassMembers>>,
    #[doc = "Prevents JSX properties to be assigned multiple times."]
    #[serde(skip_serializing_if = "Option::is_none")]
    pub no_duplicate_jsx_props: Option<RuleConfiguration<NoDuplicateJsxProps>>,
    #[doc = "Prevents object literals having more than one property declaration for the same name."]
    #[serde(skip_serializing_if = "Option::is_none")]
    pub no_duplicate_object_keys: Option<RuleConfiguration<NoDuplicateObjectKeys>>,
    #[doc = "Disallow duplicate function parameter name."]
    #[serde(skip_serializing_if = "Option::is_none")]
    pub no_duplicate_parameters: Option<RuleConfiguration<NoDuplicateParameters>>,
    #[doc = "Disallow the declaration of empty interfaces."]
    #[serde(skip_serializing_if = "Option::is_none")]
    pub no_empty_interface: Option<RuleConfiguration<NoEmptyInterface>>,
    #[doc = "Disallow the any type usage."]
    #[serde(skip_serializing_if = "Option::is_none")]
    pub no_explicit_any: Option<RuleConfiguration<NoExplicitAny>>,
    #[doc = "Prevents the wrong usage of the non-null assertion operator (!) in TypeScript files."]
    #[serde(skip_serializing_if = "Option::is_none")]
    pub no_extra_non_null_assertion: Option<RuleConfiguration<NoExtraNonNullAssertion>>,
    #[doc = "Disallow fallthrough of switch clauses."]
    #[serde(skip_serializing_if = "Option::is_none")]
    pub no_fallthrough_switch_clause: Option<RuleConfiguration<NoFallthroughSwitchClause>>,
    #[doc = "Disallow reassigning function declarations."]
    #[serde(skip_serializing_if = "Option::is_none")]
    pub no_function_assign: Option<RuleConfiguration<NoFunctionAssign>>,
    #[doc = "Use Number.isFinite instead of global isFinite."]
    #[serde(skip_serializing_if = "Option::is_none")]
    pub no_global_is_finite: Option<RuleConfiguration<NoGlobalIsFinite>>,
    #[doc = "Use Number.isNaN instead of global isNaN."]
    #[serde(skip_serializing_if = "Option::is_none")]
    pub no_global_is_nan: Option<RuleConfiguration<NoGlobalIsNan>>,
    #[doc = "Disallow use of implicit any type on variable declarations."]
    #[serde(skip_serializing_if = "Option::is_none")]
    pub no_implicit_any_let: Option<RuleConfiguration<NoImplicitAnyLet>>,
    #[doc = "Disallow assigning to imported bindings"]
    #[serde(skip_serializing_if = "Option::is_none")]
    pub no_import_assign: Option<RuleConfiguration<NoImportAssign>>,
    #[doc = "Disallow labels that share a name with a variable"]
    #[serde(skip_serializing_if = "Option::is_none")]
    pub no_label_var: Option<RuleConfiguration<NoLabelVar>>,
    #[doc = "Enforce proper usage of new and constructor."]
    #[serde(skip_serializing_if = "Option::is_none")]
    pub no_misleading_instantiator: Option<RuleConfiguration<NoMisleadingInstantiator>>,
    #[doc = "Disallow shorthand assign when variable appears on both sides."]
    #[serde(skip_serializing_if = "Option::is_none")]
    pub no_misrefactored_shorthand_assign:
        Option<RuleConfiguration<NoMisrefactoredShorthandAssign>>,
    #[doc = "Disallow direct use of Object.prototype builtins."]
    #[serde(skip_serializing_if = "Option::is_none")]
    pub no_prototype_builtins: Option<RuleConfiguration<NoPrototypeBuiltins>>,
    #[doc = "Disallow variable, function, class, and type redeclarations in the same scope."]
    #[serde(skip_serializing_if = "Option::is_none")]
    pub no_redeclare: Option<RuleConfiguration<NoRedeclare>>,
    #[doc = "Prevents from having redundant \"use strict\"."]
    #[serde(skip_serializing_if = "Option::is_none")]
    pub no_redundant_use_strict: Option<RuleConfiguration<NoRedundantUseStrict>>,
    #[doc = "Disallow comparisons where both sides are exactly the same."]
    #[serde(skip_serializing_if = "Option::is_none")]
    pub no_self_compare: Option<RuleConfiguration<NoSelfCompare>>,
    #[doc = "Disallow identifiers from shadowing restricted names."]
    #[serde(skip_serializing_if = "Option::is_none")]
    pub no_shadow_restricted_names: Option<RuleConfiguration<NoShadowRestrictedNames>>,
    #[doc = "Disallow sparse arrays"]
    #[serde(skip_serializing_if = "Option::is_none")]
    pub no_sparse_array: Option<RuleConfiguration<NoSparseArray>>,
    #[doc = "Disallow unsafe declaration merging between interfaces and classes."]
    #[serde(skip_serializing_if = "Option::is_none")]
    pub no_unsafe_declaration_merging: Option<RuleConfiguration<NoUnsafeDeclarationMerging>>,
    #[doc = "Disallow using unsafe negation."]
    #[serde(skip_serializing_if = "Option::is_none")]
    pub no_unsafe_negation: Option<RuleConfiguration<NoUnsafeNegation>>,
    #[doc = "Enforce default clauses in switch statements to be last"]
    #[serde(skip_serializing_if = "Option::is_none")]
    pub use_default_switch_clause_last: Option<RuleConfiguration<UseDefaultSwitchClauseLast>>,
    #[doc = "Enforce get methods to always return a value."]
    #[serde(skip_serializing_if = "Option::is_none")]
    pub use_getter_return: Option<RuleConfiguration<UseGetterReturn>>,
    #[doc = "Use Array.isArray() instead of instanceof Array."]
    #[serde(skip_serializing_if = "Option::is_none")]
    pub use_is_array: Option<RuleConfiguration<UseIsArray>>,
    #[doc = "Require using the namespace keyword over the module keyword to declare TypeScript namespaces."]
    #[serde(skip_serializing_if = "Option::is_none")]
    pub use_namespace_keyword: Option<RuleConfiguration<UseNamespaceKeyword>>,
    #[doc = "This rule verifies the result of typeof $expr unary expressions is being compared to valid values, either string literals containing valid type names or other typeof expressions"]
    #[serde(skip_serializing_if = "Option::is_none")]
    pub use_valid_typeof: Option<RuleConfiguration<UseValidTypeof>>,
}
impl DeserializableValidator for Suspicious {
    fn validate(
        &self,
        _name: &str,
        range: TextRange,
        diagnostics: &mut Vec<DeserializationDiagnostic>,
    ) -> bool {
        if self.recommended == Some(true) && self.all == Some(true) {
            diagnostics . push (DeserializationDiagnostic :: new (markup ! (< Emphasis > "'recommended'" < / Emphasis > " and " < Emphasis > "'all'" < / Emphasis > " can't be both " < Emphasis > "'true'" < / Emphasis > ". You should choose only one of them.")) . with_range (range) . with_note (markup ! ("Biome will fallback to its defaults for this section."))) ;
            return false;
        }
        true
    }
}
impl Suspicious {
    const GROUP_NAME: &'static str = "suspicious";
    pub(crate) const GROUP_RULES: [&'static str; 45] = [
        "noApproximativeNumericConstant",
        "noArrayIndexKey",
        "noAssignInExpressions",
        "noAsyncPromiseExecutor",
        "noCatchAssign",
        "noClassAssign",
        "noCommentText",
        "noCompareNegZero",
        "noConfusingLabels",
        "noConfusingVoidType",
        "noConsoleLog",
        "noConstEnum",
        "noControlCharactersInRegex",
        "noDebugger",
        "noDoubleEquals",
        "noDuplicateCase",
        "noDuplicateClassMembers",
        "noDuplicateJsxProps",
        "noDuplicateObjectKeys",
        "noDuplicateParameters",
        "noEmptyInterface",
        "noExplicitAny",
        "noExtraNonNullAssertion",
        "noFallthroughSwitchClause",
        "noFunctionAssign",
        "noGlobalIsFinite",
        "noGlobalIsNan",
        "noImplicitAnyLet",
        "noImportAssign",
        "noLabelVar",
        "noMisleadingInstantiator",
        "noMisrefactoredShorthandAssign",
        "noPrototypeBuiltins",
        "noRedeclare",
        "noRedundantUseStrict",
        "noSelfCompare",
        "noShadowRestrictedNames",
        "noSparseArray",
        "noUnsafeDeclarationMerging",
        "noUnsafeNegation",
        "useDefaultSwitchClauseLast",
        "useGetterReturn",
        "useIsArray",
        "useNamespaceKeyword",
        "useValidTypeof",
    ];
    const RECOMMENDED_RULES: [&'static str; 42] = [
        "noArrayIndexKey",
        "noAssignInExpressions",
        "noAsyncPromiseExecutor",
        "noCatchAssign",
        "noClassAssign",
        "noCommentText",
        "noCompareNegZero",
        "noConfusingLabels",
        "noConfusingVoidType",
        "noConstEnum",
        "noControlCharactersInRegex",
        "noDebugger",
        "noDoubleEquals",
        "noDuplicateCase",
        "noDuplicateClassMembers",
        "noDuplicateJsxProps",
        "noDuplicateObjectKeys",
        "noDuplicateParameters",
        "noEmptyInterface",
        "noExplicitAny",
        "noExtraNonNullAssertion",
        "noFallthroughSwitchClause",
        "noFunctionAssign",
        "noGlobalIsFinite",
        "noGlobalIsNan",
        "noImplicitAnyLet",
        "noImportAssign",
        "noLabelVar",
        "noMisleadingInstantiator",
        "noPrototypeBuiltins",
        "noRedeclare",
        "noRedundantUseStrict",
        "noSelfCompare",
        "noShadowRestrictedNames",
        "noSparseArray",
        "noUnsafeDeclarationMerging",
        "noUnsafeNegation",
        "useDefaultSwitchClauseLast",
        "useGetterReturn",
        "useIsArray",
        "useNamespaceKeyword",
        "useValidTypeof",
    ];
    const RECOMMENDED_RULES_AS_FILTERS: [RuleFilter<'static>; 42] = [
        RuleFilter::Rule(Self::GROUP_NAME, Self::GROUP_RULES[1]),
        RuleFilter::Rule(Self::GROUP_NAME, Self::GROUP_RULES[2]),
        RuleFilter::Rule(Self::GROUP_NAME, Self::GROUP_RULES[3]),
        RuleFilter::Rule(Self::GROUP_NAME, Self::GROUP_RULES[4]),
        RuleFilter::Rule(Self::GROUP_NAME, Self::GROUP_RULES[5]),
        RuleFilter::Rule(Self::GROUP_NAME, Self::GROUP_RULES[6]),
        RuleFilter::Rule(Self::GROUP_NAME, Self::GROUP_RULES[7]),
        RuleFilter::Rule(Self::GROUP_NAME, Self::GROUP_RULES[8]),
        RuleFilter::Rule(Self::GROUP_NAME, Self::GROUP_RULES[9]),
        RuleFilter::Rule(Self::GROUP_NAME, Self::GROUP_RULES[11]),
        RuleFilter::Rule(Self::GROUP_NAME, Self::GROUP_RULES[12]),
        RuleFilter::Rule(Self::GROUP_NAME, Self::GROUP_RULES[13]),
        RuleFilter::Rule(Self::GROUP_NAME, Self::GROUP_RULES[14]),
        RuleFilter::Rule(Self::GROUP_NAME, Self::GROUP_RULES[15]),
        RuleFilter::Rule(Self::GROUP_NAME, Self::GROUP_RULES[16]),
        RuleFilter::Rule(Self::GROUP_NAME, Self::GROUP_RULES[17]),
        RuleFilter::Rule(Self::GROUP_NAME, Self::GROUP_RULES[18]),
        RuleFilter::Rule(Self::GROUP_NAME, Self::GROUP_RULES[19]),
        RuleFilter::Rule(Self::GROUP_NAME, Self::GROUP_RULES[20]),
        RuleFilter::Rule(Self::GROUP_NAME, Self::GROUP_RULES[21]),
        RuleFilter::Rule(Self::GROUP_NAME, Self::GROUP_RULES[22]),
        RuleFilter::Rule(Self::GROUP_NAME, Self::GROUP_RULES[23]),
        RuleFilter::Rule(Self::GROUP_NAME, Self::GROUP_RULES[24]),
        RuleFilter::Rule(Self::GROUP_NAME, Self::GROUP_RULES[25]),
        RuleFilter::Rule(Self::GROUP_NAME, Self::GROUP_RULES[26]),
        RuleFilter::Rule(Self::GROUP_NAME, Self::GROUP_RULES[27]),
        RuleFilter::Rule(Self::GROUP_NAME, Self::GROUP_RULES[28]),
        RuleFilter::Rule(Self::GROUP_NAME, Self::GROUP_RULES[29]),
        RuleFilter::Rule(Self::GROUP_NAME, Self::GROUP_RULES[30]),
        RuleFilter::Rule(Self::GROUP_NAME, Self::GROUP_RULES[32]),
        RuleFilter::Rule(Self::GROUP_NAME, Self::GROUP_RULES[33]),
        RuleFilter::Rule(Self::GROUP_NAME, Self::GROUP_RULES[34]),
        RuleFilter::Rule(Self::GROUP_NAME, Self::GROUP_RULES[35]),
        RuleFilter::Rule(Self::GROUP_NAME, Self::GROUP_RULES[36]),
        RuleFilter::Rule(Self::GROUP_NAME, Self::GROUP_RULES[37]),
        RuleFilter::Rule(Self::GROUP_NAME, Self::GROUP_RULES[38]),
        RuleFilter::Rule(Self::GROUP_NAME, Self::GROUP_RULES[39]),
        RuleFilter::Rule(Self::GROUP_NAME, Self::GROUP_RULES[40]),
        RuleFilter::Rule(Self::GROUP_NAME, Self::GROUP_RULES[41]),
        RuleFilter::Rule(Self::GROUP_NAME, Self::GROUP_RULES[42]),
        RuleFilter::Rule(Self::GROUP_NAME, Self::GROUP_RULES[43]),
        RuleFilter::Rule(Self::GROUP_NAME, Self::GROUP_RULES[44]),
    ];
    const ALL_RULES_AS_FILTERS: [RuleFilter<'static>; 45] = [
        RuleFilter::Rule(Self::GROUP_NAME, Self::GROUP_RULES[0]),
        RuleFilter::Rule(Self::GROUP_NAME, Self::GROUP_RULES[1]),
        RuleFilter::Rule(Self::GROUP_NAME, Self::GROUP_RULES[2]),
        RuleFilter::Rule(Self::GROUP_NAME, Self::GROUP_RULES[3]),
        RuleFilter::Rule(Self::GROUP_NAME, Self::GROUP_RULES[4]),
        RuleFilter::Rule(Self::GROUP_NAME, Self::GROUP_RULES[5]),
        RuleFilter::Rule(Self::GROUP_NAME, Self::GROUP_RULES[6]),
        RuleFilter::Rule(Self::GROUP_NAME, Self::GROUP_RULES[7]),
        RuleFilter::Rule(Self::GROUP_NAME, Self::GROUP_RULES[8]),
        RuleFilter::Rule(Self::GROUP_NAME, Self::GROUP_RULES[9]),
        RuleFilter::Rule(Self::GROUP_NAME, Self::GROUP_RULES[10]),
        RuleFilter::Rule(Self::GROUP_NAME, Self::GROUP_RULES[11]),
        RuleFilter::Rule(Self::GROUP_NAME, Self::GROUP_RULES[12]),
        RuleFilter::Rule(Self::GROUP_NAME, Self::GROUP_RULES[13]),
        RuleFilter::Rule(Self::GROUP_NAME, Self::GROUP_RULES[14]),
        RuleFilter::Rule(Self::GROUP_NAME, Self::GROUP_RULES[15]),
        RuleFilter::Rule(Self::GROUP_NAME, Self::GROUP_RULES[16]),
        RuleFilter::Rule(Self::GROUP_NAME, Self::GROUP_RULES[17]),
        RuleFilter::Rule(Self::GROUP_NAME, Self::GROUP_RULES[18]),
        RuleFilter::Rule(Self::GROUP_NAME, Self::GROUP_RULES[19]),
        RuleFilter::Rule(Self::GROUP_NAME, Self::GROUP_RULES[20]),
        RuleFilter::Rule(Self::GROUP_NAME, Self::GROUP_RULES[21]),
        RuleFilter::Rule(Self::GROUP_NAME, Self::GROUP_RULES[22]),
        RuleFilter::Rule(Self::GROUP_NAME, Self::GROUP_RULES[23]),
        RuleFilter::Rule(Self::GROUP_NAME, Self::GROUP_RULES[24]),
        RuleFilter::Rule(Self::GROUP_NAME, Self::GROUP_RULES[25]),
        RuleFilter::Rule(Self::GROUP_NAME, Self::GROUP_RULES[26]),
        RuleFilter::Rule(Self::GROUP_NAME, Self::GROUP_RULES[27]),
        RuleFilter::Rule(Self::GROUP_NAME, Self::GROUP_RULES[28]),
        RuleFilter::Rule(Self::GROUP_NAME, Self::GROUP_RULES[29]),
        RuleFilter::Rule(Self::GROUP_NAME, Self::GROUP_RULES[30]),
        RuleFilter::Rule(Self::GROUP_NAME, Self::GROUP_RULES[31]),
        RuleFilter::Rule(Self::GROUP_NAME, Self::GROUP_RULES[32]),
        RuleFilter::Rule(Self::GROUP_NAME, Self::GROUP_RULES[33]),
        RuleFilter::Rule(Self::GROUP_NAME, Self::GROUP_RULES[34]),
        RuleFilter::Rule(Self::GROUP_NAME, Self::GROUP_RULES[35]),
        RuleFilter::Rule(Self::GROUP_NAME, Self::GROUP_RULES[36]),
        RuleFilter::Rule(Self::GROUP_NAME, Self::GROUP_RULES[37]),
        RuleFilter::Rule(Self::GROUP_NAME, Self::GROUP_RULES[38]),
        RuleFilter::Rule(Self::GROUP_NAME, Self::GROUP_RULES[39]),
        RuleFilter::Rule(Self::GROUP_NAME, Self::GROUP_RULES[40]),
        RuleFilter::Rule(Self::GROUP_NAME, Self::GROUP_RULES[41]),
        RuleFilter::Rule(Self::GROUP_NAME, Self::GROUP_RULES[42]),
        RuleFilter::Rule(Self::GROUP_NAME, Self::GROUP_RULES[43]),
        RuleFilter::Rule(Self::GROUP_NAME, Self::GROUP_RULES[44]),
    ];
    #[doc = r" Retrieves the recommended rules"]
    pub(crate) fn is_recommended(&self) -> bool {
        matches!(self.recommended, Some(true))
    }
    pub(crate) const fn is_not_recommended(&self) -> bool {
        matches!(self.recommended, Some(false))
    }
    pub(crate) fn is_all(&self) -> bool {
        matches!(self.all, Some(true))
    }
    pub(crate) fn is_not_all(&self) -> bool {
        matches!(self.all, Some(false))
    }
    pub(crate) fn get_enabled_rules(&self) -> IndexSet<RuleFilter> {
        let mut index_set = IndexSet::new();
        if let Some(rule) = self.no_approximative_numeric_constant.as_ref() {
            if rule.is_enabled() {
                index_set.insert(RuleFilter::Rule(Self::GROUP_NAME, Self::GROUP_RULES[0]));
            }
        }
        if let Some(rule) = self.no_array_index_key.as_ref() {
            if rule.is_enabled() {
                index_set.insert(RuleFilter::Rule(Self::GROUP_NAME, Self::GROUP_RULES[1]));
            }
        }
        if let Some(rule) = self.no_assign_in_expressions.as_ref() {
            if rule.is_enabled() {
                index_set.insert(RuleFilter::Rule(Self::GROUP_NAME, Self::GROUP_RULES[2]));
            }
        }
        if let Some(rule) = self.no_async_promise_executor.as_ref() {
            if rule.is_enabled() {
                index_set.insert(RuleFilter::Rule(Self::GROUP_NAME, Self::GROUP_RULES[3]));
            }
        }
        if let Some(rule) = self.no_catch_assign.as_ref() {
            if rule.is_enabled() {
                index_set.insert(RuleFilter::Rule(Self::GROUP_NAME, Self::GROUP_RULES[4]));
            }
        }
        if let Some(rule) = self.no_class_assign.as_ref() {
            if rule.is_enabled() {
                index_set.insert(RuleFilter::Rule(Self::GROUP_NAME, Self::GROUP_RULES[5]));
            }
        }
        if let Some(rule) = self.no_comment_text.as_ref() {
            if rule.is_enabled() {
                index_set.insert(RuleFilter::Rule(Self::GROUP_NAME, Self::GROUP_RULES[6]));
            }
        }
        if let Some(rule) = self.no_compare_neg_zero.as_ref() {
            if rule.is_enabled() {
                index_set.insert(RuleFilter::Rule(Self::GROUP_NAME, Self::GROUP_RULES[7]));
            }
        }
        if let Some(rule) = self.no_confusing_labels.as_ref() {
            if rule.is_enabled() {
                index_set.insert(RuleFilter::Rule(Self::GROUP_NAME, Self::GROUP_RULES[8]));
            }
        }
        if let Some(rule) = self.no_confusing_void_type.as_ref() {
            if rule.is_enabled() {
                index_set.insert(RuleFilter::Rule(Self::GROUP_NAME, Self::GROUP_RULES[9]));
            }
        }
        if let Some(rule) = self.no_console_log.as_ref() {
            if rule.is_enabled() {
                index_set.insert(RuleFilter::Rule(Self::GROUP_NAME, Self::GROUP_RULES[10]));
            }
        }
        if let Some(rule) = self.no_const_enum.as_ref() {
            if rule.is_enabled() {
                index_set.insert(RuleFilter::Rule(Self::GROUP_NAME, Self::GROUP_RULES[11]));
            }
        }
        if let Some(rule) = self.no_control_characters_in_regex.as_ref() {
            if rule.is_enabled() {
                index_set.insert(RuleFilter::Rule(Self::GROUP_NAME, Self::GROUP_RULES[12]));
            }
        }
        if let Some(rule) = self.no_debugger.as_ref() {
            if rule.is_enabled() {
                index_set.insert(RuleFilter::Rule(Self::GROUP_NAME, Self::GROUP_RULES[13]));
            }
        }
        if let Some(rule) = self.no_double_equals.as_ref() {
            if rule.is_enabled() {
                index_set.insert(RuleFilter::Rule(Self::GROUP_NAME, Self::GROUP_RULES[14]));
            }
        }
        if let Some(rule) = self.no_duplicate_case.as_ref() {
            if rule.is_enabled() {
                index_set.insert(RuleFilter::Rule(Self::GROUP_NAME, Self::GROUP_RULES[15]));
            }
        }
        if let Some(rule) = self.no_duplicate_class_members.as_ref() {
            if rule.is_enabled() {
                index_set.insert(RuleFilter::Rule(Self::GROUP_NAME, Self::GROUP_RULES[16]));
            }
        }
        if let Some(rule) = self.no_duplicate_jsx_props.as_ref() {
            if rule.is_enabled() {
                index_set.insert(RuleFilter::Rule(Self::GROUP_NAME, Self::GROUP_RULES[17]));
            }
        }
        if let Some(rule) = self.no_duplicate_object_keys.as_ref() {
            if rule.is_enabled() {
                index_set.insert(RuleFilter::Rule(Self::GROUP_NAME, Self::GROUP_RULES[18]));
            }
        }
        if let Some(rule) = self.no_duplicate_parameters.as_ref() {
            if rule.is_enabled() {
                index_set.insert(RuleFilter::Rule(Self::GROUP_NAME, Self::GROUP_RULES[19]));
            }
        }
        if let Some(rule) = self.no_empty_interface.as_ref() {
            if rule.is_enabled() {
                index_set.insert(RuleFilter::Rule(Self::GROUP_NAME, Self::GROUP_RULES[20]));
            }
        }
        if let Some(rule) = self.no_explicit_any.as_ref() {
            if rule.is_enabled() {
                index_set.insert(RuleFilter::Rule(Self::GROUP_NAME, Self::GROUP_RULES[21]));
            }
        }
        if let Some(rule) = self.no_extra_non_null_assertion.as_ref() {
            if rule.is_enabled() {
                index_set.insert(RuleFilter::Rule(Self::GROUP_NAME, Self::GROUP_RULES[22]));
            }
        }
        if let Some(rule) = self.no_fallthrough_switch_clause.as_ref() {
            if rule.is_enabled() {
                index_set.insert(RuleFilter::Rule(Self::GROUP_NAME, Self::GROUP_RULES[23]));
            }
        }
        if let Some(rule) = self.no_function_assign.as_ref() {
            if rule.is_enabled() {
                index_set.insert(RuleFilter::Rule(Self::GROUP_NAME, Self::GROUP_RULES[24]));
            }
        }
        if let Some(rule) = self.no_global_is_finite.as_ref() {
            if rule.is_enabled() {
                index_set.insert(RuleFilter::Rule(Self::GROUP_NAME, Self::GROUP_RULES[25]));
            }
        }
        if let Some(rule) = self.no_global_is_nan.as_ref() {
            if rule.is_enabled() {
                index_set.insert(RuleFilter::Rule(Self::GROUP_NAME, Self::GROUP_RULES[26]));
            }
        }
        if let Some(rule) = self.no_implicit_any_let.as_ref() {
            if rule.is_enabled() {
                index_set.insert(RuleFilter::Rule(Self::GROUP_NAME, Self::GROUP_RULES[27]));
            }
        }
        if let Some(rule) = self.no_import_assign.as_ref() {
            if rule.is_enabled() {
                index_set.insert(RuleFilter::Rule(Self::GROUP_NAME, Self::GROUP_RULES[28]));
            }
        }
        if let Some(rule) = self.no_label_var.as_ref() {
            if rule.is_enabled() {
                index_set.insert(RuleFilter::Rule(Self::GROUP_NAME, Self::GROUP_RULES[29]));
            }
        }
        if let Some(rule) = self.no_misleading_instantiator.as_ref() {
            if rule.is_enabled() {
                index_set.insert(RuleFilter::Rule(Self::GROUP_NAME, Self::GROUP_RULES[30]));
            }
        }
        if let Some(rule) = self.no_misrefactored_shorthand_assign.as_ref() {
            if rule.is_enabled() {
                index_set.insert(RuleFilter::Rule(Self::GROUP_NAME, Self::GROUP_RULES[31]));
            }
        }
        if let Some(rule) = self.no_prototype_builtins.as_ref() {
            if rule.is_enabled() {
                index_set.insert(RuleFilter::Rule(Self::GROUP_NAME, Self::GROUP_RULES[32]));
            }
        }
        if let Some(rule) = self.no_redeclare.as_ref() {
            if rule.is_enabled() {
                index_set.insert(RuleFilter::Rule(Self::GROUP_NAME, Self::GROUP_RULES[33]));
            }
        }
        if let Some(rule) = self.no_redundant_use_strict.as_ref() {
            if rule.is_enabled() {
                index_set.insert(RuleFilter::Rule(Self::GROUP_NAME, Self::GROUP_RULES[34]));
            }
        }
        if let Some(rule) = self.no_self_compare.as_ref() {
            if rule.is_enabled() {
                index_set.insert(RuleFilter::Rule(Self::GROUP_NAME, Self::GROUP_RULES[35]));
            }
        }
        if let Some(rule) = self.no_shadow_restricted_names.as_ref() {
            if rule.is_enabled() {
                index_set.insert(RuleFilter::Rule(Self::GROUP_NAME, Self::GROUP_RULES[36]));
            }
        }
        if let Some(rule) = self.no_sparse_array.as_ref() {
            if rule.is_enabled() {
                index_set.insert(RuleFilter::Rule(Self::GROUP_NAME, Self::GROUP_RULES[37]));
            }
        }
        if let Some(rule) = self.no_unsafe_declaration_merging.as_ref() {
            if rule.is_enabled() {
                index_set.insert(RuleFilter::Rule(Self::GROUP_NAME, Self::GROUP_RULES[38]));
            }
        }
        if let Some(rule) = self.no_unsafe_negation.as_ref() {
            if rule.is_enabled() {
                index_set.insert(RuleFilter::Rule(Self::GROUP_NAME, Self::GROUP_RULES[39]));
            }
        }
        if let Some(rule) = self.use_default_switch_clause_last.as_ref() {
            if rule.is_enabled() {
                index_set.insert(RuleFilter::Rule(Self::GROUP_NAME, Self::GROUP_RULES[40]));
            }
        }
        if let Some(rule) = self.use_getter_return.as_ref() {
            if rule.is_enabled() {
                index_set.insert(RuleFilter::Rule(Self::GROUP_NAME, Self::GROUP_RULES[41]));
            }
        }
        if let Some(rule) = self.use_is_array.as_ref() {
            if rule.is_enabled() {
                index_set.insert(RuleFilter::Rule(Self::GROUP_NAME, Self::GROUP_RULES[42]));
            }
        }
        if let Some(rule) = self.use_namespace_keyword.as_ref() {
            if rule.is_enabled() {
                index_set.insert(RuleFilter::Rule(Self::GROUP_NAME, Self::GROUP_RULES[43]));
            }
        }
        if let Some(rule) = self.use_valid_typeof.as_ref() {
            if rule.is_enabled() {
                index_set.insert(RuleFilter::Rule(Self::GROUP_NAME, Self::GROUP_RULES[44]));
            }
        }
        index_set
    }
    pub(crate) fn get_disabled_rules(&self) -> IndexSet<RuleFilter> {
        let mut index_set = IndexSet::new();
        if let Some(rule) = self.no_approximative_numeric_constant.as_ref() {
            if rule.is_disabled() {
                index_set.insert(RuleFilter::Rule(Self::GROUP_NAME, Self::GROUP_RULES[0]));
            }
        }
        if let Some(rule) = self.no_array_index_key.as_ref() {
            if rule.is_disabled() {
                index_set.insert(RuleFilter::Rule(Self::GROUP_NAME, Self::GROUP_RULES[1]));
            }
        }
        if let Some(rule) = self.no_assign_in_expressions.as_ref() {
            if rule.is_disabled() {
                index_set.insert(RuleFilter::Rule(Self::GROUP_NAME, Self::GROUP_RULES[2]));
            }
        }
        if let Some(rule) = self.no_async_promise_executor.as_ref() {
            if rule.is_disabled() {
                index_set.insert(RuleFilter::Rule(Self::GROUP_NAME, Self::GROUP_RULES[3]));
            }
        }
        if let Some(rule) = self.no_catch_assign.as_ref() {
            if rule.is_disabled() {
                index_set.insert(RuleFilter::Rule(Self::GROUP_NAME, Self::GROUP_RULES[4]));
            }
        }
        if let Some(rule) = self.no_class_assign.as_ref() {
            if rule.is_disabled() {
                index_set.insert(RuleFilter::Rule(Self::GROUP_NAME, Self::GROUP_RULES[5]));
            }
        }
        if let Some(rule) = self.no_comment_text.as_ref() {
            if rule.is_disabled() {
                index_set.insert(RuleFilter::Rule(Self::GROUP_NAME, Self::GROUP_RULES[6]));
            }
        }
        if let Some(rule) = self.no_compare_neg_zero.as_ref() {
            if rule.is_disabled() {
                index_set.insert(RuleFilter::Rule(Self::GROUP_NAME, Self::GROUP_RULES[7]));
            }
        }
        if let Some(rule) = self.no_confusing_labels.as_ref() {
            if rule.is_disabled() {
                index_set.insert(RuleFilter::Rule(Self::GROUP_NAME, Self::GROUP_RULES[8]));
            }
        }
        if let Some(rule) = self.no_confusing_void_type.as_ref() {
            if rule.is_disabled() {
                index_set.insert(RuleFilter::Rule(Self::GROUP_NAME, Self::GROUP_RULES[9]));
            }
        }
        if let Some(rule) = self.no_console_log.as_ref() {
            if rule.is_disabled() {
                index_set.insert(RuleFilter::Rule(Self::GROUP_NAME, Self::GROUP_RULES[10]));
            }
        }
        if let Some(rule) = self.no_const_enum.as_ref() {
            if rule.is_disabled() {
                index_set.insert(RuleFilter::Rule(Self::GROUP_NAME, Self::GROUP_RULES[11]));
            }
        }
        if let Some(rule) = self.no_control_characters_in_regex.as_ref() {
            if rule.is_disabled() {
                index_set.insert(RuleFilter::Rule(Self::GROUP_NAME, Self::GROUP_RULES[12]));
            }
        }
        if let Some(rule) = self.no_debugger.as_ref() {
            if rule.is_disabled() {
                index_set.insert(RuleFilter::Rule(Self::GROUP_NAME, Self::GROUP_RULES[13]));
            }
        }
        if let Some(rule) = self.no_double_equals.as_ref() {
            if rule.is_disabled() {
                index_set.insert(RuleFilter::Rule(Self::GROUP_NAME, Self::GROUP_RULES[14]));
            }
        }
        if let Some(rule) = self.no_duplicate_case.as_ref() {
            if rule.is_disabled() {
                index_set.insert(RuleFilter::Rule(Self::GROUP_NAME, Self::GROUP_RULES[15]));
            }
        }
        if let Some(rule) = self.no_duplicate_class_members.as_ref() {
            if rule.is_disabled() {
                index_set.insert(RuleFilter::Rule(Self::GROUP_NAME, Self::GROUP_RULES[16]));
            }
        }
        if let Some(rule) = self.no_duplicate_jsx_props.as_ref() {
            if rule.is_disabled() {
                index_set.insert(RuleFilter::Rule(Self::GROUP_NAME, Self::GROUP_RULES[17]));
            }
        }
        if let Some(rule) = self.no_duplicate_object_keys.as_ref() {
            if rule.is_disabled() {
                index_set.insert(RuleFilter::Rule(Self::GROUP_NAME, Self::GROUP_RULES[18]));
            }
        }
        if let Some(rule) = self.no_duplicate_parameters.as_ref() {
            if rule.is_disabled() {
                index_set.insert(RuleFilter::Rule(Self::GROUP_NAME, Self::GROUP_RULES[19]));
            }
        }
        if let Some(rule) = self.no_empty_interface.as_ref() {
            if rule.is_disabled() {
                index_set.insert(RuleFilter::Rule(Self::GROUP_NAME, Self::GROUP_RULES[20]));
            }
        }
        if let Some(rule) = self.no_explicit_any.as_ref() {
            if rule.is_disabled() {
                index_set.insert(RuleFilter::Rule(Self::GROUP_NAME, Self::GROUP_RULES[21]));
            }
        }
        if let Some(rule) = self.no_extra_non_null_assertion.as_ref() {
            if rule.is_disabled() {
                index_set.insert(RuleFilter::Rule(Self::GROUP_NAME, Self::GROUP_RULES[22]));
            }
        }
        if let Some(rule) = self.no_fallthrough_switch_clause.as_ref() {
            if rule.is_disabled() {
                index_set.insert(RuleFilter::Rule(Self::GROUP_NAME, Self::GROUP_RULES[23]));
            }
        }
        if let Some(rule) = self.no_function_assign.as_ref() {
            if rule.is_disabled() {
                index_set.insert(RuleFilter::Rule(Self::GROUP_NAME, Self::GROUP_RULES[24]));
            }
        }
        if let Some(rule) = self.no_global_is_finite.as_ref() {
            if rule.is_disabled() {
                index_set.insert(RuleFilter::Rule(Self::GROUP_NAME, Self::GROUP_RULES[25]));
            }
        }
        if let Some(rule) = self.no_global_is_nan.as_ref() {
            if rule.is_disabled() {
                index_set.insert(RuleFilter::Rule(Self::GROUP_NAME, Self::GROUP_RULES[26]));
            }
        }
        if let Some(rule) = self.no_implicit_any_let.as_ref() {
            if rule.is_disabled() {
                index_set.insert(RuleFilter::Rule(Self::GROUP_NAME, Self::GROUP_RULES[27]));
            }
        }
        if let Some(rule) = self.no_import_assign.as_ref() {
            if rule.is_disabled() {
                index_set.insert(RuleFilter::Rule(Self::GROUP_NAME, Self::GROUP_RULES[28]));
            }
        }
        if let Some(rule) = self.no_label_var.as_ref() {
            if rule.is_disabled() {
                index_set.insert(RuleFilter::Rule(Self::GROUP_NAME, Self::GROUP_RULES[29]));
            }
        }
        if let Some(rule) = self.no_misleading_instantiator.as_ref() {
            if rule.is_disabled() {
                index_set.insert(RuleFilter::Rule(Self::GROUP_NAME, Self::GROUP_RULES[30]));
            }
        }
        if let Some(rule) = self.no_misrefactored_shorthand_assign.as_ref() {
            if rule.is_disabled() {
                index_set.insert(RuleFilter::Rule(Self::GROUP_NAME, Self::GROUP_RULES[31]));
            }
        }
        if let Some(rule) = self.no_prototype_builtins.as_ref() {
            if rule.is_disabled() {
                index_set.insert(RuleFilter::Rule(Self::GROUP_NAME, Self::GROUP_RULES[32]));
            }
        }
        if let Some(rule) = self.no_redeclare.as_ref() {
            if rule.is_disabled() {
                index_set.insert(RuleFilter::Rule(Self::GROUP_NAME, Self::GROUP_RULES[33]));
            }
        }
        if let Some(rule) = self.no_redundant_use_strict.as_ref() {
            if rule.is_disabled() {
                index_set.insert(RuleFilter::Rule(Self::GROUP_NAME, Self::GROUP_RULES[34]));
            }
        }
        if let Some(rule) = self.no_self_compare.as_ref() {
            if rule.is_disabled() {
                index_set.insert(RuleFilter::Rule(Self::GROUP_NAME, Self::GROUP_RULES[35]));
            }
        }
        if let Some(rule) = self.no_shadow_restricted_names.as_ref() {
            if rule.is_disabled() {
                index_set.insert(RuleFilter::Rule(Self::GROUP_NAME, Self::GROUP_RULES[36]));
            }
        }
        if let Some(rule) = self.no_sparse_array.as_ref() {
            if rule.is_disabled() {
                index_set.insert(RuleFilter::Rule(Self::GROUP_NAME, Self::GROUP_RULES[37]));
            }
        }
        if let Some(rule) = self.no_unsafe_declaration_merging.as_ref() {
            if rule.is_disabled() {
                index_set.insert(RuleFilter::Rule(Self::GROUP_NAME, Self::GROUP_RULES[38]));
            }
        }
        if let Some(rule) = self.no_unsafe_negation.as_ref() {
            if rule.is_disabled() {
                index_set.insert(RuleFilter::Rule(Self::GROUP_NAME, Self::GROUP_RULES[39]));
            }
        }
        if let Some(rule) = self.use_default_switch_clause_last.as_ref() {
            if rule.is_disabled() {
                index_set.insert(RuleFilter::Rule(Self::GROUP_NAME, Self::GROUP_RULES[40]));
            }
        }
        if let Some(rule) = self.use_getter_return.as_ref() {
            if rule.is_disabled() {
                index_set.insert(RuleFilter::Rule(Self::GROUP_NAME, Self::GROUP_RULES[41]));
            }
        }
        if let Some(rule) = self.use_is_array.as_ref() {
            if rule.is_disabled() {
                index_set.insert(RuleFilter::Rule(Self::GROUP_NAME, Self::GROUP_RULES[42]));
            }
        }
        if let Some(rule) = self.use_namespace_keyword.as_ref() {
            if rule.is_disabled() {
                index_set.insert(RuleFilter::Rule(Self::GROUP_NAME, Self::GROUP_RULES[43]));
            }
        }
        if let Some(rule) = self.use_valid_typeof.as_ref() {
            if rule.is_disabled() {
                index_set.insert(RuleFilter::Rule(Self::GROUP_NAME, Self::GROUP_RULES[44]));
            }
        }
        index_set
    }
    #[doc = r" Checks if, given a rule name, matches one of the rules contained in this category"]
    pub(crate) fn has_rule(rule_name: &str) -> bool {
        Self::GROUP_RULES.contains(&rule_name)
    }
    #[doc = r" Checks if, given a rule name, it is marked as recommended"]
    pub(crate) fn is_recommended_rule(rule_name: &str) -> bool {
        Self::RECOMMENDED_RULES.contains(&rule_name)
    }
    pub(crate) fn recommended_rules_as_filters() -> [RuleFilter<'static>; 42] {
        Self::RECOMMENDED_RULES_AS_FILTERS
    }
    pub(crate) fn all_rules_as_filters() -> [RuleFilter<'static>; 45] {
        Self::ALL_RULES_AS_FILTERS
    }
    #[doc = r" Select preset rules"]
    pub(crate) fn collect_preset_rules(
        &self,
        parent_is_recommended: bool,
        enabled_rules: &mut IndexSet<RuleFilter>,
        disabled_rules: &mut IndexSet<RuleFilter>,
    ) {
        if self.is_all() {
            enabled_rules.extend(Self::all_rules_as_filters());
        } else if parent_is_recommended || self.is_recommended() {
            enabled_rules.extend(Self::recommended_rules_as_filters());
        }
        if self.is_not_all() {
            disabled_rules.extend(Self::all_rules_as_filters());
        } else if self.is_not_recommended() {
            disabled_rules.extend(Self::recommended_rules_as_filters());
        }
    }
    pub(crate) fn get_rule_configuration(
        &self,
        rule_name: &str,
    ) -> Option<(RulePlainConfiguration, Option<RuleOptions>)> {
        match rule_name {
            "noApproximativeNumericConstant" => self
                .no_approximative_numeric_constant
                .as_ref()
                .map(|conf| (conf.level(), conf.get_options())),
            "noArrayIndexKey" => self
                .no_array_index_key
                .as_ref()
                .map(|conf| (conf.level(), conf.get_options())),
            "noAssignInExpressions" => self
                .no_assign_in_expressions
                .as_ref()
                .map(|conf| (conf.level(), conf.get_options())),
            "noAsyncPromiseExecutor" => self
                .no_async_promise_executor
                .as_ref()
                .map(|conf| (conf.level(), conf.get_options())),
            "noCatchAssign" => self
                .no_catch_assign
                .as_ref()
                .map(|conf| (conf.level(), conf.get_options())),
            "noClassAssign" => self
                .no_class_assign
                .as_ref()
                .map(|conf| (conf.level(), conf.get_options())),
            "noCommentText" => self
                .no_comment_text
                .as_ref()
                .map(|conf| (conf.level(), conf.get_options())),
            "noCompareNegZero" => self
                .no_compare_neg_zero
                .as_ref()
                .map(|conf| (conf.level(), conf.get_options())),
            "noConfusingLabels" => self
                .no_confusing_labels
                .as_ref()
                .map(|conf| (conf.level(), conf.get_options())),
            "noConfusingVoidType" => self
                .no_confusing_void_type
                .as_ref()
                .map(|conf| (conf.level(), conf.get_options())),
            "noConsoleLog" => self
                .no_console_log
                .as_ref()
                .map(|conf| (conf.level(), conf.get_options())),
            "noConstEnum" => self
                .no_const_enum
                .as_ref()
                .map(|conf| (conf.level(), conf.get_options())),
            "noControlCharactersInRegex" => self
                .no_control_characters_in_regex
                .as_ref()
                .map(|conf| (conf.level(), conf.get_options())),
            "noDebugger" => self
                .no_debugger
                .as_ref()
                .map(|conf| (conf.level(), conf.get_options())),
            "noDoubleEquals" => self
                .no_double_equals
                .as_ref()
                .map(|conf| (conf.level(), conf.get_options())),
            "noDuplicateCase" => self
                .no_duplicate_case
                .as_ref()
                .map(|conf| (conf.level(), conf.get_options())),
            "noDuplicateClassMembers" => self
                .no_duplicate_class_members
                .as_ref()
                .map(|conf| (conf.level(), conf.get_options())),
            "noDuplicateJsxProps" => self
                .no_duplicate_jsx_props
                .as_ref()
                .map(|conf| (conf.level(), conf.get_options())),
            "noDuplicateObjectKeys" => self
                .no_duplicate_object_keys
                .as_ref()
                .map(|conf| (conf.level(), conf.get_options())),
            "noDuplicateParameters" => self
                .no_duplicate_parameters
                .as_ref()
                .map(|conf| (conf.level(), conf.get_options())),
            "noEmptyInterface" => self
                .no_empty_interface
                .as_ref()
                .map(|conf| (conf.level(), conf.get_options())),
            "noExplicitAny" => self
                .no_explicit_any
                .as_ref()
                .map(|conf| (conf.level(), conf.get_options())),
            "noExtraNonNullAssertion" => self
                .no_extra_non_null_assertion
                .as_ref()
                .map(|conf| (conf.level(), conf.get_options())),
            "noFallthroughSwitchClause" => self
                .no_fallthrough_switch_clause
                .as_ref()
                .map(|conf| (conf.level(), conf.get_options())),
            "noFunctionAssign" => self
                .no_function_assign
                .as_ref()
                .map(|conf| (conf.level(), conf.get_options())),
            "noGlobalIsFinite" => self
                .no_global_is_finite
                .as_ref()
                .map(|conf| (conf.level(), conf.get_options())),
            "noGlobalIsNan" => self
                .no_global_is_nan
                .as_ref()
                .map(|conf| (conf.level(), conf.get_options())),
            "noImplicitAnyLet" => self
                .no_implicit_any_let
                .as_ref()
                .map(|conf| (conf.level(), conf.get_options())),
            "noImportAssign" => self
                .no_import_assign
                .as_ref()
                .map(|conf| (conf.level(), conf.get_options())),
            "noLabelVar" => self
                .no_label_var
                .as_ref()
                .map(|conf| (conf.level(), conf.get_options())),
            "noMisleadingInstantiator" => self
                .no_misleading_instantiator
                .as_ref()
                .map(|conf| (conf.level(), conf.get_options())),
            "noMisrefactoredShorthandAssign" => self
                .no_misrefactored_shorthand_assign
                .as_ref()
                .map(|conf| (conf.level(), conf.get_options())),
            "noPrototypeBuiltins" => self
                .no_prototype_builtins
                .as_ref()
                .map(|conf| (conf.level(), conf.get_options())),
            "noRedeclare" => self
                .no_redeclare
                .as_ref()
                .map(|conf| (conf.level(), conf.get_options())),
            "noRedundantUseStrict" => self
                .no_redundant_use_strict
                .as_ref()
                .map(|conf| (conf.level(), conf.get_options())),
            "noSelfCompare" => self
                .no_self_compare
                .as_ref()
                .map(|conf| (conf.level(), conf.get_options())),
            "noShadowRestrictedNames" => self
                .no_shadow_restricted_names
                .as_ref()
                .map(|conf| (conf.level(), conf.get_options())),
            "noSparseArray" => self
                .no_sparse_array
                .as_ref()
                .map(|conf| (conf.level(), conf.get_options())),
            "noUnsafeDeclarationMerging" => self
                .no_unsafe_declaration_merging
                .as_ref()
                .map(|conf| (conf.level(), conf.get_options())),
            "noUnsafeNegation" => self
                .no_unsafe_negation
                .as_ref()
                .map(|conf| (conf.level(), conf.get_options())),
            "useDefaultSwitchClauseLast" => self
                .use_default_switch_clause_last
                .as_ref()
                .map(|conf| (conf.level(), conf.get_options())),
            "useGetterReturn" => self
                .use_getter_return
                .as_ref()
                .map(|conf| (conf.level(), conf.get_options())),
            "useIsArray" => self
                .use_is_array
                .as_ref()
                .map(|conf| (conf.level(), conf.get_options())),
            "useNamespaceKeyword" => self
                .use_namespace_keyword
                .as_ref()
                .map(|conf| (conf.level(), conf.get_options())),
            "useValidTypeof" => self
                .use_valid_typeof
                .as_ref()
                .map(|conf| (conf.level(), conf.get_options())),
            _ => None,
        }
    }
}<|MERGE_RESOLUTION|>--- conflicted
+++ resolved
@@ -2539,9 +2539,6 @@
     #[doc = "Disallow specified modules when loaded by import or require."]
     #[serde(skip_serializing_if = "Option::is_none")]
     pub no_restricted_imports: Option<RuleConfiguration<NoRestrictedImports>>,
-    #[doc = "It detects possible \"wrong\" semicolons inside JSX elements."]
-    #[serde(skip_serializing_if = "Option::is_none")]
-    pub no_semicolon_in_jsx: Option<RuleConfiguration<NoSemicolonInJsx>>,
     #[doc = "Disallow disabled tests."]
     #[serde(skip_serializing_if = "Option::is_none")]
     pub no_skipped_tests: Option<RuleConfiguration<NoSkippedTests>>,
@@ -2635,7 +2632,6 @@
         "noNodejsModules",
         "noReExportAll",
         "noRestrictedImports",
-        "noSemicolonInJsx",
         "noSkippedTests",
         "noThenProperty",
         "noUndeclaredDependencies",
@@ -2665,7 +2661,6 @@
         "noFocusedTests",
         "noGlobalAssign",
         "noGlobalEval",
-        "noSemicolonInJsx",
         "noThenProperty",
         "noUselessTernary",
         "useAwait",
@@ -2681,11 +2676,7 @@
         RuleFilter::Rule(Self::GROUP_NAME, Self::GROUP_RULES[5]),
         RuleFilter::Rule(Self::GROUP_NAME, Self::GROUP_RULES[6]),
         RuleFilter::Rule(Self::GROUP_NAME, Self::GROUP_RULES[7]),
-<<<<<<< HEAD
-        RuleFilter::Rule(Self::GROUP_NAME, Self::GROUP_RULES[14]),
-=======
         RuleFilter::Rule(Self::GROUP_NAME, Self::GROUP_RULES[8]),
->>>>>>> c3a05f78
         RuleFilter::Rule(Self::GROUP_NAME, Self::GROUP_RULES[16]),
         RuleFilter::Rule(Self::GROUP_NAME, Self::GROUP_RULES[21]),
         RuleFilter::Rule(Self::GROUP_NAME, Self::GROUP_RULES[22]),
@@ -2816,11 +2807,7 @@
                 index_set.insert(RuleFilter::Rule(Self::GROUP_NAME, Self::GROUP_RULES[13]));
             }
         }
-<<<<<<< HEAD
-        if let Some(rule) = self.no_semicolon_in_jsx.as_ref() {
-=======
         if let Some(rule) = self.no_restricted_imports.as_ref() {
->>>>>>> c3a05f78
             if rule.is_enabled() {
                 index_set.insert(RuleFilter::Rule(Self::GROUP_NAME, Self::GROUP_RULES[14]));
             }
@@ -2999,11 +2986,7 @@
                 index_set.insert(RuleFilter::Rule(Self::GROUP_NAME, Self::GROUP_RULES[13]));
             }
         }
-<<<<<<< HEAD
-        if let Some(rule) = self.no_semicolon_in_jsx.as_ref() {
-=======
         if let Some(rule) = self.no_restricted_imports.as_ref() {
->>>>>>> c3a05f78
             if rule.is_disabled() {
                 index_set.insert(RuleFilter::Rule(Self::GROUP_NAME, Self::GROUP_RULES[14]));
             }
@@ -3205,10 +3188,6 @@
                 .map(|conf| (conf.level(), conf.get_options())),
             "noRestrictedImports" => self
                 .no_restricted_imports
-                .as_ref()
-                .map(|conf| (conf.level(), conf.get_options())),
-            "noSemicolonInJsx" => self
-                .no_semicolon_in_jsx
                 .as_ref()
                 .map(|conf| (conf.level(), conf.get_options())),
             "noSkippedTests" => self
