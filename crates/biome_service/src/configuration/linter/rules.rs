//! Generated file, do not edit by hand, see `xtask/codegen`

use crate::{MergeWith, RuleConfiguration};
use biome_analyze::RuleFilter;
use biome_diagnostics::{Category, Severity};
use indexmap::IndexSet;
#[cfg(feature = "schema")]
use schemars::JsonSchema;
use serde::{Deserialize, Serialize};
#[derive(Deserialize, Serialize, Debug, Clone, Eq, PartialEq)]
#[cfg_attr(feature = "schema", derive(JsonSchema))]
#[serde(rename_all = "camelCase", deny_unknown_fields)]
pub struct Rules {
    #[doc = r" It enables the lint rules recommended by Biome. `true` by default."]
    #[serde(skip_serializing_if = "Option::is_none")]
    pub recommended: Option<bool>,
    #[doc = r" It enables ALL rules. The rules that belong to `nursery` won't be enabled."]
    #[serde(skip_serializing_if = "Option::is_none")]
    pub all: Option<bool>,
    #[serde(skip_serializing_if = "Option::is_none")]
    pub a11y: Option<A11y>,
    #[serde(skip_serializing_if = "Option::is_none")]
    pub complexity: Option<Complexity>,
    #[serde(skip_serializing_if = "Option::is_none")]
    pub correctness: Option<Correctness>,
    #[serde(skip_serializing_if = "Option::is_none")]
    pub nursery: Option<Nursery>,
    #[serde(skip_serializing_if = "Option::is_none")]
    pub performance: Option<Performance>,
    #[serde(skip_serializing_if = "Option::is_none")]
    pub security: Option<Security>,
    #[serde(skip_serializing_if = "Option::is_none")]
    pub style: Option<Style>,
    #[serde(skip_serializing_if = "Option::is_none")]
    pub suspicious: Option<Suspicious>,
}
impl Default for Rules {
    fn default() -> Self {
        Self {
            recommended: Some(true),
            all: None,
            a11y: None,
            complexity: None,
            correctness: None,
            nursery: None,
            performance: None,
            security: None,
            style: None,
            suspicious: None,
        }
    }
}
impl MergeWith<Rules> for Rules {
    fn merge_with(&mut self, other: Rules) {
        if let Some(recommended) = other.recommended {
            self.recommended = Some(recommended);
        }
        if let Some(all) = other.all {
            self.all = Some(all);
        }
        if let Some(other) = other.a11y {
            let a11y = self.a11y.get_or_insert(A11y::default());
            a11y.merge_with(other);
        }
        if let Some(other) = other.complexity {
            let complexity = self.complexity.get_or_insert(Complexity::default());
            complexity.merge_with(other);
        }
        if let Some(other) = other.correctness {
            let correctness = self.correctness.get_or_insert(Correctness::default());
            correctness.merge_with(other);
        }
        if let Some(other) = other.nursery {
            let nursery = self.nursery.get_or_insert(Nursery::default());
            nursery.merge_with(other);
        }
        if let Some(other) = other.performance {
            let performance = self.performance.get_or_insert(Performance::default());
            performance.merge_with(other);
        }
        if let Some(other) = other.security {
            let security = self.security.get_or_insert(Security::default());
            security.merge_with(other);
        }
        if let Some(other) = other.style {
            let style = self.style.get_or_insert(Style::default());
            style.merge_with(other);
        }
        if let Some(other) = other.suspicious {
            let suspicious = self.suspicious.get_or_insert(Suspicious::default());
            suspicious.merge_with(other);
        }
    }
    fn merge_with_if_not_default(&mut self, other: Rules)
    where
        Rules: Default,
    {
        if other != Rules::default() {
            self.merge_with(other)
        }
    }
}
impl Rules {
    #[doc = r" Checks if the code coming from [biome_diagnostics::Diagnostic] corresponds to a rule."]
    #[doc = r" Usually the code is built like {category}/{rule_name}"]
    pub fn matches_diagnostic_code<'a>(
        &self,
        category: Option<&'a str>,
        rule_name: Option<&'a str>,
    ) -> Option<(&'a str, &'a str)> {
        match (category, rule_name) {
            (Some(category), Some(rule_name)) => match category {
                "a11y" => A11y::has_rule(rule_name).then_some((category, rule_name)),
                "complexity" => Complexity::has_rule(rule_name).then_some((category, rule_name)),
                "correctness" => Correctness::has_rule(rule_name).then_some((category, rule_name)),
                "nursery" => Nursery::has_rule(rule_name).then_some((category, rule_name)),
                "performance" => Performance::has_rule(rule_name).then_some((category, rule_name)),
                "security" => Security::has_rule(rule_name).then_some((category, rule_name)),
                "style" => Style::has_rule(rule_name).then_some((category, rule_name)),
                "suspicious" => Suspicious::has_rule(rule_name).then_some((category, rule_name)),
                _ => None,
            },
            _ => None,
        }
    }
    #[doc = r" Given a category coming from [Diagnostic](biome_diagnostics::Diagnostic), this function returns"]
    #[doc = r" the [Severity](biome_diagnostics::Severity) associated to the rule, if the configuration changed it."]
    #[doc = r""]
    #[doc = r" If not, the function returns [None]."]
    pub fn get_severity_from_code(&self, category: &Category) -> Option<Severity> {
        let mut split_code = category.name().split('/');
        let _lint = split_code.next();
        debug_assert_eq!(_lint, Some("lint"));
        let group = split_code.next();
        let rule_name = split_code.next();
        if let Some((group, rule_name)) = self.matches_diagnostic_code(group, rule_name) {
            let severity = match group {
                "a11y" => self
                    .a11y
                    .as_ref()
                    .and_then(|a11y| a11y.get_rule_configuration(rule_name))
                    .map(|rule_setting| rule_setting.into())
                    .unwrap_or_else(|| {
                        if A11y::is_recommended_rule(rule_name) {
                            Severity::Error
                        } else {
                            Severity::Warning
                        }
                    }),
                "complexity" => self
                    .complexity
                    .as_ref()
                    .and_then(|complexity| complexity.get_rule_configuration(rule_name))
                    .map(|rule_setting| rule_setting.into())
                    .unwrap_or_else(|| {
                        if Complexity::is_recommended_rule(rule_name) {
                            Severity::Error
                        } else {
                            Severity::Warning
                        }
                    }),
                "correctness" => self
                    .correctness
                    .as_ref()
                    .and_then(|correctness| correctness.get_rule_configuration(rule_name))
                    .map(|rule_setting| rule_setting.into())
                    .unwrap_or_else(|| {
                        if Correctness::is_recommended_rule(rule_name) {
                            Severity::Error
                        } else {
                            Severity::Warning
                        }
                    }),
                "nursery" => self
                    .nursery
                    .as_ref()
                    .and_then(|nursery| nursery.get_rule_configuration(rule_name))
                    .map(|rule_setting| rule_setting.into())
                    .unwrap_or_else(|| {
                        if Nursery::is_recommended_rule(rule_name) {
                            Severity::Error
                        } else {
                            Severity::Warning
                        }
                    }),
                "performance" => self
                    .performance
                    .as_ref()
                    .and_then(|performance| performance.get_rule_configuration(rule_name))
                    .map(|rule_setting| rule_setting.into())
                    .unwrap_or_else(|| {
                        if Performance::is_recommended_rule(rule_name) {
                            Severity::Error
                        } else {
                            Severity::Warning
                        }
                    }),
                "security" => self
                    .security
                    .as_ref()
                    .and_then(|security| security.get_rule_configuration(rule_name))
                    .map(|rule_setting| rule_setting.into())
                    .unwrap_or_else(|| {
                        if Security::is_recommended_rule(rule_name) {
                            Severity::Error
                        } else {
                            Severity::Warning
                        }
                    }),
                "style" => self
                    .style
                    .as_ref()
                    .and_then(|style| style.get_rule_configuration(rule_name))
                    .map(|rule_setting| rule_setting.into())
                    .unwrap_or_else(|| {
                        if Style::is_recommended_rule(rule_name) {
                            Severity::Error
                        } else {
                            Severity::Warning
                        }
                    }),
                "suspicious" => self
                    .suspicious
                    .as_ref()
                    .and_then(|suspicious| suspicious.get_rule_configuration(rule_name))
                    .map(|rule_setting| rule_setting.into())
                    .unwrap_or_else(|| {
                        if Suspicious::is_recommended_rule(rule_name) {
                            Severity::Error
                        } else {
                            Severity::Warning
                        }
                    }),
                _ => unreachable!("this group should not exist, found {}", group),
            };
            Some(severity)
        } else {
            None
        }
    }
    pub(crate) const fn is_recommended(&self) -> bool {
        !matches!(self.recommended, Some(false))
    }
    pub(crate) const fn is_all(&self) -> bool {
        matches!(self.all, Some(true))
    }
    pub(crate) const fn is_not_all(&self) -> bool {
        matches!(self.all, Some(false))
    }
    #[doc = r" It returns the enabled rules by default."]
    #[doc = r""]
    #[doc = r" The enabled rules are calculated from the difference with the disabled rules."]
    pub fn as_enabled_rules(&self) -> IndexSet<RuleFilter> {
        let mut enabled_rules = IndexSet::new();
        let mut disabled_rules = IndexSet::new();
        if let Some(group) = self.a11y.as_ref() {
            group.collect_preset_rules(
                self.is_recommended(),
                &mut enabled_rules,
                &mut disabled_rules,
            );
            enabled_rules.extend(&group.get_enabled_rules());
            disabled_rules.extend(&group.get_disabled_rules());
        } else if self.is_all() {
            enabled_rules.extend(A11y::all_rules_as_filters());
        } else if self.is_not_all() {
            disabled_rules.extend(A11y::all_rules_as_filters());
        } else if self.is_recommended() {
            enabled_rules.extend(A11y::recommended_rules_as_filters());
        }
        if let Some(group) = self.complexity.as_ref() {
            group.collect_preset_rules(
                self.is_recommended(),
                &mut enabled_rules,
                &mut disabled_rules,
            );
            enabled_rules.extend(&group.get_enabled_rules());
            disabled_rules.extend(&group.get_disabled_rules());
        } else if self.is_all() {
            enabled_rules.extend(Complexity::all_rules_as_filters());
        } else if self.is_not_all() {
            disabled_rules.extend(Complexity::all_rules_as_filters());
        } else if self.is_recommended() {
            enabled_rules.extend(Complexity::recommended_rules_as_filters());
        }
        if let Some(group) = self.correctness.as_ref() {
            group.collect_preset_rules(
                self.is_recommended(),
                &mut enabled_rules,
                &mut disabled_rules,
            );
            enabled_rules.extend(&group.get_enabled_rules());
            disabled_rules.extend(&group.get_disabled_rules());
        } else if self.is_all() {
            enabled_rules.extend(Correctness::all_rules_as_filters());
        } else if self.is_not_all() {
            disabled_rules.extend(Correctness::all_rules_as_filters());
        } else if self.is_recommended() {
            enabled_rules.extend(Correctness::recommended_rules_as_filters());
        }
        if let Some(group) = self.nursery.as_ref() {
            group.collect_preset_rules(
                self.is_recommended(),
                &mut enabled_rules,
                &mut disabled_rules,
            );
            enabled_rules.extend(&group.get_enabled_rules());
            disabled_rules.extend(&group.get_disabled_rules());
        } else if self.is_all() {
            enabled_rules.extend(Nursery::all_rules_as_filters());
        } else if self.is_not_all() {
            disabled_rules.extend(Nursery::all_rules_as_filters());
        } else if self.is_recommended() && biome_flags::is_unstable() {
            enabled_rules.extend(Nursery::recommended_rules_as_filters());
        }
        if let Some(group) = self.performance.as_ref() {
            group.collect_preset_rules(
                self.is_recommended(),
                &mut enabled_rules,
                &mut disabled_rules,
            );
            enabled_rules.extend(&group.get_enabled_rules());
            disabled_rules.extend(&group.get_disabled_rules());
        } else if self.is_all() {
            enabled_rules.extend(Performance::all_rules_as_filters());
        } else if self.is_not_all() {
            disabled_rules.extend(Performance::all_rules_as_filters());
        } else if self.is_recommended() {
            enabled_rules.extend(Performance::recommended_rules_as_filters());
        }
        if let Some(group) = self.security.as_ref() {
            group.collect_preset_rules(
                self.is_recommended(),
                &mut enabled_rules,
                &mut disabled_rules,
            );
            enabled_rules.extend(&group.get_enabled_rules());
            disabled_rules.extend(&group.get_disabled_rules());
        } else if self.is_all() {
            enabled_rules.extend(Security::all_rules_as_filters());
        } else if self.is_not_all() {
            disabled_rules.extend(Security::all_rules_as_filters());
        } else if self.is_recommended() {
            enabled_rules.extend(Security::recommended_rules_as_filters());
        }
        if let Some(group) = self.style.as_ref() {
            group.collect_preset_rules(
                self.is_recommended(),
                &mut enabled_rules,
                &mut disabled_rules,
            );
            enabled_rules.extend(&group.get_enabled_rules());
            disabled_rules.extend(&group.get_disabled_rules());
        } else if self.is_all() {
            enabled_rules.extend(Style::all_rules_as_filters());
        } else if self.is_not_all() {
            disabled_rules.extend(Style::all_rules_as_filters());
        } else if self.is_recommended() {
            enabled_rules.extend(Style::recommended_rules_as_filters());
        }
        if let Some(group) = self.suspicious.as_ref() {
            group.collect_preset_rules(
                self.is_recommended(),
                &mut enabled_rules,
                &mut disabled_rules,
            );
            enabled_rules.extend(&group.get_enabled_rules());
            disabled_rules.extend(&group.get_disabled_rules());
        } else if self.is_all() {
            enabled_rules.extend(Suspicious::all_rules_as_filters());
        } else if self.is_not_all() {
            disabled_rules.extend(Suspicious::all_rules_as_filters());
        } else if self.is_recommended() {
            enabled_rules.extend(Suspicious::recommended_rules_as_filters());
        }
        enabled_rules.difference(&disabled_rules).copied().collect()
    }
    #[doc = r" It returns only the disabled rules"]
    pub fn as_disabled_rules(&self) -> IndexSet<RuleFilter> {
        let mut disabled_rules = IndexSet::new();
        if let Some(group) = self.a11y.as_ref() {
            disabled_rules.extend(&group.get_disabled_rules());
        }
        if let Some(group) = self.complexity.as_ref() {
            disabled_rules.extend(&group.get_disabled_rules());
        }
        if let Some(group) = self.correctness.as_ref() {
            disabled_rules.extend(&group.get_disabled_rules());
        }
        if let Some(group) = self.nursery.as_ref() {
            disabled_rules.extend(&group.get_disabled_rules());
        }
        if let Some(group) = self.performance.as_ref() {
            disabled_rules.extend(&group.get_disabled_rules());
        }
        if let Some(group) = self.security.as_ref() {
            disabled_rules.extend(&group.get_disabled_rules());
        }
        if let Some(group) = self.style.as_ref() {
            disabled_rules.extend(&group.get_disabled_rules());
        }
        if let Some(group) = self.suspicious.as_ref() {
            disabled_rules.extend(&group.get_disabled_rules());
        }
        disabled_rules
    }
}
#[derive(Deserialize, Default, Serialize, Debug, Eq, PartialEq, Clone)]
#[cfg_attr(feature = "schema", derive(JsonSchema))]
#[serde(rename_all = "camelCase", default)]
#[doc = r" A list of rules that belong to this group"]
pub struct A11y {
    #[doc = r" It enables the recommended rules for this group"]
    #[serde(skip_serializing_if = "Option::is_none")]
    pub recommended: Option<bool>,
    #[doc = r" It enables ALL rules for this group."]
    #[serde(skip_serializing_if = "Option::is_none")]
    pub all: Option<bool>,
    #[doc = "Enforce that the accessKey attribute is not used on any HTML element."]
    #[serde(skip_serializing_if = "Option::is_none")]
    pub no_access_key: Option<RuleConfiguration>,
    #[doc = "Enforce that aria-hidden=\"true\" is not set on focusable elements."]
    #[serde(skip_serializing_if = "Option::is_none")]
    pub no_aria_hidden_on_focusable: Option<RuleConfiguration>,
    #[doc = "Enforce that elements that do not support ARIA roles, states, and properties do not have those attributes."]
    #[serde(skip_serializing_if = "Option::is_none")]
    pub no_aria_unsupported_elements: Option<RuleConfiguration>,
    #[doc = "Enforce that autoFocus prop is not used on elements."]
    #[serde(skip_serializing_if = "Option::is_none")]
    pub no_autofocus: Option<RuleConfiguration>,
    #[doc = "Disallow target=\"_blank\" attribute without rel=\"noreferrer\""]
    #[serde(skip_serializing_if = "Option::is_none")]
    pub no_blank_target: Option<RuleConfiguration>,
    #[doc = "Enforces that no distracting elements are used."]
    #[serde(skip_serializing_if = "Option::is_none")]
    pub no_distracting_elements: Option<RuleConfiguration>,
    #[doc = "The scope prop should be used only on <th> elements."]
    #[serde(skip_serializing_if = "Option::is_none")]
    pub no_header_scope: Option<RuleConfiguration>,
    #[doc = "Enforce that non-interactive ARIA roles are not assigned to interactive HTML elements."]
    #[serde(skip_serializing_if = "Option::is_none")]
    pub no_interactive_element_to_noninteractive_role: Option<RuleConfiguration>,
    #[doc = "Enforce that interactive ARIA roles are not assigned to non-interactive HTML elements."]
    #[serde(skip_serializing_if = "Option::is_none")]
    pub no_noninteractive_element_to_interactive_role: Option<RuleConfiguration>,
    #[doc = "Enforce that tabIndex is not assigned to non-interactive HTML elements."]
    #[serde(skip_serializing_if = "Option::is_none")]
    pub no_noninteractive_tabindex: Option<RuleConfiguration>,
    #[doc = "Prevent the usage of positive integers on tabIndex property"]
    #[serde(skip_serializing_if = "Option::is_none")]
    pub no_positive_tabindex: Option<RuleConfiguration>,
    #[doc = "Enforce img alt prop does not contain the word \"image\", \"picture\", or \"photo\"."]
    #[serde(skip_serializing_if = "Option::is_none")]
    pub no_redundant_alt: Option<RuleConfiguration>,
    #[doc = "Enforce explicit role property is not the same as implicit/default role property on an element."]
    #[serde(skip_serializing_if = "Option::is_none")]
    pub no_redundant_roles: Option<RuleConfiguration>,
    #[doc = "Enforces the usage of the title element for the svg element."]
    #[serde(skip_serializing_if = "Option::is_none")]
    pub no_svg_without_title: Option<RuleConfiguration>,
    #[doc = "Enforce that all elements that require alternative text have meaningful information to relay back to the end user."]
    #[serde(skip_serializing_if = "Option::is_none")]
    pub use_alt_text: Option<RuleConfiguration>,
    #[doc = "Enforce that anchors have content and that the content is accessible to screen readers."]
    #[serde(skip_serializing_if = "Option::is_none")]
    pub use_anchor_content: Option<RuleConfiguration>,
    #[doc = "Enforce that tabIndex is assigned to non-interactive HTML elements with aria-activedescendant."]
    #[serde(skip_serializing_if = "Option::is_none")]
    pub use_aria_activedescendant_with_tabindex: Option<RuleConfiguration>,
    #[doc = "Enforce that elements with ARIA roles must have all required ARIA attributes for that role."]
    #[serde(skip_serializing_if = "Option::is_none")]
    pub use_aria_props_for_role: Option<RuleConfiguration>,
    #[doc = "Enforces the usage of the attribute type for the element button"]
    #[serde(skip_serializing_if = "Option::is_none")]
    pub use_button_type: Option<RuleConfiguration>,
    #[doc = "Enforce that heading elements (h1, h2, etc.) have content and that the content is accessible to screen readers. Accessible means that it is not hidden using the aria-hidden prop."]
    #[serde(skip_serializing_if = "Option::is_none")]
    pub use_heading_content: Option<RuleConfiguration>,
    #[doc = "Enforce that html element has lang attribute."]
    #[serde(skip_serializing_if = "Option::is_none")]
    pub use_html_lang: Option<RuleConfiguration>,
    #[doc = "Enforces the usage of the attribute title for the element iframe."]
    #[serde(skip_serializing_if = "Option::is_none")]
    pub use_iframe_title: Option<RuleConfiguration>,
    #[doc = "Enforce onClick is accompanied by at least one of the following: onKeyUp, onKeyDown, onKeyPress."]
    #[serde(skip_serializing_if = "Option::is_none")]
    pub use_key_with_click_events: Option<RuleConfiguration>,
    #[doc = "Enforce onMouseOver / onMouseOut are accompanied by onFocus / onBlur."]
    #[serde(skip_serializing_if = "Option::is_none")]
    pub use_key_with_mouse_events: Option<RuleConfiguration>,
    #[doc = "Enforces that audio and video elements must have a track for captions."]
    #[serde(skip_serializing_if = "Option::is_none")]
    pub use_media_caption: Option<RuleConfiguration>,
    #[doc = "Enforce that all anchors are valid, and they are navigable elements."]
    #[serde(skip_serializing_if = "Option::is_none")]
    pub use_valid_anchor: Option<RuleConfiguration>,
    #[doc = "Ensures that ARIA properties aria-* are all valid."]
    #[serde(skip_serializing_if = "Option::is_none")]
    pub use_valid_aria_props: Option<RuleConfiguration>,
    #[doc = "Elements with ARIA roles must use a valid, non-abstract ARIA role."]
    #[serde(skip_serializing_if = "Option::is_none")]
    pub use_valid_aria_role: Option<RuleConfiguration>,
    #[doc = "Enforce that ARIA state and property values are valid."]
    #[serde(skip_serializing_if = "Option::is_none")]
    pub use_valid_aria_values: Option<RuleConfiguration>,
    #[doc = "Ensure that the attribute passed to the lang attribute is a correct ISO language and/or country."]
    #[serde(skip_serializing_if = "Option::is_none")]
    pub use_valid_lang: Option<RuleConfiguration>,
}
impl MergeWith<A11y> for A11y {
    fn merge_with(&mut self, other: A11y) {
        if let Some(no_access_key) = other.no_access_key {
            self.no_access_key = Some(no_access_key);
        }
        if let Some(no_aria_hidden_on_focusable) = other.no_aria_hidden_on_focusable {
            self.no_aria_hidden_on_focusable = Some(no_aria_hidden_on_focusable);
        }
        if let Some(no_aria_unsupported_elements) = other.no_aria_unsupported_elements {
            self.no_aria_unsupported_elements = Some(no_aria_unsupported_elements);
        }
        if let Some(no_autofocus) = other.no_autofocus {
            self.no_autofocus = Some(no_autofocus);
        }
        if let Some(no_blank_target) = other.no_blank_target {
            self.no_blank_target = Some(no_blank_target);
        }
        if let Some(no_distracting_elements) = other.no_distracting_elements {
            self.no_distracting_elements = Some(no_distracting_elements);
        }
        if let Some(no_header_scope) = other.no_header_scope {
            self.no_header_scope = Some(no_header_scope);
        }
        if let Some(no_interactive_element_to_noninteractive_role) =
            other.no_interactive_element_to_noninteractive_role
        {
            self.no_interactive_element_to_noninteractive_role =
                Some(no_interactive_element_to_noninteractive_role);
        }
        if let Some(no_noninteractive_element_to_interactive_role) =
            other.no_noninteractive_element_to_interactive_role
        {
            self.no_noninteractive_element_to_interactive_role =
                Some(no_noninteractive_element_to_interactive_role);
        }
        if let Some(no_noninteractive_tabindex) = other.no_noninteractive_tabindex {
            self.no_noninteractive_tabindex = Some(no_noninteractive_tabindex);
        }
        if let Some(no_positive_tabindex) = other.no_positive_tabindex {
            self.no_positive_tabindex = Some(no_positive_tabindex);
        }
        if let Some(no_redundant_alt) = other.no_redundant_alt {
            self.no_redundant_alt = Some(no_redundant_alt);
        }
        if let Some(no_redundant_roles) = other.no_redundant_roles {
            self.no_redundant_roles = Some(no_redundant_roles);
        }
        if let Some(no_svg_without_title) = other.no_svg_without_title {
            self.no_svg_without_title = Some(no_svg_without_title);
        }
        if let Some(use_alt_text) = other.use_alt_text {
            self.use_alt_text = Some(use_alt_text);
        }
        if let Some(use_anchor_content) = other.use_anchor_content {
            self.use_anchor_content = Some(use_anchor_content);
        }
        if let Some(use_aria_activedescendant_with_tabindex) =
            other.use_aria_activedescendant_with_tabindex
        {
            self.use_aria_activedescendant_with_tabindex =
                Some(use_aria_activedescendant_with_tabindex);
        }
        if let Some(use_aria_props_for_role) = other.use_aria_props_for_role {
            self.use_aria_props_for_role = Some(use_aria_props_for_role);
        }
        if let Some(use_button_type) = other.use_button_type {
            self.use_button_type = Some(use_button_type);
        }
        if let Some(use_heading_content) = other.use_heading_content {
            self.use_heading_content = Some(use_heading_content);
        }
        if let Some(use_html_lang) = other.use_html_lang {
            self.use_html_lang = Some(use_html_lang);
        }
        if let Some(use_iframe_title) = other.use_iframe_title {
            self.use_iframe_title = Some(use_iframe_title);
        }
        if let Some(use_key_with_click_events) = other.use_key_with_click_events {
            self.use_key_with_click_events = Some(use_key_with_click_events);
        }
        if let Some(use_key_with_mouse_events) = other.use_key_with_mouse_events {
            self.use_key_with_mouse_events = Some(use_key_with_mouse_events);
        }
        if let Some(use_media_caption) = other.use_media_caption {
            self.use_media_caption = Some(use_media_caption);
        }
        if let Some(use_valid_anchor) = other.use_valid_anchor {
            self.use_valid_anchor = Some(use_valid_anchor);
        }
        if let Some(use_valid_aria_props) = other.use_valid_aria_props {
            self.use_valid_aria_props = Some(use_valid_aria_props);
        }
        if let Some(use_valid_aria_role) = other.use_valid_aria_role {
            self.use_valid_aria_role = Some(use_valid_aria_role);
        }
        if let Some(use_valid_aria_values) = other.use_valid_aria_values {
            self.use_valid_aria_values = Some(use_valid_aria_values);
        }
        if let Some(use_valid_lang) = other.use_valid_lang {
            self.use_valid_lang = Some(use_valid_lang);
        }
    }
    fn merge_with_if_not_default(&mut self, other: A11y)
    where
        A11y: Default,
    {
        if other != A11y::default() {
            self.merge_with(other);
        }
    }
}
impl A11y {
    const GROUP_NAME: &'static str = "a11y";
    pub(crate) const GROUP_RULES: [&'static str; 30] = [
        "noAccessKey",
        "noAriaHiddenOnFocusable",
        "noAriaUnsupportedElements",
        "noAutofocus",
        "noBlankTarget",
        "noDistractingElements",
        "noHeaderScope",
        "noInteractiveElementToNoninteractiveRole",
        "noNoninteractiveElementToInteractiveRole",
        "noNoninteractiveTabindex",
        "noPositiveTabindex",
        "noRedundantAlt",
        "noRedundantRoles",
        "noSvgWithoutTitle",
        "useAltText",
        "useAnchorContent",
        "useAriaActivedescendantWithTabindex",
        "useAriaPropsForRole",
        "useButtonType",
        "useHeadingContent",
        "useHtmlLang",
        "useIframeTitle",
        "useKeyWithClickEvents",
        "useKeyWithMouseEvents",
        "useMediaCaption",
        "useValidAnchor",
        "useValidAriaProps",
        "useValidAriaRole",
        "useValidAriaValues",
        "useValidLang",
    ];
    const RECOMMENDED_RULES: [&'static str; 30] = [
        "noAccessKey",
        "noAriaHiddenOnFocusable",
        "noAriaUnsupportedElements",
        "noAutofocus",
        "noBlankTarget",
        "noDistractingElements",
        "noHeaderScope",
        "noInteractiveElementToNoninteractiveRole",
        "noNoninteractiveElementToInteractiveRole",
        "noNoninteractiveTabindex",
        "noPositiveTabindex",
        "noRedundantAlt",
        "noRedundantRoles",
        "noSvgWithoutTitle",
        "useAltText",
        "useAnchorContent",
        "useAriaActivedescendantWithTabindex",
        "useAriaPropsForRole",
        "useButtonType",
        "useHeadingContent",
        "useHtmlLang",
        "useIframeTitle",
        "useKeyWithClickEvents",
        "useKeyWithMouseEvents",
        "useMediaCaption",
        "useValidAnchor",
        "useValidAriaProps",
        "useValidAriaRole",
        "useValidAriaValues",
        "useValidLang",
    ];
    const RECOMMENDED_RULES_AS_FILTERS: [RuleFilter<'static>; 30] = [
        RuleFilter::Rule(Self::GROUP_NAME, Self::GROUP_RULES[0]),
        RuleFilter::Rule(Self::GROUP_NAME, Self::GROUP_RULES[1]),
        RuleFilter::Rule(Self::GROUP_NAME, Self::GROUP_RULES[2]),
        RuleFilter::Rule(Self::GROUP_NAME, Self::GROUP_RULES[3]),
        RuleFilter::Rule(Self::GROUP_NAME, Self::GROUP_RULES[4]),
        RuleFilter::Rule(Self::GROUP_NAME, Self::GROUP_RULES[5]),
        RuleFilter::Rule(Self::GROUP_NAME, Self::GROUP_RULES[6]),
        RuleFilter::Rule(Self::GROUP_NAME, Self::GROUP_RULES[7]),
        RuleFilter::Rule(Self::GROUP_NAME, Self::GROUP_RULES[8]),
        RuleFilter::Rule(Self::GROUP_NAME, Self::GROUP_RULES[9]),
        RuleFilter::Rule(Self::GROUP_NAME, Self::GROUP_RULES[10]),
        RuleFilter::Rule(Self::GROUP_NAME, Self::GROUP_RULES[11]),
        RuleFilter::Rule(Self::GROUP_NAME, Self::GROUP_RULES[12]),
        RuleFilter::Rule(Self::GROUP_NAME, Self::GROUP_RULES[13]),
        RuleFilter::Rule(Self::GROUP_NAME, Self::GROUP_RULES[14]),
        RuleFilter::Rule(Self::GROUP_NAME, Self::GROUP_RULES[15]),
        RuleFilter::Rule(Self::GROUP_NAME, Self::GROUP_RULES[16]),
        RuleFilter::Rule(Self::GROUP_NAME, Self::GROUP_RULES[17]),
        RuleFilter::Rule(Self::GROUP_NAME, Self::GROUP_RULES[18]),
        RuleFilter::Rule(Self::GROUP_NAME, Self::GROUP_RULES[19]),
        RuleFilter::Rule(Self::GROUP_NAME, Self::GROUP_RULES[20]),
        RuleFilter::Rule(Self::GROUP_NAME, Self::GROUP_RULES[21]),
        RuleFilter::Rule(Self::GROUP_NAME, Self::GROUP_RULES[22]),
        RuleFilter::Rule(Self::GROUP_NAME, Self::GROUP_RULES[23]),
        RuleFilter::Rule(Self::GROUP_NAME, Self::GROUP_RULES[24]),
        RuleFilter::Rule(Self::GROUP_NAME, Self::GROUP_RULES[25]),
        RuleFilter::Rule(Self::GROUP_NAME, Self::GROUP_RULES[26]),
        RuleFilter::Rule(Self::GROUP_NAME, Self::GROUP_RULES[27]),
        RuleFilter::Rule(Self::GROUP_NAME, Self::GROUP_RULES[28]),
        RuleFilter::Rule(Self::GROUP_NAME, Self::GROUP_RULES[29]),
    ];
    const ALL_RULES_AS_FILTERS: [RuleFilter<'static>; 30] = [
        RuleFilter::Rule(Self::GROUP_NAME, Self::GROUP_RULES[0]),
        RuleFilter::Rule(Self::GROUP_NAME, Self::GROUP_RULES[1]),
        RuleFilter::Rule(Self::GROUP_NAME, Self::GROUP_RULES[2]),
        RuleFilter::Rule(Self::GROUP_NAME, Self::GROUP_RULES[3]),
        RuleFilter::Rule(Self::GROUP_NAME, Self::GROUP_RULES[4]),
        RuleFilter::Rule(Self::GROUP_NAME, Self::GROUP_RULES[5]),
        RuleFilter::Rule(Self::GROUP_NAME, Self::GROUP_RULES[6]),
        RuleFilter::Rule(Self::GROUP_NAME, Self::GROUP_RULES[7]),
        RuleFilter::Rule(Self::GROUP_NAME, Self::GROUP_RULES[8]),
        RuleFilter::Rule(Self::GROUP_NAME, Self::GROUP_RULES[9]),
        RuleFilter::Rule(Self::GROUP_NAME, Self::GROUP_RULES[10]),
        RuleFilter::Rule(Self::GROUP_NAME, Self::GROUP_RULES[11]),
        RuleFilter::Rule(Self::GROUP_NAME, Self::GROUP_RULES[12]),
        RuleFilter::Rule(Self::GROUP_NAME, Self::GROUP_RULES[13]),
        RuleFilter::Rule(Self::GROUP_NAME, Self::GROUP_RULES[14]),
        RuleFilter::Rule(Self::GROUP_NAME, Self::GROUP_RULES[15]),
        RuleFilter::Rule(Self::GROUP_NAME, Self::GROUP_RULES[16]),
        RuleFilter::Rule(Self::GROUP_NAME, Self::GROUP_RULES[17]),
        RuleFilter::Rule(Self::GROUP_NAME, Self::GROUP_RULES[18]),
        RuleFilter::Rule(Self::GROUP_NAME, Self::GROUP_RULES[19]),
        RuleFilter::Rule(Self::GROUP_NAME, Self::GROUP_RULES[20]),
        RuleFilter::Rule(Self::GROUP_NAME, Self::GROUP_RULES[21]),
        RuleFilter::Rule(Self::GROUP_NAME, Self::GROUP_RULES[22]),
        RuleFilter::Rule(Self::GROUP_NAME, Self::GROUP_RULES[23]),
        RuleFilter::Rule(Self::GROUP_NAME, Self::GROUP_RULES[24]),
        RuleFilter::Rule(Self::GROUP_NAME, Self::GROUP_RULES[25]),
        RuleFilter::Rule(Self::GROUP_NAME, Self::GROUP_RULES[26]),
        RuleFilter::Rule(Self::GROUP_NAME, Self::GROUP_RULES[27]),
        RuleFilter::Rule(Self::GROUP_NAME, Self::GROUP_RULES[28]),
        RuleFilter::Rule(Self::GROUP_NAME, Self::GROUP_RULES[29]),
    ];
    #[doc = r" Retrieves the recommended rules"]
    pub(crate) fn is_recommended(&self) -> bool {
        matches!(self.recommended, Some(true))
    }
    pub(crate) const fn is_not_recommended(&self) -> bool {
        matches!(self.recommended, Some(false))
    }
    pub(crate) fn is_all(&self) -> bool {
        matches!(self.all, Some(true))
    }
    pub(crate) fn is_not_all(&self) -> bool {
        matches!(self.all, Some(false))
    }
    pub(crate) fn get_enabled_rules(&self) -> IndexSet<RuleFilter> {
        let mut index_set = IndexSet::new();
        if let Some(rule) = self.no_access_key.as_ref() {
            if rule.is_enabled() {
                index_set.insert(RuleFilter::Rule(Self::GROUP_NAME, Self::GROUP_RULES[0]));
            }
        }
        if let Some(rule) = self.no_aria_hidden_on_focusable.as_ref() {
            if rule.is_enabled() {
                index_set.insert(RuleFilter::Rule(Self::GROUP_NAME, Self::GROUP_RULES[1]));
            }
        }
        if let Some(rule) = self.no_aria_unsupported_elements.as_ref() {
            if rule.is_enabled() {
                index_set.insert(RuleFilter::Rule(Self::GROUP_NAME, Self::GROUP_RULES[2]));
            }
        }
        if let Some(rule) = self.no_autofocus.as_ref() {
            if rule.is_enabled() {
                index_set.insert(RuleFilter::Rule(Self::GROUP_NAME, Self::GROUP_RULES[3]));
            }
        }
        if let Some(rule) = self.no_blank_target.as_ref() {
            if rule.is_enabled() {
                index_set.insert(RuleFilter::Rule(Self::GROUP_NAME, Self::GROUP_RULES[4]));
            }
        }
        if let Some(rule) = self.no_distracting_elements.as_ref() {
            if rule.is_enabled() {
                index_set.insert(RuleFilter::Rule(Self::GROUP_NAME, Self::GROUP_RULES[5]));
            }
        }
        if let Some(rule) = self.no_header_scope.as_ref() {
            if rule.is_enabled() {
                index_set.insert(RuleFilter::Rule(Self::GROUP_NAME, Self::GROUP_RULES[6]));
            }
        }
        if let Some(rule) = self.no_interactive_element_to_noninteractive_role.as_ref() {
            if rule.is_enabled() {
                index_set.insert(RuleFilter::Rule(Self::GROUP_NAME, Self::GROUP_RULES[7]));
            }
        }
        if let Some(rule) = self.no_noninteractive_element_to_interactive_role.as_ref() {
            if rule.is_enabled() {
                index_set.insert(RuleFilter::Rule(Self::GROUP_NAME, Self::GROUP_RULES[8]));
            }
        }
        if let Some(rule) = self.no_noninteractive_tabindex.as_ref() {
            if rule.is_enabled() {
                index_set.insert(RuleFilter::Rule(Self::GROUP_NAME, Self::GROUP_RULES[9]));
            }
        }
        if let Some(rule) = self.no_positive_tabindex.as_ref() {
            if rule.is_enabled() {
                index_set.insert(RuleFilter::Rule(Self::GROUP_NAME, Self::GROUP_RULES[10]));
            }
        }
        if let Some(rule) = self.no_redundant_alt.as_ref() {
            if rule.is_enabled() {
                index_set.insert(RuleFilter::Rule(Self::GROUP_NAME, Self::GROUP_RULES[11]));
            }
        }
        if let Some(rule) = self.no_redundant_roles.as_ref() {
            if rule.is_enabled() {
                index_set.insert(RuleFilter::Rule(Self::GROUP_NAME, Self::GROUP_RULES[12]));
            }
        }
        if let Some(rule) = self.no_svg_without_title.as_ref() {
            if rule.is_enabled() {
                index_set.insert(RuleFilter::Rule(Self::GROUP_NAME, Self::GROUP_RULES[13]));
            }
        }
        if let Some(rule) = self.use_alt_text.as_ref() {
            if rule.is_enabled() {
                index_set.insert(RuleFilter::Rule(Self::GROUP_NAME, Self::GROUP_RULES[14]));
            }
        }
        if let Some(rule) = self.use_anchor_content.as_ref() {
            if rule.is_enabled() {
                index_set.insert(RuleFilter::Rule(Self::GROUP_NAME, Self::GROUP_RULES[15]));
            }
        }
        if let Some(rule) = self.use_aria_activedescendant_with_tabindex.as_ref() {
            if rule.is_enabled() {
                index_set.insert(RuleFilter::Rule(Self::GROUP_NAME, Self::GROUP_RULES[16]));
            }
        }
        if let Some(rule) = self.use_aria_props_for_role.as_ref() {
            if rule.is_enabled() {
                index_set.insert(RuleFilter::Rule(Self::GROUP_NAME, Self::GROUP_RULES[17]));
            }
        }
        if let Some(rule) = self.use_button_type.as_ref() {
            if rule.is_enabled() {
                index_set.insert(RuleFilter::Rule(Self::GROUP_NAME, Self::GROUP_RULES[18]));
            }
        }
        if let Some(rule) = self.use_heading_content.as_ref() {
            if rule.is_enabled() {
                index_set.insert(RuleFilter::Rule(Self::GROUP_NAME, Self::GROUP_RULES[19]));
            }
        }
        if let Some(rule) = self.use_html_lang.as_ref() {
            if rule.is_enabled() {
                index_set.insert(RuleFilter::Rule(Self::GROUP_NAME, Self::GROUP_RULES[20]));
            }
        }
        if let Some(rule) = self.use_iframe_title.as_ref() {
            if rule.is_enabled() {
                index_set.insert(RuleFilter::Rule(Self::GROUP_NAME, Self::GROUP_RULES[21]));
            }
        }
        if let Some(rule) = self.use_key_with_click_events.as_ref() {
            if rule.is_enabled() {
                index_set.insert(RuleFilter::Rule(Self::GROUP_NAME, Self::GROUP_RULES[22]));
            }
        }
        if let Some(rule) = self.use_key_with_mouse_events.as_ref() {
            if rule.is_enabled() {
                index_set.insert(RuleFilter::Rule(Self::GROUP_NAME, Self::GROUP_RULES[23]));
            }
        }
        if let Some(rule) = self.use_media_caption.as_ref() {
            if rule.is_enabled() {
                index_set.insert(RuleFilter::Rule(Self::GROUP_NAME, Self::GROUP_RULES[24]));
            }
        }
        if let Some(rule) = self.use_valid_anchor.as_ref() {
            if rule.is_enabled() {
                index_set.insert(RuleFilter::Rule(Self::GROUP_NAME, Self::GROUP_RULES[25]));
            }
        }
        if let Some(rule) = self.use_valid_aria_props.as_ref() {
            if rule.is_enabled() {
                index_set.insert(RuleFilter::Rule(Self::GROUP_NAME, Self::GROUP_RULES[26]));
            }
        }
        if let Some(rule) = self.use_valid_aria_role.as_ref() {
            if rule.is_enabled() {
                index_set.insert(RuleFilter::Rule(Self::GROUP_NAME, Self::GROUP_RULES[27]));
            }
        }
        if let Some(rule) = self.use_valid_aria_values.as_ref() {
            if rule.is_enabled() {
                index_set.insert(RuleFilter::Rule(Self::GROUP_NAME, Self::GROUP_RULES[28]));
            }
        }
        if let Some(rule) = self.use_valid_lang.as_ref() {
            if rule.is_enabled() {
                index_set.insert(RuleFilter::Rule(Self::GROUP_NAME, Self::GROUP_RULES[29]));
            }
        }
        index_set
    }
    pub(crate) fn get_disabled_rules(&self) -> IndexSet<RuleFilter> {
        let mut index_set = IndexSet::new();
        if let Some(rule) = self.no_access_key.as_ref() {
            if rule.is_disabled() {
                index_set.insert(RuleFilter::Rule(Self::GROUP_NAME, Self::GROUP_RULES[0]));
            }
        }
        if let Some(rule) = self.no_aria_hidden_on_focusable.as_ref() {
            if rule.is_disabled() {
                index_set.insert(RuleFilter::Rule(Self::GROUP_NAME, Self::GROUP_RULES[1]));
            }
        }
        if let Some(rule) = self.no_aria_unsupported_elements.as_ref() {
            if rule.is_disabled() {
                index_set.insert(RuleFilter::Rule(Self::GROUP_NAME, Self::GROUP_RULES[2]));
            }
        }
        if let Some(rule) = self.no_autofocus.as_ref() {
            if rule.is_disabled() {
                index_set.insert(RuleFilter::Rule(Self::GROUP_NAME, Self::GROUP_RULES[3]));
            }
        }
        if let Some(rule) = self.no_blank_target.as_ref() {
            if rule.is_disabled() {
                index_set.insert(RuleFilter::Rule(Self::GROUP_NAME, Self::GROUP_RULES[4]));
            }
        }
        if let Some(rule) = self.no_distracting_elements.as_ref() {
            if rule.is_disabled() {
                index_set.insert(RuleFilter::Rule(Self::GROUP_NAME, Self::GROUP_RULES[5]));
            }
        }
        if let Some(rule) = self.no_header_scope.as_ref() {
            if rule.is_disabled() {
                index_set.insert(RuleFilter::Rule(Self::GROUP_NAME, Self::GROUP_RULES[6]));
            }
        }
        if let Some(rule) = self.no_interactive_element_to_noninteractive_role.as_ref() {
            if rule.is_disabled() {
                index_set.insert(RuleFilter::Rule(Self::GROUP_NAME, Self::GROUP_RULES[7]));
            }
        }
        if let Some(rule) = self.no_noninteractive_element_to_interactive_role.as_ref() {
            if rule.is_disabled() {
                index_set.insert(RuleFilter::Rule(Self::GROUP_NAME, Self::GROUP_RULES[8]));
            }
        }
        if let Some(rule) = self.no_noninteractive_tabindex.as_ref() {
            if rule.is_disabled() {
                index_set.insert(RuleFilter::Rule(Self::GROUP_NAME, Self::GROUP_RULES[9]));
            }
        }
        if let Some(rule) = self.no_positive_tabindex.as_ref() {
            if rule.is_disabled() {
                index_set.insert(RuleFilter::Rule(Self::GROUP_NAME, Self::GROUP_RULES[10]));
            }
        }
        if let Some(rule) = self.no_redundant_alt.as_ref() {
            if rule.is_disabled() {
                index_set.insert(RuleFilter::Rule(Self::GROUP_NAME, Self::GROUP_RULES[11]));
            }
        }
        if let Some(rule) = self.no_redundant_roles.as_ref() {
            if rule.is_disabled() {
                index_set.insert(RuleFilter::Rule(Self::GROUP_NAME, Self::GROUP_RULES[12]));
            }
        }
        if let Some(rule) = self.no_svg_without_title.as_ref() {
            if rule.is_disabled() {
                index_set.insert(RuleFilter::Rule(Self::GROUP_NAME, Self::GROUP_RULES[13]));
            }
        }
        if let Some(rule) = self.use_alt_text.as_ref() {
            if rule.is_disabled() {
                index_set.insert(RuleFilter::Rule(Self::GROUP_NAME, Self::GROUP_RULES[14]));
            }
        }
        if let Some(rule) = self.use_anchor_content.as_ref() {
            if rule.is_disabled() {
                index_set.insert(RuleFilter::Rule(Self::GROUP_NAME, Self::GROUP_RULES[15]));
            }
        }
        if let Some(rule) = self.use_aria_activedescendant_with_tabindex.as_ref() {
            if rule.is_disabled() {
                index_set.insert(RuleFilter::Rule(Self::GROUP_NAME, Self::GROUP_RULES[16]));
            }
        }
        if let Some(rule) = self.use_aria_props_for_role.as_ref() {
            if rule.is_disabled() {
                index_set.insert(RuleFilter::Rule(Self::GROUP_NAME, Self::GROUP_RULES[17]));
            }
        }
        if let Some(rule) = self.use_button_type.as_ref() {
            if rule.is_disabled() {
                index_set.insert(RuleFilter::Rule(Self::GROUP_NAME, Self::GROUP_RULES[18]));
            }
        }
        if let Some(rule) = self.use_heading_content.as_ref() {
            if rule.is_disabled() {
                index_set.insert(RuleFilter::Rule(Self::GROUP_NAME, Self::GROUP_RULES[19]));
            }
        }
        if let Some(rule) = self.use_html_lang.as_ref() {
            if rule.is_disabled() {
                index_set.insert(RuleFilter::Rule(Self::GROUP_NAME, Self::GROUP_RULES[20]));
            }
        }
        if let Some(rule) = self.use_iframe_title.as_ref() {
            if rule.is_disabled() {
                index_set.insert(RuleFilter::Rule(Self::GROUP_NAME, Self::GROUP_RULES[21]));
            }
        }
        if let Some(rule) = self.use_key_with_click_events.as_ref() {
            if rule.is_disabled() {
                index_set.insert(RuleFilter::Rule(Self::GROUP_NAME, Self::GROUP_RULES[22]));
            }
        }
        if let Some(rule) = self.use_key_with_mouse_events.as_ref() {
            if rule.is_disabled() {
                index_set.insert(RuleFilter::Rule(Self::GROUP_NAME, Self::GROUP_RULES[23]));
            }
        }
        if let Some(rule) = self.use_media_caption.as_ref() {
            if rule.is_disabled() {
                index_set.insert(RuleFilter::Rule(Self::GROUP_NAME, Self::GROUP_RULES[24]));
            }
        }
        if let Some(rule) = self.use_valid_anchor.as_ref() {
            if rule.is_disabled() {
                index_set.insert(RuleFilter::Rule(Self::GROUP_NAME, Self::GROUP_RULES[25]));
            }
        }
        if let Some(rule) = self.use_valid_aria_props.as_ref() {
            if rule.is_disabled() {
                index_set.insert(RuleFilter::Rule(Self::GROUP_NAME, Self::GROUP_RULES[26]));
            }
        }
        if let Some(rule) = self.use_valid_aria_role.as_ref() {
            if rule.is_disabled() {
                index_set.insert(RuleFilter::Rule(Self::GROUP_NAME, Self::GROUP_RULES[27]));
            }
        }
        if let Some(rule) = self.use_valid_aria_values.as_ref() {
            if rule.is_disabled() {
                index_set.insert(RuleFilter::Rule(Self::GROUP_NAME, Self::GROUP_RULES[28]));
            }
        }
        if let Some(rule) = self.use_valid_lang.as_ref() {
            if rule.is_disabled() {
                index_set.insert(RuleFilter::Rule(Self::GROUP_NAME, Self::GROUP_RULES[29]));
            }
        }
        index_set
    }
    #[doc = r" Checks if, given a rule name, matches one of the rules contained in this category"]
    pub(crate) fn has_rule(rule_name: &str) -> bool {
        Self::GROUP_RULES.contains(&rule_name)
    }
    #[doc = r" Checks if, given a rule name, it is marked as recommended"]
    pub(crate) fn is_recommended_rule(rule_name: &str) -> bool {
        Self::RECOMMENDED_RULES.contains(&rule_name)
    }
    pub(crate) fn recommended_rules_as_filters() -> [RuleFilter<'static>; 30] {
        Self::RECOMMENDED_RULES_AS_FILTERS
    }
    pub(crate) fn all_rules_as_filters() -> [RuleFilter<'static>; 30] {
        Self::ALL_RULES_AS_FILTERS
    }
    #[doc = r" Select preset rules"]
    pub(crate) fn collect_preset_rules(
        &self,
        parent_is_recommended: bool,
        enabled_rules: &mut IndexSet<RuleFilter>,
        disabled_rules: &mut IndexSet<RuleFilter>,
    ) {
        if self.is_all() {
            enabled_rules.extend(Self::all_rules_as_filters());
        } else if parent_is_recommended || self.is_recommended() {
            enabled_rules.extend(Self::recommended_rules_as_filters());
        }
        if self.is_not_all() {
            disabled_rules.extend(Self::all_rules_as_filters());
        } else if self.is_not_recommended() {
            disabled_rules.extend(Self::recommended_rules_as_filters());
        }
    }
    pub(crate) fn get_rule_configuration(&self, rule_name: &str) -> Option<&RuleConfiguration> {
        match rule_name {
            "noAccessKey" => self.no_access_key.as_ref(),
            "noAriaHiddenOnFocusable" => self.no_aria_hidden_on_focusable.as_ref(),
            "noAriaUnsupportedElements" => self.no_aria_unsupported_elements.as_ref(),
            "noAutofocus" => self.no_autofocus.as_ref(),
            "noBlankTarget" => self.no_blank_target.as_ref(),
            "noDistractingElements" => self.no_distracting_elements.as_ref(),
            "noHeaderScope" => self.no_header_scope.as_ref(),
            "noInteractiveElementToNoninteractiveRole" => {
                self.no_interactive_element_to_noninteractive_role.as_ref()
            }
            "noNoninteractiveElementToInteractiveRole" => {
                self.no_noninteractive_element_to_interactive_role.as_ref()
            }
            "noNoninteractiveTabindex" => self.no_noninteractive_tabindex.as_ref(),
            "noPositiveTabindex" => self.no_positive_tabindex.as_ref(),
            "noRedundantAlt" => self.no_redundant_alt.as_ref(),
            "noRedundantRoles" => self.no_redundant_roles.as_ref(),
            "noSvgWithoutTitle" => self.no_svg_without_title.as_ref(),
            "useAltText" => self.use_alt_text.as_ref(),
            "useAnchorContent" => self.use_anchor_content.as_ref(),
            "useAriaActivedescendantWithTabindex" => {
                self.use_aria_activedescendant_with_tabindex.as_ref()
            }
            "useAriaPropsForRole" => self.use_aria_props_for_role.as_ref(),
            "useButtonType" => self.use_button_type.as_ref(),
            "useHeadingContent" => self.use_heading_content.as_ref(),
            "useHtmlLang" => self.use_html_lang.as_ref(),
            "useIframeTitle" => self.use_iframe_title.as_ref(),
            "useKeyWithClickEvents" => self.use_key_with_click_events.as_ref(),
            "useKeyWithMouseEvents" => self.use_key_with_mouse_events.as_ref(),
            "useMediaCaption" => self.use_media_caption.as_ref(),
            "useValidAnchor" => self.use_valid_anchor.as_ref(),
            "useValidAriaProps" => self.use_valid_aria_props.as_ref(),
            "useValidAriaRole" => self.use_valid_aria_role.as_ref(),
            "useValidAriaValues" => self.use_valid_aria_values.as_ref(),
            "useValidLang" => self.use_valid_lang.as_ref(),
            _ => None,
        }
    }
}
#[derive(Deserialize, Default, Serialize, Debug, Eq, PartialEq, Clone)]
#[cfg_attr(feature = "schema", derive(JsonSchema))]
#[serde(rename_all = "camelCase", default)]
#[doc = r" A list of rules that belong to this group"]
pub struct Complexity {
    #[doc = r" It enables the recommended rules for this group"]
    #[serde(skip_serializing_if = "Option::is_none")]
    pub recommended: Option<bool>,
    #[doc = r" It enables ALL rules for this group."]
    #[serde(skip_serializing_if = "Option::is_none")]
    pub all: Option<bool>,
    #[doc = "Disallow primitive type aliases and misleading types."]
    #[serde(skip_serializing_if = "Option::is_none")]
    pub no_banned_types: Option<RuleConfiguration>,
    #[doc = "Disallow functions that exceed a given Cognitive Complexity score."]
    #[serde(skip_serializing_if = "Option::is_none")]
    pub no_excessive_cognitive_complexity: Option<RuleConfiguration>,
    #[doc = "Disallow unnecessary boolean casts"]
    #[serde(skip_serializing_if = "Option::is_none")]
    pub no_extra_boolean_cast: Option<RuleConfiguration>,
    #[doc = "Prefer for...of statement instead of Array.forEach."]
    #[serde(skip_serializing_if = "Option::is_none")]
    pub no_for_each: Option<RuleConfiguration>,
    #[doc = "Disallow unclear usage of consecutive space characters in regular expression literals"]
    #[serde(skip_serializing_if = "Option::is_none")]
    pub no_multiple_spaces_in_regular_expression_literals: Option<RuleConfiguration>,
    #[doc = "This rule reports when a class has no non-static members, such as for a class used exclusively as a static namespace."]
    #[serde(skip_serializing_if = "Option::is_none")]
    pub no_static_only_class: Option<RuleConfiguration>,
    #[doc = "Disallow this and super in static contexts."]
    #[serde(skip_serializing_if = "Option::is_none")]
    pub no_this_in_static: Option<RuleConfiguration>,
    #[doc = "Disallow unnecessary catch clauses."]
    #[serde(skip_serializing_if = "Option::is_none")]
    pub no_useless_catch: Option<RuleConfiguration>,
    #[doc = "Disallow unnecessary constructors."]
    #[serde(skip_serializing_if = "Option::is_none")]
    pub no_useless_constructor: Option<RuleConfiguration>,
    #[doc = "Disallow empty exports that don't change anything in a module file."]
    #[serde(skip_serializing_if = "Option::is_none")]
    pub no_useless_empty_export: Option<RuleConfiguration>,
    #[doc = "Disallow unnecessary fragments"]
    #[serde(skip_serializing_if = "Option::is_none")]
    pub no_useless_fragments: Option<RuleConfiguration>,
    #[doc = "Disallow unnecessary labels."]
    #[serde(skip_serializing_if = "Option::is_none")]
    pub no_useless_label: Option<RuleConfiguration>,
    #[doc = "Disallow renaming import, export, and destructured assignments to the same name."]
    #[serde(skip_serializing_if = "Option::is_none")]
    pub no_useless_rename: Option<RuleConfiguration>,
    #[doc = "Disallow useless case in switch statements."]
    #[serde(skip_serializing_if = "Option::is_none")]
    pub no_useless_switch_case: Option<RuleConfiguration>,
    #[doc = "Disallow useless this aliasing."]
    #[serde(skip_serializing_if = "Option::is_none")]
    pub no_useless_this_alias: Option<RuleConfiguration>,
    #[doc = "Disallow using any or unknown as type constraint."]
    #[serde(skip_serializing_if = "Option::is_none")]
    pub no_useless_type_constraint: Option<RuleConfiguration>,
    #[doc = "Disallow the use of void operators, which is not a familiar operator."]
    #[serde(skip_serializing_if = "Option::is_none")]
    pub no_void: Option<RuleConfiguration>,
    #[doc = "Disallow with statements in non-strict contexts."]
    #[serde(skip_serializing_if = "Option::is_none")]
    pub no_with: Option<RuleConfiguration>,
    #[doc = "Use arrow functions over function expressions."]
    #[serde(skip_serializing_if = "Option::is_none")]
    pub use_arrow_function: Option<RuleConfiguration>,
    #[doc = "Promotes the use of .flatMap() when map().flat() are used together."]
    #[serde(skip_serializing_if = "Option::is_none")]
    pub use_flat_map: Option<RuleConfiguration>,
    #[doc = "Enforce the usage of a literal access to properties over computed property access."]
    #[serde(skip_serializing_if = "Option::is_none")]
    pub use_literal_keys: Option<RuleConfiguration>,
    #[doc = "Enforce using concise optional chain instead of chained logical expressions."]
    #[serde(skip_serializing_if = "Option::is_none")]
    pub use_optional_chain: Option<RuleConfiguration>,
    #[doc = "Enforce the use of the regular expression literals instead of the RegExp constructor if possible."]
    #[serde(skip_serializing_if = "Option::is_none")]
    pub use_regex_literals: Option<RuleConfiguration>,
    #[doc = "Disallow number literal object member names which are not base10 or uses underscore as separator"]
    #[serde(skip_serializing_if = "Option::is_none")]
    pub use_simple_number_keys: Option<RuleConfiguration>,
    #[doc = "Discard redundant terms from logical expressions."]
    #[serde(skip_serializing_if = "Option::is_none")]
    pub use_simplified_logic_expression: Option<RuleConfiguration>,
}
impl MergeWith<Complexity> for Complexity {
    fn merge_with(&mut self, other: Complexity) {
        if let Some(no_banned_types) = other.no_banned_types {
            self.no_banned_types = Some(no_banned_types);
        }
        if let Some(no_excessive_cognitive_complexity) = other.no_excessive_cognitive_complexity {
            self.no_excessive_cognitive_complexity = Some(no_excessive_cognitive_complexity);
        }
        if let Some(no_extra_boolean_cast) = other.no_extra_boolean_cast {
            self.no_extra_boolean_cast = Some(no_extra_boolean_cast);
        }
        if let Some(no_for_each) = other.no_for_each {
            self.no_for_each = Some(no_for_each);
        }
        if let Some(no_multiple_spaces_in_regular_expression_literals) =
            other.no_multiple_spaces_in_regular_expression_literals
        {
            self.no_multiple_spaces_in_regular_expression_literals =
                Some(no_multiple_spaces_in_regular_expression_literals);
        }
        if let Some(no_static_only_class) = other.no_static_only_class {
            self.no_static_only_class = Some(no_static_only_class);
        }
        if let Some(no_this_in_static) = other.no_this_in_static {
            self.no_this_in_static = Some(no_this_in_static);
        }
        if let Some(no_useless_catch) = other.no_useless_catch {
            self.no_useless_catch = Some(no_useless_catch);
        }
        if let Some(no_useless_constructor) = other.no_useless_constructor {
            self.no_useless_constructor = Some(no_useless_constructor);
        }
        if let Some(no_useless_empty_export) = other.no_useless_empty_export {
            self.no_useless_empty_export = Some(no_useless_empty_export);
        }
        if let Some(no_useless_fragments) = other.no_useless_fragments {
            self.no_useless_fragments = Some(no_useless_fragments);
        }
        if let Some(no_useless_label) = other.no_useless_label {
            self.no_useless_label = Some(no_useless_label);
        }
        if let Some(no_useless_rename) = other.no_useless_rename {
            self.no_useless_rename = Some(no_useless_rename);
        }
        if let Some(no_useless_switch_case) = other.no_useless_switch_case {
            self.no_useless_switch_case = Some(no_useless_switch_case);
        }
        if let Some(no_useless_this_alias) = other.no_useless_this_alias {
            self.no_useless_this_alias = Some(no_useless_this_alias);
        }
        if let Some(no_useless_type_constraint) = other.no_useless_type_constraint {
            self.no_useless_type_constraint = Some(no_useless_type_constraint);
        }
        if let Some(no_void) = other.no_void {
            self.no_void = Some(no_void);
        }
        if let Some(no_with) = other.no_with {
            self.no_with = Some(no_with);
        }
        if let Some(use_arrow_function) = other.use_arrow_function {
            self.use_arrow_function = Some(use_arrow_function);
        }
        if let Some(use_flat_map) = other.use_flat_map {
            self.use_flat_map = Some(use_flat_map);
        }
        if let Some(use_literal_keys) = other.use_literal_keys {
            self.use_literal_keys = Some(use_literal_keys);
        }
        if let Some(use_optional_chain) = other.use_optional_chain {
            self.use_optional_chain = Some(use_optional_chain);
        }
        if let Some(use_regex_literals) = other.use_regex_literals {
            self.use_regex_literals = Some(use_regex_literals);
        }
        if let Some(use_simple_number_keys) = other.use_simple_number_keys {
            self.use_simple_number_keys = Some(use_simple_number_keys);
        }
        if let Some(use_simplified_logic_expression) = other.use_simplified_logic_expression {
            self.use_simplified_logic_expression = Some(use_simplified_logic_expression);
        }
    }
    fn merge_with_if_not_default(&mut self, other: Complexity)
    where
        Complexity: Default,
    {
        if other != Complexity::default() {
            self.merge_with(other);
        }
    }
}
impl Complexity {
    const GROUP_NAME: &'static str = "complexity";
    pub(crate) const GROUP_RULES: [&'static str; 25] = [
        "noBannedTypes",
        "noExcessiveCognitiveComplexity",
        "noExtraBooleanCast",
        "noForEach",
        "noMultipleSpacesInRegularExpressionLiterals",
        "noStaticOnlyClass",
        "noThisInStatic",
        "noUselessCatch",
        "noUselessConstructor",
        "noUselessEmptyExport",
        "noUselessFragments",
        "noUselessLabel",
        "noUselessRename",
        "noUselessSwitchCase",
        "noUselessThisAlias",
        "noUselessTypeConstraint",
        "noVoid",
        "noWith",
        "useArrowFunction",
        "useFlatMap",
        "useLiteralKeys",
        "useOptionalChain",
        "useRegexLiterals",
        "useSimpleNumberKeys",
        "useSimplifiedLogicExpression",
    ];
    const RECOMMENDED_RULES: [&'static str; 22] = [
        "noBannedTypes",
        "noExtraBooleanCast",
        "noForEach",
        "noMultipleSpacesInRegularExpressionLiterals",
        "noStaticOnlyClass",
        "noThisInStatic",
        "noUselessCatch",
        "noUselessConstructor",
        "noUselessEmptyExport",
        "noUselessFragments",
        "noUselessLabel",
        "noUselessRename",
        "noUselessSwitchCase",
        "noUselessThisAlias",
        "noUselessTypeConstraint",
        "noWith",
        "useArrowFunction",
        "useFlatMap",
        "useLiteralKeys",
        "useOptionalChain",
        "useRegexLiterals",
        "useSimpleNumberKeys",
    ];
    const RECOMMENDED_RULES_AS_FILTERS: [RuleFilter<'static>; 22] = [
        RuleFilter::Rule(Self::GROUP_NAME, Self::GROUP_RULES[0]),
        RuleFilter::Rule(Self::GROUP_NAME, Self::GROUP_RULES[2]),
        RuleFilter::Rule(Self::GROUP_NAME, Self::GROUP_RULES[3]),
        RuleFilter::Rule(Self::GROUP_NAME, Self::GROUP_RULES[4]),
        RuleFilter::Rule(Self::GROUP_NAME, Self::GROUP_RULES[5]),
        RuleFilter::Rule(Self::GROUP_NAME, Self::GROUP_RULES[6]),
        RuleFilter::Rule(Self::GROUP_NAME, Self::GROUP_RULES[7]),
        RuleFilter::Rule(Self::GROUP_NAME, Self::GROUP_RULES[8]),
        RuleFilter::Rule(Self::GROUP_NAME, Self::GROUP_RULES[9]),
        RuleFilter::Rule(Self::GROUP_NAME, Self::GROUP_RULES[10]),
        RuleFilter::Rule(Self::GROUP_NAME, Self::GROUP_RULES[11]),
        RuleFilter::Rule(Self::GROUP_NAME, Self::GROUP_RULES[12]),
        RuleFilter::Rule(Self::GROUP_NAME, Self::GROUP_RULES[13]),
        RuleFilter::Rule(Self::GROUP_NAME, Self::GROUP_RULES[14]),
        RuleFilter::Rule(Self::GROUP_NAME, Self::GROUP_RULES[15]),
        RuleFilter::Rule(Self::GROUP_NAME, Self::GROUP_RULES[17]),
        RuleFilter::Rule(Self::GROUP_NAME, Self::GROUP_RULES[18]),
        RuleFilter::Rule(Self::GROUP_NAME, Self::GROUP_RULES[19]),
        RuleFilter::Rule(Self::GROUP_NAME, Self::GROUP_RULES[20]),
        RuleFilter::Rule(Self::GROUP_NAME, Self::GROUP_RULES[21]),
        RuleFilter::Rule(Self::GROUP_NAME, Self::GROUP_RULES[22]),
        RuleFilter::Rule(Self::GROUP_NAME, Self::GROUP_RULES[23]),
    ];
    const ALL_RULES_AS_FILTERS: [RuleFilter<'static>; 25] = [
        RuleFilter::Rule(Self::GROUP_NAME, Self::GROUP_RULES[0]),
        RuleFilter::Rule(Self::GROUP_NAME, Self::GROUP_RULES[1]),
        RuleFilter::Rule(Self::GROUP_NAME, Self::GROUP_RULES[2]),
        RuleFilter::Rule(Self::GROUP_NAME, Self::GROUP_RULES[3]),
        RuleFilter::Rule(Self::GROUP_NAME, Self::GROUP_RULES[4]),
        RuleFilter::Rule(Self::GROUP_NAME, Self::GROUP_RULES[5]),
        RuleFilter::Rule(Self::GROUP_NAME, Self::GROUP_RULES[6]),
        RuleFilter::Rule(Self::GROUP_NAME, Self::GROUP_RULES[7]),
        RuleFilter::Rule(Self::GROUP_NAME, Self::GROUP_RULES[8]),
        RuleFilter::Rule(Self::GROUP_NAME, Self::GROUP_RULES[9]),
        RuleFilter::Rule(Self::GROUP_NAME, Self::GROUP_RULES[10]),
        RuleFilter::Rule(Self::GROUP_NAME, Self::GROUP_RULES[11]),
        RuleFilter::Rule(Self::GROUP_NAME, Self::GROUP_RULES[12]),
        RuleFilter::Rule(Self::GROUP_NAME, Self::GROUP_RULES[13]),
        RuleFilter::Rule(Self::GROUP_NAME, Self::GROUP_RULES[14]),
        RuleFilter::Rule(Self::GROUP_NAME, Self::GROUP_RULES[15]),
        RuleFilter::Rule(Self::GROUP_NAME, Self::GROUP_RULES[16]),
        RuleFilter::Rule(Self::GROUP_NAME, Self::GROUP_RULES[17]),
        RuleFilter::Rule(Self::GROUP_NAME, Self::GROUP_RULES[18]),
        RuleFilter::Rule(Self::GROUP_NAME, Self::GROUP_RULES[19]),
        RuleFilter::Rule(Self::GROUP_NAME, Self::GROUP_RULES[20]),
        RuleFilter::Rule(Self::GROUP_NAME, Self::GROUP_RULES[21]),
        RuleFilter::Rule(Self::GROUP_NAME, Self::GROUP_RULES[22]),
        RuleFilter::Rule(Self::GROUP_NAME, Self::GROUP_RULES[23]),
        RuleFilter::Rule(Self::GROUP_NAME, Self::GROUP_RULES[24]),
    ];
    #[doc = r" Retrieves the recommended rules"]
    pub(crate) fn is_recommended(&self) -> bool {
        matches!(self.recommended, Some(true))
    }
    pub(crate) const fn is_not_recommended(&self) -> bool {
        matches!(self.recommended, Some(false))
    }
    pub(crate) fn is_all(&self) -> bool {
        matches!(self.all, Some(true))
    }
    pub(crate) fn is_not_all(&self) -> bool {
        matches!(self.all, Some(false))
    }
    pub(crate) fn get_enabled_rules(&self) -> IndexSet<RuleFilter> {
        let mut index_set = IndexSet::new();
        if let Some(rule) = self.no_banned_types.as_ref() {
            if rule.is_enabled() {
                index_set.insert(RuleFilter::Rule(Self::GROUP_NAME, Self::GROUP_RULES[0]));
            }
        }
        if let Some(rule) = self.no_excessive_cognitive_complexity.as_ref() {
            if rule.is_enabled() {
                index_set.insert(RuleFilter::Rule(Self::GROUP_NAME, Self::GROUP_RULES[1]));
            }
        }
        if let Some(rule) = self.no_extra_boolean_cast.as_ref() {
            if rule.is_enabled() {
                index_set.insert(RuleFilter::Rule(Self::GROUP_NAME, Self::GROUP_RULES[2]));
            }
        }
        if let Some(rule) = self.no_for_each.as_ref() {
            if rule.is_enabled() {
                index_set.insert(RuleFilter::Rule(Self::GROUP_NAME, Self::GROUP_RULES[3]));
            }
        }
        if let Some(rule) = self
            .no_multiple_spaces_in_regular_expression_literals
            .as_ref()
        {
            if rule.is_enabled() {
                index_set.insert(RuleFilter::Rule(Self::GROUP_NAME, Self::GROUP_RULES[4]));
            }
        }
        if let Some(rule) = self.no_static_only_class.as_ref() {
            if rule.is_enabled() {
                index_set.insert(RuleFilter::Rule(Self::GROUP_NAME, Self::GROUP_RULES[5]));
            }
        }
        if let Some(rule) = self.no_this_in_static.as_ref() {
            if rule.is_enabled() {
                index_set.insert(RuleFilter::Rule(Self::GROUP_NAME, Self::GROUP_RULES[6]));
            }
        }
        if let Some(rule) = self.no_useless_catch.as_ref() {
            if rule.is_enabled() {
                index_set.insert(RuleFilter::Rule(Self::GROUP_NAME, Self::GROUP_RULES[7]));
            }
        }
        if let Some(rule) = self.no_useless_constructor.as_ref() {
            if rule.is_enabled() {
                index_set.insert(RuleFilter::Rule(Self::GROUP_NAME, Self::GROUP_RULES[8]));
            }
        }
        if let Some(rule) = self.no_useless_empty_export.as_ref() {
            if rule.is_enabled() {
                index_set.insert(RuleFilter::Rule(Self::GROUP_NAME, Self::GROUP_RULES[9]));
            }
        }
        if let Some(rule) = self.no_useless_fragments.as_ref() {
            if rule.is_enabled() {
                index_set.insert(RuleFilter::Rule(Self::GROUP_NAME, Self::GROUP_RULES[10]));
            }
        }
        if let Some(rule) = self.no_useless_label.as_ref() {
            if rule.is_enabled() {
                index_set.insert(RuleFilter::Rule(Self::GROUP_NAME, Self::GROUP_RULES[11]));
            }
        }
        if let Some(rule) = self.no_useless_rename.as_ref() {
            if rule.is_enabled() {
                index_set.insert(RuleFilter::Rule(Self::GROUP_NAME, Self::GROUP_RULES[12]));
            }
        }
        if let Some(rule) = self.no_useless_switch_case.as_ref() {
            if rule.is_enabled() {
                index_set.insert(RuleFilter::Rule(Self::GROUP_NAME, Self::GROUP_RULES[13]));
            }
        }
        if let Some(rule) = self.no_useless_this_alias.as_ref() {
            if rule.is_enabled() {
                index_set.insert(RuleFilter::Rule(Self::GROUP_NAME, Self::GROUP_RULES[14]));
            }
        }
        if let Some(rule) = self.no_useless_type_constraint.as_ref() {
            if rule.is_enabled() {
                index_set.insert(RuleFilter::Rule(Self::GROUP_NAME, Self::GROUP_RULES[15]));
            }
        }
        if let Some(rule) = self.no_void.as_ref() {
            if rule.is_enabled() {
                index_set.insert(RuleFilter::Rule(Self::GROUP_NAME, Self::GROUP_RULES[16]));
            }
        }
        if let Some(rule) = self.no_with.as_ref() {
            if rule.is_enabled() {
                index_set.insert(RuleFilter::Rule(Self::GROUP_NAME, Self::GROUP_RULES[17]));
            }
        }
        if let Some(rule) = self.use_arrow_function.as_ref() {
            if rule.is_enabled() {
                index_set.insert(RuleFilter::Rule(Self::GROUP_NAME, Self::GROUP_RULES[18]));
            }
        }
        if let Some(rule) = self.use_flat_map.as_ref() {
            if rule.is_enabled() {
                index_set.insert(RuleFilter::Rule(Self::GROUP_NAME, Self::GROUP_RULES[19]));
            }
        }
        if let Some(rule) = self.use_literal_keys.as_ref() {
            if rule.is_enabled() {
                index_set.insert(RuleFilter::Rule(Self::GROUP_NAME, Self::GROUP_RULES[20]));
            }
        }
        if let Some(rule) = self.use_optional_chain.as_ref() {
            if rule.is_enabled() {
                index_set.insert(RuleFilter::Rule(Self::GROUP_NAME, Self::GROUP_RULES[21]));
            }
        }
        if let Some(rule) = self.use_regex_literals.as_ref() {
            if rule.is_enabled() {
                index_set.insert(RuleFilter::Rule(Self::GROUP_NAME, Self::GROUP_RULES[22]));
            }
        }
        if let Some(rule) = self.use_simple_number_keys.as_ref() {
            if rule.is_enabled() {
                index_set.insert(RuleFilter::Rule(Self::GROUP_NAME, Self::GROUP_RULES[23]));
            }
        }
        if let Some(rule) = self.use_simplified_logic_expression.as_ref() {
            if rule.is_enabled() {
                index_set.insert(RuleFilter::Rule(Self::GROUP_NAME, Self::GROUP_RULES[24]));
            }
        }
        index_set
    }
    pub(crate) fn get_disabled_rules(&self) -> IndexSet<RuleFilter> {
        let mut index_set = IndexSet::new();
        if let Some(rule) = self.no_banned_types.as_ref() {
            if rule.is_disabled() {
                index_set.insert(RuleFilter::Rule(Self::GROUP_NAME, Self::GROUP_RULES[0]));
            }
        }
        if let Some(rule) = self.no_excessive_cognitive_complexity.as_ref() {
            if rule.is_disabled() {
                index_set.insert(RuleFilter::Rule(Self::GROUP_NAME, Self::GROUP_RULES[1]));
            }
        }
        if let Some(rule) = self.no_extra_boolean_cast.as_ref() {
            if rule.is_disabled() {
                index_set.insert(RuleFilter::Rule(Self::GROUP_NAME, Self::GROUP_RULES[2]));
            }
        }
        if let Some(rule) = self.no_for_each.as_ref() {
            if rule.is_disabled() {
                index_set.insert(RuleFilter::Rule(Self::GROUP_NAME, Self::GROUP_RULES[3]));
            }
        }
        if let Some(rule) = self
            .no_multiple_spaces_in_regular_expression_literals
            .as_ref()
        {
            if rule.is_disabled() {
                index_set.insert(RuleFilter::Rule(Self::GROUP_NAME, Self::GROUP_RULES[4]));
            }
        }
        if let Some(rule) = self.no_static_only_class.as_ref() {
            if rule.is_disabled() {
                index_set.insert(RuleFilter::Rule(Self::GROUP_NAME, Self::GROUP_RULES[5]));
            }
        }
        if let Some(rule) = self.no_this_in_static.as_ref() {
            if rule.is_disabled() {
                index_set.insert(RuleFilter::Rule(Self::GROUP_NAME, Self::GROUP_RULES[6]));
            }
        }
        if let Some(rule) = self.no_useless_catch.as_ref() {
            if rule.is_disabled() {
                index_set.insert(RuleFilter::Rule(Self::GROUP_NAME, Self::GROUP_RULES[7]));
            }
        }
        if let Some(rule) = self.no_useless_constructor.as_ref() {
            if rule.is_disabled() {
                index_set.insert(RuleFilter::Rule(Self::GROUP_NAME, Self::GROUP_RULES[8]));
            }
        }
        if let Some(rule) = self.no_useless_empty_export.as_ref() {
            if rule.is_disabled() {
                index_set.insert(RuleFilter::Rule(Self::GROUP_NAME, Self::GROUP_RULES[9]));
            }
        }
        if let Some(rule) = self.no_useless_fragments.as_ref() {
            if rule.is_disabled() {
                index_set.insert(RuleFilter::Rule(Self::GROUP_NAME, Self::GROUP_RULES[10]));
            }
        }
        if let Some(rule) = self.no_useless_label.as_ref() {
            if rule.is_disabled() {
                index_set.insert(RuleFilter::Rule(Self::GROUP_NAME, Self::GROUP_RULES[11]));
            }
        }
        if let Some(rule) = self.no_useless_rename.as_ref() {
            if rule.is_disabled() {
                index_set.insert(RuleFilter::Rule(Self::GROUP_NAME, Self::GROUP_RULES[12]));
            }
        }
        if let Some(rule) = self.no_useless_switch_case.as_ref() {
            if rule.is_disabled() {
                index_set.insert(RuleFilter::Rule(Self::GROUP_NAME, Self::GROUP_RULES[13]));
            }
        }
        if let Some(rule) = self.no_useless_this_alias.as_ref() {
            if rule.is_disabled() {
                index_set.insert(RuleFilter::Rule(Self::GROUP_NAME, Self::GROUP_RULES[14]));
            }
        }
        if let Some(rule) = self.no_useless_type_constraint.as_ref() {
            if rule.is_disabled() {
                index_set.insert(RuleFilter::Rule(Self::GROUP_NAME, Self::GROUP_RULES[15]));
            }
        }
        if let Some(rule) = self.no_void.as_ref() {
            if rule.is_disabled() {
                index_set.insert(RuleFilter::Rule(Self::GROUP_NAME, Self::GROUP_RULES[16]));
            }
        }
        if let Some(rule) = self.no_with.as_ref() {
            if rule.is_disabled() {
                index_set.insert(RuleFilter::Rule(Self::GROUP_NAME, Self::GROUP_RULES[17]));
            }
        }
        if let Some(rule) = self.use_arrow_function.as_ref() {
            if rule.is_disabled() {
                index_set.insert(RuleFilter::Rule(Self::GROUP_NAME, Self::GROUP_RULES[18]));
            }
        }
        if let Some(rule) = self.use_flat_map.as_ref() {
            if rule.is_disabled() {
                index_set.insert(RuleFilter::Rule(Self::GROUP_NAME, Self::GROUP_RULES[19]));
            }
        }
        if let Some(rule) = self.use_literal_keys.as_ref() {
            if rule.is_disabled() {
                index_set.insert(RuleFilter::Rule(Self::GROUP_NAME, Self::GROUP_RULES[20]));
            }
        }
        if let Some(rule) = self.use_optional_chain.as_ref() {
            if rule.is_disabled() {
                index_set.insert(RuleFilter::Rule(Self::GROUP_NAME, Self::GROUP_RULES[21]));
            }
        }
        if let Some(rule) = self.use_regex_literals.as_ref() {
            if rule.is_disabled() {
                index_set.insert(RuleFilter::Rule(Self::GROUP_NAME, Self::GROUP_RULES[22]));
            }
        }
        if let Some(rule) = self.use_simple_number_keys.as_ref() {
            if rule.is_disabled() {
                index_set.insert(RuleFilter::Rule(Self::GROUP_NAME, Self::GROUP_RULES[23]));
            }
        }
        if let Some(rule) = self.use_simplified_logic_expression.as_ref() {
            if rule.is_disabled() {
                index_set.insert(RuleFilter::Rule(Self::GROUP_NAME, Self::GROUP_RULES[24]));
            }
        }
        index_set
    }
    #[doc = r" Checks if, given a rule name, matches one of the rules contained in this category"]
    pub(crate) fn has_rule(rule_name: &str) -> bool {
        Self::GROUP_RULES.contains(&rule_name)
    }
    #[doc = r" Checks if, given a rule name, it is marked as recommended"]
    pub(crate) fn is_recommended_rule(rule_name: &str) -> bool {
        Self::RECOMMENDED_RULES.contains(&rule_name)
    }
    pub(crate) fn recommended_rules_as_filters() -> [RuleFilter<'static>; 22] {
        Self::RECOMMENDED_RULES_AS_FILTERS
    }
    pub(crate) fn all_rules_as_filters() -> [RuleFilter<'static>; 25] {
        Self::ALL_RULES_AS_FILTERS
    }
    #[doc = r" Select preset rules"]
    pub(crate) fn collect_preset_rules(
        &self,
        parent_is_recommended: bool,
        enabled_rules: &mut IndexSet<RuleFilter>,
        disabled_rules: &mut IndexSet<RuleFilter>,
    ) {
        if self.is_all() {
            enabled_rules.extend(Self::all_rules_as_filters());
        } else if parent_is_recommended || self.is_recommended() {
            enabled_rules.extend(Self::recommended_rules_as_filters());
        }
        if self.is_not_all() {
            disabled_rules.extend(Self::all_rules_as_filters());
        } else if self.is_not_recommended() {
            disabled_rules.extend(Self::recommended_rules_as_filters());
        }
    }
    pub(crate) fn get_rule_configuration(&self, rule_name: &str) -> Option<&RuleConfiguration> {
        match rule_name {
            "noBannedTypes" => self.no_banned_types.as_ref(),
            "noExcessiveCognitiveComplexity" => self.no_excessive_cognitive_complexity.as_ref(),
            "noExtraBooleanCast" => self.no_extra_boolean_cast.as_ref(),
            "noForEach" => self.no_for_each.as_ref(),
            "noMultipleSpacesInRegularExpressionLiterals" => self
                .no_multiple_spaces_in_regular_expression_literals
                .as_ref(),
            "noStaticOnlyClass" => self.no_static_only_class.as_ref(),
            "noThisInStatic" => self.no_this_in_static.as_ref(),
            "noUselessCatch" => self.no_useless_catch.as_ref(),
            "noUselessConstructor" => self.no_useless_constructor.as_ref(),
            "noUselessEmptyExport" => self.no_useless_empty_export.as_ref(),
            "noUselessFragments" => self.no_useless_fragments.as_ref(),
            "noUselessLabel" => self.no_useless_label.as_ref(),
            "noUselessRename" => self.no_useless_rename.as_ref(),
            "noUselessSwitchCase" => self.no_useless_switch_case.as_ref(),
            "noUselessThisAlias" => self.no_useless_this_alias.as_ref(),
            "noUselessTypeConstraint" => self.no_useless_type_constraint.as_ref(),
            "noVoid" => self.no_void.as_ref(),
            "noWith" => self.no_with.as_ref(),
            "useArrowFunction" => self.use_arrow_function.as_ref(),
            "useFlatMap" => self.use_flat_map.as_ref(),
            "useLiteralKeys" => self.use_literal_keys.as_ref(),
            "useOptionalChain" => self.use_optional_chain.as_ref(),
            "useRegexLiterals" => self.use_regex_literals.as_ref(),
            "useSimpleNumberKeys" => self.use_simple_number_keys.as_ref(),
            "useSimplifiedLogicExpression" => self.use_simplified_logic_expression.as_ref(),
            _ => None,
        }
    }
}
#[derive(Deserialize, Default, Serialize, Debug, Eq, PartialEq, Clone)]
#[cfg_attr(feature = "schema", derive(JsonSchema))]
#[serde(rename_all = "camelCase", default)]
#[doc = r" A list of rules that belong to this group"]
pub struct Correctness {
    #[doc = r" It enables the recommended rules for this group"]
    #[serde(skip_serializing_if = "Option::is_none")]
    pub recommended: Option<bool>,
    #[doc = r" It enables ALL rules for this group."]
    #[serde(skip_serializing_if = "Option::is_none")]
    pub all: Option<bool>,
    #[doc = "Prevent passing of children as props."]
    #[serde(skip_serializing_if = "Option::is_none")]
    pub no_children_prop: Option<RuleConfiguration>,
    #[doc = "Prevents from having const variables being re-assigned."]
    #[serde(skip_serializing_if = "Option::is_none")]
    pub no_const_assign: Option<RuleConfiguration>,
    #[doc = "Disallow constant expressions in conditions"]
    #[serde(skip_serializing_if = "Option::is_none")]
    pub no_constant_condition: Option<RuleConfiguration>,
    #[doc = "Disallow returning a value from a constructor."]
    #[serde(skip_serializing_if = "Option::is_none")]
    pub no_constructor_return: Option<RuleConfiguration>,
    #[doc = "Disallow empty character classes in regular expression literals."]
    #[serde(skip_serializing_if = "Option::is_none")]
    pub no_empty_character_class_in_regex: Option<RuleConfiguration>,
    #[doc = "Disallows empty destructuring patterns."]
    #[serde(skip_serializing_if = "Option::is_none")]
    pub no_empty_pattern: Option<RuleConfiguration>,
    #[doc = "Disallow calling global object properties as functions"]
    #[serde(skip_serializing_if = "Option::is_none")]
    pub no_global_object_calls: Option<RuleConfiguration>,
    #[doc = "Disallow function and var declarations that are accessible outside their block."]
    #[serde(skip_serializing_if = "Option::is_none")]
    pub no_inner_declarations: Option<RuleConfiguration>,
    #[doc = "Prevents the incorrect use of super() inside classes. It also checks whether a call super() is missing from classes that extends other constructors."]
    #[serde(skip_serializing_if = "Option::is_none")]
    pub no_invalid_constructor_super: Option<RuleConfiguration>,
    #[doc = "Disallow new operators with global non-constructor functions."]
    #[serde(skip_serializing_if = "Option::is_none")]
    pub no_invalid_new_builtin: Option<RuleConfiguration>,
    #[doc = "Disallow new operators with the Symbol object."]
    #[serde(skip_serializing_if = "Option::is_none")]
    pub no_new_symbol: Option<RuleConfiguration>,
    #[doc = "Disallow \\8 and \\9 escape sequences in string literals."]
    #[serde(skip_serializing_if = "Option::is_none")]
    pub no_nonoctal_decimal_escape: Option<RuleConfiguration>,
    #[doc = "Disallow literal numbers that lose precision"]
    #[serde(skip_serializing_if = "Option::is_none")]
    pub no_precision_loss: Option<RuleConfiguration>,
    #[doc = "Prevent the usage of the return value of React.render."]
    #[serde(skip_serializing_if = "Option::is_none")]
    pub no_render_return_value: Option<RuleConfiguration>,
    #[doc = "Disallow assignments where both sides are exactly the same."]
    #[serde(skip_serializing_if = "Option::is_none")]
    pub no_self_assign: Option<RuleConfiguration>,
    #[doc = "Disallow returning a value from a setter"]
    #[serde(skip_serializing_if = "Option::is_none")]
    pub no_setter_return: Option<RuleConfiguration>,
    #[doc = "Disallow comparison of expressions modifying the string case with non-compliant value."]
    #[serde(skip_serializing_if = "Option::is_none")]
    pub no_string_case_mismatch: Option<RuleConfiguration>,
    #[doc = "Disallow lexical declarations in switch clauses."]
    #[serde(skip_serializing_if = "Option::is_none")]
    pub no_switch_declarations: Option<RuleConfiguration>,
    #[doc = "Prevents the usage of variables that haven't been declared inside the document."]
    #[serde(skip_serializing_if = "Option::is_none")]
    pub no_undeclared_variables: Option<RuleConfiguration>,
    #[doc = "Avoid using unnecessary continue."]
    #[serde(skip_serializing_if = "Option::is_none")]
    pub no_unnecessary_continue: Option<RuleConfiguration>,
    #[doc = "Disallow unreachable code"]
    #[serde(skip_serializing_if = "Option::is_none")]
    pub no_unreachable: Option<RuleConfiguration>,
    #[doc = "Ensures the super() constructor is called exactly once on every code  path in a class constructor before this is accessed if the class has a superclass"]
    #[serde(skip_serializing_if = "Option::is_none")]
    pub no_unreachable_super: Option<RuleConfiguration>,
    #[doc = "Disallow control flow statements in finally blocks."]
    #[serde(skip_serializing_if = "Option::is_none")]
    pub no_unsafe_finally: Option<RuleConfiguration>,
    #[doc = "Disallow the use of optional chaining in contexts where the undefined value is not allowed."]
    #[serde(skip_serializing_if = "Option::is_none")]
    pub no_unsafe_optional_chaining: Option<RuleConfiguration>,
    #[doc = "Disallow unused labels."]
    #[serde(skip_serializing_if = "Option::is_none")]
    pub no_unused_labels: Option<RuleConfiguration>,
    #[doc = "Disallow unused variables."]
    #[serde(skip_serializing_if = "Option::is_none")]
    pub no_unused_variables: Option<RuleConfiguration>,
    #[doc = "This rules prevents void elements (AKA self-closing elements) from having children."]
    #[serde(skip_serializing_if = "Option::is_none")]
    pub no_void_elements_with_children: Option<RuleConfiguration>,
    #[doc = "Disallow returning a value from a function with the return type 'void'"]
    #[serde(skip_serializing_if = "Option::is_none")]
    pub no_void_type_return: Option<RuleConfiguration>,
    #[doc = "Enforce all dependencies are correctly specified in a React hook."]
    #[serde(skip_serializing_if = "Option::is_none")]
    pub use_exhaustive_dependencies: Option<RuleConfiguration>,
    #[doc = "Enforce that all React hooks are being called from the Top Level component functions."]
    #[serde(skip_serializing_if = "Option::is_none")]
    pub use_hook_at_top_level: Option<RuleConfiguration>,
    #[doc = "Require calls to isNaN() when checking for NaN."]
    #[serde(skip_serializing_if = "Option::is_none")]
    pub use_is_nan: Option<RuleConfiguration>,
    #[doc = "Enforce \"for\" loop update clause moving the counter in the right direction."]
    #[serde(skip_serializing_if = "Option::is_none")]
    pub use_valid_for_direction: Option<RuleConfiguration>,
    #[doc = "Require generator functions to contain yield."]
    #[serde(skip_serializing_if = "Option::is_none")]
    pub use_yield: Option<RuleConfiguration>,
}
impl MergeWith<Correctness> for Correctness {
    fn merge_with(&mut self, other: Correctness) {
        if let Some(no_children_prop) = other.no_children_prop {
            self.no_children_prop = Some(no_children_prop);
        }
        if let Some(no_const_assign) = other.no_const_assign {
            self.no_const_assign = Some(no_const_assign);
        }
        if let Some(no_constant_condition) = other.no_constant_condition {
            self.no_constant_condition = Some(no_constant_condition);
        }
        if let Some(no_constructor_return) = other.no_constructor_return {
            self.no_constructor_return = Some(no_constructor_return);
        }
        if let Some(no_empty_character_class_in_regex) = other.no_empty_character_class_in_regex {
            self.no_empty_character_class_in_regex = Some(no_empty_character_class_in_regex);
        }
        if let Some(no_empty_pattern) = other.no_empty_pattern {
            self.no_empty_pattern = Some(no_empty_pattern);
        }
        if let Some(no_global_object_calls) = other.no_global_object_calls {
            self.no_global_object_calls = Some(no_global_object_calls);
        }
        if let Some(no_inner_declarations) = other.no_inner_declarations {
            self.no_inner_declarations = Some(no_inner_declarations);
        }
        if let Some(no_invalid_constructor_super) = other.no_invalid_constructor_super {
            self.no_invalid_constructor_super = Some(no_invalid_constructor_super);
        }
        if let Some(no_invalid_new_builtin) = other.no_invalid_new_builtin {
            self.no_invalid_new_builtin = Some(no_invalid_new_builtin);
        }
        if let Some(no_new_symbol) = other.no_new_symbol {
            self.no_new_symbol = Some(no_new_symbol);
        }
        if let Some(no_nonoctal_decimal_escape) = other.no_nonoctal_decimal_escape {
            self.no_nonoctal_decimal_escape = Some(no_nonoctal_decimal_escape);
        }
        if let Some(no_precision_loss) = other.no_precision_loss {
            self.no_precision_loss = Some(no_precision_loss);
        }
        if let Some(no_render_return_value) = other.no_render_return_value {
            self.no_render_return_value = Some(no_render_return_value);
        }
        if let Some(no_self_assign) = other.no_self_assign {
            self.no_self_assign = Some(no_self_assign);
        }
        if let Some(no_setter_return) = other.no_setter_return {
            self.no_setter_return = Some(no_setter_return);
        }
        if let Some(no_string_case_mismatch) = other.no_string_case_mismatch {
            self.no_string_case_mismatch = Some(no_string_case_mismatch);
        }
        if let Some(no_switch_declarations) = other.no_switch_declarations {
            self.no_switch_declarations = Some(no_switch_declarations);
        }
        if let Some(no_undeclared_variables) = other.no_undeclared_variables {
            self.no_undeclared_variables = Some(no_undeclared_variables);
        }
        if let Some(no_unnecessary_continue) = other.no_unnecessary_continue {
            self.no_unnecessary_continue = Some(no_unnecessary_continue);
        }
        if let Some(no_unreachable) = other.no_unreachable {
            self.no_unreachable = Some(no_unreachable);
        }
        if let Some(no_unreachable_super) = other.no_unreachable_super {
            self.no_unreachable_super = Some(no_unreachable_super);
        }
        if let Some(no_unsafe_finally) = other.no_unsafe_finally {
            self.no_unsafe_finally = Some(no_unsafe_finally);
        }
        if let Some(no_unsafe_optional_chaining) = other.no_unsafe_optional_chaining {
            self.no_unsafe_optional_chaining = Some(no_unsafe_optional_chaining);
        }
        if let Some(no_unused_labels) = other.no_unused_labels {
            self.no_unused_labels = Some(no_unused_labels);
        }
        if let Some(no_unused_variables) = other.no_unused_variables {
            self.no_unused_variables = Some(no_unused_variables);
        }
        if let Some(no_void_elements_with_children) = other.no_void_elements_with_children {
            self.no_void_elements_with_children = Some(no_void_elements_with_children);
        }
        if let Some(no_void_type_return) = other.no_void_type_return {
            self.no_void_type_return = Some(no_void_type_return);
        }
        if let Some(use_exhaustive_dependencies) = other.use_exhaustive_dependencies {
            self.use_exhaustive_dependencies = Some(use_exhaustive_dependencies);
        }
        if let Some(use_hook_at_top_level) = other.use_hook_at_top_level {
            self.use_hook_at_top_level = Some(use_hook_at_top_level);
        }
        if let Some(use_is_nan) = other.use_is_nan {
            self.use_is_nan = Some(use_is_nan);
        }
        if let Some(use_valid_for_direction) = other.use_valid_for_direction {
            self.use_valid_for_direction = Some(use_valid_for_direction);
        }
        if let Some(use_yield) = other.use_yield {
            self.use_yield = Some(use_yield);
        }
    }
    fn merge_with_if_not_default(&mut self, other: Correctness)
    where
        Correctness: Default,
    {
        if other != Correctness::default() {
            self.merge_with(other);
        }
    }
}
impl Correctness {
    const GROUP_NAME: &'static str = "correctness";
    pub(crate) const GROUP_RULES: [&'static str; 33] = [
        "noChildrenProp",
        "noConstAssign",
        "noConstantCondition",
        "noConstructorReturn",
        "noEmptyCharacterClassInRegex",
        "noEmptyPattern",
        "noGlobalObjectCalls",
        "noInnerDeclarations",
        "noInvalidConstructorSuper",
        "noInvalidNewBuiltin",
        "noNewSymbol",
        "noNonoctalDecimalEscape",
        "noPrecisionLoss",
        "noRenderReturnValue",
        "noSelfAssign",
        "noSetterReturn",
        "noStringCaseMismatch",
        "noSwitchDeclarations",
        "noUndeclaredVariables",
        "noUnnecessaryContinue",
        "noUnreachable",
        "noUnreachableSuper",
        "noUnsafeFinally",
        "noUnsafeOptionalChaining",
        "noUnusedLabels",
        "noUnusedVariables",
        "noVoidElementsWithChildren",
        "noVoidTypeReturn",
        "useExhaustiveDependencies",
        "useHookAtTopLevel",
        "useIsNan",
        "useValidForDirection",
        "useYield",
    ];
    const RECOMMENDED_RULES: [&'static str; 29] = [
        "noChildrenProp",
        "noConstAssign",
        "noConstantCondition",
        "noConstructorReturn",
        "noEmptyCharacterClassInRegex",
        "noEmptyPattern",
        "noGlobalObjectCalls",
        "noInnerDeclarations",
        "noInvalidConstructorSuper",
        "noInvalidNewBuiltin",
        "noNonoctalDecimalEscape",
        "noPrecisionLoss",
        "noRenderReturnValue",
        "noSelfAssign",
        "noSetterReturn",
        "noStringCaseMismatch",
        "noSwitchDeclarations",
        "noUnnecessaryContinue",
        "noUnreachable",
        "noUnreachableSuper",
        "noUnsafeFinally",
        "noUnsafeOptionalChaining",
        "noUnusedLabels",
        "noVoidElementsWithChildren",
        "noVoidTypeReturn",
        "useExhaustiveDependencies",
        "useIsNan",
        "useValidForDirection",
        "useYield",
    ];
    const RECOMMENDED_RULES_AS_FILTERS: [RuleFilter<'static>; 29] = [
        RuleFilter::Rule(Self::GROUP_NAME, Self::GROUP_RULES[0]),
        RuleFilter::Rule(Self::GROUP_NAME, Self::GROUP_RULES[1]),
        RuleFilter::Rule(Self::GROUP_NAME, Self::GROUP_RULES[2]),
        RuleFilter::Rule(Self::GROUP_NAME, Self::GROUP_RULES[3]),
        RuleFilter::Rule(Self::GROUP_NAME, Self::GROUP_RULES[4]),
        RuleFilter::Rule(Self::GROUP_NAME, Self::GROUP_RULES[5]),
        RuleFilter::Rule(Self::GROUP_NAME, Self::GROUP_RULES[6]),
        RuleFilter::Rule(Self::GROUP_NAME, Self::GROUP_RULES[7]),
        RuleFilter::Rule(Self::GROUP_NAME, Self::GROUP_RULES[8]),
        RuleFilter::Rule(Self::GROUP_NAME, Self::GROUP_RULES[9]),
        RuleFilter::Rule(Self::GROUP_NAME, Self::GROUP_RULES[11]),
        RuleFilter::Rule(Self::GROUP_NAME, Self::GROUP_RULES[12]),
        RuleFilter::Rule(Self::GROUP_NAME, Self::GROUP_RULES[13]),
        RuleFilter::Rule(Self::GROUP_NAME, Self::GROUP_RULES[14]),
        RuleFilter::Rule(Self::GROUP_NAME, Self::GROUP_RULES[15]),
        RuleFilter::Rule(Self::GROUP_NAME, Self::GROUP_RULES[16]),
        RuleFilter::Rule(Self::GROUP_NAME, Self::GROUP_RULES[17]),
        RuleFilter::Rule(Self::GROUP_NAME, Self::GROUP_RULES[19]),
        RuleFilter::Rule(Self::GROUP_NAME, Self::GROUP_RULES[20]),
        RuleFilter::Rule(Self::GROUP_NAME, Self::GROUP_RULES[21]),
        RuleFilter::Rule(Self::GROUP_NAME, Self::GROUP_RULES[22]),
        RuleFilter::Rule(Self::GROUP_NAME, Self::GROUP_RULES[23]),
        RuleFilter::Rule(Self::GROUP_NAME, Self::GROUP_RULES[24]),
        RuleFilter::Rule(Self::GROUP_NAME, Self::GROUP_RULES[26]),
        RuleFilter::Rule(Self::GROUP_NAME, Self::GROUP_RULES[27]),
        RuleFilter::Rule(Self::GROUP_NAME, Self::GROUP_RULES[28]),
        RuleFilter::Rule(Self::GROUP_NAME, Self::GROUP_RULES[30]),
        RuleFilter::Rule(Self::GROUP_NAME, Self::GROUP_RULES[31]),
        RuleFilter::Rule(Self::GROUP_NAME, Self::GROUP_RULES[32]),
    ];
    const ALL_RULES_AS_FILTERS: [RuleFilter<'static>; 33] = [
        RuleFilter::Rule(Self::GROUP_NAME, Self::GROUP_RULES[0]),
        RuleFilter::Rule(Self::GROUP_NAME, Self::GROUP_RULES[1]),
        RuleFilter::Rule(Self::GROUP_NAME, Self::GROUP_RULES[2]),
        RuleFilter::Rule(Self::GROUP_NAME, Self::GROUP_RULES[3]),
        RuleFilter::Rule(Self::GROUP_NAME, Self::GROUP_RULES[4]),
        RuleFilter::Rule(Self::GROUP_NAME, Self::GROUP_RULES[5]),
        RuleFilter::Rule(Self::GROUP_NAME, Self::GROUP_RULES[6]),
        RuleFilter::Rule(Self::GROUP_NAME, Self::GROUP_RULES[7]),
        RuleFilter::Rule(Self::GROUP_NAME, Self::GROUP_RULES[8]),
        RuleFilter::Rule(Self::GROUP_NAME, Self::GROUP_RULES[9]),
        RuleFilter::Rule(Self::GROUP_NAME, Self::GROUP_RULES[10]),
        RuleFilter::Rule(Self::GROUP_NAME, Self::GROUP_RULES[11]),
        RuleFilter::Rule(Self::GROUP_NAME, Self::GROUP_RULES[12]),
        RuleFilter::Rule(Self::GROUP_NAME, Self::GROUP_RULES[13]),
        RuleFilter::Rule(Self::GROUP_NAME, Self::GROUP_RULES[14]),
        RuleFilter::Rule(Self::GROUP_NAME, Self::GROUP_RULES[15]),
        RuleFilter::Rule(Self::GROUP_NAME, Self::GROUP_RULES[16]),
        RuleFilter::Rule(Self::GROUP_NAME, Self::GROUP_RULES[17]),
        RuleFilter::Rule(Self::GROUP_NAME, Self::GROUP_RULES[18]),
        RuleFilter::Rule(Self::GROUP_NAME, Self::GROUP_RULES[19]),
        RuleFilter::Rule(Self::GROUP_NAME, Self::GROUP_RULES[20]),
        RuleFilter::Rule(Self::GROUP_NAME, Self::GROUP_RULES[21]),
        RuleFilter::Rule(Self::GROUP_NAME, Self::GROUP_RULES[22]),
        RuleFilter::Rule(Self::GROUP_NAME, Self::GROUP_RULES[23]),
        RuleFilter::Rule(Self::GROUP_NAME, Self::GROUP_RULES[24]),
        RuleFilter::Rule(Self::GROUP_NAME, Self::GROUP_RULES[25]),
        RuleFilter::Rule(Self::GROUP_NAME, Self::GROUP_RULES[26]),
        RuleFilter::Rule(Self::GROUP_NAME, Self::GROUP_RULES[27]),
        RuleFilter::Rule(Self::GROUP_NAME, Self::GROUP_RULES[28]),
        RuleFilter::Rule(Self::GROUP_NAME, Self::GROUP_RULES[29]),
        RuleFilter::Rule(Self::GROUP_NAME, Self::GROUP_RULES[30]),
        RuleFilter::Rule(Self::GROUP_NAME, Self::GROUP_RULES[31]),
        RuleFilter::Rule(Self::GROUP_NAME, Self::GROUP_RULES[32]),
    ];
    #[doc = r" Retrieves the recommended rules"]
    pub(crate) fn is_recommended(&self) -> bool {
        matches!(self.recommended, Some(true))
    }
    pub(crate) const fn is_not_recommended(&self) -> bool {
        matches!(self.recommended, Some(false))
    }
    pub(crate) fn is_all(&self) -> bool {
        matches!(self.all, Some(true))
    }
    pub(crate) fn is_not_all(&self) -> bool {
        matches!(self.all, Some(false))
    }
    pub(crate) fn get_enabled_rules(&self) -> IndexSet<RuleFilter> {
        let mut index_set = IndexSet::new();
        if let Some(rule) = self.no_children_prop.as_ref() {
            if rule.is_enabled() {
                index_set.insert(RuleFilter::Rule(Self::GROUP_NAME, Self::GROUP_RULES[0]));
            }
        }
        if let Some(rule) = self.no_const_assign.as_ref() {
            if rule.is_enabled() {
                index_set.insert(RuleFilter::Rule(Self::GROUP_NAME, Self::GROUP_RULES[1]));
            }
        }
        if let Some(rule) = self.no_constant_condition.as_ref() {
            if rule.is_enabled() {
                index_set.insert(RuleFilter::Rule(Self::GROUP_NAME, Self::GROUP_RULES[2]));
            }
        }
        if let Some(rule) = self.no_constructor_return.as_ref() {
            if rule.is_enabled() {
                index_set.insert(RuleFilter::Rule(Self::GROUP_NAME, Self::GROUP_RULES[3]));
            }
        }
        if let Some(rule) = self.no_empty_character_class_in_regex.as_ref() {
            if rule.is_enabled() {
                index_set.insert(RuleFilter::Rule(Self::GROUP_NAME, Self::GROUP_RULES[4]));
            }
        }
        if let Some(rule) = self.no_empty_pattern.as_ref() {
            if rule.is_enabled() {
                index_set.insert(RuleFilter::Rule(Self::GROUP_NAME, Self::GROUP_RULES[5]));
            }
        }
        if let Some(rule) = self.no_global_object_calls.as_ref() {
            if rule.is_enabled() {
                index_set.insert(RuleFilter::Rule(Self::GROUP_NAME, Self::GROUP_RULES[6]));
            }
        }
        if let Some(rule) = self.no_inner_declarations.as_ref() {
            if rule.is_enabled() {
                index_set.insert(RuleFilter::Rule(Self::GROUP_NAME, Self::GROUP_RULES[7]));
            }
        }
        if let Some(rule) = self.no_invalid_constructor_super.as_ref() {
            if rule.is_enabled() {
                index_set.insert(RuleFilter::Rule(Self::GROUP_NAME, Self::GROUP_RULES[8]));
            }
        }
        if let Some(rule) = self.no_invalid_new_builtin.as_ref() {
            if rule.is_enabled() {
                index_set.insert(RuleFilter::Rule(Self::GROUP_NAME, Self::GROUP_RULES[9]));
            }
        }
        if let Some(rule) = self.no_new_symbol.as_ref() {
            if rule.is_enabled() {
                index_set.insert(RuleFilter::Rule(Self::GROUP_NAME, Self::GROUP_RULES[10]));
            }
        }
        if let Some(rule) = self.no_nonoctal_decimal_escape.as_ref() {
            if rule.is_enabled() {
                index_set.insert(RuleFilter::Rule(Self::GROUP_NAME, Self::GROUP_RULES[11]));
            }
        }
        if let Some(rule) = self.no_precision_loss.as_ref() {
            if rule.is_enabled() {
                index_set.insert(RuleFilter::Rule(Self::GROUP_NAME, Self::GROUP_RULES[12]));
            }
        }
        if let Some(rule) = self.no_render_return_value.as_ref() {
            if rule.is_enabled() {
                index_set.insert(RuleFilter::Rule(Self::GROUP_NAME, Self::GROUP_RULES[13]));
            }
        }
        if let Some(rule) = self.no_self_assign.as_ref() {
            if rule.is_enabled() {
                index_set.insert(RuleFilter::Rule(Self::GROUP_NAME, Self::GROUP_RULES[14]));
            }
        }
        if let Some(rule) = self.no_setter_return.as_ref() {
            if rule.is_enabled() {
                index_set.insert(RuleFilter::Rule(Self::GROUP_NAME, Self::GROUP_RULES[15]));
            }
        }
        if let Some(rule) = self.no_string_case_mismatch.as_ref() {
            if rule.is_enabled() {
                index_set.insert(RuleFilter::Rule(Self::GROUP_NAME, Self::GROUP_RULES[16]));
            }
        }
        if let Some(rule) = self.no_switch_declarations.as_ref() {
            if rule.is_enabled() {
                index_set.insert(RuleFilter::Rule(Self::GROUP_NAME, Self::GROUP_RULES[17]));
            }
        }
        if let Some(rule) = self.no_undeclared_variables.as_ref() {
            if rule.is_enabled() {
                index_set.insert(RuleFilter::Rule(Self::GROUP_NAME, Self::GROUP_RULES[18]));
            }
        }
        if let Some(rule) = self.no_unnecessary_continue.as_ref() {
            if rule.is_enabled() {
                index_set.insert(RuleFilter::Rule(Self::GROUP_NAME, Self::GROUP_RULES[19]));
            }
        }
        if let Some(rule) = self.no_unreachable.as_ref() {
            if rule.is_enabled() {
                index_set.insert(RuleFilter::Rule(Self::GROUP_NAME, Self::GROUP_RULES[20]));
            }
        }
        if let Some(rule) = self.no_unreachable_super.as_ref() {
            if rule.is_enabled() {
                index_set.insert(RuleFilter::Rule(Self::GROUP_NAME, Self::GROUP_RULES[21]));
            }
        }
        if let Some(rule) = self.no_unsafe_finally.as_ref() {
            if rule.is_enabled() {
                index_set.insert(RuleFilter::Rule(Self::GROUP_NAME, Self::GROUP_RULES[22]));
            }
        }
        if let Some(rule) = self.no_unsafe_optional_chaining.as_ref() {
            if rule.is_enabled() {
                index_set.insert(RuleFilter::Rule(Self::GROUP_NAME, Self::GROUP_RULES[23]));
            }
        }
        if let Some(rule) = self.no_unused_labels.as_ref() {
            if rule.is_enabled() {
                index_set.insert(RuleFilter::Rule(Self::GROUP_NAME, Self::GROUP_RULES[24]));
            }
        }
        if let Some(rule) = self.no_unused_variables.as_ref() {
            if rule.is_enabled() {
                index_set.insert(RuleFilter::Rule(Self::GROUP_NAME, Self::GROUP_RULES[25]));
            }
        }
        if let Some(rule) = self.no_void_elements_with_children.as_ref() {
            if rule.is_enabled() {
                index_set.insert(RuleFilter::Rule(Self::GROUP_NAME, Self::GROUP_RULES[26]));
            }
        }
        if let Some(rule) = self.no_void_type_return.as_ref() {
            if rule.is_enabled() {
                index_set.insert(RuleFilter::Rule(Self::GROUP_NAME, Self::GROUP_RULES[27]));
            }
        }
        if let Some(rule) = self.use_exhaustive_dependencies.as_ref() {
            if rule.is_enabled() {
                index_set.insert(RuleFilter::Rule(Self::GROUP_NAME, Self::GROUP_RULES[28]));
            }
        }
        if let Some(rule) = self.use_hook_at_top_level.as_ref() {
            if rule.is_enabled() {
                index_set.insert(RuleFilter::Rule(Self::GROUP_NAME, Self::GROUP_RULES[29]));
            }
        }
        if let Some(rule) = self.use_is_nan.as_ref() {
            if rule.is_enabled() {
                index_set.insert(RuleFilter::Rule(Self::GROUP_NAME, Self::GROUP_RULES[30]));
            }
        }
        if let Some(rule) = self.use_valid_for_direction.as_ref() {
            if rule.is_enabled() {
                index_set.insert(RuleFilter::Rule(Self::GROUP_NAME, Self::GROUP_RULES[31]));
            }
        }
        if let Some(rule) = self.use_yield.as_ref() {
            if rule.is_enabled() {
                index_set.insert(RuleFilter::Rule(Self::GROUP_NAME, Self::GROUP_RULES[32]));
            }
        }
        index_set
    }
    pub(crate) fn get_disabled_rules(&self) -> IndexSet<RuleFilter> {
        let mut index_set = IndexSet::new();
        if let Some(rule) = self.no_children_prop.as_ref() {
            if rule.is_disabled() {
                index_set.insert(RuleFilter::Rule(Self::GROUP_NAME, Self::GROUP_RULES[0]));
            }
        }
        if let Some(rule) = self.no_const_assign.as_ref() {
            if rule.is_disabled() {
                index_set.insert(RuleFilter::Rule(Self::GROUP_NAME, Self::GROUP_RULES[1]));
            }
        }
        if let Some(rule) = self.no_constant_condition.as_ref() {
            if rule.is_disabled() {
                index_set.insert(RuleFilter::Rule(Self::GROUP_NAME, Self::GROUP_RULES[2]));
            }
        }
        if let Some(rule) = self.no_constructor_return.as_ref() {
            if rule.is_disabled() {
                index_set.insert(RuleFilter::Rule(Self::GROUP_NAME, Self::GROUP_RULES[3]));
            }
        }
        if let Some(rule) = self.no_empty_character_class_in_regex.as_ref() {
            if rule.is_disabled() {
                index_set.insert(RuleFilter::Rule(Self::GROUP_NAME, Self::GROUP_RULES[4]));
            }
        }
        if let Some(rule) = self.no_empty_pattern.as_ref() {
            if rule.is_disabled() {
                index_set.insert(RuleFilter::Rule(Self::GROUP_NAME, Self::GROUP_RULES[5]));
            }
        }
        if let Some(rule) = self.no_global_object_calls.as_ref() {
            if rule.is_disabled() {
                index_set.insert(RuleFilter::Rule(Self::GROUP_NAME, Self::GROUP_RULES[6]));
            }
        }
        if let Some(rule) = self.no_inner_declarations.as_ref() {
            if rule.is_disabled() {
                index_set.insert(RuleFilter::Rule(Self::GROUP_NAME, Self::GROUP_RULES[7]));
            }
        }
        if let Some(rule) = self.no_invalid_constructor_super.as_ref() {
            if rule.is_disabled() {
                index_set.insert(RuleFilter::Rule(Self::GROUP_NAME, Self::GROUP_RULES[8]));
            }
        }
        if let Some(rule) = self.no_invalid_new_builtin.as_ref() {
            if rule.is_disabled() {
                index_set.insert(RuleFilter::Rule(Self::GROUP_NAME, Self::GROUP_RULES[9]));
            }
        }
        if let Some(rule) = self.no_new_symbol.as_ref() {
            if rule.is_disabled() {
                index_set.insert(RuleFilter::Rule(Self::GROUP_NAME, Self::GROUP_RULES[10]));
            }
        }
        if let Some(rule) = self.no_nonoctal_decimal_escape.as_ref() {
            if rule.is_disabled() {
                index_set.insert(RuleFilter::Rule(Self::GROUP_NAME, Self::GROUP_RULES[11]));
            }
        }
        if let Some(rule) = self.no_precision_loss.as_ref() {
            if rule.is_disabled() {
                index_set.insert(RuleFilter::Rule(Self::GROUP_NAME, Self::GROUP_RULES[12]));
            }
        }
        if let Some(rule) = self.no_render_return_value.as_ref() {
            if rule.is_disabled() {
                index_set.insert(RuleFilter::Rule(Self::GROUP_NAME, Self::GROUP_RULES[13]));
            }
        }
        if let Some(rule) = self.no_self_assign.as_ref() {
            if rule.is_disabled() {
                index_set.insert(RuleFilter::Rule(Self::GROUP_NAME, Self::GROUP_RULES[14]));
            }
        }
        if let Some(rule) = self.no_setter_return.as_ref() {
            if rule.is_disabled() {
                index_set.insert(RuleFilter::Rule(Self::GROUP_NAME, Self::GROUP_RULES[15]));
            }
        }
        if let Some(rule) = self.no_string_case_mismatch.as_ref() {
            if rule.is_disabled() {
                index_set.insert(RuleFilter::Rule(Self::GROUP_NAME, Self::GROUP_RULES[16]));
            }
        }
        if let Some(rule) = self.no_switch_declarations.as_ref() {
            if rule.is_disabled() {
                index_set.insert(RuleFilter::Rule(Self::GROUP_NAME, Self::GROUP_RULES[17]));
            }
        }
        if let Some(rule) = self.no_undeclared_variables.as_ref() {
            if rule.is_disabled() {
                index_set.insert(RuleFilter::Rule(Self::GROUP_NAME, Self::GROUP_RULES[18]));
            }
        }
        if let Some(rule) = self.no_unnecessary_continue.as_ref() {
            if rule.is_disabled() {
                index_set.insert(RuleFilter::Rule(Self::GROUP_NAME, Self::GROUP_RULES[19]));
            }
        }
        if let Some(rule) = self.no_unreachable.as_ref() {
            if rule.is_disabled() {
                index_set.insert(RuleFilter::Rule(Self::GROUP_NAME, Self::GROUP_RULES[20]));
            }
        }
        if let Some(rule) = self.no_unreachable_super.as_ref() {
            if rule.is_disabled() {
                index_set.insert(RuleFilter::Rule(Self::GROUP_NAME, Self::GROUP_RULES[21]));
            }
        }
        if let Some(rule) = self.no_unsafe_finally.as_ref() {
            if rule.is_disabled() {
                index_set.insert(RuleFilter::Rule(Self::GROUP_NAME, Self::GROUP_RULES[22]));
            }
        }
        if let Some(rule) = self.no_unsafe_optional_chaining.as_ref() {
            if rule.is_disabled() {
                index_set.insert(RuleFilter::Rule(Self::GROUP_NAME, Self::GROUP_RULES[23]));
            }
        }
        if let Some(rule) = self.no_unused_labels.as_ref() {
            if rule.is_disabled() {
                index_set.insert(RuleFilter::Rule(Self::GROUP_NAME, Self::GROUP_RULES[24]));
            }
        }
        if let Some(rule) = self.no_unused_variables.as_ref() {
            if rule.is_disabled() {
                index_set.insert(RuleFilter::Rule(Self::GROUP_NAME, Self::GROUP_RULES[25]));
            }
        }
        if let Some(rule) = self.no_void_elements_with_children.as_ref() {
            if rule.is_disabled() {
                index_set.insert(RuleFilter::Rule(Self::GROUP_NAME, Self::GROUP_RULES[26]));
            }
        }
        if let Some(rule) = self.no_void_type_return.as_ref() {
            if rule.is_disabled() {
                index_set.insert(RuleFilter::Rule(Self::GROUP_NAME, Self::GROUP_RULES[27]));
            }
        }
        if let Some(rule) = self.use_exhaustive_dependencies.as_ref() {
            if rule.is_disabled() {
                index_set.insert(RuleFilter::Rule(Self::GROUP_NAME, Self::GROUP_RULES[28]));
            }
        }
        if let Some(rule) = self.use_hook_at_top_level.as_ref() {
            if rule.is_disabled() {
                index_set.insert(RuleFilter::Rule(Self::GROUP_NAME, Self::GROUP_RULES[29]));
            }
        }
        if let Some(rule) = self.use_is_nan.as_ref() {
            if rule.is_disabled() {
                index_set.insert(RuleFilter::Rule(Self::GROUP_NAME, Self::GROUP_RULES[30]));
            }
        }
        if let Some(rule) = self.use_valid_for_direction.as_ref() {
            if rule.is_disabled() {
                index_set.insert(RuleFilter::Rule(Self::GROUP_NAME, Self::GROUP_RULES[31]));
            }
        }
        if let Some(rule) = self.use_yield.as_ref() {
            if rule.is_disabled() {
                index_set.insert(RuleFilter::Rule(Self::GROUP_NAME, Self::GROUP_RULES[32]));
            }
        }
        index_set
    }
    #[doc = r" Checks if, given a rule name, matches one of the rules contained in this category"]
    pub(crate) fn has_rule(rule_name: &str) -> bool {
        Self::GROUP_RULES.contains(&rule_name)
    }
    #[doc = r" Checks if, given a rule name, it is marked as recommended"]
    pub(crate) fn is_recommended_rule(rule_name: &str) -> bool {
        Self::RECOMMENDED_RULES.contains(&rule_name)
    }
    pub(crate) fn recommended_rules_as_filters() -> [RuleFilter<'static>; 29] {
        Self::RECOMMENDED_RULES_AS_FILTERS
    }
    pub(crate) fn all_rules_as_filters() -> [RuleFilter<'static>; 33] {
        Self::ALL_RULES_AS_FILTERS
    }
    #[doc = r" Select preset rules"]
    pub(crate) fn collect_preset_rules(
        &self,
        parent_is_recommended: bool,
        enabled_rules: &mut IndexSet<RuleFilter>,
        disabled_rules: &mut IndexSet<RuleFilter>,
    ) {
        if self.is_all() {
            enabled_rules.extend(Self::all_rules_as_filters());
        } else if parent_is_recommended || self.is_recommended() {
            enabled_rules.extend(Self::recommended_rules_as_filters());
        }
        if self.is_not_all() {
            disabled_rules.extend(Self::all_rules_as_filters());
        } else if self.is_not_recommended() {
            disabled_rules.extend(Self::recommended_rules_as_filters());
        }
    }
    pub(crate) fn get_rule_configuration(&self, rule_name: &str) -> Option<&RuleConfiguration> {
        match rule_name {
            "noChildrenProp" => self.no_children_prop.as_ref(),
            "noConstAssign" => self.no_const_assign.as_ref(),
            "noConstantCondition" => self.no_constant_condition.as_ref(),
            "noConstructorReturn" => self.no_constructor_return.as_ref(),
            "noEmptyCharacterClassInRegex" => self.no_empty_character_class_in_regex.as_ref(),
            "noEmptyPattern" => self.no_empty_pattern.as_ref(),
            "noGlobalObjectCalls" => self.no_global_object_calls.as_ref(),
            "noInnerDeclarations" => self.no_inner_declarations.as_ref(),
            "noInvalidConstructorSuper" => self.no_invalid_constructor_super.as_ref(),
            "noInvalidNewBuiltin" => self.no_invalid_new_builtin.as_ref(),
            "noNewSymbol" => self.no_new_symbol.as_ref(),
            "noNonoctalDecimalEscape" => self.no_nonoctal_decimal_escape.as_ref(),
            "noPrecisionLoss" => self.no_precision_loss.as_ref(),
            "noRenderReturnValue" => self.no_render_return_value.as_ref(),
            "noSelfAssign" => self.no_self_assign.as_ref(),
            "noSetterReturn" => self.no_setter_return.as_ref(),
            "noStringCaseMismatch" => self.no_string_case_mismatch.as_ref(),
            "noSwitchDeclarations" => self.no_switch_declarations.as_ref(),
            "noUndeclaredVariables" => self.no_undeclared_variables.as_ref(),
            "noUnnecessaryContinue" => self.no_unnecessary_continue.as_ref(),
            "noUnreachable" => self.no_unreachable.as_ref(),
            "noUnreachableSuper" => self.no_unreachable_super.as_ref(),
            "noUnsafeFinally" => self.no_unsafe_finally.as_ref(),
            "noUnsafeOptionalChaining" => self.no_unsafe_optional_chaining.as_ref(),
            "noUnusedLabels" => self.no_unused_labels.as_ref(),
            "noUnusedVariables" => self.no_unused_variables.as_ref(),
            "noVoidElementsWithChildren" => self.no_void_elements_with_children.as_ref(),
            "noVoidTypeReturn" => self.no_void_type_return.as_ref(),
            "useExhaustiveDependencies" => self.use_exhaustive_dependencies.as_ref(),
            "useHookAtTopLevel" => self.use_hook_at_top_level.as_ref(),
            "useIsNan" => self.use_is_nan.as_ref(),
            "useValidForDirection" => self.use_valid_for_direction.as_ref(),
            "useYield" => self.use_yield.as_ref(),
            _ => None,
        }
    }
}
#[derive(Deserialize, Default, Serialize, Debug, Eq, PartialEq, Clone)]
#[cfg_attr(feature = "schema", derive(JsonSchema))]
#[serde(rename_all = "camelCase", default)]
#[doc = r" A list of rules that belong to this group"]
pub struct Nursery {
    #[doc = r" It enables the recommended rules for this group"]
    #[serde(skip_serializing_if = "Option::is_none")]
    pub recommended: Option<bool>,
    #[doc = r" It enables ALL rules for this group."]
    #[serde(skip_serializing_if = "Option::is_none")]
    pub all: Option<bool>,
    #[doc = "Disallow two keys with the same name inside a JSON object."]
    #[serde(skip_serializing_if = "Option::is_none")]
    pub no_duplicate_json_keys: Option<RuleConfiguration>,
    #[doc = "Disallow empty block statements and static blocks."]
    #[serde(skip_serializing_if = "Option::is_none")]
    pub no_empty_block_statements: Option<RuleConfiguration>,
    #[doc = "Disallow the use of variables and function parameters before their declaration"]
    #[serde(skip_serializing_if = "Option::is_none")]
    pub no_invalid_use_before_declaration: Option<RuleConfiguration>,
    #[doc = "Disallow characters made with multiple code points in character class syntax."]
    #[serde(skip_serializing_if = "Option::is_none")]
    pub no_misleading_character_class: Option<RuleConfiguration>,
    #[doc = "Forbid the use of Node.js builtin modules."]
    #[serde(skip_serializing_if = "Option::is_none")]
    pub no_nodejs_modules: Option<RuleConfiguration>,
    #[doc = "Disallow then property."]
    #[serde(skip_serializing_if = "Option::is_none")]
    pub no_then_property: Option<RuleConfiguration>,
    #[doc = "Disallow unused imports."]
    #[serde(skip_serializing_if = "Option::is_none")]
    pub no_unused_imports: Option<RuleConfiguration>,
    #[doc = "Disallow unused private class members"]
    #[serde(skip_serializing_if = "Option::is_none")]
    pub no_unused_private_class_members: Option<RuleConfiguration>,
    #[doc = "Disallow unnecessary nested block statements."]
    #[serde(skip_serializing_if = "Option::is_none")]
    pub no_useless_lone_block_statements: Option<RuleConfiguration>,
    #[doc = "Disallow ternary operators when simpler alternatives exist."]
    #[serde(skip_serializing_if = "Option::is_none")]
    pub no_useless_ternary: Option<RuleConfiguration>,
    #[doc = "Ensure async functions utilize await."]
    #[serde(skip_serializing_if = "Option::is_none")]
    pub use_await: Option<RuleConfiguration>,
    #[doc = "Promotes the use of export type for types."]
    #[serde(skip_serializing_if = "Option::is_none")]
    pub use_export_type: Option<RuleConfiguration>,
    #[doc = "Enforce naming conventions for JavaScript and TypeScript filenames."]
    #[serde(skip_serializing_if = "Option::is_none")]
    pub use_filenaming_convention: Option<RuleConfiguration>,
    #[doc = "This rule recommends a for-of loop when in a for loop, the index used to extract an item from the iterated array."]
    #[serde(skip_serializing_if = "Option::is_none")]
    pub use_for_of: Option<RuleConfiguration>,
    #[doc = "Enforce the use of import type when an import only has specifiers with type qualifier."]
    #[serde(skip_serializing_if = "Option::is_none")]
    pub use_grouped_type_import: Option<RuleConfiguration>,
    #[doc = "Disallows package private imports."]
    #[serde(skip_serializing_if = "Option::is_none")]
    pub use_import_restrictions: Option<RuleConfiguration>,
    #[doc = "Enforces using the node: protocol for Node.js builtin modules."]
    #[serde(skip_serializing_if = "Option::is_none")]
    pub use_nodejs_import_protocol: Option<RuleConfiguration>,
    #[doc = "Use the Number properties instead of global ones."]
    #[serde(skip_serializing_if = "Option::is_none")]
    pub use_number_namespace: Option<RuleConfiguration>,
    #[doc = "Enforce using function types instead of object type with call signatures."]
    #[serde(skip_serializing_if = "Option::is_none")]
    pub use_shorthand_function_type: Option<RuleConfiguration>,
}
impl MergeWith<Nursery> for Nursery {
    fn merge_with(&mut self, other: Nursery) {
        if let Some(no_duplicate_json_keys) = other.no_duplicate_json_keys {
            self.no_duplicate_json_keys = Some(no_duplicate_json_keys);
        }
        if let Some(no_empty_block_statements) = other.no_empty_block_statements {
            self.no_empty_block_statements = Some(no_empty_block_statements);
        }
        if let Some(no_invalid_use_before_declaration) = other.no_invalid_use_before_declaration {
            self.no_invalid_use_before_declaration = Some(no_invalid_use_before_declaration);
        }
        if let Some(no_misleading_character_class) = other.no_misleading_character_class {
            self.no_misleading_character_class = Some(no_misleading_character_class);
        }
        if let Some(no_nodejs_modules) = other.no_nodejs_modules {
            self.no_nodejs_modules = Some(no_nodejs_modules);
        }
        if let Some(no_then_property) = other.no_then_property {
            self.no_then_property = Some(no_then_property);
        }
        if let Some(no_unused_imports) = other.no_unused_imports {
            self.no_unused_imports = Some(no_unused_imports);
        }
        if let Some(no_unused_private_class_members) = other.no_unused_private_class_members {
            self.no_unused_private_class_members = Some(no_unused_private_class_members);
        }
        if let Some(no_useless_lone_block_statements) = other.no_useless_lone_block_statements {
            self.no_useless_lone_block_statements = Some(no_useless_lone_block_statements);
        }
        if let Some(no_useless_ternary) = other.no_useless_ternary {
            self.no_useless_ternary = Some(no_useless_ternary);
        }
        if let Some(use_await) = other.use_await {
            self.use_await = Some(use_await);
        }
        if let Some(use_export_type) = other.use_export_type {
            self.use_export_type = Some(use_export_type);
        }
        if let Some(use_filenaming_convention) = other.use_filenaming_convention {
            self.use_filenaming_convention = Some(use_filenaming_convention);
        }
        if let Some(use_for_of) = other.use_for_of {
            self.use_for_of = Some(use_for_of);
        }
        if let Some(use_grouped_type_import) = other.use_grouped_type_import {
            self.use_grouped_type_import = Some(use_grouped_type_import);
        }
        if let Some(use_import_restrictions) = other.use_import_restrictions {
            self.use_import_restrictions = Some(use_import_restrictions);
        }
        if let Some(use_nodejs_import_protocol) = other.use_nodejs_import_protocol {
            self.use_nodejs_import_protocol = Some(use_nodejs_import_protocol);
        }
        if let Some(use_number_namespace) = other.use_number_namespace {
            self.use_number_namespace = Some(use_number_namespace);
        }
        if let Some(use_shorthand_function_type) = other.use_shorthand_function_type {
            self.use_shorthand_function_type = Some(use_shorthand_function_type);
        }
    }
    fn merge_with_if_not_default(&mut self, other: Nursery)
    where
        Nursery: Default,
    {
        if other != Nursery::default() {
            self.merge_with(other);
        }
    }
}
impl Nursery {
    const GROUP_NAME: &'static str = "nursery";
    pub(crate) const GROUP_RULES: [&'static str; 19] = [
        "noDuplicateJsonKeys",
        "noEmptyBlockStatements",
        "noInvalidUseBeforeDeclaration",
        "noMisleadingCharacterClass",
        "noNodejsModules",
        "noThenProperty",
        "noUnusedImports",
        "noUnusedPrivateClassMembers",
        "noUselessLoneBlockStatements",
        "noUselessTernary",
        "useAwait",
        "useExportType",
        "useFilenamingConvention",
        "useForOf",
        "useGroupedTypeImport",
        "useImportRestrictions",
        "useNodejsImportProtocol",
        "useNumberNamespace",
        "useShorthandFunctionType",
    ];
    const RECOMMENDED_RULES: [&'static str; 7] = [
        "noDuplicateJsonKeys",
        "noThenProperty",
        "noUselessTernary",
        "useAwait",
        "useExportType",
        "useGroupedTypeImport",
        "useNumberNamespace",
    ];
    const RECOMMENDED_RULES_AS_FILTERS: [RuleFilter<'static>; 7] = [
        RuleFilter::Rule(Self::GROUP_NAME, Self::GROUP_RULES[0]),
        RuleFilter::Rule(Self::GROUP_NAME, Self::GROUP_RULES[5]),
        RuleFilter::Rule(Self::GROUP_NAME, Self::GROUP_RULES[9]),
        RuleFilter::Rule(Self::GROUP_NAME, Self::GROUP_RULES[10]),
        RuleFilter::Rule(Self::GROUP_NAME, Self::GROUP_RULES[11]),
        RuleFilter::Rule(Self::GROUP_NAME, Self::GROUP_RULES[14]),
        RuleFilter::Rule(Self::GROUP_NAME, Self::GROUP_RULES[17]),
    ];
    const ALL_RULES_AS_FILTERS: [RuleFilter<'static>; 19] = [
        RuleFilter::Rule(Self::GROUP_NAME, Self::GROUP_RULES[0]),
        RuleFilter::Rule(Self::GROUP_NAME, Self::GROUP_RULES[1]),
        RuleFilter::Rule(Self::GROUP_NAME, Self::GROUP_RULES[2]),
        RuleFilter::Rule(Self::GROUP_NAME, Self::GROUP_RULES[3]),
        RuleFilter::Rule(Self::GROUP_NAME, Self::GROUP_RULES[4]),
        RuleFilter::Rule(Self::GROUP_NAME, Self::GROUP_RULES[5]),
        RuleFilter::Rule(Self::GROUP_NAME, Self::GROUP_RULES[6]),
        RuleFilter::Rule(Self::GROUP_NAME, Self::GROUP_RULES[7]),
        RuleFilter::Rule(Self::GROUP_NAME, Self::GROUP_RULES[8]),
        RuleFilter::Rule(Self::GROUP_NAME, Self::GROUP_RULES[9]),
        RuleFilter::Rule(Self::GROUP_NAME, Self::GROUP_RULES[10]),
        RuleFilter::Rule(Self::GROUP_NAME, Self::GROUP_RULES[11]),
        RuleFilter::Rule(Self::GROUP_NAME, Self::GROUP_RULES[12]),
        RuleFilter::Rule(Self::GROUP_NAME, Self::GROUP_RULES[13]),
        RuleFilter::Rule(Self::GROUP_NAME, Self::GROUP_RULES[14]),
        RuleFilter::Rule(Self::GROUP_NAME, Self::GROUP_RULES[15]),
        RuleFilter::Rule(Self::GROUP_NAME, Self::GROUP_RULES[16]),
        RuleFilter::Rule(Self::GROUP_NAME, Self::GROUP_RULES[17]),
        RuleFilter::Rule(Self::GROUP_NAME, Self::GROUP_RULES[18]),
    ];
    #[doc = r" Retrieves the recommended rules"]
    pub(crate) fn is_recommended(&self) -> bool {
        matches!(self.recommended, Some(true))
    }
    pub(crate) const fn is_not_recommended(&self) -> bool {
        matches!(self.recommended, Some(false))
    }
    pub(crate) fn is_all(&self) -> bool {
        matches!(self.all, Some(true))
    }
    pub(crate) fn is_not_all(&self) -> bool {
        matches!(self.all, Some(false))
    }
    pub(crate) fn get_enabled_rules(&self) -> IndexSet<RuleFilter> {
        let mut index_set = IndexSet::new();
        if let Some(rule) = self.no_duplicate_json_keys.as_ref() {
            if rule.is_enabled() {
                index_set.insert(RuleFilter::Rule(Self::GROUP_NAME, Self::GROUP_RULES[0]));
            }
        }
        if let Some(rule) = self.no_empty_block_statements.as_ref() {
            if rule.is_enabled() {
                index_set.insert(RuleFilter::Rule(Self::GROUP_NAME, Self::GROUP_RULES[1]));
            }
        }
        if let Some(rule) = self.no_invalid_use_before_declaration.as_ref() {
            if rule.is_enabled() {
                index_set.insert(RuleFilter::Rule(Self::GROUP_NAME, Self::GROUP_RULES[2]));
            }
        }
        if let Some(rule) = self.no_misleading_character_class.as_ref() {
            if rule.is_enabled() {
                index_set.insert(RuleFilter::Rule(Self::GROUP_NAME, Self::GROUP_RULES[3]));
            }
        }
        if let Some(rule) = self.no_nodejs_modules.as_ref() {
            if rule.is_enabled() {
                index_set.insert(RuleFilter::Rule(Self::GROUP_NAME, Self::GROUP_RULES[4]));
            }
        }
        if let Some(rule) = self.no_then_property.as_ref() {
            if rule.is_enabled() {
                index_set.insert(RuleFilter::Rule(Self::GROUP_NAME, Self::GROUP_RULES[5]));
            }
        }
        if let Some(rule) = self.no_unused_imports.as_ref() {
            if rule.is_enabled() {
                index_set.insert(RuleFilter::Rule(Self::GROUP_NAME, Self::GROUP_RULES[6]));
            }
        }
        if let Some(rule) = self.no_unused_private_class_members.as_ref() {
            if rule.is_enabled() {
                index_set.insert(RuleFilter::Rule(Self::GROUP_NAME, Self::GROUP_RULES[7]));
            }
        }
        if let Some(rule) = self.no_useless_lone_block_statements.as_ref() {
            if rule.is_enabled() {
                index_set.insert(RuleFilter::Rule(Self::GROUP_NAME, Self::GROUP_RULES[8]));
            }
        }
        if let Some(rule) = self.no_useless_ternary.as_ref() {
            if rule.is_enabled() {
                index_set.insert(RuleFilter::Rule(Self::GROUP_NAME, Self::GROUP_RULES[9]));
            }
        }
        if let Some(rule) = self.use_await.as_ref() {
            if rule.is_enabled() {
                index_set.insert(RuleFilter::Rule(Self::GROUP_NAME, Self::GROUP_RULES[10]));
            }
        }
        if let Some(rule) = self.use_export_type.as_ref() {
            if rule.is_enabled() {
                index_set.insert(RuleFilter::Rule(Self::GROUP_NAME, Self::GROUP_RULES[11]));
            }
        }
        if let Some(rule) = self.use_filenaming_convention.as_ref() {
            if rule.is_enabled() {
                index_set.insert(RuleFilter::Rule(Self::GROUP_NAME, Self::GROUP_RULES[12]));
            }
        }
        if let Some(rule) = self.use_for_of.as_ref() {
            if rule.is_enabled() {
                index_set.insert(RuleFilter::Rule(Self::GROUP_NAME, Self::GROUP_RULES[13]));
            }
        }
        if let Some(rule) = self.use_grouped_type_import.as_ref() {
            if rule.is_enabled() {
                index_set.insert(RuleFilter::Rule(Self::GROUP_NAME, Self::GROUP_RULES[14]));
            }
        }
        if let Some(rule) = self.use_import_restrictions.as_ref() {
            if rule.is_enabled() {
                index_set.insert(RuleFilter::Rule(Self::GROUP_NAME, Self::GROUP_RULES[15]));
            }
        }
        if let Some(rule) = self.use_nodejs_import_protocol.as_ref() {
            if rule.is_enabled() {
                index_set.insert(RuleFilter::Rule(Self::GROUP_NAME, Self::GROUP_RULES[16]));
            }
        }
        if let Some(rule) = self.use_number_namespace.as_ref() {
            if rule.is_enabled() {
                index_set.insert(RuleFilter::Rule(Self::GROUP_NAME, Self::GROUP_RULES[17]));
            }
        }
        if let Some(rule) = self.use_shorthand_function_type.as_ref() {
            if rule.is_enabled() {
                index_set.insert(RuleFilter::Rule(Self::GROUP_NAME, Self::GROUP_RULES[18]));
            }
        }
        index_set
    }
    pub(crate) fn get_disabled_rules(&self) -> IndexSet<RuleFilter> {
        let mut index_set = IndexSet::new();
        if let Some(rule) = self.no_duplicate_json_keys.as_ref() {
            if rule.is_disabled() {
                index_set.insert(RuleFilter::Rule(Self::GROUP_NAME, Self::GROUP_RULES[0]));
            }
        }
        if let Some(rule) = self.no_empty_block_statements.as_ref() {
            if rule.is_disabled() {
                index_set.insert(RuleFilter::Rule(Self::GROUP_NAME, Self::GROUP_RULES[1]));
            }
        }
        if let Some(rule) = self.no_invalid_use_before_declaration.as_ref() {
            if rule.is_disabled() {
                index_set.insert(RuleFilter::Rule(Self::GROUP_NAME, Self::GROUP_RULES[2]));
            }
        }
        if let Some(rule) = self.no_misleading_character_class.as_ref() {
            if rule.is_disabled() {
                index_set.insert(RuleFilter::Rule(Self::GROUP_NAME, Self::GROUP_RULES[3]));
            }
        }
        if let Some(rule) = self.no_nodejs_modules.as_ref() {
            if rule.is_disabled() {
                index_set.insert(RuleFilter::Rule(Self::GROUP_NAME, Self::GROUP_RULES[4]));
            }
        }
        if let Some(rule) = self.no_then_property.as_ref() {
            if rule.is_disabled() {
                index_set.insert(RuleFilter::Rule(Self::GROUP_NAME, Self::GROUP_RULES[5]));
            }
        }
        if let Some(rule) = self.no_unused_imports.as_ref() {
            if rule.is_disabled() {
                index_set.insert(RuleFilter::Rule(Self::GROUP_NAME, Self::GROUP_RULES[6]));
            }
        }
        if let Some(rule) = self.no_unused_private_class_members.as_ref() {
            if rule.is_disabled() {
                index_set.insert(RuleFilter::Rule(Self::GROUP_NAME, Self::GROUP_RULES[7]));
            }
        }
        if let Some(rule) = self.no_useless_lone_block_statements.as_ref() {
            if rule.is_disabled() {
                index_set.insert(RuleFilter::Rule(Self::GROUP_NAME, Self::GROUP_RULES[8]));
            }
        }
        if let Some(rule) = self.no_useless_ternary.as_ref() {
            if rule.is_disabled() {
                index_set.insert(RuleFilter::Rule(Self::GROUP_NAME, Self::GROUP_RULES[9]));
            }
        }
        if let Some(rule) = self.use_await.as_ref() {
            if rule.is_disabled() {
                index_set.insert(RuleFilter::Rule(Self::GROUP_NAME, Self::GROUP_RULES[10]));
            }
        }
        if let Some(rule) = self.use_export_type.as_ref() {
            if rule.is_disabled() {
                index_set.insert(RuleFilter::Rule(Self::GROUP_NAME, Self::GROUP_RULES[11]));
            }
        }
        if let Some(rule) = self.use_filenaming_convention.as_ref() {
            if rule.is_disabled() {
                index_set.insert(RuleFilter::Rule(Self::GROUP_NAME, Self::GROUP_RULES[12]));
            }
        }
        if let Some(rule) = self.use_for_of.as_ref() {
            if rule.is_disabled() {
                index_set.insert(RuleFilter::Rule(Self::GROUP_NAME, Self::GROUP_RULES[13]));
            }
        }
        if let Some(rule) = self.use_grouped_type_import.as_ref() {
            if rule.is_disabled() {
                index_set.insert(RuleFilter::Rule(Self::GROUP_NAME, Self::GROUP_RULES[14]));
            }
        }
        if let Some(rule) = self.use_import_restrictions.as_ref() {
            if rule.is_disabled() {
                index_set.insert(RuleFilter::Rule(Self::GROUP_NAME, Self::GROUP_RULES[15]));
            }
        }
        if let Some(rule) = self.use_nodejs_import_protocol.as_ref() {
            if rule.is_disabled() {
                index_set.insert(RuleFilter::Rule(Self::GROUP_NAME, Self::GROUP_RULES[16]));
            }
        }
        if let Some(rule) = self.use_number_namespace.as_ref() {
            if rule.is_disabled() {
                index_set.insert(RuleFilter::Rule(Self::GROUP_NAME, Self::GROUP_RULES[17]));
            }
        }
        if let Some(rule) = self.use_shorthand_function_type.as_ref() {
            if rule.is_disabled() {
                index_set.insert(RuleFilter::Rule(Self::GROUP_NAME, Self::GROUP_RULES[18]));
            }
        }
        index_set
    }
    #[doc = r" Checks if, given a rule name, matches one of the rules contained in this category"]
    pub(crate) fn has_rule(rule_name: &str) -> bool {
        Self::GROUP_RULES.contains(&rule_name)
    }
    #[doc = r" Checks if, given a rule name, it is marked as recommended"]
    pub(crate) fn is_recommended_rule(rule_name: &str) -> bool {
        Self::RECOMMENDED_RULES.contains(&rule_name)
    }
    pub(crate) fn recommended_rules_as_filters() -> [RuleFilter<'static>; 7] {
        Self::RECOMMENDED_RULES_AS_FILTERS
    }
    pub(crate) fn all_rules_as_filters() -> [RuleFilter<'static>; 19] {
        Self::ALL_RULES_AS_FILTERS
    }
    #[doc = r" Select preset rules"]
    pub(crate) fn collect_preset_rules(
        &self,
        _parent_is_recommended: bool,
        enabled_rules: &mut IndexSet<RuleFilter>,
        disabled_rules: &mut IndexSet<RuleFilter>,
    ) {
        if self.is_all() {
            enabled_rules.extend(Self::all_rules_as_filters());
        } else if self.is_recommended() {
            enabled_rules.extend(Self::recommended_rules_as_filters());
        }
        if self.is_not_all() {
            disabled_rules.extend(Self::all_rules_as_filters());
        } else if self.is_not_recommended() {
            disabled_rules.extend(Self::recommended_rules_as_filters());
        }
    }
    pub(crate) fn get_rule_configuration(&self, rule_name: &str) -> Option<&RuleConfiguration> {
        match rule_name {
            "noDuplicateJsonKeys" => self.no_duplicate_json_keys.as_ref(),
            "noEmptyBlockStatements" => self.no_empty_block_statements.as_ref(),
            "noInvalidUseBeforeDeclaration" => self.no_invalid_use_before_declaration.as_ref(),
            "noMisleadingCharacterClass" => self.no_misleading_character_class.as_ref(),
            "noNodejsModules" => self.no_nodejs_modules.as_ref(),
            "noThenProperty" => self.no_then_property.as_ref(),
            "noUnusedImports" => self.no_unused_imports.as_ref(),
            "noUnusedPrivateClassMembers" => self.no_unused_private_class_members.as_ref(),
            "noUselessLoneBlockStatements" => self.no_useless_lone_block_statements.as_ref(),
            "noUselessTernary" => self.no_useless_ternary.as_ref(),
            "useAwait" => self.use_await.as_ref(),
            "useExportType" => self.use_export_type.as_ref(),
            "useFilenamingConvention" => self.use_filenaming_convention.as_ref(),
            "useForOf" => self.use_for_of.as_ref(),
            "useGroupedTypeImport" => self.use_grouped_type_import.as_ref(),
            "useImportRestrictions" => self.use_import_restrictions.as_ref(),
            "useNodejsImportProtocol" => self.use_nodejs_import_protocol.as_ref(),
            "useNumberNamespace" => self.use_number_namespace.as_ref(),
            "useShorthandFunctionType" => self.use_shorthand_function_type.as_ref(),
            _ => None,
        }
    }
}
#[derive(Deserialize, Default, Serialize, Debug, Eq, PartialEq, Clone)]
#[cfg_attr(feature = "schema", derive(JsonSchema))]
#[serde(rename_all = "camelCase", default)]
#[doc = r" A list of rules that belong to this group"]
pub struct Performance {
    #[doc = r" It enables the recommended rules for this group"]
    #[serde(skip_serializing_if = "Option::is_none")]
    pub recommended: Option<bool>,
    #[doc = r" It enables ALL rules for this group."]
    #[serde(skip_serializing_if = "Option::is_none")]
    pub all: Option<bool>,
    #[doc = "Disallow the use of spread (...) syntax on accumulators."]
    #[serde(skip_serializing_if = "Option::is_none")]
    pub no_accumulating_spread: Option<RuleConfiguration>,
    #[doc = "Disallow the use of the delete operator."]
    #[serde(skip_serializing_if = "Option::is_none")]
    pub no_delete: Option<RuleConfiguration>,
}
impl MergeWith<Performance> for Performance {
    fn merge_with(&mut self, other: Performance) {
        if let Some(no_accumulating_spread) = other.no_accumulating_spread {
            self.no_accumulating_spread = Some(no_accumulating_spread);
        }
        if let Some(no_delete) = other.no_delete {
            self.no_delete = Some(no_delete);
        }
    }
    fn merge_with_if_not_default(&mut self, other: Performance)
    where
        Performance: Default,
    {
        if other != Performance::default() {
            self.merge_with(other);
        }
    }
}
impl Performance {
    const GROUP_NAME: &'static str = "performance";
    pub(crate) const GROUP_RULES: [&'static str; 2] = ["noAccumulatingSpread", "noDelete"];
    const RECOMMENDED_RULES: [&'static str; 2] = ["noAccumulatingSpread", "noDelete"];
    const RECOMMENDED_RULES_AS_FILTERS: [RuleFilter<'static>; 2] = [
        RuleFilter::Rule(Self::GROUP_NAME, Self::GROUP_RULES[0]),
        RuleFilter::Rule(Self::GROUP_NAME, Self::GROUP_RULES[1]),
    ];
    const ALL_RULES_AS_FILTERS: [RuleFilter<'static>; 2] = [
        RuleFilter::Rule(Self::GROUP_NAME, Self::GROUP_RULES[0]),
        RuleFilter::Rule(Self::GROUP_NAME, Self::GROUP_RULES[1]),
    ];
    #[doc = r" Retrieves the recommended rules"]
    pub(crate) fn is_recommended(&self) -> bool {
        matches!(self.recommended, Some(true))
    }
    pub(crate) const fn is_not_recommended(&self) -> bool {
        matches!(self.recommended, Some(false))
    }
    pub(crate) fn is_all(&self) -> bool {
        matches!(self.all, Some(true))
    }
    pub(crate) fn is_not_all(&self) -> bool {
        matches!(self.all, Some(false))
    }
    pub(crate) fn get_enabled_rules(&self) -> IndexSet<RuleFilter> {
        let mut index_set = IndexSet::new();
        if let Some(rule) = self.no_accumulating_spread.as_ref() {
            if rule.is_enabled() {
                index_set.insert(RuleFilter::Rule(Self::GROUP_NAME, Self::GROUP_RULES[0]));
            }
        }
        if let Some(rule) = self.no_delete.as_ref() {
            if rule.is_enabled() {
                index_set.insert(RuleFilter::Rule(Self::GROUP_NAME, Self::GROUP_RULES[1]));
            }
        }
        index_set
    }
    pub(crate) fn get_disabled_rules(&self) -> IndexSet<RuleFilter> {
        let mut index_set = IndexSet::new();
        if let Some(rule) = self.no_accumulating_spread.as_ref() {
            if rule.is_disabled() {
                index_set.insert(RuleFilter::Rule(Self::GROUP_NAME, Self::GROUP_RULES[0]));
            }
        }
        if let Some(rule) = self.no_delete.as_ref() {
            if rule.is_disabled() {
                index_set.insert(RuleFilter::Rule(Self::GROUP_NAME, Self::GROUP_RULES[1]));
            }
        }
        index_set
    }
    #[doc = r" Checks if, given a rule name, matches one of the rules contained in this category"]
    pub(crate) fn has_rule(rule_name: &str) -> bool {
        Self::GROUP_RULES.contains(&rule_name)
    }
    #[doc = r" Checks if, given a rule name, it is marked as recommended"]
    pub(crate) fn is_recommended_rule(rule_name: &str) -> bool {
        Self::RECOMMENDED_RULES.contains(&rule_name)
    }
    pub(crate) fn recommended_rules_as_filters() -> [RuleFilter<'static>; 2] {
        Self::RECOMMENDED_RULES_AS_FILTERS
    }
    pub(crate) fn all_rules_as_filters() -> [RuleFilter<'static>; 2] {
        Self::ALL_RULES_AS_FILTERS
    }
    #[doc = r" Select preset rules"]
    pub(crate) fn collect_preset_rules(
        &self,
        parent_is_recommended: bool,
        enabled_rules: &mut IndexSet<RuleFilter>,
        disabled_rules: &mut IndexSet<RuleFilter>,
    ) {
        if self.is_all() {
            enabled_rules.extend(Self::all_rules_as_filters());
        } else if parent_is_recommended || self.is_recommended() {
            enabled_rules.extend(Self::recommended_rules_as_filters());
        }
        if self.is_not_all() {
            disabled_rules.extend(Self::all_rules_as_filters());
        } else if self.is_not_recommended() {
            disabled_rules.extend(Self::recommended_rules_as_filters());
        }
    }
    pub(crate) fn get_rule_configuration(&self, rule_name: &str) -> Option<&RuleConfiguration> {
        match rule_name {
            "noAccumulatingSpread" => self.no_accumulating_spread.as_ref(),
            "noDelete" => self.no_delete.as_ref(),
            _ => None,
        }
    }
}
#[derive(Deserialize, Default, Serialize, Debug, Eq, PartialEq, Clone)]
#[cfg_attr(feature = "schema", derive(JsonSchema))]
#[serde(rename_all = "camelCase", default)]
#[doc = r" A list of rules that belong to this group"]
pub struct Security {
    #[doc = r" It enables the recommended rules for this group"]
    #[serde(skip_serializing_if = "Option::is_none")]
    pub recommended: Option<bool>,
    #[doc = r" It enables ALL rules for this group."]
    #[serde(skip_serializing_if = "Option::is_none")]
    pub all: Option<bool>,
    #[doc = "Prevent the usage of dangerous JSX props"]
    #[serde(skip_serializing_if = "Option::is_none")]
    pub no_dangerously_set_inner_html: Option<RuleConfiguration>,
    #[doc = "Report when a DOM element or a component uses both children and dangerouslySetInnerHTML prop."]
    #[serde(skip_serializing_if = "Option::is_none")]
    pub no_dangerously_set_inner_html_with_children: Option<RuleConfiguration>,
}
impl MergeWith<Security> for Security {
    fn merge_with(&mut self, other: Security) {
        if let Some(no_dangerously_set_inner_html) = other.no_dangerously_set_inner_html {
            self.no_dangerously_set_inner_html = Some(no_dangerously_set_inner_html);
        }
        if let Some(no_dangerously_set_inner_html_with_children) =
            other.no_dangerously_set_inner_html_with_children
        {
            self.no_dangerously_set_inner_html_with_children =
                Some(no_dangerously_set_inner_html_with_children);
        }
    }
    fn merge_with_if_not_default(&mut self, other: Security)
    where
        Security: Default,
    {
        if other != Security::default() {
            self.merge_with(other);
        }
    }
}
impl Security {
    const GROUP_NAME: &'static str = "security";
    pub(crate) const GROUP_RULES: [&'static str; 2] = [
        "noDangerouslySetInnerHtml",
        "noDangerouslySetInnerHtmlWithChildren",
    ];
    const RECOMMENDED_RULES: [&'static str; 2] = [
        "noDangerouslySetInnerHtml",
        "noDangerouslySetInnerHtmlWithChildren",
    ];
    const RECOMMENDED_RULES_AS_FILTERS: [RuleFilter<'static>; 2] = [
        RuleFilter::Rule(Self::GROUP_NAME, Self::GROUP_RULES[0]),
        RuleFilter::Rule(Self::GROUP_NAME, Self::GROUP_RULES[1]),
    ];
    const ALL_RULES_AS_FILTERS: [RuleFilter<'static>; 2] = [
        RuleFilter::Rule(Self::GROUP_NAME, Self::GROUP_RULES[0]),
        RuleFilter::Rule(Self::GROUP_NAME, Self::GROUP_RULES[1]),
    ];
    #[doc = r" Retrieves the recommended rules"]
    pub(crate) fn is_recommended(&self) -> bool {
        matches!(self.recommended, Some(true))
    }
    pub(crate) const fn is_not_recommended(&self) -> bool {
        matches!(self.recommended, Some(false))
    }
    pub(crate) fn is_all(&self) -> bool {
        matches!(self.all, Some(true))
    }
    pub(crate) fn is_not_all(&self) -> bool {
        matches!(self.all, Some(false))
    }
    pub(crate) fn get_enabled_rules(&self) -> IndexSet<RuleFilter> {
        let mut index_set = IndexSet::new();
        if let Some(rule) = self.no_dangerously_set_inner_html.as_ref() {
            if rule.is_enabled() {
                index_set.insert(RuleFilter::Rule(Self::GROUP_NAME, Self::GROUP_RULES[0]));
            }
        }
        if let Some(rule) = self.no_dangerously_set_inner_html_with_children.as_ref() {
            if rule.is_enabled() {
                index_set.insert(RuleFilter::Rule(Self::GROUP_NAME, Self::GROUP_RULES[1]));
            }
        }
        index_set
    }
    pub(crate) fn get_disabled_rules(&self) -> IndexSet<RuleFilter> {
        let mut index_set = IndexSet::new();
        if let Some(rule) = self.no_dangerously_set_inner_html.as_ref() {
            if rule.is_disabled() {
                index_set.insert(RuleFilter::Rule(Self::GROUP_NAME, Self::GROUP_RULES[0]));
            }
        }
        if let Some(rule) = self.no_dangerously_set_inner_html_with_children.as_ref() {
            if rule.is_disabled() {
                index_set.insert(RuleFilter::Rule(Self::GROUP_NAME, Self::GROUP_RULES[1]));
            }
        }
        index_set
    }
    #[doc = r" Checks if, given a rule name, matches one of the rules contained in this category"]
    pub(crate) fn has_rule(rule_name: &str) -> bool {
        Self::GROUP_RULES.contains(&rule_name)
    }
    #[doc = r" Checks if, given a rule name, it is marked as recommended"]
    pub(crate) fn is_recommended_rule(rule_name: &str) -> bool {
        Self::RECOMMENDED_RULES.contains(&rule_name)
    }
    pub(crate) fn recommended_rules_as_filters() -> [RuleFilter<'static>; 2] {
        Self::RECOMMENDED_RULES_AS_FILTERS
    }
    pub(crate) fn all_rules_as_filters() -> [RuleFilter<'static>; 2] {
        Self::ALL_RULES_AS_FILTERS
    }
    #[doc = r" Select preset rules"]
    pub(crate) fn collect_preset_rules(
        &self,
        parent_is_recommended: bool,
        enabled_rules: &mut IndexSet<RuleFilter>,
        disabled_rules: &mut IndexSet<RuleFilter>,
    ) {
        if self.is_all() {
            enabled_rules.extend(Self::all_rules_as_filters());
        } else if parent_is_recommended || self.is_recommended() {
            enabled_rules.extend(Self::recommended_rules_as_filters());
        }
        if self.is_not_all() {
            disabled_rules.extend(Self::all_rules_as_filters());
        } else if self.is_not_recommended() {
            disabled_rules.extend(Self::recommended_rules_as_filters());
        }
    }
    pub(crate) fn get_rule_configuration(&self, rule_name: &str) -> Option<&RuleConfiguration> {
        match rule_name {
            "noDangerouslySetInnerHtml" => self.no_dangerously_set_inner_html.as_ref(),
            "noDangerouslySetInnerHtmlWithChildren" => {
                self.no_dangerously_set_inner_html_with_children.as_ref()
            }
            _ => None,
        }
    }
}
#[derive(Deserialize, Default, Serialize, Debug, Eq, PartialEq, Clone)]
#[cfg_attr(feature = "schema", derive(JsonSchema))]
#[serde(rename_all = "camelCase", default)]
#[doc = r" A list of rules that belong to this group"]
pub struct Style {
    #[doc = r" It enables the recommended rules for this group"]
    #[serde(skip_serializing_if = "Option::is_none")]
    pub recommended: Option<bool>,
    #[doc = r" It enables ALL rules for this group."]
    #[serde(skip_serializing_if = "Option::is_none")]
    pub all: Option<bool>,
    #[doc = "Disallow the use of arguments"]
    #[serde(skip_serializing_if = "Option::is_none")]
    pub no_arguments: Option<RuleConfiguration>,
    #[doc = "Disallow comma operator."]
    #[serde(skip_serializing_if = "Option::is_none")]
    pub no_comma_operator: Option<RuleConfiguration>,
    #[doc = "Disallow default exports."]
    #[serde(skip_serializing_if = "Option::is_none")]
    pub no_default_export: Option<RuleConfiguration>,
    #[doc = "Disallow implicit true values on JSX boolean attributes"]
    #[serde(skip_serializing_if = "Option::is_none")]
    pub no_implicit_boolean: Option<RuleConfiguration>,
    #[doc = "Disallow type annotations for variables, parameters, and class properties initialized with a literal expression."]
    #[serde(skip_serializing_if = "Option::is_none")]
    pub no_inferrable_types: Option<RuleConfiguration>,
    #[doc = "Disallow the use of TypeScript's namespaces."]
    #[serde(skip_serializing_if = "Option::is_none")]
    pub no_namespace: Option<RuleConfiguration>,
    #[doc = "Disallow negation in the condition of an if statement if it has an else clause."]
    #[serde(skip_serializing_if = "Option::is_none")]
    pub no_negation_else: Option<RuleConfiguration>,
    #[doc = "Disallow non-null assertions using the ! postfix operator."]
    #[serde(skip_serializing_if = "Option::is_none")]
    pub no_non_null_assertion: Option<RuleConfiguration>,
    #[doc = "Disallow reassigning function parameters."]
    #[serde(skip_serializing_if = "Option::is_none")]
    pub no_parameter_assign: Option<RuleConfiguration>,
    #[doc = "Disallow the use of parameter properties in class constructors."]
    #[serde(skip_serializing_if = "Option::is_none")]
    pub no_parameter_properties: Option<RuleConfiguration>,
    #[doc = "This rule allows you to specify global variable names that you don’t want to use in your application."]
    #[serde(skip_serializing_if = "Option::is_none")]
    pub no_restricted_globals: Option<RuleConfiguration>,
    #[doc = "Disallow the use of constants which its value is the upper-case version of its name."]
    #[serde(skip_serializing_if = "Option::is_none")]
    pub no_shouty_constants: Option<RuleConfiguration>,
    #[doc = "Disallow template literals if interpolation and special-character handling are not needed"]
    #[serde(skip_serializing_if = "Option::is_none")]
    pub no_unused_template_literal: Option<RuleConfiguration>,
    #[doc = "Disallow else block when the if block breaks early."]
    #[serde(skip_serializing_if = "Option::is_none")]
    pub no_useless_else: Option<RuleConfiguration>,
    #[doc = "Disallow the use of var"]
    #[serde(skip_serializing_if = "Option::is_none")]
    pub no_var: Option<RuleConfiguration>,
    #[doc = "Enforce the use of as const over literal type and type annotation."]
    #[serde(skip_serializing_if = "Option::is_none")]
    pub use_as_const_assertion: Option<RuleConfiguration>,
    #[doc = "Requires following curly brace conventions."]
    #[serde(skip_serializing_if = "Option::is_none")]
    pub use_block_statements: Option<RuleConfiguration>,
    #[doc = "Enforce using else if instead of nested if in else clauses."]
    #[serde(skip_serializing_if = "Option::is_none")]
    pub use_collapsed_else_if: Option<RuleConfiguration>,
    #[doc = "Require consistently using either T[] or Array<T>"]
    #[serde(skip_serializing_if = "Option::is_none")]
    pub use_consistent_array_type: Option<RuleConfiguration>,
    #[doc = "Require const declarations for variables that are never reassigned after declared."]
    #[serde(skip_serializing_if = "Option::is_none")]
    pub use_const: Option<RuleConfiguration>,
    #[doc = "Enforce default function parameters and optional function parameters to be last."]
    #[serde(skip_serializing_if = "Option::is_none")]
    pub use_default_parameter_last: Option<RuleConfiguration>,
    #[doc = "Require that each enum member value be explicitly initialized."]
    #[serde(skip_serializing_if = "Option::is_none")]
    pub use_enum_initializers: Option<RuleConfiguration>,
    #[doc = "Disallow the use of Math.pow in favor of the ** operator."]
    #[serde(skip_serializing_if = "Option::is_none")]
    pub use_exponentiation_operator: Option<RuleConfiguration>,
    #[doc = "This rule enforces the use of <>...</> over <Fragment>...</Fragment>."]
    #[serde(skip_serializing_if = "Option::is_none")]
    pub use_fragment_syntax: Option<RuleConfiguration>,
    #[doc = "Require all enum members to be literal values."]
    #[serde(skip_serializing_if = "Option::is_none")]
    pub use_literal_enum_members: Option<RuleConfiguration>,
    #[doc = "Enforce naming conventions for everything across a codebase."]
    #[serde(skip_serializing_if = "Option::is_none")]
    pub use_naming_convention: Option<RuleConfiguration>,
    #[doc = "Disallow parseInt() and Number.parseInt() in favor of binary, octal, and hexadecimal literals"]
    #[serde(skip_serializing_if = "Option::is_none")]
    pub use_numeric_literals: Option<RuleConfiguration>,
    #[doc = "Prevent extra closing tags for components without children"]
    #[serde(skip_serializing_if = "Option::is_none")]
    pub use_self_closing_elements: Option<RuleConfiguration>,
    #[doc = "When expressing array types, this rule promotes the usage of T[] shorthand instead of Array<T>."]
    #[serde(skip_serializing_if = "Option::is_none")]
    pub use_shorthand_array_type: Option<RuleConfiguration>,
    #[doc = "Require assignment operator shorthand where possible."]
    #[serde(skip_serializing_if = "Option::is_none")]
    pub use_shorthand_assign: Option<RuleConfiguration>,
    #[doc = "Enforces switch clauses have a single statement, emits a quick fix wrapping the statements in a block."]
    #[serde(skip_serializing_if = "Option::is_none")]
    pub use_single_case_statement: Option<RuleConfiguration>,
    #[doc = "Disallow multiple variable declarations in the same variable statement"]
    #[serde(skip_serializing_if = "Option::is_none")]
    pub use_single_var_declarator: Option<RuleConfiguration>,
    #[doc = "Prefer template literals over string concatenation."]
    #[serde(skip_serializing_if = "Option::is_none")]
    pub use_template: Option<RuleConfiguration>,
    #[doc = "Enforce the use of while loops instead of for loops when the initializer and update expressions are not needed."]
    #[serde(skip_serializing_if = "Option::is_none")]
    pub use_while: Option<RuleConfiguration>,
}
impl MergeWith<Style> for Style {
    fn merge_with(&mut self, other: Style) {
        if let Some(no_arguments) = other.no_arguments {
            self.no_arguments = Some(no_arguments);
        }
        if let Some(no_comma_operator) = other.no_comma_operator {
            self.no_comma_operator = Some(no_comma_operator);
        }
        if let Some(no_default_export) = other.no_default_export {
            self.no_default_export = Some(no_default_export);
        }
        if let Some(no_implicit_boolean) = other.no_implicit_boolean {
            self.no_implicit_boolean = Some(no_implicit_boolean);
        }
        if let Some(no_inferrable_types) = other.no_inferrable_types {
            self.no_inferrable_types = Some(no_inferrable_types);
        }
        if let Some(no_namespace) = other.no_namespace {
            self.no_namespace = Some(no_namespace);
        }
        if let Some(no_negation_else) = other.no_negation_else {
            self.no_negation_else = Some(no_negation_else);
        }
        if let Some(no_non_null_assertion) = other.no_non_null_assertion {
            self.no_non_null_assertion = Some(no_non_null_assertion);
        }
        if let Some(no_parameter_assign) = other.no_parameter_assign {
            self.no_parameter_assign = Some(no_parameter_assign);
        }
        if let Some(no_parameter_properties) = other.no_parameter_properties {
            self.no_parameter_properties = Some(no_parameter_properties);
        }
        if let Some(no_restricted_globals) = other.no_restricted_globals {
            self.no_restricted_globals = Some(no_restricted_globals);
        }
        if let Some(no_shouty_constants) = other.no_shouty_constants {
            self.no_shouty_constants = Some(no_shouty_constants);
        }
        if let Some(no_unused_template_literal) = other.no_unused_template_literal {
            self.no_unused_template_literal = Some(no_unused_template_literal);
        }
        if let Some(no_useless_else) = other.no_useless_else {
            self.no_useless_else = Some(no_useless_else);
        }
        if let Some(no_var) = other.no_var {
            self.no_var = Some(no_var);
        }
        if let Some(use_as_const_assertion) = other.use_as_const_assertion {
            self.use_as_const_assertion = Some(use_as_const_assertion);
        }
        if let Some(use_block_statements) = other.use_block_statements {
            self.use_block_statements = Some(use_block_statements);
        }
        if let Some(use_collapsed_else_if) = other.use_collapsed_else_if {
            self.use_collapsed_else_if = Some(use_collapsed_else_if);
        }
        if let Some(use_consistent_array_type) = other.use_consistent_array_type {
            self.use_consistent_array_type = Some(use_consistent_array_type);
        }
        if let Some(use_const) = other.use_const {
            self.use_const = Some(use_const);
        }
        if let Some(use_default_parameter_last) = other.use_default_parameter_last {
            self.use_default_parameter_last = Some(use_default_parameter_last);
        }
        if let Some(use_enum_initializers) = other.use_enum_initializers {
            self.use_enum_initializers = Some(use_enum_initializers);
        }
        if let Some(use_exponentiation_operator) = other.use_exponentiation_operator {
            self.use_exponentiation_operator = Some(use_exponentiation_operator);
        }
        if let Some(use_fragment_syntax) = other.use_fragment_syntax {
            self.use_fragment_syntax = Some(use_fragment_syntax);
        }
        if let Some(use_literal_enum_members) = other.use_literal_enum_members {
            self.use_literal_enum_members = Some(use_literal_enum_members);
        }
        if let Some(use_naming_convention) = other.use_naming_convention {
            self.use_naming_convention = Some(use_naming_convention);
        }
        if let Some(use_numeric_literals) = other.use_numeric_literals {
            self.use_numeric_literals = Some(use_numeric_literals);
        }
        if let Some(use_self_closing_elements) = other.use_self_closing_elements {
            self.use_self_closing_elements = Some(use_self_closing_elements);
        }
        if let Some(use_shorthand_array_type) = other.use_shorthand_array_type {
            self.use_shorthand_array_type = Some(use_shorthand_array_type);
        }
        if let Some(use_shorthand_assign) = other.use_shorthand_assign {
            self.use_shorthand_assign = Some(use_shorthand_assign);
        }
        if let Some(use_single_case_statement) = other.use_single_case_statement {
            self.use_single_case_statement = Some(use_single_case_statement);
        }
        if let Some(use_single_var_declarator) = other.use_single_var_declarator {
            self.use_single_var_declarator = Some(use_single_var_declarator);
        }
        if let Some(use_template) = other.use_template {
            self.use_template = Some(use_template);
        }
        if let Some(use_while) = other.use_while {
            self.use_while = Some(use_while);
        }
    }
    fn merge_with_if_not_default(&mut self, other: Style)
    where
        Style: Default,
    {
        if other != Style::default() {
            self.merge_with(other);
        }
    }
}
impl Style {
    const GROUP_NAME: &'static str = "style";
    pub(crate) const GROUP_RULES: [&'static str; 33] = [
        "noArguments",
        "noCommaOperator",
        "noDefaultExport",
        "noImplicitBoolean",
        "noInferrableTypes",
        "noNamespace",
        "noNegationElse",
        "noNonNullAssertion",
        "noParameterAssign",
        "noParameterProperties",
        "noRestrictedGlobals",
        "noShoutyConstants",
        "noUnusedTemplateLiteral",
        "noUselessElse",
        "noVar",
        "useAsConstAssertion",
        "useBlockStatements",
        "useCollapsedElseIf",
        "useConsistentArrayType",
        "useConst",
        "useDefaultParameterLast",
        "useEnumInitializers",
        "useExponentiationOperator",
        "useFragmentSyntax",
        "useLiteralEnumMembers",
        "useNamingConvention",
        "useNumericLiterals",
        "useSelfClosingElements",
        "useShorthandArrayType",
        "useShorthandAssign",
        "useSingleCaseStatement",
        "useSingleVarDeclarator",
        "useTemplate",
        "useWhile",
    ];
    const RECOMMENDED_RULES: [&'static str; 19] = [
        "noArguments",
        "noCommaOperator",
        "noInferrableTypes",
        "noNonNullAssertion",
        "noParameterAssign",
        "noUnusedTemplateLiteral",
        "noUselessElse",
        "noVar",
        "useAsConstAssertion",
        "useConst",
        "useDefaultParameterLast",
        "useEnumInitializers",
        "useExponentiationOperator",
        "useLiteralEnumMembers",
        "useNumericLiterals",
        "useSelfClosingElements",
        "useSingleVarDeclarator",
        "useTemplate",
        "useWhile",
    ];
    const RECOMMENDED_RULES_AS_FILTERS: [RuleFilter<'static>; 19] = [
        RuleFilter::Rule(Self::GROUP_NAME, Self::GROUP_RULES[0]),
        RuleFilter::Rule(Self::GROUP_NAME, Self::GROUP_RULES[1]),
        RuleFilter::Rule(Self::GROUP_NAME, Self::GROUP_RULES[4]),
        RuleFilter::Rule(Self::GROUP_NAME, Self::GROUP_RULES[7]),
        RuleFilter::Rule(Self::GROUP_NAME, Self::GROUP_RULES[8]),
        RuleFilter::Rule(Self::GROUP_NAME, Self::GROUP_RULES[12]),
        RuleFilter::Rule(Self::GROUP_NAME, Self::GROUP_RULES[13]),
        RuleFilter::Rule(Self::GROUP_NAME, Self::GROUP_RULES[14]),
<<<<<<< HEAD
        RuleFilter::Rule(Self::GROUP_NAME, Self::GROUP_RULES[15]),
=======
>>>>>>> 3c24e4c4
        RuleFilter::Rule(Self::GROUP_NAME, Self::GROUP_RULES[18]),
        RuleFilter::Rule(Self::GROUP_NAME, Self::GROUP_RULES[19]),
        RuleFilter::Rule(Self::GROUP_NAME, Self::GROUP_RULES[20]),
        RuleFilter::Rule(Self::GROUP_NAME, Self::GROUP_RULES[21]),
        RuleFilter::Rule(Self::GROUP_NAME, Self::GROUP_RULES[23]),
        RuleFilter::Rule(Self::GROUP_NAME, Self::GROUP_RULES[25]),
        RuleFilter::Rule(Self::GROUP_NAME, Self::GROUP_RULES[26]),
        RuleFilter::Rule(Self::GROUP_NAME, Self::GROUP_RULES[30]),
        RuleFilter::Rule(Self::GROUP_NAME, Self::GROUP_RULES[31]),
        RuleFilter::Rule(Self::GROUP_NAME, Self::GROUP_RULES[32]),
    ];
    const ALL_RULES_AS_FILTERS: [RuleFilter<'static>; 33] = [
        RuleFilter::Rule(Self::GROUP_NAME, Self::GROUP_RULES[0]),
        RuleFilter::Rule(Self::GROUP_NAME, Self::GROUP_RULES[1]),
        RuleFilter::Rule(Self::GROUP_NAME, Self::GROUP_RULES[2]),
        RuleFilter::Rule(Self::GROUP_NAME, Self::GROUP_RULES[3]),
        RuleFilter::Rule(Self::GROUP_NAME, Self::GROUP_RULES[4]),
        RuleFilter::Rule(Self::GROUP_NAME, Self::GROUP_RULES[5]),
        RuleFilter::Rule(Self::GROUP_NAME, Self::GROUP_RULES[6]),
        RuleFilter::Rule(Self::GROUP_NAME, Self::GROUP_RULES[7]),
        RuleFilter::Rule(Self::GROUP_NAME, Self::GROUP_RULES[8]),
        RuleFilter::Rule(Self::GROUP_NAME, Self::GROUP_RULES[9]),
        RuleFilter::Rule(Self::GROUP_NAME, Self::GROUP_RULES[10]),
        RuleFilter::Rule(Self::GROUP_NAME, Self::GROUP_RULES[11]),
        RuleFilter::Rule(Self::GROUP_NAME, Self::GROUP_RULES[12]),
        RuleFilter::Rule(Self::GROUP_NAME, Self::GROUP_RULES[13]),
        RuleFilter::Rule(Self::GROUP_NAME, Self::GROUP_RULES[14]),
        RuleFilter::Rule(Self::GROUP_NAME, Self::GROUP_RULES[15]),
        RuleFilter::Rule(Self::GROUP_NAME, Self::GROUP_RULES[16]),
        RuleFilter::Rule(Self::GROUP_NAME, Self::GROUP_RULES[17]),
        RuleFilter::Rule(Self::GROUP_NAME, Self::GROUP_RULES[18]),
        RuleFilter::Rule(Self::GROUP_NAME, Self::GROUP_RULES[19]),
        RuleFilter::Rule(Self::GROUP_NAME, Self::GROUP_RULES[20]),
        RuleFilter::Rule(Self::GROUP_NAME, Self::GROUP_RULES[21]),
        RuleFilter::Rule(Self::GROUP_NAME, Self::GROUP_RULES[22]),
        RuleFilter::Rule(Self::GROUP_NAME, Self::GROUP_RULES[23]),
        RuleFilter::Rule(Self::GROUP_NAME, Self::GROUP_RULES[24]),
        RuleFilter::Rule(Self::GROUP_NAME, Self::GROUP_RULES[25]),
        RuleFilter::Rule(Self::GROUP_NAME, Self::GROUP_RULES[26]),
        RuleFilter::Rule(Self::GROUP_NAME, Self::GROUP_RULES[27]),
        RuleFilter::Rule(Self::GROUP_NAME, Self::GROUP_RULES[28]),
        RuleFilter::Rule(Self::GROUP_NAME, Self::GROUP_RULES[29]),
        RuleFilter::Rule(Self::GROUP_NAME, Self::GROUP_RULES[30]),
        RuleFilter::Rule(Self::GROUP_NAME, Self::GROUP_RULES[31]),
        RuleFilter::Rule(Self::GROUP_NAME, Self::GROUP_RULES[32]),
    ];
    #[doc = r" Retrieves the recommended rules"]
    pub(crate) fn is_recommended(&self) -> bool {
        matches!(self.recommended, Some(true))
    }
    pub(crate) const fn is_not_recommended(&self) -> bool {
        matches!(self.recommended, Some(false))
    }
    pub(crate) fn is_all(&self) -> bool {
        matches!(self.all, Some(true))
    }
    pub(crate) fn is_not_all(&self) -> bool {
        matches!(self.all, Some(false))
    }
    pub(crate) fn get_enabled_rules(&self) -> IndexSet<RuleFilter> {
        let mut index_set = IndexSet::new();
        if let Some(rule) = self.no_arguments.as_ref() {
            if rule.is_enabled() {
                index_set.insert(RuleFilter::Rule(Self::GROUP_NAME, Self::GROUP_RULES[0]));
            }
        }
        if let Some(rule) = self.no_comma_operator.as_ref() {
            if rule.is_enabled() {
                index_set.insert(RuleFilter::Rule(Self::GROUP_NAME, Self::GROUP_RULES[1]));
            }
        }
        if let Some(rule) = self.no_default_export.as_ref() {
            if rule.is_enabled() {
                index_set.insert(RuleFilter::Rule(Self::GROUP_NAME, Self::GROUP_RULES[2]));
            }
        }
        if let Some(rule) = self.no_implicit_boolean.as_ref() {
            if rule.is_enabled() {
                index_set.insert(RuleFilter::Rule(Self::GROUP_NAME, Self::GROUP_RULES[3]));
            }
        }
        if let Some(rule) = self.no_inferrable_types.as_ref() {
            if rule.is_enabled() {
                index_set.insert(RuleFilter::Rule(Self::GROUP_NAME, Self::GROUP_RULES[4]));
            }
        }
        if let Some(rule) = self.no_namespace.as_ref() {
            if rule.is_enabled() {
                index_set.insert(RuleFilter::Rule(Self::GROUP_NAME, Self::GROUP_RULES[5]));
            }
        }
        if let Some(rule) = self.no_negation_else.as_ref() {
            if rule.is_enabled() {
                index_set.insert(RuleFilter::Rule(Self::GROUP_NAME, Self::GROUP_RULES[6]));
            }
        }
        if let Some(rule) = self.no_non_null_assertion.as_ref() {
            if rule.is_enabled() {
                index_set.insert(RuleFilter::Rule(Self::GROUP_NAME, Self::GROUP_RULES[7]));
            }
        }
        if let Some(rule) = self.no_parameter_assign.as_ref() {
            if rule.is_enabled() {
                index_set.insert(RuleFilter::Rule(Self::GROUP_NAME, Self::GROUP_RULES[8]));
            }
        }
        if let Some(rule) = self.no_parameter_properties.as_ref() {
            if rule.is_enabled() {
                index_set.insert(RuleFilter::Rule(Self::GROUP_NAME, Self::GROUP_RULES[9]));
            }
        }
        if let Some(rule) = self.no_restricted_globals.as_ref() {
            if rule.is_enabled() {
                index_set.insert(RuleFilter::Rule(Self::GROUP_NAME, Self::GROUP_RULES[10]));
            }
        }
        if let Some(rule) = self.no_shouty_constants.as_ref() {
            if rule.is_enabled() {
                index_set.insert(RuleFilter::Rule(Self::GROUP_NAME, Self::GROUP_RULES[11]));
            }
        }
        if let Some(rule) = self.no_unused_template_literal.as_ref() {
            if rule.is_enabled() {
                index_set.insert(RuleFilter::Rule(Self::GROUP_NAME, Self::GROUP_RULES[12]));
            }
        }
        if let Some(rule) = self.no_useless_else.as_ref() {
            if rule.is_enabled() {
                index_set.insert(RuleFilter::Rule(Self::GROUP_NAME, Self::GROUP_RULES[13]));
            }
        }
        if let Some(rule) = self.no_var.as_ref() {
            if rule.is_enabled() {
                index_set.insert(RuleFilter::Rule(Self::GROUP_NAME, Self::GROUP_RULES[14]));
            }
        }
        if let Some(rule) = self.use_as_const_assertion.as_ref() {
            if rule.is_enabled() {
                index_set.insert(RuleFilter::Rule(Self::GROUP_NAME, Self::GROUP_RULES[15]));
            }
        }
        if let Some(rule) = self.use_block_statements.as_ref() {
            if rule.is_enabled() {
                index_set.insert(RuleFilter::Rule(Self::GROUP_NAME, Self::GROUP_RULES[16]));
            }
        }
<<<<<<< HEAD
        if let Some(rule) = self.use_collapsed_else_if.as_ref() {
=======
        if let Some(rule) = self.use_consistent_array_type.as_ref() {
>>>>>>> 3c24e4c4
            if rule.is_enabled() {
                index_set.insert(RuleFilter::Rule(Self::GROUP_NAME, Self::GROUP_RULES[17]));
            }
        }
        if let Some(rule) = self.use_const.as_ref() {
            if rule.is_enabled() {
                index_set.insert(RuleFilter::Rule(Self::GROUP_NAME, Self::GROUP_RULES[18]));
            }
        }
        if let Some(rule) = self.use_default_parameter_last.as_ref() {
            if rule.is_enabled() {
                index_set.insert(RuleFilter::Rule(Self::GROUP_NAME, Self::GROUP_RULES[19]));
            }
        }
        if let Some(rule) = self.use_enum_initializers.as_ref() {
            if rule.is_enabled() {
                index_set.insert(RuleFilter::Rule(Self::GROUP_NAME, Self::GROUP_RULES[20]));
            }
        }
        if let Some(rule) = self.use_exponentiation_operator.as_ref() {
            if rule.is_enabled() {
                index_set.insert(RuleFilter::Rule(Self::GROUP_NAME, Self::GROUP_RULES[21]));
            }
        }
        if let Some(rule) = self.use_fragment_syntax.as_ref() {
            if rule.is_enabled() {
                index_set.insert(RuleFilter::Rule(Self::GROUP_NAME, Self::GROUP_RULES[22]));
            }
        }
        if let Some(rule) = self.use_literal_enum_members.as_ref() {
            if rule.is_enabled() {
                index_set.insert(RuleFilter::Rule(Self::GROUP_NAME, Self::GROUP_RULES[23]));
            }
        }
        if let Some(rule) = self.use_naming_convention.as_ref() {
            if rule.is_enabled() {
                index_set.insert(RuleFilter::Rule(Self::GROUP_NAME, Self::GROUP_RULES[24]));
            }
        }
        if let Some(rule) = self.use_numeric_literals.as_ref() {
            if rule.is_enabled() {
                index_set.insert(RuleFilter::Rule(Self::GROUP_NAME, Self::GROUP_RULES[25]));
            }
        }
        if let Some(rule) = self.use_self_closing_elements.as_ref() {
            if rule.is_enabled() {
                index_set.insert(RuleFilter::Rule(Self::GROUP_NAME, Self::GROUP_RULES[26]));
            }
        }
        if let Some(rule) = self.use_shorthand_array_type.as_ref() {
            if rule.is_enabled() {
                index_set.insert(RuleFilter::Rule(Self::GROUP_NAME, Self::GROUP_RULES[27]));
            }
        }
        if let Some(rule) = self.use_shorthand_assign.as_ref() {
            if rule.is_enabled() {
                index_set.insert(RuleFilter::Rule(Self::GROUP_NAME, Self::GROUP_RULES[28]));
            }
        }
        if let Some(rule) = self.use_single_case_statement.as_ref() {
            if rule.is_enabled() {
                index_set.insert(RuleFilter::Rule(Self::GROUP_NAME, Self::GROUP_RULES[29]));
            }
        }
        if let Some(rule) = self.use_single_var_declarator.as_ref() {
            if rule.is_enabled() {
                index_set.insert(RuleFilter::Rule(Self::GROUP_NAME, Self::GROUP_RULES[30]));
            }
        }
        if let Some(rule) = self.use_template.as_ref() {
            if rule.is_enabled() {
                index_set.insert(RuleFilter::Rule(Self::GROUP_NAME, Self::GROUP_RULES[31]));
            }
        }
        if let Some(rule) = self.use_while.as_ref() {
            if rule.is_enabled() {
                index_set.insert(RuleFilter::Rule(Self::GROUP_NAME, Self::GROUP_RULES[32]));
            }
        }
        index_set
    }
    pub(crate) fn get_disabled_rules(&self) -> IndexSet<RuleFilter> {
        let mut index_set = IndexSet::new();
        if let Some(rule) = self.no_arguments.as_ref() {
            if rule.is_disabled() {
                index_set.insert(RuleFilter::Rule(Self::GROUP_NAME, Self::GROUP_RULES[0]));
            }
        }
        if let Some(rule) = self.no_comma_operator.as_ref() {
            if rule.is_disabled() {
                index_set.insert(RuleFilter::Rule(Self::GROUP_NAME, Self::GROUP_RULES[1]));
            }
        }
        if let Some(rule) = self.no_default_export.as_ref() {
            if rule.is_disabled() {
                index_set.insert(RuleFilter::Rule(Self::GROUP_NAME, Self::GROUP_RULES[2]));
            }
        }
        if let Some(rule) = self.no_implicit_boolean.as_ref() {
            if rule.is_disabled() {
                index_set.insert(RuleFilter::Rule(Self::GROUP_NAME, Self::GROUP_RULES[3]));
            }
        }
        if let Some(rule) = self.no_inferrable_types.as_ref() {
            if rule.is_disabled() {
                index_set.insert(RuleFilter::Rule(Self::GROUP_NAME, Self::GROUP_RULES[4]));
            }
        }
        if let Some(rule) = self.no_namespace.as_ref() {
            if rule.is_disabled() {
                index_set.insert(RuleFilter::Rule(Self::GROUP_NAME, Self::GROUP_RULES[5]));
            }
        }
        if let Some(rule) = self.no_negation_else.as_ref() {
            if rule.is_disabled() {
                index_set.insert(RuleFilter::Rule(Self::GROUP_NAME, Self::GROUP_RULES[6]));
            }
        }
        if let Some(rule) = self.no_non_null_assertion.as_ref() {
            if rule.is_disabled() {
                index_set.insert(RuleFilter::Rule(Self::GROUP_NAME, Self::GROUP_RULES[7]));
            }
        }
        if let Some(rule) = self.no_parameter_assign.as_ref() {
            if rule.is_disabled() {
                index_set.insert(RuleFilter::Rule(Self::GROUP_NAME, Self::GROUP_RULES[8]));
            }
        }
        if let Some(rule) = self.no_parameter_properties.as_ref() {
            if rule.is_disabled() {
                index_set.insert(RuleFilter::Rule(Self::GROUP_NAME, Self::GROUP_RULES[9]));
            }
        }
        if let Some(rule) = self.no_restricted_globals.as_ref() {
            if rule.is_disabled() {
                index_set.insert(RuleFilter::Rule(Self::GROUP_NAME, Self::GROUP_RULES[10]));
            }
        }
        if let Some(rule) = self.no_shouty_constants.as_ref() {
            if rule.is_disabled() {
                index_set.insert(RuleFilter::Rule(Self::GROUP_NAME, Self::GROUP_RULES[11]));
            }
        }
        if let Some(rule) = self.no_unused_template_literal.as_ref() {
            if rule.is_disabled() {
                index_set.insert(RuleFilter::Rule(Self::GROUP_NAME, Self::GROUP_RULES[12]));
            }
        }
        if let Some(rule) = self.no_useless_else.as_ref() {
            if rule.is_disabled() {
                index_set.insert(RuleFilter::Rule(Self::GROUP_NAME, Self::GROUP_RULES[13]));
            }
        }
        if let Some(rule) = self.no_var.as_ref() {
            if rule.is_disabled() {
                index_set.insert(RuleFilter::Rule(Self::GROUP_NAME, Self::GROUP_RULES[14]));
            }
        }
        if let Some(rule) = self.use_as_const_assertion.as_ref() {
            if rule.is_disabled() {
                index_set.insert(RuleFilter::Rule(Self::GROUP_NAME, Self::GROUP_RULES[15]));
            }
        }
        if let Some(rule) = self.use_block_statements.as_ref() {
            if rule.is_disabled() {
                index_set.insert(RuleFilter::Rule(Self::GROUP_NAME, Self::GROUP_RULES[16]));
            }
        }
<<<<<<< HEAD
        if let Some(rule) = self.use_collapsed_else_if.as_ref() {
=======
        if let Some(rule) = self.use_consistent_array_type.as_ref() {
>>>>>>> 3c24e4c4
            if rule.is_disabled() {
                index_set.insert(RuleFilter::Rule(Self::GROUP_NAME, Self::GROUP_RULES[17]));
            }
        }
        if let Some(rule) = self.use_const.as_ref() {
            if rule.is_disabled() {
                index_set.insert(RuleFilter::Rule(Self::GROUP_NAME, Self::GROUP_RULES[18]));
            }
        }
        if let Some(rule) = self.use_default_parameter_last.as_ref() {
            if rule.is_disabled() {
                index_set.insert(RuleFilter::Rule(Self::GROUP_NAME, Self::GROUP_RULES[19]));
            }
        }
        if let Some(rule) = self.use_enum_initializers.as_ref() {
            if rule.is_disabled() {
                index_set.insert(RuleFilter::Rule(Self::GROUP_NAME, Self::GROUP_RULES[20]));
            }
        }
        if let Some(rule) = self.use_exponentiation_operator.as_ref() {
            if rule.is_disabled() {
                index_set.insert(RuleFilter::Rule(Self::GROUP_NAME, Self::GROUP_RULES[21]));
            }
        }
        if let Some(rule) = self.use_fragment_syntax.as_ref() {
            if rule.is_disabled() {
                index_set.insert(RuleFilter::Rule(Self::GROUP_NAME, Self::GROUP_RULES[22]));
            }
        }
        if let Some(rule) = self.use_literal_enum_members.as_ref() {
            if rule.is_disabled() {
                index_set.insert(RuleFilter::Rule(Self::GROUP_NAME, Self::GROUP_RULES[23]));
            }
        }
        if let Some(rule) = self.use_naming_convention.as_ref() {
            if rule.is_disabled() {
                index_set.insert(RuleFilter::Rule(Self::GROUP_NAME, Self::GROUP_RULES[24]));
            }
        }
        if let Some(rule) = self.use_numeric_literals.as_ref() {
            if rule.is_disabled() {
                index_set.insert(RuleFilter::Rule(Self::GROUP_NAME, Self::GROUP_RULES[25]));
            }
        }
        if let Some(rule) = self.use_self_closing_elements.as_ref() {
            if rule.is_disabled() {
                index_set.insert(RuleFilter::Rule(Self::GROUP_NAME, Self::GROUP_RULES[26]));
            }
        }
        if let Some(rule) = self.use_shorthand_array_type.as_ref() {
            if rule.is_disabled() {
                index_set.insert(RuleFilter::Rule(Self::GROUP_NAME, Self::GROUP_RULES[27]));
            }
        }
        if let Some(rule) = self.use_shorthand_assign.as_ref() {
            if rule.is_disabled() {
                index_set.insert(RuleFilter::Rule(Self::GROUP_NAME, Self::GROUP_RULES[28]));
            }
        }
        if let Some(rule) = self.use_single_case_statement.as_ref() {
            if rule.is_disabled() {
                index_set.insert(RuleFilter::Rule(Self::GROUP_NAME, Self::GROUP_RULES[29]));
            }
        }
        if let Some(rule) = self.use_single_var_declarator.as_ref() {
            if rule.is_disabled() {
                index_set.insert(RuleFilter::Rule(Self::GROUP_NAME, Self::GROUP_RULES[30]));
            }
        }
        if let Some(rule) = self.use_template.as_ref() {
            if rule.is_disabled() {
                index_set.insert(RuleFilter::Rule(Self::GROUP_NAME, Self::GROUP_RULES[31]));
            }
        }
        if let Some(rule) = self.use_while.as_ref() {
            if rule.is_disabled() {
                index_set.insert(RuleFilter::Rule(Self::GROUP_NAME, Self::GROUP_RULES[32]));
            }
        }
        index_set
    }
    #[doc = r" Checks if, given a rule name, matches one of the rules contained in this category"]
    pub(crate) fn has_rule(rule_name: &str) -> bool {
        Self::GROUP_RULES.contains(&rule_name)
    }
    #[doc = r" Checks if, given a rule name, it is marked as recommended"]
    pub(crate) fn is_recommended_rule(rule_name: &str) -> bool {
        Self::RECOMMENDED_RULES.contains(&rule_name)
    }
    pub(crate) fn recommended_rules_as_filters() -> [RuleFilter<'static>; 19] {
        Self::RECOMMENDED_RULES_AS_FILTERS
    }
    pub(crate) fn all_rules_as_filters() -> [RuleFilter<'static>; 33] {
        Self::ALL_RULES_AS_FILTERS
    }
    #[doc = r" Select preset rules"]
    pub(crate) fn collect_preset_rules(
        &self,
        parent_is_recommended: bool,
        enabled_rules: &mut IndexSet<RuleFilter>,
        disabled_rules: &mut IndexSet<RuleFilter>,
    ) {
        if self.is_all() {
            enabled_rules.extend(Self::all_rules_as_filters());
        } else if parent_is_recommended || self.is_recommended() {
            enabled_rules.extend(Self::recommended_rules_as_filters());
        }
        if self.is_not_all() {
            disabled_rules.extend(Self::all_rules_as_filters());
        } else if self.is_not_recommended() {
            disabled_rules.extend(Self::recommended_rules_as_filters());
        }
    }
    pub(crate) fn get_rule_configuration(&self, rule_name: &str) -> Option<&RuleConfiguration> {
        match rule_name {
            "noArguments" => self.no_arguments.as_ref(),
            "noCommaOperator" => self.no_comma_operator.as_ref(),
            "noDefaultExport" => self.no_default_export.as_ref(),
            "noImplicitBoolean" => self.no_implicit_boolean.as_ref(),
            "noInferrableTypes" => self.no_inferrable_types.as_ref(),
            "noNamespace" => self.no_namespace.as_ref(),
            "noNegationElse" => self.no_negation_else.as_ref(),
            "noNonNullAssertion" => self.no_non_null_assertion.as_ref(),
            "noParameterAssign" => self.no_parameter_assign.as_ref(),
            "noParameterProperties" => self.no_parameter_properties.as_ref(),
            "noRestrictedGlobals" => self.no_restricted_globals.as_ref(),
            "noShoutyConstants" => self.no_shouty_constants.as_ref(),
            "noUnusedTemplateLiteral" => self.no_unused_template_literal.as_ref(),
            "noUselessElse" => self.no_useless_else.as_ref(),
            "noVar" => self.no_var.as_ref(),
            "useAsConstAssertion" => self.use_as_const_assertion.as_ref(),
            "useBlockStatements" => self.use_block_statements.as_ref(),
            "useCollapsedElseIf" => self.use_collapsed_else_if.as_ref(),
            "useConsistentArrayType" => self.use_consistent_array_type.as_ref(),
            "useConst" => self.use_const.as_ref(),
            "useDefaultParameterLast" => self.use_default_parameter_last.as_ref(),
            "useEnumInitializers" => self.use_enum_initializers.as_ref(),
            "useExponentiationOperator" => self.use_exponentiation_operator.as_ref(),
            "useFragmentSyntax" => self.use_fragment_syntax.as_ref(),
            "useLiteralEnumMembers" => self.use_literal_enum_members.as_ref(),
            "useNamingConvention" => self.use_naming_convention.as_ref(),
            "useNumericLiterals" => self.use_numeric_literals.as_ref(),
            "useSelfClosingElements" => self.use_self_closing_elements.as_ref(),
            "useShorthandArrayType" => self.use_shorthand_array_type.as_ref(),
            "useShorthandAssign" => self.use_shorthand_assign.as_ref(),
            "useSingleCaseStatement" => self.use_single_case_statement.as_ref(),
            "useSingleVarDeclarator" => self.use_single_var_declarator.as_ref(),
            "useTemplate" => self.use_template.as_ref(),
            "useWhile" => self.use_while.as_ref(),
            _ => None,
        }
    }
}
#[derive(Deserialize, Default, Serialize, Debug, Eq, PartialEq, Clone)]
#[cfg_attr(feature = "schema", derive(JsonSchema))]
#[serde(rename_all = "camelCase", default)]
#[doc = r" A list of rules that belong to this group"]
pub struct Suspicious {
    #[doc = r" It enables the recommended rules for this group"]
    #[serde(skip_serializing_if = "Option::is_none")]
    pub recommended: Option<bool>,
    #[doc = r" It enables ALL rules for this group."]
    #[serde(skip_serializing_if = "Option::is_none")]
    pub all: Option<bool>,
    #[doc = "Usually, the definition in the standard library is more precise than what people come up with or the used constant exceeds the maximum precision of the number type."]
    #[serde(skip_serializing_if = "Option::is_none")]
    pub no_approximative_numeric_constant: Option<RuleConfiguration>,
    #[doc = "Discourage the usage of Array index in keys."]
    #[serde(skip_serializing_if = "Option::is_none")]
    pub no_array_index_key: Option<RuleConfiguration>,
    #[doc = "Disallow assignments in expressions."]
    #[serde(skip_serializing_if = "Option::is_none")]
    pub no_assign_in_expressions: Option<RuleConfiguration>,
    #[doc = "Disallows using an async function as a Promise executor."]
    #[serde(skip_serializing_if = "Option::is_none")]
    pub no_async_promise_executor: Option<RuleConfiguration>,
    #[doc = "Disallow reassigning exceptions in catch clauses."]
    #[serde(skip_serializing_if = "Option::is_none")]
    pub no_catch_assign: Option<RuleConfiguration>,
    #[doc = "Disallow reassigning class members."]
    #[serde(skip_serializing_if = "Option::is_none")]
    pub no_class_assign: Option<RuleConfiguration>,
    #[doc = "Prevent comments from being inserted as text nodes"]
    #[serde(skip_serializing_if = "Option::is_none")]
    pub no_comment_text: Option<RuleConfiguration>,
    #[doc = "Disallow comparing against -0"]
    #[serde(skip_serializing_if = "Option::is_none")]
    pub no_compare_neg_zero: Option<RuleConfiguration>,
    #[doc = "Disallow labeled statements that are not loops."]
    #[serde(skip_serializing_if = "Option::is_none")]
    pub no_confusing_labels: Option<RuleConfiguration>,
    #[doc = "Disallow void type outside of generic or return types."]
    #[serde(skip_serializing_if = "Option::is_none")]
    pub no_confusing_void_type: Option<RuleConfiguration>,
    #[doc = "Disallow the use of console.log"]
    #[serde(skip_serializing_if = "Option::is_none")]
    pub no_console_log: Option<RuleConfiguration>,
    #[doc = "Disallow TypeScript const enum"]
    #[serde(skip_serializing_if = "Option::is_none")]
    pub no_const_enum: Option<RuleConfiguration>,
    #[doc = "Prevents from having control characters and some escape sequences that match control characters in regular expressions."]
    #[serde(skip_serializing_if = "Option::is_none")]
    pub no_control_characters_in_regex: Option<RuleConfiguration>,
    #[doc = "Disallow the use of debugger"]
    #[serde(skip_serializing_if = "Option::is_none")]
    pub no_debugger: Option<RuleConfiguration>,
    #[doc = "Require the use of === and !=="]
    #[serde(skip_serializing_if = "Option::is_none")]
    pub no_double_equals: Option<RuleConfiguration>,
    #[doc = "Disallow duplicate case labels."]
    #[serde(skip_serializing_if = "Option::is_none")]
    pub no_duplicate_case: Option<RuleConfiguration>,
    #[doc = "Disallow duplicate class members."]
    #[serde(skip_serializing_if = "Option::is_none")]
    pub no_duplicate_class_members: Option<RuleConfiguration>,
    #[doc = "Prevents JSX properties to be assigned multiple times."]
    #[serde(skip_serializing_if = "Option::is_none")]
    pub no_duplicate_jsx_props: Option<RuleConfiguration>,
    #[doc = "Prevents object literals having more than one property declaration for the same name."]
    #[serde(skip_serializing_if = "Option::is_none")]
    pub no_duplicate_object_keys: Option<RuleConfiguration>,
    #[doc = "Disallow duplicate function parameter name."]
    #[serde(skip_serializing_if = "Option::is_none")]
    pub no_duplicate_parameters: Option<RuleConfiguration>,
    #[doc = "Disallow the declaration of empty interfaces."]
    #[serde(skip_serializing_if = "Option::is_none")]
    pub no_empty_interface: Option<RuleConfiguration>,
    #[doc = "Disallow the any type usage."]
    #[serde(skip_serializing_if = "Option::is_none")]
    pub no_explicit_any: Option<RuleConfiguration>,
    #[doc = "Prevents the wrong usage of the non-null assertion operator (!) in TypeScript files."]
    #[serde(skip_serializing_if = "Option::is_none")]
    pub no_extra_non_null_assertion: Option<RuleConfiguration>,
    #[doc = "Disallow fallthrough of switch clauses."]
    #[serde(skip_serializing_if = "Option::is_none")]
    pub no_fallthrough_switch_clause: Option<RuleConfiguration>,
    #[doc = "Disallow reassigning function declarations."]
    #[serde(skip_serializing_if = "Option::is_none")]
    pub no_function_assign: Option<RuleConfiguration>,
    #[doc = "Use Number.isFinite instead of global isFinite."]
    #[serde(skip_serializing_if = "Option::is_none")]
    pub no_global_is_finite: Option<RuleConfiguration>,
    #[doc = "Use Number.isNaN instead of global isNaN."]
    #[serde(skip_serializing_if = "Option::is_none")]
    pub no_global_is_nan: Option<RuleConfiguration>,
    #[doc = "Disallow use of implicit any type on variable declarations."]
    #[serde(skip_serializing_if = "Option::is_none")]
    pub no_implicit_any_let: Option<RuleConfiguration>,
    #[doc = "Disallow assigning to imported bindings"]
    #[serde(skip_serializing_if = "Option::is_none")]
    pub no_import_assign: Option<RuleConfiguration>,
    #[doc = "Disallow labels that share a name with a variable"]
    #[serde(skip_serializing_if = "Option::is_none")]
    pub no_label_var: Option<RuleConfiguration>,
    #[doc = "Enforce proper usage of new and constructor."]
    #[serde(skip_serializing_if = "Option::is_none")]
    pub no_misleading_instantiator: Option<RuleConfiguration>,
    #[doc = "Disallow shorthand assign when variable appears on both sides."]
    #[serde(skip_serializing_if = "Option::is_none")]
    pub no_misrefactored_shorthand_assign: Option<RuleConfiguration>,
    #[doc = "Disallow direct use of Object.prototype builtins."]
    #[serde(skip_serializing_if = "Option::is_none")]
    pub no_prototype_builtins: Option<RuleConfiguration>,
    #[doc = "Disallow variable, function, class, and type redeclarations in the same scope."]
    #[serde(skip_serializing_if = "Option::is_none")]
    pub no_redeclare: Option<RuleConfiguration>,
    #[doc = "Prevents from having redundant \"use strict\"."]
    #[serde(skip_serializing_if = "Option::is_none")]
    pub no_redundant_use_strict: Option<RuleConfiguration>,
    #[doc = "Disallow comparisons where both sides are exactly the same."]
    #[serde(skip_serializing_if = "Option::is_none")]
    pub no_self_compare: Option<RuleConfiguration>,
    #[doc = "Disallow identifiers from shadowing restricted names."]
    #[serde(skip_serializing_if = "Option::is_none")]
    pub no_shadow_restricted_names: Option<RuleConfiguration>,
    #[doc = "Disallow sparse arrays"]
    #[serde(skip_serializing_if = "Option::is_none")]
    pub no_sparse_array: Option<RuleConfiguration>,
    #[doc = "Disallow unsafe declaration merging between interfaces and classes."]
    #[serde(skip_serializing_if = "Option::is_none")]
    pub no_unsafe_declaration_merging: Option<RuleConfiguration>,
    #[doc = "Disallow using unsafe negation."]
    #[serde(skip_serializing_if = "Option::is_none")]
    pub no_unsafe_negation: Option<RuleConfiguration>,
    #[doc = "Enforce default clauses in switch statements to be last"]
    #[serde(skip_serializing_if = "Option::is_none")]
    pub use_default_switch_clause_last: Option<RuleConfiguration>,
    #[doc = "Enforce get methods to always return a value."]
    #[serde(skip_serializing_if = "Option::is_none")]
    pub use_getter_return: Option<RuleConfiguration>,
    #[doc = "Use Array.isArray() instead of instanceof Array."]
    #[serde(skip_serializing_if = "Option::is_none")]
    pub use_is_array: Option<RuleConfiguration>,
    #[doc = "Require using the namespace keyword over the module keyword to declare TypeScript namespaces."]
    #[serde(skip_serializing_if = "Option::is_none")]
    pub use_namespace_keyword: Option<RuleConfiguration>,
    #[doc = "This rule verifies the result of typeof $expr unary expressions is being compared to valid values, either string literals containing valid type names or other typeof expressions"]
    #[serde(skip_serializing_if = "Option::is_none")]
    pub use_valid_typeof: Option<RuleConfiguration>,
}
impl MergeWith<Suspicious> for Suspicious {
    fn merge_with(&mut self, other: Suspicious) {
        if let Some(no_approximative_numeric_constant) = other.no_approximative_numeric_constant {
            self.no_approximative_numeric_constant = Some(no_approximative_numeric_constant);
        }
        if let Some(no_array_index_key) = other.no_array_index_key {
            self.no_array_index_key = Some(no_array_index_key);
        }
        if let Some(no_assign_in_expressions) = other.no_assign_in_expressions {
            self.no_assign_in_expressions = Some(no_assign_in_expressions);
        }
        if let Some(no_async_promise_executor) = other.no_async_promise_executor {
            self.no_async_promise_executor = Some(no_async_promise_executor);
        }
        if let Some(no_catch_assign) = other.no_catch_assign {
            self.no_catch_assign = Some(no_catch_assign);
        }
        if let Some(no_class_assign) = other.no_class_assign {
            self.no_class_assign = Some(no_class_assign);
        }
        if let Some(no_comment_text) = other.no_comment_text {
            self.no_comment_text = Some(no_comment_text);
        }
        if let Some(no_compare_neg_zero) = other.no_compare_neg_zero {
            self.no_compare_neg_zero = Some(no_compare_neg_zero);
        }
        if let Some(no_confusing_labels) = other.no_confusing_labels {
            self.no_confusing_labels = Some(no_confusing_labels);
        }
        if let Some(no_confusing_void_type) = other.no_confusing_void_type {
            self.no_confusing_void_type = Some(no_confusing_void_type);
        }
        if let Some(no_console_log) = other.no_console_log {
            self.no_console_log = Some(no_console_log);
        }
        if let Some(no_const_enum) = other.no_const_enum {
            self.no_const_enum = Some(no_const_enum);
        }
        if let Some(no_control_characters_in_regex) = other.no_control_characters_in_regex {
            self.no_control_characters_in_regex = Some(no_control_characters_in_regex);
        }
        if let Some(no_debugger) = other.no_debugger {
            self.no_debugger = Some(no_debugger);
        }
        if let Some(no_double_equals) = other.no_double_equals {
            self.no_double_equals = Some(no_double_equals);
        }
        if let Some(no_duplicate_case) = other.no_duplicate_case {
            self.no_duplicate_case = Some(no_duplicate_case);
        }
        if let Some(no_duplicate_class_members) = other.no_duplicate_class_members {
            self.no_duplicate_class_members = Some(no_duplicate_class_members);
        }
        if let Some(no_duplicate_jsx_props) = other.no_duplicate_jsx_props {
            self.no_duplicate_jsx_props = Some(no_duplicate_jsx_props);
        }
        if let Some(no_duplicate_object_keys) = other.no_duplicate_object_keys {
            self.no_duplicate_object_keys = Some(no_duplicate_object_keys);
        }
        if let Some(no_duplicate_parameters) = other.no_duplicate_parameters {
            self.no_duplicate_parameters = Some(no_duplicate_parameters);
        }
        if let Some(no_empty_interface) = other.no_empty_interface {
            self.no_empty_interface = Some(no_empty_interface);
        }
        if let Some(no_explicit_any) = other.no_explicit_any {
            self.no_explicit_any = Some(no_explicit_any);
        }
        if let Some(no_extra_non_null_assertion) = other.no_extra_non_null_assertion {
            self.no_extra_non_null_assertion = Some(no_extra_non_null_assertion);
        }
        if let Some(no_fallthrough_switch_clause) = other.no_fallthrough_switch_clause {
            self.no_fallthrough_switch_clause = Some(no_fallthrough_switch_clause);
        }
        if let Some(no_function_assign) = other.no_function_assign {
            self.no_function_assign = Some(no_function_assign);
        }
        if let Some(no_global_is_finite) = other.no_global_is_finite {
            self.no_global_is_finite = Some(no_global_is_finite);
        }
        if let Some(no_global_is_nan) = other.no_global_is_nan {
            self.no_global_is_nan = Some(no_global_is_nan);
        }
        if let Some(no_implicit_any_let) = other.no_implicit_any_let {
            self.no_implicit_any_let = Some(no_implicit_any_let);
        }
        if let Some(no_import_assign) = other.no_import_assign {
            self.no_import_assign = Some(no_import_assign);
        }
        if let Some(no_label_var) = other.no_label_var {
            self.no_label_var = Some(no_label_var);
        }
        if let Some(no_misleading_instantiator) = other.no_misleading_instantiator {
            self.no_misleading_instantiator = Some(no_misleading_instantiator);
        }
        if let Some(no_misrefactored_shorthand_assign) = other.no_misrefactored_shorthand_assign {
            self.no_misrefactored_shorthand_assign = Some(no_misrefactored_shorthand_assign);
        }
        if let Some(no_prototype_builtins) = other.no_prototype_builtins {
            self.no_prototype_builtins = Some(no_prototype_builtins);
        }
        if let Some(no_redeclare) = other.no_redeclare {
            self.no_redeclare = Some(no_redeclare);
        }
        if let Some(no_redundant_use_strict) = other.no_redundant_use_strict {
            self.no_redundant_use_strict = Some(no_redundant_use_strict);
        }
        if let Some(no_self_compare) = other.no_self_compare {
            self.no_self_compare = Some(no_self_compare);
        }
        if let Some(no_shadow_restricted_names) = other.no_shadow_restricted_names {
            self.no_shadow_restricted_names = Some(no_shadow_restricted_names);
        }
        if let Some(no_sparse_array) = other.no_sparse_array {
            self.no_sparse_array = Some(no_sparse_array);
        }
        if let Some(no_unsafe_declaration_merging) = other.no_unsafe_declaration_merging {
            self.no_unsafe_declaration_merging = Some(no_unsafe_declaration_merging);
        }
        if let Some(no_unsafe_negation) = other.no_unsafe_negation {
            self.no_unsafe_negation = Some(no_unsafe_negation);
        }
        if let Some(use_default_switch_clause_last) = other.use_default_switch_clause_last {
            self.use_default_switch_clause_last = Some(use_default_switch_clause_last);
        }
        if let Some(use_getter_return) = other.use_getter_return {
            self.use_getter_return = Some(use_getter_return);
        }
        if let Some(use_is_array) = other.use_is_array {
            self.use_is_array = Some(use_is_array);
        }
        if let Some(use_namespace_keyword) = other.use_namespace_keyword {
            self.use_namespace_keyword = Some(use_namespace_keyword);
        }
        if let Some(use_valid_typeof) = other.use_valid_typeof {
            self.use_valid_typeof = Some(use_valid_typeof);
        }
    }
    fn merge_with_if_not_default(&mut self, other: Suspicious)
    where
        Suspicious: Default,
    {
        if other != Suspicious::default() {
            self.merge_with(other);
        }
    }
}
impl Suspicious {
    const GROUP_NAME: &'static str = "suspicious";
    pub(crate) const GROUP_RULES: [&'static str; 45] = [
        "noApproximativeNumericConstant",
        "noArrayIndexKey",
        "noAssignInExpressions",
        "noAsyncPromiseExecutor",
        "noCatchAssign",
        "noClassAssign",
        "noCommentText",
        "noCompareNegZero",
        "noConfusingLabels",
        "noConfusingVoidType",
        "noConsoleLog",
        "noConstEnum",
        "noControlCharactersInRegex",
        "noDebugger",
        "noDoubleEquals",
        "noDuplicateCase",
        "noDuplicateClassMembers",
        "noDuplicateJsxProps",
        "noDuplicateObjectKeys",
        "noDuplicateParameters",
        "noEmptyInterface",
        "noExplicitAny",
        "noExtraNonNullAssertion",
        "noFallthroughSwitchClause",
        "noFunctionAssign",
        "noGlobalIsFinite",
        "noGlobalIsNan",
        "noImplicitAnyLet",
        "noImportAssign",
        "noLabelVar",
        "noMisleadingInstantiator",
        "noMisrefactoredShorthandAssign",
        "noPrototypeBuiltins",
        "noRedeclare",
        "noRedundantUseStrict",
        "noSelfCompare",
        "noShadowRestrictedNames",
        "noSparseArray",
        "noUnsafeDeclarationMerging",
        "noUnsafeNegation",
        "useDefaultSwitchClauseLast",
        "useGetterReturn",
        "useIsArray",
        "useNamespaceKeyword",
        "useValidTypeof",
    ];
    const RECOMMENDED_RULES: [&'static str; 42] = [
        "noArrayIndexKey",
        "noAssignInExpressions",
        "noAsyncPromiseExecutor",
        "noCatchAssign",
        "noClassAssign",
        "noCommentText",
        "noCompareNegZero",
        "noConfusingLabels",
        "noConfusingVoidType",
        "noConstEnum",
        "noControlCharactersInRegex",
        "noDebugger",
        "noDoubleEquals",
        "noDuplicateCase",
        "noDuplicateClassMembers",
        "noDuplicateJsxProps",
        "noDuplicateObjectKeys",
        "noDuplicateParameters",
        "noEmptyInterface",
        "noExplicitAny",
        "noExtraNonNullAssertion",
        "noFallthroughSwitchClause",
        "noFunctionAssign",
        "noGlobalIsFinite",
        "noGlobalIsNan",
        "noImplicitAnyLet",
        "noImportAssign",
        "noLabelVar",
        "noMisleadingInstantiator",
        "noPrototypeBuiltins",
        "noRedeclare",
        "noRedundantUseStrict",
        "noSelfCompare",
        "noShadowRestrictedNames",
        "noSparseArray",
        "noUnsafeDeclarationMerging",
        "noUnsafeNegation",
        "useDefaultSwitchClauseLast",
        "useGetterReturn",
        "useIsArray",
        "useNamespaceKeyword",
        "useValidTypeof",
    ];
    const RECOMMENDED_RULES_AS_FILTERS: [RuleFilter<'static>; 42] = [
        RuleFilter::Rule(Self::GROUP_NAME, Self::GROUP_RULES[1]),
        RuleFilter::Rule(Self::GROUP_NAME, Self::GROUP_RULES[2]),
        RuleFilter::Rule(Self::GROUP_NAME, Self::GROUP_RULES[3]),
        RuleFilter::Rule(Self::GROUP_NAME, Self::GROUP_RULES[4]),
        RuleFilter::Rule(Self::GROUP_NAME, Self::GROUP_RULES[5]),
        RuleFilter::Rule(Self::GROUP_NAME, Self::GROUP_RULES[6]),
        RuleFilter::Rule(Self::GROUP_NAME, Self::GROUP_RULES[7]),
        RuleFilter::Rule(Self::GROUP_NAME, Self::GROUP_RULES[8]),
        RuleFilter::Rule(Self::GROUP_NAME, Self::GROUP_RULES[9]),
        RuleFilter::Rule(Self::GROUP_NAME, Self::GROUP_RULES[11]),
        RuleFilter::Rule(Self::GROUP_NAME, Self::GROUP_RULES[12]),
        RuleFilter::Rule(Self::GROUP_NAME, Self::GROUP_RULES[13]),
        RuleFilter::Rule(Self::GROUP_NAME, Self::GROUP_RULES[14]),
        RuleFilter::Rule(Self::GROUP_NAME, Self::GROUP_RULES[15]),
        RuleFilter::Rule(Self::GROUP_NAME, Self::GROUP_RULES[16]),
        RuleFilter::Rule(Self::GROUP_NAME, Self::GROUP_RULES[17]),
        RuleFilter::Rule(Self::GROUP_NAME, Self::GROUP_RULES[18]),
        RuleFilter::Rule(Self::GROUP_NAME, Self::GROUP_RULES[19]),
        RuleFilter::Rule(Self::GROUP_NAME, Self::GROUP_RULES[20]),
        RuleFilter::Rule(Self::GROUP_NAME, Self::GROUP_RULES[21]),
        RuleFilter::Rule(Self::GROUP_NAME, Self::GROUP_RULES[22]),
        RuleFilter::Rule(Self::GROUP_NAME, Self::GROUP_RULES[23]),
        RuleFilter::Rule(Self::GROUP_NAME, Self::GROUP_RULES[24]),
        RuleFilter::Rule(Self::GROUP_NAME, Self::GROUP_RULES[25]),
        RuleFilter::Rule(Self::GROUP_NAME, Self::GROUP_RULES[26]),
        RuleFilter::Rule(Self::GROUP_NAME, Self::GROUP_RULES[27]),
        RuleFilter::Rule(Self::GROUP_NAME, Self::GROUP_RULES[28]),
        RuleFilter::Rule(Self::GROUP_NAME, Self::GROUP_RULES[29]),
        RuleFilter::Rule(Self::GROUP_NAME, Self::GROUP_RULES[30]),
        RuleFilter::Rule(Self::GROUP_NAME, Self::GROUP_RULES[32]),
        RuleFilter::Rule(Self::GROUP_NAME, Self::GROUP_RULES[33]),
        RuleFilter::Rule(Self::GROUP_NAME, Self::GROUP_RULES[34]),
        RuleFilter::Rule(Self::GROUP_NAME, Self::GROUP_RULES[35]),
        RuleFilter::Rule(Self::GROUP_NAME, Self::GROUP_RULES[36]),
        RuleFilter::Rule(Self::GROUP_NAME, Self::GROUP_RULES[37]),
        RuleFilter::Rule(Self::GROUP_NAME, Self::GROUP_RULES[38]),
        RuleFilter::Rule(Self::GROUP_NAME, Self::GROUP_RULES[39]),
        RuleFilter::Rule(Self::GROUP_NAME, Self::GROUP_RULES[40]),
        RuleFilter::Rule(Self::GROUP_NAME, Self::GROUP_RULES[41]),
        RuleFilter::Rule(Self::GROUP_NAME, Self::GROUP_RULES[42]),
        RuleFilter::Rule(Self::GROUP_NAME, Self::GROUP_RULES[43]),
        RuleFilter::Rule(Self::GROUP_NAME, Self::GROUP_RULES[44]),
    ];
    const ALL_RULES_AS_FILTERS: [RuleFilter<'static>; 45] = [
        RuleFilter::Rule(Self::GROUP_NAME, Self::GROUP_RULES[0]),
        RuleFilter::Rule(Self::GROUP_NAME, Self::GROUP_RULES[1]),
        RuleFilter::Rule(Self::GROUP_NAME, Self::GROUP_RULES[2]),
        RuleFilter::Rule(Self::GROUP_NAME, Self::GROUP_RULES[3]),
        RuleFilter::Rule(Self::GROUP_NAME, Self::GROUP_RULES[4]),
        RuleFilter::Rule(Self::GROUP_NAME, Self::GROUP_RULES[5]),
        RuleFilter::Rule(Self::GROUP_NAME, Self::GROUP_RULES[6]),
        RuleFilter::Rule(Self::GROUP_NAME, Self::GROUP_RULES[7]),
        RuleFilter::Rule(Self::GROUP_NAME, Self::GROUP_RULES[8]),
        RuleFilter::Rule(Self::GROUP_NAME, Self::GROUP_RULES[9]),
        RuleFilter::Rule(Self::GROUP_NAME, Self::GROUP_RULES[10]),
        RuleFilter::Rule(Self::GROUP_NAME, Self::GROUP_RULES[11]),
        RuleFilter::Rule(Self::GROUP_NAME, Self::GROUP_RULES[12]),
        RuleFilter::Rule(Self::GROUP_NAME, Self::GROUP_RULES[13]),
        RuleFilter::Rule(Self::GROUP_NAME, Self::GROUP_RULES[14]),
        RuleFilter::Rule(Self::GROUP_NAME, Self::GROUP_RULES[15]),
        RuleFilter::Rule(Self::GROUP_NAME, Self::GROUP_RULES[16]),
        RuleFilter::Rule(Self::GROUP_NAME, Self::GROUP_RULES[17]),
        RuleFilter::Rule(Self::GROUP_NAME, Self::GROUP_RULES[18]),
        RuleFilter::Rule(Self::GROUP_NAME, Self::GROUP_RULES[19]),
        RuleFilter::Rule(Self::GROUP_NAME, Self::GROUP_RULES[20]),
        RuleFilter::Rule(Self::GROUP_NAME, Self::GROUP_RULES[21]),
        RuleFilter::Rule(Self::GROUP_NAME, Self::GROUP_RULES[22]),
        RuleFilter::Rule(Self::GROUP_NAME, Self::GROUP_RULES[23]),
        RuleFilter::Rule(Self::GROUP_NAME, Self::GROUP_RULES[24]),
        RuleFilter::Rule(Self::GROUP_NAME, Self::GROUP_RULES[25]),
        RuleFilter::Rule(Self::GROUP_NAME, Self::GROUP_RULES[26]),
        RuleFilter::Rule(Self::GROUP_NAME, Self::GROUP_RULES[27]),
        RuleFilter::Rule(Self::GROUP_NAME, Self::GROUP_RULES[28]),
        RuleFilter::Rule(Self::GROUP_NAME, Self::GROUP_RULES[29]),
        RuleFilter::Rule(Self::GROUP_NAME, Self::GROUP_RULES[30]),
        RuleFilter::Rule(Self::GROUP_NAME, Self::GROUP_RULES[31]),
        RuleFilter::Rule(Self::GROUP_NAME, Self::GROUP_RULES[32]),
        RuleFilter::Rule(Self::GROUP_NAME, Self::GROUP_RULES[33]),
        RuleFilter::Rule(Self::GROUP_NAME, Self::GROUP_RULES[34]),
        RuleFilter::Rule(Self::GROUP_NAME, Self::GROUP_RULES[35]),
        RuleFilter::Rule(Self::GROUP_NAME, Self::GROUP_RULES[36]),
        RuleFilter::Rule(Self::GROUP_NAME, Self::GROUP_RULES[37]),
        RuleFilter::Rule(Self::GROUP_NAME, Self::GROUP_RULES[38]),
        RuleFilter::Rule(Self::GROUP_NAME, Self::GROUP_RULES[39]),
        RuleFilter::Rule(Self::GROUP_NAME, Self::GROUP_RULES[40]),
        RuleFilter::Rule(Self::GROUP_NAME, Self::GROUP_RULES[41]),
        RuleFilter::Rule(Self::GROUP_NAME, Self::GROUP_RULES[42]),
        RuleFilter::Rule(Self::GROUP_NAME, Self::GROUP_RULES[43]),
        RuleFilter::Rule(Self::GROUP_NAME, Self::GROUP_RULES[44]),
    ];
    #[doc = r" Retrieves the recommended rules"]
    pub(crate) fn is_recommended(&self) -> bool {
        matches!(self.recommended, Some(true))
    }
    pub(crate) const fn is_not_recommended(&self) -> bool {
        matches!(self.recommended, Some(false))
    }
    pub(crate) fn is_all(&self) -> bool {
        matches!(self.all, Some(true))
    }
    pub(crate) fn is_not_all(&self) -> bool {
        matches!(self.all, Some(false))
    }
    pub(crate) fn get_enabled_rules(&self) -> IndexSet<RuleFilter> {
        let mut index_set = IndexSet::new();
        if let Some(rule) = self.no_approximative_numeric_constant.as_ref() {
            if rule.is_enabled() {
                index_set.insert(RuleFilter::Rule(Self::GROUP_NAME, Self::GROUP_RULES[0]));
            }
        }
        if let Some(rule) = self.no_array_index_key.as_ref() {
            if rule.is_enabled() {
                index_set.insert(RuleFilter::Rule(Self::GROUP_NAME, Self::GROUP_RULES[1]));
            }
        }
        if let Some(rule) = self.no_assign_in_expressions.as_ref() {
            if rule.is_enabled() {
                index_set.insert(RuleFilter::Rule(Self::GROUP_NAME, Self::GROUP_RULES[2]));
            }
        }
        if let Some(rule) = self.no_async_promise_executor.as_ref() {
            if rule.is_enabled() {
                index_set.insert(RuleFilter::Rule(Self::GROUP_NAME, Self::GROUP_RULES[3]));
            }
        }
        if let Some(rule) = self.no_catch_assign.as_ref() {
            if rule.is_enabled() {
                index_set.insert(RuleFilter::Rule(Self::GROUP_NAME, Self::GROUP_RULES[4]));
            }
        }
        if let Some(rule) = self.no_class_assign.as_ref() {
            if rule.is_enabled() {
                index_set.insert(RuleFilter::Rule(Self::GROUP_NAME, Self::GROUP_RULES[5]));
            }
        }
        if let Some(rule) = self.no_comment_text.as_ref() {
            if rule.is_enabled() {
                index_set.insert(RuleFilter::Rule(Self::GROUP_NAME, Self::GROUP_RULES[6]));
            }
        }
        if let Some(rule) = self.no_compare_neg_zero.as_ref() {
            if rule.is_enabled() {
                index_set.insert(RuleFilter::Rule(Self::GROUP_NAME, Self::GROUP_RULES[7]));
            }
        }
        if let Some(rule) = self.no_confusing_labels.as_ref() {
            if rule.is_enabled() {
                index_set.insert(RuleFilter::Rule(Self::GROUP_NAME, Self::GROUP_RULES[8]));
            }
        }
        if let Some(rule) = self.no_confusing_void_type.as_ref() {
            if rule.is_enabled() {
                index_set.insert(RuleFilter::Rule(Self::GROUP_NAME, Self::GROUP_RULES[9]));
            }
        }
        if let Some(rule) = self.no_console_log.as_ref() {
            if rule.is_enabled() {
                index_set.insert(RuleFilter::Rule(Self::GROUP_NAME, Self::GROUP_RULES[10]));
            }
        }
        if let Some(rule) = self.no_const_enum.as_ref() {
            if rule.is_enabled() {
                index_set.insert(RuleFilter::Rule(Self::GROUP_NAME, Self::GROUP_RULES[11]));
            }
        }
        if let Some(rule) = self.no_control_characters_in_regex.as_ref() {
            if rule.is_enabled() {
                index_set.insert(RuleFilter::Rule(Self::GROUP_NAME, Self::GROUP_RULES[12]));
            }
        }
        if let Some(rule) = self.no_debugger.as_ref() {
            if rule.is_enabled() {
                index_set.insert(RuleFilter::Rule(Self::GROUP_NAME, Self::GROUP_RULES[13]));
            }
        }
        if let Some(rule) = self.no_double_equals.as_ref() {
            if rule.is_enabled() {
                index_set.insert(RuleFilter::Rule(Self::GROUP_NAME, Self::GROUP_RULES[14]));
            }
        }
        if let Some(rule) = self.no_duplicate_case.as_ref() {
            if rule.is_enabled() {
                index_set.insert(RuleFilter::Rule(Self::GROUP_NAME, Self::GROUP_RULES[15]));
            }
        }
        if let Some(rule) = self.no_duplicate_class_members.as_ref() {
            if rule.is_enabled() {
                index_set.insert(RuleFilter::Rule(Self::GROUP_NAME, Self::GROUP_RULES[16]));
            }
        }
        if let Some(rule) = self.no_duplicate_jsx_props.as_ref() {
            if rule.is_enabled() {
                index_set.insert(RuleFilter::Rule(Self::GROUP_NAME, Self::GROUP_RULES[17]));
            }
        }
        if let Some(rule) = self.no_duplicate_object_keys.as_ref() {
            if rule.is_enabled() {
                index_set.insert(RuleFilter::Rule(Self::GROUP_NAME, Self::GROUP_RULES[18]));
            }
        }
        if let Some(rule) = self.no_duplicate_parameters.as_ref() {
            if rule.is_enabled() {
                index_set.insert(RuleFilter::Rule(Self::GROUP_NAME, Self::GROUP_RULES[19]));
            }
        }
        if let Some(rule) = self.no_empty_interface.as_ref() {
            if rule.is_enabled() {
                index_set.insert(RuleFilter::Rule(Self::GROUP_NAME, Self::GROUP_RULES[20]));
            }
        }
        if let Some(rule) = self.no_explicit_any.as_ref() {
            if rule.is_enabled() {
                index_set.insert(RuleFilter::Rule(Self::GROUP_NAME, Self::GROUP_RULES[21]));
            }
        }
        if let Some(rule) = self.no_extra_non_null_assertion.as_ref() {
            if rule.is_enabled() {
                index_set.insert(RuleFilter::Rule(Self::GROUP_NAME, Self::GROUP_RULES[22]));
            }
        }
        if let Some(rule) = self.no_fallthrough_switch_clause.as_ref() {
            if rule.is_enabled() {
                index_set.insert(RuleFilter::Rule(Self::GROUP_NAME, Self::GROUP_RULES[23]));
            }
        }
        if let Some(rule) = self.no_function_assign.as_ref() {
            if rule.is_enabled() {
                index_set.insert(RuleFilter::Rule(Self::GROUP_NAME, Self::GROUP_RULES[24]));
            }
        }
        if let Some(rule) = self.no_global_is_finite.as_ref() {
            if rule.is_enabled() {
                index_set.insert(RuleFilter::Rule(Self::GROUP_NAME, Self::GROUP_RULES[25]));
            }
        }
        if let Some(rule) = self.no_global_is_nan.as_ref() {
            if rule.is_enabled() {
                index_set.insert(RuleFilter::Rule(Self::GROUP_NAME, Self::GROUP_RULES[26]));
            }
        }
        if let Some(rule) = self.no_implicit_any_let.as_ref() {
            if rule.is_enabled() {
                index_set.insert(RuleFilter::Rule(Self::GROUP_NAME, Self::GROUP_RULES[27]));
            }
        }
        if let Some(rule) = self.no_import_assign.as_ref() {
            if rule.is_enabled() {
                index_set.insert(RuleFilter::Rule(Self::GROUP_NAME, Self::GROUP_RULES[28]));
            }
        }
        if let Some(rule) = self.no_label_var.as_ref() {
            if rule.is_enabled() {
                index_set.insert(RuleFilter::Rule(Self::GROUP_NAME, Self::GROUP_RULES[29]));
            }
        }
        if let Some(rule) = self.no_misleading_instantiator.as_ref() {
            if rule.is_enabled() {
                index_set.insert(RuleFilter::Rule(Self::GROUP_NAME, Self::GROUP_RULES[30]));
            }
        }
        if let Some(rule) = self.no_misrefactored_shorthand_assign.as_ref() {
            if rule.is_enabled() {
                index_set.insert(RuleFilter::Rule(Self::GROUP_NAME, Self::GROUP_RULES[31]));
            }
        }
        if let Some(rule) = self.no_prototype_builtins.as_ref() {
            if rule.is_enabled() {
                index_set.insert(RuleFilter::Rule(Self::GROUP_NAME, Self::GROUP_RULES[32]));
            }
        }
        if let Some(rule) = self.no_redeclare.as_ref() {
            if rule.is_enabled() {
                index_set.insert(RuleFilter::Rule(Self::GROUP_NAME, Self::GROUP_RULES[33]));
            }
        }
        if let Some(rule) = self.no_redundant_use_strict.as_ref() {
            if rule.is_enabled() {
                index_set.insert(RuleFilter::Rule(Self::GROUP_NAME, Self::GROUP_RULES[34]));
            }
        }
        if let Some(rule) = self.no_self_compare.as_ref() {
            if rule.is_enabled() {
                index_set.insert(RuleFilter::Rule(Self::GROUP_NAME, Self::GROUP_RULES[35]));
            }
        }
        if let Some(rule) = self.no_shadow_restricted_names.as_ref() {
            if rule.is_enabled() {
                index_set.insert(RuleFilter::Rule(Self::GROUP_NAME, Self::GROUP_RULES[36]));
            }
        }
        if let Some(rule) = self.no_sparse_array.as_ref() {
            if rule.is_enabled() {
                index_set.insert(RuleFilter::Rule(Self::GROUP_NAME, Self::GROUP_RULES[37]));
            }
        }
        if let Some(rule) = self.no_unsafe_declaration_merging.as_ref() {
            if rule.is_enabled() {
                index_set.insert(RuleFilter::Rule(Self::GROUP_NAME, Self::GROUP_RULES[38]));
            }
        }
        if let Some(rule) = self.no_unsafe_negation.as_ref() {
            if rule.is_enabled() {
                index_set.insert(RuleFilter::Rule(Self::GROUP_NAME, Self::GROUP_RULES[39]));
            }
        }
        if let Some(rule) = self.use_default_switch_clause_last.as_ref() {
            if rule.is_enabled() {
                index_set.insert(RuleFilter::Rule(Self::GROUP_NAME, Self::GROUP_RULES[40]));
            }
        }
        if let Some(rule) = self.use_getter_return.as_ref() {
            if rule.is_enabled() {
                index_set.insert(RuleFilter::Rule(Self::GROUP_NAME, Self::GROUP_RULES[41]));
            }
        }
        if let Some(rule) = self.use_is_array.as_ref() {
            if rule.is_enabled() {
                index_set.insert(RuleFilter::Rule(Self::GROUP_NAME, Self::GROUP_RULES[42]));
            }
        }
        if let Some(rule) = self.use_namespace_keyword.as_ref() {
            if rule.is_enabled() {
                index_set.insert(RuleFilter::Rule(Self::GROUP_NAME, Self::GROUP_RULES[43]));
            }
        }
        if let Some(rule) = self.use_valid_typeof.as_ref() {
            if rule.is_enabled() {
                index_set.insert(RuleFilter::Rule(Self::GROUP_NAME, Self::GROUP_RULES[44]));
            }
        }
        index_set
    }
    pub(crate) fn get_disabled_rules(&self) -> IndexSet<RuleFilter> {
        let mut index_set = IndexSet::new();
        if let Some(rule) = self.no_approximative_numeric_constant.as_ref() {
            if rule.is_disabled() {
                index_set.insert(RuleFilter::Rule(Self::GROUP_NAME, Self::GROUP_RULES[0]));
            }
        }
        if let Some(rule) = self.no_array_index_key.as_ref() {
            if rule.is_disabled() {
                index_set.insert(RuleFilter::Rule(Self::GROUP_NAME, Self::GROUP_RULES[1]));
            }
        }
        if let Some(rule) = self.no_assign_in_expressions.as_ref() {
            if rule.is_disabled() {
                index_set.insert(RuleFilter::Rule(Self::GROUP_NAME, Self::GROUP_RULES[2]));
            }
        }
        if let Some(rule) = self.no_async_promise_executor.as_ref() {
            if rule.is_disabled() {
                index_set.insert(RuleFilter::Rule(Self::GROUP_NAME, Self::GROUP_RULES[3]));
            }
        }
        if let Some(rule) = self.no_catch_assign.as_ref() {
            if rule.is_disabled() {
                index_set.insert(RuleFilter::Rule(Self::GROUP_NAME, Self::GROUP_RULES[4]));
            }
        }
        if let Some(rule) = self.no_class_assign.as_ref() {
            if rule.is_disabled() {
                index_set.insert(RuleFilter::Rule(Self::GROUP_NAME, Self::GROUP_RULES[5]));
            }
        }
        if let Some(rule) = self.no_comment_text.as_ref() {
            if rule.is_disabled() {
                index_set.insert(RuleFilter::Rule(Self::GROUP_NAME, Self::GROUP_RULES[6]));
            }
        }
        if let Some(rule) = self.no_compare_neg_zero.as_ref() {
            if rule.is_disabled() {
                index_set.insert(RuleFilter::Rule(Self::GROUP_NAME, Self::GROUP_RULES[7]));
            }
        }
        if let Some(rule) = self.no_confusing_labels.as_ref() {
            if rule.is_disabled() {
                index_set.insert(RuleFilter::Rule(Self::GROUP_NAME, Self::GROUP_RULES[8]));
            }
        }
        if let Some(rule) = self.no_confusing_void_type.as_ref() {
            if rule.is_disabled() {
                index_set.insert(RuleFilter::Rule(Self::GROUP_NAME, Self::GROUP_RULES[9]));
            }
        }
        if let Some(rule) = self.no_console_log.as_ref() {
            if rule.is_disabled() {
                index_set.insert(RuleFilter::Rule(Self::GROUP_NAME, Self::GROUP_RULES[10]));
            }
        }
        if let Some(rule) = self.no_const_enum.as_ref() {
            if rule.is_disabled() {
                index_set.insert(RuleFilter::Rule(Self::GROUP_NAME, Self::GROUP_RULES[11]));
            }
        }
        if let Some(rule) = self.no_control_characters_in_regex.as_ref() {
            if rule.is_disabled() {
                index_set.insert(RuleFilter::Rule(Self::GROUP_NAME, Self::GROUP_RULES[12]));
            }
        }
        if let Some(rule) = self.no_debugger.as_ref() {
            if rule.is_disabled() {
                index_set.insert(RuleFilter::Rule(Self::GROUP_NAME, Self::GROUP_RULES[13]));
            }
        }
        if let Some(rule) = self.no_double_equals.as_ref() {
            if rule.is_disabled() {
                index_set.insert(RuleFilter::Rule(Self::GROUP_NAME, Self::GROUP_RULES[14]));
            }
        }
        if let Some(rule) = self.no_duplicate_case.as_ref() {
            if rule.is_disabled() {
                index_set.insert(RuleFilter::Rule(Self::GROUP_NAME, Self::GROUP_RULES[15]));
            }
        }
        if let Some(rule) = self.no_duplicate_class_members.as_ref() {
            if rule.is_disabled() {
                index_set.insert(RuleFilter::Rule(Self::GROUP_NAME, Self::GROUP_RULES[16]));
            }
        }
        if let Some(rule) = self.no_duplicate_jsx_props.as_ref() {
            if rule.is_disabled() {
                index_set.insert(RuleFilter::Rule(Self::GROUP_NAME, Self::GROUP_RULES[17]));
            }
        }
        if let Some(rule) = self.no_duplicate_object_keys.as_ref() {
            if rule.is_disabled() {
                index_set.insert(RuleFilter::Rule(Self::GROUP_NAME, Self::GROUP_RULES[18]));
            }
        }
        if let Some(rule) = self.no_duplicate_parameters.as_ref() {
            if rule.is_disabled() {
                index_set.insert(RuleFilter::Rule(Self::GROUP_NAME, Self::GROUP_RULES[19]));
            }
        }
        if let Some(rule) = self.no_empty_interface.as_ref() {
            if rule.is_disabled() {
                index_set.insert(RuleFilter::Rule(Self::GROUP_NAME, Self::GROUP_RULES[20]));
            }
        }
        if let Some(rule) = self.no_explicit_any.as_ref() {
            if rule.is_disabled() {
                index_set.insert(RuleFilter::Rule(Self::GROUP_NAME, Self::GROUP_RULES[21]));
            }
        }
        if let Some(rule) = self.no_extra_non_null_assertion.as_ref() {
            if rule.is_disabled() {
                index_set.insert(RuleFilter::Rule(Self::GROUP_NAME, Self::GROUP_RULES[22]));
            }
        }
        if let Some(rule) = self.no_fallthrough_switch_clause.as_ref() {
            if rule.is_disabled() {
                index_set.insert(RuleFilter::Rule(Self::GROUP_NAME, Self::GROUP_RULES[23]));
            }
        }
        if let Some(rule) = self.no_function_assign.as_ref() {
            if rule.is_disabled() {
                index_set.insert(RuleFilter::Rule(Self::GROUP_NAME, Self::GROUP_RULES[24]));
            }
        }
        if let Some(rule) = self.no_global_is_finite.as_ref() {
            if rule.is_disabled() {
                index_set.insert(RuleFilter::Rule(Self::GROUP_NAME, Self::GROUP_RULES[25]));
            }
        }
        if let Some(rule) = self.no_global_is_nan.as_ref() {
            if rule.is_disabled() {
                index_set.insert(RuleFilter::Rule(Self::GROUP_NAME, Self::GROUP_RULES[26]));
            }
        }
        if let Some(rule) = self.no_implicit_any_let.as_ref() {
            if rule.is_disabled() {
                index_set.insert(RuleFilter::Rule(Self::GROUP_NAME, Self::GROUP_RULES[27]));
            }
        }
        if let Some(rule) = self.no_import_assign.as_ref() {
            if rule.is_disabled() {
                index_set.insert(RuleFilter::Rule(Self::GROUP_NAME, Self::GROUP_RULES[28]));
            }
        }
        if let Some(rule) = self.no_label_var.as_ref() {
            if rule.is_disabled() {
                index_set.insert(RuleFilter::Rule(Self::GROUP_NAME, Self::GROUP_RULES[29]));
            }
        }
        if let Some(rule) = self.no_misleading_instantiator.as_ref() {
            if rule.is_disabled() {
                index_set.insert(RuleFilter::Rule(Self::GROUP_NAME, Self::GROUP_RULES[30]));
            }
        }
        if let Some(rule) = self.no_misrefactored_shorthand_assign.as_ref() {
            if rule.is_disabled() {
                index_set.insert(RuleFilter::Rule(Self::GROUP_NAME, Self::GROUP_RULES[31]));
            }
        }
        if let Some(rule) = self.no_prototype_builtins.as_ref() {
            if rule.is_disabled() {
                index_set.insert(RuleFilter::Rule(Self::GROUP_NAME, Self::GROUP_RULES[32]));
            }
        }
        if let Some(rule) = self.no_redeclare.as_ref() {
            if rule.is_disabled() {
                index_set.insert(RuleFilter::Rule(Self::GROUP_NAME, Self::GROUP_RULES[33]));
            }
        }
        if let Some(rule) = self.no_redundant_use_strict.as_ref() {
            if rule.is_disabled() {
                index_set.insert(RuleFilter::Rule(Self::GROUP_NAME, Self::GROUP_RULES[34]));
            }
        }
        if let Some(rule) = self.no_self_compare.as_ref() {
            if rule.is_disabled() {
                index_set.insert(RuleFilter::Rule(Self::GROUP_NAME, Self::GROUP_RULES[35]));
            }
        }
        if let Some(rule) = self.no_shadow_restricted_names.as_ref() {
            if rule.is_disabled() {
                index_set.insert(RuleFilter::Rule(Self::GROUP_NAME, Self::GROUP_RULES[36]));
            }
        }
        if let Some(rule) = self.no_sparse_array.as_ref() {
            if rule.is_disabled() {
                index_set.insert(RuleFilter::Rule(Self::GROUP_NAME, Self::GROUP_RULES[37]));
            }
        }
        if let Some(rule) = self.no_unsafe_declaration_merging.as_ref() {
            if rule.is_disabled() {
                index_set.insert(RuleFilter::Rule(Self::GROUP_NAME, Self::GROUP_RULES[38]));
            }
        }
        if let Some(rule) = self.no_unsafe_negation.as_ref() {
            if rule.is_disabled() {
                index_set.insert(RuleFilter::Rule(Self::GROUP_NAME, Self::GROUP_RULES[39]));
            }
        }
        if let Some(rule) = self.use_default_switch_clause_last.as_ref() {
            if rule.is_disabled() {
                index_set.insert(RuleFilter::Rule(Self::GROUP_NAME, Self::GROUP_RULES[40]));
            }
        }
        if let Some(rule) = self.use_getter_return.as_ref() {
            if rule.is_disabled() {
                index_set.insert(RuleFilter::Rule(Self::GROUP_NAME, Self::GROUP_RULES[41]));
            }
        }
        if let Some(rule) = self.use_is_array.as_ref() {
            if rule.is_disabled() {
                index_set.insert(RuleFilter::Rule(Self::GROUP_NAME, Self::GROUP_RULES[42]));
            }
        }
        if let Some(rule) = self.use_namespace_keyword.as_ref() {
            if rule.is_disabled() {
                index_set.insert(RuleFilter::Rule(Self::GROUP_NAME, Self::GROUP_RULES[43]));
            }
        }
        if let Some(rule) = self.use_valid_typeof.as_ref() {
            if rule.is_disabled() {
                index_set.insert(RuleFilter::Rule(Self::GROUP_NAME, Self::GROUP_RULES[44]));
            }
        }
        index_set
    }
    #[doc = r" Checks if, given a rule name, matches one of the rules contained in this category"]
    pub(crate) fn has_rule(rule_name: &str) -> bool {
        Self::GROUP_RULES.contains(&rule_name)
    }
    #[doc = r" Checks if, given a rule name, it is marked as recommended"]
    pub(crate) fn is_recommended_rule(rule_name: &str) -> bool {
        Self::RECOMMENDED_RULES.contains(&rule_name)
    }
    pub(crate) fn recommended_rules_as_filters() -> [RuleFilter<'static>; 42] {
        Self::RECOMMENDED_RULES_AS_FILTERS
    }
    pub(crate) fn all_rules_as_filters() -> [RuleFilter<'static>; 45] {
        Self::ALL_RULES_AS_FILTERS
    }
    #[doc = r" Select preset rules"]
    pub(crate) fn collect_preset_rules(
        &self,
        parent_is_recommended: bool,
        enabled_rules: &mut IndexSet<RuleFilter>,
        disabled_rules: &mut IndexSet<RuleFilter>,
    ) {
        if self.is_all() {
            enabled_rules.extend(Self::all_rules_as_filters());
        } else if parent_is_recommended || self.is_recommended() {
            enabled_rules.extend(Self::recommended_rules_as_filters());
        }
        if self.is_not_all() {
            disabled_rules.extend(Self::all_rules_as_filters());
        } else if self.is_not_recommended() {
            disabled_rules.extend(Self::recommended_rules_as_filters());
        }
    }
    pub(crate) fn get_rule_configuration(&self, rule_name: &str) -> Option<&RuleConfiguration> {
        match rule_name {
            "noApproximativeNumericConstant" => self.no_approximative_numeric_constant.as_ref(),
            "noArrayIndexKey" => self.no_array_index_key.as_ref(),
            "noAssignInExpressions" => self.no_assign_in_expressions.as_ref(),
            "noAsyncPromiseExecutor" => self.no_async_promise_executor.as_ref(),
            "noCatchAssign" => self.no_catch_assign.as_ref(),
            "noClassAssign" => self.no_class_assign.as_ref(),
            "noCommentText" => self.no_comment_text.as_ref(),
            "noCompareNegZero" => self.no_compare_neg_zero.as_ref(),
            "noConfusingLabels" => self.no_confusing_labels.as_ref(),
            "noConfusingVoidType" => self.no_confusing_void_type.as_ref(),
            "noConsoleLog" => self.no_console_log.as_ref(),
            "noConstEnum" => self.no_const_enum.as_ref(),
            "noControlCharactersInRegex" => self.no_control_characters_in_regex.as_ref(),
            "noDebugger" => self.no_debugger.as_ref(),
            "noDoubleEquals" => self.no_double_equals.as_ref(),
            "noDuplicateCase" => self.no_duplicate_case.as_ref(),
            "noDuplicateClassMembers" => self.no_duplicate_class_members.as_ref(),
            "noDuplicateJsxProps" => self.no_duplicate_jsx_props.as_ref(),
            "noDuplicateObjectKeys" => self.no_duplicate_object_keys.as_ref(),
            "noDuplicateParameters" => self.no_duplicate_parameters.as_ref(),
            "noEmptyInterface" => self.no_empty_interface.as_ref(),
            "noExplicitAny" => self.no_explicit_any.as_ref(),
            "noExtraNonNullAssertion" => self.no_extra_non_null_assertion.as_ref(),
            "noFallthroughSwitchClause" => self.no_fallthrough_switch_clause.as_ref(),
            "noFunctionAssign" => self.no_function_assign.as_ref(),
            "noGlobalIsFinite" => self.no_global_is_finite.as_ref(),
            "noGlobalIsNan" => self.no_global_is_nan.as_ref(),
            "noImplicitAnyLet" => self.no_implicit_any_let.as_ref(),
            "noImportAssign" => self.no_import_assign.as_ref(),
            "noLabelVar" => self.no_label_var.as_ref(),
            "noMisleadingInstantiator" => self.no_misleading_instantiator.as_ref(),
            "noMisrefactoredShorthandAssign" => self.no_misrefactored_shorthand_assign.as_ref(),
            "noPrototypeBuiltins" => self.no_prototype_builtins.as_ref(),
            "noRedeclare" => self.no_redeclare.as_ref(),
            "noRedundantUseStrict" => self.no_redundant_use_strict.as_ref(),
            "noSelfCompare" => self.no_self_compare.as_ref(),
            "noShadowRestrictedNames" => self.no_shadow_restricted_names.as_ref(),
            "noSparseArray" => self.no_sparse_array.as_ref(),
            "noUnsafeDeclarationMerging" => self.no_unsafe_declaration_merging.as_ref(),
            "noUnsafeNegation" => self.no_unsafe_negation.as_ref(),
            "useDefaultSwitchClauseLast" => self.use_default_switch_clause_last.as_ref(),
            "useGetterReturn" => self.use_getter_return.as_ref(),
            "useIsArray" => self.use_is_array.as_ref(),
            "useNamespaceKeyword" => self.use_namespace_keyword.as_ref(),
            "useValidTypeof" => self.use_valid_typeof.as_ref(),
            _ => None,
        }
    }
}<|MERGE_RESOLUTION|>--- conflicted
+++ resolved
@@ -3511,7 +3511,7 @@
 }
 impl Style {
     const GROUP_NAME: &'static str = "style";
-    pub(crate) const GROUP_RULES: [&'static str; 33] = [
+    pub(crate) const GROUP_RULES: [&'static str; 34] = [
         "noArguments",
         "noCommaOperator",
         "noDefaultExport",
@@ -3577,22 +3577,19 @@
         RuleFilter::Rule(Self::GROUP_NAME, Self::GROUP_RULES[12]),
         RuleFilter::Rule(Self::GROUP_NAME, Self::GROUP_RULES[13]),
         RuleFilter::Rule(Self::GROUP_NAME, Self::GROUP_RULES[14]),
-<<<<<<< HEAD
         RuleFilter::Rule(Self::GROUP_NAME, Self::GROUP_RULES[15]),
-=======
->>>>>>> 3c24e4c4
-        RuleFilter::Rule(Self::GROUP_NAME, Self::GROUP_RULES[18]),
         RuleFilter::Rule(Self::GROUP_NAME, Self::GROUP_RULES[19]),
         RuleFilter::Rule(Self::GROUP_NAME, Self::GROUP_RULES[20]),
         RuleFilter::Rule(Self::GROUP_NAME, Self::GROUP_RULES[21]),
-        RuleFilter::Rule(Self::GROUP_NAME, Self::GROUP_RULES[23]),
-        RuleFilter::Rule(Self::GROUP_NAME, Self::GROUP_RULES[25]),
+        RuleFilter::Rule(Self::GROUP_NAME, Self::GROUP_RULES[22]),
+        RuleFilter::Rule(Self::GROUP_NAME, Self::GROUP_RULES[24]),
         RuleFilter::Rule(Self::GROUP_NAME, Self::GROUP_RULES[26]),
-        RuleFilter::Rule(Self::GROUP_NAME, Self::GROUP_RULES[30]),
+        RuleFilter::Rule(Self::GROUP_NAME, Self::GROUP_RULES[27]),
         RuleFilter::Rule(Self::GROUP_NAME, Self::GROUP_RULES[31]),
         RuleFilter::Rule(Self::GROUP_NAME, Self::GROUP_RULES[32]),
+        RuleFilter::Rule(Self::GROUP_NAME, Self::GROUP_RULES[33]),
     ];
-    const ALL_RULES_AS_FILTERS: [RuleFilter<'static>; 33] = [
+    const ALL_RULES_AS_FILTERS: [RuleFilter<'static>; 34] = [
         RuleFilter::Rule(Self::GROUP_NAME, Self::GROUP_RULES[0]),
         RuleFilter::Rule(Self::GROUP_NAME, Self::GROUP_RULES[1]),
         RuleFilter::Rule(Self::GROUP_NAME, Self::GROUP_RULES[2]),
@@ -3626,6 +3623,7 @@
         RuleFilter::Rule(Self::GROUP_NAME, Self::GROUP_RULES[30]),
         RuleFilter::Rule(Self::GROUP_NAME, Self::GROUP_RULES[31]),
         RuleFilter::Rule(Self::GROUP_NAME, Self::GROUP_RULES[32]),
+        RuleFilter::Rule(Self::GROUP_NAME, Self::GROUP_RULES[33]),
     ];
     #[doc = r" Retrieves the recommended rules"]
     pub(crate) fn is_recommended(&self) -> bool {
@@ -3727,88 +3725,89 @@
                 index_set.insert(RuleFilter::Rule(Self::GROUP_NAME, Self::GROUP_RULES[16]));
             }
         }
-<<<<<<< HEAD
         if let Some(rule) = self.use_collapsed_else_if.as_ref() {
-=======
+            if rule.is_enabled() {
+                index_set.insert(RuleFilter::Rule(Self::GROUP_NAME, Self::GROUP_RULES[17]));
+            }
+        }
         if let Some(rule) = self.use_consistent_array_type.as_ref() {
->>>>>>> 3c24e4c4
-            if rule.is_enabled() {
-                index_set.insert(RuleFilter::Rule(Self::GROUP_NAME, Self::GROUP_RULES[17]));
+            if rule.is_enabled() {
+                index_set.insert(RuleFilter::Rule(Self::GROUP_NAME, Self::GROUP_RULES[18]));
             }
         }
         if let Some(rule) = self.use_const.as_ref() {
             if rule.is_enabled() {
-                index_set.insert(RuleFilter::Rule(Self::GROUP_NAME, Self::GROUP_RULES[18]));
+                index_set.insert(RuleFilter::Rule(Self::GROUP_NAME, Self::GROUP_RULES[19]));
             }
         }
         if let Some(rule) = self.use_default_parameter_last.as_ref() {
             if rule.is_enabled() {
-                index_set.insert(RuleFilter::Rule(Self::GROUP_NAME, Self::GROUP_RULES[19]));
+                index_set.insert(RuleFilter::Rule(Self::GROUP_NAME, Self::GROUP_RULES[20]));
             }
         }
         if let Some(rule) = self.use_enum_initializers.as_ref() {
             if rule.is_enabled() {
-                index_set.insert(RuleFilter::Rule(Self::GROUP_NAME, Self::GROUP_RULES[20]));
+                index_set.insert(RuleFilter::Rule(Self::GROUP_NAME, Self::GROUP_RULES[21]));
             }
         }
         if let Some(rule) = self.use_exponentiation_operator.as_ref() {
             if rule.is_enabled() {
-                index_set.insert(RuleFilter::Rule(Self::GROUP_NAME, Self::GROUP_RULES[21]));
+                index_set.insert(RuleFilter::Rule(Self::GROUP_NAME, Self::GROUP_RULES[22]));
             }
         }
         if let Some(rule) = self.use_fragment_syntax.as_ref() {
             if rule.is_enabled() {
-                index_set.insert(RuleFilter::Rule(Self::GROUP_NAME, Self::GROUP_RULES[22]));
+                index_set.insert(RuleFilter::Rule(Self::GROUP_NAME, Self::GROUP_RULES[23]));
             }
         }
         if let Some(rule) = self.use_literal_enum_members.as_ref() {
             if rule.is_enabled() {
-                index_set.insert(RuleFilter::Rule(Self::GROUP_NAME, Self::GROUP_RULES[23]));
+                index_set.insert(RuleFilter::Rule(Self::GROUP_NAME, Self::GROUP_RULES[24]));
             }
         }
         if let Some(rule) = self.use_naming_convention.as_ref() {
             if rule.is_enabled() {
-                index_set.insert(RuleFilter::Rule(Self::GROUP_NAME, Self::GROUP_RULES[24]));
+                index_set.insert(RuleFilter::Rule(Self::GROUP_NAME, Self::GROUP_RULES[25]));
             }
         }
         if let Some(rule) = self.use_numeric_literals.as_ref() {
             if rule.is_enabled() {
-                index_set.insert(RuleFilter::Rule(Self::GROUP_NAME, Self::GROUP_RULES[25]));
+                index_set.insert(RuleFilter::Rule(Self::GROUP_NAME, Self::GROUP_RULES[26]));
             }
         }
         if let Some(rule) = self.use_self_closing_elements.as_ref() {
             if rule.is_enabled() {
-                index_set.insert(RuleFilter::Rule(Self::GROUP_NAME, Self::GROUP_RULES[26]));
+                index_set.insert(RuleFilter::Rule(Self::GROUP_NAME, Self::GROUP_RULES[27]));
             }
         }
         if let Some(rule) = self.use_shorthand_array_type.as_ref() {
             if rule.is_enabled() {
-                index_set.insert(RuleFilter::Rule(Self::GROUP_NAME, Self::GROUP_RULES[27]));
+                index_set.insert(RuleFilter::Rule(Self::GROUP_NAME, Self::GROUP_RULES[28]));
             }
         }
         if let Some(rule) = self.use_shorthand_assign.as_ref() {
             if rule.is_enabled() {
-                index_set.insert(RuleFilter::Rule(Self::GROUP_NAME, Self::GROUP_RULES[28]));
+                index_set.insert(RuleFilter::Rule(Self::GROUP_NAME, Self::GROUP_RULES[29]));
             }
         }
         if let Some(rule) = self.use_single_case_statement.as_ref() {
             if rule.is_enabled() {
-                index_set.insert(RuleFilter::Rule(Self::GROUP_NAME, Self::GROUP_RULES[29]));
+                index_set.insert(RuleFilter::Rule(Self::GROUP_NAME, Self::GROUP_RULES[30]));
             }
         }
         if let Some(rule) = self.use_single_var_declarator.as_ref() {
             if rule.is_enabled() {
-                index_set.insert(RuleFilter::Rule(Self::GROUP_NAME, Self::GROUP_RULES[30]));
+                index_set.insert(RuleFilter::Rule(Self::GROUP_NAME, Self::GROUP_RULES[31]));
             }
         }
         if let Some(rule) = self.use_template.as_ref() {
             if rule.is_enabled() {
-                index_set.insert(RuleFilter::Rule(Self::GROUP_NAME, Self::GROUP_RULES[31]));
+                index_set.insert(RuleFilter::Rule(Self::GROUP_NAME, Self::GROUP_RULES[32]));
             }
         }
         if let Some(rule) = self.use_while.as_ref() {
             if rule.is_enabled() {
-                index_set.insert(RuleFilter::Rule(Self::GROUP_NAME, Self::GROUP_RULES[32]));
+                index_set.insert(RuleFilter::Rule(Self::GROUP_NAME, Self::GROUP_RULES[33]));
             }
         }
         index_set
@@ -3900,88 +3899,89 @@
                 index_set.insert(RuleFilter::Rule(Self::GROUP_NAME, Self::GROUP_RULES[16]));
             }
         }
-<<<<<<< HEAD
         if let Some(rule) = self.use_collapsed_else_if.as_ref() {
-=======
+            if rule.is_disabled() {
+                index_set.insert(RuleFilter::Rule(Self::GROUP_NAME, Self::GROUP_RULES[17]));
+            }
+        }
         if let Some(rule) = self.use_consistent_array_type.as_ref() {
->>>>>>> 3c24e4c4
-            if rule.is_disabled() {
-                index_set.insert(RuleFilter::Rule(Self::GROUP_NAME, Self::GROUP_RULES[17]));
+            if rule.is_disabled() {
+                index_set.insert(RuleFilter::Rule(Self::GROUP_NAME, Self::GROUP_RULES[18]));
             }
         }
         if let Some(rule) = self.use_const.as_ref() {
             if rule.is_disabled() {
-                index_set.insert(RuleFilter::Rule(Self::GROUP_NAME, Self::GROUP_RULES[18]));
+                index_set.insert(RuleFilter::Rule(Self::GROUP_NAME, Self::GROUP_RULES[19]));
             }
         }
         if let Some(rule) = self.use_default_parameter_last.as_ref() {
             if rule.is_disabled() {
-                index_set.insert(RuleFilter::Rule(Self::GROUP_NAME, Self::GROUP_RULES[19]));
+                index_set.insert(RuleFilter::Rule(Self::GROUP_NAME, Self::GROUP_RULES[20]));
             }
         }
         if let Some(rule) = self.use_enum_initializers.as_ref() {
             if rule.is_disabled() {
-                index_set.insert(RuleFilter::Rule(Self::GROUP_NAME, Self::GROUP_RULES[20]));
+                index_set.insert(RuleFilter::Rule(Self::GROUP_NAME, Self::GROUP_RULES[21]));
             }
         }
         if let Some(rule) = self.use_exponentiation_operator.as_ref() {
             if rule.is_disabled() {
-                index_set.insert(RuleFilter::Rule(Self::GROUP_NAME, Self::GROUP_RULES[21]));
+                index_set.insert(RuleFilter::Rule(Self::GROUP_NAME, Self::GROUP_RULES[22]));
             }
         }
         if let Some(rule) = self.use_fragment_syntax.as_ref() {
             if rule.is_disabled() {
-                index_set.insert(RuleFilter::Rule(Self::GROUP_NAME, Self::GROUP_RULES[22]));
+                index_set.insert(RuleFilter::Rule(Self::GROUP_NAME, Self::GROUP_RULES[23]));
             }
         }
         if let Some(rule) = self.use_literal_enum_members.as_ref() {
             if rule.is_disabled() {
-                index_set.insert(RuleFilter::Rule(Self::GROUP_NAME, Self::GROUP_RULES[23]));
+                index_set.insert(RuleFilter::Rule(Self::GROUP_NAME, Self::GROUP_RULES[24]));
             }
         }
         if let Some(rule) = self.use_naming_convention.as_ref() {
             if rule.is_disabled() {
-                index_set.insert(RuleFilter::Rule(Self::GROUP_NAME, Self::GROUP_RULES[24]));
+                index_set.insert(RuleFilter::Rule(Self::GROUP_NAME, Self::GROUP_RULES[25]));
             }
         }
         if let Some(rule) = self.use_numeric_literals.as_ref() {
             if rule.is_disabled() {
-                index_set.insert(RuleFilter::Rule(Self::GROUP_NAME, Self::GROUP_RULES[25]));
+                index_set.insert(RuleFilter::Rule(Self::GROUP_NAME, Self::GROUP_RULES[26]));
             }
         }
         if let Some(rule) = self.use_self_closing_elements.as_ref() {
             if rule.is_disabled() {
-                index_set.insert(RuleFilter::Rule(Self::GROUP_NAME, Self::GROUP_RULES[26]));
+                index_set.insert(RuleFilter::Rule(Self::GROUP_NAME, Self::GROUP_RULES[27]));
             }
         }
         if let Some(rule) = self.use_shorthand_array_type.as_ref() {
             if rule.is_disabled() {
-                index_set.insert(RuleFilter::Rule(Self::GROUP_NAME, Self::GROUP_RULES[27]));
+                index_set.insert(RuleFilter::Rule(Self::GROUP_NAME, Self::GROUP_RULES[28]));
             }
         }
         if let Some(rule) = self.use_shorthand_assign.as_ref() {
             if rule.is_disabled() {
-                index_set.insert(RuleFilter::Rule(Self::GROUP_NAME, Self::GROUP_RULES[28]));
+                index_set.insert(RuleFilter::Rule(Self::GROUP_NAME, Self::GROUP_RULES[29]));
             }
         }
         if let Some(rule) = self.use_single_case_statement.as_ref() {
             if rule.is_disabled() {
-                index_set.insert(RuleFilter::Rule(Self::GROUP_NAME, Self::GROUP_RULES[29]));
+                index_set.insert(RuleFilter::Rule(Self::GROUP_NAME, Self::GROUP_RULES[30]));
             }
         }
         if let Some(rule) = self.use_single_var_declarator.as_ref() {
             if rule.is_disabled() {
-                index_set.insert(RuleFilter::Rule(Self::GROUP_NAME, Self::GROUP_RULES[30]));
+                index_set.insert(RuleFilter::Rule(Self::GROUP_NAME, Self::GROUP_RULES[31]));
             }
         }
         if let Some(rule) = self.use_template.as_ref() {
             if rule.is_disabled() {
-                index_set.insert(RuleFilter::Rule(Self::GROUP_NAME, Self::GROUP_RULES[31]));
+                index_set.insert(RuleFilter::Rule(Self::GROUP_NAME, Self::GROUP_RULES[32]));
             }
         }
         if let Some(rule) = self.use_while.as_ref() {
             if rule.is_disabled() {
-                index_set.insert(RuleFilter::Rule(Self::GROUP_NAME, Self::GROUP_RULES[32]));
+                index_set.insert(RuleFilter::Rule(Self::GROUP_NAME, Self::GROUP_RULES[33]));
             }
         }
         index_set
@@ -3997,7 +3997,7 @@
     pub(crate) fn recommended_rules_as_filters() -> [RuleFilter<'static>; 19] {
         Self::RECOMMENDED_RULES_AS_FILTERS
     }
-    pub(crate) fn all_rules_as_filters() -> [RuleFilter<'static>; 33] {
+    pub(crate) fn all_rules_as_filters() -> [RuleFilter<'static>; 34] {
         Self::ALL_RULES_AS_FILTERS
     }
     #[doc = r" Select preset rules"]
