--- conflicted
+++ resolved
@@ -105,19 +105,11 @@
         enabled: conf.enabled,
         indent_style: Some(indent_style),
         indent_width: Some(indent_width),
-<<<<<<< HEAD
         line_ending: Some(conf.line_ending),
         line_width: Some(conf.line_width),
         format_with_errors: conf.format_with_errors,
-        ignored_files: to_matcher(working_directory.clone(), Some(&conf.ignore), None, &[])?,
-        included_files: to_matcher(working_directory, Some(&conf.include), None, &[])?,
-=======
-        line_ending: conf.line_ending,
-        line_width: conf.line_width,
-        format_with_errors: conf.format_with_errors.unwrap_or_default(),
-        ignored_files: to_matcher(working_directory.clone(), conf.ignore.as_ref())?,
-        included_files: to_matcher(working_directory, conf.include.as_ref())?,
->>>>>>> 82917c79
+        ignored_files: to_matcher(working_directory.clone(), Some(&conf.ignore))?,
+        included_files: to_matcher(working_directory, Some(&conf.include))?,
     })
 }
 
