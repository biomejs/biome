//! Generated file, do not edit by hand, see `xtask/codegen`

use crate::configuration::linter::*;
use crate::Rules;
use biome_console::markup;
use biome_deserialize::{
    Deserializable, DeserializableValue, DeserializationDiagnostic, DeserializationVisitor, Text,
    VisitableType,
};
use biome_rowan::TextRange;
impl Deserializable for Rules {
    fn deserialize(
        value: &impl DeserializableValue,
        name: &str,
        diagnostics: &mut Vec<DeserializationDiagnostic>,
    ) -> Option<Self> {
        struct Visitor;
        impl DeserializationVisitor for Visitor {
            type Output = Rules;
            const EXPECTED_TYPE: VisitableType = VisitableType::MAP;
            fn visit_map(
                self,
                members: impl Iterator<
                    Item = Option<(impl DeserializableValue, impl DeserializableValue)>,
                >,
                range: TextRange,
                _name: &str,
                diagnostics: &mut Vec<DeserializationDiagnostic>,
            ) -> Option<Self::Output> {
                let mut recommended_is_set = false;
                let mut result = Self::Output::default();
                for (key, value) in members.flatten() {
                    let Some(key_text) = Text::deserialize(&key, "", diagnostics) else {
                        continue;
                    };
                    match key_text.text() {
                        "recommended" => {
                            recommended_is_set = true;
                            result.recommended =
                                Deserializable::deserialize(&value, &key_text, diagnostics);
                        }
                        "all" => {
                            result.all =
                                Deserializable::deserialize(&value, &key_text, diagnostics);
                        }
                        "a11y" => {
                            result.a11y =
                                Deserializable::deserialize(&value, &key_text, diagnostics);
                        }
                        "complexity" => {
                            result.complexity =
                                Deserializable::deserialize(&value, &key_text, diagnostics);
                        }
                        "correctness" => {
                            result.correctness =
                                Deserializable::deserialize(&value, &key_text, diagnostics);
                        }
                        "nursery" => {
                            result.nursery =
                                Deserializable::deserialize(&value, &key_text, diagnostics);
                        }
                        "performance" => {
                            result.performance =
                                Deserializable::deserialize(&value, &key_text, diagnostics);
                        }
                        "security" => {
                            result.security =
                                Deserializable::deserialize(&value, &key_text, diagnostics);
                        }
                        "style" => {
                            result.style =
                                Deserializable::deserialize(&value, &key_text, diagnostics);
                        }
                        "suspicious" => {
                            result.suspicious =
                                Deserializable::deserialize(&value, &key_text, diagnostics);
                        }
                        unknown_key => {
                            diagnostics.push(DeserializationDiagnostic::new_unknown_key(
                                unknown_key,
                                key.range(),
                                &[
                                    "recommended",
                                    "all",
                                    "a11y",
                                    "complexity",
                                    "correctness",
                                    "nursery",
                                    "performance",
                                    "security",
                                    "style",
                                    "suspicious",
                                ],
                            ));
                        }
                    }
                }
                if recommended_is_set
                    && matches!(result.recommended, Some(true))
                    && matches!(result.all, Some(true))
                {
                    diagnostics . push (DeserializationDiagnostic :: new (markup ! (< Emphasis > "'recommended'" < / Emphasis > " and " < Emphasis > "'all'" < / Emphasis > " can't be both " < Emphasis > "'true'" < / Emphasis > ". You should choose only one of them.")) . with_range (range) . with_note (markup ! ("Biome will fallback to its defaults for this section."))) ;
                    return Some(Self::Output::default());
                }
                Some(result)
            }
        }
        value.deserialize(Visitor, name, diagnostics)
    }
}
impl Deserializable for A11y {
    fn deserialize(
        value: &impl DeserializableValue,
        name: &str,
        diagnostics: &mut Vec<DeserializationDiagnostic>,
    ) -> Option<Self> {
        struct Visitor;
        impl DeserializationVisitor for Visitor {
            type Output = A11y;
            const EXPECTED_TYPE: VisitableType = VisitableType::MAP;
            fn visit_map(
                self,
                members: impl Iterator<
                    Item = Option<(impl DeserializableValue, impl DeserializableValue)>,
                >,
                range: TextRange,
                _name: &str,
                diagnostics: &mut Vec<DeserializationDiagnostic>,
            ) -> Option<Self::Output> {
                let mut recommended_is_set = false;
                let mut result = Self::Output::default();
                for (key, value) in members.flatten() {
                    let Some(key_text) = Text::deserialize(&key, "", diagnostics) else {
                        continue;
                    };
                    match key_text.text() {
                        "recommended" => {
                            recommended_is_set = true;
                            result.recommended =
                                Deserializable::deserialize(&value, &key_text, diagnostics);
                        }
                        "all" => {
                            result.all =
                                Deserializable::deserialize(&value, &key_text, diagnostics);
                        }
                        "noAccessKey" => {
                            result.no_access_key =
                                Deserializable::deserialize(&value, "noAccessKey", diagnostics);
                        }
                        "noAriaUnsupportedElements" => {
                            result.no_aria_unsupported_elements = Deserializable::deserialize(
                                &value,
                                "noAriaUnsupportedElements",
                                diagnostics,
                            );
                        }
                        "noAutofocus" => {
                            result.no_autofocus =
                                Deserializable::deserialize(&value, "noAutofocus", diagnostics);
                        }
                        "noBlankTarget" => {
                            result.no_blank_target =
                                Deserializable::deserialize(&value, "noBlankTarget", diagnostics);
                        }
                        "noDistractingElements" => {
                            result.no_distracting_elements = Deserializable::deserialize(
                                &value,
                                "noDistractingElements",
                                diagnostics,
                            );
                        }
                        "noHeaderScope" => {
                            result.no_header_scope =
                                Deserializable::deserialize(&value, "noHeaderScope", diagnostics);
                        }
                        "noInteractiveElementToNoninteractiveRole" => {
                            result.no_interactive_element_to_noninteractive_role =
                                Deserializable::deserialize(
                                    &value,
                                    "noInteractiveElementToNoninteractiveRole",
                                    diagnostics,
                                );
                        }
                        "noNoninteractiveElementToInteractiveRole" => {
                            result.no_noninteractive_element_to_interactive_role =
                                Deserializable::deserialize(
                                    &value,
                                    "noNoninteractiveElementToInteractiveRole",
                                    diagnostics,
                                );
                        }
                        "noNoninteractiveTabindex" => {
                            result.no_noninteractive_tabindex = Deserializable::deserialize(
                                &value,
                                "noNoninteractiveTabindex",
                                diagnostics,
                            );
                        }
                        "noPositiveTabindex" => {
                            result.no_positive_tabindex = Deserializable::deserialize(
                                &value,
                                "noPositiveTabindex",
                                diagnostics,
                            );
                        }
                        "noRedundantAlt" => {
                            result.no_redundant_alt =
                                Deserializable::deserialize(&value, "noRedundantAlt", diagnostics);
                        }
                        "noRedundantRoles" => {
                            result.no_redundant_roles = Deserializable::deserialize(
                                &value,
                                "noRedundantRoles",
                                diagnostics,
                            );
                        }
                        "noSvgWithoutTitle" => {
                            result.no_svg_without_title = Deserializable::deserialize(
                                &value,
                                "noSvgWithoutTitle",
                                diagnostics,
                            );
                        }
                        "useAltText" => {
                            result.use_alt_text =
                                Deserializable::deserialize(&value, "useAltText", diagnostics);
                        }
                        "useAnchorContent" => {
                            result.use_anchor_content = Deserializable::deserialize(
                                &value,
                                "useAnchorContent",
                                diagnostics,
                            );
                        }
                        "useAriaActivedescendantWithTabindex" => {
                            result.use_aria_activedescendant_with_tabindex =
                                Deserializable::deserialize(
                                    &value,
                                    "useAriaActivedescendantWithTabindex",
                                    diagnostics,
                                );
                        }
                        "useAriaPropsForRole" => {
                            result.use_aria_props_for_role = Deserializable::deserialize(
                                &value,
                                "useAriaPropsForRole",
                                diagnostics,
                            );
                        }
                        "useButtonType" => {
                            result.use_button_type =
                                Deserializable::deserialize(&value, "useButtonType", diagnostics);
                        }
                        "useHeadingContent" => {
                            result.use_heading_content = Deserializable::deserialize(
                                &value,
                                "useHeadingContent",
                                diagnostics,
                            );
                        }
                        "useHtmlLang" => {
                            result.use_html_lang =
                                Deserializable::deserialize(&value, "useHtmlLang", diagnostics);
                        }
                        "useIframeTitle" => {
                            result.use_iframe_title =
                                Deserializable::deserialize(&value, "useIframeTitle", diagnostics);
                        }
                        "useKeyWithClickEvents" => {
                            result.use_key_with_click_events = Deserializable::deserialize(
                                &value,
                                "useKeyWithClickEvents",
                                diagnostics,
                            );
                        }
                        "useKeyWithMouseEvents" => {
                            result.use_key_with_mouse_events = Deserializable::deserialize(
                                &value,
                                "useKeyWithMouseEvents",
                                diagnostics,
                            );
                        }
                        "useMediaCaption" => {
                            result.use_media_caption =
                                Deserializable::deserialize(&value, "useMediaCaption", diagnostics);
                        }
                        "useValidAnchor" => {
                            result.use_valid_anchor =
                                Deserializable::deserialize(&value, "useValidAnchor", diagnostics);
                        }
                        "useValidAriaProps" => {
                            result.use_valid_aria_props = Deserializable::deserialize(
                                &value,
                                "useValidAriaProps",
                                diagnostics,
                            );
                        }
                        "useValidAriaValues" => {
                            result.use_valid_aria_values = Deserializable::deserialize(
                                &value,
                                "useValidAriaValues",
                                diagnostics,
                            );
                        }
                        "useValidLang" => {
                            result.use_valid_lang =
                                Deserializable::deserialize(&value, "useValidLang", diagnostics);
                        }
                        unknown_key => {
                            diagnostics.push(DeserializationDiagnostic::new_unknown_key(
                                unknown_key,
                                key.range(),
                                &[
                                    "recommended",
                                    "all",
                                    "noAccessKey",
                                    "noAriaUnsupportedElements",
                                    "noAutofocus",
                                    "noBlankTarget",
                                    "noDistractingElements",
                                    "noHeaderScope",
                                    "noInteractiveElementToNoninteractiveRole",
                                    "noNoninteractiveElementToInteractiveRole",
                                    "noNoninteractiveTabindex",
                                    "noPositiveTabindex",
                                    "noRedundantAlt",
                                    "noRedundantRoles",
                                    "noSvgWithoutTitle",
                                    "useAltText",
                                    "useAnchorContent",
                                    "useAriaActivedescendantWithTabindex",
                                    "useAriaPropsForRole",
                                    "useButtonType",
                                    "useHeadingContent",
                                    "useHtmlLang",
                                    "useIframeTitle",
                                    "useKeyWithClickEvents",
                                    "useKeyWithMouseEvents",
                                    "useMediaCaption",
                                    "useValidAnchor",
                                    "useValidAriaProps",
                                    "useValidAriaValues",
                                    "useValidLang",
                                ],
                            ));
                        }
                    }
                }
                if recommended_is_set
                    && matches!(result.recommended, Some(true))
                    && matches!(result.all, Some(true))
                {
                    diagnostics . push (DeserializationDiagnostic :: new (markup ! (< Emphasis > "'recommended'" < / Emphasis > " and " < Emphasis > "'all'" < / Emphasis > " can't be both " < Emphasis > "'true'" < / Emphasis > ". You should choose only one of them.")) . with_range (range) . with_note (markup ! ("Biome will fallback to its defaults for this section."))) ;
                    return Some(Self::Output::default());
                }
                Some(result)
            }
        }
        value.deserialize(Visitor, name, diagnostics)
    }
}
impl Deserializable for Complexity {
    fn deserialize(
        value: &impl DeserializableValue,
        name: &str,
        diagnostics: &mut Vec<DeserializationDiagnostic>,
    ) -> Option<Self> {
        struct Visitor;
        impl DeserializationVisitor for Visitor {
            type Output = Complexity;
            const EXPECTED_TYPE: VisitableType = VisitableType::MAP;
            fn visit_map(
                self,
                members: impl Iterator<
                    Item = Option<(impl DeserializableValue, impl DeserializableValue)>,
                >,
                range: TextRange,
                _name: &str,
                diagnostics: &mut Vec<DeserializationDiagnostic>,
            ) -> Option<Self::Output> {
                let mut recommended_is_set = false;
                let mut result = Self::Output::default();
                for (key, value) in members.flatten() {
                    let Some(key_text) = Text::deserialize(&key, "", diagnostics) else {
                        continue;
                    };
                    match key_text.text() {
                        "recommended" => {
                            recommended_is_set = true;
                            result.recommended =
                                Deserializable::deserialize(&value, &key_text, diagnostics);
                        }
                        "all" => {
                            result.all =
                                Deserializable::deserialize(&value, &key_text, diagnostics);
                        }
                        "noBannedTypes" => {
                            result.no_banned_types =
                                Deserializable::deserialize(&value, "noBannedTypes", diagnostics);
                        }
                        "noExcessiveCognitiveComplexity" => {
                            result.no_excessive_cognitive_complexity = Deserializable::deserialize(
                                &value,
                                "noExcessiveCognitiveComplexity",
                                diagnostics,
                            );
                        }
                        "noExtraBooleanCast" => {
                            result.no_extra_boolean_cast = Deserializable::deserialize(
                                &value,
                                "noExtraBooleanCast",
                                diagnostics,
                            );
                        }
                        "noForEach" => {
                            result.no_for_each =
                                Deserializable::deserialize(&value, "noForEach", diagnostics);
                        }
                        "noMultipleSpacesInRegularExpressionLiterals" => {
                            result.no_multiple_spaces_in_regular_expression_literals =
                                Deserializable::deserialize(
                                    &value,
                                    "noMultipleSpacesInRegularExpressionLiterals",
                                    diagnostics,
                                );
                        }
                        "noStaticOnlyClass" => {
                            result.no_static_only_class = Deserializable::deserialize(
                                &value,
                                "noStaticOnlyClass",
                                diagnostics,
                            );
                        }
                        "noThisInStatic" => {
                            result.no_this_in_static =
                                Deserializable::deserialize(&value, "noThisInStatic", diagnostics);
                        }
                        "noUselessCatch" => {
                            result.no_useless_catch =
                                Deserializable::deserialize(&value, "noUselessCatch", diagnostics);
                        }
                        "noUselessConstructor" => {
                            result.no_useless_constructor = Deserializable::deserialize(
                                &value,
                                "noUselessConstructor",
                                diagnostics,
                            );
                        }
                        "noUselessEmptyExport" => {
                            result.no_useless_empty_export = Deserializable::deserialize(
                                &value,
                                "noUselessEmptyExport",
                                diagnostics,
                            );
                        }
                        "noUselessFragments" => {
                            result.no_useless_fragments = Deserializable::deserialize(
                                &value,
                                "noUselessFragments",
                                diagnostics,
                            );
                        }
                        "noUselessLabel" => {
                            result.no_useless_label =
                                Deserializable::deserialize(&value, "noUselessLabel", diagnostics);
                        }
                        "noUselessRename" => {
                            result.no_useless_rename =
                                Deserializable::deserialize(&value, "noUselessRename", diagnostics);
                        }
                        "noUselessSwitchCase" => {
                            result.no_useless_switch_case = Deserializable::deserialize(
                                &value,
                                "noUselessSwitchCase",
                                diagnostics,
                            );
                        }
                        "noUselessThisAlias" => {
                            result.no_useless_this_alias = Deserializable::deserialize(
                                &value,
                                "noUselessThisAlias",
                                diagnostics,
                            );
                        }
                        "noUselessTypeConstraint" => {
                            result.no_useless_type_constraint = Deserializable::deserialize(
                                &value,
                                "noUselessTypeConstraint",
                                diagnostics,
                            );
                        }
                        "noVoid" => {
                            result.no_void =
                                Deserializable::deserialize(&value, "noVoid", diagnostics);
                        }
                        "noWith" => {
                            result.no_with =
                                Deserializable::deserialize(&value, "noWith", diagnostics);
                        }
                        "useArrowFunction" => {
                            result.use_arrow_function = Deserializable::deserialize(
                                &value,
                                "useArrowFunction",
                                diagnostics,
                            );
                        }
                        "useFlatMap" => {
                            result.use_flat_map =
                                Deserializable::deserialize(&value, "useFlatMap", diagnostics);
                        }
                        "useLiteralKeys" => {
                            result.use_literal_keys =
                                Deserializable::deserialize(&value, "useLiteralKeys", diagnostics);
                        }
                        "useOptionalChain" => {
                            result.use_optional_chain = Deserializable::deserialize(
                                &value,
                                "useOptionalChain",
                                diagnostics,
                            );
                        }
                        "useSimpleNumberKeys" => {
                            result.use_simple_number_keys = Deserializable::deserialize(
                                &value,
                                "useSimpleNumberKeys",
                                diagnostics,
                            );
                        }
                        "useSimplifiedLogicExpression" => {
                            result.use_simplified_logic_expression = Deserializable::deserialize(
                                &value,
                                "useSimplifiedLogicExpression",
                                diagnostics,
                            );
                        }
                        unknown_key => {
                            diagnostics.push(DeserializationDiagnostic::new_unknown_key(
                                unknown_key,
                                key.range(),
                                &[
                                    "recommended",
                                    "all",
                                    "noBannedTypes",
                                    "noExcessiveCognitiveComplexity",
                                    "noExtraBooleanCast",
                                    "noForEach",
                                    "noMultipleSpacesInRegularExpressionLiterals",
                                    "noStaticOnlyClass",
                                    "noThisInStatic",
                                    "noUselessCatch",
                                    "noUselessConstructor",
                                    "noUselessEmptyExport",
                                    "noUselessFragments",
                                    "noUselessLabel",
                                    "noUselessRename",
                                    "noUselessSwitchCase",
                                    "noUselessThisAlias",
                                    "noUselessTypeConstraint",
                                    "noVoid",
                                    "noWith",
                                    "useArrowFunction",
                                    "useFlatMap",
                                    "useLiteralKeys",
                                    "useOptionalChain",
                                    "useSimpleNumberKeys",
                                    "useSimplifiedLogicExpression",
                                ],
                            ));
                        }
                    }
                }
                if recommended_is_set
                    && matches!(result.recommended, Some(true))
                    && matches!(result.all, Some(true))
                {
                    diagnostics . push (DeserializationDiagnostic :: new (markup ! (< Emphasis > "'recommended'" < / Emphasis > " and " < Emphasis > "'all'" < / Emphasis > " can't be both " < Emphasis > "'true'" < / Emphasis > ". You should choose only one of them.")) . with_range (range) . with_note (markup ! ("Biome will fallback to its defaults for this section."))) ;
                    return Some(Self::Output::default());
                }
                Some(result)
            }
        }
        value.deserialize(Visitor, name, diagnostics)
    }
}
impl Deserializable for Correctness {
    fn deserialize(
        value: &impl DeserializableValue,
        name: &str,
        diagnostics: &mut Vec<DeserializationDiagnostic>,
    ) -> Option<Self> {
        struct Visitor;
        impl DeserializationVisitor for Visitor {
            type Output = Correctness;
            const EXPECTED_TYPE: VisitableType = VisitableType::MAP;
            fn visit_map(
                self,
                members: impl Iterator<
                    Item = Option<(impl DeserializableValue, impl DeserializableValue)>,
                >,
                range: TextRange,
                _name: &str,
                diagnostics: &mut Vec<DeserializationDiagnostic>,
            ) -> Option<Self::Output> {
                let mut recommended_is_set = false;
                let mut result = Self::Output::default();
                for (key, value) in members.flatten() {
                    let Some(key_text) = Text::deserialize(&key, "", diagnostics) else {
                        continue;
                    };
                    match key_text.text() {
                        "recommended" => {
                            recommended_is_set = true;
                            result.recommended =
                                Deserializable::deserialize(&value, &key_text, diagnostics);
                        }
                        "all" => {
                            result.all =
                                Deserializable::deserialize(&value, &key_text, diagnostics);
                        }
                        "noChildrenProp" => {
                            result.no_children_prop =
                                Deserializable::deserialize(&value, "noChildrenProp", diagnostics);
                        }
                        "noConstAssign" => {
                            result.no_const_assign =
                                Deserializable::deserialize(&value, "noConstAssign", diagnostics);
                        }
                        "noConstantCondition" => {
                            result.no_constant_condition = Deserializable::deserialize(
                                &value,
                                "noConstantCondition",
                                diagnostics,
                            );
                        }
                        "noConstructorReturn" => {
                            result.no_constructor_return = Deserializable::deserialize(
                                &value,
                                "noConstructorReturn",
                                diagnostics,
                            );
                        }
                        "noEmptyCharacterClassInRegex" => {
                            result.no_empty_character_class_in_regex = Deserializable::deserialize(
                                &value,
                                "noEmptyCharacterClassInRegex",
                                diagnostics,
                            );
                        }
                        "noEmptyPattern" => {
                            result.no_empty_pattern =
                                Deserializable::deserialize(&value, "noEmptyPattern", diagnostics);
                        }
                        "noGlobalObjectCalls" => {
                            result.no_global_object_calls = Deserializable::deserialize(
                                &value,
                                "noGlobalObjectCalls",
                                diagnostics,
                            );
                        }
                        "noInnerDeclarations" => {
                            result.no_inner_declarations = Deserializable::deserialize(
                                &value,
                                "noInnerDeclarations",
                                diagnostics,
                            );
                        }
                        "noInvalidConstructorSuper" => {
                            result.no_invalid_constructor_super = Deserializable::deserialize(
                                &value,
                                "noInvalidConstructorSuper",
                                diagnostics,
                            );
                        }
                        "noInvalidNewBuiltin" => {
                            result.no_invalid_new_builtin = Deserializable::deserialize(
                                &value,
                                "noInvalidNewBuiltin",
                                diagnostics,
                            );
                        }
                        "noNewSymbol" => {
                            result.no_new_symbol =
                                Deserializable::deserialize(&value, "noNewSymbol", diagnostics);
                        }
                        "noNonoctalDecimalEscape" => {
                            result.no_nonoctal_decimal_escape = Deserializable::deserialize(
                                &value,
                                "noNonoctalDecimalEscape",
                                diagnostics,
                            );
                        }
                        "noPrecisionLoss" => {
                            result.no_precision_loss =
                                Deserializable::deserialize(&value, "noPrecisionLoss", diagnostics);
                        }
                        "noRenderReturnValue" => {
                            result.no_render_return_value = Deserializable::deserialize(
                                &value,
                                "noRenderReturnValue",
                                diagnostics,
                            );
                        }
                        "noSelfAssign" => {
                            result.no_self_assign =
                                Deserializable::deserialize(&value, "noSelfAssign", diagnostics);
                        }
                        "noSetterReturn" => {
                            result.no_setter_return =
                                Deserializable::deserialize(&value, "noSetterReturn", diagnostics);
                        }
                        "noStringCaseMismatch" => {
                            result.no_string_case_mismatch = Deserializable::deserialize(
                                &value,
                                "noStringCaseMismatch",
                                diagnostics,
                            );
                        }
                        "noSwitchDeclarations" => {
                            result.no_switch_declarations = Deserializable::deserialize(
                                &value,
                                "noSwitchDeclarations",
                                diagnostics,
                            );
                        }
                        "noUndeclaredVariables" => {
                            result.no_undeclared_variables = Deserializable::deserialize(
                                &value,
                                "noUndeclaredVariables",
                                diagnostics,
                            );
                        }
                        "noUnnecessaryContinue" => {
                            result.no_unnecessary_continue = Deserializable::deserialize(
                                &value,
                                "noUnnecessaryContinue",
                                diagnostics,
                            );
                        }
                        "noUnreachable" => {
                            result.no_unreachable =
                                Deserializable::deserialize(&value, "noUnreachable", diagnostics);
                        }
                        "noUnreachableSuper" => {
                            result.no_unreachable_super = Deserializable::deserialize(
                                &value,
                                "noUnreachableSuper",
                                diagnostics,
                            );
                        }
                        "noUnsafeFinally" => {
                            result.no_unsafe_finally =
                                Deserializable::deserialize(&value, "noUnsafeFinally", diagnostics);
                        }
                        "noUnsafeOptionalChaining" => {
                            result.no_unsafe_optional_chaining = Deserializable::deserialize(
                                &value,
                                "noUnsafeOptionalChaining",
                                diagnostics,
                            );
                        }
                        "noUnusedLabels" => {
                            result.no_unused_labels =
                                Deserializable::deserialize(&value, "noUnusedLabels", diagnostics);
                        }
                        "noUnusedVariables" => {
                            result.no_unused_variables = Deserializable::deserialize(
                                &value,
                                "noUnusedVariables",
                                diagnostics,
                            );
                        }
                        "noVoidElementsWithChildren" => {
                            result.no_void_elements_with_children = Deserializable::deserialize(
                                &value,
                                "noVoidElementsWithChildren",
                                diagnostics,
                            );
                        }
                        "noVoidTypeReturn" => {
                            result.no_void_type_return = Deserializable::deserialize(
                                &value,
                                "noVoidTypeReturn",
                                diagnostics,
                            );
                        }
                        "useExhaustiveDependencies" => {
                            result.use_exhaustive_dependencies = Deserializable::deserialize(
                                &value,
                                "useExhaustiveDependencies",
                                diagnostics,
                            );
                        }
                        "useHookAtTopLevel" => {
                            result.use_hook_at_top_level = Deserializable::deserialize(
                                &value,
                                "useHookAtTopLevel",
                                diagnostics,
                            );
                        }
                        "useIsNan" => {
                            result.use_is_nan =
                                Deserializable::deserialize(&value, "useIsNan", diagnostics);
                        }
                        "useValidForDirection" => {
                            result.use_valid_for_direction = Deserializable::deserialize(
                                &value,
                                "useValidForDirection",
                                diagnostics,
                            );
                        }
                        "useYield" => {
                            result.use_yield =
                                Deserializable::deserialize(&value, "useYield", diagnostics);
                        }
                        unknown_key => {
                            diagnostics.push(DeserializationDiagnostic::new_unknown_key(
                                unknown_key,
                                key.range(),
                                &[
                                    "recommended",
                                    "all",
                                    "noChildrenProp",
                                    "noConstAssign",
                                    "noConstantCondition",
                                    "noConstructorReturn",
                                    "noEmptyCharacterClassInRegex",
                                    "noEmptyPattern",
                                    "noGlobalObjectCalls",
                                    "noInnerDeclarations",
                                    "noInvalidConstructorSuper",
                                    "noInvalidNewBuiltin",
                                    "noNewSymbol",
                                    "noNonoctalDecimalEscape",
                                    "noPrecisionLoss",
                                    "noRenderReturnValue",
                                    "noSelfAssign",
                                    "noSetterReturn",
                                    "noStringCaseMismatch",
                                    "noSwitchDeclarations",
                                    "noUndeclaredVariables",
                                    "noUnnecessaryContinue",
                                    "noUnreachable",
                                    "noUnreachableSuper",
                                    "noUnsafeFinally",
                                    "noUnsafeOptionalChaining",
                                    "noUnusedLabels",
                                    "noUnusedVariables",
                                    "noVoidElementsWithChildren",
                                    "noVoidTypeReturn",
                                    "useExhaustiveDependencies",
                                    "useHookAtTopLevel",
                                    "useIsNan",
                                    "useValidForDirection",
                                    "useYield",
                                ],
                            ));
                        }
                    }
                }
                if recommended_is_set
                    && matches!(result.recommended, Some(true))
                    && matches!(result.all, Some(true))
                {
                    diagnostics . push (DeserializationDiagnostic :: new (markup ! (< Emphasis > "'recommended'" < / Emphasis > " and " < Emphasis > "'all'" < / Emphasis > " can't be both " < Emphasis > "'true'" < / Emphasis > ". You should choose only one of them.")) . with_range (range) . with_note (markup ! ("Biome will fallback to its defaults for this section."))) ;
                    return Some(Self::Output::default());
                }
                Some(result)
            }
        }
        value.deserialize(Visitor, name, diagnostics)
    }
}
impl Deserializable for Nursery {
    fn deserialize(
        value: &impl DeserializableValue,
        name: &str,
        diagnostics: &mut Vec<DeserializationDiagnostic>,
    ) -> Option<Self> {
        struct Visitor;
        impl DeserializationVisitor for Visitor {
            type Output = Nursery;
            const EXPECTED_TYPE: VisitableType = VisitableType::MAP;
            fn visit_map(
                self,
                members: impl Iterator<
                    Item = Option<(impl DeserializableValue, impl DeserializableValue)>,
                >,
                range: TextRange,
                _name: &str,
                diagnostics: &mut Vec<DeserializationDiagnostic>,
            ) -> Option<Self::Output> {
                let mut recommended_is_set = false;
                let mut result = Self::Output::default();
                for (key, value) in members.flatten() {
                    let Some(key_text) = Text::deserialize(&key, "", diagnostics) else {
                        continue;
                    };
                    match key_text.text() {
                        "recommended" => {
                            recommended_is_set = true;
                            result.recommended =
                                Deserializable::deserialize(&value, &key_text, diagnostics);
                        }
                        "all" => {
                            result.all =
                                Deserializable::deserialize(&value, &key_text, diagnostics);
                        }
                        "noAriaHiddenOnFocusable" => {
                            result.no_aria_hidden_on_focusable = Deserializable::deserialize(
                                &value,
                                "noAriaHiddenOnFocusable",
                                diagnostics,
                            );
                        }
                        "noDefaultExport" => {
                            result.no_default_export =
                                Deserializable::deserialize(&value, "noDefaultExport", diagnostics);
                        }
                        "noDuplicateJsonKeys" => {
                            result.no_duplicate_json_keys = Deserializable::deserialize(
                                &value,
                                "noDuplicateJsonKeys",
                                diagnostics,
                            );
                        }
                        "noEmptyBlockStatements" => {
                            result.no_empty_block_statements = Deserializable::deserialize(
                                &value,
                                "noEmptyBlockStatements",
                                diagnostics,
                            );
                        }
                        "noImplicitAnyLet" => {
                            result.no_implicit_any_let = Deserializable::deserialize(
                                &value,
                                "noImplicitAnyLet",
                                diagnostics,
                            );
                        }
                        "noUnusedImports" => {
                            result.no_unused_imports =
                                Deserializable::deserialize(&value, "noUnusedImports", diagnostics);
                        }
                        "noUnusedPrivateClassMembers" => {
                            result.no_unused_private_class_members = Deserializable::deserialize(
                                &value,
                                "noUnusedPrivateClassMembers",
                                diagnostics,
                            );
                        }
                        "noUselessLoneBlockStatements" => {
                            result.no_useless_lone_block_statements = Deserializable::deserialize(
                                &value,
                                "noUselessLoneBlockStatements",
                                diagnostics,
                            );
                        }
                        "useAwait" => {
                            result.use_await =
                                Deserializable::deserialize(&value, "useAwait", diagnostics);
                        }
                        "useGroupedTypeImport" => {
                            result.use_grouped_type_import = Deserializable::deserialize(
                                &value,
                                "useGroupedTypeImport",
                                diagnostics,
                            );
                        }
                        "useImportRestrictions" => {
                            result.use_import_restrictions = Deserializable::deserialize(
                                &value,
                                "useImportRestrictions",
                                diagnostics,
                            );
                        }
<<<<<<< HEAD
=======
                        "useRegexLiterals" => {
                            result.use_regex_literals = Deserializable::deserialize(
                                &value,
                                "useRegexLiterals",
                                diagnostics,
                            );
                        }
                        "useShorthandAssign" => {
                            result.use_shorthand_assign = Deserializable::deserialize(
                                &value,
                                "useShorthandAssign",
                                diagnostics,
                            );
                        }
>>>>>>> 4f1a5000
                        "useValidAriaRole" => {
                            result.use_valid_aria_role = Deserializable::deserialize(
                                &value,
                                "useValidAriaRole",
                                diagnostics,
                            );
                        }
                        unknown_key => {
                            diagnostics.push(DeserializationDiagnostic::new_unknown_key(
                                unknown_key,
                                key.range(),
                                &[
                                    "recommended",
                                    "all",
                                    "noAriaHiddenOnFocusable",
                                    "noDefaultExport",
                                    "noDuplicateJsonKeys",
                                    "noEmptyBlockStatements",
                                    "noImplicitAnyLet",
                                    "noUnusedImports",
                                    "noUnusedPrivateClassMembers",
                                    "noUselessLoneBlockStatements",
                                    "useAwait",
                                    "useGroupedTypeImport",
                                    "useImportRestrictions",
<<<<<<< HEAD
=======
                                    "useRegexLiterals",
                                    "useShorthandAssign",
>>>>>>> 4f1a5000
                                    "useValidAriaRole",
                                ],
                            ));
                        }
                    }
                }
                if recommended_is_set
                    && matches!(result.recommended, Some(true))
                    && matches!(result.all, Some(true))
                {
                    diagnostics . push (DeserializationDiagnostic :: new (markup ! (< Emphasis > "'recommended'" < / Emphasis > " and " < Emphasis > "'all'" < / Emphasis > " can't be both " < Emphasis > "'true'" < / Emphasis > ". You should choose only one of them.")) . with_range (range) . with_note (markup ! ("Biome will fallback to its defaults for this section."))) ;
                    return Some(Self::Output::default());
                }
                Some(result)
            }
        }
        value.deserialize(Visitor, name, diagnostics)
    }
}
impl Deserializable for Performance {
    fn deserialize(
        value: &impl DeserializableValue,
        name: &str,
        diagnostics: &mut Vec<DeserializationDiagnostic>,
    ) -> Option<Self> {
        struct Visitor;
        impl DeserializationVisitor for Visitor {
            type Output = Performance;
            const EXPECTED_TYPE: VisitableType = VisitableType::MAP;
            fn visit_map(
                self,
                members: impl Iterator<
                    Item = Option<(impl DeserializableValue, impl DeserializableValue)>,
                >,
                range: TextRange,
                _name: &str,
                diagnostics: &mut Vec<DeserializationDiagnostic>,
            ) -> Option<Self::Output> {
                let mut recommended_is_set = false;
                let mut result = Self::Output::default();
                for (key, value) in members.flatten() {
                    let Some(key_text) = Text::deserialize(&key, "", diagnostics) else {
                        continue;
                    };
                    match key_text.text() {
                        "recommended" => {
                            recommended_is_set = true;
                            result.recommended =
                                Deserializable::deserialize(&value, &key_text, diagnostics);
                        }
                        "all" => {
                            result.all =
                                Deserializable::deserialize(&value, &key_text, diagnostics);
                        }
                        "noAccumulatingSpread" => {
                            result.no_accumulating_spread = Deserializable::deserialize(
                                &value,
                                "noAccumulatingSpread",
                                diagnostics,
                            );
                        }
                        "noDelete" => {
                            result.no_delete =
                                Deserializable::deserialize(&value, "noDelete", diagnostics);
                        }
                        unknown_key => {
                            diagnostics.push(DeserializationDiagnostic::new_unknown_key(
                                unknown_key,
                                key.range(),
                                &["recommended", "all", "noAccumulatingSpread", "noDelete"],
                            ));
                        }
                    }
                }
                if recommended_is_set
                    && matches!(result.recommended, Some(true))
                    && matches!(result.all, Some(true))
                {
                    diagnostics . push (DeserializationDiagnostic :: new (markup ! (< Emphasis > "'recommended'" < / Emphasis > " and " < Emphasis > "'all'" < / Emphasis > " can't be both " < Emphasis > "'true'" < / Emphasis > ". You should choose only one of them.")) . with_range (range) . with_note (markup ! ("Biome will fallback to its defaults for this section."))) ;
                    return Some(Self::Output::default());
                }
                Some(result)
            }
        }
        value.deserialize(Visitor, name, diagnostics)
    }
}
impl Deserializable for Security {
    fn deserialize(
        value: &impl DeserializableValue,
        name: &str,
        diagnostics: &mut Vec<DeserializationDiagnostic>,
    ) -> Option<Self> {
        struct Visitor;
        impl DeserializationVisitor for Visitor {
            type Output = Security;
            const EXPECTED_TYPE: VisitableType = VisitableType::MAP;
            fn visit_map(
                self,
                members: impl Iterator<
                    Item = Option<(impl DeserializableValue, impl DeserializableValue)>,
                >,
                range: TextRange,
                _name: &str,
                diagnostics: &mut Vec<DeserializationDiagnostic>,
            ) -> Option<Self::Output> {
                let mut recommended_is_set = false;
                let mut result = Self::Output::default();
                for (key, value) in members.flatten() {
                    let Some(key_text) = Text::deserialize(&key, "", diagnostics) else {
                        continue;
                    };
                    match key_text.text() {
                        "recommended" => {
                            recommended_is_set = true;
                            result.recommended =
                                Deserializable::deserialize(&value, &key_text, diagnostics);
                        }
                        "all" => {
                            result.all =
                                Deserializable::deserialize(&value, &key_text, diagnostics);
                        }
                        "noDangerouslySetInnerHtml" => {
                            result.no_dangerously_set_inner_html = Deserializable::deserialize(
                                &value,
                                "noDangerouslySetInnerHtml",
                                diagnostics,
                            );
                        }
                        "noDangerouslySetInnerHtmlWithChildren" => {
                            result.no_dangerously_set_inner_html_with_children =
                                Deserializable::deserialize(
                                    &value,
                                    "noDangerouslySetInnerHtmlWithChildren",
                                    diagnostics,
                                );
                        }
                        unknown_key => {
                            diagnostics.push(DeserializationDiagnostic::new_unknown_key(
                                unknown_key,
                                key.range(),
                                &[
                                    "recommended",
                                    "all",
                                    "noDangerouslySetInnerHtml",
                                    "noDangerouslySetInnerHtmlWithChildren",
                                ],
                            ));
                        }
                    }
                }
                if recommended_is_set
                    && matches!(result.recommended, Some(true))
                    && matches!(result.all, Some(true))
                {
                    diagnostics . push (DeserializationDiagnostic :: new (markup ! (< Emphasis > "'recommended'" < / Emphasis > " and " < Emphasis > "'all'" < / Emphasis > " can't be both " < Emphasis > "'true'" < / Emphasis > ". You should choose only one of them.")) . with_range (range) . with_note (markup ! ("Biome will fallback to its defaults for this section."))) ;
                    return Some(Self::Output::default());
                }
                Some(result)
            }
        }
        value.deserialize(Visitor, name, diagnostics)
    }
}
impl Deserializable for Style {
    fn deserialize(
        value: &impl DeserializableValue,
        name: &str,
        diagnostics: &mut Vec<DeserializationDiagnostic>,
    ) -> Option<Self> {
        struct Visitor;
        impl DeserializationVisitor for Visitor {
            type Output = Style;
            const EXPECTED_TYPE: VisitableType = VisitableType::MAP;
            fn visit_map(
                self,
                members: impl Iterator<
                    Item = Option<(impl DeserializableValue, impl DeserializableValue)>,
                >,
                range: TextRange,
                _name: &str,
                diagnostics: &mut Vec<DeserializationDiagnostic>,
            ) -> Option<Self::Output> {
                let mut recommended_is_set = false;
                let mut result = Self::Output::default();
                for (key, value) in members.flatten() {
                    let Some(key_text) = Text::deserialize(&key, "", diagnostics) else {
                        continue;
                    };
                    match key_text.text() {
                        "recommended" => {
                            recommended_is_set = true;
                            result.recommended =
                                Deserializable::deserialize(&value, &key_text, diagnostics);
                        }
                        "all" => {
                            result.all =
                                Deserializable::deserialize(&value, &key_text, diagnostics);
                        }
                        "noArguments" => {
                            result.no_arguments =
                                Deserializable::deserialize(&value, "noArguments", diagnostics);
                        }
                        "noCommaOperator" => {
                            result.no_comma_operator =
                                Deserializable::deserialize(&value, "noCommaOperator", diagnostics);
                        }
                        "noImplicitBoolean" => {
                            result.no_implicit_boolean = Deserializable::deserialize(
                                &value,
                                "noImplicitBoolean",
                                diagnostics,
                            );
                        }
                        "noInferrableTypes" => {
                            result.no_inferrable_types = Deserializable::deserialize(
                                &value,
                                "noInferrableTypes",
                                diagnostics,
                            );
                        }
                        "noNamespace" => {
                            result.no_namespace =
                                Deserializable::deserialize(&value, "noNamespace", diagnostics);
                        }
                        "noNegationElse" => {
                            result.no_negation_else =
                                Deserializable::deserialize(&value, "noNegationElse", diagnostics);
                        }
                        "noNonNullAssertion" => {
                            result.no_non_null_assertion = Deserializable::deserialize(
                                &value,
                                "noNonNullAssertion",
                                diagnostics,
                            );
                        }
                        "noParameterAssign" => {
                            result.no_parameter_assign = Deserializable::deserialize(
                                &value,
                                "noParameterAssign",
                                diagnostics,
                            );
                        }
                        "noParameterProperties" => {
                            result.no_parameter_properties = Deserializable::deserialize(
                                &value,
                                "noParameterProperties",
                                diagnostics,
                            );
                        }
                        "noRestrictedGlobals" => {
                            result.no_restricted_globals = Deserializable::deserialize(
                                &value,
                                "noRestrictedGlobals",
                                diagnostics,
                            );
                        }
                        "noShoutyConstants" => {
                            result.no_shouty_constants = Deserializable::deserialize(
                                &value,
                                "noShoutyConstants",
                                diagnostics,
                            );
                        }
                        "noUnusedTemplateLiteral" => {
                            result.no_unused_template_literal = Deserializable::deserialize(
                                &value,
                                "noUnusedTemplateLiteral",
                                diagnostics,
                            );
                        }
                        "noUselessElse" => {
                            result.no_useless_else =
                                Deserializable::deserialize(&value, "noUselessElse", diagnostics);
                        }
                        "noVar" => {
                            result.no_var =
                                Deserializable::deserialize(&value, "noVar", diagnostics);
                        }
                        "useAsConstAssertion" => {
                            result.use_as_const_assertion = Deserializable::deserialize(
                                &value,
                                "useAsConstAssertion",
                                diagnostics,
                            );
                        }
                        "useBlockStatements" => {
                            result.use_block_statements = Deserializable::deserialize(
                                &value,
                                "useBlockStatements",
                                diagnostics,
                            );
                        }
                        "useCollapsedElseIf" => {
                            result.use_collapsed_else_if = Deserializable::deserialize(
                                &value,
                                "useCollapsedElseIf",
                                diagnostics,
                            );
                        }
                        "useConst" => {
                            result.use_const =
                                Deserializable::deserialize(&value, "useConst", diagnostics);
                        }
                        "useDefaultParameterLast" => {
                            result.use_default_parameter_last = Deserializable::deserialize(
                                &value,
                                "useDefaultParameterLast",
                                diagnostics,
                            );
                        }
                        "useEnumInitializers" => {
                            result.use_enum_initializers = Deserializable::deserialize(
                                &value,
                                "useEnumInitializers",
                                diagnostics,
                            );
                        }
                        "useExponentiationOperator" => {
                            result.use_exponentiation_operator = Deserializable::deserialize(
                                &value,
                                "useExponentiationOperator",
                                diagnostics,
                            );
                        }
                        "useFragmentSyntax" => {
                            result.use_fragment_syntax = Deserializable::deserialize(
                                &value,
                                "useFragmentSyntax",
                                diagnostics,
                            );
                        }
                        "useLiteralEnumMembers" => {
                            result.use_literal_enum_members = Deserializable::deserialize(
                                &value,
                                "useLiteralEnumMembers",
                                diagnostics,
                            );
                        }
                        "useNamingConvention" => {
                            result.use_naming_convention = Deserializable::deserialize(
                                &value,
                                "useNamingConvention",
                                diagnostics,
                            );
                        }
                        "useNumericLiterals" => {
                            result.use_numeric_literals = Deserializable::deserialize(
                                &value,
                                "useNumericLiterals",
                                diagnostics,
                            );
                        }
                        "useSelfClosingElements" => {
                            result.use_self_closing_elements = Deserializable::deserialize(
                                &value,
                                "useSelfClosingElements",
                                diagnostics,
                            );
                        }
                        "useShorthandArrayType" => {
                            result.use_shorthand_array_type = Deserializable::deserialize(
                                &value,
                                "useShorthandArrayType",
                                diagnostics,
                            );
                        }
                        "useShorthandAssign" => {
                            result.use_shorthand_assign = Deserializable::deserialize(
                                &value,
                                "useShorthandAssign",
                                diagnostics,
                            );
                        }
                        "useSingleCaseStatement" => {
                            result.use_single_case_statement = Deserializable::deserialize(
                                &value,
                                "useSingleCaseStatement",
                                diagnostics,
                            );
                        }
                        "useSingleVarDeclarator" => {
                            result.use_single_var_declarator = Deserializable::deserialize(
                                &value,
                                "useSingleVarDeclarator",
                                diagnostics,
                            );
                        }
                        "useTemplate" => {
                            result.use_template =
                                Deserializable::deserialize(&value, "useTemplate", diagnostics);
                        }
                        "useWhile" => {
                            result.use_while =
                                Deserializable::deserialize(&value, "useWhile", diagnostics);
                        }
                        unknown_key => {
                            diagnostics.push(DeserializationDiagnostic::new_unknown_key(
                                unknown_key,
                                key.range(),
                                &[
                                    "recommended",
                                    "all",
                                    "noArguments",
                                    "noCommaOperator",
                                    "noImplicitBoolean",
                                    "noInferrableTypes",
                                    "noNamespace",
                                    "noNegationElse",
                                    "noNonNullAssertion",
                                    "noParameterAssign",
                                    "noParameterProperties",
                                    "noRestrictedGlobals",
                                    "noShoutyConstants",
                                    "noUnusedTemplateLiteral",
                                    "noUselessElse",
                                    "noVar",
                                    "useAsConstAssertion",
                                    "useBlockStatements",
                                    "useCollapsedElseIf",
                                    "useConst",
                                    "useDefaultParameterLast",
                                    "useEnumInitializers",
                                    "useExponentiationOperator",
                                    "useFragmentSyntax",
                                    "useLiteralEnumMembers",
                                    "useNamingConvention",
                                    "useNumericLiterals",
                                    "useSelfClosingElements",
                                    "useShorthandArrayType",
                                    "useShorthandAssign",
                                    "useSingleCaseStatement",
                                    "useSingleVarDeclarator",
                                    "useTemplate",
                                    "useWhile",
                                ],
                            ));
                        }
                    }
                }
                if recommended_is_set
                    && matches!(result.recommended, Some(true))
                    && matches!(result.all, Some(true))
                {
                    diagnostics . push (DeserializationDiagnostic :: new (markup ! (< Emphasis > "'recommended'" < / Emphasis > " and " < Emphasis > "'all'" < / Emphasis > " can't be both " < Emphasis > "'true'" < / Emphasis > ". You should choose only one of them.")) . with_range (range) . with_note (markup ! ("Biome will fallback to its defaults for this section."))) ;
                    return Some(Self::Output::default());
                }
                Some(result)
            }
        }
        value.deserialize(Visitor, name, diagnostics)
    }
}
impl Deserializable for Suspicious {
    fn deserialize(
        value: &impl DeserializableValue,
        name: &str,
        diagnostics: &mut Vec<DeserializationDiagnostic>,
    ) -> Option<Self> {
        struct Visitor;
        impl DeserializationVisitor for Visitor {
            type Output = Suspicious;
            const EXPECTED_TYPE: VisitableType = VisitableType::MAP;
            fn visit_map(
                self,
                members: impl Iterator<
                    Item = Option<(impl DeserializableValue, impl DeserializableValue)>,
                >,
                range: TextRange,
                _name: &str,
                diagnostics: &mut Vec<DeserializationDiagnostic>,
            ) -> Option<Self::Output> {
                let mut recommended_is_set = false;
                let mut result = Self::Output::default();
                for (key, value) in members.flatten() {
                    let Some(key_text) = Text::deserialize(&key, "", diagnostics) else {
                        continue;
                    };
                    match key_text.text() {
                        "recommended" => {
                            recommended_is_set = true;
                            result.recommended =
                                Deserializable::deserialize(&value, &key_text, diagnostics);
                        }
                        "all" => {
                            result.all =
                                Deserializable::deserialize(&value, &key_text, diagnostics);
                        }
                        "noApproximativeNumericConstant" => {
                            result.no_approximative_numeric_constant = Deserializable::deserialize(
                                &value,
                                "noApproximativeNumericConstant",
                                diagnostics,
                            );
                        }
                        "noArrayIndexKey" => {
                            result.no_array_index_key =
                                Deserializable::deserialize(&value, "noArrayIndexKey", diagnostics);
                        }
                        "noAssignInExpressions" => {
                            result.no_assign_in_expressions = Deserializable::deserialize(
                                &value,
                                "noAssignInExpressions",
                                diagnostics,
                            );
                        }
                        "noAsyncPromiseExecutor" => {
                            result.no_async_promise_executor = Deserializable::deserialize(
                                &value,
                                "noAsyncPromiseExecutor",
                                diagnostics,
                            );
                        }
                        "noCatchAssign" => {
                            result.no_catch_assign =
                                Deserializable::deserialize(&value, "noCatchAssign", diagnostics);
                        }
                        "noClassAssign" => {
                            result.no_class_assign =
                                Deserializable::deserialize(&value, "noClassAssign", diagnostics);
                        }
                        "noCommentText" => {
                            result.no_comment_text =
                                Deserializable::deserialize(&value, "noCommentText", diagnostics);
                        }
                        "noCompareNegZero" => {
                            result.no_compare_neg_zero = Deserializable::deserialize(
                                &value,
                                "noCompareNegZero",
                                diagnostics,
                            );
                        }
                        "noConfusingLabels" => {
                            result.no_confusing_labels = Deserializable::deserialize(
                                &value,
                                "noConfusingLabels",
                                diagnostics,
                            );
                        }
                        "noConfusingVoidType" => {
                            result.no_confusing_void_type = Deserializable::deserialize(
                                &value,
                                "noConfusingVoidType",
                                diagnostics,
                            );
                        }
                        "noConsoleLog" => {
                            result.no_console_log =
                                Deserializable::deserialize(&value, "noConsoleLog", diagnostics);
                        }
                        "noConstEnum" => {
                            result.no_const_enum =
                                Deserializable::deserialize(&value, "noConstEnum", diagnostics);
                        }
                        "noControlCharactersInRegex" => {
                            result.no_control_characters_in_regex = Deserializable::deserialize(
                                &value,
                                "noControlCharactersInRegex",
                                diagnostics,
                            );
                        }
                        "noDebugger" => {
                            result.no_debugger =
                                Deserializable::deserialize(&value, "noDebugger", diagnostics);
                        }
                        "noDoubleEquals" => {
                            result.no_double_equals =
                                Deserializable::deserialize(&value, "noDoubleEquals", diagnostics);
                        }
                        "noDuplicateCase" => {
                            result.no_duplicate_case =
                                Deserializable::deserialize(&value, "noDuplicateCase", diagnostics);
                        }
                        "noDuplicateClassMembers" => {
                            result.no_duplicate_class_members = Deserializable::deserialize(
                                &value,
                                "noDuplicateClassMembers",
                                diagnostics,
                            );
                        }
                        "noDuplicateJsxProps" => {
                            result.no_duplicate_jsx_props = Deserializable::deserialize(
                                &value,
                                "noDuplicateJsxProps",
                                diagnostics,
                            );
                        }
                        "noDuplicateObjectKeys" => {
                            result.no_duplicate_object_keys = Deserializable::deserialize(
                                &value,
                                "noDuplicateObjectKeys",
                                diagnostics,
                            );
                        }
                        "noDuplicateParameters" => {
                            result.no_duplicate_parameters = Deserializable::deserialize(
                                &value,
                                "noDuplicateParameters",
                                diagnostics,
                            );
                        }
                        "noEmptyInterface" => {
                            result.no_empty_interface = Deserializable::deserialize(
                                &value,
                                "noEmptyInterface",
                                diagnostics,
                            );
                        }
                        "noExplicitAny" => {
                            result.no_explicit_any =
                                Deserializable::deserialize(&value, "noExplicitAny", diagnostics);
                        }
                        "noExtraNonNullAssertion" => {
                            result.no_extra_non_null_assertion = Deserializable::deserialize(
                                &value,
                                "noExtraNonNullAssertion",
                                diagnostics,
                            );
                        }
                        "noFallthroughSwitchClause" => {
                            result.no_fallthrough_switch_clause = Deserializable::deserialize(
                                &value,
                                "noFallthroughSwitchClause",
                                diagnostics,
                            );
                        }
                        "noFunctionAssign" => {
                            result.no_function_assign = Deserializable::deserialize(
                                &value,
                                "noFunctionAssign",
                                diagnostics,
                            );
                        }
                        "noGlobalIsFinite" => {
                            result.no_global_is_finite = Deserializable::deserialize(
                                &value,
                                "noGlobalIsFinite",
                                diagnostics,
                            );
                        }
                        "noGlobalIsNan" => {
                            result.no_global_is_nan =
                                Deserializable::deserialize(&value, "noGlobalIsNan", diagnostics);
                        }
                        "noImportAssign" => {
                            result.no_import_assign =
                                Deserializable::deserialize(&value, "noImportAssign", diagnostics);
                        }
                        "noLabelVar" => {
                            result.no_label_var =
                                Deserializable::deserialize(&value, "noLabelVar", diagnostics);
                        }
                        "noMisleadingInstantiator" => {
                            result.no_misleading_instantiator = Deserializable::deserialize(
                                &value,
                                "noMisleadingInstantiator",
                                diagnostics,
                            );
                        }
                        "noMisrefactoredShorthandAssign" => {
                            result.no_misrefactored_shorthand_assign = Deserializable::deserialize(
                                &value,
                                "noMisrefactoredShorthandAssign",
                                diagnostics,
                            );
                        }
                        "noPrototypeBuiltins" => {
                            result.no_prototype_builtins = Deserializable::deserialize(
                                &value,
                                "noPrototypeBuiltins",
                                diagnostics,
                            );
                        }
                        "noRedeclare" => {
                            result.no_redeclare =
                                Deserializable::deserialize(&value, "noRedeclare", diagnostics);
                        }
                        "noRedundantUseStrict" => {
                            result.no_redundant_use_strict = Deserializable::deserialize(
                                &value,
                                "noRedundantUseStrict",
                                diagnostics,
                            );
                        }
                        "noSelfCompare" => {
                            result.no_self_compare =
                                Deserializable::deserialize(&value, "noSelfCompare", diagnostics);
                        }
                        "noShadowRestrictedNames" => {
                            result.no_shadow_restricted_names = Deserializable::deserialize(
                                &value,
                                "noShadowRestrictedNames",
                                diagnostics,
                            );
                        }
                        "noSparseArray" => {
                            result.no_sparse_array =
                                Deserializable::deserialize(&value, "noSparseArray", diagnostics);
                        }
                        "noUnsafeDeclarationMerging" => {
                            result.no_unsafe_declaration_merging = Deserializable::deserialize(
                                &value,
                                "noUnsafeDeclarationMerging",
                                diagnostics,
                            );
                        }
                        "noUnsafeNegation" => {
                            result.no_unsafe_negation = Deserializable::deserialize(
                                &value,
                                "noUnsafeNegation",
                                diagnostics,
                            );
                        }
                        "useDefaultSwitchClauseLast" => {
                            result.use_default_switch_clause_last = Deserializable::deserialize(
                                &value,
                                "useDefaultSwitchClauseLast",
                                diagnostics,
                            );
                        }
                        "useGetterReturn" => {
                            result.use_getter_return =
                                Deserializable::deserialize(&value, "useGetterReturn", diagnostics);
                        }
                        "useIsArray" => {
                            result.use_is_array =
                                Deserializable::deserialize(&value, "useIsArray", diagnostics);
                        }
                        "useNamespaceKeyword" => {
                            result.use_namespace_keyword = Deserializable::deserialize(
                                &value,
                                "useNamespaceKeyword",
                                diagnostics,
                            );
                        }
                        "useValidTypeof" => {
                            result.use_valid_typeof =
                                Deserializable::deserialize(&value, "useValidTypeof", diagnostics);
                        }
                        unknown_key => {
                            diagnostics.push(DeserializationDiagnostic::new_unknown_key(
                                unknown_key,
                                key.range(),
                                &[
                                    "recommended",
                                    "all",
                                    "noApproximativeNumericConstant",
                                    "noArrayIndexKey",
                                    "noAssignInExpressions",
                                    "noAsyncPromiseExecutor",
                                    "noCatchAssign",
                                    "noClassAssign",
                                    "noCommentText",
                                    "noCompareNegZero",
                                    "noConfusingLabels",
                                    "noConfusingVoidType",
                                    "noConsoleLog",
                                    "noConstEnum",
                                    "noControlCharactersInRegex",
                                    "noDebugger",
                                    "noDoubleEquals",
                                    "noDuplicateCase",
                                    "noDuplicateClassMembers",
                                    "noDuplicateJsxProps",
                                    "noDuplicateObjectKeys",
                                    "noDuplicateParameters",
                                    "noEmptyInterface",
                                    "noExplicitAny",
                                    "noExtraNonNullAssertion",
                                    "noFallthroughSwitchClause",
                                    "noFunctionAssign",
                                    "noGlobalIsFinite",
                                    "noGlobalIsNan",
                                    "noImportAssign",
                                    "noLabelVar",
                                    "noMisleadingInstantiator",
                                    "noMisrefactoredShorthandAssign",
                                    "noPrototypeBuiltins",
                                    "noRedeclare",
                                    "noRedundantUseStrict",
                                    "noSelfCompare",
                                    "noShadowRestrictedNames",
                                    "noSparseArray",
                                    "noUnsafeDeclarationMerging",
                                    "noUnsafeNegation",
                                    "useDefaultSwitchClauseLast",
                                    "useGetterReturn",
                                    "useIsArray",
                                    "useNamespaceKeyword",
                                    "useValidTypeof",
                                ],
                            ));
                        }
                    }
                }
                if recommended_is_set
                    && matches!(result.recommended, Some(true))
                    && matches!(result.all, Some(true))
                {
                    diagnostics . push (DeserializationDiagnostic :: new (markup ! (< Emphasis > "'recommended'" < / Emphasis > " and " < Emphasis > "'all'" < / Emphasis > " can't be both " < Emphasis > "'true'" < / Emphasis > ". You should choose only one of them.")) . with_range (range) . with_note (markup ! ("Biome will fallback to its defaults for this section."))) ;
                    return Some(Self::Output::default());
                }
                Some(result)
            }
        }
        value.deserialize(Visitor, name, diagnostics)
    }
}<|MERGE_RESOLUTION|>--- conflicted
+++ resolved
@@ -173,14 +173,6 @@
                             result.no_header_scope =
                                 Deserializable::deserialize(&value, "noHeaderScope", diagnostics);
                         }
-                        "noInteractiveElementToNoninteractiveRole" => {
-                            result.no_interactive_element_to_noninteractive_role =
-                                Deserializable::deserialize(
-                                    &value,
-                                    "noInteractiveElementToNoninteractiveRole",
-                                    diagnostics,
-                                );
-                        }
                         "noNoninteractiveElementToInteractiveRole" => {
                             result.no_noninteractive_element_to_interactive_role =
                                 Deserializable::deserialize(
@@ -231,14 +223,6 @@
                                 "useAnchorContent",
                                 diagnostics,
                             );
-                        }
-                        "useAriaActivedescendantWithTabindex" => {
-                            result.use_aria_activedescendant_with_tabindex =
-                                Deserializable::deserialize(
-                                    &value,
-                                    "useAriaActivedescendantWithTabindex",
-                                    diagnostics,
-                                );
                         }
                         "useAriaPropsForRole" => {
                             result.use_aria_props_for_role = Deserializable::deserialize(
@@ -319,7 +303,6 @@
                                     "noBlankTarget",
                                     "noDistractingElements",
                                     "noHeaderScope",
-                                    "noInteractiveElementToNoninteractiveRole",
                                     "noNoninteractiveElementToInteractiveRole",
                                     "noNoninteractiveTabindex",
                                     "noPositiveTabindex",
@@ -328,7 +311,6 @@
                                     "noSvgWithoutTitle",
                                     "useAltText",
                                     "useAnchorContent",
-                                    "useAriaActivedescendantWithTabindex",
                                     "useAriaPropsForRole",
                                     "useButtonType",
                                     "useHeadingContent",
@@ -431,10 +413,6 @@
                                 diagnostics,
                             );
                         }
-                        "noThisInStatic" => {
-                            result.no_this_in_static =
-                                Deserializable::deserialize(&value, "noThisInStatic", diagnostics);
-                        }
                         "noUselessCatch" => {
                             result.no_useless_catch =
                                 Deserializable::deserialize(&value, "noUselessCatch", diagnostics);
@@ -496,13 +474,6 @@
                         "noWith" => {
                             result.no_with =
                                 Deserializable::deserialize(&value, "noWith", diagnostics);
-                        }
-                        "useArrowFunction" => {
-                            result.use_arrow_function = Deserializable::deserialize(
-                                &value,
-                                "useArrowFunction",
-                                diagnostics,
-                            );
                         }
                         "useFlatMap" => {
                             result.use_flat_map =
@@ -546,7 +517,6 @@
                                     "noForEach",
                                     "noMultipleSpacesInRegularExpressionLiterals",
                                     "noStaticOnlyClass",
-                                    "noThisInStatic",
                                     "noUselessCatch",
                                     "noUselessConstructor",
                                     "noUselessEmptyExport",
@@ -558,7 +528,6 @@
                                     "noUselessTypeConstraint",
                                     "noVoid",
                                     "noWith",
-                                    "useArrowFunction",
                                     "useFlatMap",
                                     "useLiteralKeys",
                                     "useOptionalChain",
@@ -639,13 +608,6 @@
                                 diagnostics,
                             );
                         }
-                        "noEmptyCharacterClassInRegex" => {
-                            result.no_empty_character_class_in_regex = Deserializable::deserialize(
-                                &value,
-                                "noEmptyCharacterClassInRegex",
-                                diagnostics,
-                            );
-                        }
                         "noEmptyPattern" => {
                             result.no_empty_pattern =
                                 Deserializable::deserialize(&value, "noEmptyPattern", diagnostics);
@@ -668,13 +630,6 @@
                             result.no_invalid_constructor_super = Deserializable::deserialize(
                                 &value,
                                 "noInvalidConstructorSuper",
-                                diagnostics,
-                            );
-                        }
-                        "noInvalidNewBuiltin" => {
-                            result.no_invalid_new_builtin = Deserializable::deserialize(
-                                &value,
-                                "noInvalidNewBuiltin",
                                 diagnostics,
                             );
                         }
@@ -823,12 +778,10 @@
                                     "noConstAssign",
                                     "noConstantCondition",
                                     "noConstructorReturn",
-                                    "noEmptyCharacterClassInRegex",
                                     "noEmptyPattern",
                                     "noGlobalObjectCalls",
                                     "noInnerDeclarations",
                                     "noInvalidConstructorSuper",
-                                    "noInvalidNewBuiltin",
                                     "noNewSymbol",
                                     "noNonoctalDecimalEscape",
                                     "noPrecisionLoss",
@@ -905,6 +858,13 @@
                             result.all =
                                 Deserializable::deserialize(&value, &key_text, diagnostics);
                         }
+                        "noApproximativeNumericConstant" => {
+                            result.no_approximative_numeric_constant = Deserializable::deserialize(
+                                &value,
+                                "noApproximativeNumericConstant",
+                                diagnostics,
+                            );
+                        }
                         "noAriaHiddenOnFocusable" => {
                             result.no_aria_hidden_on_focusable = Deserializable::deserialize(
                                 &value,
@@ -930,12 +890,52 @@
                                 diagnostics,
                             );
                         }
+                        "noEmptyCharacterClassInRegex" => {
+                            result.no_empty_character_class_in_regex = Deserializable::deserialize(
+                                &value,
+                                "noEmptyCharacterClassInRegex",
+                                diagnostics,
+                            );
+                        }
                         "noImplicitAnyLet" => {
                             result.no_implicit_any_let = Deserializable::deserialize(
                                 &value,
                                 "noImplicitAnyLet",
                                 diagnostics,
                             );
+                        }
+                        "noInteractiveElementToNoninteractiveRole" => {
+                            result.no_interactive_element_to_noninteractive_role =
+                                Deserializable::deserialize(
+                                    &value,
+                                    "noInteractiveElementToNoninteractiveRole",
+                                    diagnostics,
+                                );
+                        }
+                        "noInvalidNewBuiltin" => {
+                            result.no_invalid_new_builtin = Deserializable::deserialize(
+                                &value,
+                                "noInvalidNewBuiltin",
+                                diagnostics,
+                            );
+                        }
+                        "noMisleadingInstantiator" => {
+                            result.no_misleading_instantiator = Deserializable::deserialize(
+                                &value,
+                                "noMisleadingInstantiator",
+                                diagnostics,
+                            );
+                        }
+                        "noMisrefactoredShorthandAssign" => {
+                            result.no_misrefactored_shorthand_assign = Deserializable::deserialize(
+                                &value,
+                                "noMisrefactoredShorthandAssign",
+                                diagnostics,
+                            );
+                        }
+                        "noThisInStatic" => {
+                            result.no_this_in_static =
+                                Deserializable::deserialize(&value, "noThisInStatic", diagnostics);
                         }
                         "noUnusedImports" => {
                             result.no_unused_imports =
@@ -948,10 +948,36 @@
                                 diagnostics,
                             );
                         }
+                        "noUselessElse" => {
+                            result.no_useless_else =
+                                Deserializable::deserialize(&value, "noUselessElse", diagnostics);
+                        }
                         "noUselessLoneBlockStatements" => {
                             result.no_useless_lone_block_statements = Deserializable::deserialize(
                                 &value,
                                 "noUselessLoneBlockStatements",
+                                diagnostics,
+                            );
+                        }
+                        "useAriaActivedescendantWithTabindex" => {
+                            result.use_aria_activedescendant_with_tabindex =
+                                Deserializable::deserialize(
+                                    &value,
+                                    "useAriaActivedescendantWithTabindex",
+                                    diagnostics,
+                                );
+                        }
+                        "useArrowFunction" => {
+                            result.use_arrow_function = Deserializable::deserialize(
+                                &value,
+                                "useArrowFunction",
+                                diagnostics,
+                            );
+                        }
+                        "useAsConstAssertion" => {
+                            result.use_as_const_assertion = Deserializable::deserialize(
+                                &value,
+                                "useAsConstAssertion",
                                 diagnostics,
                             );
                         }
@@ -973,8 +999,6 @@
                                 diagnostics,
                             );
                         }
-<<<<<<< HEAD
-=======
                         "useRegexLiterals" => {
                             result.use_regex_literals = Deserializable::deserialize(
                                 &value,
@@ -989,7 +1013,6 @@
                                 diagnostics,
                             );
                         }
->>>>>>> 4f1a5000
                         "useValidAriaRole" => {
                             result.use_valid_aria_role = Deserializable::deserialize(
                                 &value,
@@ -1004,22 +1027,30 @@
                                 &[
                                     "recommended",
                                     "all",
+                                    "noApproximativeNumericConstant",
                                     "noAriaHiddenOnFocusable",
                                     "noDefaultExport",
                                     "noDuplicateJsonKeys",
                                     "noEmptyBlockStatements",
+                                    "noEmptyCharacterClassInRegex",
                                     "noImplicitAnyLet",
+                                    "noInteractiveElementToNoninteractiveRole",
+                                    "noInvalidNewBuiltin",
+                                    "noMisleadingInstantiator",
+                                    "noMisrefactoredShorthandAssign",
+                                    "noThisInStatic",
                                     "noUnusedImports",
                                     "noUnusedPrivateClassMembers",
+                                    "noUselessElse",
                                     "noUselessLoneBlockStatements",
+                                    "useAriaActivedescendantWithTabindex",
+                                    "useArrowFunction",
+                                    "useAsConstAssertion",
                                     "useAwait",
                                     "useGroupedTypeImport",
                                     "useImportRestrictions",
-<<<<<<< HEAD
-=======
                                     "useRegexLiterals",
                                     "useShorthandAssign",
->>>>>>> 4f1a5000
                                     "useValidAriaRole",
                                 ],
                             ));
@@ -1291,21 +1322,10 @@
                                 diagnostics,
                             );
                         }
-                        "noUselessElse" => {
-                            result.no_useless_else =
-                                Deserializable::deserialize(&value, "noUselessElse", diagnostics);
-                        }
                         "noVar" => {
                             result.no_var =
                                 Deserializable::deserialize(&value, "noVar", diagnostics);
                         }
-                        "useAsConstAssertion" => {
-                            result.use_as_const_assertion = Deserializable::deserialize(
-                                &value,
-                                "useAsConstAssertion",
-                                diagnostics,
-                            );
-                        }
                         "useBlockStatements" => {
                             result.use_block_statements = Deserializable::deserialize(
                                 &value,
@@ -1384,13 +1404,6 @@
                             result.use_shorthand_array_type = Deserializable::deserialize(
                                 &value,
                                 "useShorthandArrayType",
-                                diagnostics,
-                            );
-                        }
-                        "useShorthandAssign" => {
-                            result.use_shorthand_assign = Deserializable::deserialize(
-                                &value,
-                                "useShorthandAssign",
                                 diagnostics,
                             );
                         }
@@ -1435,9 +1448,7 @@
                                     "noRestrictedGlobals",
                                     "noShoutyConstants",
                                     "noUnusedTemplateLiteral",
-                                    "noUselessElse",
                                     "noVar",
-                                    "useAsConstAssertion",
                                     "useBlockStatements",
                                     "useCollapsedElseIf",
                                     "useConst",
@@ -1450,7 +1461,6 @@
                                     "useNumericLiterals",
                                     "useSelfClosingElements",
                                     "useShorthandArrayType",
-                                    "useShorthandAssign",
                                     "useSingleCaseStatement",
                                     "useSingleVarDeclarator",
                                     "useTemplate",
@@ -1508,13 +1518,6 @@
                             result.all =
                                 Deserializable::deserialize(&value, &key_text, diagnostics);
                         }
-                        "noApproximativeNumericConstant" => {
-                            result.no_approximative_numeric_constant = Deserializable::deserialize(
-                                &value,
-                                "noApproximativeNumericConstant",
-                                diagnostics,
-                            );
-                        }
                         "noArrayIndexKey" => {
                             result.no_array_index_key =
                                 Deserializable::deserialize(&value, "noArrayIndexKey", diagnostics);
@@ -1671,20 +1674,6 @@
                         "noLabelVar" => {
                             result.no_label_var =
                                 Deserializable::deserialize(&value, "noLabelVar", diagnostics);
-                        }
-                        "noMisleadingInstantiator" => {
-                            result.no_misleading_instantiator = Deserializable::deserialize(
-                                &value,
-                                "noMisleadingInstantiator",
-                                diagnostics,
-                            );
-                        }
-                        "noMisrefactoredShorthandAssign" => {
-                            result.no_misrefactored_shorthand_assign = Deserializable::deserialize(
-                                &value,
-                                "noMisrefactoredShorthandAssign",
-                                diagnostics,
-                            );
                         }
                         "noPrototypeBuiltins" => {
                             result.no_prototype_builtins = Deserializable::deserialize(
@@ -1766,7 +1755,6 @@
                                 &[
                                     "recommended",
                                     "all",
-                                    "noApproximativeNumericConstant",
                                     "noArrayIndexKey",
                                     "noAssignInExpressions",
                                     "noAsyncPromiseExecutor",
@@ -1795,8 +1783,6 @@
                                     "noGlobalIsNan",
                                     "noImportAssign",
                                     "noLabelVar",
-                                    "noMisleadingInstantiator",
-                                    "noMisrefactoredShorthandAssign",
                                     "noPrototypeBuiltins",
                                     "noRedeclare",
                                     "noRedundantUseStrict",
