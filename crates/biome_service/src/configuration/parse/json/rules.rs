//! Generated file, do not edit by hand, see `xtask/codegen`

use crate::configuration::linter::*;
use crate::Rules;
use biome_console::markup;
use biome_deserialize::{
    Deserializable, DeserializableValue, DeserializationDiagnostic, DeserializationVisitor, Text,
    VisitableType,
};
use biome_rowan::TextRange;
impl Deserializable for Rules {
    fn deserialize(
        value: &impl DeserializableValue,
        name: &str,
        diagnostics: &mut Vec<DeserializationDiagnostic>,
    ) -> Option<Self> {
        struct Visitor;
        impl DeserializationVisitor for Visitor {
            type Output = Rules;
            const EXPECTED_TYPE: VisitableType = VisitableType::MAP;
            fn visit_map(
                self,
                members: impl Iterator<
                    Item = Option<(impl DeserializableValue, impl DeserializableValue)>,
                >,
                range: TextRange,
                _name: &str,
                diagnostics: &mut Vec<DeserializationDiagnostic>,
            ) -> Option<Self::Output> {
                let mut recommended_is_set = false;
                let mut result = Self::Output::default();
                for (key, value) in members.flatten() {
                    let Some(key_text) = Text::deserialize(&key, "", diagnostics) else {
                        continue;
                    };
                    match key_text.text() {
                        "recommended" => {
                            recommended_is_set = true;
                            result.recommended =
                                Deserializable::deserialize(&value, &key_text, diagnostics);
                        }
                        "all" => {
                            result.all =
                                Deserializable::deserialize(&value, &key_text, diagnostics);
                        }
                        "a11y" => {
                            result.a11y =
                                Deserializable::deserialize(&value, &key_text, diagnostics);
                        }
                        "complexity" => {
                            result.complexity =
                                Deserializable::deserialize(&value, &key_text, diagnostics);
                        }
                        "correctness" => {
                            result.correctness =
                                Deserializable::deserialize(&value, &key_text, diagnostics);
                        }
                        "nursery" => {
                            result.nursery =
                                Deserializable::deserialize(&value, &key_text, diagnostics);
                        }
                        "performance" => {
                            result.performance =
                                Deserializable::deserialize(&value, &key_text, diagnostics);
                        }
                        "security" => {
                            result.security =
                                Deserializable::deserialize(&value, &key_text, diagnostics);
                        }
                        "style" => {
                            result.style =
                                Deserializable::deserialize(&value, &key_text, diagnostics);
                        }
                        "suspicious" => {
                            result.suspicious =
                                Deserializable::deserialize(&value, &key_text, diagnostics);
                        }
                        unknown_key => {
                            diagnostics.push(DeserializationDiagnostic::new_unknown_key(
                                unknown_key,
                                key.range(),
                                &[
                                    "recommended",
                                    "all",
                                    "a11y",
                                    "complexity",
                                    "correctness",
                                    "nursery",
                                    "performance",
                                    "security",
                                    "style",
                                    "suspicious",
                                ],
                            ));
                        }
                    }
                }
                if recommended_is_set
                    && matches!(result.recommended, Some(true))
                    && matches!(result.all, Some(true))
                {
                    diagnostics . push (DeserializationDiagnostic :: new (markup ! (< Emphasis > "'recommended'" < / Emphasis > " and " < Emphasis > "'all'" < / Emphasis > " can't be both " < Emphasis > "'true'" < / Emphasis > ". You should choose only one of them.")) . with_range (range) . with_note (markup ! ("Biome will fallback to its defaults for this section."))) ;
                    return Some(Self::Output::default());
                }
                Some(result)
            }
        }
        value.deserialize(Visitor, name, diagnostics)
    }
}
impl Deserializable for A11y {
    fn deserialize(
        value: &impl DeserializableValue,
        name: &str,
        diagnostics: &mut Vec<DeserializationDiagnostic>,
    ) -> Option<Self> {
        struct Visitor;
        impl DeserializationVisitor for Visitor {
            type Output = A11y;
            const EXPECTED_TYPE: VisitableType = VisitableType::MAP;
            fn visit_map(
                self,
                members: impl Iterator<
                    Item = Option<(impl DeserializableValue, impl DeserializableValue)>,
                >,
                range: TextRange,
                _name: &str,
                diagnostics: &mut Vec<DeserializationDiagnostic>,
            ) -> Option<Self::Output> {
                let mut recommended_is_set = false;
                let mut result = Self::Output::default();
                for (key, value) in members.flatten() {
                    let Some(key_text) = Text::deserialize(&key, "", diagnostics) else {
                        continue;
                    };
                    match key_text.text() {
                        "recommended" => {
                            recommended_is_set = true;
                            result.recommended =
                                Deserializable::deserialize(&value, &key_text, diagnostics);
                        }
                        "all" => {
                            result.all =
                                Deserializable::deserialize(&value, &key_text, diagnostics);
                        }
                        "noAccessKey" => {
                            result.no_access_key =
                                Deserializable::deserialize(&value, "noAccessKey", diagnostics);
                        }
                        "noAriaUnsupportedElements" => {
                            result.no_aria_unsupported_elements = Deserializable::deserialize(
                                &value,
                                "noAriaUnsupportedElements",
                                diagnostics,
                            );
                        }
                        "noAutofocus" => {
                            result.no_autofocus =
                                Deserializable::deserialize(&value, "noAutofocus", diagnostics);
                        }
                        "noBlankTarget" => {
                            result.no_blank_target =
                                Deserializable::deserialize(&value, "noBlankTarget", diagnostics);
                        }
                        "noDistractingElements" => {
                            result.no_distracting_elements = Deserializable::deserialize(
                                &value,
                                "noDistractingElements",
                                diagnostics,
                            );
                        }
                        "noHeaderScope" => {
                            result.no_header_scope =
                                Deserializable::deserialize(&value, "noHeaderScope", diagnostics);
                        }
                        "noInteractiveElementToNoninteractiveRole" => {
                            result.no_interactive_element_to_noninteractive_role =
                                Deserializable::deserialize(
                                    &value,
                                    "noInteractiveElementToNoninteractiveRole",
                                    diagnostics,
                                );
                        }
                        "noNoninteractiveElementToInteractiveRole" => {
                            result.no_noninteractive_element_to_interactive_role =
                                Deserializable::deserialize(
                                    &value,
                                    "noNoninteractiveElementToInteractiveRole",
                                    diagnostics,
                                );
                        }
                        "noNoninteractiveTabindex" => {
                            result.no_noninteractive_tabindex = Deserializable::deserialize(
                                &value,
                                "noNoninteractiveTabindex",
                                diagnostics,
                            );
                        }
                        "noPositiveTabindex" => {
                            result.no_positive_tabindex = Deserializable::deserialize(
                                &value,
                                "noPositiveTabindex",
                                diagnostics,
                            );
                        }
                        "noRedundantAlt" => {
                            result.no_redundant_alt =
                                Deserializable::deserialize(&value, "noRedundantAlt", diagnostics);
                        }
                        "noRedundantRoles" => {
                            result.no_redundant_roles = Deserializable::deserialize(
                                &value,
                                "noRedundantRoles",
                                diagnostics,
                            );
                        }
                        "noSvgWithoutTitle" => {
                            result.no_svg_without_title = Deserializable::deserialize(
                                &value,
                                "noSvgWithoutTitle",
                                diagnostics,
                            );
                        }
                        "useAltText" => {
                            result.use_alt_text =
                                Deserializable::deserialize(&value, "useAltText", diagnostics);
                        }
                        "useAnchorContent" => {
                            result.use_anchor_content = Deserializable::deserialize(
                                &value,
                                "useAnchorContent",
                                diagnostics,
                            );
                        }
                        "useAriaActivedescendantWithTabindex" => {
                            result.use_aria_activedescendant_with_tabindex =
                                Deserializable::deserialize(
                                    &value,
                                    "useAriaActivedescendantWithTabindex",
                                    diagnostics,
                                );
                        }
                        "useAriaPropsForRole" => {
                            result.use_aria_props_for_role = Deserializable::deserialize(
                                &value,
                                "useAriaPropsForRole",
                                diagnostics,
                            );
                        }
                        "useButtonType" => {
                            result.use_button_type =
                                Deserializable::deserialize(&value, "useButtonType", diagnostics);
                        }
                        "useHeadingContent" => {
                            result.use_heading_content = Deserializable::deserialize(
                                &value,
                                "useHeadingContent",
                                diagnostics,
                            );
                        }
                        "useHtmlLang" => {
                            result.use_html_lang =
                                Deserializable::deserialize(&value, "useHtmlLang", diagnostics);
                        }
                        "useIframeTitle" => {
                            result.use_iframe_title =
                                Deserializable::deserialize(&value, "useIframeTitle", diagnostics);
                        }
                        "useKeyWithClickEvents" => {
                            result.use_key_with_click_events = Deserializable::deserialize(
                                &value,
                                "useKeyWithClickEvents",
                                diagnostics,
                            );
                        }
                        "useKeyWithMouseEvents" => {
                            result.use_key_with_mouse_events = Deserializable::deserialize(
                                &value,
                                "useKeyWithMouseEvents",
                                diagnostics,
                            );
                        }
                        "useMediaCaption" => {
                            result.use_media_caption =
                                Deserializable::deserialize(&value, "useMediaCaption", diagnostics);
                        }
                        "useValidAnchor" => {
                            result.use_valid_anchor =
                                Deserializable::deserialize(&value, "useValidAnchor", diagnostics);
                        }
                        "useValidAriaProps" => {
                            result.use_valid_aria_props = Deserializable::deserialize(
                                &value,
                                "useValidAriaProps",
                                diagnostics,
                            );
                        }
                        "useValidAriaValues" => {
                            result.use_valid_aria_values = Deserializable::deserialize(
                                &value,
                                "useValidAriaValues",
                                diagnostics,
                            );
                        }
                        "useValidLang" => {
                            result.use_valid_lang =
                                Deserializable::deserialize(&value, "useValidLang", diagnostics);
                        }
                        unknown_key => {
                            diagnostics.push(DeserializationDiagnostic::new_unknown_key(
                                unknown_key,
                                key.range(),
                                &[
                                    "recommended",
                                    "all",
                                    "noAccessKey",
                                    "noAriaUnsupportedElements",
                                    "noAutofocus",
                                    "noBlankTarget",
                                    "noDistractingElements",
                                    "noHeaderScope",
                                    "noInteractiveElementToNoninteractiveRole",
                                    "noNoninteractiveElementToInteractiveRole",
                                    "noNoninteractiveTabindex",
                                    "noPositiveTabindex",
                                    "noRedundantAlt",
                                    "noRedundantRoles",
                                    "noSvgWithoutTitle",
                                    "useAltText",
                                    "useAnchorContent",
                                    "useAriaActivedescendantWithTabindex",
                                    "useAriaPropsForRole",
                                    "useButtonType",
                                    "useHeadingContent",
                                    "useHtmlLang",
                                    "useIframeTitle",
                                    "useKeyWithClickEvents",
                                    "useKeyWithMouseEvents",
                                    "useMediaCaption",
                                    "useValidAnchor",
                                    "useValidAriaProps",
                                    "useValidAriaValues",
                                    "useValidLang",
                                ],
                            ));
                        }
                    }
                }
                if recommended_is_set
                    && matches!(result.recommended, Some(true))
                    && matches!(result.all, Some(true))
                {
                    diagnostics . push (DeserializationDiagnostic :: new (markup ! (< Emphasis > "'recommended'" < / Emphasis > " and " < Emphasis > "'all'" < / Emphasis > " can't be both " < Emphasis > "'true'" < / Emphasis > ". You should choose only one of them.")) . with_range (range) . with_note (markup ! ("Biome will fallback to its defaults for this section."))) ;
                    return Some(Self::Output::default());
                }
                Some(result)
            }
        }
        value.deserialize(Visitor, name, diagnostics)
    }
}
impl Deserializable for Complexity {
    fn deserialize(
        value: &impl DeserializableValue,
        name: &str,
        diagnostics: &mut Vec<DeserializationDiagnostic>,
    ) -> Option<Self> {
        struct Visitor;
        impl DeserializationVisitor for Visitor {
            type Output = Complexity;
            const EXPECTED_TYPE: VisitableType = VisitableType::MAP;
            fn visit_map(
                self,
                members: impl Iterator<
                    Item = Option<(impl DeserializableValue, impl DeserializableValue)>,
                >,
                range: TextRange,
                _name: &str,
                diagnostics: &mut Vec<DeserializationDiagnostic>,
            ) -> Option<Self::Output> {
                let mut recommended_is_set = false;
                let mut result = Self::Output::default();
                for (key, value) in members.flatten() {
                    let Some(key_text) = Text::deserialize(&key, "", diagnostics) else {
                        continue;
                    };
                    match key_text.text() {
                        "recommended" => {
                            recommended_is_set = true;
                            result.recommended =
                                Deserializable::deserialize(&value, &key_text, diagnostics);
                        }
                        "all" => {
                            result.all =
                                Deserializable::deserialize(&value, &key_text, diagnostics);
                        }
                        "noBannedTypes" => {
                            result.no_banned_types =
                                Deserializable::deserialize(&value, "noBannedTypes", diagnostics);
                        }
                        "noExcessiveCognitiveComplexity" => {
                            result.no_excessive_cognitive_complexity = Deserializable::deserialize(
                                &value,
                                "noExcessiveCognitiveComplexity",
                                diagnostics,
                            );
                        }
                        "noExtraBooleanCast" => {
                            result.no_extra_boolean_cast = Deserializable::deserialize(
                                &value,
                                "noExtraBooleanCast",
                                diagnostics,
                            );
                        }
                        "noForEach" => {
                            result.no_for_each =
                                Deserializable::deserialize(&value, "noForEach", diagnostics);
                        }
                        "noMultipleSpacesInRegularExpressionLiterals" => {
                            result.no_multiple_spaces_in_regular_expression_literals =
                                Deserializable::deserialize(
                                    &value,
                                    "noMultipleSpacesInRegularExpressionLiterals",
                                    diagnostics,
                                );
                        }
                        "noStaticOnlyClass" => {
                            result.no_static_only_class = Deserializable::deserialize(
                                &value,
                                "noStaticOnlyClass",
                                diagnostics,
                            );
                        }
                        "noThisInStatic" => {
                            result.no_this_in_static =
                                Deserializable::deserialize(&value, "noThisInStatic", diagnostics);
                        }
                        "noUselessCatch" => {
                            result.no_useless_catch =
                                Deserializable::deserialize(&value, "noUselessCatch", diagnostics);
                        }
                        "noUselessConstructor" => {
                            result.no_useless_constructor = Deserializable::deserialize(
                                &value,
                                "noUselessConstructor",
                                diagnostics,
                            );
                        }
                        "noUselessEmptyExport" => {
                            result.no_useless_empty_export = Deserializable::deserialize(
                                &value,
                                "noUselessEmptyExport",
                                diagnostics,
                            );
                        }
                        "noUselessFragments" => {
                            result.no_useless_fragments = Deserializable::deserialize(
                                &value,
                                "noUselessFragments",
                                diagnostics,
                            );
                        }
                        "noUselessLabel" => {
                            result.no_useless_label =
                                Deserializable::deserialize(&value, "noUselessLabel", diagnostics);
                        }
                        "noUselessRename" => {
                            result.no_useless_rename =
                                Deserializable::deserialize(&value, "noUselessRename", diagnostics);
                        }
                        "noUselessSwitchCase" => {
                            result.no_useless_switch_case = Deserializable::deserialize(
                                &value,
                                "noUselessSwitchCase",
                                diagnostics,
                            );
                        }
                        "noUselessThisAlias" => {
                            result.no_useless_this_alias = Deserializable::deserialize(
                                &value,
                                "noUselessThisAlias",
                                diagnostics,
                            );
                        }
                        "noUselessTypeConstraint" => {
                            result.no_useless_type_constraint = Deserializable::deserialize(
                                &value,
                                "noUselessTypeConstraint",
                                diagnostics,
                            );
                        }
                        "noVoid" => {
                            result.no_void =
                                Deserializable::deserialize(&value, "noVoid", diagnostics);
                        }
                        "noWith" => {
                            result.no_with =
                                Deserializable::deserialize(&value, "noWith", diagnostics);
                        }
                        "useArrowFunction" => {
                            result.use_arrow_function = Deserializable::deserialize(
                                &value,
                                "useArrowFunction",
                                diagnostics,
                            );
                        }
                        "useFlatMap" => {
                            result.use_flat_map =
                                Deserializable::deserialize(&value, "useFlatMap", diagnostics);
                        }
                        "useLiteralKeys" => {
                            result.use_literal_keys =
                                Deserializable::deserialize(&value, "useLiteralKeys", diagnostics);
                        }
                        "useOptionalChain" => {
                            result.use_optional_chain = Deserializable::deserialize(
                                &value,
                                "useOptionalChain",
                                diagnostics,
                            );
                        }
                        "useSimpleNumberKeys" => {
                            result.use_simple_number_keys = Deserializable::deserialize(
                                &value,
                                "useSimpleNumberKeys",
                                diagnostics,
                            );
                        }
                        "useSimplifiedLogicExpression" => {
                            result.use_simplified_logic_expression = Deserializable::deserialize(
                                &value,
                                "useSimplifiedLogicExpression",
                                diagnostics,
                            );
                        }
                        unknown_key => {
                            diagnostics.push(DeserializationDiagnostic::new_unknown_key(
                                unknown_key,
                                key.range(),
                                &[
                                    "recommended",
                                    "all",
                                    "noBannedTypes",
                                    "noExcessiveCognitiveComplexity",
                                    "noExtraBooleanCast",
                                    "noForEach",
                                    "noMultipleSpacesInRegularExpressionLiterals",
                                    "noStaticOnlyClass",
                                    "noThisInStatic",
                                    "noUselessCatch",
                                    "noUselessConstructor",
                                    "noUselessEmptyExport",
                                    "noUselessFragments",
                                    "noUselessLabel",
                                    "noUselessRename",
                                    "noUselessSwitchCase",
                                    "noUselessThisAlias",
                                    "noUselessTypeConstraint",
                                    "noVoid",
                                    "noWith",
                                    "useArrowFunction",
                                    "useFlatMap",
                                    "useLiteralKeys",
                                    "useOptionalChain",
                                    "useSimpleNumberKeys",
                                    "useSimplifiedLogicExpression",
                                ],
                            ));
                        }
                    }
                }
                if recommended_is_set
                    && matches!(result.recommended, Some(true))
                    && matches!(result.all, Some(true))
                {
                    diagnostics . push (DeserializationDiagnostic :: new (markup ! (< Emphasis > "'recommended'" < / Emphasis > " and " < Emphasis > "'all'" < / Emphasis > " can't be both " < Emphasis > "'true'" < / Emphasis > ". You should choose only one of them.")) . with_range (range) . with_note (markup ! ("Biome will fallback to its defaults for this section."))) ;
                    return Some(Self::Output::default());
                }
                Some(result)
            }
        }
        value.deserialize(Visitor, name, diagnostics)
    }
}
impl Deserializable for Correctness {
    fn deserialize(
        value: &impl DeserializableValue,
        name: &str,
        diagnostics: &mut Vec<DeserializationDiagnostic>,
    ) -> Option<Self> {
        struct Visitor;
        impl DeserializationVisitor for Visitor {
            type Output = Correctness;
            const EXPECTED_TYPE: VisitableType = VisitableType::MAP;
            fn visit_map(
                self,
                members: impl Iterator<
                    Item = Option<(impl DeserializableValue, impl DeserializableValue)>,
                >,
                range: TextRange,
                _name: &str,
                diagnostics: &mut Vec<DeserializationDiagnostic>,
            ) -> Option<Self::Output> {
                let mut recommended_is_set = false;
                let mut result = Self::Output::default();
                for (key, value) in members.flatten() {
                    let Some(key_text) = Text::deserialize(&key, "", diagnostics) else {
                        continue;
                    };
                    match key_text.text() {
                        "recommended" => {
                            recommended_is_set = true;
                            result.recommended =
                                Deserializable::deserialize(&value, &key_text, diagnostics);
                        }
                        "all" => {
                            result.all =
                                Deserializable::deserialize(&value, &key_text, diagnostics);
                        }
                        "noChildrenProp" => {
                            result.no_children_prop =
                                Deserializable::deserialize(&value, "noChildrenProp", diagnostics);
                        }
                        "noConstAssign" => {
                            result.no_const_assign =
                                Deserializable::deserialize(&value, "noConstAssign", diagnostics);
                        }
                        "noConstantCondition" => {
                            result.no_constant_condition = Deserializable::deserialize(
                                &value,
                                "noConstantCondition",
                                diagnostics,
                            );
                        }
                        "noConstructorReturn" => {
                            result.no_constructor_return = Deserializable::deserialize(
                                &value,
                                "noConstructorReturn",
                                diagnostics,
                            );
                        }
                        "noEmptyCharacterClassInRegex" => {
                            result.no_empty_character_class_in_regex = Deserializable::deserialize(
                                &value,
                                "noEmptyCharacterClassInRegex",
                                diagnostics,
                            );
                        }
                        "noEmptyPattern" => {
                            result.no_empty_pattern =
                                Deserializable::deserialize(&value, "noEmptyPattern", diagnostics);
                        }
                        "noGlobalObjectCalls" => {
                            result.no_global_object_calls = Deserializable::deserialize(
                                &value,
                                "noGlobalObjectCalls",
                                diagnostics,
                            );
                        }
                        "noInnerDeclarations" => {
                            result.no_inner_declarations = Deserializable::deserialize(
                                &value,
                                "noInnerDeclarations",
                                diagnostics,
                            );
                        }
                        "noInvalidConstructorSuper" => {
                            result.no_invalid_constructor_super = Deserializable::deserialize(
                                &value,
                                "noInvalidConstructorSuper",
                                diagnostics,
                            );
                        }
                        "noInvalidNewBuiltin" => {
                            result.no_invalid_new_builtin = Deserializable::deserialize(
                                &value,
                                "noInvalidNewBuiltin",
                                diagnostics,
                            );
                        }
                        "noNewSymbol" => {
                            result.no_new_symbol =
                                Deserializable::deserialize(&value, "noNewSymbol", diagnostics);
                        }
                        "noNonoctalDecimalEscape" => {
                            result.no_nonoctal_decimal_escape = Deserializable::deserialize(
                                &value,
                                "noNonoctalDecimalEscape",
                                diagnostics,
                            );
                        }
                        "noPrecisionLoss" => {
                            result.no_precision_loss =
                                Deserializable::deserialize(&value, "noPrecisionLoss", diagnostics);
                        }
                        "noRenderReturnValue" => {
                            result.no_render_return_value = Deserializable::deserialize(
                                &value,
                                "noRenderReturnValue",
                                diagnostics,
                            );
                        }
                        "noSelfAssign" => {
                            result.no_self_assign =
                                Deserializable::deserialize(&value, "noSelfAssign", diagnostics);
                        }
                        "noSetterReturn" => {
                            result.no_setter_return =
                                Deserializable::deserialize(&value, "noSetterReturn", diagnostics);
                        }
                        "noStringCaseMismatch" => {
                            result.no_string_case_mismatch = Deserializable::deserialize(
                                &value,
                                "noStringCaseMismatch",
                                diagnostics,
                            );
                        }
                        "noSwitchDeclarations" => {
                            result.no_switch_declarations = Deserializable::deserialize(
                                &value,
                                "noSwitchDeclarations",
                                diagnostics,
                            );
                        }
                        "noUndeclaredVariables" => {
                            result.no_undeclared_variables = Deserializable::deserialize(
                                &value,
                                "noUndeclaredVariables",
                                diagnostics,
                            );
                        }
                        "noUnnecessaryContinue" => {
                            result.no_unnecessary_continue = Deserializable::deserialize(
                                &value,
                                "noUnnecessaryContinue",
                                diagnostics,
                            );
                        }
                        "noUnreachable" => {
                            result.no_unreachable =
                                Deserializable::deserialize(&value, "noUnreachable", diagnostics);
                        }
                        "noUnreachableSuper" => {
                            result.no_unreachable_super = Deserializable::deserialize(
                                &value,
                                "noUnreachableSuper",
                                diagnostics,
                            );
                        }
                        "noUnsafeFinally" => {
                            result.no_unsafe_finally =
                                Deserializable::deserialize(&value, "noUnsafeFinally", diagnostics);
                        }
                        "noUnsafeOptionalChaining" => {
                            result.no_unsafe_optional_chaining = Deserializable::deserialize(
                                &value,
                                "noUnsafeOptionalChaining",
                                diagnostics,
                            );
                        }
                        "noUnusedLabels" => {
                            result.no_unused_labels =
                                Deserializable::deserialize(&value, "noUnusedLabels", diagnostics);
                        }
                        "noUnusedVariables" => {
                            result.no_unused_variables = Deserializable::deserialize(
                                &value,
                                "noUnusedVariables",
                                diagnostics,
                            );
                        }
                        "noVoidElementsWithChildren" => {
                            result.no_void_elements_with_children = Deserializable::deserialize(
                                &value,
                                "noVoidElementsWithChildren",
                                diagnostics,
                            );
                        }
                        "noVoidTypeReturn" => {
                            result.no_void_type_return = Deserializable::deserialize(
                                &value,
                                "noVoidTypeReturn",
                                diagnostics,
                            );
                        }
                        "useExhaustiveDependencies" => {
                            result.use_exhaustive_dependencies = Deserializable::deserialize(
                                &value,
                                "useExhaustiveDependencies",
                                diagnostics,
                            );
                        }
                        "useHookAtTopLevel" => {
                            result.use_hook_at_top_level = Deserializable::deserialize(
                                &value,
                                "useHookAtTopLevel",
                                diagnostics,
                            );
                        }
                        "useIsNan" => {
                            result.use_is_nan =
                                Deserializable::deserialize(&value, "useIsNan", diagnostics);
                        }
                        "useValidForDirection" => {
                            result.use_valid_for_direction = Deserializable::deserialize(
                                &value,
                                "useValidForDirection",
                                diagnostics,
                            );
                        }
                        "useYield" => {
                            result.use_yield =
                                Deserializable::deserialize(&value, "useYield", diagnostics);
                        }
                        unknown_key => {
                            diagnostics.push(DeserializationDiagnostic::new_unknown_key(
                                unknown_key,
                                key.range(),
                                &[
                                    "recommended",
                                    "all",
                                    "noChildrenProp",
                                    "noConstAssign",
                                    "noConstantCondition",
                                    "noConstructorReturn",
                                    "noEmptyCharacterClassInRegex",
                                    "noEmptyPattern",
                                    "noGlobalObjectCalls",
                                    "noInnerDeclarations",
                                    "noInvalidConstructorSuper",
                                    "noInvalidNewBuiltin",
                                    "noNewSymbol",
                                    "noNonoctalDecimalEscape",
                                    "noPrecisionLoss",
                                    "noRenderReturnValue",
                                    "noSelfAssign",
                                    "noSetterReturn",
                                    "noStringCaseMismatch",
                                    "noSwitchDeclarations",
                                    "noUndeclaredVariables",
                                    "noUnnecessaryContinue",
                                    "noUnreachable",
                                    "noUnreachableSuper",
                                    "noUnsafeFinally",
                                    "noUnsafeOptionalChaining",
                                    "noUnusedLabels",
                                    "noUnusedVariables",
                                    "noVoidElementsWithChildren",
                                    "noVoidTypeReturn",
                                    "useExhaustiveDependencies",
                                    "useHookAtTopLevel",
                                    "useIsNan",
                                    "useValidForDirection",
                                    "useYield",
                                ],
                            ));
                        }
                    }
                }
                if recommended_is_set
                    && matches!(result.recommended, Some(true))
                    && matches!(result.all, Some(true))
                {
                    diagnostics . push (DeserializationDiagnostic :: new (markup ! (< Emphasis > "'recommended'" < / Emphasis > " and " < Emphasis > "'all'" < / Emphasis > " can't be both " < Emphasis > "'true'" < / Emphasis > ". You should choose only one of them.")) . with_range (range) . with_note (markup ! ("Biome will fallback to its defaults for this section."))) ;
                    return Some(Self::Output::default());
                }
                Some(result)
            }
        }
        value.deserialize(Visitor, name, diagnostics)
    }
}
impl Deserializable for Nursery {
    fn deserialize(
        value: &impl DeserializableValue,
        name: &str,
        diagnostics: &mut Vec<DeserializationDiagnostic>,
<<<<<<< HEAD
    ) -> Option<()> {
        let (name, value) = self.get_key_and_value(key, value)?;
        let name_text = name.inner_string_text().ok()?;
        let name_text = name_text.text();
        match name_text {
            "recommended" => {
                self.recommended = Some(self.map_to_boolean(&value, name_text, diagnostics)?);
            }
            "all" => {
                self.all = Some(self.map_to_boolean(&value, name_text, diagnostics)?);
            }
            "noApproximativeNumericConstant" => {
                let mut configuration = RuleConfiguration::default();
                configuration.map_rule_configuration(
                    &value,
                    "noApproximativeNumericConstant",
                    diagnostics,
                )?;
                self.no_approximative_numeric_constant = Some(configuration);
            }
            "noDuplicateJsonKeys" => {
                let mut configuration = RuleConfiguration::default();
                configuration.map_rule_configuration(&value, "noDuplicateJsonKeys", diagnostics)?;
                self.no_duplicate_json_keys = Some(configuration);
            }
            "noEmptyBlockStatements" => {
                let mut configuration = RuleConfiguration::default();
                configuration.map_rule_configuration(
                    &value,
                    "noEmptyBlockStatements",
                    diagnostics,
                )?;
                self.no_empty_block_statements = Some(configuration);
            }
            "noEmptyCharacterClassInRegex" => {
                let mut configuration = RuleConfiguration::default();
                configuration.map_rule_configuration(
                    &value,
                    "noEmptyCharacterClassInRegex",
                    diagnostics,
                )?;
                self.no_empty_character_class_in_regex = Some(configuration);
            }
            "noInteractiveElementToNoninteractiveRole" => {
                let mut configuration = RuleConfiguration::default();
                configuration.map_rule_configuration(
                    &value,
                    "noInteractiveElementToNoninteractiveRole",
                    diagnostics,
                )?;
                self.no_interactive_element_to_noninteractive_role = Some(configuration);
            }
            "noInvalidNewBuiltin" => {
                let mut configuration = RuleConfiguration::default();
                configuration.map_rule_configuration(&value, "noInvalidNewBuiltin", diagnostics)?;
                self.no_invalid_new_builtin = Some(configuration);
            }
            "noMisleadingInstantiator" => {
                let mut configuration = RuleConfiguration::default();
                configuration.map_rule_configuration(
                    &value,
                    "noMisleadingInstantiator",
                    diagnostics,
                )?;
                self.no_misleading_instantiator = Some(configuration);
            }
            "noMisrefactoredShorthandAssign" => {
                let mut configuration = RuleConfiguration::default();
                configuration.map_rule_configuration(
                    &value,
                    "noMisrefactoredShorthandAssign",
                    diagnostics,
                )?;
                self.no_misrefactored_shorthand_assign = Some(configuration);
            }
            "noThisInStatic" => {
                let mut configuration = RuleConfiguration::default();
                configuration.map_rule_configuration(&value, "noThisInStatic", diagnostics)?;
                self.no_this_in_static = Some(configuration);
            }
            "noUnusedImports" => {
                let mut configuration = RuleConfiguration::default();
                configuration.map_rule_configuration(&value, "noUnusedImports", diagnostics)?;
                self.no_unused_imports = Some(configuration);
            }
            "noUselessElse" => {
                let mut configuration = RuleConfiguration::default();
                configuration.map_rule_configuration(&value, "noUselessElse", diagnostics)?;
                self.no_useless_else = Some(configuration);
            }
            "noUselessLoneBlockStatements" => {
                let mut configuration = RuleConfiguration::default();
                configuration.map_rule_configuration(
                    &value,
                    "noUselessLoneBlockStatements",
                    diagnostics,
                )?;
                self.no_useless_lone_block_statements = Some(configuration);
            }
            "useAriaActivedescendantWithTabindex" => {
                let mut configuration = RuleConfiguration::default();
                configuration.map_rule_configuration(
                    &value,
                    "useAriaActivedescendantWithTabindex",
                    diagnostics,
                )?;
                self.use_aria_activedescendant_with_tabindex = Some(configuration);
            }
            "useArrowFunction" => {
                let mut configuration = RuleConfiguration::default();
                configuration.map_rule_configuration(&value, "useArrowFunction", diagnostics)?;
                self.use_arrow_function = Some(configuration);
            }
            "useAsConstAssertion" => {
                let mut configuration = RuleConfiguration::default();
                configuration.map_rule_configuration(&value, "useAsConstAssertion", diagnostics)?;
                self.use_as_const_assertion = Some(configuration);
            }
            "useGroupedTypeImport" => {
                let mut configuration = RuleConfiguration::default();
                configuration.map_rule_configuration(
                    &value,
                    "useGroupedTypeImport",
                    diagnostics,
                )?;
                self.use_grouped_type_import = Some(configuration);
            }
            "useImportRestrictions" => {
                let mut configuration = RuleConfiguration::default();
                configuration.map_rule_configuration(
                    &value,
                    "useImportRestrictions",
                    diagnostics,
                )?;
                self.use_import_restrictions = Some(configuration);
            }
            "useShorthandAssign" => {
                let mut configuration = RuleConfiguration::default();
                configuration.map_rule_configuration(&value, "useShorthandAssign", diagnostics)?;
                self.use_shorthand_assign = Some(configuration);
            }
            "useShorthandFunctionType" => {
                let mut configuration = RuleConfiguration::default();
                configuration.map_rule_configuration(
                    &value,
                    "useShorthandFunctionType",
                    diagnostics,
                )?;
                self.use_shorthand_function_type = Some(configuration);
            }
            _ => {
                report_unknown_map_key(
                    &name,
                    &[
                        "recommended",
                        "all",
                        "noApproximativeNumericConstant",
                        "noDuplicateJsonKeys",
                        "noEmptyBlockStatements",
                        "noEmptyCharacterClassInRegex",
                        "noInteractiveElementToNoninteractiveRole",
                        "noInvalidNewBuiltin",
                        "noMisleadingInstantiator",
                        "noMisrefactoredShorthandAssign",
                        "noThisInStatic",
                        "noUnusedImports",
                        "noUselessElse",
                        "noUselessLoneBlockStatements",
                        "useAriaActivedescendantWithTabindex",
                        "useArrowFunction",
                        "useAsConstAssertion",
                        "useGroupedTypeImport",
                        "useImportRestrictions",
                        "useShorthandAssign",
                        "useShorthandFunctionType",
                    ],
                    diagnostics,
                );
=======
    ) -> Option<Self> {
        struct Visitor;
        impl DeserializationVisitor for Visitor {
            type Output = Nursery;
            const EXPECTED_TYPE: VisitableType = VisitableType::MAP;
            fn visit_map(
                self,
                members: impl Iterator<
                    Item = Option<(impl DeserializableValue, impl DeserializableValue)>,
                >,
                range: TextRange,
                _name: &str,
                diagnostics: &mut Vec<DeserializationDiagnostic>,
            ) -> Option<Self::Output> {
                let mut recommended_is_set = false;
                let mut result = Self::Output::default();
                for (key, value) in members.flatten() {
                    let Some(key_text) = Text::deserialize(&key, "", diagnostics) else {
                        continue;
                    };
                    match key_text.text() {
                        "recommended" => {
                            recommended_is_set = true;
                            result.recommended =
                                Deserializable::deserialize(&value, &key_text, diagnostics);
                        }
                        "all" => {
                            result.all =
                                Deserializable::deserialize(&value, &key_text, diagnostics);
                        }
                        "noAriaHiddenOnFocusable" => {
                            result.no_aria_hidden_on_focusable = Deserializable::deserialize(
                                &value,
                                "noAriaHiddenOnFocusable",
                                diagnostics,
                            );
                        }
                        "noDefaultExport" => {
                            result.no_default_export =
                                Deserializable::deserialize(&value, "noDefaultExport", diagnostics);
                        }
                        "noDuplicateJsonKeys" => {
                            result.no_duplicate_json_keys = Deserializable::deserialize(
                                &value,
                                "noDuplicateJsonKeys",
                                diagnostics,
                            );
                        }
                        "noEmptyBlockStatements" => {
                            result.no_empty_block_statements = Deserializable::deserialize(
                                &value,
                                "noEmptyBlockStatements",
                                diagnostics,
                            );
                        }
                        "noImplicitAnyLet" => {
                            result.no_implicit_any_let = Deserializable::deserialize(
                                &value,
                                "noImplicitAnyLet",
                                diagnostics,
                            );
                        }
                        "noUnusedImports" => {
                            result.no_unused_imports =
                                Deserializable::deserialize(&value, "noUnusedImports", diagnostics);
                        }
                        "noUnusedPrivateClassMembers" => {
                            result.no_unused_private_class_members = Deserializable::deserialize(
                                &value,
                                "noUnusedPrivateClassMembers",
                                diagnostics,
                            );
                        }
                        "noUselessLoneBlockStatements" => {
                            result.no_useless_lone_block_statements = Deserializable::deserialize(
                                &value,
                                "noUselessLoneBlockStatements",
                                diagnostics,
                            );
                        }
                        "useAwait" => {
                            result.use_await =
                                Deserializable::deserialize(&value, "useAwait", diagnostics);
                        }
                        "useForOf" => {
                            result.use_for_of =
                                Deserializable::deserialize(&value, "useForOf", diagnostics);
                        }
                        "useGroupedTypeImport" => {
                            result.use_grouped_type_import = Deserializable::deserialize(
                                &value,
                                "useGroupedTypeImport",
                                diagnostics,
                            );
                        }
                        "useImportRestrictions" => {
                            result.use_import_restrictions = Deserializable::deserialize(
                                &value,
                                "useImportRestrictions",
                                diagnostics,
                            );
                        }
                        "useRegexLiterals" => {
                            result.use_regex_literals = Deserializable::deserialize(
                                &value,
                                "useRegexLiterals",
                                diagnostics,
                            );
                        }
                        "useValidAriaRole" => {
                            result.use_valid_aria_role = Deserializable::deserialize(
                                &value,
                                "useValidAriaRole",
                                diagnostics,
                            );
                        }
                        unknown_key => {
                            diagnostics.push(DeserializationDiagnostic::new_unknown_key(
                                unknown_key,
                                key.range(),
                                &[
                                    "recommended",
                                    "all",
                                    "noAriaHiddenOnFocusable",
                                    "noDefaultExport",
                                    "noDuplicateJsonKeys",
                                    "noEmptyBlockStatements",
                                    "noImplicitAnyLet",
                                    "noUnusedImports",
                                    "noUnusedPrivateClassMembers",
                                    "noUselessLoneBlockStatements",
                                    "useAwait",
                                    "useForOf",
                                    "useGroupedTypeImport",
                                    "useImportRestrictions",
                                    "useRegexLiterals",
                                    "useValidAriaRole",
                                ],
                            ));
                        }
                    }
                }
                if recommended_is_set
                    && matches!(result.recommended, Some(true))
                    && matches!(result.all, Some(true))
                {
                    diagnostics . push (DeserializationDiagnostic :: new (markup ! (< Emphasis > "'recommended'" < / Emphasis > " and " < Emphasis > "'all'" < / Emphasis > " can't be both " < Emphasis > "'true'" < / Emphasis > ". You should choose only one of them.")) . with_range (range) . with_note (markup ! ("Biome will fallback to its defaults for this section."))) ;
                    return Some(Self::Output::default());
                }
                Some(result)
>>>>>>> 6739a514
            }
        }
        value.deserialize(Visitor, name, diagnostics)
    }
}
impl Deserializable for Performance {
    fn deserialize(
        value: &impl DeserializableValue,
        name: &str,
        diagnostics: &mut Vec<DeserializationDiagnostic>,
    ) -> Option<Self> {
        struct Visitor;
        impl DeserializationVisitor for Visitor {
            type Output = Performance;
            const EXPECTED_TYPE: VisitableType = VisitableType::MAP;
            fn visit_map(
                self,
                members: impl Iterator<
                    Item = Option<(impl DeserializableValue, impl DeserializableValue)>,
                >,
                range: TextRange,
                _name: &str,
                diagnostics: &mut Vec<DeserializationDiagnostic>,
            ) -> Option<Self::Output> {
                let mut recommended_is_set = false;
                let mut result = Self::Output::default();
                for (key, value) in members.flatten() {
                    let Some(key_text) = Text::deserialize(&key, "", diagnostics) else {
                        continue;
                    };
                    match key_text.text() {
                        "recommended" => {
                            recommended_is_set = true;
                            result.recommended =
                                Deserializable::deserialize(&value, &key_text, diagnostics);
                        }
                        "all" => {
                            result.all =
                                Deserializable::deserialize(&value, &key_text, diagnostics);
                        }
                        "noAccumulatingSpread" => {
                            result.no_accumulating_spread = Deserializable::deserialize(
                                &value,
                                "noAccumulatingSpread",
                                diagnostics,
                            );
                        }
                        "noDelete" => {
                            result.no_delete =
                                Deserializable::deserialize(&value, "noDelete", diagnostics);
                        }
                        unknown_key => {
                            diagnostics.push(DeserializationDiagnostic::new_unknown_key(
                                unknown_key,
                                key.range(),
                                &["recommended", "all", "noAccumulatingSpread", "noDelete"],
                            ));
                        }
                    }
                }
                if recommended_is_set
                    && matches!(result.recommended, Some(true))
                    && matches!(result.all, Some(true))
                {
                    diagnostics . push (DeserializationDiagnostic :: new (markup ! (< Emphasis > "'recommended'" < / Emphasis > " and " < Emphasis > "'all'" < / Emphasis > " can't be both " < Emphasis > "'true'" < / Emphasis > ". You should choose only one of them.")) . with_range (range) . with_note (markup ! ("Biome will fallback to its defaults for this section."))) ;
                    return Some(Self::Output::default());
                }
                Some(result)
            }
        }
        value.deserialize(Visitor, name, diagnostics)
    }
}
impl Deserializable for Security {
    fn deserialize(
        value: &impl DeserializableValue,
        name: &str,
        diagnostics: &mut Vec<DeserializationDiagnostic>,
    ) -> Option<Self> {
        struct Visitor;
        impl DeserializationVisitor for Visitor {
            type Output = Security;
            const EXPECTED_TYPE: VisitableType = VisitableType::MAP;
            fn visit_map(
                self,
                members: impl Iterator<
                    Item = Option<(impl DeserializableValue, impl DeserializableValue)>,
                >,
                range: TextRange,
                _name: &str,
                diagnostics: &mut Vec<DeserializationDiagnostic>,
            ) -> Option<Self::Output> {
                let mut recommended_is_set = false;
                let mut result = Self::Output::default();
                for (key, value) in members.flatten() {
                    let Some(key_text) = Text::deserialize(&key, "", diagnostics) else {
                        continue;
                    };
                    match key_text.text() {
                        "recommended" => {
                            recommended_is_set = true;
                            result.recommended =
                                Deserializable::deserialize(&value, &key_text, diagnostics);
                        }
                        "all" => {
                            result.all =
                                Deserializable::deserialize(&value, &key_text, diagnostics);
                        }
                        "noDangerouslySetInnerHtml" => {
                            result.no_dangerously_set_inner_html = Deserializable::deserialize(
                                &value,
                                "noDangerouslySetInnerHtml",
                                diagnostics,
                            );
                        }
                        "noDangerouslySetInnerHtmlWithChildren" => {
                            result.no_dangerously_set_inner_html_with_children =
                                Deserializable::deserialize(
                                    &value,
                                    "noDangerouslySetInnerHtmlWithChildren",
                                    diagnostics,
                                );
                        }
                        unknown_key => {
                            diagnostics.push(DeserializationDiagnostic::new_unknown_key(
                                unknown_key,
                                key.range(),
                                &[
                                    "recommended",
                                    "all",
                                    "noDangerouslySetInnerHtml",
                                    "noDangerouslySetInnerHtmlWithChildren",
                                ],
                            ));
                        }
                    }
                }
                if recommended_is_set
                    && matches!(result.recommended, Some(true))
                    && matches!(result.all, Some(true))
                {
                    diagnostics . push (DeserializationDiagnostic :: new (markup ! (< Emphasis > "'recommended'" < / Emphasis > " and " < Emphasis > "'all'" < / Emphasis > " can't be both " < Emphasis > "'true'" < / Emphasis > ". You should choose only one of them.")) . with_range (range) . with_note (markup ! ("Biome will fallback to its defaults for this section."))) ;
                    return Some(Self::Output::default());
                }
                Some(result)
            }
        }
        value.deserialize(Visitor, name, diagnostics)
    }
}
impl Deserializable for Style {
    fn deserialize(
        value: &impl DeserializableValue,
        name: &str,
        diagnostics: &mut Vec<DeserializationDiagnostic>,
    ) -> Option<Self> {
        struct Visitor;
        impl DeserializationVisitor for Visitor {
            type Output = Style;
            const EXPECTED_TYPE: VisitableType = VisitableType::MAP;
            fn visit_map(
                self,
                members: impl Iterator<
                    Item = Option<(impl DeserializableValue, impl DeserializableValue)>,
                >,
                range: TextRange,
                _name: &str,
                diagnostics: &mut Vec<DeserializationDiagnostic>,
            ) -> Option<Self::Output> {
                let mut recommended_is_set = false;
                let mut result = Self::Output::default();
                for (key, value) in members.flatten() {
                    let Some(key_text) = Text::deserialize(&key, "", diagnostics) else {
                        continue;
                    };
                    match key_text.text() {
                        "recommended" => {
                            recommended_is_set = true;
                            result.recommended =
                                Deserializable::deserialize(&value, &key_text, diagnostics);
                        }
                        "all" => {
                            result.all =
                                Deserializable::deserialize(&value, &key_text, diagnostics);
                        }
                        "noArguments" => {
                            result.no_arguments =
                                Deserializable::deserialize(&value, "noArguments", diagnostics);
                        }
                        "noCommaOperator" => {
                            result.no_comma_operator =
                                Deserializable::deserialize(&value, "noCommaOperator", diagnostics);
                        }
                        "noImplicitBoolean" => {
                            result.no_implicit_boolean = Deserializable::deserialize(
                                &value,
                                "noImplicitBoolean",
                                diagnostics,
                            );
                        }
                        "noInferrableTypes" => {
                            result.no_inferrable_types = Deserializable::deserialize(
                                &value,
                                "noInferrableTypes",
                                diagnostics,
                            );
                        }
                        "noNamespace" => {
                            result.no_namespace =
                                Deserializable::deserialize(&value, "noNamespace", diagnostics);
                        }
                        "noNegationElse" => {
                            result.no_negation_else =
                                Deserializable::deserialize(&value, "noNegationElse", diagnostics);
                        }
                        "noNonNullAssertion" => {
                            result.no_non_null_assertion = Deserializable::deserialize(
                                &value,
                                "noNonNullAssertion",
                                diagnostics,
                            );
                        }
                        "noParameterAssign" => {
                            result.no_parameter_assign = Deserializable::deserialize(
                                &value,
                                "noParameterAssign",
                                diagnostics,
                            );
                        }
                        "noParameterProperties" => {
                            result.no_parameter_properties = Deserializable::deserialize(
                                &value,
                                "noParameterProperties",
                                diagnostics,
                            );
                        }
                        "noRestrictedGlobals" => {
                            result.no_restricted_globals = Deserializable::deserialize(
                                &value,
                                "noRestrictedGlobals",
                                diagnostics,
                            );
                        }
                        "noShoutyConstants" => {
                            result.no_shouty_constants = Deserializable::deserialize(
                                &value,
                                "noShoutyConstants",
                                diagnostics,
                            );
                        }
                        "noUnusedTemplateLiteral" => {
                            result.no_unused_template_literal = Deserializable::deserialize(
                                &value,
                                "noUnusedTemplateLiteral",
                                diagnostics,
                            );
                        }
                        "noUselessElse" => {
                            result.no_useless_else =
                                Deserializable::deserialize(&value, "noUselessElse", diagnostics);
                        }
                        "noVar" => {
                            result.no_var =
                                Deserializable::deserialize(&value, "noVar", diagnostics);
                        }
                        "useAsConstAssertion" => {
                            result.use_as_const_assertion = Deserializable::deserialize(
                                &value,
                                "useAsConstAssertion",
                                diagnostics,
                            );
                        }
                        "useBlockStatements" => {
                            result.use_block_statements = Deserializable::deserialize(
                                &value,
                                "useBlockStatements",
                                diagnostics,
                            );
                        }
                        "useCollapsedElseIf" => {
                            result.use_collapsed_else_if = Deserializable::deserialize(
                                &value,
                                "useCollapsedElseIf",
                                diagnostics,
                            );
                        }
                        "useConst" => {
                            result.use_const =
                                Deserializable::deserialize(&value, "useConst", diagnostics);
                        }
                        "useDefaultParameterLast" => {
                            result.use_default_parameter_last = Deserializable::deserialize(
                                &value,
                                "useDefaultParameterLast",
                                diagnostics,
                            );
                        }
                        "useEnumInitializers" => {
                            result.use_enum_initializers = Deserializable::deserialize(
                                &value,
                                "useEnumInitializers",
                                diagnostics,
                            );
                        }
                        "useExponentiationOperator" => {
                            result.use_exponentiation_operator = Deserializable::deserialize(
                                &value,
                                "useExponentiationOperator",
                                diagnostics,
                            );
                        }
                        "useFragmentSyntax" => {
                            result.use_fragment_syntax = Deserializable::deserialize(
                                &value,
                                "useFragmentSyntax",
                                diagnostics,
                            );
                        }
                        "useLiteralEnumMembers" => {
                            result.use_literal_enum_members = Deserializable::deserialize(
                                &value,
                                "useLiteralEnumMembers",
                                diagnostics,
                            );
                        }
                        "useNamingConvention" => {
                            result.use_naming_convention = Deserializable::deserialize(
                                &value,
                                "useNamingConvention",
                                diagnostics,
                            );
                        }
                        "useNumericLiterals" => {
                            result.use_numeric_literals = Deserializable::deserialize(
                                &value,
                                "useNumericLiterals",
                                diagnostics,
                            );
                        }
                        "useSelfClosingElements" => {
                            result.use_self_closing_elements = Deserializable::deserialize(
                                &value,
                                "useSelfClosingElements",
                                diagnostics,
                            );
                        }
                        "useShorthandArrayType" => {
                            result.use_shorthand_array_type = Deserializable::deserialize(
                                &value,
                                "useShorthandArrayType",
                                diagnostics,
                            );
                        }
                        "useShorthandAssign" => {
                            result.use_shorthand_assign = Deserializable::deserialize(
                                &value,
                                "useShorthandAssign",
                                diagnostics,
                            );
                        }
                        "useSingleCaseStatement" => {
                            result.use_single_case_statement = Deserializable::deserialize(
                                &value,
                                "useSingleCaseStatement",
                                diagnostics,
                            );
                        }
                        "useSingleVarDeclarator" => {
                            result.use_single_var_declarator = Deserializable::deserialize(
                                &value,
                                "useSingleVarDeclarator",
                                diagnostics,
                            );
                        }
                        "useTemplate" => {
                            result.use_template =
                                Deserializable::deserialize(&value, "useTemplate", diagnostics);
                        }
                        "useWhile" => {
                            result.use_while =
                                Deserializable::deserialize(&value, "useWhile", diagnostics);
                        }
                        unknown_key => {
                            diagnostics.push(DeserializationDiagnostic::new_unknown_key(
                                unknown_key,
                                key.range(),
                                &[
                                    "recommended",
                                    "all",
                                    "noArguments",
                                    "noCommaOperator",
                                    "noImplicitBoolean",
                                    "noInferrableTypes",
                                    "noNamespace",
                                    "noNegationElse",
                                    "noNonNullAssertion",
                                    "noParameterAssign",
                                    "noParameterProperties",
                                    "noRestrictedGlobals",
                                    "noShoutyConstants",
                                    "noUnusedTemplateLiteral",
                                    "noUselessElse",
                                    "noVar",
                                    "useAsConstAssertion",
                                    "useBlockStatements",
                                    "useCollapsedElseIf",
                                    "useConst",
                                    "useDefaultParameterLast",
                                    "useEnumInitializers",
                                    "useExponentiationOperator",
                                    "useFragmentSyntax",
                                    "useLiteralEnumMembers",
                                    "useNamingConvention",
                                    "useNumericLiterals",
                                    "useSelfClosingElements",
                                    "useShorthandArrayType",
                                    "useShorthandAssign",
                                    "useSingleCaseStatement",
                                    "useSingleVarDeclarator",
                                    "useTemplate",
                                    "useWhile",
                                ],
                            ));
                        }
                    }
                }
                if recommended_is_set
                    && matches!(result.recommended, Some(true))
                    && matches!(result.all, Some(true))
                {
                    diagnostics . push (DeserializationDiagnostic :: new (markup ! (< Emphasis > "'recommended'" < / Emphasis > " and " < Emphasis > "'all'" < / Emphasis > " can't be both " < Emphasis > "'true'" < / Emphasis > ". You should choose only one of them.")) . with_range (range) . with_note (markup ! ("Biome will fallback to its defaults for this section."))) ;
                    return Some(Self::Output::default());
                }
                Some(result)
            }
        }
        value.deserialize(Visitor, name, diagnostics)
    }
}
impl Deserializable for Suspicious {
    fn deserialize(
        value: &impl DeserializableValue,
        name: &str,
        diagnostics: &mut Vec<DeserializationDiagnostic>,
    ) -> Option<Self> {
        struct Visitor;
        impl DeserializationVisitor for Visitor {
            type Output = Suspicious;
            const EXPECTED_TYPE: VisitableType = VisitableType::MAP;
            fn visit_map(
                self,
                members: impl Iterator<
                    Item = Option<(impl DeserializableValue, impl DeserializableValue)>,
                >,
                range: TextRange,
                _name: &str,
                diagnostics: &mut Vec<DeserializationDiagnostic>,
            ) -> Option<Self::Output> {
                let mut recommended_is_set = false;
                let mut result = Self::Output::default();
                for (key, value) in members.flatten() {
                    let Some(key_text) = Text::deserialize(&key, "", diagnostics) else {
                        continue;
                    };
                    match key_text.text() {
                        "recommended" => {
                            recommended_is_set = true;
                            result.recommended =
                                Deserializable::deserialize(&value, &key_text, diagnostics);
                        }
                        "all" => {
                            result.all =
                                Deserializable::deserialize(&value, &key_text, diagnostics);
                        }
                        "noApproximativeNumericConstant" => {
                            result.no_approximative_numeric_constant = Deserializable::deserialize(
                                &value,
                                "noApproximativeNumericConstant",
                                diagnostics,
                            );
                        }
                        "noArrayIndexKey" => {
                            result.no_array_index_key =
                                Deserializable::deserialize(&value, "noArrayIndexKey", diagnostics);
                        }
                        "noAssignInExpressions" => {
                            result.no_assign_in_expressions = Deserializable::deserialize(
                                &value,
                                "noAssignInExpressions",
                                diagnostics,
                            );
                        }
                        "noAsyncPromiseExecutor" => {
                            result.no_async_promise_executor = Deserializable::deserialize(
                                &value,
                                "noAsyncPromiseExecutor",
                                diagnostics,
                            );
                        }
                        "noCatchAssign" => {
                            result.no_catch_assign =
                                Deserializable::deserialize(&value, "noCatchAssign", diagnostics);
                        }
                        "noClassAssign" => {
                            result.no_class_assign =
                                Deserializable::deserialize(&value, "noClassAssign", diagnostics);
                        }
                        "noCommentText" => {
                            result.no_comment_text =
                                Deserializable::deserialize(&value, "noCommentText", diagnostics);
                        }
                        "noCompareNegZero" => {
                            result.no_compare_neg_zero = Deserializable::deserialize(
                                &value,
                                "noCompareNegZero",
                                diagnostics,
                            );
                        }
                        "noConfusingLabels" => {
                            result.no_confusing_labels = Deserializable::deserialize(
                                &value,
                                "noConfusingLabels",
                                diagnostics,
                            );
                        }
                        "noConfusingVoidType" => {
                            result.no_confusing_void_type = Deserializable::deserialize(
                                &value,
                                "noConfusingVoidType",
                                diagnostics,
                            );
                        }
                        "noConsoleLog" => {
                            result.no_console_log =
                                Deserializable::deserialize(&value, "noConsoleLog", diagnostics);
                        }
                        "noConstEnum" => {
                            result.no_const_enum =
                                Deserializable::deserialize(&value, "noConstEnum", diagnostics);
                        }
                        "noControlCharactersInRegex" => {
                            result.no_control_characters_in_regex = Deserializable::deserialize(
                                &value,
                                "noControlCharactersInRegex",
                                diagnostics,
                            );
                        }
                        "noDebugger" => {
                            result.no_debugger =
                                Deserializable::deserialize(&value, "noDebugger", diagnostics);
                        }
                        "noDoubleEquals" => {
                            result.no_double_equals =
                                Deserializable::deserialize(&value, "noDoubleEquals", diagnostics);
                        }
                        "noDuplicateCase" => {
                            result.no_duplicate_case =
                                Deserializable::deserialize(&value, "noDuplicateCase", diagnostics);
                        }
                        "noDuplicateClassMembers" => {
                            result.no_duplicate_class_members = Deserializable::deserialize(
                                &value,
                                "noDuplicateClassMembers",
                                diagnostics,
                            );
                        }
                        "noDuplicateJsxProps" => {
                            result.no_duplicate_jsx_props = Deserializable::deserialize(
                                &value,
                                "noDuplicateJsxProps",
                                diagnostics,
                            );
                        }
                        "noDuplicateObjectKeys" => {
                            result.no_duplicate_object_keys = Deserializable::deserialize(
                                &value,
                                "noDuplicateObjectKeys",
                                diagnostics,
                            );
                        }
                        "noDuplicateParameters" => {
                            result.no_duplicate_parameters = Deserializable::deserialize(
                                &value,
                                "noDuplicateParameters",
                                diagnostics,
                            );
                        }
                        "noEmptyInterface" => {
                            result.no_empty_interface = Deserializable::deserialize(
                                &value,
                                "noEmptyInterface",
                                diagnostics,
                            );
                        }
                        "noExplicitAny" => {
                            result.no_explicit_any =
                                Deserializable::deserialize(&value, "noExplicitAny", diagnostics);
                        }
                        "noExtraNonNullAssertion" => {
                            result.no_extra_non_null_assertion = Deserializable::deserialize(
                                &value,
                                "noExtraNonNullAssertion",
                                diagnostics,
                            );
                        }
                        "noFallthroughSwitchClause" => {
                            result.no_fallthrough_switch_clause = Deserializable::deserialize(
                                &value,
                                "noFallthroughSwitchClause",
                                diagnostics,
                            );
                        }
                        "noFunctionAssign" => {
                            result.no_function_assign = Deserializable::deserialize(
                                &value,
                                "noFunctionAssign",
                                diagnostics,
                            );
                        }
                        "noGlobalIsFinite" => {
                            result.no_global_is_finite = Deserializable::deserialize(
                                &value,
                                "noGlobalIsFinite",
                                diagnostics,
                            );
                        }
                        "noGlobalIsNan" => {
                            result.no_global_is_nan =
                                Deserializable::deserialize(&value, "noGlobalIsNan", diagnostics);
                        }
                        "noImportAssign" => {
                            result.no_import_assign =
                                Deserializable::deserialize(&value, "noImportAssign", diagnostics);
                        }
                        "noLabelVar" => {
                            result.no_label_var =
                                Deserializable::deserialize(&value, "noLabelVar", diagnostics);
                        }
                        "noMisleadingInstantiator" => {
                            result.no_misleading_instantiator = Deserializable::deserialize(
                                &value,
                                "noMisleadingInstantiator",
                                diagnostics,
                            );
                        }
                        "noMisrefactoredShorthandAssign" => {
                            result.no_misrefactored_shorthand_assign = Deserializable::deserialize(
                                &value,
                                "noMisrefactoredShorthandAssign",
                                diagnostics,
                            );
                        }
                        "noPrototypeBuiltins" => {
                            result.no_prototype_builtins = Deserializable::deserialize(
                                &value,
                                "noPrototypeBuiltins",
                                diagnostics,
                            );
                        }
                        "noRedeclare" => {
                            result.no_redeclare =
                                Deserializable::deserialize(&value, "noRedeclare", diagnostics);
                        }
                        "noRedundantUseStrict" => {
                            result.no_redundant_use_strict = Deserializable::deserialize(
                                &value,
                                "noRedundantUseStrict",
                                diagnostics,
                            );
                        }
                        "noSelfCompare" => {
                            result.no_self_compare =
                                Deserializable::deserialize(&value, "noSelfCompare", diagnostics);
                        }
                        "noShadowRestrictedNames" => {
                            result.no_shadow_restricted_names = Deserializable::deserialize(
                                &value,
                                "noShadowRestrictedNames",
                                diagnostics,
                            );
                        }
                        "noSparseArray" => {
                            result.no_sparse_array =
                                Deserializable::deserialize(&value, "noSparseArray", diagnostics);
                        }
                        "noUnsafeDeclarationMerging" => {
                            result.no_unsafe_declaration_merging = Deserializable::deserialize(
                                &value,
                                "noUnsafeDeclarationMerging",
                                diagnostics,
                            );
                        }
                        "noUnsafeNegation" => {
                            result.no_unsafe_negation = Deserializable::deserialize(
                                &value,
                                "noUnsafeNegation",
                                diagnostics,
                            );
                        }
                        "useDefaultSwitchClauseLast" => {
                            result.use_default_switch_clause_last = Deserializable::deserialize(
                                &value,
                                "useDefaultSwitchClauseLast",
                                diagnostics,
                            );
                        }
                        "useGetterReturn" => {
                            result.use_getter_return =
                                Deserializable::deserialize(&value, "useGetterReturn", diagnostics);
                        }
                        "useIsArray" => {
                            result.use_is_array =
                                Deserializable::deserialize(&value, "useIsArray", diagnostics);
                        }
                        "useNamespaceKeyword" => {
                            result.use_namespace_keyword = Deserializable::deserialize(
                                &value,
                                "useNamespaceKeyword",
                                diagnostics,
                            );
                        }
                        "useValidTypeof" => {
                            result.use_valid_typeof =
                                Deserializable::deserialize(&value, "useValidTypeof", diagnostics);
                        }
                        unknown_key => {
                            diagnostics.push(DeserializationDiagnostic::new_unknown_key(
                                unknown_key,
                                key.range(),
                                &[
                                    "recommended",
                                    "all",
                                    "noApproximativeNumericConstant",
                                    "noArrayIndexKey",
                                    "noAssignInExpressions",
                                    "noAsyncPromiseExecutor",
                                    "noCatchAssign",
                                    "noClassAssign",
                                    "noCommentText",
                                    "noCompareNegZero",
                                    "noConfusingLabels",
                                    "noConfusingVoidType",
                                    "noConsoleLog",
                                    "noConstEnum",
                                    "noControlCharactersInRegex",
                                    "noDebugger",
                                    "noDoubleEquals",
                                    "noDuplicateCase",
                                    "noDuplicateClassMembers",
                                    "noDuplicateJsxProps",
                                    "noDuplicateObjectKeys",
                                    "noDuplicateParameters",
                                    "noEmptyInterface",
                                    "noExplicitAny",
                                    "noExtraNonNullAssertion",
                                    "noFallthroughSwitchClause",
                                    "noFunctionAssign",
                                    "noGlobalIsFinite",
                                    "noGlobalIsNan",
                                    "noImportAssign",
                                    "noLabelVar",
                                    "noMisleadingInstantiator",
                                    "noMisrefactoredShorthandAssign",
                                    "noPrototypeBuiltins",
                                    "noRedeclare",
                                    "noRedundantUseStrict",
                                    "noSelfCompare",
                                    "noShadowRestrictedNames",
                                    "noSparseArray",
                                    "noUnsafeDeclarationMerging",
                                    "noUnsafeNegation",
                                    "useDefaultSwitchClauseLast",
                                    "useGetterReturn",
                                    "useIsArray",
                                    "useNamespaceKeyword",
                                    "useValidTypeof",
                                ],
                            ));
                        }
                    }
                }
                if recommended_is_set
                    && matches!(result.recommended, Some(true))
                    && matches!(result.all, Some(true))
                {
                    diagnostics . push (DeserializationDiagnostic :: new (markup ! (< Emphasis > "'recommended'" < / Emphasis > " and " < Emphasis > "'all'" < / Emphasis > " can't be both " < Emphasis > "'true'" < / Emphasis > ". You should choose only one of them.")) . with_range (range) . with_note (markup ! ("Biome will fallback to its defaults for this section."))) ;
                    return Some(Self::Output::default());
                }
                Some(result)
            }
        }
        value.deserialize(Visitor, name, diagnostics)
    }
}<|MERGE_RESOLUTION|>--- conflicted
+++ resolved
@@ -875,186 +875,6 @@
         value: &impl DeserializableValue,
         name: &str,
         diagnostics: &mut Vec<DeserializationDiagnostic>,
-<<<<<<< HEAD
-    ) -> Option<()> {
-        let (name, value) = self.get_key_and_value(key, value)?;
-        let name_text = name.inner_string_text().ok()?;
-        let name_text = name_text.text();
-        match name_text {
-            "recommended" => {
-                self.recommended = Some(self.map_to_boolean(&value, name_text, diagnostics)?);
-            }
-            "all" => {
-                self.all = Some(self.map_to_boolean(&value, name_text, diagnostics)?);
-            }
-            "noApproximativeNumericConstant" => {
-                let mut configuration = RuleConfiguration::default();
-                configuration.map_rule_configuration(
-                    &value,
-                    "noApproximativeNumericConstant",
-                    diagnostics,
-                )?;
-                self.no_approximative_numeric_constant = Some(configuration);
-            }
-            "noDuplicateJsonKeys" => {
-                let mut configuration = RuleConfiguration::default();
-                configuration.map_rule_configuration(&value, "noDuplicateJsonKeys", diagnostics)?;
-                self.no_duplicate_json_keys = Some(configuration);
-            }
-            "noEmptyBlockStatements" => {
-                let mut configuration = RuleConfiguration::default();
-                configuration.map_rule_configuration(
-                    &value,
-                    "noEmptyBlockStatements",
-                    diagnostics,
-                )?;
-                self.no_empty_block_statements = Some(configuration);
-            }
-            "noEmptyCharacterClassInRegex" => {
-                let mut configuration = RuleConfiguration::default();
-                configuration.map_rule_configuration(
-                    &value,
-                    "noEmptyCharacterClassInRegex",
-                    diagnostics,
-                )?;
-                self.no_empty_character_class_in_regex = Some(configuration);
-            }
-            "noInteractiveElementToNoninteractiveRole" => {
-                let mut configuration = RuleConfiguration::default();
-                configuration.map_rule_configuration(
-                    &value,
-                    "noInteractiveElementToNoninteractiveRole",
-                    diagnostics,
-                )?;
-                self.no_interactive_element_to_noninteractive_role = Some(configuration);
-            }
-            "noInvalidNewBuiltin" => {
-                let mut configuration = RuleConfiguration::default();
-                configuration.map_rule_configuration(&value, "noInvalidNewBuiltin", diagnostics)?;
-                self.no_invalid_new_builtin = Some(configuration);
-            }
-            "noMisleadingInstantiator" => {
-                let mut configuration = RuleConfiguration::default();
-                configuration.map_rule_configuration(
-                    &value,
-                    "noMisleadingInstantiator",
-                    diagnostics,
-                )?;
-                self.no_misleading_instantiator = Some(configuration);
-            }
-            "noMisrefactoredShorthandAssign" => {
-                let mut configuration = RuleConfiguration::default();
-                configuration.map_rule_configuration(
-                    &value,
-                    "noMisrefactoredShorthandAssign",
-                    diagnostics,
-                )?;
-                self.no_misrefactored_shorthand_assign = Some(configuration);
-            }
-            "noThisInStatic" => {
-                let mut configuration = RuleConfiguration::default();
-                configuration.map_rule_configuration(&value, "noThisInStatic", diagnostics)?;
-                self.no_this_in_static = Some(configuration);
-            }
-            "noUnusedImports" => {
-                let mut configuration = RuleConfiguration::default();
-                configuration.map_rule_configuration(&value, "noUnusedImports", diagnostics)?;
-                self.no_unused_imports = Some(configuration);
-            }
-            "noUselessElse" => {
-                let mut configuration = RuleConfiguration::default();
-                configuration.map_rule_configuration(&value, "noUselessElse", diagnostics)?;
-                self.no_useless_else = Some(configuration);
-            }
-            "noUselessLoneBlockStatements" => {
-                let mut configuration = RuleConfiguration::default();
-                configuration.map_rule_configuration(
-                    &value,
-                    "noUselessLoneBlockStatements",
-                    diagnostics,
-                )?;
-                self.no_useless_lone_block_statements = Some(configuration);
-            }
-            "useAriaActivedescendantWithTabindex" => {
-                let mut configuration = RuleConfiguration::default();
-                configuration.map_rule_configuration(
-                    &value,
-                    "useAriaActivedescendantWithTabindex",
-                    diagnostics,
-                )?;
-                self.use_aria_activedescendant_with_tabindex = Some(configuration);
-            }
-            "useArrowFunction" => {
-                let mut configuration = RuleConfiguration::default();
-                configuration.map_rule_configuration(&value, "useArrowFunction", diagnostics)?;
-                self.use_arrow_function = Some(configuration);
-            }
-            "useAsConstAssertion" => {
-                let mut configuration = RuleConfiguration::default();
-                configuration.map_rule_configuration(&value, "useAsConstAssertion", diagnostics)?;
-                self.use_as_const_assertion = Some(configuration);
-            }
-            "useGroupedTypeImport" => {
-                let mut configuration = RuleConfiguration::default();
-                configuration.map_rule_configuration(
-                    &value,
-                    "useGroupedTypeImport",
-                    diagnostics,
-                )?;
-                self.use_grouped_type_import = Some(configuration);
-            }
-            "useImportRestrictions" => {
-                let mut configuration = RuleConfiguration::default();
-                configuration.map_rule_configuration(
-                    &value,
-                    "useImportRestrictions",
-                    diagnostics,
-                )?;
-                self.use_import_restrictions = Some(configuration);
-            }
-            "useShorthandAssign" => {
-                let mut configuration = RuleConfiguration::default();
-                configuration.map_rule_configuration(&value, "useShorthandAssign", diagnostics)?;
-                self.use_shorthand_assign = Some(configuration);
-            }
-            "useShorthandFunctionType" => {
-                let mut configuration = RuleConfiguration::default();
-                configuration.map_rule_configuration(
-                    &value,
-                    "useShorthandFunctionType",
-                    diagnostics,
-                )?;
-                self.use_shorthand_function_type = Some(configuration);
-            }
-            _ => {
-                report_unknown_map_key(
-                    &name,
-                    &[
-                        "recommended",
-                        "all",
-                        "noApproximativeNumericConstant",
-                        "noDuplicateJsonKeys",
-                        "noEmptyBlockStatements",
-                        "noEmptyCharacterClassInRegex",
-                        "noInteractiveElementToNoninteractiveRole",
-                        "noInvalidNewBuiltin",
-                        "noMisleadingInstantiator",
-                        "noMisrefactoredShorthandAssign",
-                        "noThisInStatic",
-                        "noUnusedImports",
-                        "noUselessElse",
-                        "noUselessLoneBlockStatements",
-                        "useAriaActivedescendantWithTabindex",
-                        "useArrowFunction",
-                        "useAsConstAssertion",
-                        "useGroupedTypeImport",
-                        "useImportRestrictions",
-                        "useShorthandAssign",
-                        "useShorthandFunctionType",
-                    ],
-                    diagnostics,
-                );
-=======
     ) -> Option<Self> {
         struct Visitor;
         impl DeserializationVisitor for Visitor {
@@ -1205,7 +1025,6 @@
                     return Some(Self::Output::default());
                 }
                 Some(result)
->>>>>>> 6739a514
             }
         }
         value.deserialize(Visitor, name, diagnostics)
