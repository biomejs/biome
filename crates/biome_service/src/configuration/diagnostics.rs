--- conflicted
+++ resolved
@@ -36,13 +36,11 @@
     /// Thrown when there's something wrong with the files specified inside `"extends"`
     CantLoadExtendFile(CantLoadExtendFile),
 
-<<<<<<< HEAD
+    /// Thrown when a configuration file can't be resolved from `node_modules`
+    CantResolve(CantResolve),
+
     /// Thrown when evaluation of a JavaScript configuration fails
     EvaluationError(EvaluationError),
-=======
-    /// Thrown when a configuration file can't be resolved from `node_modules`
-    CantResolve(CantResolve),
->>>>>>> aec8905c
 }
 
 impl From<SyntaxError> for ConfigurationDiagnostic {
@@ -127,11 +125,8 @@
             ConfigurationDiagnostic::InvalidIgnorePattern(error) => error.severity(),
             ConfigurationDiagnostic::CantLoadExtendFile(error) => error.severity(),
             ConfigurationDiagnostic::InvalidConfiguration(error) => error.severity(),
-<<<<<<< HEAD
+            ConfigurationDiagnostic::CantResolve(error) => error.severity(),
             ConfigurationDiagnostic::EvaluationError(error) => error.severity(),
-=======
-            ConfigurationDiagnostic::CantResolve(error) => error.severity(),
->>>>>>> aec8905c
         }
     }
 
@@ -143,11 +138,8 @@
             ConfigurationDiagnostic::InvalidIgnorePattern(error) => error.category(),
             ConfigurationDiagnostic::CantLoadExtendFile(error) => error.category(),
             ConfigurationDiagnostic::InvalidConfiguration(error) => error.category(),
-<<<<<<< HEAD
+            ConfigurationDiagnostic::CantResolve(error) => error.category(),
             ConfigurationDiagnostic::EvaluationError(error) => error.category(),
-=======
-            ConfigurationDiagnostic::CantResolve(error) => error.category(),
->>>>>>> aec8905c
         }
     }
 
@@ -159,11 +151,8 @@
             ConfigurationDiagnostic::InvalidIgnorePattern(error) => error.tags(),
             ConfigurationDiagnostic::CantLoadExtendFile(error) => error.tags(),
             ConfigurationDiagnostic::InvalidConfiguration(error) => error.tags(),
-<<<<<<< HEAD
+            ConfigurationDiagnostic::CantResolve(error) => error.tags(),
             ConfigurationDiagnostic::EvaluationError(error) => error.tags(),
-=======
-            ConfigurationDiagnostic::CantResolve(error) => error.tags(),
->>>>>>> aec8905c
         }
     }
 
@@ -175,11 +164,8 @@
             ConfigurationDiagnostic::InvalidIgnorePattern(error) => error.location(),
             ConfigurationDiagnostic::CantLoadExtendFile(error) => error.location(),
             ConfigurationDiagnostic::InvalidConfiguration(error) => error.location(),
-<<<<<<< HEAD
+            ConfigurationDiagnostic::CantResolve(error) => error.location(),
             ConfigurationDiagnostic::EvaluationError(error) => error.location(),
-=======
-            ConfigurationDiagnostic::CantResolve(error) => error.location(),
->>>>>>> aec8905c
         }
     }
 
@@ -191,11 +177,8 @@
             ConfigurationDiagnostic::InvalidIgnorePattern(error) => error.source(),
             ConfigurationDiagnostic::CantLoadExtendFile(error) => error.source(),
             ConfigurationDiagnostic::InvalidConfiguration(error) => error.source(),
-<<<<<<< HEAD
+            ConfigurationDiagnostic::CantResolve(error) => error.source(),
             ConfigurationDiagnostic::EvaluationError(error) => error.source(),
-=======
-            ConfigurationDiagnostic::CantResolve(error) => error.source(),
->>>>>>> aec8905c
         }
     }
 
@@ -207,11 +190,8 @@
             ConfigurationDiagnostic::InvalidIgnorePattern(error) => error.message(fmt),
             ConfigurationDiagnostic::CantLoadExtendFile(error) => error.message(fmt),
             ConfigurationDiagnostic::InvalidConfiguration(error) => error.message(fmt),
-<<<<<<< HEAD
+            ConfigurationDiagnostic::CantResolve(error) => error.message(fmt),
             ConfigurationDiagnostic::EvaluationError(error) => error.message(fmt),
-=======
-            ConfigurationDiagnostic::CantResolve(error) => error.message(fmt),
->>>>>>> aec8905c
         }
     }
 
@@ -223,11 +203,8 @@
             ConfigurationDiagnostic::InvalidIgnorePattern(error) => error.description(fmt),
             ConfigurationDiagnostic::CantLoadExtendFile(error) => error.description(fmt),
             ConfigurationDiagnostic::InvalidConfiguration(error) => error.description(fmt),
-<<<<<<< HEAD
+            ConfigurationDiagnostic::CantResolve(error) => error.description(fmt),
             ConfigurationDiagnostic::EvaluationError(error) => error.description(fmt),
-=======
-            ConfigurationDiagnostic::CantResolve(error) => error.description(fmt),
->>>>>>> aec8905c
         }
     }
 
@@ -239,11 +216,8 @@
             ConfigurationDiagnostic::InvalidIgnorePattern(error) => error.advices(visitor),
             ConfigurationDiagnostic::CantLoadExtendFile(error) => error.advices(visitor),
             ConfigurationDiagnostic::InvalidConfiguration(error) => error.advices(visitor),
-<<<<<<< HEAD
+            ConfigurationDiagnostic::CantResolve(error) => error.advices(visitor),
             ConfigurationDiagnostic::EvaluationError(error) => error.advices(visitor),
-=======
-            ConfigurationDiagnostic::CantResolve(error) => error.advices(visitor),
->>>>>>> aec8905c
         }
     }
 
@@ -255,11 +229,8 @@
             ConfigurationDiagnostic::InvalidIgnorePattern(error) => error.verbose_advices(visitor),
             ConfigurationDiagnostic::CantLoadExtendFile(error) => error.verbose_advices(visitor),
             ConfigurationDiagnostic::InvalidConfiguration(error) => error.verbose_advices(visitor),
-<<<<<<< HEAD
+            ConfigurationDiagnostic::CantResolve(error) => error.verbose_advices(visitor),
             ConfigurationDiagnostic::EvaluationError(error) => error.verbose_advices(visitor),
-=======
-            ConfigurationDiagnostic::CantResolve(error) => error.verbose_advices(visitor),
->>>>>>> aec8905c
         }
     }
 }
@@ -358,22 +329,29 @@
 
 #[derive(Debug, Serialize, Deserialize, Diagnostic)]
 #[diagnostic(
-<<<<<<< HEAD
 	category = "configuration",
 	severity = Error,
 )]
-pub struct EvaluationError {
-=======
-    category = "configuration",
-    severity = Error,
-)]
 pub struct CantResolve {
->>>>>>> aec8905c
     #[message]
     #[description]
     message: MessageAndDescription,
 
-<<<<<<< HEAD
+    #[serde(skip)]
+    #[source]
+    source: Option<Error>,
+}
+
+#[derive(Debug, Serialize, Deserialize, Diagnostic)]
+#[diagnostic(
+	category = "configuration",
+	severity = Error,
+)]
+pub struct EvaluationError {
+    #[message]
+    #[description]
+    message: MessageAndDescription,
+
     #[advice]
     advices: ConfigurationAdvices,
 }
@@ -398,11 +376,6 @@
             advices: ConfigurationAdvices::default(),
         }
     }
-=======
-    #[serde(skip)]
-    #[source]
-    source: Option<Error>,
->>>>>>> aec8905c
 }
 
 #[cfg(test)]
