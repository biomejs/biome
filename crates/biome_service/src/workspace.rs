--- conflicted
+++ resolved
@@ -58,12 +58,8 @@
 pub use self::client::{TransportRequest, WorkspaceClient, WorkspaceTransport};
 use crate::file_handlers::Capabilities;
 pub use crate::file_handlers::DocumentFileSource;
-<<<<<<< HEAD
+use crate::projects::ProjectKey;
 use crate::settings::WorkspaceSettingsHandle;
-=======
-use crate::projects::ProjectKey;
-use crate::settings::Settings;
->>>>>>> 24c82561
 use crate::{Deserialize, Serialize, WorkspaceError};
 use biome_analyze::ActionCategory;
 pub use biome_analyze::RuleCategories;
@@ -492,12 +488,8 @@
 #[cfg_attr(feature = "schema", derive(schemars::JsonSchema))]
 #[serde(rename_all = "camelCase")]
 pub struct UpdateSettingsParams {
-<<<<<<< HEAD
+    pub project_key: ProjectKey,
     pub configuration: Configuration,
-=======
-    pub project_key: ProjectKey,
-    pub configuration: PartialConfiguration,
->>>>>>> 24c82561
     // @ematipico TODO: have a better data structure for this
     pub vcs_base_path: Option<BiomePath>,
     // @ematipico TODO: have a better data structure for this
