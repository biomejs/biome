use crate::WorkspaceError;
use crate::file_handlers::Capabilities;
use crate::settings::{Settings, SettingsWithEditor};
use crate::workspace::{
    DocumentFileSource, FeatureName, FeaturesSupported, FileFeaturesResult, IgnoreKind,
};
use biome_fs::{ConfigName, FileSystem};
use camino::{Utf8Path, Utf8PathBuf};
use papaya::HashMap;
use rustc_hash::FxBuildHasher;
use serde::{Deserialize, Serialize};
use std::collections::BTreeMap;
use std::fmt::Display;
use std::num::NonZeroUsize;
use std::sync::atomic::{AtomicUsize, Ordering};
use tracing::{debug, instrument};

pub struct GetFileFeaturesParams<'a> {
    pub fs: &'a dyn FileSystem,
    pub project_key: ProjectKey,
    pub path: &'a Utf8Path,
    pub features: FeatureName,
    pub language: DocumentFileSource,
    pub capabilities: &'a Capabilities,
    pub skip_ignore_check: bool,
}

/// The information tracked for each project.
#[derive(Debug, Default)]
struct ProjectData {
    /// The root path of the project. This path should be **absolute**.
    path: Utf8PathBuf,

    /// The "root" settings of the project.
    ///
    /// Usually inferred from the **top-level** configuration file,
    /// e.g. `biome.json`.
    root_settings: Settings,

    /// Optional nested settings, usually populated in monorepo
    /// projects.
    nested_settings: BTreeMap<Utf8PathBuf, Settings>,
}

pub struct GetFileFeaturesParams<'a> {
    pub fs: &'a dyn FileSystem,
    pub project_key: ProjectKey,
    pub path: &'a Utf8Path,
    pub features: FeatureName,
    pub language: DocumentFileSource,
    pub capabilities: &'a Capabilities,
    pub handle: &'a SettingsWithEditor<'a>,
}

/// Type that holds all the settings and information for different projects
/// inside the workspace.
///
/// ## Terminology
///
/// Every project within a Biome workspace correlates with a single
/// **top-level** `biome.json`. This means that if the `biome.json` is at the
/// root of a monorepo, multiple packages (or "JavaScript projects") may reside
/// within a single project.
#[derive(Debug, Default)]
pub struct Projects(HashMap<ProjectKey, ProjectData, FxBuildHasher>);

impl Projects {
    /// Inserts a new project with the given root path.
    ///
    /// Returns the key of the newly inserted project, or returns an existing
    /// project key if a project with the given path already existed.
    #[instrument(skip(self, path), fields(path))]
    pub fn insert_project(&self, path: Utf8PathBuf) -> ProjectKey {
        debug!("Insert workspace folder {}", path.as_str());

        let data = self.0.pin();
        for (key, project_data) in data.iter() {
            if project_data.path == path {
                return *key;
            }
        }

        let key = ProjectKey::new();
        data.insert(
            key,
            ProjectData {
                path,
                root_settings: Settings::default(),
                nested_settings: Default::default(),
            },
        );
        key
    }

    /// Removes the project with the given key.
    pub fn remove_project(&self, project_key: ProjectKey) {
        self.0.pin().remove(&project_key);
    }

    /// Retrieves the correct settings for the given project.
    pub fn get_settings_based_on_path(
        &self,
        project_key: ProjectKey,
        file_path: &Utf8Path,
    ) -> Option<Settings> {
        let projects = self.0.pin();
        let data = projects.get(&project_key)?;

        for (project_path, settings) in &data.nested_settings {
            if file_path.starts_with(project_path) {
                return Some(settings.clone());
            }
        }

        Some(data.root_settings.clone())
    }

    /// Retrieves the correct settings for the given project.
    pub fn get_nested_settings(
        &self,
        project_key: ProjectKey,
        file_path: &Utf8Path,
    ) -> Option<Settings> {
        let projects = self.0.pin();
        let data = projects.get(&project_key)?;

        data.nested_settings
            .iter()
            .find_map(|(project_path, settings)| {
                file_path
                    .starts_with(project_path)
                    .then(|| settings.clone())
            })
    }

    /// Whether the project has been registered
    pub fn is_project_registered(&self, project_key: ProjectKey) -> bool {
        self.0.pin().get(&project_key).is_some()
    }

    pub fn get_root_settings(&self, project_key: ProjectKey) -> Option<Settings> {
        self.0
            .pin()
            .get(&project_key)
            .map(|data| data.root_settings.clone())
    }

    /// Returns whether a path is force-ignored using a forced negation (`!!`)
    /// as part of `files.includes`.
    pub fn is_force_ignored(&self, project_key: ProjectKey, path: &Utf8Path) -> bool {
        let data = self.0.pin();
        let Some(project_data) = data.get(&project_key) else {
            return false;
        };

        // Deprecated: Check `experimentalScannerIgnores` too.
        let ignore_entries = &project_data.root_settings.files.scanner_ignore_entries;
        if path.components().any(|component| {
            ignore_entries
                .iter()
                .any(|entry| entry == component.as_os_str().as_encoded_bytes())
        }) {
            return true;
        }

        let includes = project_data
            .nested_settings
            .iter()
            .find(|(project_path, _)| path.starts_with(project_path))
            .map_or(
                &project_data.root_settings.files.includes,
                |(_, settings)| &settings.files.includes,
            );
        includes.is_force_ignored(path)
    }

    pub fn is_ignored_by_top_level_config(
        &self,
        fs: &dyn FileSystem,
        project_key: ProjectKey,
        path: &Utf8Path,
        ignore_kind: IgnoreKind,
    ) -> bool {
        match self.0.pin().get(&project_key) {
            Some(project_data) => {
                is_ignored_by_top_level_config(fs, project_data, path, ignore_kind)
            }
            None => false,
        }
    }

    #[inline]
    pub fn is_ignored(
        &self,
        fs: &dyn FileSystem,
        project_key: ProjectKey,
        path: &Utf8Path,
        features: FeatureName,
        ignore_kind: IgnoreKind,
    ) -> bool {
        let data = self.0.pin();
        let Some(project_data) = data.get(&project_key) else {
            return false;
        };

        let is_ignored_by_top_level_config =
            is_ignored_by_top_level_config(fs, project_data, path, ignore_kind);

        // If there are specific features enabled, but all of them ignore the
        // path, then we treat the path as ignored too.
        let is_ignored_by_features = !features.is_empty()
            && features.iter().all(|feature| {
                project_data
                    .root_settings
                    .is_path_ignored_for_feature(path, feature)
            });

        is_ignored_by_top_level_config || is_ignored_by_features
    }

    #[inline(always)]
    pub fn get_file_features(
        &self,
        GetFileFeaturesParams {
            fs,
            project_key,
            path,
            features,
            language,
            capabilities,
<<<<<<< HEAD
            handle,
        }: GetFileFeaturesParams,
=======
            skip_ignore_check,
        }: GetFileFeaturesParams<'_>,
>>>>>>> a3a27a74
    ) -> Result<FileFeaturesResult, WorkspaceError> {
        let data = self.0.pin();
        let project_data = data
            .get(&project_key)
            .ok_or_else(WorkspaceError::no_project)?;
        let settings = handle.as_ref();
        let mut file_features = FeaturesSupported::default();
        file_features = file_features.with_capabilities(capabilities);
        file_features = file_features.with_settings_and_language(handle, path, capabilities);
        if settings.ignore_unknown_enabled() && language == DocumentFileSource::Unknown {
            file_features.ignore_not_supported();
        } else if path.file_name().is_some_and(|file_name| {
            file_name == ConfigName::biome_json() || file_name == ConfigName::biome_jsonc()
        }) && path
            .parent()
            .is_some_and(|dir_path| dir_path == project_data.path)
        {
            // Never ignore Biome's top-level config file
        } else if !skip_ignore_check {
            let is_ignored = {
                let is_ignored_by_top_level_config =
                    is_ignored_by_top_level_config(fs, project_data, path, IgnoreKind::Ancestors);

                // If there are specific features enabled, but all of them ignore the
                // path, then we treat the path as ignored too.
                let is_ignored_by_features = !features.is_empty()
                    && features.iter().all(|feature| {
                        project_data
                            .root_settings
                            .is_path_ignored_for_feature(path, feature)
                    });

                is_ignored_by_top_level_config || is_ignored_by_features
            };

            if is_ignored {
                file_features.set_ignored_for_all_features();
            } else {
                for feature in features.iter() {
                    if project_data
                        .root_settings
                        .is_path_ignored_for_feature(path, feature)
                        || settings.is_path_ignored_for_feature(path, feature)
                    {
                        file_features.set_ignored(feature);
                    }
                }
            }
        }

        drop(data);

        // If the file is not ignored by at least one feature, then check that
        // the file is not protected.
        //
        // Protected files must be ignored.
        if !file_features.is_not_processed() && FileFeaturesResult::is_protected_file(path) {
            file_features.set_protected_for_all_features();
        }

        Ok(FileFeaturesResult {
            features_supported: file_features,
        })
    }

    /// Sets the root settings for the given project.
    ///
    /// Does nothing if the project doesn't exist.
    pub fn set_root_settings(&self, project_key: ProjectKey, settings: Settings) {
        self.0.pin().update(project_key, |data| ProjectData {
            path: data.path.clone(),
            root_settings: settings.clone(),
            nested_settings: data.nested_settings.clone(),
        });
    }

    /// Inserts a nested setting.
    ///
    /// Does nothing if the project doesn't exist.
    pub fn set_nested_settings(
        &self,
        project_key: ProjectKey,
        path: Utf8PathBuf,
        settings: Settings,
    ) {
        debug!("Set nested settings for {path}");
        self.0.pin().update(project_key, |data| {
            let mut nested_settings = data.nested_settings.clone();
            nested_settings.insert(path.clone(), settings.clone());

            ProjectData {
                path: data.path.clone(),
                root_settings: data.root_settings.clone(),
                nested_settings,
            }
        });
    }

    pub fn get_project_path(&self, project_key: ProjectKey) -> Option<Utf8PathBuf> {
        self.0.pin().get(&project_key).map(|data| data.path.clone())
    }

    /// Finds the key of the project to which a given path belongs, if any.
    pub fn find_project_for_path(&self, path: &Utf8Path) -> Option<ProjectKey> {
        self.0
            .pin()
            .iter()
            .find_map(|(key, project_data)| path.starts_with(&project_data.path).then_some(*key))
    }

    /// Checks whether the given `path` belongs to project with the given path
    /// and no other project.
    pub fn path_belongs_only_to_project_with_path(
        &self,
        path: &Utf8Path,
        project_path: &Utf8Path,
    ) -> bool {
        let mut belongs_to_project = false;
        let mut belongs_to_other = false;
        for project_data in self.0.pin().values() {
            if path.starts_with(&project_data.path) {
                if project_data.path.as_path() == project_path {
                    belongs_to_project = true;
                } else {
                    belongs_to_other = true;
                }
            }
        }

        belongs_to_project && !belongs_to_other
    }
}

#[inline]
fn is_ignored_by_top_level_config(
    fs: &dyn FileSystem,
    project_data: &ProjectData,
    path: &Utf8Path,
    ignore_kind: IgnoreKind,
) -> bool {
    // First check if the path is ignored by the `files.includes` setting
    // relevant to the given `path`.
    let includes = project_data
        .nested_settings
        .iter()
        .find(|(project_path, _)| path.starts_with(project_path))
        .map_or(
            &project_data.root_settings.files.includes,
            |(_, settings)| &settings.files.includes,
        );
    let mut is_included = if fs.path_is_dir(path) {
        includes.is_dir_included(path)
    } else {
        includes.is_file_included(path)
    };

    // If necessary, check all the ancestors too.
    if ignore_kind == IgnoreKind::Ancestors {
        for ancestor in path.ancestors().skip(1) {
            if !is_included || ancestor == project_data.path {
                break;
            }

            is_included = is_included && includes.is_dir_included(ancestor)
        }
    }

    let root_path = match ignore_kind {
        IgnoreKind::Ancestors => Some(project_data.path.as_path()),
        IgnoreKind::Path => None,
    };
    // VCS settings are used from the root settings, regardless of what
    // package we are analyzing, so we ignore the `path` for those.
    let is_ignored_by_vcs = project_data
        .root_settings
        .vcs_settings
        .is_ignored(path, root_path);

    !is_included || is_ignored_by_vcs
}

#[derive(Clone, Copy, Debug, Deserialize, Eq, Hash, PartialEq, Serialize)]
#[cfg_attr(feature = "schema", derive(schemars::JsonSchema))]
#[repr(transparent)]
pub struct ProjectKey(NonZeroUsize);

impl Display for ProjectKey {
    fn fmt(&self, f: &mut std::fmt::Formatter<'_>) -> std::fmt::Result {
        write!(f, "ProjectKey {}", self.0.get())
    }
}

impl ProjectKey {
    #[expect(clippy::new_without_default)]
    pub fn new() -> Self {
        static KEY: AtomicUsize = AtomicUsize::new(1);
        let key = KEY.fetch_add(1, Ordering::Relaxed);
        Self(NonZeroUsize::new(key).unwrap())
    }
}<|MERGE_RESOLUTION|>--- conflicted
+++ resolved
@@ -22,6 +22,7 @@
     pub features: FeatureName,
     pub language: DocumentFileSource,
     pub capabilities: &'a Capabilities,
+    pub handle: &'a SettingsWithEditor<'a>,
     pub skip_ignore_check: bool,
 }
 
@@ -40,16 +41,6 @@
     /// Optional nested settings, usually populated in monorepo
     /// projects.
     nested_settings: BTreeMap<Utf8PathBuf, Settings>,
-}
-
-pub struct GetFileFeaturesParams<'a> {
-    pub fs: &'a dyn FileSystem,
-    pub project_key: ProjectKey,
-    pub path: &'a Utf8Path,
-    pub features: FeatureName,
-    pub language: DocumentFileSource,
-    pub capabilities: &'a Capabilities,
-    pub handle: &'a SettingsWithEditor<'a>,
 }
 
 /// Type that holds all the settings and information for different projects
@@ -228,13 +219,9 @@
             features,
             language,
             capabilities,
-<<<<<<< HEAD
             handle,
-        }: GetFileFeaturesParams,
-=======
             skip_ignore_check,
         }: GetFileFeaturesParams<'_>,
->>>>>>> a3a27a74
     ) -> Result<FileFeaturesResult, WorkspaceError> {
         let data = self.0.pin();
         let project_data = data
