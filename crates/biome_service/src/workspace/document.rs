use crate::diagnostics::FileTooLarge;
use crate::file_handlers::FormatEmbedNode;
use crate::settings::ServiceLanguage;
use crate::workspace::DocumentFileSource;
use biome_css_syntax::CssLanguage;
use biome_diagnostics::Error;
use biome_diagnostics::serde::Diagnostic as SerdeDiagnostic;
use biome_js_syntax::JsLanguage;
use biome_json_syntax::JsonLanguage;
use biome_parser::AnyParse;
use biome_rowan::{SyntaxNodeWithOffset, TextRange, TextSize};
use std::marker::PhantomData;

#[derive(Debug, Clone)]
pub enum AnyEmbeddedSnippet {
    Js(EmbeddedSnippet<JsLanguage>),
    Css(EmbeddedSnippet<CssLanguage>),
    Json(EmbeddedSnippet<JsonLanguage>),
}

impl From<EmbeddedSnippet<JsLanguage>> for AnyEmbeddedSnippet {
    fn from(content: EmbeddedSnippet<JsLanguage>) -> Self {
        Self::Js(content)
    }
}

impl From<EmbeddedSnippet<CssLanguage>> for AnyEmbeddedSnippet {
    fn from(content: EmbeddedSnippet<CssLanguage>) -> Self {
        Self::Css(content)
    }
}

impl From<EmbeddedSnippet<JsonLanguage>> for AnyEmbeddedSnippet {
    fn from(content: EmbeddedSnippet<JsonLanguage>) -> Self {
        Self::Json(content)
    }
}

impl AnyEmbeddedSnippet {
    pub const fn is_js(&self) -> bool {
        matches!(self, Self::Js(..))
    }

    pub const fn is_css(&self) -> bool {
        matches!(self, Self::Css(..))
    }

<<<<<<< HEAD
    pub fn as_js_embedded_snippet(&self) -> Option<&EmbeddedLanguageContent<JsLanguage>> {
=======
    pub fn as_js_embedded_snippet(&self) -> Option<&EmbeddedSnippet<JsLanguage>> {
>>>>>>> 480909a6
        if let Self::Js(content) = self {
            Some(content)
        } else {
            None
        }
    }

<<<<<<< HEAD
    pub fn as_css_embedded_snippet(&self) -> Option<&EmbeddedLanguageContent<CssLanguage>> {
=======
    pub fn as_css_embedded_snippet(&self) -> Option<&EmbeddedSnippet<CssLanguage>> {
>>>>>>> 480909a6
        if let Self::Css(content) = self {
            Some(content)
        } else {
            None
        }
    }

<<<<<<< HEAD
    pub fn as_json_embedded_snippet(&self) -> Option<&EmbeddedLanguageContent<JsonLanguage>> {
=======
    pub fn as_json_embedded_snippet(&self) -> Option<&EmbeddedSnippet<JsonLanguage>> {
>>>>>>> 480909a6
        if let Self::Json(content) = self {
            Some(content)
        } else {
            None
        }
    }

    pub fn content_range(&self) -> TextRange {
        match self {
            Self::Js(node) => node.content_range,
            Self::Css(node) => node.content_range,
            Self::Json(node) => node.content_range,
        }
    }

    pub fn element_range(&self) -> TextRange {
        match self {
            Self::Js(node) => node.element_range,
            Self::Css(node) => node.element_range,
            Self::Json(node) => node.element_range,
        }
    }

    pub fn parse(&self) -> AnyParse {
        match self {
            Self::Js(node) => node.parse.clone(),
            Self::Css(node) => node.parse.clone(),
            Self::Json(node) => node.parse.clone(),
        }
    }

    pub fn file_source_index(&self) -> usize {
        match self {
            Self::Js(node) => node.file_source_index,
            Self::Css(node) => node.file_source_index,
            Self::Json(node) => node.file_source_index,
        }
    }

    pub fn set_file_source_index(&mut self, index: usize) {
        match self {
            Self::Js(node) => node.file_source_index = index,
            Self::Css(node) => node.file_source_index = index,
            Self::Json(node) => node.file_source_index = index,
        }
    }

    pub fn content_offset(&self) -> TextSize {
        match self {
            Self::Js(node) => node.content_offset,
            Self::Css(node) => node.content_offset,
            Self::Json(node) => node.content_offset,
        }
    }

    pub fn into_serde_diagnostics(self) -> Vec<SerdeDiagnostic> {
        match self {
            Self::Js(node) => node.into_serde_diagnostics(),
            Self::Css(node) => node.into_serde_diagnostics(),
            Self::Json(node) => node.into_serde_diagnostics(),
        }
    }
}

/// Represents embedded content extracted from HTML documents.
///
/// This struct stores parsing metadata and provides access to the parsed
/// content with offset-aware positioning to maintain correct source locations.
#[derive(Clone, Debug)]
pub struct EmbeddedSnippet<L: ServiceLanguage + 'static> {
    /// The JavaScript source code extracted from the script element.
    pub parse: AnyParse,

    /// The range of the entire script element in the HTML document,
    /// including the opening and closing tags.
    pub element_range: TextRange,

    /// The range of just the JavaScript content within the script element,
    /// excluding the script tags themselves.
    pub content_range: TextRange,

    /// The offset where the JavaScript content starts in the parent document.
    /// This is used for offset-aware parsing.
    pub content_offset: TextSize,

    /// The file source of the document
    pub file_source_index: usize,

    _phantom: PhantomData<L>,
}

impl<L: ServiceLanguage + 'static> EmbeddedSnippet<L> {
    /// Constructs new embedded content for a specific language.
    pub fn new(
        parse: AnyParse,
        element_range: TextRange,
        content_range: TextRange,
        content_offset: TextSize,
    ) -> Self {
        Self {
            parse,
            element_range,
            content_range,
            content_offset,
            file_source_index: Default::default(),
            _phantom: PhantomData,
        }
    }

    /// Returns a syntax node.
    pub fn node(&self) -> SyntaxNodeWithOffset<L> {
        self.parse.unwrap_as_embedded_syntax_node().into_node::<L>()
    }

    /// This function transforms diagnostics coming from the parser into serializable diagnostics
    pub fn into_serde_diagnostics(self) -> Vec<SerdeDiagnostic> {
        self.parse
            .into_diagnostics()
            .into_iter()
            .map(|mut diagnostic| {
                diagnostic.set_location_offset(self.content_offset);
                SerdeDiagnostic::new(Error::from(diagnostic))
            })
            .collect::<Vec<_>>()
    }

    pub fn set_file_source_index(&mut self, index: usize) {
        self.file_source_index = index;
    }
}

#[derive(Clone, Debug)]
pub(crate) struct Document {
    /// Document content.
    ///
    /// The content of the file is only available if it belongs to the project. For example, we don't
    /// want to store the content of files coming from dependencies.
    pub(crate) content: String,

    /// The version of the document.
    ///
    /// A version is only specified when the document is opened by a client,
    /// typically through the LSP. Documents that are only opened by the scanner
    /// do not have a version.
    pub(crate) version: Option<i32>,

    /// The index of where the original file source is saved.
    /// Use `WorkspaceServer#file_sources` to retrieve the file source that belongs to the document.
    pub(crate) file_source_index: usize,

    /// The result of the parser (syntax tree + diagnostics).
    /// Types explained:
    /// - `Option`: if the file can be read
    /// - `Result`: if the file is read, but the file is too large
    /// - `AnyParse`: the result of the parsed file
    pub(crate) syntax: Option<Result<AnyParse, FileTooLarge>>,

    /// Embedded content for foreign language snippets.
    pub(crate) embedded_snippets: Vec<AnyEmbeddedSnippet>,
}

impl Document {
    pub fn get_embedded_snippets_format_nodes(
        &self,
        get_file_source: impl Fn(usize) -> DocumentFileSource,
    ) -> Vec<FormatEmbedNode> {
        self.embedded_snippets
            .iter()
            .map(|node| FormatEmbedNode {
                range: node.content_range(),
                source: get_file_source(node.file_source_index()),
                node: node.parse().clone(),
            })
            .collect()
    }
}<|MERGE_RESOLUTION|>--- conflicted
+++ resolved
@@ -45,11 +45,7 @@
         matches!(self, Self::Css(..))
     }
 
-<<<<<<< HEAD
-    pub fn as_js_embedded_snippet(&self) -> Option<&EmbeddedLanguageContent<JsLanguage>> {
-=======
     pub fn as_js_embedded_snippet(&self) -> Option<&EmbeddedSnippet<JsLanguage>> {
->>>>>>> 480909a6
         if let Self::Js(content) = self {
             Some(content)
         } else {
@@ -57,11 +53,7 @@
         }
     }
 
-<<<<<<< HEAD
-    pub fn as_css_embedded_snippet(&self) -> Option<&EmbeddedLanguageContent<CssLanguage>> {
-=======
     pub fn as_css_embedded_snippet(&self) -> Option<&EmbeddedSnippet<CssLanguage>> {
->>>>>>> 480909a6
         if let Self::Css(content) = self {
             Some(content)
         } else {
@@ -69,11 +61,7 @@
         }
     }
 
-<<<<<<< HEAD
-    pub fn as_json_embedded_snippet(&self) -> Option<&EmbeddedLanguageContent<JsonLanguage>> {
-=======
     pub fn as_json_embedded_snippet(&self) -> Option<&EmbeddedSnippet<JsonLanguage>> {
->>>>>>> 480909a6
         if let Self::Json(content) = self {
             Some(content)
         } else {
