use super::scanner::scan;
use super::{
    ChangeFileParams, CheckFileSizeParams, CheckFileSizeResult, CloseFileParams,
    CloseProjectParams, FeatureName, FileContent, FixFileParams, FixFileResult, FormatFileParams,
    FormatOnTypeParams, FormatRangeParams, GetControlFlowGraphParams, GetFormatterIRParams,
    GetSyntaxTreeParams, GetSyntaxTreeResult, OpenFileParams, OpenProjectParams,
    ParsePatternParams, ParsePatternResult, PatternId, ProjectKey, PullActionsParams,
    PullActionsResult, PullDiagnosticsParams, PullDiagnosticsResult, RenameResult,
    ScanProjectFolderParams, ScanProjectFolderResult, SearchPatternParams, SearchResults,
    SupportsFeatureParams, UpdateSettingsParams,
};
use crate::diagnostics::FileTooLarge;
use crate::file_handlers::{
    Capabilities, CodeActionsParams, DocumentFileSource, FixAllParams, LintParams, ParseResult,
};
use crate::is_dir;
use crate::projects::Projects;
use crate::settings::WorkspaceSettingsHandle;
use crate::workspace::{
    FileFeaturesResult, GetFileContentParams, IsPathIgnoredParams, RageEntry, RageParams,
    RageResult, ServerInfo,
};
use crate::{file_handlers::Features, Workspace, WorkspaceError};
use append_only_vec::AppendOnlyVec;
use biome_configuration::{BiomeDiagnostic, Configuration};
use biome_deserialize::json::deserialize_from_json_str;
use biome_deserialize::Deserialized;
use biome_diagnostics::print_diagnostic_to_string;
use biome_diagnostics::{
    serde::Diagnostic as SerdeDiagnostic, Diagnostic, DiagnosticExt, Severity,
};
use biome_formatter::Printed;
use biome_fs::{BiomePath, ConfigName, FileSystem, PathInternerSet};
use biome_grit_patterns::{compile_pattern_with_options, CompilePatternOptions, GritQuery};
use biome_js_syntax::ModuleKind;
use biome_json_parser::JsonParserOptions;
use biome_json_syntax::JsonFileSource;
use biome_package::PackageType;
use biome_parser::AnyParse;
use biome_project_layout::ProjectLayout;
use biome_rowan::NodeCache;
use camino::{Utf8Path, Utf8PathBuf};
use papaya::HashMap;
use rustc_hash::{FxBuildHasher, FxHashMap};
use std::panic::RefUnwindSafe;
use std::sync::atomic::{AtomicUsize, Ordering};
use std::sync::{Arc, Mutex};
use tracing::{debug, info, info_span, warn};

pub(super) struct WorkspaceServer {
    /// features available throughout the application
    features: Features,

    /// Open projects, including their settings, nested packages, and other
    /// metadata.
    projects: Projects,

    /// The layout of projects and their internal packages.
    project_layout: Arc<ProjectLayout>,

    /// Stores the document (text content + version number) associated with a URL
    documents: HashMap<Utf8PathBuf, Document, FxBuildHasher>,

    /// Stores the document sources used across the workspace
    file_sources: AppendOnlyVec<DocumentFileSource>,

    /// Stores patterns to search for.
    patterns: HashMap<PatternId, GritQuery, FxBuildHasher>,

    /// Node cache for faster parsing of modified documents.
    ///
    /// ## Concurrency
    ///
    /// Because `NodeCache` cannot be cloned, and `papaya` doesn't give us owned
    /// instances of stored values, we use an `FxHashMap` here, wrapped in a
    /// `Mutex`. The node cache is only used by writers, meaning this wouldn't
    /// be a great use case for `papaya` anyway. But it does mean we need to be
    /// careful for deadlocks, and release guards to the mutex as soon as we
    /// can.
    ///
    /// Additionally, we only use the node cache for documents opened through
    /// the LSP proxy, since the editor use case is the one where we benefit
    /// most from low-latency parsing, and having a document open in an editor
    /// gives us a clear signal that edits -- and thus reparsing -- is to be
    /// anticipated. For other documents, the performance degradation due to
    /// lock contention would not be worth the potential of faster reparsing
    /// that may never actually happen.
    node_cache: Mutex<FxHashMap<Utf8PathBuf, NodeCache>>,

    /// File system implementation.
    fs: Box<dyn FileSystem>,
}

/// The `Workspace` object is long-lived, so we want it to be able to cross
/// unwind boundaries.
/// In return, we have to make sure operations on the workspace either do not
/// panic, of that panicking will not result in any broken invariant (it would
/// not result in any undefined behavior as catching an unwind is safe, but it
/// could lead too hard to debug issues)
impl RefUnwindSafe for WorkspaceServer {}

#[derive(Clone, Debug)]
pub(crate) struct Document {
    pub(crate) content: String,
    pub(crate) version: i32,

    /// The index of where the original file source is saved.
    /// Use `WorkspaceServer#file_sources` to retrieve the file source that belongs to the document.
    pub(crate) file_source_index: usize,

    /// The result of the parser (syntax tree + diagnostics).
    pub(crate) syntax: Result<AnyParse, FileTooLarge>,

    /// If `true`, this indicates the document has been opened by the scanner,
    /// and should be unloaded only when the project is unregistered.
    ///
    /// Note it doesn't matter if the file is *also* opened explicitly through
    /// the LSP Proxy, for instance. In such a case, the scanner's "claim" on
    /// the file should be considered leading.
    opened_by_scanner: bool,
}

impl WorkspaceServer {
    /// Creates a new [Workspace].
    ///
    /// This is implemented as a crate-private method instead of using
    /// [Default] to disallow instances of [Workspace] from being created
    /// outside a [crate::App]
    pub(crate) fn new(fs: Box<dyn FileSystem>) -> Self {
        Self {
            features: Features::new(),
            projects: Default::default(),
            project_layout: Default::default(),
            documents: Default::default(),
            file_sources: AppendOnlyVec::default(),
            patterns: Default::default(),
            node_cache: Default::default(),
            fs,
        }
    }

    /// Attempts to find the root of a project by searching upwards from the
    /// given `path`.
    ///
    /// The root of a project is where the top-level `biome.json` resides. So
    /// the returned path is always the given path or one of its parents.
    ///
    /// An error may be returned if no top-level `biome.json` can be found, or
    /// if there is an error opening a config file.
    fn find_project_root(&self, path: BiomePath) -> Result<Utf8PathBuf, WorkspaceError> {
        let path: Utf8PathBuf = path.into();

        for ancestor in path.ancestors() {
            let Some(config_path) = self.get_config_file(ancestor) else {
                continue;
            };

            let content = self.fs.read_file_from_path(&config_path)?;
            let extension = config_path
                .extension()
                .ok_or_else(|| BiomeDiagnostic::invalid_configuration("Missing extension"))?;
            let file_source = JsonFileSource::try_from_extension(extension)
                .map_err(|err| BiomeDiagnostic::invalid_configuration(err.to_string()))?;
            let parser_options = JsonParserOptions::from(&file_source);
            let deserialized: Deserialized<Configuration> =
                deserialize_from_json_str(&content, parser_options, "config");
            if let Some(error) = deserialized
                .diagnostics()
                .iter()
                .find(|diagnostic| diagnostic.severity() == Severity::Error)
            {
                return Err(
                    BiomeDiagnostic::invalid_configuration(print_diagnostic_to_string(error))
                        .into(),
                );
            }

            if deserialized
                .into_deserialized()
                .and_then(|config| config.root)
                .is_none_or(|root| root.value())
            {
                // Found our root config!
                return Ok(ancestor.to_path_buf());
            }
        }

        Err(WorkspaceError::not_found())
    }

    /// Checks whether the directory identified by the given `path` contains a
    /// Biome configuration file, and returns its path if found.
    fn get_config_file(&self, path: &Utf8Path) -> Option<Utf8PathBuf> {
        for config_file in ConfigName::file_names() {
            let mut config_path = path.to_path_buf();
            config_path.push(config_file);
            if self.fs().path_exists(&config_path) {
                return Some(config_path);
            }
        }

        None
    }

    /// Gets the supported capabilities for a given file path.
    fn get_file_capabilities(&self, path: &BiomePath) -> Capabilities {
        let language = self.get_file_source(path);

        debug!("File capabilities: {:?} {:?}", &language, &path);
        self.features.get_capabilities(path, language)
    }

    /// Retrieves the supported language of a file.
    fn get_file_source(&self, path: &Utf8Path) -> DocumentFileSource {
        self.documents
            .pin()
            .get(path)
            .map(|doc| doc.file_source_index)
            .and_then(|index| self.get_source(index))
            .unwrap_or(DocumentFileSource::from_path(path))
    }

    /// Returns an error factory function for unsupported features at a given
    /// path.
    fn build_capability_error<'a>(
        &'a self,
        path: &'a Utf8Path,
        // feature_name: &'a str,
    ) -> impl FnOnce() -> WorkspaceError + 'a {
        move || {
            let file_source = self.get_file_source(path);

            let language = DocumentFileSource::from_path(path).or(file_source);
            WorkspaceError::source_file_not_supported(
                language,
                path.to_string(),
                path.extension().map(|s| s.to_string()),
            )
        }
    }

    /// Returns a previously inserted file source by index.
    ///
    /// File sources can be inserted using `insert_source()`.
    #[tracing::instrument(level = "trace", skip(self), fields(return))]
    fn get_source(&self, index: usize) -> Option<DocumentFileSource> {
        if index < self.file_sources.len() {
            Some(self.file_sources[index])
        } else {
            None
        }
    }

    /// Inserts a file source so that it can be retrieved by index later.
    ///
    /// Returns the index at which the file source can be retrieved using
    /// `get_source()`.
    #[tracing::instrument(level = "trace", skip(self), fields(return))]
    fn insert_source(&self, document_file_source: DocumentFileSource) -> usize {
        self.file_sources
            .iter()
            .position(|file_source| *file_source == document_file_source)
            .unwrap_or_else(|| self.file_sources.push(document_file_source))
    }

    /// Opens the file and marks it as opened by the scanner.
    pub(super) fn open_file_by_scanner(
        &self,
        params: OpenFileParams,
    ) -> Result<(), WorkspaceError> {
        self.open_file_internal(true, params)
    }

    #[tracing::instrument(level = "trace", skip(self))]
    fn open_file_internal(
        &self,
        opened_by_scanner: bool,
        OpenFileParams {
            project_key,
            path,
            content,
            version,
            document_file_source,
            persist_node_cache,
        }: OpenFileParams,
    ) -> Result<(), WorkspaceError> {
        let path: Utf8PathBuf = path.into();
        let mut source = document_file_source.unwrap_or(DocumentFileSource::from_path(&path));
        let manifest = if opened_by_scanner {
            // FIXME: It doesn't make sense to retrieve the manifest when the
            //        file is opened by the scanner, because it means the
            //        project layout isn't yet initialized anyway. But that
            //        highlights an issue with the CommonJS check below, since
            //        we can't seem to set this correctly now.
            None
        } else {
            self.project_layout.get_node_manifest_for_path(&path)
        };

        if let DocumentFileSource::Js(js) = &mut source {
            if let Some((_, manifest)) = manifest {
                if manifest.r#type == Some(PackageType::Commonjs) && js.file_extension() == "js" {
                    js.set_module_kind(ModuleKind::Script);
                }
            }
        }

        let content = match content {
            FileContent::FromClient(content) => content,
            FileContent::FromServer => self.fs.read_file_from_path(&path)?,
        };

        let mut index = self.insert_source(source);

        let size = content.as_bytes().len();
        let limit = self.projects.get_max_file_size(project_key);
        if size > limit {
            self.documents.pin().insert(
                path,
                Document {
                    content,
                    version,
                    file_source_index: index,
                    syntax: Err(FileTooLarge { size, limit }),
                    opened_by_scanner,
                },
            );
            return Ok(());
        }

        let mut node_cache = NodeCache::default();
        let parsed = self.parse(project_key, &path, &content, index, &mut node_cache)?;

        if let Some(language) = parsed.language {
            index = self.insert_source(language);
        }

        if persist_node_cache {
            self.node_cache
                .lock()
                .unwrap()
                .insert(path.clone(), node_cache);
        }

        {
            let mut document = Document {
                content,
                version,
                file_source_index: index,
                syntax: Ok(parsed.any_parse),
                opened_by_scanner,
            };

            let documents = self.documents.pin();

            // This isn't handled atomically, so in theory two calls to
            // `open_file()` could happen concurrently and one would overwrite
            // the other's entry without considering the merging we do here.
            // This would mostly be problematic if someone opens and closes a
            // file in their IDE at just the right moment while scanning is
            // still in progress. In such a case, the file could be gone from
            // the workspace by the time we get to the service data extraction.
            // This is why we check again on insertion below, and worst-case we
            // may end up needing to do another update. That still leaves a tiny
            // theoretical window during which another `close_file()` could have
            // caused undesirable side-effects, but:
            // - This window is already _very_ unlikely to occur, due to the
            //   first check we do.
            // - This window is also _very_ small, so the `open_file()` and
            //   `close_file()` calls would need to arrive effectively
            //   simultaneously.
            //
            // To prevent this with a 100% guarantee would require us to use
            // `update_or_insert()`, which is atomic, but that requires cloning
            // the document, which seems hardly worth it.
            // That said, I don't think this code is particularly pretty either
            // :sweat_smile:
            if let Some(existing) = documents.get(path.as_path()) {
                if existing.opened_by_scanner {
                    document.opened_by_scanner = true;
                }

                if existing.version > version {
                    document.version = existing.version;
                }
            }

            let opened_by_scanner = document.opened_by_scanner;
            let version = document.version;

            if let Some(existing) = documents.insert(path.clone(), document) {
                if (existing.opened_by_scanner && !opened_by_scanner)
                    || (existing.version > version)
                {
                    documents.update(path, |document| {
                        let mut document = document.clone();
                        if existing.opened_by_scanner && !opened_by_scanner {
                            document.opened_by_scanner = true;
                        }
                        if existing.version > version {
                            document.version = version;
                        }
                        document
                    });
                }
            }
        }

        Ok(())
    }

    /// Retrieves the parser result for a given file.
    ///
    /// Returns an error if no file exists in the workspace with this path.
    fn get_parse(&self, path: &Utf8Path) -> Result<AnyParse, WorkspaceError> {
        let documents = self.documents.pin();
        let syntax = documents
            .get(path)
            .map(|document| document.syntax.as_ref())
            .ok_or_else(WorkspaceError::not_found)?;

        match syntax {
            Ok(syntax) => Ok(syntax.clone()),
            Err(FileTooLarge { .. }) => Err(WorkspaceError::file_ignored(path.to_string())),
        }
    }

    fn parse(
        &self,
        project_key: ProjectKey,
        path: &Utf8Path,
        content: &str,
        file_source_index: usize,
        node_cache: &mut NodeCache,
    ) -> Result<ParseResult, WorkspaceError> {
        let file_source = self
            .get_source(file_source_index)
            .ok_or_else(WorkspaceError::not_found)?;
        let capabilities = self.features.get_capabilities(path, file_source);

        let parse = capabilities
            .parser
            .parse
            .ok_or_else(self.build_capability_error(path))?;

        let settings = self
            .projects
            .get_settings(project_key)
            .ok_or_else(WorkspaceError::no_project)?;
        let parsed = parse(
            &BiomePath::new(path),
            file_source,
            content,
            settings.into(),
            node_cache,
        );
        Ok(parsed)
    }

    /// Checks whether a file is ignored in the top-level config's
    /// `files.ignore`/`files.include` or in the feature's `ignore`/`include`.
    fn is_ignored(&self, project_key: ProjectKey, path: &Utf8Path, features: FeatureName) -> bool {
        let file_name = path.file_name();
        let ignored_by_features = {
            let mut ignored = false;

            for feature in features.iter() {
                // a path is ignored if it's ignored by all features
                ignored &= self
                    .projects
                    .is_ignored_by_feature_config(project_key, path, feature)
            }
            ignored
        };
        // Never ignore Biome's config file regardless `include`/`ignore`
        (file_name != Some(ConfigName::biome_json()) || file_name != Some(ConfigName::biome_jsonc())) &&
            // Apply top-level `include`/`ignore`
            (self.is_ignored_by_top_level_config(project_key, path) ||
                // Apply feature-level `include`/`ignore`
                ignored_by_features)
    }

    /// Check whether a file is ignored in the top-level config `files.ignore`/`files.include`
    fn is_ignored_by_top_level_config(&self, project_key: ProjectKey, path: &Utf8Path) -> bool {
        let Some(files_settings) = self.projects.get_files_settings(project_key) else {
            return false;
        };

        let is_included = files_settings.included_files.is_empty()
            || is_dir(path)
            || files_settings.included_files.matches_path(path);

        !is_included
            || files_settings.ignored_files.matches_path(path)
            || files_settings.git_ignore.as_ref().is_some_and(|ignore| {
                // `matched_path_or_any_parents` panics if `source` is not under the gitignore root.
                // This checks excludes absolute paths that are not a prefix of the base root.
                if !path.has_root() || path.starts_with(ignore.path()) {
                    // Because Biome passes a list of paths,
                    // we use `matched_path_or_any_parents` instead of `matched`.
                    ignore
                        .matched_path_or_any_parents(path, path.is_dir())
                        .is_ignore()
                } else {
                    false
                }
            })
    }

    fn update_project_layout_for_paths(&self, paths: PathInternerSet) {
        for path in paths.pin().iter() {
            if let Err(error) = self.update_project_layout_for_path(path) {
                warn!("Error while updating project layout: {error}");
            }
        }
    }

    fn update_project_layout_for_path(&self, path: &Utf8Path) -> Result<(), WorkspaceError> {
        if path
            .file_name()
            .is_some_and(|filename| filename == "package.json")
        {
            let package_path = path
                .parent()
                .map(|parent| parent.to_path_buf())
                .ok_or_else(WorkspaceError::not_found)?;
            let parsed = self.get_parse(path)?;
            self.project_layout
                .insert_serialized_node_manifest(package_path, parsed);
        }

        Ok(())
    }
}

impl Workspace for WorkspaceServer {
    fn fs(&self) -> &dyn FileSystem {
        self.fs.as_ref()
    }

    fn check_file_size(
        &self,
        params: CheckFileSizeParams,
    ) -> Result<CheckFileSizeResult, WorkspaceError> {
        let documents = self.documents.pin();
        let Some(document) = documents.get(params.path.as_path()) else {
            return Err(WorkspaceError::not_found());
        };

        let file_size = document.content.as_bytes().len();
        let limit = self.projects.get_max_file_size(params.project_key);
        Ok(CheckFileSizeResult { file_size, limit })
    }

    fn file_features(
        &self,
        params: SupportsFeatureParams,
    ) -> Result<FileFeaturesResult, WorkspaceError> {
        let project_key = params.project_key;
        let path = params.path.as_path();
        let capabilities = self.get_file_capabilities(&params.path);

        let handle = WorkspaceSettingsHandle::from(
            self.projects
                .get_settings(project_key)
                .ok_or_else(WorkspaceError::no_project)?,
        );
        let mut file_features = FileFeaturesResult::new();
        let language = DocumentFileSource::from_path(path);
        let file_name = path.file_name();
        file_features = file_features.with_capabilities(&capabilities);
        file_features = file_features.with_settings_and_language(&handle, path, &capabilities);

        let Some(settings) = handle.settings() else {
            return Ok(file_features);
        };
        if settings.ignore_unknown_enabled()
            && language == DocumentFileSource::Unknown
            && self.get_file_source(&params.path) == DocumentFileSource::Unknown
        {
            file_features.ignore_not_supported();
        } else if file_name == Some(ConfigName::biome_json())
            || file_name == Some(ConfigName::biome_jsonc())
        {
            // Never ignore Biome's config file
        } else if self.is_ignored_by_top_level_config(project_key, path) {
            file_features.set_ignored_for_all_features();
        } else {
            for feature in params.features.iter() {
                if self
                    .projects
                    .is_ignored_by_feature_config(project_key, path, feature)
                {
                    file_features.ignored(feature);
                }
            }
        }
        // If the file is not ignored by at least one feature, then check that the file is not protected.
        //
        // Protected files must be ignored.
        if !file_features.is_not_processed() && FileFeaturesResult::is_protected_file(path) {
            file_features.set_protected_for_all_features();
        }

        Ok(file_features)
    }

    fn is_path_ignored(&self, params: IsPathIgnoredParams) -> Result<bool, WorkspaceError> {
        Ok(self.is_ignored(params.project_key, params.path.as_path(), params.features))
    }

    /// Updates the global settings for this workspace.
    ///
    /// ## Panics
    /// This function may panic if the internal settings mutex has been poisoned
    /// by another thread having previously panicked while holding the lock
    #[tracing::instrument(level = "trace", skip(self))]
    fn update_settings(&self, params: UpdateSettingsParams) -> Result<(), WorkspaceError> {
        let mut settings = self
            .projects
            .get_settings(params.project_key)
            .ok_or_else(WorkspaceError::no_project)?;

        settings.merge_with_configuration(
            params.configuration,
            params.workspace_directory.map(|p| p.to_path_buf()),
            params.vcs_base_path.map(|p| p.to_path_buf()),
            params.gitignore_matches.as_slice(),
        )?;

        self.projects.set_settings(params.project_key, settings);

        Ok(())
    }

    fn open_file(&self, params: OpenFileParams) -> Result<(), WorkspaceError> {
        self.open_file_internal(false, params)
    }

    fn open_project(&self, params: OpenProjectParams) -> Result<ProjectKey, WorkspaceError> {
        let path = if params.open_uninitialized {
            let path = params.path.to_path_buf();
            self.find_project_root(params.path).unwrap_or(path)
        } else {
            self.find_project_root(params.path)?
        };

        Ok(self.projects.insert_project(path))
    }

    fn scan_project_folder(
        &self,
        params: ScanProjectFolderParams,
    ) -> Result<ScanProjectFolderResult, WorkspaceError> {
        let path = params
            .path
            .map(Utf8PathBuf::from)
            .or_else(|| self.projects.get_project_path(params.project_key))
            .ok_or_else(WorkspaceError::no_project)?;

        // TODO: Need to register a file watcher. This should happen before we
        //       start scanning, or we might miss changes that happened during
        //       the scan.

        // TODO: If a watcher is registered, we can also skip the scanning.
        //       **But** if we are using a polling backend for the watching, we
        //       probably want to force a poll at this moment.

        let result = scan(self, params.project_key, &path)?;

        self.update_project_layout_for_paths(result.paths);

        Ok(ScanProjectFolderResult {
            diagnostics: result.diagnostics,
            duration: result.duration,
        })
    }

    fn close_project(&self, params: CloseProjectParams) -> Result<(), WorkspaceError> {
        let project_path = self
            .projects
            .get_project_path(params.project_key)
            .ok_or_else(WorkspaceError::no_project)?;

        // Limit the scope of the pin and the lock inside.
        {
            let documents = self.documents.pin();
            let mut node_cache = self.node_cache.lock().unwrap();
            for (path, document) in documents.iter() {
                if document.opened_by_scanner
                    && self
                        .projects
                        .path_belongs_only_to_project_with_path(path, &project_path)
                {
                    documents.remove(path);
                    node_cache.remove(path.as_path());
                }
            }
        }

        self.projects.remove_project(params.project_key);

        Ok(())
    }

    fn get_syntax_tree(
        &self,
        params: GetSyntaxTreeParams,
    ) -> Result<GetSyntaxTreeResult, WorkspaceError> {
        let capabilities = self.get_file_capabilities(&params.path);
        let debug_syntax_tree = capabilities
            .debug
            .debug_syntax_tree
            .ok_or_else(self.build_capability_error(&params.path))?;

        // The feature name here can be any feature, in theory
        let parse = self.get_parse(&params.path)?;
        let printed = debug_syntax_tree(&params.path, parse);

        Ok(printed)
    }

    fn get_control_flow_graph(
        &self,
        params: GetControlFlowGraphParams,
    ) -> Result<String, WorkspaceError> {
        let capabilities = self.get_file_capabilities(&params.path);
        let debug_control_flow = capabilities
            .debug
            .debug_control_flow
            .ok_or_else(self.build_capability_error(&params.path))?;

        let parse = self.get_parse(&params.path)?;
        let printed = debug_control_flow(parse, params.cursor);

        Ok(printed)
    }

    fn get_formatter_ir(&self, params: GetFormatterIRParams) -> Result<String, WorkspaceError> {
        let capabilities = self.get_file_capabilities(&params.path);
        let debug_formatter_ir = capabilities
            .debug
            .debug_formatter_ir
            .ok_or_else(self.build_capability_error(&params.path))?;
        let handle = WorkspaceSettingsHandle::from(
            self.projects
                .get_settings(params.project_key)
                .ok_or_else(WorkspaceError::no_project)?,
        );
        let parse = self.get_parse(&params.path)?;
        if !handle.format_with_errors_enabled_for_this_file_path(&params.path) && parse.has_errors()
        {
            return Err(WorkspaceError::format_with_errors_disabled());
        }
        let document_file_source = self.get_file_source(&params.path);

        debug_formatter_ir(&params.path, &document_file_source, parse, handle)
    }

    fn get_file_content(&self, params: GetFileContentParams) -> Result<String, WorkspaceError> {
        self.documents
            .pin()
            .get(params.path.as_path())
            .map(|document| document.content.clone())
            .ok_or_else(WorkspaceError::not_found)
    }

    /// Changes the content of an open file.
    fn change_file(
        &self,
        ChangeFileParams {
            project_key,
            path,
            content,
            version,
        }: ChangeFileParams,
    ) -> Result<(), WorkspaceError> {
        let documents = self.documents.pin();
        let (index, opened_by_scanner) = documents
            .get(path.as_path())
            .map(|document| {
                debug_assert!(version > document.version);
                (document.file_source_index, document.opened_by_scanner)
            })
            .ok_or_else(WorkspaceError::not_found)?;

        // We remove the node cache for the document, if it exists.
        // This is done so that we need to hold the lock as short as possible
        // (it's released directly after the statement). The potential downside
        // is that if two calls to `change_file()` happen concurrently, then the
        // second would have a cache miss, and not update the cache either.
        // This seems an unlikely scenario however, and the impact is small
        // anyway, so this seems a worthwhile tradeoff.
        let node_cache = self.node_cache.lock().unwrap().remove(path.as_path());

        let persist_node_cache = node_cache.is_some();
        let mut node_cache = node_cache.unwrap_or_default();

        let parsed = self.parse(project_key, &path, &content, index, &mut node_cache)?;

        let document = Document {
            content,
            version,
            file_source_index: index,
            syntax: Ok(parsed.any_parse),
            opened_by_scanner,
        };

        if persist_node_cache {
            self.node_cache
                .lock()
                .unwrap()
                .insert(path.to_path_buf(), node_cache);
        }

        documents
            .insert(path.into(), document)
            .ok_or_else(WorkspaceError::not_found)?;
        Ok(())
    }

    /// Closes a file that is opened in the workspace.
    ///
    /// This only unloads the document from the workspace if the file is NOT
    /// opened by the scanner as well. If the scanner has opened the file, it
    /// may still be required for multi-file analysis.
    fn close_file(&self, params: CloseFileParams) -> Result<(), WorkspaceError> {
        {
            let documents = self.documents.pin();
            let document = documents
                .get(params.path.as_path())
                .ok_or_else(WorkspaceError::not_found)?;
            if !document.opened_by_scanner {
                documents.remove(params.path.as_path());
            }
        }

        self.node_cache
            .lock()
            .unwrap()
            .remove(params.path.as_path());

        Ok(())
    }

    /// Retrieves the list of diagnostics associated with a file
    #[tracing::instrument(level = "trace", skip(self))]
    fn pull_diagnostics(
        &self,
        PullDiagnosticsParams {
            project_key,
            path,
            categories,
            max_diagnostics,
            only,
            skip,
            enabled_rules,
        }: PullDiagnosticsParams,
    ) -> Result<PullDiagnosticsResult, WorkspaceError> {
        let parse = self.get_parse(&path)?;
        let (diagnostics, errors, skipped_diagnostics) =
            if let Some(lint) = self.get_file_capabilities(&path).analyzer.lint {
                let settings = self
                    .projects
                    .get_settings(project_key)
                    .ok_or_else(WorkspaceError::no_project)?;
                info_span!("Pulling diagnostics", categories =? categories).in_scope(|| {
                    let results = lint(LintParams {
                        parse,
                        workspace: &settings.into(),
                        max_diagnostics: max_diagnostics as u32,
                        path: &path,
                        only,
                        skip,
                        language: self.get_file_source(&path),
                        categories,
                        project_layout: self.project_layout.clone(),
                        suppression_reason: None,
                        enabled_rules,
                    });

                    (
                        results.diagnostics,
                        results.errors,
                        results.skipped_diagnostics,
                    )
                })
            } else {
                let parse_diagnostics = parse.into_diagnostics();
                let errors = parse_diagnostics
                    .iter()
                    .filter(|diag| diag.severity() <= Severity::Error)
                    .count();

                (parse_diagnostics, errors, 0)
            };

        info!("Pulled {:?} diagnostic(s)", diagnostics.len());
        Ok(PullDiagnosticsResult {
            diagnostics: diagnostics
                .into_iter()
                .map(|diag| {
                    let diag = diag.with_file_path(path.to_string());
                    SerdeDiagnostic::new(diag)
                })
                .collect(),
            errors,
            skipped_diagnostics: skipped_diagnostics.into(),
        })
    }

    /// Retrieves the list of code actions available for a given cursor
    /// position within a file
    #[tracing::instrument(level = "trace", skip(self))]
    fn pull_actions(
        &self,
        PullActionsParams {
            project_key,
            path,
            range,
            suppression_reason,
            only,
            skip,
            enabled_rules,
        }: PullActionsParams,
    ) -> Result<PullActionsResult, WorkspaceError> {
        let capabilities = self.get_file_capabilities(&path);
        let code_actions = capabilities
            .analyzer
            .code_actions
            .ok_or_else(self.build_capability_error(&path))?;

        let parse = self.get_parse(&path)?;
        let language = self.get_file_source(&path);
        let settings = self
            .projects
            .get_settings(project_key)
            .ok_or_else(WorkspaceError::no_project)?;
        Ok(code_actions(CodeActionsParams {
            parse,
            range,
            workspace: &settings.into(),
            path: &path,
            project_layout: self.project_layout.clone(),
            language,
            only,
            skip,
            suppression_reason: None,
            enabled_rules,
        }))
    }

    /// Runs the given file through the formatter using the provided options
    /// and returns the resulting source code
    fn format_file(&self, params: FormatFileParams) -> Result<Printed, WorkspaceError> {
        let capabilities = self.get_file_capabilities(&params.path);
        let format = capabilities
            .formatter
            .format
            .ok_or_else(self.build_capability_error(&params.path))?;
        let handle = WorkspaceSettingsHandle::from(
            self.projects
                .get_settings(params.project_key)
                .ok_or_else(WorkspaceError::no_project)?,
        );
        let parse = self.get_parse(&params.path)?;

        if !handle.format_with_errors_enabled_for_this_file_path(&params.path) && parse.has_errors()
        {
            return Err(WorkspaceError::format_with_errors_disabled());
        }
        let document_file_source = self.get_file_source(&params.path);
        format(&params.path, &document_file_source, parse, handle)
    }

    fn format_range(&self, params: FormatRangeParams) -> Result<Printed, WorkspaceError> {
        let capabilities = self.get_file_capabilities(&params.path);
        let format_range = capabilities
            .formatter
            .format_range
            .ok_or_else(self.build_capability_error(&params.path))?;
        let settings = WorkspaceSettingsHandle::from(
            self.projects
                .get_settings(params.project_key)
                .ok_or_else(WorkspaceError::no_project)?,
        );
        let parse = self.get_parse(&params.path)?;
        if !settings.format_with_errors_enabled_for_this_file_path(&params.path)
            && parse.has_errors()
        {
            return Err(WorkspaceError::format_with_errors_disabled());
        }
        let document_file_source = self.get_file_source(&params.path);
        format_range(
            &params.path,
            &document_file_source,
            parse,
            settings,
            params.range,
        )
    }

    fn format_on_type(&self, params: FormatOnTypeParams) -> Result<Printed, WorkspaceError> {
        let capabilities = self.get_file_capabilities(&params.path);
        let format_on_type = capabilities
            .formatter
            .format_on_type
            .ok_or_else(self.build_capability_error(&params.path))?;

        let handle = WorkspaceSettingsHandle::from(
            self.projects
                .get_settings(params.project_key)
                .ok_or_else(WorkspaceError::no_project)?,
        );
        let parse = self.get_parse(&params.path)?;
        if !handle.format_with_errors_enabled_for_this_file_path(&params.path) && parse.has_errors()
        {
            return Err(WorkspaceError::format_with_errors_disabled());
        }
        let document_file_source = self.get_file_source(&params.path);

        format_on_type(
            &params.path,
            &document_file_source,
            parse,
            handle,
            params.offset,
        )
    }

    fn fix_file(
        &self,
        FixFileParams {
            project_key,
            path,
            fix_file_mode,
            should_format,
            only,
            skip,
            enabled_rules,
            rule_categories,
            suppression_reason,
        }: FixFileParams,
    ) -> Result<FixFileResult, WorkspaceError> {
        let capabilities = self.get_file_capabilities(&path);

        let fix_all = capabilities
            .analyzer
            .fix_all
            .ok_or_else(self.build_capability_error(&path))?;
        let parse = self.get_parse(&path)?;

<<<<<<< HEAD
        let manifest = self.get_node_manifest_for_path(&path)?;
        let settings = self
            .projects
            .get_settings(project_key)
            .ok_or_else(WorkspaceError::no_project)?;
=======
>>>>>>> 2ae40a76
        let language = self.get_file_source(&path);
        fix_all(FixAllParams {
            parse,
            fix_file_mode,
            workspace: settings.into(),
            should_format,
            biome_path: &path,
            project_layout: self.project_layout.clone(),
            document_file_source: language,
            only,
            skip,
            rule_categories,
            suppression_reason,
            enabled_rules,
        })
    }

    fn rename(&self, params: super::RenameParams) -> Result<RenameResult, WorkspaceError> {
        let capabilities = self.get_file_capabilities(&params.path);
        let rename = capabilities
            .analyzer
            .rename
            .ok_or_else(self.build_capability_error(&params.path))?;

        let parse = self.get_parse(&params.path)?;
        let result = rename(&params.path, parse, params.symbol_at, params.new_name)?;

        Ok(result)
    }

    fn rage(&self, _: RageParams) -> Result<RageResult, WorkspaceError> {
        let entries = vec![
            RageEntry::section("Workspace"),
            RageEntry::pair("Open Documents", &format!("{}", self.documents.len())),
        ];

        Ok(RageResult { entries })
    }

    fn parse_pattern(
        &self,
        params: ParsePatternParams,
    ) -> Result<ParsePatternResult, WorkspaceError> {
        let options =
            CompilePatternOptions::default().with_default_language(params.default_language);
        let pattern = compile_pattern_with_options(&params.pattern, options)?;

        let pattern_id = make_search_pattern_id();
        self.patterns.pin().insert(pattern_id.clone(), pattern);
        Ok(ParsePatternResult { pattern_id })
    }

    fn search_pattern(
        &self,
        SearchPatternParams {
            project_key,
            path,
            pattern,
        }: SearchPatternParams,
    ) -> Result<SearchResults, WorkspaceError> {
        let patterns = self.patterns.pin();
        let query = patterns
            .get(&pattern)
            .ok_or_else(WorkspaceError::invalid_pattern)?;

        let capabilities = self.get_file_capabilities(&path);
        let search = capabilities
            .search
            .search
            .ok_or_else(self.build_capability_error(&path))?;
        let settings = self
            .projects
            .get_settings(project_key)
            .ok_or_else(WorkspaceError::no_project)?;
        let parse = self.get_parse(&path)?;

        let document_file_source = self.get_file_source(&path);
        let matches = search(&path, &document_file_source, parse, query, settings.into())?;

        Ok(SearchResults { path, matches })
    }

    fn drop_pattern(&self, params: super::DropPatternParams) -> Result<(), WorkspaceError> {
        self.patterns.pin().remove(&params.pattern);
        Ok(())
    }

    fn server_info(&self) -> Option<&ServerInfo> {
        None
    }
}

/// Generates a pattern ID that we can use as "handle" for referencing
/// previously parsed search queries.
fn make_search_pattern_id() -> PatternId {
    static COUNTER: AtomicUsize = AtomicUsize::new(1);
    let counter = COUNTER.fetch_add(1, Ordering::AcqRel);
    format!("p{counter}").into()
}<|MERGE_RESOLUTION|>--- conflicted
+++ resolved
@@ -1050,14 +1050,11 @@
             .ok_or_else(self.build_capability_error(&path))?;
         let parse = self.get_parse(&path)?;
 
-<<<<<<< HEAD
         let manifest = self.get_node_manifest_for_path(&path)?;
         let settings = self
             .projects
             .get_settings(project_key)
             .ok_or_else(WorkspaceError::no_project)?;
-=======
->>>>>>> 2ae40a76
         let language = self.get_file_source(&path);
         fix_all(FixAllParams {
             parse,
