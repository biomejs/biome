--- conflicted
+++ resolved
@@ -1242,10 +1242,7 @@
         );
         let capabilities = self.features.get_capabilities(language);
 
-<<<<<<< HEAD
         let settings = self.settings_handle(&settings, params.inline_config);
-=======
->>>>>>> a3a27a74
         self.projects.get_file_features(GetFileFeaturesParams {
             fs: self.fs.as_ref(),
             project_key: params.project_key,
@@ -1253,11 +1250,8 @@
             features: params.features,
             language,
             capabilities: &capabilities,
-<<<<<<< HEAD
             handle: &settings,
-=======
             skip_ignore_check: params.skip_ignore_check,
->>>>>>> a3a27a74
         })
     }
 
