use std::panic::RefUnwindSafe;
use std::sync::atomic::{AtomicUsize, Ordering};
use std::sync::{Arc, Mutex};

use super::{document::Document, *};
use crate::Watcher;
use crate::configuration::{LoadedConfiguration, read_config};
use crate::diagnostics::{FileTooLarge, NoIgnoreFileFound, VcsDiagnostic};
use crate::file_handlers::{
    Capabilities, CodeActionsParams, DiagnosticsAndActionsParams, DocumentFileSource, Features,
    FixAllParams, FormatEmbedNode, LintParams, LintResults, ParseResult, UpdateSnippetsNodes,
};
use crate::projects::Projects;
use crate::scanner::{
    IndexRequestKind, IndexTrigger, ScanOptions, Scanner, ScannerWatcherBridge, WatcherInstruction,
    WorkspaceScannerBridge,
};
use crate::workspace::document::{AnyEmbeddedSnippet, DocumentServices};
use biome_analyze::{AnalyzerPluginVec, RuleCategory};
use biome_configuration::bool::Bool;
use biome_configuration::max_size::MaxSize;
use biome_configuration::vcs::VcsClientKind;
use biome_configuration::{BiomeDiagnostic, Configuration, ConfigurationPathHint};
use biome_css_syntax::CssVariant;
use biome_deserialize::json::deserialize_from_json_str;
use biome_deserialize::{Deserialized, Merge};
use biome_diagnostics::print_diagnostic_to_string;
use biome_diagnostics::{
    Diagnostic, DiagnosticExt, Severity, serde::Diagnostic as SerdeDiagnostic,
};
use biome_formatter::Printed;
use biome_fs::{BiomePath, ConfigName, PathKind};
use biome_grit_patterns::{CompilePatternOptions, GritQuery, compile_pattern_with_options};
use biome_js_syntax::{AnyJsRoot, LanguageVariant, ModuleKind};
use biome_json_parser::JsonParserOptions;
use biome_json_syntax::JsonFileSource;
use biome_module_graph::{ModuleDependencies, ModuleDiagnostic, ModuleGraph};
use biome_package::{Catalogs, PackageJson, PackageType};
use biome_parser::AnyParse;
use biome_plugin_loader::{BiomePlugin, PluginCache, PluginDiagnostic};
use biome_plugin_loader::{PluginConfiguration, Plugins};
use biome_project_layout::ProjectLayout;
use biome_resolver::FsWithResolverProxy;
use biome_rowan::{AstNode, NodeCache, SendNode};
use camino::{Utf8Path, Utf8PathBuf};
use crossbeam::channel::Sender;
use papaya::HashMap;
use rustc_hash::{FxBuildHasher, FxHashMap};
use std::time::Duration;
use tokio::sync::watch;
use tracing::{info, instrument, warn};

pub struct WorkspaceServer {
    /// features available throughout the application
    features: Features,

    /// Open projects, including their settings, nested packages, and other
    /// metadata.
    projects: Projects,

    /// The layout of projects and their internal packages.
    project_layout: Arc<ProjectLayout>,

    /// Module graph tracking inferred information across modules.
    module_graph: Arc<ModuleGraph>,

    /// Keeps all loaded plugins in memory, per project.
    plugin_caches: Arc<HashMap<Utf8PathBuf, PluginCache>>,

    /// Stores the document (text content + version number) associated with a URL
    documents: HashMap<Utf8PathBuf, Document, FxBuildHasher>,

    /// Stores the document sources used across the workspace
    file_sources: boxcar::Vec<DocumentFileSource>,

    /// Stores patterns to search for.
    patterns: HashMap<PatternId, GritQuery, FxBuildHasher>,

    /// Node cache for faster parsing of modified documents.
    ///
    /// ## Concurrency
    ///
    /// Because `NodeCache` cannot be cloned, and `papaya` doesn't give us owned
    /// instances of stored values, we use an `FxHashMap` here, wrapped in a
    /// `Mutex`. The node cache is only used by writers, meaning this wouldn't
    /// be a great use case for `papaya` anyway. But it does mean we need to be
    /// careful with deadlocks and release guards to the mutex as soon as we
    /// can.
    ///
    /// Additionally, we only use the node cache for documents opened through
    /// the LSP proxy, since the editor use case is the one where we benefit
    /// most from low-latency parsing, and having a document open in an editor
    /// gives us a clear signal that edits -- and thus reparsing -- are to be
    /// expected. For other documents, the performance degradation due to
    /// lock contention would not be worth the potential of faster reparsing
    /// that may never actually happen.
    node_cache: Mutex<FxHashMap<Utf8PathBuf, NodeCache>>,

    /// Scanner instance.
    pub(crate) scanner: Scanner,

    /// File system implementation.
    fs: Arc<dyn FsWithResolverProxy>,

    /// Channel sender for sending notifications of service data updates.
    notification_tx: watch::Sender<ServiceNotification>,
}

/// The `Workspace` object is long-lived, so we want it to be able to cross
/// unwind boundaries.
/// In return, we have to make sure operations on the workspace either do not
/// panic, of that panicking will not result in any broken invariant (it would
/// not result in any undefined behavior as catching an unwind is safe, but it
/// could lead too hard to debug issues)
impl RefUnwindSafe for WorkspaceServer {}

impl WorkspaceServer {
    /// Creates a new [Workspace].
    pub fn new(
        fs: Arc<dyn FsWithResolverProxy>,
        watcher_tx: Sender<WatcherInstruction>,
        notification_tx: watch::Sender<ServiceNotification>,
        threads: Option<usize>,
    ) -> Self {
        init_thread_pool(threads);

        Self {
            features: Features::new(),
            projects: Default::default(),
            project_layout: Default::default(),
            module_graph: Default::default(),
            plugin_caches: Default::default(),
            documents: Default::default(),
            file_sources: boxcar::Vec::default(),
            patterns: Default::default(),
            node_cache: Default::default(),
            scanner: Scanner::new(watcher_tx),
            fs,
            notification_tx,
        }
    }

    /// Starts the watcher.
    ///
    /// This method will not return until the watcher stops.
    pub fn start_watcher(&self, mut watcher: Watcher) {
        watcher.run(&ScannerWatcherBridge::new((&self.scanner, self)));
    }

    /// Attempts to find the root of a project by searching upwards from the
    /// given `path`.
    ///
    /// The root of a project is where the top-level `biome.json` resides. So
    /// the returned path is always the given path or one of its parents.
    ///
    /// An error may be returned if no top-level `biome.json` can be found, or
    /// if there is an error opening a config file.
    fn find_project_root(&self, path: BiomePath) -> Result<Utf8PathBuf, WorkspaceError> {
        let path: Utf8PathBuf = path.into();

        for ancestor in path.ancestors() {
            let Some(config_path) = self.get_config_file(ancestor) else {
                continue;
            };

            let content = self.fs.read_file_from_path(&config_path)?;
            let extension = config_path
                .extension()
                .ok_or_else(|| BiomeDiagnostic::invalid_configuration("Missing extension"))?;
            let file_source = JsonFileSource::try_from_extension(extension)
                .map_err(|err| BiomeDiagnostic::invalid_configuration(err.to_string()))?;
            let parser_options = JsonParserOptions::from(&file_source);
            let deserialized: Deserialized<Configuration> =
                deserialize_from_json_str(&content, parser_options, "config");
            if let Some(error) = deserialized
                .diagnostics()
                .iter()
                .find(|diagnostic| diagnostic.severity() == Severity::Error)
            {
                return Err(
                    BiomeDiagnostic::invalid_configuration(print_diagnostic_to_string(error))
                        .into(),
                );
            }

            if let Some(configuration) = deserialized.into_deserialized() {
                let found = configuration.root.is_none_or(|root| root.value());
                // Found our root config!
                if found {
                    return Ok(ancestor.to_path_buf());
                }
            }
        }

        Err(WorkspaceError::not_found())
    }

    /// Checks whether the directory identified by the given `path` contains a
    /// Biome configuration file, and returns its path if found.
    fn get_config_file(&self, path: &Utf8Path) -> Option<Utf8PathBuf> {
        for config_file in ConfigName::file_names() {
            let mut config_path = path.to_path_buf();
            config_path.push(config_file);
            if self.fs.path_exists(&config_path) {
                return Some(config_path);
            }
        }

        None
    }

    /// Gets the supported capabilities for a given file path.
    fn get_file_capabilities(
        &self,
        path: &BiomePath,
        experimental_full_html_support: bool,
    ) -> Capabilities {
        let language = self.get_file_source(path, experimental_full_html_support);
        self.features.get_capabilities(language)
    }

    /// Retrieves the supported language of a file.
    fn get_file_source(
        &self,
        path: &Utf8Path,
        experimental_full_html_support: bool,
    ) -> DocumentFileSource {
        self.documents
            .pin()
            .get(path)
            .map(|doc| doc.file_source_index)
            .and_then(|index| self.get_source(index))
            .unwrap_or(DocumentFileSource::from_path(
                path,
                experimental_full_html_support,
            ))
    }

    /// Returns an error factory function for unsupported features at a given
    /// path.
    fn build_capability_error<'a>(
        &'a self,
        path: &'a Utf8Path,
    ) -> impl FnOnce() -> WorkspaceError + 'a {
        move || {
            // For simplicity and avoid too many changes, we hardcode the support to false
            let file_source = self.get_file_source(path, false);

            let language = DocumentFileSource::from_path(path, false).or(file_source);
            WorkspaceError::source_file_not_supported(
                language,
                path.to_string(),
                path.extension().map(|s| s.to_string()),
            )
        }
    }

    /// Returns a previously inserted file source by index.
    ///
    /// File sources can be inserted using `insert_source()`.
    fn get_source(&self, index: usize) -> Option<DocumentFileSource> {
        self.file_sources.get(index).copied()
    }

    /// Inserts a file source so that it can be retrieved by index later.
    ///
    /// Returns the index at which the file source can be retrieved using
    /// `get_source()`.
    fn insert_source(&self, document_file_source: DocumentFileSource) -> usize {
        self.file_sources
            .iter()
            .position(|(_, file_source)| *file_source == document_file_source)
            .unwrap_or_else(|| self.file_sources.push(document_file_source))
    }

    #[instrument(
        level = "debug",
        skip(self, params),
        fields(path = display(&params.path))
    )]
    fn open_file_internal(
        &self,
        reason: OpenFileReason,
        params: OpenFileParams,
    ) -> Result<InternalOpenFileResult, WorkspaceError> {
        let OpenFileParams {
            project_key,
            path: biome_path,
            content,
            document_file_source,
            persist_node_cache,
        } = params;
        let path: Utf8PathBuf = biome_path.clone().into();

        if document_file_source.is_none() && !DocumentFileSource::can_read(path.as_path()) {
            return Ok(Default::default());
        }

        let settings = self
            .projects
            .get_settings_based_on_path(project_key, &path)
            .ok_or_else(WorkspaceError::no_project)?;

        let mut source = if let Some(document_file_source) = document_file_source {
            // TODO: remove once HTML full support is stable
            // document_file_source is given by the LSP, and we have to change it if full support is enabled.
            // The workspace knows that, but the LSP doesn't, so we have to do the modification here
            if document_file_source.is_javascript_like()
                && matches!(path.extension(), Some("astro" | "vue" | "svelte" | "html"))
            {
                DocumentFileSource::from_path(
                    &path,
                    settings.experimental_full_html_support_enabled(),
                )
            } else {
                document_file_source
            }
        } else {
            DocumentFileSource::from_path(&path, settings.experimental_full_html_support_enabled())
        };

        if let DocumentFileSource::Js(js) = &mut source {
            match path.extension() {
                Some("js") => {
                    let manifest = self.project_layout.find_node_manifest_for_path(&path);
                    if let Some((_, manifest)) = manifest
                        && manifest.r#type == Some(PackageType::CommonJs)
                    {
                        js.set_module_kind(ModuleKind::Script);
                    }
                }
                Some("cjs") => {
                    js.set_module_kind(ModuleKind::Script);
                }
                _ => {}
            }
            if !js.is_typescript() && !js.is_jsx() {
                let jsx_everywhere = settings
                    .languages
                    .javascript
                    .parser
                    .jsx_everywhere
                    .unwrap_or_default()
                    .into();
                if jsx_everywhere {
                    js.set_variant(LanguageVariant::Jsx);
                }
            }
        }

        if let DocumentFileSource::Css(css) = &mut source {
            if settings
                .languages
                .css
                .parser
                .css_modules_enabled
                .unwrap_or_default()
                .into()
            {
                css.set_variant(CssVariant::CssModules)
            } else if settings
                .languages
                .css
                .parser
                .tailwind_directives
                .unwrap_or_default()
                .into()
            {
                css.set_variant(CssVariant::TailwindCss)
            }
        }

        let (content, version) = match content {
            FileContent::FromClient { content, version } => (content, Some(version)),
            FileContent::FromServer => (self.fs.read_file_from_path(&path)?, None),
        };

        let mut file_source_index = self.insert_source(source);

        let size = content.len();
        let limit = settings.get_max_file_size(&path);

        let (syntax, services) = if size > limit {
            (
                Some(Err(FileTooLarge { size, limit })),
                DocumentServices::none(),
            )
        } else if document_file_source.is_none() && !DocumentFileSource::can_parse(path.as_path()) {
            (None, DocumentServices::none())
        } else {
            let mut node_cache = NodeCache::default();
            let parsed = self.parse(
                &path,
                &content,
                &settings,
                file_source_index,
                &mut node_cache,
            )?;

            let ParseResult {
                any_parse,
                language,
            } = parsed;

            let mut services = DocumentServices::none();
            if let Some(language) = language {
                file_source_index = self.insert_source(language);

                if language.is_css_like()
                    && (settings.is_linter_enabled() || settings.is_assist_enabled())
                {
                    services = CssDocumentServices::default()
                        .with_css_semantic_model(&any_parse.tree())
                        .into();
                }
            }

            if persist_node_cache {
                self.node_cache
                    .lock()
                    .unwrap()
                    .insert(path.clone(), node_cache);
            }

            (Some(Ok(any_parse)), services)
        };
        // Second-pass parsing for HTML files with embedded JavaScript and CSS
        // content.
        let embedded_snippets = if DocumentFileSource::can_contain_embeds(
            path.as_path(),
            settings.experimental_full_html_support_enabled(),
        ) && let Some(Ok(any_parse)) = &syntax
        {
            // Second-pass parsing for HTML files with embedded JavaScript and CSS content

            debug!("{:#?}", &any_parse);
            let mut node_cache = NodeCache::default();
            self.parse_embedded_language_snippets(
                &biome_path,
                &source,
                any_parse,
                &mut node_cache,
                &settings,
            )?
        } else {
            Default::default()
        };

        let is_indexed = if reason.is_index() {
            // If the request is for indexing, we don't insert any document,
            // we only care about updating the module graph.
            true
        } else {
            self.documents.pin().update_or_insert_with(
                path.clone(),
                |current| {
                    let version = match (current.version, version) {
                        (Some(current_version), Some(new_version)) => {
                            // This is awkward. It most likely means we have
                            // two clients independently specifying their
                            // own version, with no way for us to
                            // distinguish them. Or it is a bug. The safest
                            // thing to do seems to use the _minimum_ of the
                            // versions specified, so that updates coming
                            // from either will be accepted.
                            Some(current_version.min(new_version))
                        }
                        (Some(current_version), None) => {
                            // It appears the document is open in a client,
                            // and the scanner also wants to open/update the
                            // document. We stick with the version from the
                            // client and ignore this request.
                            Some(current_version)
                        }
                        (None, new_version) => {
                            // The document was only opened by the scanner,
                            // so whatever's the new version will do.
                            new_version
                        }
                    };

                    Document {
                        content: content.clone(),
                        version,
                        file_source_index,
                        syntax: syntax.clone(),
                        embedded_snippets: embedded_snippets.clone(),
                        services: services.clone(),
                    }
                },
                || Document {
                    content: content.clone(),
                    version,
                    file_source_index,
                    syntax: syntax.clone(),
                    embedded_snippets: embedded_snippets.clone(),
                    services: services.clone(),
                },
            );

            self.is_indexed(&path)
        };

        // Manifest files need to update the module graph
        if is_indexed
            && let Some(root) = syntax
                .and_then(Result::ok)
                .map(|node| node.unwrap_as_send_node())
        {
            let (dependencies, diagnostics) =
                self.update_service_data(&path, UpdateKind::AddedOrChanged(reason, root))?;

            Ok(InternalOpenFileResult {
                dependencies,
                diagnostics,
            })
        } else {
            // If the document was never opened by the scanner, we don't care
            // about updating service data.
            Ok(InternalOpenFileResult::default())
        }
    }

    /// Retrieves the parser result for a given file.
    ///
    /// Returns an error if no file exists in the workspace with this path.
    fn get_parse(&self, path: &Utf8Path) -> Result<AnyParse, WorkspaceError> {
        let syntax = self
            .documents
            .pin()
            .get(path)
            .and_then(|doc| doc.syntax.clone())
            .transpose();

        match syntax {
            Ok(syntax) => match syntax {
                None => Err(WorkspaceError::not_found()),
                Some(syntax) => Ok(syntax),
            },
            Err(FileTooLarge { .. }) => Err(WorkspaceError::file_ignored(path.to_string())),
        }
    }

    fn get_parse_with_snippets_and_services(
        &self,
        path: &Utf8Path,
    ) -> Result<(AnyParse, Vec<AnyEmbeddedSnippet>, DocumentServices), WorkspaceError> {
        self.documents
            .pin()
            .get(path)
            .ok_or_else(WorkspaceError::not_found)
            .and_then(|doc| match &doc.syntax {
                Some(syntax) => match syntax {
                    Ok(syntax) => Ok((
                        syntax.clone(),
                        doc.embedded_snippets.clone(),
                        doc.services.clone(),
                    )),
                    Err(FileTooLarge { .. }) => Err(WorkspaceError::file_ignored(path.to_string())),
                },
                None => Err(WorkspaceError::not_found()),
            })
    }

    fn get_parse_with_embedded_format_nodes(
        &self,
        path: &Utf8Path,
    ) -> Result<(AnyParse, Vec<FormatEmbedNode>), WorkspaceError> {
        self.documents
            .pin()
            .get(path)
            .ok_or_else(WorkspaceError::not_found)
            .and_then(|doc| match &doc.syntax {
                Some(syntax) => match syntax {
                    Ok(syntax) => Ok((
                        syntax.clone(),
                        doc.get_embedded_snippets_format_nodes(|file_source_index| {
                            self.get_source(file_source_index)
                                .expect("Document source must exist")
                        }),
                    )),
                    Err(FileTooLarge { .. }) => Err(WorkspaceError::file_ignored(path.to_string())),
                },
                None => Err(WorkspaceError::not_found()),
            })
    }

    /// Parses the language snippets if the current language implements the capability `parser.parse_embedded_nodes`
    fn parse_embedded_language_snippets(
        &self,
        path: &BiomePath,
        source: &DocumentFileSource,
        root: &AnyParse,
        cache: &mut NodeCache,
        settings: &Settings,
    ) -> Result<Vec<AnyEmbeddedSnippet>, WorkspaceError> {
        let mut embedded_nodes = Vec::new();
        let capabilities =
            self.get_file_capabilities(path, settings.experimental_full_html_support_enabled());
        let Some(parse_embedded) = capabilities.parser.parse_embedded_nodes else {
            return Ok(Default::default());
        };
        let result = parse_embedded(root, path, source, settings, cache);

        for (mut content, file_source) in result.nodes {
            let index = self.insert_source(file_source);
            content.set_file_source_index(index);
            embedded_nodes.push(content);
        }

        Ok(embedded_nodes)
    }

    fn parse(
        &self,
        path: &Utf8Path,
        content: &str,
        settings: &Settings,
        file_source_index: usize,
        node_cache: &mut NodeCache,
    ) -> Result<ParseResult, WorkspaceError> {
        let file_source = self
            .get_source(file_source_index)
            .ok_or_else(WorkspaceError::not_found)?;
        let capabilities = self.features.get_capabilities(file_source);

        let parse = capabilities
            .parser
            .parse
            .ok_or_else(self.build_capability_error(path))?;

        let parsed = parse(
            &BiomePath::new(path),
            file_source,
            content,
            settings,
            node_cache,
        );
        Ok(parsed)
    }

    fn load_plugins(&self, base_path: &Utf8Path, plugins: &Plugins) -> Vec<PluginDiagnostic> {
        let mut diagnostics = Vec::new();
        let plugin_cache = PluginCache::default();

        for plugin_config in plugins.iter() {
            match plugin_config {
                PluginConfiguration::Path(plugin_path) => {
                    match BiomePlugin::load(self.fs.clone(), plugin_path, base_path) {
                        Ok((plugin, _)) => {
                            plugin_cache.insert_plugin(plugin_path.clone().into(), plugin);
                        }
                        Err(diagnostic) => diagnostics.push(diagnostic),
                    }
                }
            }
        }

        self.plugin_caches
            .pin()
            .insert(base_path.to_path_buf(), plugin_cache);

        diagnostics
    }

    fn get_analyzer_plugins_for_project(
        &self,
        path: &Utf8Path,
        plugins: &Plugins,
    ) -> Result<AnalyzerPluginVec, Vec<PluginDiagnostic>> {
        match self.plugin_caches.pin().get(path) {
            Some(cache) => cache.get_analyzer_plugins(plugins),
            None => Ok(Vec::new()),
        }
    }

    /// Returns whether the given `path` that falls under the project with the
    /// given `project_key` is ignored, assuming the given `scan_kind` and
    /// `reason`.
    fn is_ignored_by_scanner(
        &self,
        project_key: ProjectKey,
        scan_kind: &ScanKind,
        path: &Utf8Path,
        request_kind: IndexRequestKind,
    ) -> Result<bool, WorkspaceError> {
        if self.projects.is_force_ignored(project_key, path) {
            return Ok(true);
        }

        // Determine the ignore kind based on the kind of request.
        let ignore_kind = match request_kind {
            // For an initial scan, we don't descend into ignored folders.
            // Therefore, we don't need to check if any of the ancestors of the
            // given `path` are ignored. If they were, we wouldn't have been
            // scanning them in the first place. So checking whether the path
            // itself is ignored is enough.
            IndexRequestKind::Explicit(IndexTrigger::InitialScan) => IgnoreKind::Path,

            // For a (watcher) update, we can't rely on the above reasoning.
            // Even though we only install watchers on folders that contain
            // indexed files, such indexed files might've been indexed even
            // though the folder they are in is ignored, as happens when we
            // watch dependencies. Therefore, we take the following approach:
            // - If the path is already indexed, we can assume it's not ignored.
            //   This works for dependencies and non-dependencies alike.
            // - Otherwise, we verify that none of the ancestor folders are
            //   ignored, so we don't accidentally pick up on new files inside
            //   ignored folders.
            IndexRequestKind::Explicit(IndexTrigger::Update) if self.is_indexed(path) => {
                return Ok(false);
            }
            IndexRequestKind::Explicit(IndexTrigger::Update) => IgnoreKind::Ancestors,

            // If the path is a dependency of an indexed file, we accept them
            // under the following conditions:
            // - If the path is inside `node_modules`, we only care about
            //   `package.json` and type declarations, to avoid accidentally
            //   indexing minified files.
            // - The path shouldn't be indexed yet, to avoid double indexing.
            IndexRequestKind::Dependency(_) => {
                let path = BiomePath::new(path);
                if path.is_dependency() && !path.is_package_json() && !path.is_type_declaration() {
                    return Ok(true);
                }

                return Ok(self.is_indexed(&path));
            }
        };

        let path = BiomePath::new(path);
        let is_ignored = match self.fs.symlink_path_kind(&path)? {
            PathKind::Directory { .. } => {
                if path.is_dependency() {
                    // Every mode ignores dependencies, except project mode.
                    return Ok(!scan_kind.is_project());
                }

                if self.projects.is_ignored_by_top_level_config(
                    self.fs.as_ref(),
                    project_key,
                    &path,
                    ignore_kind,
                ) {
                    return Ok(true); // Nobody cares about ignored paths.
                }

                if let ScanKind::TargetedKnownFiles {
                    target_paths,
                    descend_from_targets,
                } = &scan_kind
                    && !target_paths.iter().any(|target_path| {
                        target_path.starts_with(path.as_path())
                            || (*descend_from_targets && path.starts_with(target_path.as_path()))
                    })
                {
                    return Ok(true); // Path is not being targeted.
                }

                false
            }
            PathKind::File { is_symlink } => {
                if is_symlink {
                    return Ok(true); // We never index symlinks.
                }

                match scan_kind {
                    ScanKind::KnownFiles | ScanKind::TargetedKnownFiles { .. } => match ignore_kind
                    {
                        IgnoreKind::Path => !path.is_required_during_scan(),
                        IgnoreKind::Ancestors => path.parent().is_none_or(|folder_path| {
                            self.projects.is_ignored_by_top_level_config(
                                self.fs.as_ref(),
                                project_key,
                                folder_path,
                                ignore_kind,
                            )
                        }),
                    },
                    ScanKind::Project => {
                        if path.is_dependency() {
                            // During the initial scan, we only care about
                            // `package.json` files inside `node_modules`, so that
                            // we can build the project layout and resolve
                            // dependencies that lead there. The resolved
                            // dependencies can then be scanned using
                            // `IndexReason::InitialScanDependency`.
                            //
                            // For everything else, dependencies are ignored.
                            request_kind.trigger() != IndexTrigger::InitialScan
                                || !path.is_package_json()
                        } else if path.is_required_during_scan() {
                            match ignore_kind {
                                IgnoreKind::Path => false,
                                IgnoreKind::Ancestors => path.parent().is_none_or(|folder_path| {
                                    self.projects.is_ignored_by_top_level_config(
                                        self.fs.as_ref(),
                                        project_key,
                                        folder_path,
                                        ignore_kind,
                                    )
                                }),
                            }
                        } else {
                            self.projects.is_ignored_by_top_level_config(
                                self.fs.as_ref(),
                                project_key,
                                &path,
                                ignore_kind,
                            )
                        }
                    }
                    ScanKind::NoScanner => true,
                }
            }
        };

        Ok(is_ignored)
    }

    /// Attempts to load pnpm workspace catalogs by searching for a
    /// `pnpm-workspace.yaml` starting from the given path and walking up its
    /// ancestors.
    fn load_pnpm_workspace_catalog(&self, start_dir: &Utf8Path) -> Option<Catalogs> {
        for dir in start_dir.ancestors() {
            let workspace_file = dir.join("pnpm-workspace.yaml");
            if !self.fs.path_is_file(&workspace_file) {
                continue;
            }

            if let Ok(content) = self.fs.read_file_from_path(&workspace_file)
                && let Some(catalog) = PackageJson::parse_pnpm_workspace_catalog(&content)
            {
                return Some(catalog);
            }
        }

        None
    }

    /// Updates the [ProjectLayout] for the given `path`.
    #[instrument(level = "debug", skip(self))]
    fn update_project_layout(
        &self,
        path: &Utf8Path,
        update_kind: &UpdateKind,
    ) -> Result<(), WorkspaceError> {
        let filename = path.file_name();
        if filename.is_some_and(|filename| filename == "package.json") {
            let package_path = path
                .parent()
                .map(|parent| parent.to_path_buf())
                .ok_or_else(WorkspaceError::not_found)?;

            let pnpm_catalog = self.load_pnpm_workspace_catalog(&package_path);

            match update_kind {
                UpdateKind::AddedOrChanged(_, root) => {
                    self.project_layout
                        .insert_serialized_node_manifest(package_path.clone(), root);

                    if let Some(catalogs) = pnpm_catalog
                        && let Some(mut manifest) = self
                            .project_layout
                            .get_node_manifest_for_package(&package_path)
                        && manifest.catalog.is_none()
                    {
                        manifest.catalog = Some(catalogs);
                        self.project_layout
                            .insert_node_manifest(package_path.clone(), manifest);
                    }
                }
                UpdateKind::Removed => {
                    self.project_layout.remove_package(&package_path);
                }
            }
        } else if filename.is_some_and(|filename| filename == "tsconfig.json") {
            let package_path = path
                .parent()
                .map(|parent| parent.to_path_buf())
                .ok_or_else(WorkspaceError::not_found)?;

            match update_kind {
                UpdateKind::AddedOrChanged(_, root) => {
                    self.project_layout
                        .insert_serialized_tsconfig(package_path, root);
                }
                UpdateKind::Removed => {
                    self.project_layout
                        .remove_tsconfig_from_package(&package_path);
                }
            }
<<<<<<< HEAD
        } else if filename.is_some_and(|filename| filename == "pnpm-workspace.yaml") {
            let workspace_root = path
                .parent()
                .map(|parent| parent.to_path_buf())
                .unwrap_or_default();
            let pnpm_catalog = self.load_pnpm_workspace_catalog(&workspace_root);

            for package_path in self.project_layout.package_paths() {
                if !package_path.starts_with(&workspace_root) {
                    continue;
                }

                if let Some(mut manifest) = self
                    .project_layout
                    .get_node_manifest_for_package(&package_path)
                {
                    manifest.catalog.clone_from(&pnpm_catalog);
                    self.project_layout
                        .insert_node_manifest(package_path.clone(), manifest);
=======
        } else if let Some(turbo_filename) =
            filename.filter(|f| *f == "turbo.json" || *f == "turbo.jsonc")
        {
            let package_path = path
                .parent()
                .map(|parent| parent.to_path_buf())
                .ok_or_else(WorkspaceError::not_found)?;

            match update_kind {
                UpdateKind::AddedOrChanged(_, root) => {
                    self.project_layout.insert_serialized_turbo_json(
                        package_path,
                        root,
                        turbo_filename,
                    );
                }
                UpdateKind::Removed => {
                    self.project_layout
                        .remove_turbo_json_from_package(&package_path);
>>>>>>> 16a90366
                }
            }
        }

        Ok(())
    }

    /// Updates the given `path` in the module graph.
    ///
    /// Returns the module dependencies of the `path` if `update_kind` is
    /// [`UpdateKind::AddedOrChanged`]. For other signal kinds, no dependencies
    /// are determined.
    #[tracing::instrument(level = "debug", skip(self))]
    fn update_module_graph_internal(
        &self,
        path: &BiomePath,
        update_kind: &UpdateKind,
    ) -> (ModuleDependencies, Vec<ModuleDiagnostic>) {
        let (added_or_changed_paths, removed_paths) = match update_kind {
            UpdateKind::AddedOrChanged(_, root) => {
                let Some(root) = SendNode::into_node(root.clone()).and_then(AnyJsRoot::cast) else {
                    return Default::default();
                };

                (&[(path, root)] as &[_], &[] as &[_])
            }
            UpdateKind::Removed => (&[] as &[_], &[path] as &[_]),
        };

        self.module_graph.update_graph_for_js_paths(
            self.fs.as_ref(),
            &self.project_layout,
            added_or_changed_paths,
            removed_paths,
        )
    }

    /// Updates the state of any services relevant to the given `path`.
    ///
    /// Returns the module dependencies of the `path` if `update_kind` is
    /// [`UpdateKind::AddedOrChanged`]. For other signal kinds, no dependencies
    /// are determined.
    fn update_service_data(
        &self,
        path: &Utf8Path,
        update_kind: UpdateKind,
    ) -> Result<(ModuleDependencies, Vec<ModuleDiagnostic>), WorkspaceError> {
        let path = BiomePath::from(path);
        if path.is_manifest() {
            self.update_project_layout(&path, &update_kind)?;
        }

        let result = self.update_module_graph_internal(&path, &update_kind);

        match update_kind {
            UpdateKind::AddedOrChanged(OpenFileReason::Index(IndexTrigger::InitialScan), _) => {
                // We'll send a single signal at the end of the scan.
            }
            _ => {
                let _ = self.notification_tx.send(ServiceNotification::IndexUpdated);
            }
        }

        Ok(result)
    }
}

impl Workspace for WorkspaceServer {
    fn open_project(&self, params: OpenProjectParams) -> Result<OpenProjectResult, WorkspaceError> {
        let path = if params.open_uninitialized {
            let path = params.path.to_path_buf();
            self.find_project_root(params.path).unwrap_or(path)
        } else {
            self.find_project_root(params.path)?
        };

        let project_key = self.projects.insert_project(path);

        Ok(OpenProjectResult { project_key })
    }

    fn scan_project(
        &self,
        ScanProjectParams {
            project_key,
            watch,
            force,
            scan_kind,
            verbose,
        }: ScanProjectParams,
    ) -> Result<ScanProjectResult, WorkspaceError> {
        let mut diagnostics = Vec::new();
        if scan_kind.is_none() {
            let path = self
                .projects
                .get_project_path(project_key)
                .ok_or_else(WorkspaceError::no_project)?;

            let manifest = path.join("package.json");
            if self.fs.path_exists(&manifest) {
                let trigger = IndexTrigger::InitialScan;
                let (_, _diagnostics) = self.index_file(project_key, manifest.clone(), trigger)?;
                diagnostics.extend(
                    _diagnostics
                        .into_iter()
                        .map(biome_diagnostics::serde::Diagnostic::new)
                        .collect::<Vec<_>>(),
                );
            }
            return Ok(ScanProjectResult {
                diagnostics,
                duration: Duration::from_millis(0),
                configuration_files: vec![],
            });
        }

        let scan_options = ScanOptions {
            scan_kind,
            force,
            verbose,
            watch,
        };

        let mut result = self
            .scanner
            .index_project(self, project_key, scan_options)?;

        result.diagnostics.extend(diagnostics);

        Ok(result)
    }

    /// Updates the global settings for this workspace.
    ///
    /// ## Panics
    /// This function may panic if the internal settings mutex has been poisoned
    /// by another thread having previously panicked while holding the lock
    #[tracing::instrument(level = "debug", skip_all)]
    fn update_settings(
        &self,
        params: UpdateSettingsParams,
    ) -> Result<UpdateSettingsResult, WorkspaceError> {
        let UpdateSettingsParams {
            workspace_directory,
            configuration,
            project_key,
            extended_configurations,
        } = params;
        let mut diagnostics: Vec<biome_diagnostics::serde::Diagnostic> = vec![];
        let workspace_directory = workspace_directory.map(|p| p.to_path_buf());
        let is_root = configuration.is_root();
        let mut settings = if !is_root {
            if !self.projects.is_project_registered(project_key) {
                return Err(WorkspaceError::no_project());
            }

            if let Some(workspace_directory) = &workspace_directory {
                self.projects
                    .get_nested_settings(project_key, workspace_directory.as_path())
                    .unwrap_or_default()
            } else {
                return Err(WorkspaceError::no_workspace_directory());
            }
        } else {
            self.projects
                .get_root_settings(project_key)
                .ok_or_else(WorkspaceError::no_project)?
        };

        settings.merge_with_configuration(
            configuration,
            workspace_directory.clone(),
            extended_configurations
                .into_iter()
                .map(|(path, config)| (path.into(), config))
                .collect(),
        )?;

        let plugin_diagnostics = self.load_plugins(
            &workspace_directory.clone().unwrap_or_default(),
            &settings.as_all_plugins(),
        );

        let has_errors = plugin_diagnostics
            .iter()
            .any(|d| d.severity() >= Severity::Error);

        if has_errors {
            return Err(WorkspaceError::plugin_errors(plugin_diagnostics));
        }

        diagnostics.extend(
            plugin_diagnostics
                .into_iter()
                .map(Into::into)
                .collect::<Vec<_>>(),
        );

        if !is_root {
            self.projects.set_nested_settings(
                project_key,
                workspace_directory.unwrap_or_default(),
                settings,
            );
        } else {
            // If the configuration is a root one, we also load the ignore files
            if settings.is_vcs_enabled() && settings.vcs_settings.should_use_ignore_file() {
                let directory = workspace_directory.unwrap_or_default();
                match settings.vcs_settings.client_kind {
                    None => {}
                    Some(VcsClientKind::Git) => {
                        let gitignore = directory.join(".gitignore");
                        let ignore = directory.join(".ignore");
                        let result = self
                            .fs
                            .read_file_from_path(gitignore.as_ref())
                            .ok()
                            .or_else(|| self.fs.read_file_from_path(ignore.as_ref()).ok());
                        let content = match result {
                            Some(content) => content,
                            None => {
                                diagnostics.push(biome_diagnostics::serde::Diagnostic::new(
                                    VcsDiagnostic::NoIgnoreFileFound(NoIgnoreFileFound {
                                        path: directory.to_string(),
                                    }),
                                ));
                                return Ok(UpdateSettingsResult { diagnostics });
                            }
                        };

                        let lines: Vec<_> = content.lines().collect();
                        settings
                            .vcs_settings
                            .store_root_ignore_patterns(directory.as_ref(), lines.as_slice())?;
                    }
                }
            }

            self.projects.set_root_settings(project_key, settings);
        }

        Ok(UpdateSettingsResult { diagnostics })
    }

    fn close_project(&self, params: CloseProjectParams) -> Result<(), WorkspaceError> {
        let project_path = self
            .projects
            .get_project_path(params.project_key)
            .ok_or_else(WorkspaceError::no_project)?;

        self.projects.remove_project(params.project_key);
        self.scanner
            .unload_project(params.project_key, project_path.clone());

        // Unload all the documents within the project folder.
        let documents = self.documents.pin();
        let mut node_cache = self.node_cache.lock().unwrap();
        for path in documents.keys() {
            if self
                .projects
                .path_belongs_only_to_project_with_path(path, &project_path)
            {
                documents.remove(path);
                node_cache.remove(path.as_path());
            }
        }

        self.module_graph.unload_path(&project_path);
        self.project_layout.unload_folder(&project_path);
        self.plugin_caches.pin().remove(&project_path);

        Ok(())
    }

    fn open_file(&self, params: OpenFileParams) -> Result<OpenFileResult, WorkspaceError> {
        let diagnostics = self
            .open_file_internal(OpenFileReason::ClientRequest, params)
            .map(|result| {
                result
                    .diagnostics
                    .into_iter()
                    .map(biome_diagnostics::serde::Diagnostic::new)
                    .collect::<Vec<_>>()
            })?;
        Ok(OpenFileResult { diagnostics })
    }

    fn file_exists(&self, params: FileExitsParams) -> Result<bool, WorkspaceError> {
        Ok(self
            .documents
            .pin()
            .contains_key(params.file_path.as_path()))
    }

    fn file_features(
        &self,
        params: SupportsFeatureParams,
    ) -> Result<FileFeaturesResult, WorkspaceError> {
        let settings = self
            .projects
            .get_settings_based_on_path(params.project_key, &params.path)
            .ok_or_else(WorkspaceError::no_project)?;
        let language = self.get_file_source(
            &params.path,
            settings.experimental_full_html_support_enabled(),
        );
        let capabilities = self.features.get_capabilities(language);

        self.projects.get_file_features(
            self.fs.as_ref(),
            params.project_key,
            &params.path,
            params.features,
            language,
            &capabilities,
        )
    }

    fn is_path_ignored(&self, params: PathIsIgnoredParams) -> Result<bool, WorkspaceError> {
        // Never ignore Biome's top-level config file regardless of `includes`.
        if params.path.file_name().is_some_and(|file_name| {
            file_name == ConfigName::biome_json() || file_name == ConfigName::biome_jsonc()
        }) && params.path.parent().is_some_and(|dir_path| {
            self.projects
                .get_project_path(params.project_key)
                .is_some_and(|project_path| dir_path == project_path)
        }) {
            return Ok(false);
        };

        Ok(self.projects.is_ignored(
            self.fs.as_ref(),
            params.project_key,
            &params.path,
            params.features,
            params.ignore_kind,
        ))
    }

    fn get_syntax_tree(
        &self,
        params: GetSyntaxTreeParams,
    ) -> Result<GetSyntaxTreeResult, WorkspaceError> {
        let settings = self
            .projects
            .get_settings_based_on_path(params.project_key, &params.path)
            .ok_or_else(WorkspaceError::no_project)?;
        let capabilities = self.get_file_capabilities(
            &params.path,
            settings.experimental_full_html_support_enabled(),
        );
        let debug_syntax_tree = capabilities
            .debug
            .debug_syntax_tree
            .ok_or_else(self.build_capability_error(&params.path))?;

        // The feature name here can be any feature, in theory
        let parse = self.get_parse(&params.path)?;
        let printed = debug_syntax_tree(&params.path, parse);

        Ok(printed)
    }

    fn get_control_flow_graph(
        &self,
        params: GetControlFlowGraphParams,
    ) -> Result<String, WorkspaceError> {
        let settings = self
            .projects
            .get_settings_based_on_path(params.project_key, &params.path)
            .ok_or_else(WorkspaceError::no_project)?;
        let capabilities = self.get_file_capabilities(
            &params.path,
            settings.experimental_full_html_support_enabled(),
        );
        let debug_control_flow = capabilities
            .debug
            .debug_control_flow
            .ok_or_else(self.build_capability_error(&params.path))?;

        let parse = self.get_parse(&params.path)?;
        let printed = debug_control_flow(parse, params.cursor);

        Ok(printed)
    }

    fn get_formatter_ir(&self, params: GetFormatterIRParams) -> Result<String, WorkspaceError> {
        let settings = self
            .projects
            .get_settings_based_on_path(params.project_key, &params.path)
            .ok_or_else(WorkspaceError::no_project)?;
        let capabilities = self.get_file_capabilities(
            &params.path,
            settings.experimental_full_html_support_enabled(),
        );
        let debug_formatter_ir = capabilities
            .debug
            .debug_formatter_ir
            .ok_or_else(self.build_capability_error(&params.path))?;
        let parse = self.get_parse(&params.path)?;
        if !settings.format_with_errors_enabled_for_this_file_path(&params.path)
            && parse.has_errors()
        {
            return Err(WorkspaceError::format_with_errors_disabled());
        }
        let document_file_source = self.get_file_source(
            &params.path,
            settings.experimental_full_html_support_enabled(),
        );

        debug_formatter_ir(&params.path, &document_file_source, parse, &settings)
    }

    fn get_type_info(&self, params: GetTypeInfoParams) -> Result<String, WorkspaceError> {
        let settings = self
            .projects
            .get_settings_based_on_path(params.project_key, &params.path)
            .ok_or_else(WorkspaceError::no_project)?;
        let capabilities = self.get_file_capabilities(
            &params.path,
            settings.experimental_full_html_support_enabled(),
        );
        let debug_type_info = capabilities
            .debug
            .debug_type_info
            .ok_or_else(self.build_capability_error(&params.path))?;
        let parse = self.get_parse(&params.path).ok();

        debug_type_info(&params.path, parse, self.module_graph.clone())
    }

    fn get_registered_types(
        &self,
        params: GetRegisteredTypesParams,
    ) -> Result<String, WorkspaceError> {
        let settings = self
            .projects
            .get_settings_based_on_path(params.project_key, &params.path)
            .ok_or_else(WorkspaceError::no_project)?;
        let capabilities = self.get_file_capabilities(
            &params.path,
            settings.experimental_full_html_support_enabled(),
        );
        let debug_registered_types = capabilities
            .debug
            .debug_registered_types
            .ok_or_else(self.build_capability_error(&params.path))?;
        let parse = self.get_parse(&params.path)?;

        debug_registered_types(&params.path, parse)
    }

    fn get_semantic_model(&self, params: GetSemanticModelParams) -> Result<String, WorkspaceError> {
        let settings = self
            .projects
            .get_settings_based_on_path(params.project_key, &params.path)
            .ok_or_else(WorkspaceError::no_project)?;
        let capabilities = self.get_file_capabilities(
            &params.path,
            settings.experimental_full_html_support_enabled(),
        );
        let debug_semantic_model = capabilities
            .debug
            .debug_semantic_model
            .ok_or_else(self.build_capability_error(&params.path))?;
        let parse = self.get_parse(&params.path)?;

        debug_semantic_model(&params.path, parse)
    }

    fn get_file_content(&self, params: GetFileContentParams) -> Result<String, WorkspaceError> {
        self.documents
            .pin()
            .get(params.path.as_path())
            .map(|document| document.content.clone())
            .ok_or_else(WorkspaceError::not_found)
    }

    fn check_file_size(
        &self,
        params: CheckFileSizeParams,
    ) -> Result<CheckFileSizeResult, WorkspaceError> {
        let documents = self.documents.pin();
        let Some(document) = documents.get(params.path.as_path()) else {
            return Err(WorkspaceError::not_found());
        };
        let file_size = document.content.len();
        let limit = self
            .projects
            .get_settings_based_on_path(params.project_key, &params.path)
            .map_or_else(
                || MaxSize::default().into(),
                |settings| settings.get_max_file_size(&params.path),
            );
        Ok(CheckFileSizeResult { file_size, limit })
    }

    /// Changes the content of an open file.
    fn change_file(
        &self,
        ChangeFileParams {
            project_key,
            path,
            content,
            version,
        }: ChangeFileParams,
    ) -> Result<ChangeFileResult, WorkspaceError> {
        let documents = self.documents.pin();
        let (index, existing_version) = documents
            .get(path.as_path())
            .map(|document| (document.file_source_index, document.version))
            .ok_or_else(WorkspaceError::not_found)?;

        if existing_version.is_some_and(|existing_version| existing_version >= version) {
            warn!(%version, %path, "outdated_file_change");
            // Safely ignore older versions.
            return Ok(ChangeFileResult {
                diagnostics: Vec::new(),
            });
        }

        let settings = self
            .projects
            .get_settings_based_on_path(project_key, &path)
            .ok_or_else(WorkspaceError::no_project)?;

        // We remove the node cache for the document, if it exists.
        // This is done so that we need to hold the lock as short as possible
        // (it's released directly after the statement). The potential downside
        // is that if two calls to `change_file()` happen concurrently, then the
        // second would have a cache miss, and not update the cache either.
        // This seems an unlikely scenario however, and the impact is small
        // anyway, so this seems a worthwhile tradeoff.
        let node_cache = self.node_cache.lock().unwrap().remove(path.as_path());

        let persist_node_cache = node_cache.is_some();
        let mut node_cache = node_cache.unwrap_or_default();

        let parsed = self.parse(&path, &content, &settings, index, &mut node_cache)?;
        let mut services = DocumentServices::none();
        let root = parsed.any_parse.unwrap_as_send_node();
        let document_source =
            self.get_file_source(&path, settings.experimental_full_html_support_enabled());
        if document_source.is_css_like()
            && (settings.is_linter_enabled() || settings.is_assist_enabled())
        {
            services = CssDocumentServices::default()
                .with_css_semantic_model(&parsed.any_parse.tree())
                .into();
        }

        // Second-pass parsing for HTML files with embedded JavaScript and CSS content
        let embedded_snippets = if DocumentFileSource::can_contain_embeds(
            path.as_path(),
            settings.experimental_full_html_support_enabled(),
        ) {
            // Second-pass parsing for HTML files with embedded JavaScript and CSS content
            let mut node_cache = NodeCache::default();
            self.parse_embedded_language_snippets(
                &path,
                &document_source,
                &parsed.any_parse,
                &mut node_cache,
                &settings,
            )?
        } else {
            vec![]
        };

        let document = Document {
            content,
            version: Some(version),
            file_source_index: index,
            syntax: Some(Ok(parsed.any_parse)),
            embedded_snippets,
            services,
        };

        if persist_node_cache {
            self.node_cache
                .lock()
                .unwrap()
                .insert(path.to_path_buf(), node_cache);
        }

        documents
            .insert(path.clone().into(), document)
            .ok_or_else(WorkspaceError::not_found)?;

        let mut final_diagnostics = vec![];

        if self.is_indexed(&path) {
            let (dependencies, diagnostics) = self.update_service_data(
                &path,
                UpdateKind::AddedOrChanged(OpenFileReason::ClientRequest, root),
            )?;
            final_diagnostics.extend(
                diagnostics
                    .into_iter()
                    .map(biome_diagnostics::serde::Diagnostic::new)
                    .collect::<Vec<_>>(),
            );
            if !dependencies.is_empty()
                && let Some(project_path) = self.projects.get_project_path(project_key)
            {
                let diagnostics = self.scanner.index_dependencies(
                    self,
                    project_key,
                    &project_path,
                    dependencies,
                    IndexTrigger::Update,
                )?;
                final_diagnostics.extend(diagnostics);
            }
        }

        Ok(ChangeFileResult {
            diagnostics: final_diagnostics,
        })
    }

    /// Retrieves the list of diagnostics associated with a file
    #[tracing::instrument(
        level = "debug",
        skip(self, params),
        fields(
            rule_categories = display(&params.categories),
            path = display(&params.path),
            project_key = debug(&params.project_key),
            skip = debug(&params.skip),
            only = debug(&params.only),
        )
    )]
    fn pull_diagnostics(
        &self,
        params: PullDiagnosticsParams,
    ) -> Result<PullDiagnosticsResult, WorkspaceError> {
        let PullDiagnosticsParams {
            project_key,
            path,
            categories,
            only,
            skip,
            enabled_rules,
            pull_code_actions,
        } = params;
        let settings = self
            .projects
            .get_settings_based_on_path(project_key, &path)
            .ok_or_else(WorkspaceError::no_project)?;
        let (parse, embedded_snippets, services) =
            self.get_parse_with_snippets_and_services(&path)?;
        let language =
            self.get_file_source(&path, settings.experimental_full_html_support_enabled());
        let capabilities = self.features.get_capabilities(language);
        let (diagnostics, errors, skipped_diagnostics) = if (categories.is_lint()
            || categories.is_assist())
            && let Some(lint) = capabilities.analyzer.lint
        {
            let plugins = if categories.is_lint() {
                self.get_analyzer_plugins_for_project(
                    settings.source_path().unwrap_or_default().as_path(),
                    &settings.get_plugins_for_path(&path),
                )
                .map_err(WorkspaceError::plugin_errors)?
            } else {
                Vec::new()
            };
            let results = lint(LintParams {
                parse,
                settings: &settings,
                path: &path,
                only: &only,
                skip: &skip,
                language,
                categories,
                module_graph: self.module_graph.clone(),
                project_layout: self.project_layout.clone(),
                suppression_reason: None,
                enabled_selectors: &enabled_rules,
                pull_code_actions,
                plugins: plugins.clone(),
                diagnostic_offset: None,
                document_services: &services,
            });

            let LintResults {
                mut diagnostics,
                mut errors,
                mut skipped_diagnostics,
            } = results;
            for embedded_node in embedded_snippets {
                let Some(file_source) = self.get_source(embedded_node.file_source_index()) else {
                    continue;
                };
                let capabilities = self.features.get_capabilities(file_source);
                let Some(lint) = capabilities.analyzer.lint else {
                    continue;
                };
                let services = embedded_node.as_snippet_services();

                let results = lint(LintParams {
                    parse: embedded_node.parse().clone(),
                    settings: &settings,
                    path: &path,
                    only: &only,
                    skip: &skip,
                    language: file_source,
                    categories,
                    module_graph: self.module_graph.clone(),
                    project_layout: self.project_layout.clone(),
                    suppression_reason: None,
                    enabled_selectors: &enabled_rules,
                    pull_code_actions,
                    plugins: plugins.clone(),
                    diagnostic_offset: Some(embedded_node.content_offset()),
                    document_services: services,
                });

                diagnostics.extend(results.diagnostics);
                skipped_diagnostics += results.skipped_diagnostics;
                errors += results.errors;
            }

            (diagnostics, errors, skipped_diagnostics)
        } else {
            let mut parse_diagnostics = parse.into_serde_diagnostics(None);
            let mut errors = parse_diagnostics
                .iter()
                .filter(|diag| diag.severity() <= Severity::Error)
                .count();

            for embedded_node in embedded_snippets {
                let diagnostics = embedded_node.into_serde_diagnostics();
                errors += diagnostics
                    .iter()
                    .filter(|diag| diag.severity() <= Severity::Error)
                    .count();
                parse_diagnostics.extend(diagnostics);
            }

            (parse_diagnostics, errors, 0)
        };

        info!(
            "Pulled {:?} diagnostic(s), skipped {:?} diagnostic(s) from {}",
            diagnostics.len(),
            skipped_diagnostics,
            path
        );
        Ok(PullDiagnosticsResult {
            diagnostics: diagnostics
                .into_iter()
                .map(|diag| {
                    let diag = diag.with_file_path(path.to_string());
                    SerdeDiagnostic::new(diag)
                })
                .collect(),
            errors,
            skipped_diagnostics: skipped_diagnostics.into(),
        })
    }

    fn pull_diagnostics_and_actions(
        &self,
        params: PullDiagnosticsAndActionsParams,
    ) -> Result<PullDiagnosticsAndActionsResult, WorkspaceError> {
        let PullDiagnosticsAndActionsParams {
            project_key,
            path,
            categories,
            only,
            skip,
            enabled_rules,
        } = params;
        let settings = self
            .projects
            .get_settings_based_on_path(project_key, &path)
            .ok_or_else(WorkspaceError::no_project)?;
        let (parse, embedded_snippets, services) =
            self.get_parse_with_snippets_and_services(&path)?;
        let language =
            self.get_file_source(&path, settings.experimental_full_html_support_enabled());
        let capabilities = self.features.get_capabilities(language);
        let result = if (categories.is_lint() || categories.is_assist())
            && let Some(pull_diagnostics_and_actions) =
                capabilities.analyzer.pull_diagnostics_and_actions
        {
            let plugins = if categories.is_lint() {
                self.get_analyzer_plugins_for_project(
                    settings.source_path().unwrap_or_default().as_path(),
                    &settings.get_plugins_for_path(&path),
                )
                .map_err(WorkspaceError::plugin_errors)?
            } else {
                Vec::new()
            };
            let mut final_result = pull_diagnostics_and_actions(DiagnosticsAndActionsParams {
                parse,
                settings: &settings,
                path: &path,
                only: &only,
                skip: &skip,
                language,
                categories,
                module_graph: self.module_graph.clone(),
                project_layout: self.project_layout.clone(),
                suppression_reason: None,
                enabled_selectors: &enabled_rules,
                plugins: plugins.clone(),
                diagnostic_offset: None,
                document_services: &services,
            });

            for embedded_node in embedded_snippets {
                let Some(file_source) = self.get_source(embedded_node.file_source_index()) else {
                    continue;
                };
                let capabilities = self.features.get_capabilities(file_source);
                let Some(pull_diagnostics_and_actions) =
                    capabilities.analyzer.pull_diagnostics_and_actions
                else {
                    continue;
                };

                let snippet_result = pull_diagnostics_and_actions(DiagnosticsAndActionsParams {
                    parse: embedded_node.parse().clone(),
                    settings: &settings,
                    path: &path,
                    only: &only,
                    skip: &skip,
                    language: file_source,
                    categories,
                    module_graph: self.module_graph.clone(),
                    project_layout: self.project_layout.clone(),
                    suppression_reason: None,
                    enabled_selectors: &enabled_rules,
                    plugins: plugins.clone(),
                    diagnostic_offset: Some(embedded_node.content_offset()),
                    document_services: &services,
                });

                final_result.diagnostics.extend(snippet_result.diagnostics);
            }

            final_result
        } else {
            // Parse diagnostics aren't fixable, so we return an empty list
            PullDiagnosticsAndActionsResult {
                diagnostics: vec![],
            }
        };

        Ok(result)
    }

    /// Retrieves the list of code actions available for a given cursor
    /// position within a file
    #[tracing::instrument(
        level = "debug",
        skip_all,
        fields(
            only = debug(&params.only),
            skip = debug(&params.skip),
            range = debug(&params.range)
        )
    )]
    fn pull_actions(&self, params: PullActionsParams) -> Result<PullActionsResult, WorkspaceError> {
        let PullActionsParams {
            project_key,
            path,
            range,
            suppression_reason: _,
            only,
            skip,
            enabled_rules,
            categories,
        } = params;
        let settings = self
            .projects
            .get_settings_based_on_path(project_key, &path)
            .ok_or_else(WorkspaceError::no_project)?;
        let capabilities =
            self.get_file_capabilities(&path, settings.experimental_full_html_support_enabled());
        let code_actions = capabilities
            .analyzer
            .code_actions
            .ok_or_else(self.build_capability_error(&path))?;

        let (parse, embedded_snippets, services) =
            self.get_parse_with_snippets_and_services(&path)?;
        let language =
            self.get_file_source(&path, settings.experimental_full_html_support_enabled());
        let mut result = code_actions(CodeActionsParams {
            parse,
            range,
            settings: &settings,
            path: &path,
            module_graph: self.module_graph.clone(),
            project_layout: self.project_layout.clone(),
            language,
            only: &only,
            skip: &skip,
            suppression_reason: None,
            enabled_rules: &enabled_rules,
            plugins: Vec::new(),
            categories,
            action_offset: None,
            document_services: &services,
        });

        for embedded_snippet in embedded_snippets {
            let Some(file_source) = self.get_source(embedded_snippet.file_source_index()) else {
                continue;
            };
            let capabilities = self.features.get_capabilities(file_source);
            let Some(code_actions) = capabilities.analyzer.code_actions else {
                continue;
            };

            let embedded_actions_result = code_actions(CodeActionsParams {
                parse: embedded_snippet.parse(),
                range,
                settings: &settings,
                path: &path,
                module_graph: self.module_graph.clone(),
                project_layout: self.project_layout.clone(),
                language: file_source,
                only: &only,
                skip: &skip,
                suppression_reason: None,
                enabled_rules: &enabled_rules,
                plugins: Vec::new(),
                categories,
                action_offset: Some(embedded_snippet.content_offset()),
                document_services: &services,
            });

            result.actions.extend(embedded_actions_result.actions);
        }

        Ok(result)
    }

    /// Runs the given file through the formatter using the provided options
    /// and returns the resulting source code
    #[instrument(
        level = "debug",
        skip_all,
        fields(
            path = display(&params.path),
        )
    )]
    fn format_file(&self, params: FormatFileParams) -> Result<Printed, WorkspaceError> {
        let settings = self
            .projects
            .get_settings_based_on_path(params.project_key, &params.path)
            .ok_or_else(WorkspaceError::no_project)?;
        let capabilities = self.get_file_capabilities(
            &params.path,
            settings.experimental_full_html_support_enabled(),
        );

        let format = capabilities
            .formatter
            .format
            .ok_or_else(self.build_capability_error(&params.path))?;

        let format_embedded = capabilities.formatter.format_embedded;

        let (parse, embedded_nodes) = self.get_parse_with_embedded_format_nodes(&params.path)?;

        if !settings.format_with_errors_enabled_for_this_file_path(&params.path)
            && parse.has_errors()
        {
            return Err(WorkspaceError::format_with_errors_disabled());
        }

        let document_file_source = self.get_file_source(
            &params.path,
            settings.experimental_full_html_support_enabled(),
        );
        if !embedded_nodes.is_empty() {
            let format_embedded =
                format_embedded.ok_or_else(self.build_capability_error(&params.path))?;
            return format_embedded(
                &params.path,
                &document_file_source,
                parse,
                &settings,
                embedded_nodes,
            );
        }
        format(&params.path, &document_file_source, parse, &settings)
    }

    #[instrument(level = "debug", skip(self, params))]
    fn format_range(&self, params: FormatRangeParams) -> Result<Printed, WorkspaceError> {
        let settings = self
            .projects
            .get_settings_based_on_path(params.project_key, &params.path)
            .ok_or_else(WorkspaceError::no_project)?;
        let capabilities = self.get_file_capabilities(
            &params.path,
            settings.experimental_full_html_support_enabled(),
        );
        let format_range = capabilities
            .formatter
            .format_range
            .ok_or_else(self.build_capability_error(&params.path))?;
        let parse = self.get_parse(&params.path)?;
        if !settings.format_with_errors_enabled_for_this_file_path(&params.path)
            && parse.has_errors()
        {
            return Err(WorkspaceError::format_with_errors_disabled());
        }
        let document_file_source = self.get_file_source(
            &params.path,
            settings.experimental_full_html_support_enabled(),
        );
        format_range(
            &params.path,
            &document_file_source,
            parse,
            &settings,
            params.range,
        )
    }

    #[instrument(level = "debug", skip(self, params))]
    fn format_on_type(&self, params: FormatOnTypeParams) -> Result<Printed, WorkspaceError> {
        let settings = self
            .projects
            .get_settings_based_on_path(params.project_key, &params.path)
            .ok_or_else(WorkspaceError::no_project)?;
        let capabilities = self.get_file_capabilities(
            &params.path,
            settings.experimental_full_html_support_enabled(),
        );
        let format_on_type = capabilities
            .formatter
            .format_on_type
            .ok_or_else(self.build_capability_error(&params.path))?;

        let parse = self.get_parse(&params.path)?;
        if !settings.format_with_errors_enabled_for_this_file_path(&params.path)
            && parse.has_errors()
        {
            return Err(WorkspaceError::format_with_errors_disabled());
        }
        let document_file_source = self.get_file_source(
            &params.path,
            settings.experimental_full_html_support_enabled(),
        );

        format_on_type(
            &params.path,
            &document_file_source,
            parse,
            &settings,
            params.offset,
        )
    }

    #[instrument(
        level = "debug",
        skip_all,
        fields(
            path = display(&params.path),
            rule_categories = display(&params.rule_categories),
            skip = debug(&params.skip),
            only = debug(&params.only),
            should_format = display(&params.should_format),
        )
    )]
    fn fix_file(&self, params: FixFileParams) -> Result<FixFileResult, WorkspaceError> {
        let FixFileParams {
            project_key,
            path,
            fix_file_mode,
            should_format,
            only,
            skip,
            enabled_rules,
            rule_categories,
            suppression_reason,
        } = params;

        let settings = self
            .projects
            .get_settings_based_on_path(project_key, &path)
            .ok_or_else(WorkspaceError::no_project)?;
        let capabilities =
            self.get_file_capabilities(&path, settings.experimental_full_html_support_enabled());

        let fix_all = capabilities
            .analyzer
            .fix_all
            .ok_or_else(self.build_capability_error(&path))?;

        let (mut parse, embedded_snippets, services) =
            self.get_parse_with_snippets_and_services(&path)?;

        let plugins = self
            .get_analyzer_plugins_for_project(
                settings.source_path().unwrap_or_default().as_path(),
                &settings.get_plugins_for_path(&path),
            )
            .map_err(WorkspaceError::plugin_errors)?;
        let language =
            self.get_file_source(&path, settings.experimental_full_html_support_enabled());
        let plugins = if rule_categories.contains(RuleCategory::Lint) {
            plugins
        } else {
            Vec::new()
        };

        let mut errors = 0;
        let mut actions = vec![];
        let mut skipped_suggested_fixes = 0;

        if let Some(update_snippets) = capabilities.analyzer.update_snippets {
            let mut new_snippets = vec![];
            for embedded_snippet in embedded_snippets {
                let Some(document_file_source) =
                    self.get_source(embedded_snippet.file_source_index())
                else {
                    continue;
                };
                let capabilities = self.features.get_capabilities(document_file_source);
                let Some(fix_all) = capabilities.analyzer.fix_all else {
                    continue;
                };

                let results = fix_all(FixAllParams {
                    parse: embedded_snippet.parse(),
                    fix_file_mode,
                    settings: &settings,
                    should_format,
                    biome_path: &path,
                    module_graph: self.module_graph.clone(),
                    project_layout: self.project_layout.clone(),
                    document_file_source,
                    only: &only,
                    skip: &skip,
                    rule_categories,
                    suppression_reason: suppression_reason.clone(),
                    enabled_rules: &enabled_rules,
                    plugins: plugins.clone(),
                    document_services: &services,
                })?;

                actions.extend(results.actions);
                errors += results.errors;
                skipped_suggested_fixes += results.skipped_suggested_fixes;

                new_snippets.push(UpdateSnippetsNodes {
                    range: embedded_snippet.element_range(),
                    new_code: results.code,
                });
            }

            let new_root = update_snippets(parse.clone(), new_snippets)?;
            parse.set_new_root(new_root);
        }

        let fix_result = fix_all(FixAllParams {
            parse,
            fix_file_mode,
            settings: &settings,
            should_format,
            biome_path: &path,
            module_graph: self.module_graph.clone(),
            project_layout: self.project_layout.clone(),
            document_file_source: language,
            only: &only,
            skip: &skip,
            rule_categories,
            suppression_reason: suppression_reason.clone(),
            enabled_rules: &enabled_rules,
            plugins: plugins.clone(),
            document_services: &services,
        })?;

        actions.extend(fix_result.actions);
        errors += fix_result.errors;
        skipped_suggested_fixes += fix_result.skipped_suggested_fixes;

        Ok(FixFileResult {
            errors,
            code: fix_result.code,
            actions,
            skipped_suggested_fixes,
        })
    }

    fn rename(&self, params: RenameParams) -> Result<RenameResult, WorkspaceError> {
        let settings = self
            .projects
            .get_settings_based_on_path(params.project_key, &params.path)
            .ok_or_else(WorkspaceError::no_project)?;
        let capabilities = self.get_file_capabilities(
            &params.path,
            settings.experimental_full_html_support_enabled(),
        );
        let rename = capabilities
            .analyzer
            .rename
            .ok_or_else(self.build_capability_error(&params.path))?;

        let parse = self.get_parse(&params.path)?;
        let result = rename(&params.path, parse, params.symbol_at, params.new_name)?;

        Ok(result)
    }

    /// Closes a file that is opened in the workspace.
    ///
    /// This only unloads the document from the workspace if the file is NOT
    /// indexed by the scanner. If the scanner has the file indexed, it may
    /// still be required for multi-file analysis.
    fn close_file(&self, params: CloseFileParams) -> Result<(), WorkspaceError> {
        let path = params.path.as_path();

        self.documents.pin().remove(path);
        self.node_cache.lock().unwrap().remove(path);

        if self.is_indexed(path) {
            // This may look counter-intuitive, but we need to consider that the
            // file may have gone out-of-sync between the client and the
            // filesystem. So when the client closes it, and the scanner still
            // wants to index it, we need to re-index it to make sure they're
            // back in sync.
            self.scanner.reindex_file(path.to_path_buf());
        }

        Ok(())
    }

    fn update_module_graph(&self, params: UpdateModuleGraphParams) -> Result<(), WorkspaceError> {
        let parsed = self.get_parse(params.path.as_path())?;
        let update_kind = match params.update_kind {
            super::UpdateKind::AddOrUpdate => UpdateKind::AddedOrChanged(
                OpenFileReason::ClientRequest,
                parsed.unwrap_into_send_node(),
            ),
            super::UpdateKind::Remove => UpdateKind::Removed,
        };

        self.update_module_graph_internal(&params.path, &update_kind);
        Ok(())
    }

    fn fs(&self) -> &dyn FsWithResolverProxy {
        self.fs.as_ref()
    }

    fn parse_pattern(
        &self,
        params: ParsePatternParams,
    ) -> Result<ParsePatternResult, WorkspaceError> {
        let options =
            CompilePatternOptions::default().with_default_language(params.default_language);
        let pattern = compile_pattern_with_options(&params.pattern, options)?;

        let pattern_id = make_search_pattern_id();
        self.patterns.pin().insert(pattern_id.clone(), pattern);
        Ok(ParsePatternResult { pattern_id })
    }

    fn search_pattern(
        &self,
        SearchPatternParams {
            project_key,
            path,
            pattern,
        }: SearchPatternParams,
    ) -> Result<SearchResults, WorkspaceError> {
        let settings = self
            .projects
            .get_settings_based_on_path(project_key, &path)
            .ok_or_else(WorkspaceError::no_project)?;
        let patterns = self.patterns.pin();
        let query = patterns
            .get(&pattern)
            .ok_or_else(WorkspaceError::invalid_pattern)?;

        let capabilities =
            self.get_file_capabilities(&path, settings.experimental_full_html_support_enabled());
        let search = capabilities
            .search
            .search
            .ok_or_else(self.build_capability_error(&path))?;
        let settings = self
            .projects
            .get_settings_based_on_path(project_key, &path)
            .ok_or_else(WorkspaceError::no_project)?;
        let parse = self.get_parse(&path)?;

        let document_file_source =
            self.get_file_source(&path, settings.experimental_full_html_support_enabled());
        let matches = search(&path, &document_file_source, parse, query, &settings)?;

        Ok(SearchResults { path, matches })
    }

    fn drop_pattern(&self, params: DropPatternParams) -> Result<(), WorkspaceError> {
        self.patterns.pin().remove(&params.pattern);
        Ok(())
    }

    fn rage(&self, _: RageParams) -> Result<RageResult, WorkspaceError> {
        let entries = vec![
            RageEntry::section("Workspace"),
            RageEntry::pair("Open Documents", &format!("{}", self.documents.len())),
        ];

        Ok(RageResult { entries })
    }

    fn server_info(&self) -> Option<&ServerInfo> {
        None
    }

    fn get_module_graph(
        &self,
        _params: GetModuleGraphParams,
    ) -> Result<GetModuleGraphResult, WorkspaceError> {
        let module_graph = self.module_graph.data();
        let mut data = FxHashMap::default();

        for (path, info) in module_graph.iter() {
            data.insert(path.as_str().to_string(), info.dump());
        }

        Ok(GetModuleGraphResult { data })
    }
}

impl WorkspaceScannerBridge for WorkspaceServer {
    #[inline]
    fn fs(&self) -> &dyn biome_fs::FileSystem {
        self.fs.as_ref()
    }

    #[inline]
    fn find_project_for_path(&self, path: &Utf8Path) -> Option<ProjectKey> {
        self.projects.find_project_for_path(path)
    }

    #[inline]
    fn get_project_path(&self, project_key: ProjectKey) -> Option<Utf8PathBuf> {
        self.projects.get_project_path(project_key)
    }

    #[inline]
    fn is_ignored(
        &self,
        project_key: ProjectKey,
        scan_kind: &ScanKind,
        path: &Utf8Path,
        request_kind: IndexRequestKind,
    ) -> Result<bool, WorkspaceError> {
        self.is_ignored_by_scanner(project_key, scan_kind, path, request_kind)
    }

    #[inline]
    fn is_indexed(&self, path: &Utf8Path) -> bool {
        match path.file_name() {
            Some("package.json" | "tsconfig.json" | "turbo.json" | "turbo.jsonc") => {
                self.project_layout.is_indexed(path)
            }
            _ => self.module_graph.contains(path),
        }
    }

    fn index_file(
        &self,
        project_key: ProjectKey,
        path: impl Into<BiomePath>,
        trigger: IndexTrigger,
    ) -> Result<(ModuleDependencies, Vec<ModuleDiagnostic>), WorkspaceError> {
        self.open_file_internal(
            OpenFileReason::Index(trigger),
            OpenFileParams {
                project_key,
                path: path.into(),
                content: FileContent::FromServer,
                document_file_source: None,
                persist_node_cache: false,
            },
        )
        .map(|result| (result.dependencies, result.diagnostics))
    }

    fn update_project_config_files(
        &self,
        project_key: ProjectKey,
        paths: &[BiomePath],
    ) -> Result<Vec<SerdeDiagnostic>, WorkspaceError> {
        let project_path = self
            .projects
            .get_project_path(project_key)
            .ok_or_else(WorkspaceError::no_project)?;

        let mut returned_diagnostics = Vec::new();

        let filtered_paths = paths
            .iter()
            // We remove the root configuration file from the list of paths
            // SAFETY: the paths received are files, so it's safe to assume they have a parent folder
            .filter(|config_path| project_path != config_path.parent().unwrap().as_std_path());

        for filtered_path in filtered_paths {
            let config = read_config(
                self.fs.as_ref(),
                ConfigurationPathHint::FromWorkspace(filtered_path.as_path().to_path_buf()),
                false,
            )?;
            let loaded_nested_configuration =
                LoadedConfiguration::try_from_payload(config, self.fs.as_ref())?;

            let LoadedConfiguration {
                directory_path: nested_directory_path,
                configuration: nested_configuration,
                diagnostics,
                extended_configurations,
                ..
            } = loaded_nested_configuration;
            let has_errors = diagnostics.iter().any(|d| d.severity() >= Severity::Error);
            returned_diagnostics.extend(
                diagnostics
                    .into_iter()
                    .map(biome_diagnostics::serde::Diagnostic::new),
            );

            if has_errors {
                continue;
            }

            if nested_configuration.is_root() {
                returned_diagnostics.push(biome_diagnostics::serde::Diagnostic::new(
                    BiomeDiagnostic::root_in_root(
                        filtered_path.to_string(),
                        Some(project_path.to_string()),
                    ),
                ));
                continue;
            }

            let nested_configuration = if nested_configuration.extends_root() {
                let root_settings = self
                    .projects
                    .get_root_settings(project_key)
                    .ok_or_else(WorkspaceError::no_project)?;
                let mut root_configuration = root_settings
                    .source()
                    .ok_or_else(WorkspaceError::no_project)?;

                root_configuration.merge_with(nested_configuration);
                // We need to be careful that our merge doesn't leave
                // `root: true` from the root config.
                root_configuration.root = Some(Bool(false));
                root_configuration
            } else {
                nested_configuration
            };

            let result = self.update_settings(UpdateSettingsParams {
                project_key,
                workspace_directory: nested_directory_path.map(BiomePath::from),
                configuration: nested_configuration,
                extended_configurations: extended_configurations
                    .into_iter()
                    .map(|(path, config)| (BiomePath::from(path), config))
                    .collect(),
            })?;

            returned_diagnostics.extend(result.diagnostics)
        }

        Ok(returned_diagnostics)
    }

    fn update_project_ignore_files(
        &self,
        project_key: ProjectKey,
        paths: &[BiomePath],
    ) -> Result<(), WorkspaceError> {
        let project_path = self
            .projects
            .get_project_path(project_key)
            .ok_or_else(WorkspaceError::no_project)?;
        let mut settings = self
            .projects
            .get_root_settings(project_key)
            .ok_or_else(WorkspaceError::no_project)?;

        let vcs_settings = &mut settings.vcs_settings;

        if !vcs_settings.is_enabled() || !vcs_settings.should_use_ignore_file() {
            return Ok(());
        }

        let filtered_paths = paths.iter().filter(|path| path.is_ignore()).filter(|path| {
            // We filter out the root ignore file, because it's stored when calling `update_settings`
            // SAFETY: the paths received are files, so it's safe to assume they have a parent folder
            project_path.as_path() != path.parent().unwrap()
        });
        for path in filtered_paths {
            let is_in_project_path = path.starts_with(&project_path);

            // We need to pass the **directory** that contains the ignore file.
            let dir_ignore_file = path.parent().unwrap_or(path);

            if vcs_settings.is_ignore_file(path) && is_in_project_path {
                let content = self.fs.read_file_from_path(path)?;
                let patterns = content.lines().collect::<Vec<_>>();
                vcs_settings.store_nested_ignore_patterns(dir_ignore_file, patterns.as_slice())?;
            }
        }

        self.projects.set_root_settings(project_key, settings);

        Ok(())
    }

    fn notify(&self, notification: ServiceNotification) {
        let _ = self.notification_tx.send(notification);
    }

    fn unload_file(
        &self,
        path: &Utf8Path,
    ) -> Result<Vec<biome_diagnostics::serde::Diagnostic>, WorkspaceError> {
        self.update_service_data(path, UpdateKind::Removed)
            .map(|(_, diagnostics)| {
                diagnostics
                    .into_iter()
                    .map(biome_diagnostics::serde::Diagnostic::new)
                    .collect()
            })
    }

    fn unload_path(
        &self,
        path: &Utf8Path,
    ) -> Result<Vec<biome_diagnostics::serde::Diagnostic>, WorkspaceError> {
        // Note that we cannot check the kind of the path, because the watcher
        // would only attempt to unload a file or folder after it has been
        // removed. So asking the filesystem wouldn't work anymore. So we just
        // pretend it's a folder and if it turns out the path didn't belong to a
        // folder, the scanner will ignore it.
        self.scanner.unload_folder(path.to_path_buf());

        // Unloads all descendants of the path.
        self.module_graph.unload_path(path);
        self.project_layout.unload_folder(path);

        // Finally unloads the path itself.
        self.unload_file(path)
    }
}

#[derive(Debug, Default)]
pub(super) struct InternalOpenFileResult {
    /// Dependencies we discovered of the opened file.
    pub dependencies: ModuleDependencies,

    ///
    pub diagnostics: Vec<ModuleDiagnostic>,
}

/// Reports the reason why a file is being opened/indexed.
#[derive(Clone, Copy, Debug, Eq, PartialEq)]
pub enum OpenFileReason {
    /// A workspace client has explicitly requested the file to be opened.
    ClientRequest,

    /// The file is being indexed by the scanner.
    Index(IndexTrigger),
}

impl OpenFileReason {
    pub const fn is_index(self) -> bool {
        matches!(self, Self::Index(_))
    }
}

/// Kind of update being performed.
pub enum UpdateKind {
    AddedOrChanged(OpenFileReason, SendNode),
    Removed,
}

impl Debug for UpdateKind {
    fn fmt(&self, f: &mut Formatter<'_>) -> std::fmt::Result {
        match self {
            Self::AddedOrChanged(reason, _) => {
                f.debug_tuple("AddedOrChanged").field(reason).finish()
            }
            Self::Removed => write!(f, "Removed"),
        }
    }
}

/// Sets up the global Rayon thread pool the first time it's called.
///
/// This is used to assign friendly debug names to the threads of the pool.
#[cfg(not(target_family = "wasm"))]
fn init_thread_pool(threads: Option<usize>) {
    static INIT_ONCE: std::sync::Once = std::sync::Once::new();
    INIT_ONCE.call_once(|| {
        rayon::ThreadPoolBuilder::new()
            .thread_name(|index| format!("biome::workspace_worker_{index}"))
            // When zero is passed, rayon decides the number of threads
            .num_threads(threads.unwrap_or(0))
            .build_global()
            .expect("failed to initialize the global thread pool");
    });
}

#[cfg(target_family = "wasm")]
fn init_thread_pool(_threads: Option<usize>) {}

/// Generates a pattern ID that we can use as "handle" for referencing
/// previously parsed search queries.
fn make_search_pattern_id() -> PatternId {
    static COUNTER: AtomicUsize = AtomicUsize::new(1);
    let counter = COUNTER.fetch_add(1, Ordering::AcqRel);
    format!("p{counter}").into()
}

#[cfg(test)]
#[path = "server.tests.rs"]
mod tests;<|MERGE_RESOLUTION|>--- conflicted
+++ resolved
@@ -890,7 +890,6 @@
                         .remove_tsconfig_from_package(&package_path);
                 }
             }
-<<<<<<< HEAD
         } else if filename.is_some_and(|filename| filename == "pnpm-workspace.yaml") {
             let workspace_root = path
                 .parent()
@@ -910,7 +909,8 @@
                     manifest.catalog.clone_from(&pnpm_catalog);
                     self.project_layout
                         .insert_node_manifest(package_path.clone(), manifest);
-=======
+                }
+            }
         } else if let Some(turbo_filename) =
             filename.filter(|f| *f == "turbo.json" || *f == "turbo.jsonc")
         {
@@ -930,7 +930,6 @@
                 UpdateKind::Removed => {
                     self.project_layout
                         .remove_turbo_json_from_package(&package_path);
->>>>>>> 16a90366
                 }
             }
         }
