use super::scanner::scan;
use super::{
    ChangeFileParams, CheckFileSizeParams, CheckFileSizeResult, CloseFileParams,
    CloseProjectParams, FeatureName, FileContent, FixFileParams, FixFileResult, FormatFileParams,
    FormatOnTypeParams, FormatRangeParams, GetControlFlowGraphParams, GetFormatterIRParams,
    GetSyntaxTreeParams, GetSyntaxTreeResult, OpenFileParams, OpenProjectParams,
    ParsePatternParams, ParsePatternResult, PatternId, ProjectKey, PullActionsParams,
    PullActionsResult, PullDiagnosticsParams, PullDiagnosticsResult, RenameResult,
    ScanProjectFolderParams, ScanProjectFolderResult, SearchPatternParams, SearchResults,
    SetManifestForProjectParams, SupportsFeatureParams, UpdateSettingsParams,
};
use crate::diagnostics::FileTooLarge;
use crate::file_handlers::{
    Capabilities, CodeActionsParams, DocumentFileSource, FixAllParams, LintParams, ParseResult,
};
use crate::is_dir;
<<<<<<< HEAD
use crate::settings::{WorkspaceSettings, WorkspaceSettingsHandle};
=======
use crate::projects::Projects;
>>>>>>> 24c82561
use crate::workspace::{
    FileFeaturesResult, GetFileContentParams, IsPathIgnoredParams, RageEntry, RageParams,
    RageResult, ServerInfo,
};
use crate::{file_handlers::Features, Workspace, WorkspaceError};
use append_only_vec::AppendOnlyVec;
use biome_configuration::{BiomeDiagnostic, PartialConfiguration};
use biome_deserialize::json::deserialize_from_json_str;
use biome_deserialize::Deserialized;
use biome_diagnostics::print_diagnostic_to_string;
use biome_diagnostics::{
    serde::Diagnostic as SerdeDiagnostic, Diagnostic, DiagnosticExt, Severity,
};
use biome_formatter::Printed;
use biome_fs::{BiomePath, ConfigName, FileSystem};
use biome_grit_patterns::{compile_pattern_with_options, CompilePatternOptions, GritQuery};
use biome_js_syntax::ModuleKind;
use biome_json_parser::{parse_json, JsonParserOptions};
use biome_json_syntax::JsonFileSource;
use biome_parser::AnyParse;
use biome_project::{NodeJsProject, PackageJson, PackageType, Project};
use biome_rowan::NodeCache;
use camino::{Utf8Path, Utf8PathBuf};
use papaya::HashMap;
use rustc_hash::{FxBuildHasher, FxHashMap};
use std::panic::RefUnwindSafe;
use std::sync::atomic::{AtomicUsize, Ordering};
use std::sync::Mutex;
use tracing::{debug, info, info_span};

pub(super) struct WorkspaceServer {
    /// features available throughout the application
    features: Features,

    /// global settings object for this workspace
    settings: Projects,

    /// Stores the document (text content + version number) associated with a URL
    documents: HashMap<BiomePath, Document, FxBuildHasher>,

    /// Stores the document sources used across the workspace
    file_sources: AppendOnlyVec<DocumentFileSource>,

    /// Stores patterns to search for.
    patterns: HashMap<PatternId, GritQuery, FxBuildHasher>,

    /// Node cache for faster parsing of modified documents.
    ///
    /// ## Concurrency
    ///
    /// Because `NodeCache` cannot be cloned, and `papaya` doesn't give us owned
    /// instances of stored values, we use an `FxHashMap` here, wrapped in a
    /// `Mutex`. The node cache is only used by writers, meaning this wouldn't
    /// be a great use case for `papaya` anyway. But it does mean we need to be
    /// careful for deadlocks, and release guards to the mutex as soon as we
    /// can.
    ///
    /// Additionally, we only use the node cache for documents opened through
    /// the LSP proxy, since the editor use case is the one where we benefit
    /// most from low-latency parsing, and having a document open in an editor
    /// gives us a clear signal that edits -- and thus reparsing -- is to be
    /// anticipated. For other documents, the performance degradation due to
    /// lock contention would not be worth the potential of faster reparsing
    /// that may never actually happen.
    node_cache: Mutex<FxHashMap<Utf8PathBuf, NodeCache>>,

    /// File system implementation.
    fs: Box<dyn FileSystem>,
}

/// The `Workspace` object is long-lived, so we want it to be able to cross
/// unwind boundaries.
/// In return, we have to make sure operations on the workspace either do not
/// panic, of that panicking will not result in any broken invariant (it would
/// not result in any undefined behavior as catching an unwind is safe, but it
/// could lead too hard to debug issues)
impl RefUnwindSafe for WorkspaceServer {}

#[derive(Clone, Debug)]
pub(crate) struct Document {
    pub(crate) content: String,
    pub(crate) version: i32,

    /// The index of where the original file source is saved.
    /// Use `WorkspaceServer#file_sources` to retrieve the file source that belongs to the document.
    pub(crate) file_source_index: usize,

    /// The result of the parser (syntax tree + diagnostics).
    pub(crate) syntax: Result<AnyParse, FileTooLarge>,

    /// If `true`, this indicates the document has been opened by the scanner,
    /// and should be unloaded only when the project is unregistered.
    ///
    /// Note it doesn't matter if the file is *also* opened explicitly through
    /// the LSP Proxy, for instance. In such a case, the scanner's "claim" on
    /// the file should be considered leading.
    opened_by_scanner: bool,
}

impl WorkspaceServer {
    /// Creates a new [Workspace].
    ///
    /// This is implemented as a crate-private method instead of using
    /// [Default] to disallow instances of [Workspace] from being created
    /// outside a [crate::App]
    pub(crate) fn new(fs: Box<dyn FileSystem>) -> Self {
        Self {
            features: Features::new(),
            settings: Default::default(),
            documents: Default::default(),
            file_sources: AppendOnlyVec::default(),
            patterns: Default::default(),
            node_cache: Default::default(),
            fs,
        }
    }

    /// Attempts to find the root of a project by searching upwards from the
    /// given `path`.
    ///
    /// The root of a project is where the top-level `biome.json` resides. So
    /// the returned path is always the given path or one of its parents.
    ///
    /// An error may be returned if no top-level `biome.json` can be found, or
    /// if there is an error opening a config file.
    fn find_project_root(&self, path: BiomePath) -> Result<Utf8PathBuf, WorkspaceError> {
        let path: Utf8PathBuf = path.into();

        for ancestor in path.ancestors() {
            let Some(config_path) = self.get_config_file(ancestor) else {
                continue;
            };

            let content = self.fs.read_file_from_path(&config_path)?;
            let extension = config_path
                .extension()
                .ok_or_else(|| BiomeDiagnostic::invalid_configuration("Missing extension"))?;
            let file_source = JsonFileSource::try_from_extension(extension)
                .map_err(|err| BiomeDiagnostic::invalid_configuration(err.to_string()))?;
            let parser_options = JsonParserOptions::from(&file_source);
            let deserialized: Deserialized<PartialConfiguration> =
                deserialize_from_json_str(&content, parser_options, "config");
            if let Some(error) = deserialized
                .diagnostics()
                .iter()
                .find(|diagnostic| diagnostic.severity() == Severity::Error)
            {
                return Err(
                    BiomeDiagnostic::invalid_configuration(print_diagnostic_to_string(error))
                        .into(),
                );
            }

            if deserialized
                .into_deserialized()
                .and_then(|config| config.root)
                .is_none_or(|root| root)
            {
                // Found our root config!
                return Ok(ancestor.to_path_buf());
            }
        }

        Err(WorkspaceError::not_found())
    }

    /// Checks whether the directory identified by the given `path` contains a
    /// Biome configuration file, and returns its path if found.
    fn get_config_file(&self, path: &Utf8Path) -> Option<Utf8PathBuf> {
        for config_file in ConfigName::file_names() {
            let mut config_path = path.to_path_buf();
            config_path.push(config_file);
            if self.fs().path_exists(&config_path) {
                return Some(config_path);
            }
        }

        None
    }

    /// Gets the supported capabilities for a given file path.
    fn get_file_capabilities(&self, path: &BiomePath) -> Capabilities {
        let language = self.get_file_source(path);

        debug!("File capabilities: {:?} {:?}", &language, &path);
        self.features.get_capabilities(path, language)
    }

    /// Retrieves the supported language of a file.
    fn get_file_source(&self, path: &BiomePath) -> DocumentFileSource {
        self.documents
            .pin()
            .get(path)
            .map(|doc| doc.file_source_index)
            .and_then(|index| self.get_source(index))
            .unwrap_or(DocumentFileSource::from_path(path))
    }

    /// Returns an error factory function for unsupported features at a given
    /// path.
    fn build_capability_error<'a>(
        &'a self,
        path: &'a BiomePath,
        // feature_name: &'a str,
    ) -> impl FnOnce() -> WorkspaceError + 'a {
        move || {
            let file_source = self.get_file_source(path);

            let language = DocumentFileSource::from_path(path).or(file_source);
            WorkspaceError::source_file_not_supported(
                language,
                path.to_string(),
                path.extension().map(|s| s.to_string()),
            )
        }
    }

    /// Returns the manifest for the given project.
    ///
    /// TODO: This needs to be updated to support multiple packages within a
    ///       project.
    ///
    /// ## Errors
    ///
    /// - If no document is found in the workspace. Usually, you'll have to call
    ///   [WorkspaceServer::set_manifest_for_project] to store said document.
    #[tracing::instrument(level = "trace", skip(self))]
    fn get_manifest(&self, project_key: ProjectKey) -> Result<Option<PackageJson>, WorkspaceError> {
        Ok(self.settings.get_manifest(project_key))
    }

    /// Returns a previously inserted file source by index.
    ///
    /// File sources can be inserted using `insert_source()`.
    #[tracing::instrument(level = "trace", skip(self), fields(return))]
    fn get_source(&self, index: usize) -> Option<DocumentFileSource> {
        if index < self.file_sources.len() {
            Some(self.file_sources[index])
        } else {
            None
        }
    }

    /// Inserts a file source so that it can be retrieved by index later.
    ///
    /// Returns the index at which the file source can be retrieved using
    /// `get_source()`.
    #[tracing::instrument(level = "trace", skip(self), fields(return))]
    fn insert_source(&self, document_file_source: DocumentFileSource) -> usize {
        self.file_sources
            .iter()
            .position(|file_source| *file_source == document_file_source)
            .unwrap_or_else(|| self.file_sources.push(document_file_source))
    }

    /// Opens the file and marks it as opened by the scanner.
    pub(super) fn open_file_by_scanner(
        &self,
        params: OpenFileParams,
    ) -> Result<(), WorkspaceError> {
        self.open_file_internal(true, params)
    }

    #[tracing::instrument(level = "trace", skip(self))]
    fn open_file_internal(
        &self,
        opened_by_scanner: bool,
        OpenFileParams {
            project_key,
            path,
            content,
            version,
            document_file_source,
            persist_node_cache,
        }: OpenFileParams,
    ) -> Result<(), WorkspaceError> {
        let mut source = document_file_source.unwrap_or(DocumentFileSource::from_path(&path));
        let manifest = self.get_manifest(project_key)?;

        if let DocumentFileSource::Js(js) = &mut source {
            if let Some(manifest) = manifest {
                if manifest.r#type == Some(PackageType::Commonjs) && js.file_extension() == "js" {
                    js.set_module_kind(ModuleKind::Script);
                }
            }
        }

        let content = match content {
            FileContent::FromClient(content) => content,
            FileContent::FromServer => self.fs.read_file_from_path(&path)?,
        };

        let mut index = self.insert_source(source);

        let size = content.as_bytes().len();
        let limit = self.settings.get_max_file_size(project_key);
        if size > limit {
            self.documents.pin().insert(
                path,
                Document {
                    content,
                    version,
                    file_source_index: index,
                    syntax: Err(FileTooLarge { size, limit }),
                    opened_by_scanner,
                },
            );
            return Ok(());
        }

        let mut node_cache = NodeCache::default();
        let parsed = self.parse(project_key, &path, &content, index, &mut node_cache)?;

        if let Some(language) = parsed.language {
            index = self.insert_source(language);
        }

        if persist_node_cache {
            self.node_cache
                .lock()
                .unwrap()
                .insert(path.to_path_buf(), node_cache);
        }

        {
            let mut document = Document {
                content,
                version,
                file_source_index: index,
                syntax: Ok(parsed.any_parse),
                opened_by_scanner,
            };

            let documents = self.documents.pin();

            // This isn't handled atomically, so in theory two calls to
            // `open_file()` could happen concurrently and one would overwrite
            // the other's entry without considering the merging we do here.
            // This would mostly be problematic if someone opens and closes a
            // file in their IDE at just the right moment while scanning is
            // still in progress. In such a case, the file could be gone from
            // the workspace by the time we get to the service data extraction.
            // This is why we check again on insertion below, and worst-case we
            // may end up needing to do another update. That still leaves a tiny
            // theoretical window during which another `close_file()` could have
            // caused undesirable side-effects, but:
            // - This window is already _very_ unlikely to occur, due to the
            //   first check we do.
            // - This window is also _very_ small, so the `open_file()` and
            //   `close_file()` calls would need to arrive effectively
            //   simultaneously.
            //
            // To prevent this with a 100% guarantee would require us to use
            // `update_or_insert()`, which is atomic, but that requires cloning
            // the document, which seems hardly worth it.
            // That said, I don't think this code is particularly pretty either
            // :sweat_smile:
            if let Some(existing) = documents.get(&path) {
                if existing.opened_by_scanner {
                    document.opened_by_scanner = true;
                }

                if existing.version > version {
                    document.version = existing.version;
                }
            }

            let opened_by_scanner = document.opened_by_scanner;
            let version = document.version;

            if let Some(existing) = documents.insert(path.clone(), document) {
                if (existing.opened_by_scanner && !opened_by_scanner)
                    || (existing.version > version)
                {
                    documents.update(path, |document| {
                        let mut document = document.clone();
                        if existing.opened_by_scanner && !opened_by_scanner {
                            document.opened_by_scanner = true;
                        }
                        if existing.version > version {
                            document.version = version;
                        }
                        document
                    });
                }
            }
        }

        Ok(())
    }

    /// Retrieves the parser result for a given file.
    ///
    /// Returns an error if no file exists in the workspace with this path.
    fn get_parse(&self, biome_path: &BiomePath) -> Result<AnyParse, WorkspaceError> {
        let documents = self.documents.pin();
        let syntax = documents
            .get(biome_path)
            .map(|document| document.syntax.as_ref())
            .ok_or_else(WorkspaceError::not_found)?;

        match syntax {
            Ok(syntax) => Ok(syntax.clone()),
            Err(FileTooLarge { .. }) => Err(WorkspaceError::file_ignored(biome_path.to_string())),
        }
    }

    fn parse(
        &self,
        project_key: ProjectKey,
        biome_path: &BiomePath,
        content: &str,
        file_source_index: usize,
        node_cache: &mut NodeCache,
    ) -> Result<ParseResult, WorkspaceError> {
        let file_source = self
            .get_source(file_source_index)
            .ok_or_else(WorkspaceError::not_found)?;
        let capabilities = self.features.get_capabilities(biome_path, file_source);

        let parse = capabilities
            .parser
            .parse
            .ok_or_else(self.build_capability_error(biome_path))?;

        let settings = self.settings.unwrap_current_settings()?;
        let parsed = parse(
            biome_path,
            file_source,
            content,
<<<<<<< HEAD
            settings.into(),
=======
            self.settings.get_settings(project_key).as_ref(),
>>>>>>> 24c82561
            node_cache,
        );
        Ok(parsed)
    }

    /// Checks whether a file is ignored in the top-level config's
    /// `files.ignore`/`files.include` or in the feature's `ignore`/`include`.
    fn is_ignored(&self, project_key: ProjectKey, path: &Utf8Path, features: FeatureName) -> bool {
        let file_name = path.file_name();
        let ignored_by_features = {
            let mut ignored = false;

            for feature in features.iter() {
                // a path is ignored if it's ignored by all features
                ignored &= self
                    .settings
                    .is_ignored_by_feature_config(project_key, path, feature)
            }
            ignored
        };
        // Never ignore Biome's config file regardless `include`/`ignore`
        (file_name != Some(ConfigName::biome_json()) || file_name != Some(ConfigName::biome_jsonc())) &&
            // Apply top-level `include`/`ignore`
            (self.is_ignored_by_top_level_config(project_key, path) ||
                // Apply feature-level `include`/`ignore`
                ignored_by_features)
    }

    /// Check whether a file is ignored in the top-level config `files.ignore`/`files.include`
    fn is_ignored_by_top_level_config(&self, project_key: ProjectKey, path: &Utf8Path) -> bool {
        let Some(files_settings) = self.settings.get_files_settings(project_key) else {
            return false;
        };

        let is_included = files_settings.included_files.is_empty()
            || is_dir(path)
            || files_settings.included_files.matches_path(path);

        !is_included
            || files_settings.ignored_files.matches_path(path)
            || files_settings.git_ignore.as_ref().is_some_and(|ignore| {
                dbg!("check this");
                // `matched_path_or_any_parents` panics if `source` is not under the gitignore root.
                // This checks excludes absolute paths that are not a prefix of the base root.
                if !path.has_root() || path.starts_with(ignore.path()) {
                    // Because Biome passes a list of paths,
                    // we use `matched_path_or_any_parents` instead of `matched`.
                    ignore
                        .matched_path_or_any_parents(path, path.is_dir())
                        .is_ignore()
                } else {
                    false
                }
            })
    }
}

impl Workspace for WorkspaceServer {
    fn fs(&self) -> &dyn FileSystem {
        self.fs.as_ref()
    }

    fn check_file_size(
        &self,
        params: CheckFileSizeParams,
    ) -> Result<CheckFileSizeResult, WorkspaceError> {
        let documents = self.documents.pin();
        let Some(document) = documents.get(&params.path) else {
            return Err(WorkspaceError::not_found());
        };

        let file_size = document.content.as_bytes().len();
        let limit = self.settings.get_max_file_size(params.project_key);
        Ok(CheckFileSizeResult { file_size, limit })
    }

    fn file_features(
        &self,
        params: SupportsFeatureParams,
    ) -> Result<FileFeaturesResult, WorkspaceError> {
        let project_key = params.project_key;
        let path = params.path.as_path();
<<<<<<< HEAD
        let handle = WorkspaceSettingsHandle::from(self.settings.unwrap_current_settings()?);
=======

        let capabilities = self.get_file_capabilities(&params.path);
        let language = DocumentFileSource::from_path(path);
        let settings = self.settings.get_settings(project_key);
>>>>>>> 24c82561
        let mut file_features = FileFeaturesResult::new();

        let file_name = path.file_name();
        file_features = file_features.with_capabilities(&capabilities);
        file_features = file_features.with_settings_and_language(&handle, path, &capabilities);

        let Some(settings) = handle.settings() else {
            return Ok(file_features);
        };
<<<<<<< HEAD
        if settings.ignore_unknown_enabled()
=======

        file_features = file_features.with_settings_and_language(&settings, &language, path);

        if settings.files.ignore_unknown
>>>>>>> 24c82561
            && language == DocumentFileSource::Unknown
            && self.get_file_source(&params.path) == DocumentFileSource::Unknown
        {
            file_features.ignore_not_supported();
        } else if file_name == Some(ConfigName::biome_json())
            || file_name == Some(ConfigName::biome_jsonc())
        {
            // Never ignore Biome's config file
        } else if self.is_ignored_by_top_level_config(project_key, path) {
            file_features.set_ignored_for_all_features();
        } else {
            for feature in params.features.iter() {
                if self
                    .settings
                    .is_ignored_by_feature_config(project_key, path, feature)
                {
                    file_features.ignored(feature);
                }
            }
        }
        // If the file is not ignored by at least one feature, then check that the file is not protected.
        //
        // Protected files must be ignored.
        if !file_features.is_not_processed() && FileFeaturesResult::is_protected_file(path) {
            file_features.set_protected_for_all_features();
        }

        Ok(file_features)
    }

    fn is_path_ignored(&self, params: IsPathIgnoredParams) -> Result<bool, WorkspaceError> {
        Ok(self.is_ignored(params.project_key, params.path.as_path(), params.features))
    }

    /// Updates the global settings for this workspace.
    ///
    /// ## Panics
    /// This function may panic if the internal settings mutex has been poisoned
    /// by another thread having previously panicked while holding the lock
    #[tracing::instrument(level = "trace", skip(self))]
    fn update_settings(&self, params: UpdateSettingsParams) -> Result<(), WorkspaceError> {
<<<<<<< HEAD
        let mut settings = self.settings.unwrap_current_settings()?;
=======
        let Some(mut settings) = self.settings.get_settings(params.project_key) else {
            return Err(WorkspaceError::no_project());
        };
>>>>>>> 24c82561

        settings.merge_with_configuration(
            params.configuration,
            params.workspace_directory.map(|p| p.to_path_buf()),
            params.vcs_base_path.map(|p| p.to_path_buf()),
            params.gitignore_matches.as_slice(),
        )?;

        self.settings.set_settings(params.project_key, settings);

        Ok(())
    }

    fn open_file(&self, params: OpenFileParams) -> Result<(), WorkspaceError> {
        self.open_file_internal(false, params)
    }

    fn set_manifest_for_project(
        &self,
        params: SetManifestForProjectParams,
    ) -> Result<(), WorkspaceError> {
        let index = self.insert_source(JsonFileSource::json().into());

        let parsed = parse_json(params.content.as_str(), JsonParserOptions::default());

        let mut node_js_project = NodeJsProject::default();
        node_js_project.deserialize_manifest(&parsed.tree());
        self.settings
            .insert_manifest(params.project_key, node_js_project);

        self.documents.pin().insert(
            params.manifest_path.clone(),
            Document {
                content: params.content,
                version: params.version,
                file_source_index: index,
                syntax: Ok(parsed.into()),
                opened_by_scanner: false,
            },
        );
        Ok(())
    }

    fn open_project(&self, params: OpenProjectParams) -> Result<ProjectKey, WorkspaceError> {
        let path = if params.open_uninitialized {
            let path = params.path.to_path_buf();
            self.find_project_root(params.path).unwrap_or(path)
        } else {
            self.find_project_root(params.path)?
        };

        Ok(self.settings.insert_project(path))
    }

    fn scan_project_folder(
        &self,
        params: ScanProjectFolderParams,
    ) -> Result<ScanProjectFolderResult, WorkspaceError> {
        let path = params
            .path
            .or_else(|| self.settings.get_project_path(params.project_key))
            .ok_or_else(WorkspaceError::no_project)?;

        // TODO: Need to register a file watcher. This should happen before we
        //       start scanning, or we might miss changes that happened during
        //       the scan.

        // TODO: If a watcher is registered, we can also skip the scanning.
        //       **But** if we are using a polling backend for the watching, we
        //       probably want to force a poll at this moment.

        let result = scan(self, params.project_key, &path)?;

        Ok(ScanProjectFolderResult {
            diagnostics: result.diagnostics,
            duration: result.duration,
        })
    }

    fn close_project(&self, params: CloseProjectParams) -> Result<(), WorkspaceError> {
        let project_path = self
            .settings
            .get_project_path(params.project_key)
            .ok_or_else(WorkspaceError::no_project)?;

        // Limit the scope of the pin and the lock inside.
        {
            let documents = self.documents.pin();
            let mut node_cache = self.node_cache.lock().unwrap();
            for (path, document) in documents.iter() {
                if document.opened_by_scanner
                    && self
                        .settings
                        .path_belongs_only_to_project_with_path(path, &project_path)
                {
                    documents.remove(path);
                    node_cache.remove(path.as_path());
                }
            }
        }

        self.settings.remove_project(params.project_key);

        Ok(())
    }

    fn get_syntax_tree(
        &self,
        params: GetSyntaxTreeParams,
    ) -> Result<GetSyntaxTreeResult, WorkspaceError> {
        let capabilities = self.get_file_capabilities(&params.path);
        let debug_syntax_tree = capabilities
            .debug
            .debug_syntax_tree
            .ok_or_else(self.build_capability_error(&params.path))?;

        // The feature name here can be any feature, in theory
        let parse = self.get_parse(&params.path)?;
        let printed = debug_syntax_tree(&params.path, parse);

        Ok(printed)
    }

    fn get_control_flow_graph(
        &self,
        params: GetControlFlowGraphParams,
    ) -> Result<String, WorkspaceError> {
        let capabilities = self.get_file_capabilities(&params.path);
        let debug_control_flow = capabilities
            .debug
            .debug_control_flow
            .ok_or_else(self.build_capability_error(&params.path))?;

        let parse = self.get_parse(&params.path)?;
        let printed = debug_control_flow(parse, params.cursor);

        Ok(printed)
    }

    fn get_formatter_ir(&self, params: GetFormatterIRParams) -> Result<String, WorkspaceError> {
        let capabilities = self.get_file_capabilities(&params.path);
        let debug_formatter_ir = capabilities
            .debug
            .debug_formatter_ir
            .ok_or_else(self.build_capability_error(&params.path))?;
<<<<<<< HEAD
        let handle = WorkspaceSettingsHandle::from(self.settings.unwrap_current_settings()?);
=======
        let settings = self.settings.get_settings(params.project_key);
>>>>>>> 24c82561
        let parse = self.get_parse(&params.path)?;
        if !handle.format_with_errors_enabled_for_this_file_path(&params.path) && parse.has_errors()
        {
            return Err(WorkspaceError::format_with_errors_disabled());
        }
        let document_file_source = self.get_file_source(&params.path);

        debug_formatter_ir(&params.path, &document_file_source, parse, handle)
    }

    fn get_file_content(&self, params: GetFileContentParams) -> Result<String, WorkspaceError> {
        self.documents
            .pin()
            .get(&params.path)
            .map(|document| document.content.clone())
            .ok_or_else(WorkspaceError::not_found)
    }

    /// Changes the content of an open file.
    fn change_file(
        &self,
        ChangeFileParams {
            project_key,
            path,
            content,
            version,
        }: ChangeFileParams,
    ) -> Result<(), WorkspaceError> {
        let documents = self.documents.pin();
        let (index, opened_by_scanner) = documents
            .get(&path)
            .map(|document| {
                debug_assert!(version > document.version);
                (document.file_source_index, document.opened_by_scanner)
            })
            .ok_or_else(WorkspaceError::not_found)?;

        // We remove the node cache for the document, if it exists.
        // This is done so that we need to hold the lock as short as possible
        // (it's released directly after the statement). The potential downside
        // is that if two calls to `change_file()` happen concurrently, then the
        // second would have a cache miss, and not update the cache either.
        // This seems an unlikely scenario however, and the impact is small
        // anyway, so this seems a worthwhile tradeoff.
        let node_cache = self.node_cache.lock().unwrap().remove(path.as_path());

        let persist_node_cache = node_cache.is_some();
        let mut node_cache = node_cache.unwrap_or_default();

        let parsed = self.parse(project_key, &path, &content, index, &mut node_cache)?;

        let document = Document {
            content,
            version,
            file_source_index: index,
            syntax: Ok(parsed.any_parse),
            opened_by_scanner,
        };

        if persist_node_cache {
            self.node_cache
                .lock()
                .unwrap()
                .insert(path.to_path_buf(), node_cache);
        }

        documents
            .insert(path, document)
            .ok_or_else(WorkspaceError::not_found)?;
        Ok(())
    }

    /// Closes a file that is opened in the workspace.
    ///
    /// This only unloads the document from the workspace if the file is NOT
    /// opened by the scanner as well. If the scanner has opened the file, it
    /// may still be required for multi-file analysis.
    fn close_file(&self, params: CloseFileParams) -> Result<(), WorkspaceError> {
        {
            let documents = self.documents.pin();
            let document = documents
                .get(&params.path)
                .ok_or_else(WorkspaceError::not_found)?;
            if !document.opened_by_scanner {
                documents.remove(&params.path);
            }
        }

        self.node_cache
            .lock()
            .unwrap()
            .remove(params.path.as_path());

        Ok(())
    }

    /// Retrieves the list of diagnostics associated with a file
    #[tracing::instrument(level = "trace", skip(self))]
    fn pull_diagnostics(
        &self,
        PullDiagnosticsParams {
            project_key,
            path,
            categories,
            max_diagnostics,
            only,
            skip,
            enabled_rules,
        }: PullDiagnosticsParams,
    ) -> Result<PullDiagnosticsResult, WorkspaceError> {
        let parse = self.get_parse(&path)?;
        let manifest = self.get_manifest(project_key)?;
        let (diagnostics, errors, skipped_diagnostics) =
<<<<<<< HEAD
            if let Some(lint) = self.get_file_capabilities(&params.path).analyzer.lint {
                let settings = self.settings.unwrap_current_settings()?;
                info_span!("Pulling diagnostics", categories =? params.categories).in_scope(|| {
                    let results = lint(LintParams {
                        parse,
                        workspace: &settings.into(),
                        max_diagnostics: params.max_diagnostics as u32,
                        path: &params.path,
                        only: params.only,
                        skip: params.skip,
                        language: self.get_file_source(&params.path),
                        categories: params.categories,
=======
            if let Some(lint) = self.get_file_capabilities(&path).analyzer.lint {
                info_span!("Pulling diagnostics", categories =? categories).in_scope(|| {
                    let results = lint(LintParams {
                        parse,
                        workspace: &self.settings.get_settings(project_key).into(),
                        max_diagnostics: max_diagnostics as u32,
                        path: &path,
                        only,
                        skip,
                        language: self.get_file_source(&path),
                        categories,
>>>>>>> 24c82561
                        manifest,
                        suppression_reason: None,
                        enabled_rules,
                    });

                    (
                        results.diagnostics,
                        results.errors,
                        results.skipped_diagnostics,
                    )
                })
            } else {
                let parse_diagnostics = parse.into_diagnostics();
                let errors = parse_diagnostics
                    .iter()
                    .filter(|diag| diag.severity() <= Severity::Error)
                    .count();

                (parse_diagnostics, errors, 0)
            };

        info!("Pulled {:?} diagnostic(s)", diagnostics.len());
        Ok(PullDiagnosticsResult {
            diagnostics: diagnostics
                .into_iter()
                .map(|diag| {
                    let diag = diag.with_file_path(path.to_string());
                    SerdeDiagnostic::new(diag)
                })
                .collect(),
            errors,
            skipped_diagnostics: skipped_diagnostics.into(),
        })
    }

    /// Retrieves the list of code actions available for a given cursor
    /// position within a file
    #[tracing::instrument(level = "trace", skip(self))]
    fn pull_actions(
        &self,
        PullActionsParams {
            project_key,
            path,
            range,
            suppression_reason,
            only,
            skip,
            enabled_rules,
        }: PullActionsParams,
    ) -> Result<PullActionsResult, WorkspaceError> {
        let capabilities = self.get_file_capabilities(&path);
        let code_actions = capabilities
            .analyzer
            .code_actions
            .ok_or_else(self.build_capability_error(&path))?;

<<<<<<< HEAD
        let parse = self.get_parse(&params.path)?;
        let manifest = self.get_current_manifest()?;
        let language = self.get_file_source(&params.path);
        let settings = self.settings.unwrap_current_settings()?;
        Ok(code_actions(CodeActionsParams {
            parse,
            range: params.range,
            workspace: &settings.into(),
            path: &params.path,
=======
        let parse = self.get_parse(&path)?;
        let manifest = self.get_manifest(project_key)?;
        let language = self.get_file_source(&path);
        Ok(code_actions(CodeActionsParams {
            parse,
            range,
            workspace: &self.settings.get_settings(project_key).into(),
            path: &path,
>>>>>>> 24c82561
            manifest,
            language,
            only,
            skip,
            suppression_reason: None,
            enabled_rules,
        }))
    }

    /// Runs the given file through the formatter using the provided options
    /// and returns the resulting source code
    fn format_file(&self, params: FormatFileParams) -> Result<Printed, WorkspaceError> {
        let capabilities = self.get_file_capabilities(&params.path);
        let format = capabilities
            .formatter
            .format
            .ok_or_else(self.build_capability_error(&params.path))?;
<<<<<<< HEAD
        dbg!("here");
        let handle = WorkspaceSettingsHandle::from(self.settings.unwrap_current_settings()?);
=======
        let settings = self.settings.get_settings(params.project_key);
>>>>>>> 24c82561
        let parse = self.get_parse(&params.path)?;

        if !handle.format_with_errors_enabled_for_this_file_path(&params.path) && parse.has_errors()
        {
            return Err(WorkspaceError::format_with_errors_disabled());
        }
        let document_file_source = self.get_file_source(&params.path);
        format(&params.path, &document_file_source, parse, handle)
    }

    fn format_range(&self, params: FormatRangeParams) -> Result<Printed, WorkspaceError> {
        let capabilities = self.get_file_capabilities(&params.path);
        let format_range = capabilities
            .formatter
            .format_range
            .ok_or_else(self.build_capability_error(&params.path))?;
<<<<<<< HEAD
        let settings = WorkspaceSettingsHandle::from(self.settings.unwrap_current_settings()?);
=======
        let settings = self.settings.get_settings(params.project_key);
>>>>>>> 24c82561
        let parse = self.get_parse(&params.path)?;
        if !settings.format_with_errors_enabled_for_this_file_path(&params.path)
            && parse.has_errors()
        {
            return Err(WorkspaceError::format_with_errors_disabled());
        }
        let document_file_source = self.get_file_source(&params.path);
        format_range(
            &params.path,
            &document_file_source,
            parse,
            settings,
            params.range,
        )
    }

    fn format_on_type(&self, params: FormatOnTypeParams) -> Result<Printed, WorkspaceError> {
        let capabilities = self.get_file_capabilities(&params.path);
        let format_on_type = capabilities
            .formatter
            .format_on_type
            .ok_or_else(self.build_capability_error(&params.path))?;

<<<<<<< HEAD
        let handle = WorkspaceSettingsHandle::from(self.settings.unwrap_current_settings()?);
=======
        let settings = self.settings.get_settings(params.project_key);
>>>>>>> 24c82561
        let parse = self.get_parse(&params.path)?;
        if !handle.format_with_errors_enabled_for_this_file_path(&params.path) && parse.has_errors()
        {
            return Err(WorkspaceError::format_with_errors_disabled());
        }
        let document_file_source = self.get_file_source(&params.path);

        format_on_type(
            &params.path,
            &document_file_source,
            parse,
            handle,
            params.offset,
        )
    }

    fn fix_file(
        &self,
        FixFileParams {
            project_key,
            path,
            fix_file_mode,
            should_format,
            only,
            skip,
            enabled_rules,
            rule_categories,
            suppression_reason,
        }: FixFileParams,
    ) -> Result<FixFileResult, WorkspaceError> {
        let capabilities = self.get_file_capabilities(&path);

        let fix_all = capabilities
            .analyzer
            .fix_all
            .ok_or_else(self.build_capability_error(&path))?;
        let parse = self.get_parse(&path)?;

<<<<<<< HEAD
        let manifest = self.get_current_manifest()?;
        let settings = self.settings.unwrap_current_settings()?;
        let language = self.get_file_source(&params.path);
        fix_all(FixAllParams {
            parse,
            // rules: rules.as_ref().map(|x| x.borrow()),
            fix_file_mode: params.fix_file_mode,
            workspace: settings.into(),
            should_format: params.should_format,
            biome_path: &params.path,
=======
        let manifest = self.get_manifest(project_key)?;
        let language = self.get_file_source(&path);
        fix_all(FixAllParams {
            parse,
            fix_file_mode,
            workspace: self.settings.get_settings(project_key).into(),
            should_format,
            biome_path: &path,
>>>>>>> 24c82561
            manifest,
            document_file_source: language,
            only,
            skip,
            rule_categories,
            suppression_reason,
            enabled_rules,
        })
    }

    fn rename(&self, params: super::RenameParams) -> Result<RenameResult, WorkspaceError> {
        let capabilities = self.get_file_capabilities(&params.path);
        let rename = capabilities
            .analyzer
            .rename
            .ok_or_else(self.build_capability_error(&params.path))?;

        let parse = self.get_parse(&params.path)?;
        let result = rename(&params.path, parse, params.symbol_at, params.new_name)?;

        Ok(result)
    }

    fn rage(&self, _: RageParams) -> Result<RageResult, WorkspaceError> {
        let entries = vec![
            RageEntry::section("Workspace"),
            RageEntry::pair("Open Documents", &format!("{}", self.documents.len())),
        ];

        Ok(RageResult { entries })
    }

    fn parse_pattern(
        &self,
        params: ParsePatternParams,
    ) -> Result<ParsePatternResult, WorkspaceError> {
        let options =
            CompilePatternOptions::default().with_default_language(params.default_language);
        let pattern = compile_pattern_with_options(&params.pattern, options)?;

        let pattern_id = make_search_pattern_id();
        self.patterns.pin().insert(pattern_id.clone(), pattern);
        Ok(ParsePatternResult { pattern_id })
    }

    fn search_pattern(
        &self,
        SearchPatternParams {
            project_key,
            path,
            pattern,
        }: SearchPatternParams,
    ) -> Result<SearchResults, WorkspaceError> {
        let patterns = self.patterns.pin();
        let query = patterns
            .get(&pattern)
            .ok_or_else(WorkspaceError::invalid_pattern)?;

        let capabilities = self.get_file_capabilities(&path);
        let search = capabilities
            .search
            .search
<<<<<<< HEAD
            .ok_or_else(self.build_capability_error(&params.path))?;
        let settings = self.settings.unwrap_current_settings()?;
        let parse = self.get_parse(&params.path)?;
=======
            .ok_or_else(self.build_capability_error(&path))?;
        let settings = self.settings.get_settings(project_key);
        let parse = self.get_parse(&path)?;
>>>>>>> 24c82561

        let document_file_source = self.get_file_source(&path);
        let matches = search(&path, &document_file_source, parse, query, settings.into())?;

        Ok(SearchResults { path, matches })
    }

    fn drop_pattern(&self, params: super::DropPatternParams) -> Result<(), WorkspaceError> {
        self.patterns.pin().remove(&params.pattern);
        Ok(())
    }

    fn server_info(&self) -> Option<&ServerInfo> {
        None
    }
}

/// Generates a pattern ID that we can use as "handle" for referencing
/// previously parsed search queries.
fn make_search_pattern_id() -> PatternId {
    static COUNTER: AtomicUsize = AtomicUsize::new(1);
    let counter = COUNTER.fetch_add(1, Ordering::AcqRel);
    format!("p{counter}").into()
}<|MERGE_RESOLUTION|>--- conflicted
+++ resolved
@@ -14,11 +14,8 @@
     Capabilities, CodeActionsParams, DocumentFileSource, FixAllParams, LintParams, ParseResult,
 };
 use crate::is_dir;
-<<<<<<< HEAD
 use crate::settings::{WorkspaceSettings, WorkspaceSettingsHandle};
-=======
 use crate::projects::Projects;
->>>>>>> 24c82561
 use crate::workspace::{
     FileFeaturesResult, GetFileContentParams, IsPathIgnoredParams, RageEntry, RageParams,
     RageResult, ServerInfo,
@@ -449,11 +446,7 @@
             biome_path,
             file_source,
             content,
-<<<<<<< HEAD
-            settings.into(),
-=======
             self.settings.get_settings(project_key).as_ref(),
->>>>>>> 24c82561
             node_cache,
         );
         Ok(parsed)
@@ -536,15 +529,9 @@
     ) -> Result<FileFeaturesResult, WorkspaceError> {
         let project_key = params.project_key;
         let path = params.path.as_path();
-<<<<<<< HEAD
         let handle = WorkspaceSettingsHandle::from(self.settings.unwrap_current_settings()?);
-=======
-
-        let capabilities = self.get_file_capabilities(&params.path);
+        let mut file_features = FileFeaturesResult::new();
         let language = DocumentFileSource::from_path(path);
-        let settings = self.settings.get_settings(project_key);
->>>>>>> 24c82561
-        let mut file_features = FileFeaturesResult::new();
 
         let file_name = path.file_name();
         file_features = file_features.with_capabilities(&capabilities);
@@ -553,14 +540,7 @@
         let Some(settings) = handle.settings() else {
             return Ok(file_features);
         };
-<<<<<<< HEAD
         if settings.ignore_unknown_enabled()
-=======
-
-        file_features = file_features.with_settings_and_language(&settings, &language, path);
-
-        if settings.files.ignore_unknown
->>>>>>> 24c82561
             && language == DocumentFileSource::Unknown
             && self.get_file_source(&params.path) == DocumentFileSource::Unknown
         {
@@ -602,13 +582,7 @@
     /// by another thread having previously panicked while holding the lock
     #[tracing::instrument(level = "trace", skip(self))]
     fn update_settings(&self, params: UpdateSettingsParams) -> Result<(), WorkspaceError> {
-<<<<<<< HEAD
         let mut settings = self.settings.unwrap_current_settings()?;
-=======
-        let Some(mut settings) = self.settings.get_settings(params.project_key) else {
-            return Err(WorkspaceError::no_project());
-        };
->>>>>>> 24c82561
 
         settings.merge_with_configuration(
             params.configuration,
@@ -754,11 +728,7 @@
             .debug
             .debug_formatter_ir
             .ok_or_else(self.build_capability_error(&params.path))?;
-<<<<<<< HEAD
         let handle = WorkspaceSettingsHandle::from(self.settings.unwrap_current_settings()?);
-=======
-        let settings = self.settings.get_settings(params.project_key);
->>>>>>> 24c82561
         let parse = self.get_parse(&params.path)?;
         if !handle.format_with_errors_enabled_for_this_file_path(&params.path) && parse.has_errors()
         {
@@ -872,32 +842,18 @@
         let parse = self.get_parse(&path)?;
         let manifest = self.get_manifest(project_key)?;
         let (diagnostics, errors, skipped_diagnostics) =
-<<<<<<< HEAD
-            if let Some(lint) = self.get_file_capabilities(&params.path).analyzer.lint {
+            if let Some(lint) = self.get_file_capabilities(&path).analyzer.lint {
                 let settings = self.settings.unwrap_current_settings()?;
-                info_span!("Pulling diagnostics", categories =? params.categories).in_scope(|| {
+                info_span!("Pulling diagnostics", categories =? categories).in_scope(|| {
                     let results = lint(LintParams {
                         parse,
                         workspace: &settings.into(),
                         max_diagnostics: params.max_diagnostics as u32,
-                        path: &params.path,
-                        only: params.only,
-                        skip: params.skip,
-                        language: self.get_file_source(&params.path),
-                        categories: params.categories,
-=======
-            if let Some(lint) = self.get_file_capabilities(&path).analyzer.lint {
-                info_span!("Pulling diagnostics", categories =? categories).in_scope(|| {
-                    let results = lint(LintParams {
-                        parse,
-                        workspace: &self.settings.get_settings(project_key).into(),
-                        max_diagnostics: max_diagnostics as u32,
                         path: &path,
                         only,
                         skip,
-                        language: self.get_file_source(&path),
+                        language: self.get_file_source(&params.path),
                         categories,
->>>>>>> 24c82561
                         manifest,
                         suppression_reason: None,
                         enabled_rules,
@@ -954,26 +910,15 @@
             .code_actions
             .ok_or_else(self.build_capability_error(&path))?;
 
-<<<<<<< HEAD
-        let parse = self.get_parse(&params.path)?;
-        let manifest = self.get_current_manifest()?;
-        let language = self.get_file_source(&params.path);
+        let parse = self.get_parse(&path)?;
+        let manifest = self.get_manifest(project_key)?;
+        let language = self.get_file_source(&path);
         let settings = self.settings.unwrap_current_settings()?;
         Ok(code_actions(CodeActionsParams {
             parse,
-            range: params.range,
+            range,
             workspace: &settings.into(),
-            path: &params.path,
-=======
-        let parse = self.get_parse(&path)?;
-        let manifest = self.get_manifest(project_key)?;
-        let language = self.get_file_source(&path);
-        Ok(code_actions(CodeActionsParams {
-            parse,
-            range,
-            workspace: &self.settings.get_settings(project_key).into(),
             path: &path,
->>>>>>> 24c82561
             manifest,
             language,
             only,
@@ -991,12 +936,7 @@
             .formatter
             .format
             .ok_or_else(self.build_capability_error(&params.path))?;
-<<<<<<< HEAD
-        dbg!("here");
         let handle = WorkspaceSettingsHandle::from(self.settings.unwrap_current_settings()?);
-=======
-        let settings = self.settings.get_settings(params.project_key);
->>>>>>> 24c82561
         let parse = self.get_parse(&params.path)?;
 
         if !handle.format_with_errors_enabled_for_this_file_path(&params.path) && parse.has_errors()
@@ -1013,11 +953,7 @@
             .formatter
             .format_range
             .ok_or_else(self.build_capability_error(&params.path))?;
-<<<<<<< HEAD
         let settings = WorkspaceSettingsHandle::from(self.settings.unwrap_current_settings()?);
-=======
-        let settings = self.settings.get_settings(params.project_key);
->>>>>>> 24c82561
         let parse = self.get_parse(&params.path)?;
         if !settings.format_with_errors_enabled_for_this_file_path(&params.path)
             && parse.has_errors()
@@ -1041,11 +977,7 @@
             .format_on_type
             .ok_or_else(self.build_capability_error(&params.path))?;
 
-<<<<<<< HEAD
         let handle = WorkspaceSettingsHandle::from(self.settings.unwrap_current_settings()?);
-=======
-        let settings = self.settings.get_settings(params.project_key);
->>>>>>> 24c82561
         let parse = self.get_parse(&params.path)?;
         if !handle.format_with_errors_enabled_for_this_file_path(&params.path) && parse.has_errors()
         {
@@ -1084,27 +1016,15 @@
             .ok_or_else(self.build_capability_error(&path))?;
         let parse = self.get_parse(&path)?;
 
-<<<<<<< HEAD
-        let manifest = self.get_current_manifest()?;
+        let manifest = self.get_manifest(project_key)?;
         let settings = self.settings.unwrap_current_settings()?;
-        let language = self.get_file_source(&params.path);
-        fix_all(FixAllParams {
-            parse,
-            // rules: rules.as_ref().map(|x| x.borrow()),
-            fix_file_mode: params.fix_file_mode,
-            workspace: settings.into(),
-            should_format: params.should_format,
-            biome_path: &params.path,
-=======
-        let manifest = self.get_manifest(project_key)?;
         let language = self.get_file_source(&path);
         fix_all(FixAllParams {
             parse,
             fix_file_mode,
-            workspace: self.settings.get_settings(project_key).into(),
+            workspace: settings.into(),
             should_format,
             biome_path: &path,
->>>>>>> 24c82561
             manifest,
             document_file_source: language,
             only,
@@ -1167,15 +1087,9 @@
         let search = capabilities
             .search
             .search
-<<<<<<< HEAD
-            .ok_or_else(self.build_capability_error(&params.path))?;
+            .ok_or_else(self.build_capability_error(&path))?;
         let settings = self.settings.unwrap_current_settings()?;
-        let parse = self.get_parse(&params.path)?;
-=======
-            .ok_or_else(self.build_capability_error(&path))?;
-        let settings = self.settings.get_settings(project_key);
         let parse = self.get_parse(&path)?;
->>>>>>> 24c82561
 
         let document_file_source = self.get_file_source(&path);
         let matches = search(&path, &document_file_source, parse, query, settings.into())?;
