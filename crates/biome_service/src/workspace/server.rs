use std::panic::RefUnwindSafe;
use std::sync::atomic::{AtomicUsize, Ordering};
use std::sync::{Arc, Mutex};

use super::{document::Document, *};
use crate::Watcher;
use crate::configuration::{LoadedConfiguration, read_config};
use crate::diagnostics::{FileTooLarge, NoIgnoreFileFound, VcsDiagnostic};
use crate::file_handlers::{
    Capabilities, CodeActionsParams, DiagnosticsAndActionsParams, DocumentFileSource, Features,
    FixAllParams, FormatEmbedNode, LintParams, LintResults, ParseResult, UpdateSnippetsNodes,
};
use crate::projects::{GetFileFeaturesParams, Projects};
use crate::scanner::{
    IndexRequestKind, IndexTrigger, ScanOptions, Scanner, ScannerWatcherBridge, WatcherInstruction,
    WorkspaceScannerBridge,
};
use crate::settings::{SettingsHandle, SettingsWithEditor};
use crate::workspace::document::{AnyEmbeddedSnippet, DocumentServices};
use biome_analyze::{AnalyzerPluginVec, RuleCategory};
use biome_configuration::bool::Bool;
use biome_configuration::max_size::MaxSize;
use biome_configuration::vcs::VcsClientKind;
use biome_configuration::{BiomeDiagnostic, Configuration, ConfigurationPathHint};
use biome_css_syntax::CssVariant;
use biome_deserialize::json::deserialize_from_json_str;
use biome_deserialize::{Deserialized, Merge};
use biome_diagnostics::print_diagnostic_to_string;
use biome_diagnostics::{
    Diagnostic, DiagnosticExt, Severity, serde::Diagnostic as SerdeDiagnostic,
};
use biome_formatter::Printed;
use biome_fs::{BiomePath, ConfigName, PathKind};
use biome_grit_patterns::{CompilePatternOptions, GritQuery, compile_pattern_with_options};
use biome_js_syntax::{AnyJsRoot, LanguageVariant, ModuleKind};
use biome_json_parser::JsonParserOptions;
use biome_json_syntax::JsonFileSource;
use biome_module_graph::{ModuleDependencies, ModuleDiagnostic, ModuleGraph};
use biome_package::PackageType;
use biome_parser::AnyParse;
use biome_plugin_loader::{BiomePlugin, PluginCache, PluginDiagnostic};
use biome_plugin_loader::{PluginConfiguration, Plugins};
use biome_project_layout::ProjectLayout;
use biome_resolver::FsWithResolverProxy;
use biome_rowan::{AstNode, NodeCache, SendNode};
use camino::{Utf8Path, Utf8PathBuf};
use crossbeam::channel::Sender;
use papaya::HashMap;
use rustc_hash::{FxBuildHasher, FxHashMap};
use std::time::Duration;
use tracing::{info, instrument, warn};

pub struct WorkspaceServer {
    /// features available throughout the application
    features: Features,

    /// Open projects, including their settings, nested packages, and other
    /// metadata.
    projects: Projects,

    /// The layout of projects and their internal packages.
    project_layout: Arc<ProjectLayout>,

    /// Module graph tracking inferred information across modules.
    module_graph: Arc<ModuleGraph>,

    /// Keeps all loaded plugins in memory, per project.
    plugin_caches: Arc<HashMap<Utf8PathBuf, PluginCache>>,

    /// Stores the document (text content + version number) associated with a URL
    documents: HashMap<Utf8PathBuf, Document, FxBuildHasher>,

    /// Stores the document sources used across the workspace
    file_sources: boxcar::Vec<DocumentFileSource>,

    /// Stores patterns to search for.
    patterns: HashMap<PatternId, GritQuery, FxBuildHasher>,

    /// Node cache for faster parsing of modified documents.
    ///
    /// ## Concurrency
    ///
    /// Because `NodeCache` cannot be cloned, and `papaya` doesn't give us owned
    /// instances of stored values, we use an `FxHashMap` here, wrapped in a
    /// `Mutex`. The node cache is only used by writers, meaning this wouldn't
    /// be a great use case for `papaya` anyway. But it does mean we need to be
    /// careful with deadlocks and release guards to the mutex as soon as we
    /// can.
    ///
    /// Additionally, we only use the node cache for documents opened through
    /// the LSP proxy, since the editor use case is the one where we benefit
    /// most from low-latency parsing, and having a document open in an editor
    /// gives us a clear signal that edits -- and thus reparsing -- are to be
    /// expected. For other documents, the performance degradation due to
    /// lock contention would not be worth the potential of faster reparsing
    /// that may never actually happen.
    node_cache: Mutex<FxHashMap<Utf8PathBuf, NodeCache>>,

    /// Scanner instance.
    pub(crate) scanner: Scanner,

    /// File system implementation.
    fs: Arc<dyn FsWithResolverProxy>,

    /// Channel sender for sending notifications of service data updates.
    notification_tx: watch::Sender<ServiceNotification>,
}

/// The `Workspace` object is long-lived, so we want it to be able to cross
/// unwind boundaries.
/// In return, we have to make sure operations on the workspace either do not
/// panic, of that panicking will not result in any broken invariant (it would
/// not result in any undefined behavior as catching an unwind is safe, but it
/// could lead too hard to debug issues)
impl RefUnwindSafe for WorkspaceServer {}

impl WorkspaceServer {
    /// Creates a new [Workspace].
    pub fn new(
        fs: Arc<dyn FsWithResolverProxy>,
        watcher_tx: Sender<WatcherInstruction>,
        notification_tx: watch::Sender<ServiceNotification>,
        threads: Option<usize>,
    ) -> Self {
        init_thread_pool(threads);

        Self {
            features: Features::new(),
            projects: Default::default(),
            project_layout: Default::default(),
            module_graph: Default::default(),
            plugin_caches: Default::default(),
            documents: Default::default(),
            file_sources: boxcar::Vec::default(),
            patterns: Default::default(),
            node_cache: Default::default(),
            scanner: Scanner::new(watcher_tx),
            fs,
            notification_tx,
        }
    }

    fn settings_handle<'a>(
        &self,
        settings: &'a Settings,
        editor: Option<Configuration>,
    ) -> SettingsWithEditor<'a> {
        SettingsHandle::new(settings, editor)
    }

    /// Starts the watcher.
    ///
    /// This method will not return until the watcher stops.
    pub fn start_watcher(&self, mut watcher: Watcher) {
        watcher.run(&ScannerWatcherBridge::new((&self.scanner, self)));
    }

    /// Attempts to find the root of a project by searching upwards from the
    /// given `path`.
    ///
    /// The root of a project is where the top-level `biome.json` resides. So
    /// the returned path is always the given path or one of its parents.
    ///
    /// An error may be returned if no top-level `biome.json` can be found, or
    /// if there is an error opening a config file.
    fn find_project_root(&self, path: BiomePath) -> Result<Utf8PathBuf, WorkspaceError> {
        let path: Utf8PathBuf = path.into();

        for ancestor in path.ancestors() {
            let Some(config_path) = self.get_config_file(ancestor) else {
                continue;
            };

            let content = self.fs.read_file_from_path(&config_path)?;
            let extension = config_path
                .extension()
                .ok_or_else(|| BiomeDiagnostic::invalid_configuration("Missing extension"))?;
            let file_source = JsonFileSource::try_from_extension(extension)
                .map_err(|err| BiomeDiagnostic::invalid_configuration(err.to_string()))?;
            let parser_options = JsonParserOptions::from(&file_source);
            let deserialized: Deserialized<Configuration> =
                deserialize_from_json_str(&content, parser_options, "config");
            if let Some(error) = deserialized
                .diagnostics()
                .iter()
                .find(|diagnostic| diagnostic.severity() == Severity::Error)
            {
                return Err(
                    BiomeDiagnostic::invalid_configuration(print_diagnostic_to_string(error))
                        .into(),
                );
            }

            if let Some(configuration) = deserialized.into_deserialized() {
                let found = configuration.root.is_none_or(|root| root.value());
                // Found our root config!
                if found {
                    return Ok(ancestor.to_path_buf());
                }
            }
        }

        Err(WorkspaceError::not_found())
    }

    /// Checks whether the directory identified by the given `path` contains a
    /// Biome configuration file, and returns its path if found.
    fn get_config_file(&self, path: &Utf8Path) -> Option<Utf8PathBuf> {
        for config_file in ConfigName::file_names() {
            let mut config_path = path.to_path_buf();
            config_path.push(config_file);
            if self.fs.path_exists(&config_path) {
                return Some(config_path);
            }
        }

        None
    }

    /// Gets the supported capabilities for a given file path.
    fn get_file_capabilities(
        &self,
        path: &BiomePath,
        experimental_full_html_support: bool,
    ) -> Capabilities {
        let language = self.get_file_source(path, experimental_full_html_support);
        self.features.get_capabilities(language)
    }

    /// Retrieves the supported language of a file.
    fn get_file_source(
        &self,
        path: &Utf8Path,
        experimental_full_html_support: bool,
    ) -> DocumentFileSource {
        self.documents
            .pin()
            .get(path)
            .map(|doc| doc.file_source_index)
            .and_then(|index| self.get_source(index))
            .unwrap_or(DocumentFileSource::from_path(
                path,
                experimental_full_html_support,
            ))
    }

    /// Returns an error factory function for unsupported features at a given
    /// path.
    fn build_capability_error<'a>(
        &'a self,
        path: &'a Utf8Path,
    ) -> impl FnOnce() -> WorkspaceError + 'a {
        move || {
            // For simplicity and avoid too many changes, we hardcode the support to false
            let file_source = self.get_file_source(path, false);

            let language = DocumentFileSource::from_path(path, false).or(file_source);
            WorkspaceError::source_file_not_supported(
                language,
                path.to_string(),
                path.extension().map(|s| s.to_string()),
            )
        }
    }

    /// Returns a previously inserted file source by index.
    ///
    /// File sources can be inserted using `insert_source()`.
    fn get_source(&self, index: usize) -> Option<DocumentFileSource> {
        self.file_sources.get(index).copied()
    }

    /// Inserts a file source so that it can be retrieved by index later.
    ///
    /// Returns the index at which the file source can be retrieved using
    /// `get_source()`.
    fn insert_source(&self, document_file_source: DocumentFileSource) -> usize {
        self.file_sources
            .iter()
            .position(|(_, file_source)| *file_source == document_file_source)
            .unwrap_or_else(|| self.file_sources.push(document_file_source))
    }

    #[instrument(
        level = "debug",
        skip(self, params),
        fields(path = display(&params.path))
    )]
    fn open_file_internal(
        &self,
        reason: OpenFileReason,
        params: OpenFileParams,
    ) -> Result<InternalOpenFileResult, WorkspaceError> {
        let OpenFileParams {
            project_key,
            path: biome_path,
            content,
            document_file_source,
            persist_node_cache,
            inline_config,
        } = params;
        let path: Utf8PathBuf = biome_path.clone().into();

        if document_file_source.is_none() && !DocumentFileSource::can_read(path.as_path()) {
            return Ok(Default::default());
        }

        let settings = self
            .projects
            .get_settings_based_on_path(project_key, &path)
            .ok_or_else(WorkspaceError::no_project)?;

        let mut source = if let Some(document_file_source) = document_file_source {
            // TODO: remove once HTML full support is stable
            // document_file_source is given by the LSP, and we have to change it if full support is enabled.
            // The workspace knows that, but the LSP doesn't, so we have to do the modification here
            if document_file_source.is_javascript_like()
                && matches!(path.extension(), Some("astro" | "vue" | "svelte" | "html"))
            {
                DocumentFileSource::from_path(
                    &path,
                    settings.experimental_full_html_support_enabled(),
                )
            } else {
                document_file_source
            }
        } else {
            DocumentFileSource::from_path(&path, settings.experimental_full_html_support_enabled())
        };

        if let DocumentFileSource::Js(js) = &mut source {
            match path.extension() {
                Some("js") => {
                    let manifest = self.project_layout.find_node_manifest_for_path(&path);
                    if let Some((_, manifest)) = manifest
                        && manifest.r#type == Some(PackageType::CommonJs)
                    {
                        js.set_module_kind(ModuleKind::Script);
                    }
                }
                Some("cjs") => {
                    js.set_module_kind(ModuleKind::Script);
                }
                _ => {}
            }
            if !js.is_typescript() && !js.is_jsx() {
                let jsx_everywhere = settings
                    .languages
                    .javascript
                    .parser
                    .jsx_everywhere
                    .unwrap_or_default()
                    .into();
                if jsx_everywhere {
                    js.set_variant(LanguageVariant::Jsx);
                }
            }
        }

        if let DocumentFileSource::Css(css) = &mut source {
            if settings
                .languages
                .css
                .parser
                .css_modules_enabled
                .unwrap_or_default()
                .into()
            {
                css.set_variant(CssVariant::CssModules)
            } else if settings
                .languages
                .css
                .parser
                .tailwind_directives
                .unwrap_or_default()
                .into()
            {
                css.set_variant(CssVariant::TailwindCss)
            }
        }

        let (content, version) = match content {
            FileContent::FromClient { content, version } => (content, Some(version)),
            FileContent::FromServer => (self.fs.read_file_from_path(&path)?, None),
        };

        let mut file_source_index = self.insert_source(source);

        let size = content.len();
        let limit = settings.get_max_file_size(&path);
        let settings_handle = self.settings_handle(&settings, inline_config);
        let (syntax, services) = if size > limit {
            (
                Some(Err(FileTooLarge { size, limit })),
                DocumentServices::none(),
            )
        } else if document_file_source.is_none() && !DocumentFileSource::can_parse(path.as_path()) {
            (None, DocumentServices::none())
        } else {
            let mut node_cache = NodeCache::default();
            let parsed = self.parse(
                &path,
                &content,
                &settings_handle,
                file_source_index,
                &mut node_cache,
            )?;

            let ParseResult {
                any_parse,
                language,
            } = parsed;

            let mut services = DocumentServices::none();
            if let Some(language) = language {
                file_source_index = self.insert_source(language);

                if language.is_css_like()
                    && (settings.is_linter_enabled() || settings.is_assist_enabled())
                {
                    services = CssDocumentServices::default()
                        .with_css_semantic_model(&any_parse.tree())
                        .into();
                }
            }

            if persist_node_cache {
                self.node_cache
                    .lock()
                    .unwrap()
                    .insert(path.clone(), node_cache);
            }

            (Some(Ok(any_parse)), services)
        };
        // Second-pass parsing for HTML files with embedded JavaScript and CSS
        // content.
        let embedded_snippets = if DocumentFileSource::can_contain_embeds(
            path.as_path(),
            settings.experimental_full_html_support_enabled(),
        ) && let Some(Ok(any_parse)) = &syntax
        {
            // Second-pass parsing for HTML files with embedded JavaScript and CSS content

            debug!("{:#?}", &any_parse);
            let mut node_cache = NodeCache::default();
            self.parse_embedded_language_snippets(
                &biome_path,
                &source,
                any_parse,
                &mut node_cache,
                &settings_handle,
            )?
        } else {
            Default::default()
        };

        let is_indexed = if reason.is_index() {
            // If the request is for indexing, we don't insert any document,
            // we only care about updating the module graph.
            true
        } else {
            self.documents.pin().update_or_insert_with(
                path.clone(),
                |current| {
                    let version = match (current.version, version) {
                        (Some(current_version), Some(new_version)) => {
                            // This is awkward. It most likely means we have
                            // two clients independently specifying their
                            // own version, with no way for us to
                            // distinguish them. Or it is a bug. The safest
                            // thing to do seems to use the _minimum_ of the
                            // versions specified, so that updates coming
                            // from either will be accepted.
                            Some(current_version.min(new_version))
                        }
                        (Some(current_version), None) => {
                            // It appears the document is open in a client,
                            // and the scanner also wants to open/update the
                            // document. We stick with the version from the
                            // client and ignore this request.
                            Some(current_version)
                        }
                        (None, new_version) => {
                            // The document was only opened by the scanner,
                            // so whatever's the new version will do.
                            new_version
                        }
                    };

                    Document {
                        content: content.clone(),
                        version,
                        file_source_index,
                        syntax: syntax.clone(),
                        embedded_snippets: embedded_snippets.clone(),
                        services: services.clone(),
                    }
                },
                || Document {
                    content: content.clone(),
                    version,
                    file_source_index,
                    syntax: syntax.clone(),
                    embedded_snippets: embedded_snippets.clone(),
                    services: services.clone(),
                },
            );

            self.is_indexed(&path)
        };

        // Manifest files need to update the module graph
        if is_indexed
            && let Some(root) = syntax
                .and_then(Result::ok)
                .map(|node| node.unwrap_as_send_node())
        {
            let (dependencies, diagnostics) =
                self.update_service_data(&path, UpdateKind::AddedOrChanged(reason, root))?;

            Ok(InternalOpenFileResult {
                dependencies,
                diagnostics,
            })
        } else {
            // If the document was never opened by the scanner, we don't care
            // about updating service data.
            Ok(InternalOpenFileResult::default())
        }
    }

    /// Retrieves the parser result for a given file.
    ///
    /// Returns an error if no file exists in the workspace with this path.
    fn get_parse(&self, path: &Utf8Path) -> Result<AnyParse, WorkspaceError> {
        let syntax = self
            .documents
            .pin()
            .get(path)
            .and_then(|doc| doc.syntax.clone())
            .transpose();

        match syntax {
            Ok(syntax) => match syntax {
                None => Err(WorkspaceError::not_found()),
                Some(syntax) => Ok(syntax),
            },
            Err(FileTooLarge { .. }) => Err(WorkspaceError::file_ignored(path.to_string())),
        }
    }

    fn get_parse_with_snippets_and_services(
        &self,
        path: &Utf8Path,
    ) -> Result<(AnyParse, Vec<AnyEmbeddedSnippet>, DocumentServices), WorkspaceError> {
        self.documents
            .pin()
            .get(path)
            .ok_or_else(WorkspaceError::not_found)
            .and_then(|doc| match &doc.syntax {
                Some(syntax) => match syntax {
                    Ok(syntax) => Ok((
                        syntax.clone(),
                        doc.embedded_snippets.clone(),
                        doc.services.clone(),
                    )),
                    Err(FileTooLarge { .. }) => Err(WorkspaceError::file_ignored(path.to_string())),
                },
                None => Err(WorkspaceError::not_found()),
            })
    }

    fn get_parse_with_embedded_format_nodes(
        &self,
        path: &Utf8Path,
    ) -> Result<(AnyParse, Vec<FormatEmbedNode>), WorkspaceError> {
        self.documents
            .pin()
            .get(path)
            .ok_or_else(WorkspaceError::not_found)
            .and_then(|doc| match &doc.syntax {
                Some(syntax) => match syntax {
                    Ok(syntax) => Ok((
                        syntax.clone(),
                        doc.get_embedded_snippets_format_nodes(|file_source_index| {
                            self.get_source(file_source_index)
                                .expect("Document source must exist")
                        }),
                    )),
                    Err(FileTooLarge { .. }) => Err(WorkspaceError::file_ignored(path.to_string())),
                },
                None => Err(WorkspaceError::not_found()),
            })
    }

    /// Parses the language snippets if the current language implements the capability `parser.parse_embedded_nodes`
    fn parse_embedded_language_snippets(
        &self,
        path: &BiomePath,
        source: &DocumentFileSource,
        root: &AnyParse,
        cache: &mut NodeCache,
        settings: &SettingsWithEditor,
    ) -> Result<Vec<AnyEmbeddedSnippet>, WorkspaceError> {
        let mut embedded_nodes = Vec::new();
        let capabilities = self.get_file_capabilities(
            path,
            settings.as_ref().experimental_full_html_support_enabled(),
        );
        let Some(parse_embedded) = capabilities.parser.parse_embedded_nodes else {
            return Ok(Default::default());
        };
        let result = parse_embedded(root, path, source, settings, cache);

        for (mut content, file_source) in result.nodes {
            let index = self.insert_source(file_source);
            content.set_file_source_index(index);
            embedded_nodes.push(content);
        }

        Ok(embedded_nodes)
    }

    fn parse(
        &self,
        path: &Utf8Path,
        content: &str,
        settings: &SettingsWithEditor,
        file_source_index: usize,
        node_cache: &mut NodeCache,
    ) -> Result<ParseResult, WorkspaceError> {
        let file_source = self
            .get_source(file_source_index)
            .ok_or_else(WorkspaceError::not_found)?;
        let capabilities = self.features.get_capabilities(file_source);

        let parse = capabilities
            .parser
            .parse
            .ok_or_else(self.build_capability_error(path))?;

        let parsed = parse(
            &BiomePath::new(path),
            file_source,
            content,
            settings,
            node_cache,
        );
        Ok(parsed)
    }

    fn load_plugins(&self, base_path: &Utf8Path, plugins: &Plugins) -> Vec<PluginDiagnostic> {
        let mut diagnostics = Vec::new();
        let plugin_cache = PluginCache::default();

        for plugin_config in plugins.iter() {
            match plugin_config {
                PluginConfiguration::Path(plugin_path) => {
                    match BiomePlugin::load(self.fs.clone(), plugin_path, base_path) {
                        Ok((plugin, _)) => {
                            plugin_cache.insert_plugin(plugin_path.clone().into(), plugin);
                        }
                        Err(diagnostic) => diagnostics.push(diagnostic),
                    }
                }
            }
        }

        self.plugin_caches
            .pin()
            .insert(base_path.to_path_buf(), plugin_cache);

        diagnostics
    }

    fn get_analyzer_plugins_for_project(
        &self,
        path: &Utf8Path,
        plugins: &Plugins,
    ) -> Result<AnalyzerPluginVec, Vec<PluginDiagnostic>> {
        match self.plugin_caches.pin().get(path) {
            Some(cache) => cache.get_analyzer_plugins(plugins),
            None => Ok(Vec::new()),
        }
    }

    /// Returns whether the given `path` that falls under the project with the
    /// given `project_key` is ignored, assuming the given `scan_kind` and
    /// `reason`.
    fn is_ignored_by_scanner(
        &self,
        project_key: ProjectKey,
        scan_kind: &ScanKind,
        path: &Utf8Path,
        request_kind: IndexRequestKind,
    ) -> Result<bool, WorkspaceError> {
        if self.projects.is_force_ignored(project_key, path) {
            return Ok(true);
        }

        // Determine the ignore kind based on the kind of request.
        let ignore_kind = match request_kind {
            // For an initial scan, we don't descend into ignored folders.
            // Therefore, we don't need to check if any of the ancestors of the
            // given `path` are ignored. If they were, we wouldn't have been
            // scanning them in the first place. So checking whether the path
            // itself is ignored is enough.
            IndexRequestKind::Explicit(IndexTrigger::InitialScan) => IgnoreKind::Path,

            // For a (watcher) update, we can't rely on the above reasoning.
            // Even though we only install watchers on folders that contain
            // indexed files, such indexed files might've been indexed even
            // though the folder they are in is ignored, as happens when we
            // watch dependencies. Therefore, we take the following approach:
            // - If the path is already indexed, we can assume it's not ignored.
            //   This works for dependencies and non-dependencies alike.
            // - Otherwise, we verify that none of the ancestor folders are
            //   ignored, so we don't accidentally pick up on new files inside
            //   ignored folders.
            IndexRequestKind::Explicit(IndexTrigger::Update) if self.is_indexed(path) => {
                return Ok(false);
            }
            IndexRequestKind::Explicit(IndexTrigger::Update) => IgnoreKind::Ancestors,

            // If the path is a dependency of an indexed file, we accept them
            // under the following conditions:
            // - If the path is inside `node_modules`, we only care about
            //   `package.json` and type declarations, to avoid accidentally
            //   indexing minified files.
            // - The path shouldn't be indexed yet, to avoid double indexing.
            IndexRequestKind::Dependency(_) => {
                let path = BiomePath::new(path);
                if path.is_dependency() && !path.is_package_json() && !path.is_type_declaration() {
                    return Ok(true);
                }

                return Ok(self.is_indexed(&path));
            }
        };

        let path = BiomePath::new(path);
        let is_ignored = match self.fs.symlink_path_kind(&path)? {
            PathKind::Directory { .. } => {
                if path.is_dependency() {
                    // Every mode ignores dependencies, except project mode.
                    return Ok(!scan_kind.is_project());
                }

                if self.projects.is_ignored_by_top_level_config(
                    self.fs.as_ref(),
                    project_key,
                    &path,
                    ignore_kind,
                ) {
                    return Ok(true); // Nobody cares about ignored paths.
                }

                if let ScanKind::TargetedKnownFiles {
                    target_paths,
                    descend_from_targets,
                } = &scan_kind
                    && !target_paths.iter().any(|target_path| {
                        target_path.starts_with(path.as_path())
                            || (*descend_from_targets && path.starts_with(target_path.as_path()))
                    })
                {
                    return Ok(true); // Path is not being targeted.
                }

                false
            }
            PathKind::File { is_symlink } => {
                if is_symlink {
                    return Ok(true); // We never index symlinks.
                }

                match scan_kind {
                    ScanKind::KnownFiles | ScanKind::TargetedKnownFiles { .. } => match ignore_kind
                    {
                        IgnoreKind::Path => !path.is_required_during_scan(),
                        IgnoreKind::Ancestors => path.parent().is_none_or(|folder_path| {
                            self.projects.is_ignored_by_top_level_config(
                                self.fs.as_ref(),
                                project_key,
                                folder_path,
                                ignore_kind,
                            )
                        }),
                    },
                    ScanKind::Project => {
                        if path.is_dependency() {
                            // During the initial scan, we only care about
                            // `package.json` files inside `node_modules`, so that
                            // we can build the project layout and resolve
                            // dependencies that lead there. The resolved
                            // dependencies can then be scanned using
                            // `IndexReason::InitialScanDependency`.
                            //
                            // For everything else, dependencies are ignored.
                            request_kind.trigger() != IndexTrigger::InitialScan
                                || !path.is_package_json()
                        } else if path.is_required_during_scan() {
                            match ignore_kind {
                                IgnoreKind::Path => false,
                                IgnoreKind::Ancestors => path.parent().is_none_or(|folder_path| {
                                    self.projects.is_ignored_by_top_level_config(
                                        self.fs.as_ref(),
                                        project_key,
                                        folder_path,
                                        ignore_kind,
                                    )
                                }),
                            }
                        } else {
                            self.projects.is_ignored_by_top_level_config(
                                self.fs.as_ref(),
                                project_key,
                                &path,
                                ignore_kind,
                            )
                        }
                    }
                    ScanKind::NoScanner => true,
                }
            }
        };

        Ok(is_ignored)
    }

    /// Updates the [ProjectLayout] for the given `path`.
    #[instrument(level = "debug", skip(self))]
    fn update_project_layout(
        &self,
        path: &Utf8Path,
        update_kind: &UpdateKind,
    ) -> Result<(), WorkspaceError> {
        let filename = path.file_name();
        if filename.is_some_and(|filename| filename == "package.json") {
            let package_path = path
                .parent()
                .map(|parent| parent.to_path_buf())
                .ok_or_else(WorkspaceError::not_found)?;

            match update_kind {
                UpdateKind::AddedOrChanged(_, root) => {
                    self.project_layout
                        .insert_serialized_node_manifest(package_path, root);
                }
                UpdateKind::Removed => {
                    self.project_layout.remove_package(&package_path);
                }
            }
        } else if filename.is_some_and(|filename| filename == "tsconfig.json") {
            let package_path = path
                .parent()
                .map(|parent| parent.to_path_buf())
                .ok_or_else(WorkspaceError::not_found)?;

            match update_kind {
                UpdateKind::AddedOrChanged(_, root) => {
                    self.project_layout
                        .insert_serialized_tsconfig(package_path, root);
                }
                UpdateKind::Removed => {
                    self.project_layout
                        .remove_tsconfig_from_package(&package_path);
                }
            }
        }

        Ok(())
    }

    /// Updates the given `path` in the module graph.
    ///
    /// Returns the module dependencies of the `path` if `update_kind` is
    /// [`UpdateKind::AddedOrChanged`]. For other signal kinds, no dependencies
    /// are determined.
    #[tracing::instrument(level = "debug", skip(self))]
    fn update_module_graph_internal(
        &self,
        path: &BiomePath,
        update_kind: &UpdateKind,
    ) -> (ModuleDependencies, Vec<ModuleDiagnostic>) {
        let (added_or_changed_paths, removed_paths) = match update_kind {
            UpdateKind::AddedOrChanged(_, root) => {
                let Some(root) = SendNode::into_node(root.clone()).and_then(AnyJsRoot::cast) else {
                    return Default::default();
                };

                (&[(path, root)] as &[_], &[] as &[_])
            }
            UpdateKind::Removed => (&[] as &[_], &[path] as &[_]),
        };

        self.module_graph.update_graph_for_js_paths(
            self.fs.as_ref(),
            &self.project_layout,
            added_or_changed_paths,
            removed_paths,
        )
    }

    /// Updates the state of any services relevant to the given `path`.
    ///
    /// Returns the module dependencies of the `path` if `update_kind` is
    /// [`UpdateKind::AddedOrChanged`]. For other signal kinds, no dependencies
    /// are determined.
    fn update_service_data(
        &self,
        path: &Utf8Path,
        update_kind: UpdateKind,
    ) -> Result<(ModuleDependencies, Vec<ModuleDiagnostic>), WorkspaceError> {
        let path = BiomePath::from(path);
        if path.is_manifest() {
            self.update_project_layout(&path, &update_kind)?;
        }

        let result = self.update_module_graph_internal(&path, &update_kind);

        match update_kind {
            UpdateKind::AddedOrChanged(OpenFileReason::Index(IndexTrigger::InitialScan), _) => {
                // We'll send a single signal at the end of the scan.
            }
            _ => {
                let _ = self.notification_tx.send(ServiceNotification::IndexUpdated);
            }
        }

        Ok(result)
    }
}

impl Workspace for WorkspaceServer {
    fn open_project(&self, params: OpenProjectParams) -> Result<OpenProjectResult, WorkspaceError> {
        let path = if params.open_uninitialized {
            let path = params.path.to_path_buf();
            self.find_project_root(params.path).unwrap_or(path)
        } else {
            self.find_project_root(params.path)?
        };

        let project_key = self.projects.insert_project(path);

        Ok(OpenProjectResult { project_key })
    }

    fn scan_project(
        &self,
        ScanProjectParams {
            project_key,
            watch,
            force,
            scan_kind,
            verbose,
        }: ScanProjectParams,
    ) -> Result<ScanProjectResult, WorkspaceError> {
        let mut diagnostics = Vec::new();
        if scan_kind.is_none() {
            let path = self
                .projects
                .get_project_path(project_key)
                .ok_or_else(WorkspaceError::no_project)?;

            let manifest = path.join("package.json");
            if self.fs.path_exists(&manifest) {
                let trigger = IndexTrigger::InitialScan;
                let (_, _diagnostics) = self.index_file(project_key, manifest.clone(), trigger)?;
                diagnostics.extend(
                    _diagnostics
                        .into_iter()
                        .map(biome_diagnostics::serde::Diagnostic::new)
                        .collect::<Vec<_>>(),
                );
            }
            return Ok(ScanProjectResult {
                diagnostics,
                duration: Duration::from_millis(0),
                configuration_files: vec![],
            });
        }

        let scan_options = ScanOptions {
            scan_kind,
            force,
            verbose,
            watch,
        };

        let mut result = self
            .scanner
            .index_project(self, project_key, scan_options)?;

        result.diagnostics.extend(diagnostics);

        Ok(result)
    }

    /// Updates the global settings for this workspace.
    ///
    /// ## Panics
    /// This function may panic if the internal settings mutex has been poisoned
    /// by another thread having previously panicked while holding the lock
    #[tracing::instrument(level = "debug", skip_all)]
    fn update_settings(
        &self,
        params: UpdateSettingsParams,
    ) -> Result<UpdateSettingsResult, WorkspaceError> {
        let UpdateSettingsParams {
            workspace_directory,
            configuration,
            project_key,
            extended_configurations,
        } = params;
        let mut diagnostics: Vec<biome_diagnostics::serde::Diagnostic> = vec![];
        let workspace_directory = workspace_directory.map(|p| p.to_path_buf());
        let is_root = configuration.is_root();
        let mut settings = if !is_root {
            if !self.projects.is_project_registered(project_key) {
                return Err(WorkspaceError::no_project());
            }

            if let Some(workspace_directory) = &workspace_directory {
                self.projects
                    .get_nested_settings(project_key, workspace_directory.as_path())
                    .unwrap_or_default()
            } else {
                return Err(WorkspaceError::no_workspace_directory());
            }
        } else {
            self.projects
                .get_root_settings(project_key)
                .ok_or_else(WorkspaceError::no_project)?
        };

        settings.merge_with_configuration(
            configuration,
            workspace_directory.clone(),
            extended_configurations
                .into_iter()
                .map(|(path, config)| (path.into(), config))
                .collect(),
        )?;

        let plugin_diagnostics = self.load_plugins(
            &workspace_directory.clone().unwrap_or_default(),
            &settings.as_all_plugins(),
        );

        let has_errors = plugin_diagnostics
            .iter()
            .any(|d| d.severity() >= Severity::Error);

        if has_errors {
            return Err(WorkspaceError::plugin_errors(plugin_diagnostics));
        }

        diagnostics.extend(
            plugin_diagnostics
                .into_iter()
                .map(Into::into)
                .collect::<Vec<_>>(),
        );

        if !is_root {
            self.projects.set_nested_settings(
                project_key,
                workspace_directory.unwrap_or_default(),
                settings,
            );
        } else {
            // If the configuration is a root one, we also load the ignore files
            if settings.is_vcs_enabled() && settings.vcs_settings.should_use_ignore_file() {
                let directory = workspace_directory.unwrap_or_default();
                match settings.vcs_settings.client_kind {
                    None => {}
                    Some(VcsClientKind::Git) => {
                        let gitignore = directory.join(".gitignore");
                        let ignore = directory.join(".ignore");
                        let result = self
                            .fs
                            .read_file_from_path(gitignore.as_ref())
                            .ok()
                            .or_else(|| self.fs.read_file_from_path(ignore.as_ref()).ok());
                        let content = match result {
                            Some(content) => content,
                            None => {
                                diagnostics.push(biome_diagnostics::serde::Diagnostic::new(
                                    VcsDiagnostic::NoIgnoreFileFound(NoIgnoreFileFound {
                                        path: directory.to_string(),
                                    }),
                                ));
                                return Ok(UpdateSettingsResult { diagnostics });
                            }
                        };

                        let lines: Vec<_> = content.lines().collect();
                        settings
                            .vcs_settings
                            .store_root_ignore_patterns(directory.as_ref(), lines.as_slice())?;
                    }
                }
            }

            self.projects.set_root_settings(project_key, settings);
        }

        Ok(UpdateSettingsResult { diagnostics })
    }

    fn close_project(&self, params: CloseProjectParams) -> Result<(), WorkspaceError> {
        let project_path = self
            .projects
            .get_project_path(params.project_key)
            .ok_or_else(WorkspaceError::no_project)?;

        self.projects.remove_project(params.project_key);
        self.scanner
            .unload_project(params.project_key, project_path.clone());

        // Unload all the documents within the project folder.
        let documents = self.documents.pin();
        let mut node_cache = self.node_cache.lock().unwrap();
        for path in documents.keys() {
            if self
                .projects
                .path_belongs_only_to_project_with_path(path, &project_path)
            {
                documents.remove(path);
                node_cache.remove(path.as_path());
            }
        }

        self.module_graph.unload_path(&project_path);
        self.project_layout.unload_folder(&project_path);
        self.plugin_caches.pin().remove(&project_path);

        Ok(())
    }

    fn open_file(&self, params: OpenFileParams) -> Result<OpenFileResult, WorkspaceError> {
        let diagnostics = self
            .open_file_internal(OpenFileReason::ClientRequest, params)
            .map(|result| {
                result
                    .diagnostics
                    .into_iter()
                    .map(biome_diagnostics::serde::Diagnostic::new)
                    .collect::<Vec<_>>()
            })?;
        Ok(OpenFileResult { diagnostics })
    }

    fn file_exists(&self, params: FileExitsParams) -> Result<bool, WorkspaceError> {
        Ok(self
            .documents
            .pin()
            .contains_key(params.file_path.as_path()))
    }

    fn file_features(
        &self,
        params: SupportsFeatureParams,
    ) -> Result<FileFeaturesResult, WorkspaceError> {
        let settings = self
            .projects
            .get_settings_based_on_path(params.project_key, &params.path)
            .ok_or_else(WorkspaceError::no_project)?;
        let language = self.get_file_source(
            &params.path,
            settings.experimental_full_html_support_enabled(),
        );
        let capabilities = self.features.get_capabilities(language);

        let settings = self.settings_handle(&settings, params.inline_config);
        self.projects.get_file_features(GetFileFeaturesParams {
            fs: self.fs.as_ref(),
            project_key: params.project_key,
            path: &params.path,
            features: params.features,
            language,
            capabilities: &capabilities,
            handle: &settings,
        })
    }

    fn is_path_ignored(&self, params: PathIsIgnoredParams) -> Result<bool, WorkspaceError> {
        // Never ignore Biome's top-level config file regardless of `includes`.
        if params.path.file_name().is_some_and(|file_name| {
            file_name == ConfigName::biome_json() || file_name == ConfigName::biome_jsonc()
        }) && params.path.parent().is_some_and(|dir_path| {
            self.projects
                .get_project_path(params.project_key)
                .is_some_and(|project_path| dir_path == project_path)
        }) {
            return Ok(false);
        };

        Ok(self.projects.is_ignored(
            self.fs.as_ref(),
            params.project_key,
            &params.path,
            params.features,
            params.ignore_kind,
        ))
    }

    fn get_syntax_tree(
        &self,
        params: GetSyntaxTreeParams,
    ) -> Result<GetSyntaxTreeResult, WorkspaceError> {
        let settings = self
            .projects
            .get_settings_based_on_path(params.project_key, &params.path)
            .ok_or_else(WorkspaceError::no_project)?;
        let capabilities = self.get_file_capabilities(
            &params.path,
            settings.experimental_full_html_support_enabled(),
        );
        let debug_syntax_tree = capabilities
            .debug
            .debug_syntax_tree
            .ok_or_else(self.build_capability_error(&params.path))?;

        // The feature name here can be any feature, in theory
        let parse = self.get_parse(&params.path)?;
        let printed = debug_syntax_tree(&params.path, parse);

        Ok(printed)
    }

    fn get_control_flow_graph(
        &self,
        params: GetControlFlowGraphParams,
    ) -> Result<String, WorkspaceError> {
        let settings = self
            .projects
            .get_settings_based_on_path(params.project_key, &params.path)
            .ok_or_else(WorkspaceError::no_project)?;
        let capabilities = self.get_file_capabilities(
            &params.path,
            settings.experimental_full_html_support_enabled(),
        );
        let debug_control_flow = capabilities
            .debug
            .debug_control_flow
            .ok_or_else(self.build_capability_error(&params.path))?;

        let parse = self.get_parse(&params.path)?;
        let printed = debug_control_flow(parse, params.cursor);

        Ok(printed)
    }

    fn get_formatter_ir(&self, params: GetFormatterIRParams) -> Result<String, WorkspaceError> {
        let settings = self
            .projects
            .get_settings_based_on_path(params.project_key, &params.path)
            .ok_or_else(WorkspaceError::no_project)?;
        let capabilities = self.get_file_capabilities(
            &params.path,
            settings.experimental_full_html_support_enabled(),
        );
        let debug_formatter_ir = capabilities
            .debug
            .debug_formatter_ir
            .ok_or_else(self.build_capability_error(&params.path))?;
        let parse = self.get_parse(&params.path)?;
        if !settings.format_with_errors_enabled_for_this_file_path(&params.path)
            && parse.has_errors()
        {
            return Err(WorkspaceError::format_with_errors_disabled());
        }
        let document_file_source = self.get_file_source(
            &params.path,
            settings.experimental_full_html_support_enabled(),
        );
        // Currently we don't inject inline configuration for debugging methods, review if we need it
        let settings = self.settings_handle(&settings, None);
        debug_formatter_ir(&params.path, &document_file_source, parse, &settings)
    }

    fn get_type_info(&self, params: GetTypeInfoParams) -> Result<String, WorkspaceError> {
        let settings = self
            .projects
            .get_settings_based_on_path(params.project_key, &params.path)
            .ok_or_else(WorkspaceError::no_project)?;
        let capabilities = self.get_file_capabilities(
            &params.path,
            settings.experimental_full_html_support_enabled(),
        );
        let debug_type_info = capabilities
            .debug
            .debug_type_info
            .ok_or_else(self.build_capability_error(&params.path))?;
        let parse = self.get_parse(&params.path).ok();

        debug_type_info(&params.path, parse, self.module_graph.clone())
    }

    fn get_registered_types(
        &self,
        params: GetRegisteredTypesParams,
    ) -> Result<String, WorkspaceError> {
        let settings = self
            .projects
            .get_settings_based_on_path(params.project_key, &params.path)
            .ok_or_else(WorkspaceError::no_project)?;
        let capabilities = self.get_file_capabilities(
            &params.path,
            settings.experimental_full_html_support_enabled(),
        );
        let debug_registered_types = capabilities
            .debug
            .debug_registered_types
            .ok_or_else(self.build_capability_error(&params.path))?;
        let parse = self.get_parse(&params.path)?;

        debug_registered_types(&params.path, parse)
    }

    fn get_semantic_model(&self, params: GetSemanticModelParams) -> Result<String, WorkspaceError> {
        let settings = self
            .projects
            .get_settings_based_on_path(params.project_key, &params.path)
            .ok_or_else(WorkspaceError::no_project)?;
        let capabilities = self.get_file_capabilities(
            &params.path,
            settings.experimental_full_html_support_enabled(),
        );
        let debug_semantic_model = capabilities
            .debug
            .debug_semantic_model
            .ok_or_else(self.build_capability_error(&params.path))?;
        let parse = self.get_parse(&params.path)?;

        debug_semantic_model(&params.path, parse)
    }

    fn get_file_content(&self, params: GetFileContentParams) -> Result<String, WorkspaceError> {
        self.documents
            .pin()
            .get(params.path.as_path())
            .map(|document| document.content.clone())
            .ok_or_else(WorkspaceError::not_found)
    }

    fn check_file_size(
        &self,
        params: CheckFileSizeParams,
    ) -> Result<CheckFileSizeResult, WorkspaceError> {
        let documents = self.documents.pin();
        let Some(document) = documents.get(params.path.as_path()) else {
            return Err(WorkspaceError::not_found());
        };
        let file_size = document.content.len();
        let limit = self
            .projects
            .get_settings_based_on_path(params.project_key, &params.path)
            .map_or_else(
                || MaxSize::default().into(),
                |settings| settings.get_max_file_size(&params.path),
            );
        Ok(CheckFileSizeResult { file_size, limit })
    }

    /// Changes the content of an open file.
    fn change_file(
        &self,
        ChangeFileParams {
            project_key,
            path,
            content,
            version,
            inline_config,
        }: ChangeFileParams,
    ) -> Result<ChangeFileResult, WorkspaceError> {
        let documents = self.documents.pin();
        let (index, existing_version) = documents
            .get(path.as_path())
            .map(|document| (document.file_source_index, document.version))
            .ok_or_else(WorkspaceError::not_found)?;

        if existing_version.is_some_and(|existing_version| existing_version >= version) {
            warn!(%version, %path, "outdated_file_change");
            // Safely ignore older versions.
            return Ok(ChangeFileResult {
                diagnostics: Vec::new(),
            });
        }

        let settings = self
            .projects
            .get_settings_based_on_path(project_key, &path)
            .ok_or_else(WorkspaceError::no_project)?;
        let settings_handle = self.settings_handle(&settings, inline_config);

        // We remove the node cache for the document, if it exists.
        // This is done so that we need to hold the lock as short as possible
        // (it's released directly after the statement). The potential downside
        // is that if two calls to `change_file()` happen concurrently, then the
        // second would have a cache miss, and not update the cache either.
        // This seems an unlikely scenario however, and the impact is small
        // anyway, so this seems a worthwhile tradeoff.
        let node_cache = self.node_cache.lock().unwrap().remove(path.as_path());

        let persist_node_cache = node_cache.is_some();
        let mut node_cache = node_cache.unwrap_or_default();

<<<<<<< HEAD
        let parsed = self.parse(&path, &content, &settings_handle, index, &mut node_cache)?;
        let root = parsed.any_parse.unwrap_as_send_node();
        let document_source =
            self.get_file_source(&path, settings.experimental_full_html_support_enabled());
=======
        let parsed = self.parse(&path, &content, &settings, index, &mut node_cache)?;
        let mut services = DocumentServices::none();
        let root = parsed.any_parse.unwrap_as_send_node();
        let document_source =
            self.get_file_source(&path, settings.experimental_full_html_support_enabled());
        if document_source.is_css_like()
            && (settings.is_linter_enabled() || settings.is_assist_enabled())
        {
            services = CssDocumentServices::default()
                .with_css_semantic_model(&parsed.any_parse.tree())
                .into();
        }

>>>>>>> 2f3d0fcc
        // Second-pass parsing for HTML files with embedded JavaScript and CSS content
        let embedded_snippets = if DocumentFileSource::can_contain_embeds(
            path.as_path(),
            settings.experimental_full_html_support_enabled(),
        ) {
            // Second-pass parsing for HTML files with embedded JavaScript and CSS content
            let mut node_cache = NodeCache::default();
            self.parse_embedded_language_snippets(
                &path,
                &document_source,
                &parsed.any_parse,
                &mut node_cache,
                &settings_handle,
            )?
        } else {
            vec![]
        };

        let document = Document {
            content,
            version: Some(version),
            file_source_index: index,
            syntax: Some(Ok(parsed.any_parse)),
            embedded_snippets,
            services,
        };

        if persist_node_cache {
            self.node_cache
                .lock()
                .unwrap()
                .insert(path.to_path_buf(), node_cache);
        }

        documents
            .insert(path.clone().into(), document)
            .ok_or_else(WorkspaceError::not_found)?;

        let mut final_diagnostics = vec![];

        if self.is_indexed(&path) {
            let (dependencies, diagnostics) = self.update_service_data(
                &path,
                UpdateKind::AddedOrChanged(OpenFileReason::ClientRequest, root),
            )?;
            final_diagnostics.extend(
                diagnostics
                    .into_iter()
                    .map(biome_diagnostics::serde::Diagnostic::new)
                    .collect::<Vec<_>>(),
            );
            if !dependencies.is_empty()
                && let Some(project_path) = self.projects.get_project_path(project_key)
            {
                let diagnostics = self.scanner.index_dependencies(
                    self,
                    project_key,
                    &project_path,
                    dependencies,
                    IndexTrigger::Update,
                )?;
                final_diagnostics.extend(diagnostics);
            }
        }

        Ok(ChangeFileResult {
            diagnostics: final_diagnostics,
        })
    }

    /// Retrieves the list of diagnostics associated with a file
    #[tracing::instrument(
        level = "debug",
        skip(self, params),
        fields(
            rule_categories = display(&params.categories),
            path = display(&params.path),
            project_key = debug(&params.project_key),
            skip = debug(&params.skip),
            only = debug(&params.only),
        )
    )]
    fn pull_diagnostics(
        &self,
        params: PullDiagnosticsParams,
    ) -> Result<PullDiagnosticsResult, WorkspaceError> {
        let PullDiagnosticsParams {
            project_key,
            path,
            categories,
            only,
            skip,
            enabled_rules,
            pull_code_actions,
            inline_config,
        } = params;
        let settings = self
            .projects
            .get_settings_based_on_path(project_key, &path)
            .ok_or_else(WorkspaceError::no_project)?;
        let (parse, embedded_snippets, services) =
            self.get_parse_with_snippets_and_services(&path)?;
        let language =
            self.get_file_source(&path, settings.experimental_full_html_support_enabled());
        let capabilities = self.features.get_capabilities(language);
        let (diagnostics, errors, skipped_diagnostics) = if (categories.is_lint()
            || categories.is_assist())
            && let Some(lint) = capabilities.analyzer.lint
        {
            let plugins = if categories.is_lint() {
                self.get_analyzer_plugins_for_project(
                    settings.source_path().unwrap_or_default().as_path(),
                    &settings.get_plugins_for_path(&path),
                )
                .map_err(WorkspaceError::plugin_errors)?
            } else {
                Vec::new()
            };
            let settings = self.settings_handle(&settings, inline_config);
            let results = lint(LintParams {
                parse,
                settings: &settings,
                path: &path,
                only: &only,
                skip: &skip,
                language,
                categories,
                module_graph: self.module_graph.clone(),
                project_layout: self.project_layout.clone(),
                suppression_reason: None,
                enabled_selectors: &enabled_rules,
                pull_code_actions,
                plugins: plugins.clone(),
                diagnostic_offset: None,
                document_services: &services,
            });

            let LintResults {
                mut diagnostics,
                mut errors,
                mut skipped_diagnostics,
            } = results;
            for embedded_node in &embedded_snippets {
                let Some(file_source) = self.get_source(embedded_node.file_source_index()) else {
                    continue;
                };
                let capabilities = self.features.get_capabilities(file_source);
                let Some(lint) = capabilities.analyzer.lint else {
                    continue;
                };
                let services = embedded_node.as_snippet_services();

                let results = lint(LintParams {
                    parse: embedded_node.parse().clone(),
                    settings: &settings,
                    path: &path,
                    only: &only,
                    skip: &skip,
                    language: file_source,
                    categories,
                    module_graph: self.module_graph.clone(),
                    project_layout: self.project_layout.clone(),
                    suppression_reason: None,
                    enabled_selectors: &enabled_rules,
                    pull_code_actions,
                    plugins: plugins.clone(),
                    diagnostic_offset: Some(embedded_node.content_offset()),
                    document_services: services,
                });

                diagnostics.extend(results.diagnostics);
                skipped_diagnostics += results.skipped_diagnostics;
                errors += results.errors;
            }

            (diagnostics, errors, skipped_diagnostics)
        } else {
            let mut parse_diagnostics = parse.into_serde_diagnostics(None);
            let mut errors = parse_diagnostics
                .iter()
                .filter(|diag| diag.severity() <= Severity::Error)
                .count();

            for embedded_node in embedded_snippets {
                let diagnostics = embedded_node.into_serde_diagnostics();
                errors += diagnostics
                    .iter()
                    .filter(|diag| diag.severity() <= Severity::Error)
                    .count();
                parse_diagnostics.extend(diagnostics);
            }

            (parse_diagnostics, errors, 0)
        };

        info!(
            "Pulled {:?} diagnostic(s), skipped {:?} diagnostic(s) from {}",
            diagnostics.len(),
            skipped_diagnostics,
            path
        );
        Ok(PullDiagnosticsResult {
            diagnostics: diagnostics
                .into_iter()
                .map(|diag| {
                    let diag = diag.with_file_path(path.to_string());
                    SerdeDiagnostic::new(diag)
                })
                .collect(),
            errors,
            skipped_diagnostics: skipped_diagnostics.into(),
        })
    }

    fn pull_diagnostics_and_actions(
        &self,
        params: PullDiagnosticsAndActionsParams,
    ) -> Result<PullDiagnosticsAndActionsResult, WorkspaceError> {
        let PullDiagnosticsAndActionsParams {
            project_key,
            path,
            categories,
            only,
            skip,
            enabled_rules,
            inline_config,
        } = params;
        let settings = self
            .projects
            .get_settings_based_on_path(project_key, &path)
            .ok_or_else(WorkspaceError::no_project)?;
        let (parse, embedded_snippets, services) =
            self.get_parse_with_snippets_and_services(&path)?;
        let language =
            self.get_file_source(&path, settings.experimental_full_html_support_enabled());
        let capabilities = self.features.get_capabilities(language);
        let result = if (categories.is_lint() || categories.is_assist())
            && let Some(pull_diagnostics_and_actions) =
                capabilities.analyzer.pull_diagnostics_and_actions
        {
            let plugins = if categories.is_lint() {
                self.get_analyzer_plugins_for_project(
                    settings.source_path().unwrap_or_default().as_path(),
                    &settings.get_plugins_for_path(&path),
                )
                .map_err(WorkspaceError::plugin_errors)?
            } else {
                Vec::new()
            };
            let handle = self.settings_handle(&settings, inline_config);
            let mut final_result = pull_diagnostics_and_actions(DiagnosticsAndActionsParams {
                parse,
                settings: &handle,
                path: &path,
                only: &only,
                skip: &skip,
                language,
                categories,
                module_graph: self.module_graph.clone(),
                project_layout: self.project_layout.clone(),
                suppression_reason: None,
                enabled_selectors: &enabled_rules,
                plugins: plugins.clone(),
                diagnostic_offset: None,
                document_services: &services,
            });

            for embedded_node in embedded_snippets {
                let Some(file_source) = self.get_source(embedded_node.file_source_index()) else {
                    continue;
                };
                let capabilities = self.features.get_capabilities(file_source);
                let Some(pull_diagnostics_and_actions) =
                    capabilities.analyzer.pull_diagnostics_and_actions
                else {
                    continue;
                };

                let snippet_result = pull_diagnostics_and_actions(DiagnosticsAndActionsParams {
                    parse: embedded_node.parse().clone(),
                    settings: &handle,
                    path: &path,
                    only: &only,
                    skip: &skip,
                    language: file_source,
                    categories,
                    module_graph: self.module_graph.clone(),
                    project_layout: self.project_layout.clone(),
                    suppression_reason: None,
                    enabled_selectors: &enabled_rules,
                    plugins: plugins.clone(),
                    diagnostic_offset: Some(embedded_node.content_offset()),
                    document_services: &services,
                });

                final_result.diagnostics.extend(snippet_result.diagnostics);
            }

            final_result
        } else {
            // Parse diagnostics aren't fixable, so we return an empty list
            PullDiagnosticsAndActionsResult {
                diagnostics: vec![],
            }
        };

        Ok(result)
    }

    /// Retrieves the list of code actions available for a given cursor
    /// position within a file
    #[tracing::instrument(
        level = "debug",
        skip_all,
        fields(
            only = debug(&params.only),
            skip = debug(&params.skip),
            range = debug(&params.range)
        )
    )]
    fn pull_actions(&self, params: PullActionsParams) -> Result<PullActionsResult, WorkspaceError> {
        let PullActionsParams {
            project_key,
            path,
            range,
            suppression_reason: _,
            only,
            skip,
            enabled_rules,
            categories,
            inline_config,
        } = params;
        let settings = self
            .projects
            .get_settings_based_on_path(project_key, &path)
            .ok_or_else(WorkspaceError::no_project)?;
        let capabilities =
            self.get_file_capabilities(&path, settings.experimental_full_html_support_enabled());
        let code_actions = capabilities
            .analyzer
            .code_actions
            .ok_or_else(self.build_capability_error(&path))?;

        let (parse, embedded_snippets, services) =
            self.get_parse_with_snippets_and_services(&path)?;
        let language =
            self.get_file_source(&path, settings.experimental_full_html_support_enabled());
        let settings = self.settings_handle(&settings, inline_config);

        let mut result = code_actions(CodeActionsParams {
            parse,
            range,
            settings: &settings,
            path: &path,
            module_graph: self.module_graph.clone(),
            project_layout: self.project_layout.clone(),
            language,
            only: &only,
            skip: &skip,
            suppression_reason: None,
            enabled_rules: &enabled_rules,
            plugins: Vec::new(),
            categories,
            action_offset: None,
            document_services: &services,
        });

        for embedded_snippet in embedded_snippets {
            let Some(file_source) = self.get_source(embedded_snippet.file_source_index()) else {
                continue;
            };
            let capabilities = self.features.get_capabilities(file_source);
            let Some(code_actions) = capabilities.analyzer.code_actions else {
                continue;
            };

            let embedded_actions_result = code_actions(CodeActionsParams {
                parse: embedded_snippet.parse(),
                range,
                settings: &settings,
                path: &path,
                module_graph: self.module_graph.clone(),
                project_layout: self.project_layout.clone(),
                language: file_source,
                only: &only,
                skip: &skip,
                suppression_reason: None,
                enabled_rules: &enabled_rules,
                plugins: Vec::new(),
                categories,
                action_offset: Some(embedded_snippet.content_offset()),
                document_services: &services,
            });

            result.actions.extend(embedded_actions_result.actions);
        }

        Ok(result)
    }

    /// Runs the given file through the formatter using the provided options
    /// and returns the resulting source code
    #[instrument(
        level = "debug",
        skip_all,
        fields(
            path = display(&params.path),
        )
    )]
    fn format_file(&self, params: FormatFileParams) -> Result<Printed, WorkspaceError> {
        let settings = self
            .projects
            .get_settings_based_on_path(params.project_key, &params.path)
            .ok_or_else(WorkspaceError::no_project)?;
        let capabilities = self.get_file_capabilities(
            &params.path,
            settings.experimental_full_html_support_enabled(),
        );

        let format = capabilities
            .formatter
            .format
            .ok_or_else(self.build_capability_error(&params.path))?;

        let format_embedded = capabilities.formatter.format_embedded;

        let (parse, embedded_nodes) = self.get_parse_with_embedded_format_nodes(&params.path)?;

        if !settings.format_with_errors_enabled_for_this_file_path(&params.path)
            && parse.has_errors()
        {
            return Err(WorkspaceError::format_with_errors_disabled());
        }

        let document_file_source = self.get_file_source(
            &params.path,
            settings.experimental_full_html_support_enabled(),
        );
        let settings = self.settings_handle(&settings, params.inline_config);

        if !embedded_nodes.is_empty() {
            let format_embedded =
                format_embedded.ok_or_else(self.build_capability_error(&params.path))?;
            return format_embedded(
                &params.path,
                &document_file_source,
                parse,
                &settings,
                embedded_nodes,
            );
        }
        format(&params.path, &document_file_source, parse, &settings)
    }

    #[instrument(level = "debug", skip(self, params))]
    fn format_range(&self, params: FormatRangeParams) -> Result<Printed, WorkspaceError> {
        let settings = self
            .projects
            .get_settings_based_on_path(params.project_key, &params.path)
            .ok_or_else(WorkspaceError::no_project)?;
        let capabilities = self.get_file_capabilities(
            &params.path,
            settings.experimental_full_html_support_enabled(),
        );
        let format_range = capabilities
            .formatter
            .format_range
            .ok_or_else(self.build_capability_error(&params.path))?;
        let parse = self.get_parse(&params.path)?;
        if !settings.format_with_errors_enabled_for_this_file_path(&params.path)
            && parse.has_errors()
        {
            return Err(WorkspaceError::format_with_errors_disabled());
        }
        let document_file_source = self.get_file_source(
            &params.path,
            settings.experimental_full_html_support_enabled(),
        );
        let settings = self.settings_handle(&settings, params.inline_config);
        format_range(
            &params.path,
            &document_file_source,
            parse,
            &settings,
            params.range,
        )
    }

    #[instrument(level = "debug", skip(self, params))]
    fn format_on_type(&self, params: FormatOnTypeParams) -> Result<Printed, WorkspaceError> {
        let settings = self
            .projects
            .get_settings_based_on_path(params.project_key, &params.path)
            .ok_or_else(WorkspaceError::no_project)?;
        let capabilities = self.get_file_capabilities(
            &params.path,
            settings.experimental_full_html_support_enabled(),
        );
        let format_on_type = capabilities
            .formatter
            .format_on_type
            .ok_or_else(self.build_capability_error(&params.path))?;

        let parse = self.get_parse(&params.path)?;
        if !settings.format_with_errors_enabled_for_this_file_path(&params.path)
            && parse.has_errors()
        {
            return Err(WorkspaceError::format_with_errors_disabled());
        }
        let document_file_source = self.get_file_source(
            &params.path,
            settings.experimental_full_html_support_enabled(),
        );
        let settings = self.settings_handle(&settings, params.inline_config);
        format_on_type(
            &params.path,
            &document_file_source,
            parse,
            &settings,
            params.offset,
        )
    }

    #[instrument(
        level = "debug",
        skip_all,
        fields(
            path = display(&params.path),
            rule_categories = display(&params.rule_categories),
            skip = debug(&params.skip),
            only = debug(&params.only),
            should_format = display(&params.should_format),
        )
    )]
    fn fix_file(&self, params: FixFileParams) -> Result<FixFileResult, WorkspaceError> {
        let FixFileParams {
            project_key,
            path,
            fix_file_mode,
            should_format,
            only,
            skip,
            enabled_rules,
            rule_categories,
            suppression_reason,
            inline_config,
        } = params;

        let settings = self
            .projects
            .get_settings_based_on_path(project_key, &path)
            .ok_or_else(WorkspaceError::no_project)?;
        let capabilities =
            self.get_file_capabilities(&path, settings.experimental_full_html_support_enabled());

        let fix_all = capabilities
            .analyzer
            .fix_all
            .ok_or_else(self.build_capability_error(&path))?;

        let (mut parse, embedded_snippets, services) =
            self.get_parse_with_snippets_and_services(&path)?;

        let plugins = self
            .get_analyzer_plugins_for_project(
                settings.source_path().unwrap_or_default().as_path(),
                &settings.get_plugins_for_path(&path),
            )
            .map_err(WorkspaceError::plugin_errors)?;
        let language =
            self.get_file_source(&path, settings.experimental_full_html_support_enabled());
        let plugins = if rule_categories.contains(RuleCategory::Lint) {
            plugins
        } else {
            Vec::new()
        };

        let mut errors = 0;
        let mut actions = vec![];
        let mut skipped_suggested_fixes = 0;
        let settings = self.settings_handle(&settings, inline_config);

        if let Some(update_snippets) = capabilities.analyzer.update_snippets {
            let mut new_snippets = vec![];
            for embedded_snippet in embedded_snippets {
                let Some(document_file_source) =
                    self.get_source(embedded_snippet.file_source_index())
                else {
                    continue;
                };
                let capabilities = self.features.get_capabilities(document_file_source);
                let Some(fix_all) = capabilities.analyzer.fix_all else {
                    continue;
                };

                let results = fix_all(FixAllParams {
                    parse: embedded_snippet.parse(),
                    fix_file_mode,
                    settings: &settings,
                    should_format,
                    biome_path: &path,
                    module_graph: self.module_graph.clone(),
                    project_layout: self.project_layout.clone(),
                    document_file_source,
                    only: &only,
                    skip: &skip,
                    rule_categories,
                    suppression_reason: suppression_reason.clone(),
                    enabled_rules: &enabled_rules,
                    plugins: plugins.clone(),
                    document_services: &services,
                })?;

                actions.extend(results.actions);
                errors += results.errors;
                skipped_suggested_fixes += results.skipped_suggested_fixes;

                new_snippets.push(UpdateSnippetsNodes {
                    range: embedded_snippet.element_range(),
                    new_code: results.code,
                });
            }

            let new_root = update_snippets(parse.clone(), new_snippets)?;
            parse.set_new_root(new_root);
        }

        let fix_result = fix_all(FixAllParams {
            parse,
            fix_file_mode,
            settings: &settings,
            should_format,
            biome_path: &path,
            module_graph: self.module_graph.clone(),
            project_layout: self.project_layout.clone(),
            document_file_source: language,
            only: &only,
            skip: &skip,
            rule_categories,
            suppression_reason: suppression_reason.clone(),
            enabled_rules: &enabled_rules,
            plugins: plugins.clone(),
            document_services: &services,
        })?;

        actions.extend(fix_result.actions);
        errors += fix_result.errors;
        skipped_suggested_fixes += fix_result.skipped_suggested_fixes;

        Ok(FixFileResult {
            errors,
            code: fix_result.code,
            actions,
            skipped_suggested_fixes,
        })
    }

    fn rename(&self, params: RenameParams) -> Result<RenameResult, WorkspaceError> {
        let settings = self
            .projects
            .get_settings_based_on_path(params.project_key, &params.path)
            .ok_or_else(WorkspaceError::no_project)?;
        let capabilities = self.get_file_capabilities(
            &params.path,
            settings.experimental_full_html_support_enabled(),
        );
        let rename = capabilities
            .analyzer
            .rename
            .ok_or_else(self.build_capability_error(&params.path))?;

        let parse = self.get_parse(&params.path)?;
        let result = rename(&params.path, parse, params.symbol_at, params.new_name)?;

        Ok(result)
    }

    /// Closes a file that is opened in the workspace.
    ///
    /// This only unloads the document from the workspace if the file is NOT
    /// indexed by the scanner. If the scanner has the file indexed, it may
    /// still be required for multi-file analysis.
    fn close_file(&self, params: CloseFileParams) -> Result<(), WorkspaceError> {
        let path = params.path.as_path();

        self.documents.pin().remove(path);
        self.node_cache.lock().unwrap().remove(path);

        if self.is_indexed(path) {
            // This may look counter-intuitive, but we need to consider that the
            // file may have gone out-of-sync between the client and the
            // filesystem. So when the client closes it, and the scanner still
            // wants to index it, we need to re-index it to make sure they're
            // back in sync.
            self.scanner.reindex_file(path.to_path_buf());
        }

        Ok(())
    }

    fn update_module_graph(&self, params: UpdateModuleGraphParams) -> Result<(), WorkspaceError> {
        let parsed = self.get_parse(params.path.as_path())?;
        let update_kind = match params.update_kind {
            super::UpdateKind::AddOrUpdate => UpdateKind::AddedOrChanged(
                OpenFileReason::ClientRequest,
                parsed.unwrap_into_send_node(),
            ),
            super::UpdateKind::Remove => UpdateKind::Removed,
        };

        self.update_module_graph_internal(&params.path, &update_kind);
        Ok(())
    }

    fn fs(&self) -> &dyn FsWithResolverProxy {
        self.fs.as_ref()
    }

    fn parse_pattern(
        &self,
        params: ParsePatternParams,
    ) -> Result<ParsePatternResult, WorkspaceError> {
        let options =
            CompilePatternOptions::default().with_default_language(params.default_language);
        let pattern = compile_pattern_with_options(&params.pattern, options)?;

        let pattern_id = make_search_pattern_id();
        self.patterns.pin().insert(pattern_id.clone(), pattern);
        Ok(ParsePatternResult { pattern_id })
    }

    fn search_pattern(
        &self,
        SearchPatternParams {
            project_key,
            path,
            pattern,
        }: SearchPatternParams,
    ) -> Result<SearchResults, WorkspaceError> {
        let settings = self
            .projects
            .get_settings_based_on_path(project_key, &path)
            .ok_or_else(WorkspaceError::no_project)?;
        let patterns = self.patterns.pin();
        let query = patterns
            .get(&pattern)
            .ok_or_else(WorkspaceError::invalid_pattern)?;

        let capabilities =
            self.get_file_capabilities(&path, settings.experimental_full_html_support_enabled());
        let search = capabilities
            .search
            .search
            .ok_or_else(self.build_capability_error(&path))?;
        let settings = self
            .projects
            .get_settings_based_on_path(project_key, &path)
            .ok_or_else(WorkspaceError::no_project)?;
        let parse = self.get_parse(&path)?;

        let document_file_source =
            self.get_file_source(&path, settings.experimental_full_html_support_enabled());
        let settings = self.settings_handle(&settings, None);
        let matches = search(&path, &document_file_source, parse, query, &settings)?;

        Ok(SearchResults { path, matches })
    }

    fn drop_pattern(&self, params: DropPatternParams) -> Result<(), WorkspaceError> {
        self.patterns.pin().remove(&params.pattern);
        Ok(())
    }

    fn rage(&self, _: RageParams) -> Result<RageResult, WorkspaceError> {
        let entries = vec![
            RageEntry::section("Workspace"),
            RageEntry::pair("Open Documents", &format!("{}", self.documents.len())),
        ];

        Ok(RageResult { entries })
    }

    fn server_info(&self) -> Option<&ServerInfo> {
        None
    }

    fn get_module_graph(
        &self,
        _params: GetModuleGraphParams,
    ) -> Result<GetModuleGraphResult, WorkspaceError> {
        let module_graph = self.module_graph.data();
        let mut data = FxHashMap::default();

        for (path, info) in module_graph.iter() {
            data.insert(path.as_str().to_string(), info.dump());
        }

        Ok(GetModuleGraphResult { data })
    }
}

impl WorkspaceScannerBridge for WorkspaceServer {
    #[inline]
    fn fs(&self) -> &dyn biome_fs::FileSystem {
        self.fs.as_ref()
    }

    #[inline]
    fn find_project_for_path(&self, path: &Utf8Path) -> Option<ProjectKey> {
        self.projects.find_project_for_path(path)
    }

    #[inline]
    fn get_project_path(&self, project_key: ProjectKey) -> Option<Utf8PathBuf> {
        self.projects.get_project_path(project_key)
    }

    #[inline]
    fn is_ignored(
        &self,
        project_key: ProjectKey,
        scan_kind: &ScanKind,
        path: &Utf8Path,
        request_kind: IndexRequestKind,
    ) -> Result<bool, WorkspaceError> {
        self.is_ignored_by_scanner(project_key, scan_kind, path, request_kind)
    }

    #[inline]
    fn is_indexed(&self, path: &Utf8Path) -> bool {
        match path.file_name() {
            Some("package.json" | "tsconfig.json") => self.project_layout.is_indexed(path),
            _ => self.module_graph.contains(path),
        }
    }

    fn index_file(
        &self,
        project_key: ProjectKey,
        path: impl Into<BiomePath>,
        trigger: IndexTrigger,
    ) -> Result<(ModuleDependencies, Vec<ModuleDiagnostic>), WorkspaceError> {
        self.open_file_internal(
            OpenFileReason::Index(trigger),
            OpenFileParams {
                project_key,
                path: path.into(),
                content: FileContent::FromServer,
                document_file_source: None,
                persist_node_cache: false,
                // TODO: review here, it feels wrong that we can't pass the inline config
                inline_config: None,
            },
        )
        .map(|result| (result.dependencies, result.diagnostics))
    }

    fn update_project_config_files(
        &self,
        project_key: ProjectKey,
        paths: &[BiomePath],
    ) -> Result<Vec<SerdeDiagnostic>, WorkspaceError> {
        let project_path = self
            .projects
            .get_project_path(project_key)
            .ok_or_else(WorkspaceError::no_project)?;

        let mut returned_diagnostics = Vec::new();

        let filtered_paths = paths
            .iter()
            // We remove the root configuration file from the list of paths
            // SAFETY: the paths received are files, so it's safe to assume they have a parent folder
            .filter(|config_path| project_path != config_path.parent().unwrap().as_std_path());

        for filtered_path in filtered_paths {
            let config = read_config(
                self.fs.as_ref(),
                ConfigurationPathHint::FromWorkspace(filtered_path.as_path().to_path_buf()),
                false,
            )?;
            let loaded_nested_configuration =
                LoadedConfiguration::try_from_payload(config, self.fs.as_ref())?;

            let LoadedConfiguration {
                directory_path: nested_directory_path,
                configuration: nested_configuration,
                diagnostics,
                extended_configurations,
                ..
            } = loaded_nested_configuration;
            let has_errors = diagnostics.iter().any(|d| d.severity() >= Severity::Error);
            returned_diagnostics.extend(
                diagnostics
                    .into_iter()
                    .map(biome_diagnostics::serde::Diagnostic::new),
            );

            if has_errors {
                continue;
            }

            if nested_configuration.is_root() {
                returned_diagnostics.push(biome_diagnostics::serde::Diagnostic::new(
                    BiomeDiagnostic::root_in_root(
                        filtered_path.to_string(),
                        Some(project_path.to_string()),
                    ),
                ));
                continue;
            }

            let nested_configuration = if nested_configuration.extends_root() {
                let root_settings = self
                    .projects
                    .get_root_settings(project_key)
                    .ok_or_else(WorkspaceError::no_project)?;
                let mut root_configuration = root_settings
                    .source()
                    .ok_or_else(WorkspaceError::no_project)?;

                root_configuration.merge_with(nested_configuration);
                // We need to be careful that our merge doesn't leave
                // `root: true` from the root config.
                root_configuration.root = Some(Bool(false));
                root_configuration
            } else {
                nested_configuration
            };

            let result = self.update_settings(UpdateSettingsParams {
                project_key,
                workspace_directory: nested_directory_path.map(BiomePath::from),
                configuration: nested_configuration,
                extended_configurations: extended_configurations
                    .into_iter()
                    .map(|(path, config)| (BiomePath::from(path), config))
                    .collect(),
            })?;

            returned_diagnostics.extend(result.diagnostics)
        }

        Ok(returned_diagnostics)
    }

    fn update_project_ignore_files(
        &self,
        project_key: ProjectKey,
        paths: &[BiomePath],
    ) -> Result<(), WorkspaceError> {
        let project_path = self
            .projects
            .get_project_path(project_key)
            .ok_or_else(WorkspaceError::no_project)?;
        let mut settings = self
            .projects
            .get_root_settings(project_key)
            .ok_or_else(WorkspaceError::no_project)?;

        let vcs_settings = &mut settings.vcs_settings;

        if !vcs_settings.is_enabled() || !vcs_settings.should_use_ignore_file() {
            return Ok(());
        }

        let filtered_paths = paths.iter().filter(|path| path.is_ignore()).filter(|path| {
            // We filter out the root ignore file, because it's stored when calling `update_settings`
            // SAFETY: the paths received are files, so it's safe to assume they have a parent folder
            project_path.as_path() != path.parent().unwrap()
        });
        for path in filtered_paths {
            let is_in_project_path = path.starts_with(&project_path);

            // We need to pass the **directory** that contains the ignore file.
            let dir_ignore_file = path.parent().unwrap_or(path);

            if vcs_settings.is_ignore_file(path) && is_in_project_path {
                let content = self.fs.read_file_from_path(path)?;
                let patterns = content.lines().collect::<Vec<_>>();
                vcs_settings.store_nested_ignore_patterns(dir_ignore_file, patterns.as_slice())?;
            }
        }

        self.projects.set_root_settings(project_key, settings);

        Ok(())
    }

    fn notify(&self, notification: ServiceNotification) {
        let _ = self.notification_tx.send(notification);
    }

    fn unload_file(
        &self,
        path: &Utf8Path,
    ) -> Result<Vec<biome_diagnostics::serde::Diagnostic>, WorkspaceError> {
        self.update_service_data(path, UpdateKind::Removed)
            .map(|(_, diagnostics)| {
                diagnostics
                    .into_iter()
                    .map(biome_diagnostics::serde::Diagnostic::new)
                    .collect()
            })
    }

    fn unload_path(
        &self,
        path: &Utf8Path,
    ) -> Result<Vec<biome_diagnostics::serde::Diagnostic>, WorkspaceError> {
        // Note that we cannot check the kind of the path, because the watcher
        // would only attempt to unload a file or folder after it has been
        // removed. So asking the filesystem wouldn't work anymore. So we just
        // pretend it's a folder and if it turns out the path didn't belong to a
        // folder, the scanner will ignore it.
        self.scanner.unload_folder(path.to_path_buf());

        // Unloads all descendants of the path.
        self.module_graph.unload_path(path);
        self.project_layout.unload_folder(path);

        // Finally unloads the path itself.
        self.unload_file(path)
    }
}

#[derive(Debug, Default)]
pub(super) struct InternalOpenFileResult {
    /// Dependencies we discovered of the opened file.
    pub dependencies: ModuleDependencies,

    ///
    pub diagnostics: Vec<ModuleDiagnostic>,
}

/// Reports the reason why a file is being opened/indexed.
#[derive(Clone, Copy, Debug, Eq, PartialEq)]
pub enum OpenFileReason {
    /// A workspace client has explicitly requested the file to be opened.
    ClientRequest,

    /// The file is being indexed by the scanner.
    Index(IndexTrigger),
}

impl OpenFileReason {
    pub const fn is_index(self) -> bool {
        matches!(self, Self::Index(_))
    }
}

/// Kind of update being performed.
pub enum UpdateKind {
    AddedOrChanged(OpenFileReason, SendNode),
    Removed,
}

impl Debug for UpdateKind {
    fn fmt(&self, f: &mut Formatter<'_>) -> std::fmt::Result {
        match self {
            Self::AddedOrChanged(reason, _) => {
                f.debug_tuple("AddedOrChanged").field(reason).finish()
            }
            Self::Removed => write!(f, "Removed"),
        }
    }
}

/// Sets up the global Rayon thread pool the first time it's called.
///
/// This is used to assign friendly debug names to the threads of the pool.
#[cfg(not(target_family = "wasm"))]
fn init_thread_pool(threads: Option<usize>) {
    static INIT_ONCE: std::sync::Once = std::sync::Once::new();
    INIT_ONCE.call_once(|| {
        rayon::ThreadPoolBuilder::new()
            .thread_name(|index| format!("biome::workspace_worker_{index}"))
            // When zero is passed, rayon decides the number of threads
            .num_threads(threads.unwrap_or(0))
            .build_global()
            .expect("failed to initialize the global thread pool");
    });
}

#[cfg(target_family = "wasm")]
fn init_thread_pool(_threads: Option<usize>) {}

/// Generates a pattern ID that we can use as "handle" for referencing
/// previously parsed search queries.
fn make_search_pattern_id() -> PatternId {
    static COUNTER: AtomicUsize = AtomicUsize::new(1);
    let counter = COUNTER.fetch_add(1, Ordering::AcqRel);
    format!("p{counter}").into()
}

#[cfg(test)]
#[path = "server.tests.rs"]
mod tests;<|MERGE_RESOLUTION|>--- conflicted
+++ resolved
@@ -1409,13 +1409,7 @@
         let persist_node_cache = node_cache.is_some();
         let mut node_cache = node_cache.unwrap_or_default();
 
-<<<<<<< HEAD
         let parsed = self.parse(&path, &content, &settings_handle, index, &mut node_cache)?;
-        let root = parsed.any_parse.unwrap_as_send_node();
-        let document_source =
-            self.get_file_source(&path, settings.experimental_full_html_support_enabled());
-=======
-        let parsed = self.parse(&path, &content, &settings, index, &mut node_cache)?;
         let mut services = DocumentServices::none();
         let root = parsed.any_parse.unwrap_as_send_node();
         let document_source =
@@ -1428,7 +1422,6 @@
                 .into();
         }
 
->>>>>>> 2f3d0fcc
         // Second-pass parsing for HTML files with embedded JavaScript and CSS content
         let embedded_snippets = if DocumentFileSource::can_contain_embeds(
             path.as_path(),
