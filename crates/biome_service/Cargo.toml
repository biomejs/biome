[package]
authors.workspace    = true
categories.workspace = true
description          = "Biome's core functionality"
edition.workspace    = true
homepage.workspace   = true
keywords.workspace   = true
license.workspace    = true
name                 = "biome_service"
publish              = false
repository.workspace = true
version              = "0.0.0"

# See more keys and their definitions at https://doc.rust-lang.org/cargo/reference/manifest.html

[dependencies]
biome_analyze            = { workspace = true, features = ["serde"] }
biome_console            = { workspace = true }
biome_css_formatter      = { workspace = true }
biome_css_parser         = { workspace = true }
biome_css_syntax         = { workspace = true }
biome_deserialize        = { workspace = true }
biome_deserialize_macros = { workspace = true }
biome_diagnostics        = { workspace = true }
biome_flags              = { workspace = true }
biome_formatter          = { workspace = true, features = ["serde"] }
biome_fs                 = { workspace = true, features = ["serde"] }
biome_js_analyze         = { workspace = true }
biome_js_factory         = { workspace = true, optional = true }
biome_js_formatter       = { workspace = true, features = ["serde"] }
biome_js_parser          = { workspace = true }
biome_js_semantic        = { workspace = true }
biome_js_syntax          = { workspace = true, features = ["serde"] }
biome_json_analyze       = { workspace = true }
biome_json_formatter     = { workspace = true }
biome_json_parser        = { workspace = true }
biome_json_syntax        = { workspace = true }
biome_parser             = { workspace = true }
biome_project            = { workspace = true }
biome_rowan              = { workspace = true, features = ["serde"] }
biome_text_edit          = { workspace = true }
bpaf                     = { workspace = true }
dashmap                  = { workspace = true }
ignore                   = { workspace = true }
indexmap                 = { workspace = true, features = ["serde"] }
lazy_static              = { workspace = true }
<<<<<<< HEAD
=======
oxc_resolver             = { workspace = true }
>>>>>>> e61ee7a3
regex                    = { workspace = true }
rustc-hash               = { workspace = true }
schemars                 = { workspace = true, features = ["indexmap1"], optional = true }
serde                    = { workspace = true, features = ["derive"] }
serde_json               = { workspace = true, features = ["raw_value"] }
tracing                  = { workspace = true, features = ["attributes", "log"] }

[features]
schema = [
  "dep:schemars",
  "biome_js_analyze/schema",
  "biome_formatter/serde",
  "biome_js_factory",
  "biome_text_edit/schemars",
]

[dev-dependencies]
insta        = { workspace = true }
tests_macros = { workspace = true }

[lints]
workspace = true<|MERGE_RESOLUTION|>--- conflicted
+++ resolved
@@ -44,10 +44,7 @@
 ignore                   = { workspace = true }
 indexmap                 = { workspace = true, features = ["serde"] }
 lazy_static              = { workspace = true }
-<<<<<<< HEAD
-=======
 oxc_resolver             = { workspace = true }
->>>>>>> e61ee7a3
 regex                    = { workspace = true }
 rustc-hash               = { workspace = true }
 schemars                 = { workspace = true, features = ["indexmap1"], optional = true }
