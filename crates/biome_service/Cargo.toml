[package]
authors.workspace    = true
categories.workspace = true
description          = "Biome's core functionality"
edition.workspace    = true
homepage.workspace   = true
keywords.workspace   = true
license.workspace    = true
name                 = "biome_service"
publish              = false
repository.workspace = true
version              = "0.0.0"

# See more keys and their definitions at https://doc.rust-lang.org/cargo/reference/manifest.html

[dependencies]
append-only-vec         = "0.1.7"
biome_analyze           = { workspace = true, features = ["serde"] }
biome_configuration     = { workspace = true }
biome_console           = { workspace = true }
biome_css_analyze       = { workspace = true }
biome_css_formatter     = { workspace = true }
biome_css_parser        = { workspace = true }
biome_css_syntax        = { workspace = true }
biome_deserialize       = { workspace = true }
biome_diagnostics       = { workspace = true, features = ["camino"] }
biome_formatter         = { workspace = true, features = ["serde"] }
biome_fs                = { workspace = true, features = ["serde"] }
biome_graphql_analyze   = { workspace = true }
biome_graphql_formatter = { workspace = true }
biome_graphql_parser    = { workspace = true }
biome_graphql_syntax    = { workspace = true }
biome_grit_formatter    = { workspace = true }
biome_grit_parser       = { workspace = true }
biome_grit_patterns     = { workspace = true, features = ["serde"] }
biome_grit_syntax       = { workspace = true }
biome_html_formatter    = { workspace = true, features = ["serde"] }
biome_html_parser       = { workspace = true }
biome_html_syntax       = { workspace = true }
biome_js_analyze        = { workspace = true }
biome_js_factory        = { workspace = true, optional = true }
biome_js_formatter      = { workspace = true, features = ["serde"] }
biome_js_parser         = { workspace = true }
biome_js_semantic       = { workspace = true }
biome_js_syntax         = { workspace = true }
biome_json_analyze      = { workspace = true }
biome_json_formatter    = { workspace = true, features = ["serde"] }
biome_json_parser       = { workspace = true }
biome_json_syntax       = { workspace = true }
biome_parser            = { workspace = true }
biome_project           = { workspace = true }
biome_rowan             = { workspace = true, features = ["serde"] }
biome_string_case       = { workspace = true }
biome_text_edit         = { workspace = true }
camino                  = { workspace = true }
crossbeam               = { workspace = true }
enumflags2              = { workspace = true, features = ["serde"] }
getrandom               = { workspace = true, features = ["js"] }
ignore                  = { workspace = true }
papaya                  = { workspace = true }
rayon                   = { workspace = true }
regex                   = { workspace = true }
rustc-hash              = { workspace = true }
schemars                = { workspace = true, optional = true }
serde                   = { workspace = true, features = ["derive"] }
serde_json              = { workspace = true, features = ["raw_value"] }
smallvec                = { workspace = true, features = ["serde"] }
tracing                 = { workspace = true, features = ["attributes", "log"] }

[dev-dependencies]
insta = { workspace = true }

[features]
experimental-html = []

schema = [
  "dep:schemars",
  "biome_configuration/schema",
  "biome_js_analyze/schema",
  "biome_formatter/schema",
  "biome_js_factory",
  "biome_js_syntax/schema",
  "biome_text_edit/schema",
  "biome_json_syntax/schema",
  "biome_css_syntax/schema",
  "biome_graphql_syntax/schema",
  "biome_grit_syntax/schema",
  "biome_grit_patterns/schema",
<<<<<<< HEAD
  "biome_fs/schema",
=======
  "biome_html_syntax/schema",
  "biome_html_formatter/schema",
>>>>>>> 67df8b26
]


[lints]
workspace = true<|MERGE_RESOLUTION|>--- conflicted
+++ resolved
@@ -86,12 +86,9 @@
   "biome_graphql_syntax/schema",
   "biome_grit_syntax/schema",
   "biome_grit_patterns/schema",
-<<<<<<< HEAD
-  "biome_fs/schema",
-=======
   "biome_html_syntax/schema",
   "biome_html_formatter/schema",
->>>>>>> 67df8b26
+  "biome_fs/schema",
 ]
 
 
