--- conflicted
+++ resolved
@@ -22,15 +22,7 @@
   - noDuplicateJsonKeys
   - noEmptyBlockStatements
   - noImplicitAnyLet
-<<<<<<< HEAD
-  - noInteractiveElementToNoninteractiveRole
-  - noInvalidNewBuiltin
-  - noMisleadingInstantiator
-  - noMisrefactoredShorthandAssign
   - noStaticElementInteractions
-  - noThisInStatic
-=======
->>>>>>> 36ec5a67
   - noUnusedImports
   - noUnusedPrivateClassMembers
   - noUselessLoneBlockStatements
