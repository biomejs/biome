---
source: crates/biome_service/tests/spec_tests.rs
expression: hooks_missing_name.json
---
hooks_missing_name.json:6:5 deserialize ━━━━━━━━━━━━━━━━━━━━━━━━━━━━━━━━━━━━━━━━━━━━━━━━━━━━━━━━━━━━

  × Found an unknown key `useExhaustiveDependencies`.
  
    4 │ 		"rules": {
    5 │ 			"nursery": {
  > 6 │ 				"useExhaustiveDependencies": {
      │ 				^^^^^^^^^^^^^^^^^^^^^^^^^^^
    7 │ 					"level": "error",
    8 │ 					"options": {
  
  i Accepted keys
  
  - recommended
  - all
  - noAriaHiddenOnFocusable
  - noDefaultExport
  - noDuplicateJsonKeys
  - noEmptyBlockStatements
  - noImplicitAnyLet
  - noUnusedImports
  - noUnusedPrivateClassMembers
  - noUselessLoneBlockStatements
  - useAwait
  - useForOf
  - useGroupedTypeImport
  - useImportRestrictions
<<<<<<< HEAD
  - useShorthandAssign
  - useShorthandFunctionType
=======
  - useRegexLiterals
  - useValidAriaRole
>>>>>>> 6739a514
  

<|MERGE_RESOLUTION|>--- conflicted
+++ resolved
@@ -29,12 +29,7 @@
   - useForOf
   - useGroupedTypeImport
   - useImportRestrictions
-<<<<<<< HEAD
-  - useShorthandAssign
-  - useShorthandFunctionType
-=======
   - useRegexLiterals
   - useValidAriaRole
->>>>>>> 6739a514
   
 
