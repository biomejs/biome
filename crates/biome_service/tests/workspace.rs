--- conflicted
+++ resolved
@@ -405,16 +405,10 @@
 
         workspace
             .update_settings(UpdateSettingsParams {
-<<<<<<< HEAD
+                project_key,
                 configuration: Configuration {
                     files: Some(FilesConfiguration {
                         max_size: Some(NonZeroU64::new(10).unwrap().into()),
-=======
-                project_key,
-                configuration: PartialConfiguration {
-                    files: Some(PartialFilesConfiguration {
-                        max_size: NonZero::new(10),
->>>>>>> 24c82561
                         ..Default::default()
                     }),
                     ..Default::default()
