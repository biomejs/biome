mod tests;

use crate::token_source::{HtmlEmbeddedLanguage, HtmlLexContext};
use biome_html_syntax::HtmlSyntaxKind::{
    COMMENT, DOCTYPE_KW, EOF, ERROR_TOKEN, HTML_KW, HTML_LITERAL, HTML_STRING_LITERAL, NEWLINE,
    TOMBSTONE, UNICODE_BOM, WHITESPACE,
};
use biome_html_syntax::{HtmlSyntaxKind, T, TextLen, TextSize};
use biome_parser::diagnostic::ParseDiagnostic;
use biome_parser::lexer::{Lexer, LexerCheckpoint, LexerWithCheckpoint, TokenFlags};
use biome_rowan::SyntaxKind;
use biome_unicode_table::Dispatch::{BSL, QOT, UNI};
use biome_unicode_table::lookup_byte;
use std::ops::Add;

pub(crate) struct HtmlLexer<'src> {
    /// Source text
    source: &'src str,

    /// The start byte position in the source text of the next token.
    position: usize,

    current_kind: HtmlSyntaxKind,

    current_start: TextSize,

    diagnostics: Vec<ParseDiagnostic>,

    current_flags: TokenFlags,

    preceding_line_break: bool,

    after_newline: bool,

    unicode_bom_length: usize,
}

impl<'src> HtmlLexer<'src> {
    pub fn from_str(string: &'src str) -> Self {
        Self {
            source: string,
            position: 0,
            diagnostics: vec![],
            current_start: TextSize::from(0),
            current_kind: TOMBSTONE,
            preceding_line_break: false,
            after_newline: false,
            current_flags: TokenFlags::empty(),
            unicode_bom_length: 0,
        }
    }

    /// Consume a token in the [HtmlLexContext::InsideTag] context.
    fn consume_token_inside_tag(&mut self, current: u8) -> HtmlSyntaxKind {
        match current {
            b'\n' | b'\r' | b'\t' | b' ' => self.consume_newline_or_whitespaces(),
            b'<' => self.consume_l_angle(),
            b'>' => self.consume_byte(T![>]),
            b'/' => self.consume_byte(T![/]),
            b'=' => self.consume_byte(T![=]),
            b'!' => self.consume_byte(T![!]),
            b'\'' | b'"' => self.consume_string_literal(current),
            _ if self.current_kind == T![<] && is_tag_name_byte(current) => {
                // tag names must immediately follow a `<`
                // https://html.spec.whatwg.org/multipage/syntax.html#start-tags
                self.consume_tag_name(current)
            }
            _ if self.current_kind != T![<] && is_attribute_name_byte(current) => {
                self.consume_identifier(current, false)
            }
            _ => {
                if self.position == 0 {
                    if let Some((bom, bom_size)) = self.consume_potential_bom(UNICODE_BOM) {
                        self.unicode_bom_length = bom_size;
                        return bom;
                    }
                }
                self.consume_unexpected_character()
            }
        }
    }

    /// Consume a token in the [HtmlLexContext::Regular] context.
    fn consume_token(&mut self, current: u8) -> HtmlSyntaxKind {
        match current {
            b'\n' | b'\r' | b'\t' | b' ' => self.consume_newline_or_whitespaces(),
            b'!' if self.current() == T![<] => self.consume_byte(T![!]),
            b'/' if self.current() == T![<] => self.consume_byte(T![/]),
            b'<' => {
                // if this truly is the start of a tag, it *must* be immediately followed by a tag name. Whitespace is not allowed.
                // https://html.spec.whatwg.org/multipage/syntax.html#start-tags
                if self
                    .peek_byte()
                    .is_some_and(|b| is_tag_name_byte(b) || b == b'!' || b == b'/' || b == b'>')
                {
                    self.consume_l_angle()
                } else {
                    self.push_diagnostic(
                        ParseDiagnostic::new(
                            "Unescaped `<` bracket character. Expected a tag or escaped character.",
                            self.text_position()..self.text_position() + TextSize::from(1),
                        )
                        .with_hint("Replace this character with `&lt;` to escape it."),
                    );
                    self.consume_byte(HTML_LITERAL)
                }
            }
            _ => self.consume_html_text(),
        }
    }

    /// Consume a token in the [HtmlLexContext::AttributeValue] context.
    fn consume_token_attribute_value(&mut self, current: u8) -> HtmlSyntaxKind {
        match current {
            b'\n' | b'\r' | b'\t' | b' ' => self.consume_newline_or_whitespaces(),
            b'<' => self.consume_byte(T![<]),
            b'>' => self.consume_byte(T![>]),
            b'\'' | b'"' => self.consume_string_literal(current),
            _ => self.consume_unquoted_string_literal(),
        }
    }

    /// Consume a token in the [HtmlLexContext::Doctype] context.
    fn consume_token_doctype(&mut self, current: u8) -> HtmlSyntaxKind {
        match current {
            b'\n' | b'\r' | b'\t' | b' ' => self.consume_newline_or_whitespaces(),
            b'<' => self.consume_byte(T![<]),
            b'>' => self.consume_byte(T![>]),
            b'!' => self.consume_byte(T![!]),
            b'\'' | b'"' => self.consume_string_literal(current),
            _ if is_tag_name_byte(current) || is_attribute_name_byte(current) => {
                self.consume_identifier(current, true)
            }
            _ => self.consume_unexpected_character(),
        }
    }

    /// Consume an embedded language in its entirety. Stops immediately before the closing tag.
    fn consume_token_embedded_language(
        &mut self,
        _current: u8,
        lang: HtmlEmbeddedLanguage,
        context: HtmlLexContext,
    ) -> HtmlSyntaxKind {
        let start = self.text_position();
        let end_tag = lang.end_tag();
        self.assert_current_char_boundary();
        while let Some(byte) = self.current_byte() {
            let end = self.position + end_tag.len();
            let both_ends_at_char_boundaries =
                self.source.is_char_boundary(self.position) && self.source.is_char_boundary(end);
            if both_ends_at_char_boundaries
                && self.source[self.position..end].eq_ignore_ascii_case(end_tag)
            {
                break;
            }
            self.advance_byte_or_char(byte);

            if context == HtmlLexContext::AstroFencedCodeBlock && self.is_at_frontmatter_edge() {
                return HTML_LITERAL;
            }
        }

        if self.text_position() != start {
            HTML_LITERAL
        } else {
            // if the element is empty, we will immediately hit the closing tag.
            // we HAVE to consume something, so we start consuming the closing tag.
            self.consume_byte(T![<])
        }
    }

    fn consume_comment(&mut self) -> HtmlSyntaxKind {
        // eat <!--
        self.advance(4);

        while let Some(char) = self.current_byte() {
            if self.at_end_comment() {
                // eat -->
                self.advance(3);
                return COMMENT;
            }
            self.advance_byte_or_char(char);
        }

        COMMENT
    }

    /// Consume a token in the [HtmlLexContext::CdataSection] context.
    fn consume_inside_cdata(&mut self, current: u8) -> HtmlSyntaxKind {
        match current {
            b'<' if self.at_start_cdata() => self.consume_cdata_start(),
            b']' if self.at_end_cdata() => self.consume_cdata_end(),
            _ => {
                while let Some(char) = self.current_byte() {
                    if self.at_end_cdata() {
                        // eat ]]>
                        break;
                    }
                    self.advance_byte_or_char(char);
                }
                HTML_LITERAL
            }
        }
    }

    fn consume_astro_frontmatter(
        &mut self,
        current: u8,
        context: HtmlLexContext,
    ) -> HtmlSyntaxKind {
        match current {
            b'\n' | b'\r' | b'\t' | b' ' => self.consume_newline_or_whitespaces(),
            b'<' if self.at_start_cdata() => self.consume_cdata_start(),
            b'<' => self.consume_byte(T![<]),
            b'-' => {
                debug_assert!(self.is_at_frontmatter_edge());
                self.advance(3);
                T![---]
            }
            _ => {
                self.consume_token_embedded_language(current, HtmlEmbeddedLanguage::Script, context)
            }
        }
    }

    /// Bumps the current byte and creates a lexed token of the passed in kind.
    #[inline]
    fn consume_byte(&mut self, tok: HtmlSyntaxKind) -> HtmlSyntaxKind {
        self.advance(1);
        tok
    }

    fn consume_unexpected_character(&mut self) -> HtmlSyntaxKind {
        self.assert_at_char_boundary();

        let char = self.current_char_unchecked();
        let err = ParseDiagnostic::new(
            format!("Unexpected character `{char}`"),
            self.text_position()..self.text_position() + char.text_len(),
        );
        self.diagnostics.push(err);
        self.advance(char.len_utf8());

        ERROR_TOKEN
    }

    /// Asserts that the lexer is at a UTF8 char boundary
    #[inline]
    fn assert_at_char_boundary(&self) {
        debug_assert!(self.source.is_char_boundary(self.position));
    }

    fn consume_identifier(&mut self, first: u8, doctype_context: bool) -> HtmlSyntaxKind {
        self.assert_current_char_boundary();

        const BUFFER_SIZE: usize = 14;
        let mut buffer = [0u8; BUFFER_SIZE];
        buffer[0] = first;
        let mut len = 1;

        self.advance_byte_or_char(first);

        while let Some(byte) = self.current_byte() {
            if is_attribute_name_byte(byte) {
                if len < BUFFER_SIZE {
                    buffer[len] = byte;
                    len += 1;
                }

                self.advance(1)
            } else {
                break;
            }
        }

        match &buffer[..len] {
            b"doctype" | b"DOCTYPE" => DOCTYPE_KW,
            b"html" | b"HTML" if doctype_context => HTML_KW,
            _ => HTML_LITERAL,
        }
    }

    fn consume_tag_name(&mut self, first: u8) -> HtmlSyntaxKind {
        self.assert_current_char_boundary();

        self.advance_byte_or_char(first);

        while let Some(byte) = self.current_byte() {
            if is_tag_name_byte(byte) {
                self.advance(1)
            } else {
                break;
            }
        }

        HTML_LITERAL
    }

    fn consume_string_literal(&mut self, quote: u8) -> HtmlSyntaxKind {
        self.assert_current_char_boundary();
        let start = self.text_position();

        self.advance(1); // Skip over the quote
        let mut state = LexStringState::InString;

        while let Some(chr) = self.current_byte() {
            let dispatch = lookup_byte(chr);

            match dispatch {
                QOT if quote == chr => {
                    self.advance(1);
                    state = match state {
                        LexStringState::InString => LexStringState::Terminated,
                        state => state,
                    };
                    break;
                }
                // '\t' etc
                BSL => {
                    self.advance(1);

                    match self.current_byte() {
                        Some(b'\n' | b'\r') => self.advance(1),

                        // Handle escaped `'` but only if this is a end quote string.
                        Some(b'\'') if quote == b'\'' => {
                            self.advance(1);
                        }

                        // Handle escaped `'` but only if this is a end quote string.
                        Some(b'"') if quote == b'"' => {
                            self.advance(1);
                        }

                        Some(b'u') => match (self.consume_unicode_escape(), state) {
                            (Ok(_), _) => {}
                            (Err(err), LexStringState::InString) => {
                                self.diagnostics.push(err);
                                state = LexStringState::InvalidEscapeSequence;
                            }
                            (Err(_), _) => {}
                        },

                        Some(chr) => {
                            self.advance_byte_or_char(chr);
                        }

                        None => {}
                    }
                }
                // we don't need to handle IDT because it's always len 1.
                UNI => self.advance_char_unchecked(),

                _ => self.advance(1),
            }
        }

        match state {
            LexStringState::Terminated => HTML_STRING_LITERAL,
            LexStringState::InString => {
                let unterminated =
                    ParseDiagnostic::new("Missing closing quote", start..self.text_position())
                        .with_detail(
                            self.source.text_len()..self.source.text_len(),
                            "file ends here",
                        );
                self.diagnostics.push(unterminated);

                ERROR_TOKEN
            }
            LexStringState::InvalidEscapeSequence => ERROR_TOKEN,
        }
    }

    /// Consume an attribute value that is not quoted.
    ///
    /// See: https://html.spec.whatwg.org/#attributes-2 under "Unquoted attribute value syntax"
    fn consume_unquoted_string_literal(&mut self) -> HtmlSyntaxKind {
        let mut content_started = false;
        let mut encountered_invalid = false;
        while let Some(current) = self.current_byte() {
            match current {
                // these characters safely terminate an unquoted attribute value
                b'\n' | b'\r' | b'\t' | b' ' | b'>' => break,
                // these characters are absolutely invalid in an unquoted attribute value
                b'?' | b'\'' | b'"' | b'=' | b'<' | b'`' => {
                    encountered_invalid = true;
                    break;
                }
                _ if current.is_ascii() => {
                    self.advance(1);
                    content_started = true;
                }
                _ => break,
            }
        }

        if content_started && !encountered_invalid {
            HTML_STRING_LITERAL
        } else {
            let char = self.current_char_unchecked();
            self.push_diagnostic(ParseDiagnostic::new(
                "Unexpected character in unquoted attribute value",
                self.text_position()..self.text_position() + char.text_len(),
            ));
            self.consume_unexpected_character()
        }
    }

    fn consume_l_angle(&mut self) -> HtmlSyntaxKind {
        self.assert_byte(b'<');

        if self.at_start_comment() {
            self.consume_comment()
        } else if self.at_start_cdata() {
            self.consume_cdata_start()
        } else {
            self.consume_byte(T![<])
        }
    }

    fn at_start_comment(&mut self) -> bool {
        self.current_byte() == Some(b'<')
            && self.byte_at(1) == Some(b'!')
            && self.byte_at(2) == Some(b'-')
            && self.byte_at(3) == Some(b'-')
    }

    fn at_end_comment(&mut self) -> bool {
        self.current_byte() == Some(b'-')
            && self.byte_at(1) == Some(b'-')
            && self.byte_at(2) == Some(b'>')
    }

    fn at_start_cdata(&mut self) -> bool {
        self.current_byte() == Some(b'<')
            && self.byte_at(1) == Some(b'!')
            && self.byte_at(2) == Some(b'[')
            && self.byte_at(3) == Some(b'C')
            && self.byte_at(4) == Some(b'D')
            && self.byte_at(5) == Some(b'A')
            && self.byte_at(6) == Some(b'T')
            && self.byte_at(7) == Some(b'A')
            && self.byte_at(8) == Some(b'[')
    }

    fn at_end_cdata(&mut self) -> bool {
        self.current_byte() == Some(b']')
            && self.byte_at(1) == Some(b']')
            && self.byte_at(2) == Some(b'>')
    }

<<<<<<< HEAD
=======
    fn is_at_frontmatter_edge(&self) -> bool {
        self.current_byte() == Some(b'-')
            && self.byte_at(1) == Some(b'-')
            && self.byte_at(2) == Some(b'-')
    }

    fn consume_comment_start(&mut self) -> HtmlSyntaxKind {
        debug_assert!(self.at_start_comment());

        self.advance(4);
        T![<!--]
    }

    fn consume_comment_end(&mut self) -> HtmlSyntaxKind {
        debug_assert!(self.at_end_comment());

        self.advance(3);
        T![-->]
    }

>>>>>>> d12b26f6
    fn consume_cdata_start(&mut self) -> HtmlSyntaxKind {
        debug_assert!(self.at_start_cdata());

        self.advance(9);
        T!["<![CDATA["]
    }

    fn consume_cdata_end(&mut self) -> HtmlSyntaxKind {
        debug_assert!(self.at_end_cdata());

        self.advance(3);
        T!["]]>"]
    }

    /// Lexes a `\u0000` escape sequence. Assumes that the lexer is positioned at the `u` token.
    ///
    /// A unicode escape sequence must consist of 4 hex characters.
    fn consume_unicode_escape(&mut self) -> Result<(), ParseDiagnostic> {
        self.assert_byte(b'u');
        self.assert_current_char_boundary();

        let start = self.text_position();

        let start = start
            // Subtract 1 to get position of `\`
            .checked_sub(TextSize::from(1))
            .unwrap_or(start);

        self.advance(1); // Advance over `u`

        for _ in 0..4 {
            match self.current_byte() {
                Some(byte) if byte.is_ascii_hexdigit() => self.advance(1),
                Some(_) => {
                    let char = self.current_char_unchecked();
                    // Reached a non-hex digit which is invalid
                    return Err(ParseDiagnostic::new(

                        "Invalid unicode sequence",
                        start..self.text_position(),
                    )
                        .with_detail(self.text_position()..self.text_position().add(char.text_len()), "Non hexadecimal number")
                        .with_hint("A unicode escape sequence must consist of 4 hexadecimal numbers: `\\uXXXX`, e.g. `\\u002F' for '/'."));
                }
                None => {
                    // Reached the end of the file before processing 4 hex digits
                    return Err(ParseDiagnostic::new(
                        "Unicode escape sequence with two few hexadecimal numbers.",
                        start..self.text_position(),
                    )
                        .with_detail(
                            self.text_position()..self.text_position(),
                            "reached the end of the file",
                        )
                        .with_hint("A unicode escape sequence must consist of 4 hexadecimal numbers: `\\uXXXX`, e.g. `\\u002F' for '/'."));
                }
            }
        }

        Ok(())
    }

    /// Consume a single block of HTML text outside of tags.
    ///
    /// We consider a "block" of text to be a sequence of words, with whitespace
    /// separating them. A block ends when there is 2 newlines, or when a special
    /// character (eg. `<`) is found.
    ///
    /// Spaces between words are treated the same as newlines between words in HTML,
    /// and we don't end a block when we encounter a newline. However, we do not
    /// include leading or trailing whitespace in the block, letting the lexer
    /// consume that whitespace as trivia.
    ///
    /// This makes it easier for users to suppress formatting for specific blocks
    /// of text instead of needing to suppress the entire parent element, which may
    /// not even be present if the text is at the root level.
    ///
    /// - See: <https://html.spec.whatwg.org/#space-separated-tokens>
    /// - See: <https://infra.spec.whatwg.org/#strip-leading-and-trailing-ascii-whitespace>
    fn consume_html_text(&mut self) -> HtmlSyntaxKind {
        let mut whitespace_started = None;
        let mut seen_newlines = 0;
        while let Some(current) = self.current_byte() {
            match current {
                b'<' => {
                    break;
                }
                b'\n' | b'\r' => {
                    if whitespace_started.is_none() {
                        whitespace_started = Some(self.checkpoint());
                    }
                    self.after_newline = true;
                    seen_newlines += 1;
                    if seen_newlines > 1 {
                        break;
                    }
                    self.advance(1);
                }
                b' ' | b'\t' => {
                    if whitespace_started.is_none() {
                        whitespace_started = Some(self.checkpoint());
                    }
                    self.advance(1);
                }
                _ => {
                    self.advance(1);
                    whitespace_started = None;
                    seen_newlines = 0;
                }
            }
        }

        if let Some(checkpoint) = whitespace_started {
            // avoid treating the trailing whitespace as part of the token if there is any
            self.rewind(checkpoint);
        }

        HTML_LITERAL
    }
}

impl<'src> Lexer<'src> for HtmlLexer<'src> {
    const NEWLINE: Self::Kind = NEWLINE;
    const WHITESPACE: Self::Kind = WHITESPACE;
    type Kind = HtmlSyntaxKind;
    type LexContext = HtmlLexContext;
    type ReLexContext = ();

    fn source(&self) -> &'src str {
        self.source
    }

    fn current(&self) -> Self::Kind {
        self.current_kind
    }

    fn current_start(&self) -> TextSize {
        self.current_start
    }

    fn next_token(&mut self, context: Self::LexContext) -> Self::Kind {
        self.current_start = TextSize::from(self.position as u32);
        self.current_flags = TokenFlags::empty();

        let kind = if self.is_eof() {
            EOF
        } else {
            match self.current_byte() {
                Some(current) => match context {
                    HtmlLexContext::Regular => self.consume_token(current),
                    HtmlLexContext::InsideTag => self.consume_token_inside_tag(current),
                    HtmlLexContext::AttributeValue => self.consume_token_attribute_value(current),
                    HtmlLexContext::Doctype => self.consume_token_doctype(current),
                    HtmlLexContext::EmbeddedLanguage(lang) => {
                        self.consume_token_embedded_language(current, lang, context)
                    }
                    HtmlLexContext::CdataSection => self.consume_inside_cdata(current),
                    HtmlLexContext::AstroFencedCodeBlock => {
                        self.consume_astro_frontmatter(current, context)
                    }
                },
                None => EOF,
            }
        };

        self.current_flags
            .set(TokenFlags::PRECEDING_LINE_BREAK, self.after_newline);
        self.current_kind = kind;

        if !kind.is_trivia() {
            self.after_newline = false;
        }

        kind
    }
    fn has_preceding_line_break(&self) -> bool {
        self.preceding_line_break
    }

    fn has_unicode_escape(&self) -> bool {
        self.current_flags.has_unicode_escape()
    }

    fn rewind(&mut self, checkpoint: LexerCheckpoint<Self::Kind>) {
        let LexerCheckpoint {
            position,
            current_start,
            current_flags,
            current_kind,
            after_line_break,
            unicode_bom_length,
            diagnostics_pos,
        } = checkpoint;

        let new_pos = u32::from(position) as usize;

        self.position = new_pos;
        self.current_kind = current_kind;
        self.current_start = current_start;
        self.current_flags = current_flags;
        self.after_newline = after_line_break;
        self.unicode_bom_length = unicode_bom_length;
        self.diagnostics.truncate(diagnostics_pos as usize);
    }

    fn finish(self) -> Vec<ParseDiagnostic> {
        self.diagnostics
    }

    fn position(&self) -> usize {
        self.position
    }

    fn push_diagnostic(&mut self, diagnostic: ParseDiagnostic) {
        self.diagnostics.push(diagnostic);
    }

    fn advance_char_unchecked(&mut self) {
        let c = self.current_char_unchecked();
        self.position += c.len_utf8();
    }

    fn advance(&mut self, n: usize) {
        self.position += n;
    }
}

fn is_tag_name_byte(byte: u8) -> bool {
    // Canonical HTML tag names are specified to be case-insensitive and alphanumeric.
    // https://html.spec.whatwg.org/#elements-2
    // https://html.spec.whatwg.org/multipage/syntax.html#syntax-tag-name
    // However, custom tag names must start with a lowercase letter, but they can be followed by pretty much anything else.
    // https://html.spec.whatwg.org/#valid-custom-element-name

    // The extra characters allowed here `-`, `:`, and `.` are not usually allowed in the HTML tag name.
    // However, Prettier considers them to be valid characters in tag names, so we allow them to remain compatible.

    byte.is_ascii_alphanumeric() || byte == b'-' || byte == b':' || byte == b'.'
}

fn is_attribute_name_byte(byte: u8) -> bool {
    // https://html.spec.whatwg.org/#attributes-2
    byte.is_ascii()
        && !byte.is_ascii_control()
        && !matches!(
            byte,
            b' ' | b'\t' | b'\n' | b'"' | b'\'' | b'>' | b'<' | b'/' | b'='
        )
}

#[derive(Copy, Clone, Debug)]
enum LexStringState {
    /// String that contains an invalid escape sequence
    InvalidEscapeSequence,

    /// Between the opening `"` and closing `"` quotes.
    InString,

    /// Properly terminated string
    Terminated,
}

impl<'src> LexerWithCheckpoint<'src> for HtmlLexer<'src> {
    fn checkpoint(&self) -> LexerCheckpoint<Self::Kind> {
        LexerCheckpoint {
            position: TextSize::from(self.position as u32),
            current_start: self.current_start,
            current_flags: self.current_flags,
            current_kind: self.current_kind,
            after_line_break: self.after_newline,
            unicode_bom_length: self.unicode_bom_length,
            diagnostics_pos: self.diagnostics.len() as u32,
        }
    }
}<|MERGE_RESOLUTION|>--- conflicted
+++ resolved
@@ -451,8 +451,6 @@
             && self.byte_at(2) == Some(b'>')
     }
 
-<<<<<<< HEAD
-=======
     fn is_at_frontmatter_edge(&self) -> bool {
         self.current_byte() == Some(b'-')
             && self.byte_at(1) == Some(b'-')
@@ -473,7 +471,6 @@
         T![-->]
     }
 
->>>>>>> d12b26f6
     fn consume_cdata_start(&mut self) -> HtmlSyntaxKind {
         debug_assert!(self.at_start_cdata());
 
