--- conflicted
+++ resolved
@@ -85,13 +85,10 @@
     fn consume_token(&mut self, current: u8) -> HtmlSyntaxKind {
         match current {
             b'\n' | b'\r' | b'\t' | b' ' => self.consume_newline_or_whitespaces(),
-<<<<<<< HEAD
+            b'{' if self.is_at_l_text_expression() => self.consume_l_text_expression(),
+            b'}' if self.is_at_r_text_expression() => self.consume_r_text_expression(),
             b'!' if self.current() == T![<] => self.consume_byte(T![!]),
             b'/' if self.current() == T![<] => self.consume_byte(T![/]),
-=======
-            b'{' if self.is_at_l_text_expression() => self.consume_l_text_expression(),
-            b'}' if self.is_at_r_text_expression() => self.consume_r_text_expression(),
->>>>>>> a54f4c6c
             b'<' => {
                 // if this truly is the start of a tag, it *must* be immediately followed by a tag name. Whitespace is not allowed.
                 // https://html.spec.whatwg.org/multipage/syntax.html#start-tags
@@ -481,8 +478,6 @@
             && self.byte_at(2) == Some(b'-')
     }
 
-<<<<<<< HEAD
-=======
     fn is_at_l_text_expression(&self) -> bool {
         self.current_byte() == Some(b'{') && self.byte_at(1) == Some(b'{')
     }
@@ -491,21 +486,7 @@
         self.current_byte() == Some(b'}') && self.byte_at(1) == Some(b'}')
     }
 
-    fn consume_comment_start(&mut self) -> HtmlSyntaxKind {
-        debug_assert!(self.at_start_comment());
-
-        self.advance(4);
-        T![<!--]
-    }
-
-    fn consume_comment_end(&mut self) -> HtmlSyntaxKind {
-        debug_assert!(self.at_end_comment());
-
-        self.advance(3);
-        T![-->]
-    }
-
->>>>>>> a54f4c6c
+
     fn consume_cdata_start(&mut self) -> HtmlSyntaxKind {
         debug_assert!(self.at_start_cdata());
 
@@ -587,9 +568,8 @@
     /// - See: <https://infra.spec.whatwg.org/#strip-leading-and-trailing-ascii-whitespace>
     fn consume_html_text(&mut self) -> HtmlSyntaxKind {
         let mut whitespace_started = None;
-<<<<<<< HEAD
-        let mut seen_newlines = 0;
-=======
+                let mut seen_newlines = 0;
+
         let mut closing_expression = None;
         let mut was_escaped = false;
 
@@ -597,7 +577,6 @@
             return T!["}}"];
         }
 
->>>>>>> a54f4c6c
         while let Some(current) = self.current_byte() {
             match current {
                 b'\\' => {
@@ -627,7 +606,6 @@
                         whitespace_started = Some(self.checkpoint());
                     }
                     self.after_newline = true;
-<<<<<<< HEAD
                     seen_newlines += 1;
                     if seen_newlines > 1 {
                         break;
@@ -635,13 +613,6 @@
                     self.advance(1);
                 }
                 b' ' | b'\t' => {
-                    if whitespace_started.is_none() {
-                        whitespace_started = Some(self.checkpoint());
-                    }
-=======
-                    break;
-                }
-                b' ' => {
                     if was_escaped {
                         was_escaped = false;
                     }
@@ -652,7 +623,6 @@
                     }
                     whitespace_started = Some(self.checkpoint());
                     closing_expression = None;
->>>>>>> a54f4c6c
                     self.advance(1);
                 }
                 _ => {
