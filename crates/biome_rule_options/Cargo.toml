--- conflicted
+++ resolved
@@ -16,10 +16,7 @@
 biome_deserialize_macros = { workspace = true }
 biome_diagnostics        = { workspace = true }
 biome_glob               = { workspace = true, features = ["biome_deserialize", "serde"] }
-<<<<<<< HEAD
-=======
 biome_js_syntax          = { workspace = true }
->>>>>>> a653a0fb
 biome_resolver           = { workspace = true }
 biome_rowan              = { workspace = true }
 biome_string_case        = { workspace = true, features = ["biome_rowan"] }
