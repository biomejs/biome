use crate::run_cli;
use crate::snap_test::{assert_cli_snapshot, assert_file_contents, SnapshotPayload};
use biome_console::BufferConsole;
use biome_fs::MemoryFileSystem;
use biome_service::DynRef;
use bpaf::Args;
use std::path::Path;

const UNFORMATTED: &str = "  statement(  )  ";
const UNFORMATTED_JSON: &str = r#"{ "asta": ["lorem", "ipsum", "first", "second"] }"#;
const FORMATTED_JSON: &str =
    "{\n    \"asta\": [\n        \"lorem\",\n        \"ipsum\",\n        \"first\",\n        \"second\"\n    ]\n}\n";
const UNFORMATTED_CSS: &str = "html {}";
<<<<<<< HEAD
const FORMATTED_CSS: &str = "html {}";
=======
const FORMATTED_CSS: &str = "html {\n}\n";
>>>>>>> 12c61e3f

const UNFORMATTED_LINE_WIDTH: &str = r#"const a = ["loreum", "ipsum"]"#;
const FORMATTED: &str = "statement();\n";
const FORMATTED_LINE_WIDTH_OVERRIDDEN: &str = "const a = [\n\t\"loreum\",\n\t\"ipsum\",\n];\n";

const FORMATTED_LINE_WITH_SPACES: &str = "const a = [\n  \"loreum\",\n  \"ipsum\",\n];\n";

const FORMATTED_LINE_WIDTH: &str = "const a = [\"loreum\", \"ipsum\"];\n";

const FORMATTED_WITH_SINGLE_QUOTES: &str = "const a = ['loreum', 'ipsum'];\n";
const FORMATTED_WITH_NO_SEMICOLONS: &str = "const a = [\"loreum\", \"ipsum\"]\n";

#[test]
fn does_handle_included_file_and_disable_formatter() {
    let mut console = BufferConsole::default();
    let mut fs = MemoryFileSystem::default();
    let file_path = Path::new("biome.json");
    fs.insert(
        file_path.into(),
        r#"{
  "files": {
    "include": ["test.js", "special/**"]
  },
  "overrides": [{ "include": ["special/**"], "formatter": { "enabled": false } }]
}

"#
        .as_bytes(),
    );

    let test = Path::new("test.js");
    fs.insert(test.into(), UNFORMATTED.as_bytes());

    let test2 = Path::new("special/test2.js");
    fs.insert(test2.into(), UNFORMATTED.as_bytes());

    let result = run_cli(
        DynRef::Borrowed(&mut fs),
        &mut console,
        Args::from(
            [
                ("format"),
                ("--write"),
                test.as_os_str().to_str().unwrap(),
                test2.as_os_str().to_str().unwrap(),
            ]
            .as_slice(),
        ),
    );

    assert!(result.is_ok(), "run_cli returned {result:?}");

    assert_file_contents(&fs, test2, UNFORMATTED);
    assert_file_contents(&fs, test, FORMATTED);

    assert_cli_snapshot(SnapshotPayload::new(
        module_path!(),
        "does_handle_included_file_and_disable_formatter",
        fs,
        console,
        result,
    ));
}

#[test]
fn does_include_file_with_different_formatting() {
    let mut console = BufferConsole::default();
    let mut fs = MemoryFileSystem::default();
    let file_path = Path::new("biome.json");
    fs.insert(
        file_path.into(),
        r#"{
  "overrides": [{ "include": ["special/**"], "formatter": { "lineWidth": 20 } }]
}

"#
        .as_bytes(),
    );

    let test = Path::new("test.js");
    fs.insert(test.into(), UNFORMATTED_LINE_WIDTH.as_bytes());

    let test2 = Path::new("special/test2.js");
    fs.insert(test2.into(), UNFORMATTED_LINE_WIDTH.as_bytes());

    let result = run_cli(
        DynRef::Borrowed(&mut fs),
        &mut console,
        Args::from(
            [
                ("format"),
                ("--write"),
                test.as_os_str().to_str().unwrap(),
                test2.as_os_str().to_str().unwrap(),
            ]
            .as_slice(),
        ),
    );

    assert!(result.is_ok(), "run_cli returned {result:?}");

    assert_file_contents(&fs, test2, FORMATTED_LINE_WIDTH_OVERRIDDEN);
    assert_file_contents(&fs, test, FORMATTED_LINE_WIDTH);

    assert_cli_snapshot(SnapshotPayload::new(
        module_path!(),
        "does_include_file_with_different_formatting",
        fs,
        console,
        result,
    ));
}

#[test]
fn does_include_file_with_different_formatting_and_all_of_them() {
    let mut console = BufferConsole::default();
    let mut fs = MemoryFileSystem::default();
    let file_path = Path::new("biome.json");
    fs.insert(
        file_path.into(),
        r#"{
  "overrides": [
    { "include": ["special/**"], "formatter": { "lineWidth": 130 } },
    { "include": ["special/**"], "formatter": { "lineWidth": 20 } }
   ]
}

"#
        .as_bytes(),
    );

    let test = Path::new("test.js");
    fs.insert(test.into(), UNFORMATTED_LINE_WIDTH.as_bytes());

    let test2 = Path::new("special/test2.js");
    fs.insert(test2.into(), UNFORMATTED_LINE_WIDTH.as_bytes());

    let result = run_cli(
        DynRef::Borrowed(&mut fs),
        &mut console,
        Args::from(
            [
                ("format"),
                ("--write"),
                test.as_os_str().to_str().unwrap(),
                test2.as_os_str().to_str().unwrap(),
            ]
            .as_slice(),
        ),
    );

    assert!(result.is_ok(), "run_cli returned {result:?}");

    assert_file_contents(&fs, test2, FORMATTED_LINE_WIDTH_OVERRIDDEN);
    assert_file_contents(&fs, test, FORMATTED_LINE_WIDTH);

    assert_cli_snapshot(SnapshotPayload::new(
        module_path!(),
        "does_include_file_with_different_formatting_and_all_of_them",
        fs,
        console,
        result,
    ));
}

#[test]
fn does_include_file_with_different_overrides() {
    let mut console = BufferConsole::default();
    let mut fs = MemoryFileSystem::default();
    let file_path = Path::new("biome.json");
    fs.insert(
        file_path.into(),
        r#"{
  "overrides": [
    { "include": ["test.js"], "formatter": { "lineWidth": 20 } },
    { "include": ["test2.js"], "formatter": { "lineWidth": 20, "indentStyle": "space" } }
   ]
}

"#
        .as_bytes(),
    );

    let test = Path::new("test.js");
    fs.insert(test.into(), UNFORMATTED_LINE_WIDTH.as_bytes());

    let test2 = Path::new("test2.js");
    fs.insert(test2.into(), UNFORMATTED_LINE_WIDTH.as_bytes());

    let result = run_cli(
        DynRef::Borrowed(&mut fs),
        &mut console,
        Args::from(
            [
                ("format"),
                ("--write"),
                test.as_os_str().to_str().unwrap(),
                test2.as_os_str().to_str().unwrap(),
            ]
            .as_slice(),
        ),
    );

    assert!(result.is_ok(), "run_cli returned {result:?}");

    assert_file_contents(&fs, test, FORMATTED_LINE_WIDTH_OVERRIDDEN);
    assert_file_contents(&fs, test2, FORMATTED_LINE_WITH_SPACES);

    assert_cli_snapshot(SnapshotPayload::new(
        module_path!(),
        "does_include_file_with_different_overrides",
        fs,
        console,
        result,
    ));
}

#[test]
fn does_include_file_with_different_languages() {
    let mut console = BufferConsole::default();
    let mut fs = MemoryFileSystem::default();
    let file_path = Path::new("biome.json");
    fs.insert(
        file_path.into(),
        r#"{
  "overrides": [
    { "include": ["test.js"], "formatter": { "lineWidth": 120 }, "javascript": { "formatter": { "quoteStyle": "single" } } },
    { "include": ["test2.js"], "formatter": { "lineWidth": 120, "indentStyle": "space" }, "javascript": { "formatter": { "semicolons": "asNeeded" } } }
   ]
}

"#
        .as_bytes(),
    );

    let test = Path::new("test.js");
    fs.insert(test.into(), UNFORMATTED_LINE_WIDTH.as_bytes());

    let test2 = Path::new("test2.js");
    fs.insert(test2.into(), UNFORMATTED_LINE_WIDTH.as_bytes());

    let result = run_cli(
        DynRef::Borrowed(&mut fs),
        &mut console,
        Args::from(
            [
                ("format"),
                ("--write"),
                test.as_os_str().to_str().unwrap(),
                test2.as_os_str().to_str().unwrap(),
            ]
            .as_slice(),
        ),
    );

    assert!(result.is_ok(), "run_cli returned {result:?}");

    assert_file_contents(&fs, test, FORMATTED_WITH_SINGLE_QUOTES);
    assert_file_contents(&fs, test2, FORMATTED_WITH_NO_SEMICOLONS);

    assert_cli_snapshot(SnapshotPayload::new(
        module_path!(),
        "does_include_file_with_different_languages",
        fs,
        console,
        result,
    ));
}

#[test]
fn does_include_file_with_different_languages_and_files() {
    let mut console = BufferConsole::default();
    let mut fs = MemoryFileSystem::default();
    let file_path = Path::new("biome.json");
    fs.insert(
        file_path.into(),
        r#"{
  "overrides": [
    { "include": ["test.js"], "formatter": { "lineWidth": 120 }, "javascript": { "formatter": { "quoteStyle": "single" } } },
    {
        "include": ["test2.js"],
        "formatter": { "lineWidth": 120, "indentStyle": "space" },
        "javascript": { "formatter": { "semicolons": "asNeeded" } },
        "json": { "formatter": { "indentStyle": "space", "lineWidth": 20, "indentWidth": 4 } },
        "css": { "formatter": { "indentStyle": "space", "lineWidth": 30, "indentWidth": 3 } }
    },
    {
        "include": ["test3.json"],
        "formatter": { "lineWidth": 120, "indentStyle": "space" },
        "json": { "formatter": { "indentStyle": "space", "lineWidth": 20, "indentWidth": 4 } },
        "css": { "formatter": { "indentStyle": "space", "lineWidth": 30, "indentWidth": 3 } }
    }
  ]
}

"#
            .as_bytes(),
    );

    let test = Path::new("test.js");
    fs.insert(test.into(), UNFORMATTED_LINE_WIDTH.as_bytes());

    let test2 = Path::new("test2.js");
    fs.insert(test2.into(), UNFORMATTED_LINE_WIDTH.as_bytes());

    let json_file = Path::new("test3.json");
    fs.insert(json_file.into(), UNFORMATTED_JSON.as_bytes());

    let css_file = Path::new("test4.css");
    fs.insert(css_file.into(), UNFORMATTED_CSS.as_bytes());

    let result = run_cli(
        DynRef::Borrowed(&mut fs),
        &mut console,
        Args::from(
            [
                ("format"),
                ("--write"),
                test.as_os_str().to_str().unwrap(),
                test2.as_os_str().to_str().unwrap(),
                json_file.as_os_str().to_str().unwrap(),
                css_file.as_os_str().to_str().unwrap(),
            ]
            .as_slice(),
        ),
    );

    assert!(result.is_ok(), "run_cli returned {result:?}");

    assert_file_contents(&fs, test, FORMATTED_WITH_SINGLE_QUOTES);
    assert_file_contents(&fs, test2, FORMATTED_WITH_NO_SEMICOLONS);
    assert_file_contents(&fs, json_file, FORMATTED_JSON);
    assert_file_contents(&fs, css_file, FORMATTED_CSS);

    assert_cli_snapshot(SnapshotPayload::new(
        module_path!(),
        "does_include_file_with_different_languages_and_files",
        fs,
        console,
        result,
    ));
}

#[test]
fn does_not_change_formatting_settings() {
    let mut console = BufferConsole::default();
    let mut fs = MemoryFileSystem::default();
    let file_path = Path::new("biome.json");
    fs.insert(
        file_path.into(),
        r#"{
        "formatter": { "lineWidth": 20, "indentStyle": "space" },
  "overrides": [
    { "include": ["test.js"], "linter": { "enabled": false } }
  ]
}

"#
        .as_bytes(),
    );

    let test = Path::new("test.js");
    fs.insert(test.into(), UNFORMATTED_LINE_WIDTH.as_bytes());

    let test2 = Path::new("test2.js");
    fs.insert(test2.into(), UNFORMATTED_LINE_WIDTH.as_bytes());

    let result = run_cli(
        DynRef::Borrowed(&mut fs),
        &mut console,
        Args::from(
            [
                ("format"),
                ("--write"),
                test.as_os_str().to_str().unwrap(),
                test2.as_os_str().to_str().unwrap(),
            ]
            .as_slice(),
        ),
    );

    assert!(result.is_ok(), "run_cli returned {result:?}");

    assert_file_contents(&fs, test, FORMATTED_LINE_WITH_SPACES);
    assert_file_contents(&fs, test2, FORMATTED_LINE_WITH_SPACES);

    assert_cli_snapshot(SnapshotPayload::new(
        module_path!(),
        "does_not_change_formatting_settings",
        fs,
        console,
        result,
    ));
}

#[test]
fn does_not_change_formatting_language_settings() {
    let mut console = BufferConsole::default();
    let mut fs = MemoryFileSystem::default();
    let file_path = Path::new("biome.json");
    fs.insert(
        file_path.into(),
        r#"{
        "javascript": { "formatter": { "quoteStyle": "single" } },
  "overrides": [
    { "include": ["test.js"], "linter": { "enabled": false } }
  ]
}

"#
        .as_bytes(),
    );

    let test = Path::new("test.js");
    fs.insert(test.into(), UNFORMATTED_LINE_WIDTH.as_bytes());

    let test2 = Path::new("test2.js");
    fs.insert(test2.into(), UNFORMATTED_LINE_WIDTH.as_bytes());

    let result = run_cli(
        DynRef::Borrowed(&mut fs),
        &mut console,
        Args::from(
            [
                ("format"),
                ("--write"),
                test.as_os_str().to_str().unwrap(),
                test2.as_os_str().to_str().unwrap(),
            ]
            .as_slice(),
        ),
    );

    assert!(result.is_ok(), "run_cli returned {result:?}");

    assert_file_contents(&fs, test, FORMATTED_WITH_SINGLE_QUOTES);
    assert_file_contents(&fs, test2, FORMATTED_WITH_SINGLE_QUOTES);

    assert_cli_snapshot(SnapshotPayload::new(
        module_path!(),
        "does_not_change_formatting_language_settings",
        fs,
        console,
        result,
    ));
}<|MERGE_RESOLUTION|>--- conflicted
+++ resolved
@@ -11,11 +11,7 @@
 const FORMATTED_JSON: &str =
     "{\n    \"asta\": [\n        \"lorem\",\n        \"ipsum\",\n        \"first\",\n        \"second\"\n    ]\n}\n";
 const UNFORMATTED_CSS: &str = "html {}";
-<<<<<<< HEAD
-const FORMATTED_CSS: &str = "html {}";
-=======
 const FORMATTED_CSS: &str = "html {\n}\n";
->>>>>>> 12c61e3f
 
 const UNFORMATTED_LINE_WIDTH: &str = r#"const a = ["loreum", "ipsum"]"#;
 const FORMATTED: &str = "statement();\n";
