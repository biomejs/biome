--- conflicted
+++ resolved
@@ -3639,30 +3639,6 @@
 }
 
 #[test]
-<<<<<<< HEAD
-fn should_report_when_schema_version_mismatch() {
-    let mut console = BufferConsole::default();
-    let mut fs = MemoryFileSystem::default();
-
-    let biome_json = Path::new("biome.json");
-    fs.insert(
-        biome_json.into(),
-        r#"{
-    "$schema": "https://biomejs.dev/schemas/0.0.1/schema.json"
-}
-        "#,
-    );
-    let result = run_cli(
-        DynRef::Borrowed(&mut fs),
-        &mut console,
-        Args::from([("check")].as_slice()),
-    );
-
-    assert!(result.is_err(), "run_cli returned {result:?}");
-    assert_cli_snapshot(SnapshotPayload::new(
-        module_path!(),
-        "should_report_when_schema_version_mismatch",
-=======
 fn linter_shows_the_default_severity_of_rule_on() {
     let mut console = BufferConsole::default();
     let mut fs = MemoryFileSystem::default();
@@ -3922,7 +3898,35 @@
     assert_cli_snapshot(SnapshotPayload::new(
         module_path!(),
         "linter_doesnt_crash_on_malformed_code_from_issue_4723",
->>>>>>> d95df40a
+        fs,
+        console,
+        result,
+    ));
+}
+
+#[test]
+fn should_report_when_schema_version_mismatch() {
+    let mut console = BufferConsole::default();
+    let mut fs = MemoryFileSystem::default();
+
+    let biome_json = Path::new("biome.json");
+    fs.insert(
+        biome_json.into(),
+        r#"{
+    "$schema": "https://biomejs.dev/schemas/0.0.1/schema.json"
+}
+        "#,
+    );
+    let result = run_cli(
+        DynRef::Borrowed(&mut fs),
+        &mut console,
+        Args::from([("check")].as_slice()),
+    );
+
+    assert!(result.is_err(), "run_cli returned {result:?}");
+    assert_cli_snapshot(SnapshotPayload::new(
+        module_path!(),
+        "should_report_when_schema_version_mismatch",
         fs,
         console,
         result,
