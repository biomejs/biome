use crate::configs::{
    CONFIG_FILE_SIZE_LIMIT, CONFIG_IGNORE_SYMLINK, CONFIG_LINTER_DISABLED,
    CONFIG_LINTER_DISABLED_JSONC, CONFIG_LINTER_DOWNGRADE_DIAGNOSTIC, CONFIG_LINTER_IGNORED_FILES,
    CONFIG_LINTER_SUPPRESSED_GROUP, CONFIG_LINTER_SUPPRESSED_RULE,
    CONFIG_LINTER_UPGRADE_DIAGNOSTIC, CONFIG_RECOMMENDED_GROUP,
};
use crate::snap_test::{assert_file_contents, markup_to_string, SnapshotPayload};
use crate::{
    assert_cli_snapshot, run_cli, run_cli_with_dyn_fs, FORMATTED, LINT_ERROR, PARSE_ERROR,
};
use biome_console::{markup, BufferConsole, LogLevel, MarkupBuf};
use biome_fs::{ErrorEntry, FileSystemExt, MemoryFileSystem, OsFileSystem};
use bpaf::Args;
use camino::{Utf8Path, Utf8PathBuf};
use std::env::temp_dir;
use std::fs::{create_dir, create_dir_all, remove_dir_all, File};
use std::io::Write;
#[cfg(target_family = "unix")]
use std::os::unix::fs::symlink;
#[cfg(target_os = "windows")]
use std::os::windows::fs::{symlink_dir, symlink_file};

const ERRORS: &str = r#"
for(;true;);for(;true;);for(;true;);for(;true;);for(;true;);for(;true;);
for(;true;);for(;true;);for(;true;);for(;true;);for(;true;);for(;true;);
for(;true;);for(;true;);for(;true;);for(;true;);for(;true;);for(;true;);
for(;true;);for(;true;);for(;true;);for(;true;);for(;true;);for(;true;);
for(;true;);for(;true;);for(;true;);for(;true;);for(;true;);for(;true;);
for(;true;);for(;true;);for(;true;);for(;true;);for(;true;);for(;true;);
for(;true;);for(;true;);for(;true;);for(;true;);for(;true;);for(;true;);
for(;true;);for(;true;);for(;true;);for(;true;);for(;true;);for(;true;);
"#;

const NO_DEBUGGER: &str = "debugger;";
const NEW_SYMBOL: &str = "new Symbol(\"\");";

const FIX_BEFORE: &str = "
(1 >= -0)
";
const FIX_AFTER: &str = "1 >= 0;
";
const CHECK_FORMAT_AFTER: &str = "1 >= -0;
";

const APPLY_SUGGESTED_BEFORE: &str = "let a = 4;
debugger;
console.log(a);
";

const APPLY_SUGGESTED_AFTER: &str = "let a = 4;\nconsole.log(a);\n";

const NO_DEBUGGER_BEFORE: &str = "debugger;\n";
const NO_DEBUGGER_AFTER: &str = "debugger;\n";

const UPGRADE_SEVERITY_CODE: &str = r#"if(!cond) { exprA(); } else { exprB() }"#;

const NURSERY_UNSTABLE: &str = r#"if(a = b) {}"#;

#[test]
fn check_help() {
    let fs = MemoryFileSystem::default();
    let mut console = BufferConsole::default();

    let (fs, result) = run_cli(fs, &mut console, Args::from(["check", "--help"].as_slice()));

    assert!(result.is_ok(), "run_cli returned {result:?}");

    assert_cli_snapshot(SnapshotPayload::new(
        module_path!(),
        "check_help",
        fs,
        console,
        result,
    ));
}

#[test]
fn ok() {
    let mut fs = MemoryFileSystem::default();
    let mut console = BufferConsole::default();

    let file_path = Utf8Path::new("check.js");
    fs.insert(file_path.into(), FORMATTED.as_bytes());

    let (_, result) = run_cli(
        fs,
        &mut console,
        Args::from(["check", file_path.as_os_str().to_str().unwrap()].as_slice()),
    );

    assert!(result.is_ok(), "run_cli returned {result:?}");
}

#[test]
fn ok_read_only() {
    let mut fs = MemoryFileSystem::new_read_only();
    let mut console = BufferConsole::default();

    let file_path = Utf8Path::new("check.js");
    fs.insert(file_path.into(), FORMATTED.as_bytes());

    let (_, result) = run_cli(
        fs,
        &mut console,
        Args::from(["check", file_path.as_os_str().to_str().unwrap()].as_slice()),
    );

    assert!(result.is_ok(), "run_cli returned {result:?}");
}

#[test]
fn parse_error() {
    let mut fs = MemoryFileSystem::default();
    let mut console = BufferConsole::default();

    let file_path = Utf8Path::new("check.js");
    fs.insert(file_path.into(), PARSE_ERROR.as_bytes());

    let (fs, result) = run_cli(
        fs,
        &mut console,
        Args::from(["check", file_path.as_os_str().to_str().unwrap()].as_slice()),
    );
    assert!(result.is_err(), "run_cli returned {result:?}");

    assert_cli_snapshot(SnapshotPayload::new(
        module_path!(),
        "parse_error",
        fs,
        console,
        result,
    ));
}

#[test]
fn lint_error() {
    let mut fs = MemoryFileSystem::default();
    let mut console = BufferConsole::default();

    let file_path = Utf8Path::new("check.js");
    fs.insert(file_path.into(), LINT_ERROR.as_bytes());

    let (fs, result) = run_cli(
        fs,
        &mut console,
        Args::from(["check", file_path.as_os_str().to_str().unwrap()].as_slice()),
    );

    assert!(result.is_err(), "run_cli returned {result:?}");

    assert_cli_snapshot(SnapshotPayload::new(
        module_path!(),
        "lint_error",
        fs,
        console,
        result,
    ));
}

#[test]
fn maximum_diagnostics() {
    let mut fs = MemoryFileSystem::default();
    let mut console = BufferConsole::default();
    let file_path = Utf8Path::new("check.js");
    fs.insert(file_path.into(), ERRORS.as_bytes());

    let (fs, result) = run_cli(
        fs,
        &mut console,
        Args::from(["check", file_path.as_os_str().to_str().unwrap()].as_slice()),
    );

    assert!(result.is_err(), "run_cli returned {result:?}");

    let messages = &console.out_buffer;

    assert_eq!(
        messages
            .iter()
            .filter(|m| m.level == LogLevel::Error)
            .count(),
        20_usize
    );

    assert!(messages
        .iter()
        .filter(|m| m.level == LogLevel::Log)
        .any(|m| {
            let content = format!("{:?}", m.content);
            content.contains("The number of diagnostics exceeds the number allowed by Biome")
                && content.contains("Diagnostics not shown")
                && content.contains("29")
        }));

    assert_cli_snapshot(SnapshotPayload::new(
        module_path!(),
        "maximum_diagnostics",
        fs,
        console,
        result,
    ));
}

#[test]
fn apply_ok() {
    let mut fs = MemoryFileSystem::default();
    let mut console = BufferConsole::default();

    let file_path = Utf8Path::new("fix.js");
    fs.insert(file_path.into(), FIX_BEFORE.as_bytes());

    let (fs, result) = run_cli(
        fs,
        &mut console,
        Args::from(["check", "--write", file_path.as_os_str().to_str().unwrap()].as_slice()),
    );

    assert!(result.is_ok(), "run_cli returned {result:?}");

    let mut buffer = String::new();
    fs.open(file_path)
        .unwrap()
        .read_to_string(&mut buffer)
        .unwrap();

    assert_eq!(buffer, FIX_AFTER);

    assert_cli_snapshot(SnapshotPayload::new(
        module_path!(),
        "apply_ok",
        fs,
        console,
        result,
    ));
}

#[test]
fn apply_noop() {
    let mut fs = MemoryFileSystem::default();
    let mut console = BufferConsole::default();

    let file_path = Utf8Path::new("fix.js");
    fs.insert(file_path.into(), FIX_AFTER.as_bytes());

    let (fs, result) = run_cli(
        fs,
        &mut console,
        Args::from(["check", "--write", file_path.as_os_str().to_str().unwrap()].as_slice()),
    );

    assert!(result.is_ok(), "run_cli returned {result:?}");

    assert_cli_snapshot(SnapshotPayload::new(
        module_path!(),
        "apply_noop",
        fs,
        console,
        result,
    ));
}

#[test]
fn apply_suggested_error() {
    let mut fs = MemoryFileSystem::default();
    let mut console = BufferConsole::default();

    let file_path = Utf8Path::new("fix.js");
    fs.insert(file_path.into(), APPLY_SUGGESTED_BEFORE.as_bytes());

    let (fs, result) = run_cli(
        fs,
        &mut console,
        Args::from(
            [
                "check",
                "--unsafe",
                "--write",
                file_path.as_os_str().to_str().unwrap(),
            ]
            .as_slice(),
        ),
    );

    assert!(result.is_ok(), "run_cli returned {result:?}");

    assert_cli_snapshot(SnapshotPayload::new(
        module_path!(),
        "apply_suggested_error",
        fs,
        console,
        result,
    ));
}

#[test]
fn apply_suggested() {
    let mut fs = MemoryFileSystem::default();
    let mut console = BufferConsole::default();

    let file_path = Utf8Path::new("fix.js");
    fs.insert(file_path.into(), APPLY_SUGGESTED_BEFORE.as_bytes());

    let (fs, result) = run_cli(
        fs,
        &mut console,
        Args::from(
            [
                "check",
                "--write",
                "--unsafe",
                file_path.as_os_str().to_str().unwrap(),
            ]
            .as_slice(),
        ),
    );

    assert!(result.is_ok(), "run_cli returned {result:?}");

    let mut buffer = String::new();
    fs.open(file_path)
        .unwrap()
        .read_to_string(&mut buffer)
        .unwrap();

    assert_eq!(buffer, APPLY_SUGGESTED_AFTER);

    assert_cli_snapshot(SnapshotPayload::new(
        module_path!(),
        "apply_suggested",
        fs,
        console,
        result,
    ));
}

#[test]
fn apply_unsafe_with_error() {
    let mut fs = MemoryFileSystem::default();
    let mut console = BufferConsole::default();

    // last line doesn't have code fix
    let source = "let a = 4;
debugger;
console.log(a);
function f() { arguments; }
";

    let expected = "let a = 4;
console.log(a);
function f() {\n\targuments;\n}
";

    let test1 = Utf8Path::new("test1.js");
    fs.insert(test1.into(), source.as_bytes());

    let test2 = Utf8Path::new("test2.js");
    fs.insert(test2.into(), source.as_bytes());

    let (fs, result) = run_cli(
        fs,
        &mut console,
        Args::from(
            [
                "check",
                "--write",
                "--unsafe",
                test1.as_os_str().to_str().unwrap(),
                test2.as_os_str().to_str().unwrap(),
            ]
            .as_slice(),
        ),
    );

    assert!(result.is_ok(), "run_cli returned {result:?}");

    assert_file_contents(&fs, test1, expected);
    assert_file_contents(&fs, test2, expected);

    assert_cli_snapshot(SnapshotPayload::new(
        module_path!(),
        "apply_unsafe_with_error",
        fs,
        console,
        result,
    ));
}

#[test]
fn no_lint_if_linter_is_disabled_when_run_apply() {
    let mut fs = MemoryFileSystem::default();
    let mut console = BufferConsole::default();

    let file_path = Utf8Path::new("fix.js");
    fs.insert(file_path.into(), FIX_BEFORE.as_bytes());

    let config_path = Utf8Path::new("biome.json");
    fs.insert(config_path.into(), CONFIG_LINTER_DISABLED.as_bytes());

    let (fs, result) = run_cli(
        fs,
        &mut console,
        Args::from(["check", "--write", file_path.as_os_str().to_str().unwrap()].as_slice()),
    );

    assert!(result.is_ok(), "run_cli returned {result:?}");

    let mut buffer = String::new();
    fs.open(file_path)
        .unwrap()
        .read_to_string(&mut buffer)
        .unwrap();

    assert_eq!(buffer, CHECK_FORMAT_AFTER);

    assert_cli_snapshot(SnapshotPayload::new(
        module_path!(),
        "no_lint_if_linter_is_disabled_when_run_apply",
        fs,
        console,
        result,
    ));
}

#[test]
fn no_lint_if_linter_is_disabled_when_run_apply_biome_jsonc() {
    let mut fs = MemoryFileSystem::default();
    let mut console = BufferConsole::default();

    let file_path = Utf8Path::new("fix.js");
    fs.insert(file_path.into(), FIX_BEFORE.as_bytes());

    let config_path = Utf8Path::new("biome.jsonc");
    fs.insert(config_path.into(), CONFIG_LINTER_DISABLED_JSONC.as_bytes());

    let (fs, result) = run_cli(
        fs,
        &mut console,
        Args::from(["check", "--write", file_path.as_os_str().to_str().unwrap()].as_slice()),
    );

    assert!(result.is_ok(), "run_cli returned {result:?}");

    let mut buffer = String::new();
    fs.open(file_path)
        .unwrap()
        .read_to_string(&mut buffer)
        .unwrap();

    assert_eq!(buffer, CHECK_FORMAT_AFTER);

    assert_cli_snapshot(SnapshotPayload::new(
        module_path!(),
        "no_lint_if_linter_is_disabled_when_run_apply_biome_jsonc",
        fs,
        console,
        result,
    ));
}

#[test]
fn no_lint_if_linter_is_disabled() {
    let mut fs = MemoryFileSystem::default();
    let mut console = BufferConsole::default();

    let file_path = Utf8Path::new("fix.js");
    fs.insert(file_path.into(), FIX_BEFORE.as_bytes());

    let config_path = Utf8Path::new("biome.json");
    fs.insert(config_path.into(), CONFIG_LINTER_DISABLED.as_bytes());

    let (fs, result) = run_cli(
        fs,
        &mut console,
        Args::from(["check", file_path.as_os_str().to_str().unwrap()].as_slice()),
    );

    assert!(result.is_err(), "run_cli returned {result:?}");

    let mut buffer = String::new();
    fs.open(file_path)
        .unwrap()
        .read_to_string(&mut buffer)
        .unwrap();

    assert_eq!(buffer, FIX_BEFORE);

    assert_cli_snapshot(SnapshotPayload::new(
        module_path!(),
        "no_lint_if_linter_is_disabled",
        fs,
        console,
        result,
    ));
}

#[test]
fn should_disable_a_rule() {
    let mut fs = MemoryFileSystem::default();
    let mut console = BufferConsole::default();

    let file_path = Utf8Path::new("fix.js");
    fs.insert(file_path.into(), NO_DEBUGGER_BEFORE.as_bytes());

    let config_path = Utf8Path::new("biome.json");
    fs.insert(config_path.into(), CONFIG_LINTER_SUPPRESSED_RULE.as_bytes());

    let (fs, result) = run_cli(
        fs,
        &mut console,
        Args::from(["check", "--write", file_path.as_os_str().to_str().unwrap()].as_slice()),
    );

    assert!(result.is_ok(), "run_cli returned {result:?}");

    let mut buffer = String::new();
    fs.open(file_path)
        .unwrap()
        .read_to_string(&mut buffer)
        .unwrap();

    assert_eq!(buffer, NO_DEBUGGER_AFTER);

    assert_cli_snapshot(SnapshotPayload::new(
        module_path!(),
        "should_disable_a_rule",
        fs,
        console,
        result,
    ));
}

#[test]
fn should_disable_a_rule_group() {
    let mut fs = MemoryFileSystem::default();
    let mut console = BufferConsole::default();

    let file_path = Utf8Path::new("fix.js");
    fs.insert(file_path.into(), FIX_BEFORE.as_bytes());

    let config_path = Utf8Path::new("biome.json");
    fs.insert(
        config_path.into(),
        CONFIG_LINTER_SUPPRESSED_GROUP.as_bytes(),
    );

    let (fs, result) = run_cli(
        fs,
        &mut console,
        Args::from(["check", "--write", file_path.as_os_str().to_str().unwrap()].as_slice()),
    );

    assert!(result.is_ok(), "run_cli returned {result:?}");

    let mut buffer = String::new();
    fs.open(file_path)
        .unwrap()
        .read_to_string(&mut buffer)
        .unwrap();

    assert_eq!(buffer, "1 >= -0;\n");

    assert_cli_snapshot(SnapshotPayload::new(
        module_path!(),
        "should_disable_a_rule_group",
        fs,
        console,
        result,
    ));
}

#[test]
fn downgrade_severity() {
    let mut fs = MemoryFileSystem::default();
    let mut console = BufferConsole::default();
    let file_path = Utf8Path::new("biome.json");
    fs.insert(
        file_path.into(),
        CONFIG_LINTER_DOWNGRADE_DIAGNOSTIC.as_bytes(),
    );

    let file_path = Utf8Path::new("file.js");
    fs.insert(file_path.into(), NO_DEBUGGER.as_bytes());

    let (fs, result) = run_cli(
        fs,
        &mut console,
        Args::from(["check", file_path.as_os_str().to_str().unwrap()].as_slice()),
    );

    assert!(result.is_err(), "run_cli returned {result:?}");

    let messages = &console.out_buffer;

    assert_eq!(
        messages
            .iter()
            .filter(|m| m.level == LogLevel::Error)
            .filter(|m| {
                let content = format!("{:#?}", m.content);
                content.contains("suspicious/noDebugger")
            })
            .count(),
        1
    );

    assert_cli_snapshot(SnapshotPayload::new(
        module_path!(),
        "downgrade_severity",
        fs,
        console,
        result,
    ));
}

#[test]
fn upgrade_severity() {
    let mut fs = MemoryFileSystem::default();
    let mut console = BufferConsole::default();
    let file_path = Utf8Path::new("biome.json");
    fs.insert(
        file_path.into(),
        CONFIG_LINTER_UPGRADE_DIAGNOSTIC.as_bytes(),
    );

    let file_path = Utf8Path::new("file.js");
    fs.insert(file_path.into(), UPGRADE_SEVERITY_CODE.as_bytes());

    let (fs, result) = run_cli(
        fs,
        &mut console,
        Args::from(["check", file_path.as_os_str().to_str().unwrap()].as_slice()),
    );

    assert!(result.is_err(), "run_cli returned {result:?}");

    let messages = &console.out_buffer;

    let error_count = messages
        .iter()
        .filter(|m| m.level == LogLevel::Error)
        .filter(|m| {
            let content = format!("{:?}", m.content);
            content.contains("style/noNegationElse")
        })
        .count();

    assert_eq!(
        error_count, 1,
        "expected 1 error-level message in console buffer, found {error_count:?}:\n{:?}",
        console.out_buffer
    );

    assert_cli_snapshot(SnapshotPayload::new(
        module_path!(),
        "upgrade_severity",
        fs,
        console,
        result,
    ));
}

#[test]
fn no_lint_when_file_is_ignored() {
    let mut fs = MemoryFileSystem::default();
    let mut console = BufferConsole::default();

    let file_path = Utf8Path::new("biome.json");
    fs.insert(file_path.into(), CONFIG_LINTER_IGNORED_FILES.as_bytes());

    let file_path = Utf8Path::new("test.js");
    fs.insert(file_path.into(), FIX_BEFORE.as_bytes());

    let (fs, result) = run_cli(
        fs,
        &mut console,
        Args::from(["check", "--write", file_path.as_os_str().to_str().unwrap()].as_slice()),
    );

    assert!(result.is_ok(), "run_cli returned {result:?}");

    let mut buffer = String::new();
    fs.open(file_path)
        .unwrap()
        .read_to_string(&mut buffer)
        .unwrap();

    assert_eq!(buffer, CHECK_FORMAT_AFTER);

    assert_cli_snapshot(SnapshotPayload::new(
        module_path!(),
        "no_lint_when_file_is_ignored",
        fs,
        console,
        result,
    ));
}

#[test]
fn no_lint_if_files_are_listed_in_ignore_option() {
    let mut fs = MemoryFileSystem::default();
    let mut console = BufferConsole::default();

    let file_path = Utf8Path::new("biome.json");
    fs.insert(
        file_path.into(),
        r#"{
  "files": {
    "ignore": ["test1.js"]
  },
  "linter": {
    "enabled": true,
    "ignore": ["test2.js"]
  }
}"#
        .as_bytes(),
    );

    let file_path_test1 = Utf8Path::new("test1.js");
    fs.insert(file_path_test1.into(), FIX_BEFORE.as_bytes());

    let file_path_test2 = Utf8Path::new("test2.js");
    fs.insert(file_path_test2.into(), FIX_BEFORE.as_bytes());

    let (fs, result) = run_cli(
        fs,
        &mut console,
        Args::from(
            [
                "check",
                "--write",
                file_path_test1.as_os_str().to_str().unwrap(),
                file_path_test2.as_os_str().to_str().unwrap(),
            ]
            .as_slice(),
        ),
    );

    assert!(result.is_ok(), "run_cli returned {result:?}");

    assert_file_contents(&fs, file_path_test1, FIX_BEFORE);
    assert_file_contents(&fs, file_path_test2, CHECK_FORMAT_AFTER);

    assert_cli_snapshot(SnapshotPayload::new(
        module_path!(),
        "no_lint_if_files_are_listed_in_ignore_option",
        fs,
        console,
        result,
    ));
}

/// Creating a symbolic link will fail on Windows if the current process is
/// unprivileged. Since running tests as administrator is uncommon and
/// constraining, this error gets silently ignored if we're not running on CI
/// (the workflows are being being run with the correct permissions on CI)
#[cfg(target_os = "windows")]
macro_rules! check_windows_symlink {
    ($result:expr) => {
        match $result {
            Ok(res) => res,
            Err(err) if option_env!("CI") == Some("1") => panic!("failed to create symlink: {err}"),
            Err(_) => return,
        }
    };
}

#[test]
fn fs_error_dereferenced_symlink() {
    let fs = MemoryFileSystem::default();
    let mut console = BufferConsole::default();

    let root_path = Utf8PathBuf::from_path_buf(temp_dir())
        .unwrap()
        .join("check_rome_test_broken_symlink");
    let subdir_path = root_path.join("prefix");

    let _ = remove_dir_all(&root_path);
    create_dir_all(subdir_path).unwrap();

    #[cfg(target_family = "unix")]
    {
        symlink(root_path.join("null"), root_path.join("broken_symlink")).unwrap();
    }

    #[cfg(target_os = "windows")]
    {
        check_windows_symlink!(symlink_file(
            root_path.join("null"),
            root_path.join("broken_symlink")
        ));
    }

    let result = run_cli_with_dyn_fs(
        Box::new(OsFileSystem::new(root_path.clone())),
        &mut console,
        Args::from(["check", root_path.as_ref()].as_slice()),
    );

    remove_dir_all(root_path).unwrap();

    assert!(result.is_err(), "run_cli returned {result:?}");

    assert_cli_snapshot(SnapshotPayload::new(
        module_path!(),
        "fs_error_dereferenced_symlink",
        fs,
        console,
        result,
    ));
}

#[test]
fn fs_error_infinite_symlink_expansion_to_dirs() {
    let fs = MemoryFileSystem::default();
    let mut console = BufferConsole::default();

    let root_path = Utf8PathBuf::from_path_buf(temp_dir())
        .unwrap()
        .join("check_rome_test_infinite_symlink_expansion_to_dirs");
    let subdir1_path = root_path.join("prefix");
    let subdir2_path = root_path.join("foo").join("bar");

    let _ = remove_dir_all(&root_path);
    create_dir_all(&subdir1_path).unwrap();
    create_dir_all(&subdir2_path).unwrap();

    #[cfg(target_family = "unix")]
    {
        symlink(&subdir2_path, subdir1_path.join("symlink1")).unwrap();
        symlink(subdir1_path, subdir2_path.join("symlink2")).unwrap();
    }

    #[cfg(target_os = "windows")]
    {
        check_windows_symlink!(symlink_dir(&subdir2_path, &subdir1_path.join("symlink1")));
        check_windows_symlink!(symlink_dir(subdir1_path, subdir2_path.join("symlink2")));
    }

    let result = run_cli_with_dyn_fs(
        Box::new(OsFileSystem::new(root_path.clone())),
        &mut console,
        Args::from(["check", root_path.as_ref()].as_slice()),
    );

    remove_dir_all(root_path).unwrap();

    assert!(result.is_err(), "run_cli returned {result:?}");

    assert_cli_snapshot(SnapshotPayload::new(
        module_path!(),
        "fs_error_infinite_symlink_expansion_to_dirs",
        fs,
        console,
        result,
    ));
}

#[test]
fn fs_error_infinite_symlink_expansion_to_files() {
    let mut console = BufferConsole::default();

    let root_path = Utf8PathBuf::from_path_buf(temp_dir())
        .unwrap()
        .join("check_rome_test_infinite_symlink_expansion_to_files");
    let subdir1_path = root_path.join("prefix");
    let subdir2_path = root_path.join("foo").join("bar");

    let _ = remove_dir_all(&root_path);
    create_dir_all(&subdir1_path).unwrap();
    create_dir_all(&subdir2_path).unwrap();

    let symlink1_path = subdir1_path.join("symlink1");
    let symlink2_path = subdir2_path.join("symlink2");

    #[cfg(target_family = "unix")]
    {
        symlink(&symlink2_path, &symlink1_path).unwrap();
        symlink(&symlink1_path, &symlink2_path).unwrap();
    }

    #[cfg(target_os = "windows")]
    {
        check_windows_symlink!(symlink_dir(&symlink2_path, &symlink1_path));
        check_windows_symlink!(symlink_dir(&symlink1_path, &symlink2_path));
    }

    let result = run_cli_with_dyn_fs(
        Box::new(OsFileSystem::new(root_path.clone())),
        &mut console,
        Args::from(["check", root_path.as_ref()].as_slice()),
    );

    remove_dir_all(root_path).unwrap();

    assert!(result.is_err(), "run_cli returned {result:?}");

    // Don't use a snapshot here, since the diagnostics can be reported in
    // arbitrary order:
    assert!(console
        .out_buffer
        .iter()
        .flat_map(|msg| msg.content.0.iter())
        .any(|node| node.content.contains("Deeply nested symlink expansion")));
    assert!(console
        .out_buffer
        .iter()
        .flat_map(|msg| msg.content.0.iter())
        .any(|node| node.content.contains(&symlink1_path.to_string())));
    assert!(console
        .out_buffer
        .iter()
        .flat_map(|msg| msg.content.0.iter())
        .any(|node| node.content.contains(&symlink2_path.to_string())));
}

#[test]
fn fs_error_read_only() {
    let mut fs = MemoryFileSystem::new_read_only();
    let mut console = BufferConsole::default();

    let file_path = Utf8Path::new("test.js");
    fs.insert(file_path.into(), *b"content");

    let (mut fs, result) = run_cli(
        fs,
        &mut console,
        Args::from(["check", "--write", file_path.as_os_str().to_str().unwrap()].as_slice()),
    );

    assert!(result.is_err(), "run_cli returned {result:?}");

    // Do not store the content of the file in the snapshot
    fs.remove(file_path);

    assert_cli_snapshot(SnapshotPayload::new(
        module_path!(),
        "fs_error_read_only",
        fs,
        console,
        result,
    ));
}

#[test]
fn fs_error_unknown() {
    let mut fs = MemoryFileSystem::default();
    let mut console = BufferConsole::default();

    fs.insert_error(
        Utf8PathBuf::from("prefix/ci.js"),
        ErrorEntry::UnknownFileType,
    );

    let (fs, result) = run_cli(fs, &mut console, Args::from(["check", "prefix"].as_slice()));

    assert!(result.is_err(), "run_cli returned {result:?}");

    assert_cli_snapshot(SnapshotPayload::new(
        module_path!(),
        "fs_error_unknown",
        fs,
        console,
        result,
    ));
}

// Symbolic link ignore pattern test
//
// Verifies, that ignore patterns to symbolic links are allowed.
//
// ├── biome.json
// ├── hidden_nested
// │   └── test
// │       └── symlink_testcase1_2 -> hidden_testcase1
// ├── hidden_testcase1
// │   └── test
// │       └── test.js // ok
// ├── hidden_testcase2
// │   ├── test1.ts // ignored
// │   ├── test2.ts // ignored
// │   └── test.js  // ok
// └── src
//     ├── symlink_testcase1_1 -> hidden_nested
//     ├── symlink_testcase1_3 -> hidden_testcase1/test/test.js
//     └── symlink_testcase2 -> hidden_testcase2
#[test]
fn fs_files_ignore_symlink() {
    let fs = MemoryFileSystem::default();
    let mut console = BufferConsole::default();

    let root_path = Utf8PathBuf::from_path_buf(temp_dir())
        .unwrap()
        .join("check_rome_test_files_ignore_symlink");
    let src_path = root_path.join("src");

    let testcase1_path = root_path.join("hidden_testcase1");
    let testcase1_sub_path = testcase1_path.join("test");
    let testcase1_sub_file_path = testcase1_sub_path.join("test.js");
    let testcase2_path = root_path.join("hidden_testcase2");

    let nested_path = root_path.join("hidden_nested");
    let nested_sub_path = nested_path.join("test");

    let _ = remove_dir_all(&root_path);
    create_dir(&root_path).unwrap();
    create_dir(&src_path).unwrap();
    create_dir_all(testcase1_sub_path.clone()).unwrap();
    create_dir(testcase2_path.clone()).unwrap();
    create_dir_all(nested_sub_path.clone()).unwrap();

    // src/symlink_testcase1_1
    let symlink_testcase1_1_path = src_path.join("symlink_testcase1_1");
    // hidden_nested/test/symlink_testcase1_2
    let symlink_testcase1_2_path = nested_sub_path.join("symlink_testcase1_2");
    // src/symlink_testcase1_3
    let symlink_testcase1_3_path = src_path.join("symlink_testcase1_3");
    // src/symlink_testcase2
    let symlink_testcase2_path = src_path.join("symlink_testcase2");

    #[cfg(target_family = "unix")]
    {
        // src/symlink_testcase1_1 -> hidden_nested
        symlink(nested_path, symlink_testcase1_1_path).unwrap();
        // hidden_nested/test/symlink_testcase1_2 -> hidden_testcase1
        symlink(testcase1_path, symlink_testcase1_2_path).unwrap();
        // src/symlink_testcase1_3 -> hidden_testcase1/test/test.js
        symlink(testcase1_sub_file_path, symlink_testcase1_3_path).unwrap();
        // src/symlink_testcase2 -> hidden_testcase2
        symlink(&testcase2_path, symlink_testcase2_path).unwrap();
    }

    #[cfg(target_os = "windows")]
    {
        check_windows_symlink!(symlink_dir(nested_path, symlink_testcase1_1_path));
        check_windows_symlink!(symlink_dir(testcase1_path, symlink_testcase1_2_path));
        check_windows_symlink!(symlink_dir(
            testcase1_sub_file_path,
            symlink_testcase1_3_path
        ));
        check_windows_symlink!(symlink_dir(&testcase2_path, symlink_testcase2_path));
    }

    let config_path = root_path.join("biome.json");
    let mut config_file = File::create(config_path).unwrap();
    config_file
        .write_all(CONFIG_IGNORE_SYMLINK.as_bytes())
        .unwrap();

    let files: [Utf8PathBuf; 4] = [
        testcase1_sub_path.join("test.js"), // ok
        testcase2_path.join("test.js"),     // ok
        testcase2_path.join("test1.ts"),    // ignored
        testcase2_path.join("test2.ts"),    // ignored
    ];

    for file_path in files {
        let mut file = File::create(file_path).unwrap();
        file.write_all(APPLY_SUGGESTED_BEFORE.as_bytes()).unwrap();
    }

    let result = run_cli_with_dyn_fs(
        Box::new(OsFileSystem::new(root_path.clone())),
        &mut console,
        Args::from(
            [
                "check",
                "--config-path",
                root_path.as_ref(),
                "--write",
                "--unsafe",
                src_path.as_ref(),
            ]
            .as_slice(),
        ),
    );

    remove_dir_all(root_path).unwrap();

    assert!(result.is_ok(), "run_cli returned {result:?}");

    assert_cli_snapshot(SnapshotPayload::new(
        module_path!(),
        "fs_files_ignore_symlink",
        fs,
        console,
        result,
    ));
}

#[test]
fn file_too_large() {
    let mut fs = MemoryFileSystem::default();
    let mut console = BufferConsole::default();

    let file_path = Utf8Path::new("check.js");
    fs.insert(file_path.into(), "statement();\n".repeat(80660).as_bytes());

    let (mut fs, result) = run_cli(
        fs,
        &mut console,
        Args::from(["check", file_path.as_os_str().to_str().unwrap()].as_slice()),
    );

    assert!(result.is_err(), "run_cli returned {result:?}");

    // Do not store the content of the file in the snapshot
    fs.remove(file_path);

    assert_cli_snapshot(SnapshotPayload::new(
        module_path!(),
        "file_too_large",
        fs,
        console,
        result,
    ));
}

#[test]
fn file_too_large_config_limit() {
    let mut fs = MemoryFileSystem::default();
    let mut console = BufferConsole::default();

    fs.insert(Utf8PathBuf::from("biome.json"), CONFIG_FILE_SIZE_LIMIT);

    let file_path = Utf8Path::new("check.js");
    fs.insert(file_path.into(), "statement1();\nstatement2();");

    let (fs, result) = run_cli(
        fs,
        &mut console,
        Args::from(["check", file_path.as_os_str().to_str().unwrap()].as_slice()),
    );

    assert!(result.is_err(), "run_cli returned {result:?}");

    assert_cli_snapshot(SnapshotPayload::new(
        module_path!(),
        "file_too_large_config_limit",
        fs,
        console,
        result,
    ));
}

#[test]
fn file_too_large_cli_limit() {
    let mut fs = MemoryFileSystem::default();
    let mut console = BufferConsole::default();

    let file_path = Utf8Path::new("check.js");
    fs.insert(file_path.into(), "statement1();\nstatement2();");

    let (fs, result) = run_cli(
        fs,
        &mut console,
        Args::from(
            [
                "check",
                "--files-max-size=16",
                file_path.as_os_str().to_str().unwrap(),
            ]
            .as_slice(),
        ),
    );

    assert!(result.is_err(), "run_cli returned {result:?}");

    assert_cli_snapshot(SnapshotPayload::new(
        module_path!(),
        "file_too_large_cli_limit",
        fs,
        console,
        result,
    ));
}

#[test]
fn files_max_size_parse_error() {
    let mut fs = MemoryFileSystem::default();
    let mut console = BufferConsole::default();

    let file_path = Utf8Path::new("check.js");
    fs.insert(file_path.into(), "statement1();\nstatement2();");

    let (fs, result) = run_cli(
        fs,
        &mut console,
        Args::from(
            [
                "check",
                "--files-max-size=-1",
                file_path.as_os_str().to_str().unwrap(),
            ]
            .as_slice(),
        ),
    );

    assert!(result.is_err(), "run_cli returned {result:?}");

    assert_cli_snapshot(SnapshotPayload::new(
        module_path!(),
        "files_max_size_parse_error",
        fs,
        console,
        result,
    ));
}

#[test]
fn max_diagnostics_default() {
    let mut fs = MemoryFileSystem::default();
    let mut console = BufferConsole::default();

    // Creates 40 diagnostics.
    for i in 0..40 {
        let file_path = Utf8PathBuf::from(format!("src/file_{i}.js"));
        fs.insert(file_path, LINT_ERROR.as_bytes());
    }

    let (_, result) = run_cli(fs, &mut console, Args::from(["check", "src"].as_slice()));

    assert!(result.is_err(), "run_cli returned {result:?}");

    let mut diagnostic_count = 0;
    let mut filtered_messages = Vec::new();

    for msg in console.out_buffer {
        let MarkupBuf(nodes) = &msg.content;
        let is_diagnostic = nodes.iter().any(|node| {
            node.content.contains("useWhile")
                || node.content.contains("useBlockStatements")
                || node.content.contains("noConstantCondition")
                || node.content.contains("format")
                || node.content.contains("lint")
                || node.content.contains("check")
        });

        if is_diagnostic {
            diagnostic_count += 1;
        } else {
            filtered_messages.push(msg);
        }
    }

    console.out_buffer = filtered_messages;

    assert_eq!(diagnostic_count, 20);
}

#[test]
fn max_diagnostics() {
    let mut fs = MemoryFileSystem::default();
    let mut console = BufferConsole::default();

    for i in 0..20 {
        let file_path = Utf8PathBuf::from(format!("src/file_{i}.js"));
        fs.insert(file_path, LINT_ERROR.as_bytes());
    }

    let (_, result) = run_cli(
        fs,
        &mut console,
        Args::from(
            [
                "check",
                "--max-diagnostics",
                "10",
                Utf8Path::new("src").as_os_str().to_str().unwrap(),
            ]
            .as_slice(),
        ),
    );

    assert!(result.is_err(), "run_cli returned {result:?}");
    let mut diagnostic_count = 0;
    let mut filtered_messages = Vec::new();

    for msg in console.out_buffer {
        let MarkupBuf(nodes) = &msg.content;
        let is_diagnostic = nodes.iter().any(|node| {
            node.content.contains("useWhile")
                || node.content.contains("useBlockStatements")
                || node.content.contains("noConstantCondition")
                || node.content.contains("format")
                || node.content.contains("lint")
                || node.content.contains("check")
                || node.content.contains("Some errors were emitted while")
        });

        if is_diagnostic {
            diagnostic_count += 1;
        } else {
            filtered_messages.push(msg);
        }
    }

    console.out_buffer = filtered_messages;

    assert_eq!(diagnostic_count, 10);
}

#[test]
fn no_supported_file_found() {
    let fs = MemoryFileSystem::default();
    let mut console = BufferConsole::default();

    let (fs, result) = run_cli(fs, &mut console, Args::from(["check", "."].as_slice()));

    eprintln!("{:?}", console.out_buffer);

    assert_cli_snapshot(SnapshotPayload::new(
        module_path!(),
        "no_supported_file_found",
        fs,
        console,
        result,
    ));
}
#[test]
fn print_verbose() {
    let mut fs = MemoryFileSystem::default();
    let mut console = BufferConsole::default();

    let file_path = Utf8Path::new("check.js");
    fs.insert(file_path.into(), LINT_ERROR.as_bytes());

    let (fs, result) = run_cli(
        fs,
        &mut console,
        Args::from(
            [
                "check",
                "--verbose",
                file_path.as_os_str().to_str().unwrap(),
            ]
            .as_slice(),
        ),
    );

    assert!(result.is_err(), "run_cli returned {result:?}");

    assert_cli_snapshot(SnapshotPayload::new(
        module_path!(),
        "print_verbose",
        fs,
        console,
        result,
    ));
}

#[test]
fn print_verbose_write() {
    let mut fs = MemoryFileSystem::default();
    let mut console = BufferConsole::default();

    let file_path = Utf8Path::new("check.js");
    fs.insert(file_path.into(), LINT_ERROR.as_bytes());

    let (fs, result) = run_cli(
        fs,
        &mut console,
        Args::from(
            [
                "check",
                "--verbose",
                "--write",
                file_path.as_os_str().to_str().unwrap(),
            ]
            .as_slice(),
        ),
    );

    assert!(result.is_err(), "run_cli returned {result:?}");

    assert_cli_snapshot(SnapshotPayload::new(
        module_path!(),
        "print_verbose_write",
        fs,
        console,
        result,
    ));
}

#[test]
fn unsupported_file() {
    let mut fs = MemoryFileSystem::default();
    let mut console = BufferConsole::default();

    let file_path = Utf8Path::new("check.txt");
    fs.insert(file_path.into(), LINT_ERROR.as_bytes());

    let (fs, result) = run_cli(
        fs,
        &mut console,
        Args::from(["check", file_path.as_os_str().to_str().unwrap()].as_slice()),
    );
    assert!(result.is_err(), "run_cli returned {result:?}");

    assert_cli_snapshot(SnapshotPayload::new(
        module_path!(),
        "unsupported_file",
        fs,
        console,
        result,
    ));
}

#[test]
fn unsupported_file_verbose() {
    let mut fs = MemoryFileSystem::default();
    let mut console = BufferConsole::default();

    let file_path = Utf8Path::new("check.txt");
    fs.insert(file_path.into(), LINT_ERROR.as_bytes());

    let (fs, result) = run_cli(
        fs,
        &mut console,
        Args::from(
            [
                "check",
                "--verbose",
                file_path.as_os_str().to_str().unwrap(),
            ]
            .as_slice(),
        ),
    );
    assert!(result.is_err(), "run_cli returned {result:?}");

    assert_cli_snapshot(SnapshotPayload::new(
        module_path!(),
        "unsupported_file_verbose",
        fs,
        console,
        result,
    ));
}

#[test]
fn suppression_syntax_error() {
    let mut fs = MemoryFileSystem::default();
    let mut console = BufferConsole::default();

    let file_path = Utf8Path::new("check.js");
    fs.insert(file_path.into(), *b"// biome-ignore(:\n");

    let (fs, result) = run_cli(
        fs,
        &mut console,
        Args::from(["check", file_path.as_os_str().to_str().unwrap()].as_slice()),
    );

    assert!(result.is_err(), "run_cli returned {result:?}");

    assert_cli_snapshot(SnapshotPayload::new(
        module_path!(),
        "suppression_syntax_error",
        fs,
        console,
        result,
    ));
}

#[test]
fn config_recommended_group() {
    let mut fs = MemoryFileSystem::default();
    let mut console = BufferConsole::default();

    let file_path = Utf8Path::new("biome.json");
    fs.insert(file_path.into(), CONFIG_RECOMMENDED_GROUP.as_bytes());

    let file_path = Utf8Path::new("check.js");
    fs.insert(file_path.into(), NEW_SYMBOL.as_bytes());

    let (fs, result) = run_cli(
        fs,
        &mut console,
        Args::from(["check", file_path.as_os_str().to_str().unwrap()].as_slice()),
    );
    assert!(result.is_err(), "run_cli returned {result:?}");
    assert_cli_snapshot(SnapshotPayload::new(
        module_path!(),
        "config_recommended_group",
        fs,
        console,
        result,
    ));
}

#[test]
fn nursery_unstable() {
    let mut fs = MemoryFileSystem::default();
    let mut console = BufferConsole::default();

    let file_path = Utf8Path::new("check.js");
    fs.insert(file_path.into(), NURSERY_UNSTABLE.as_bytes());

    let (fs, result) = run_cli(
        fs,
        &mut console,
        Args::from(["check", file_path.as_os_str().to_str().unwrap()].as_slice()),
    );

    assert!(result.is_err(), "run_cli returned {result:?}");

    assert_cli_snapshot(SnapshotPayload::new(
        module_path!(),
        "nursery_unstable",
        fs,
        console,
        result,
    ));
}

#[test]
fn applies_organize_imports() {
    let mut fs = MemoryFileSystem::default();
    let mut console = BufferConsole::default();

<<<<<<< HEAD
    let config = r#"{ "organizeImports": { "enabled": true } }"#;
    let file_path = Utf8Path::new("biome.json");
=======
    let config = r#"{ "assist": { "enabled": true } }"#;
    let file_path = Path::new("biome.json");
>>>>>>> 93d1e232
    fs.insert(file_path.into(), config.as_bytes());

    let file_path = Utf8Path::new("check.js");
    let content = r#"import * as something from "../something";
import { lorem, foom, bar } from "foo";
"#;
    let expected = r#"import { bar, foom, lorem } from "foo";
import * as something from "../something";
"#;
    fs.insert(file_path.into(), content.as_bytes());

    let (fs, result) = run_cli(
        fs,
        &mut console,
        Args::from(["check", "--write", file_path.as_os_str().to_str().unwrap()].as_slice()),
    );

    assert!(result.is_ok(), "run_cli returned {result:?}");

    assert_file_contents(&fs, file_path, expected);

    assert_cli_snapshot(SnapshotPayload::new(
        module_path!(),
        "applies_organize_imports",
        fs,
        console,
        result,
    ));
}

#[test]
fn applies_organize_imports_bug_4552() {
    let mut fs = MemoryFileSystem::default();
    let mut console = BufferConsole::default();

    let config = r#"{
        "assist": {
                "enabled": true,
                "ignore": ["index.ts"]
        },
        "linter": {
                "enabled": true,
                "rules": {
                        "recommended": true
                }
        }
}"#;
    let file_path = Utf8Path::new("biome.json");
    fs.insert(file_path.into(), config.as_bytes());

    let file_path = Utf8Path::new("index.ts");
    let content = r#"import { secondFunction, firstFunction } from "./import";
"#;
    fs.insert(file_path.into(), content.as_bytes());

    let (fs, result) = run_cli(
        fs,
        &mut console,
        Args::from(["check", file_path.as_os_str().to_str().unwrap()].as_slice()),
    );

    assert!(result.is_ok(), "run_cli returned {result:?}");

    assert_cli_snapshot(SnapshotPayload::new(
        module_path!(),
        "applies_organize_imports_bug_4552",
        fs,
        console,
        result,
    ));
}

#[test]
fn shows_organize_imports_diff_on_check() {
    let mut fs = MemoryFileSystem::default();
    let mut console = BufferConsole::default();

    let file_path = Utf8Path::new("check.js");
    let content = r#"import { lorem, foom, bar } from "foo";
import * as something from "../something";
"#;
    fs.insert(file_path.into(), content.as_bytes());

    let (fs, result) = run_cli(
        fs,
        &mut console,
        Args::from(["check", file_path.as_os_str().to_str().unwrap()].as_slice()),
    );

    assert!(result.is_err(), "run_cli returned {result:?}");

    assert_file_contents(&fs, file_path, content);

    assert_cli_snapshot(SnapshotPayload::new(
        module_path!(),
        "shows_organize_imports_diff_on_check",
        fs,
        console,
        result,
    ));
}

#[test]
fn should_organize_imports_diff_on_check() {
    let mut fs = MemoryFileSystem::default();
    let mut console = BufferConsole::default();

    let file_path = Utf8Path::new("check.js");
    let content = r#"import { lorem, foom, bar } from "foo";
import * as something from "../something";
"#;
    let expected = r#"import { bar, foom, lorem } from "foo";
import * as something from "../something";
"#;
    fs.insert(file_path.into(), content.as_bytes());

    let (fs, result) = run_cli(
        fs,
        &mut console,
        Args::from(["check", "--write", file_path.as_os_str().to_str().unwrap()].as_slice()),
    );

    assert!(result.is_ok(), "run_cli returned {result:?}");

    assert_file_contents(&fs, file_path, expected);

    assert_cli_snapshot(SnapshotPayload::new(
        module_path!(),
        "should_organize_imports_diff_on_check",
        fs,
        console,
        result,
    ));
}

#[test]
fn dont_applies_organize_imports_for_ignored_file() {
    let mut fs = MemoryFileSystem::default();
    let mut console = BufferConsole::default();

    let rome_json = r#"{ "assist": { "enabled": true, "ignore": ["check.js"] } }"#;

    let config_path = Utf8Path::new("biome.json");
    fs.insert(config_path.into(), rome_json.as_bytes());

    let file_path = Utf8Path::new("check.js");
    let content = r#"import { lorem, foom, bar } from "foo";
import * as something from "../something";
"#;
    fs.insert(file_path.into(), content.as_bytes());

    let (fs, result) = run_cli(
        fs,
        &mut console,
        Args::from(
            [
                "check",
                "--write",
                "--unsafe",
                file_path.as_os_str().to_str().unwrap(),
            ]
            .as_slice(),
        ),
    );

    assert!(result.is_ok(), "run_cli returned {result:?}");

    assert_file_contents(&fs, file_path, content);

    assert_cli_snapshot(SnapshotPayload::new(
        module_path!(),
        "dont_applies_organize_imports_for_ignored_file",
        fs,
        console,
        result,
    ));
}

#[test]
fn applies_organize_imports_from_cli() {
    let mut fs = MemoryFileSystem::default();
    let mut console = BufferConsole::default();

    let file_path = Utf8Path::new("check.js");
    let content = r#"import * as something from "../something";
import { lorem, foom, bar } from "foo";
"#;
    let expected = r#"import { bar, foom, lorem } from "foo";
import * as something from "../something";
"#;

    fs.insert(file_path.into(), content.as_bytes());

    let (fs, result) = run_cli(
        fs,
        &mut console,
        Args::from(
            [
                "check",
                "--write",
                "--formatter-enabled=false",
                "--linter-enabled=false",
                "--assist-enabled=true",
                file_path.as_os_str().to_str().unwrap(),
            ]
            .as_slice(),
        ),
    );

    assert!(result.is_ok(), "run_cli returned {result:?}");

    assert_file_contents(&fs, file_path, expected);

    assert_cli_snapshot(SnapshotPayload::new(
        module_path!(),
        "applies_organize_imports_from_cli",
        fs,
        console,
        result,
    ));
}

#[test]
fn ignore_configured_globals() {
    let mut fs = MemoryFileSystem::default();
    let mut console = BufferConsole::default();

    let rome_json = r#"{
        "javascript": {
            "globals": ["foo", "bar"]
        }
    }"#;

    // style/useSingleVarDeclarator
    let code = r#"foo.call(); bar.call();"#;

    let file_path = Utf8Path::new("fix.js");
    fs.insert(file_path.into(), code.as_bytes());

    let config_path = Utf8Path::new("biome.json");
    fs.insert(config_path.into(), rome_json.as_bytes());

    let (fs, result) = run_cli(
        fs,
        &mut console,
        Args::from(["check", file_path.as_os_str().to_str().unwrap()].as_slice()),
    );

    assert!(result.is_err(), "run_cli returned {result:?}");

    assert_cli_snapshot(SnapshotPayload::new(
        module_path!(),
        "ignore_configured_globals",
        fs,
        console,
        result,
    ));
}

#[test]
fn ignore_vcs_ignored_file() {
    let mut fs = MemoryFileSystem::default();
    let mut console = BufferConsole::default();

    let rome_json = r#"{
        "vcs": {
            "enabled": true,
            "clientKind": "git",
            "useIgnoreFile": true
        }
    }"#;

    let git_ignore = r#"
file2.js
"#;

    let code2 = r#"foo.call(); bar.call();"#;
    let code1 = r#"array.map(sentence => sentence.split(' ')).flat();"#;

    // ignored files
    let file_path1 = Utf8Path::new("file1.js");
    fs.insert(file_path1.into(), code1.as_bytes());
    let file_path2 = Utf8Path::new("file2.js");
    fs.insert(file_path2.into(), code2.as_bytes());

    // configuration
    let config_path = Utf8Path::new("biome.json");
    fs.insert(config_path.into(), rome_json.as_bytes());

    // git ignore file
    let ignore_file = Utf8Path::new(".gitignore");
    fs.insert(ignore_file.into(), git_ignore.as_bytes());

    let (fs, result) = run_cli(
        fs,
        &mut console,
        Args::from(
            [
                "check",
                file_path1.as_os_str().to_str().unwrap(),
                file_path2.as_os_str().to_str().unwrap(),
            ]
            .as_slice(),
        ),
    );

    assert!(result.is_err(), "run_cli returned {result:?}");

    assert_cli_snapshot(SnapshotPayload::new(
        module_path!(),
        "ignore_vcs_ignored_file",
        fs,
        console,
        result,
    ));
}

#[test]
fn ignores_file_inside_directory() {
    let mut fs = MemoryFileSystem::default();
    let mut console = BufferConsole::default();

    let git_ignore = r#"
ignored/**
"#;

    let code1 = r#"array.map(sentence => sentence.split('    ')).flat();"#;
    let code2 = r#"foo.call(); bar.call();"#;

    // ignored files
    let file_path1 = Utf8Path::new("ignored/file1.js");
    fs.insert(file_path1.into(), code1.as_bytes());
    let file_path2 = Utf8Path::new("ignored/file2.js");
    fs.insert(file_path2.into(), code2.as_bytes());

    // git folder
    let git_folder = Utf8Path::new("./.git");
    fs.insert(git_folder.into(), "".as_bytes());

    // git ignore file
    let ignore_file = Utf8Path::new("./.gitignore");
    fs.insert(ignore_file.into(), git_ignore.as_bytes());

    let (fs, result) = run_cli(
        fs,
        &mut console,
        Args::from(
            [
                "check",
                "--vcs-enabled=true",
                "--vcs-client-kind=git",
                "--vcs-use-ignore-file=true",
                "--vcs-root=.",
                "--write",
                "--unsafe",
                file_path1.as_os_str().to_str().unwrap(),
                file_path2.as_os_str().to_str().unwrap(),
            ]
            .as_slice(),
        ),
    );

    assert_file_contents(&fs, file_path1, code1);
    assert_file_contents(&fs, file_path2, code2);

    assert!(result.is_err(), "run_cli returned {result:?}");

    assert_cli_snapshot(SnapshotPayload::new(
        module_path!(),
        "ignores_file_inside_directory",
        fs,
        console,
        result,
    ));
}

#[test]
fn ignore_vcs_os_independent_parse() {
    let mut fs = MemoryFileSystem::default();
    let mut console = BufferConsole::default();

    let rome_json = r#"{
        "vcs": {
            "enabled": true,
            "clientKind": "git",
            "useIgnoreFile": true
        }
    }"#;

    let git_ignore = "something.js\nfile2.js\r\nfile3.js";

    let code3 = r#"console.log('biome is cool');"#;
    let code2 = r#"foo.call(); bar.call();"#;
    let code1 = r#"blah.call();"#;

    let file_path1 = Utf8Path::new("file1.js");
    fs.insert(file_path1.into(), code1.as_bytes());

    // ignored files
    let file_path2 = Utf8Path::new("file2.js");
    fs.insert(file_path2.into(), code2.as_bytes());
    let file_path3 = Utf8Path::new("file3.js");
    fs.insert(file_path3.into(), code3.as_bytes());

    // configuration
    let config_path = Utf8Path::new("biome.json");
    fs.insert(config_path.into(), rome_json.as_bytes());

    // git ignore file
    let ignore_file = Utf8Path::new(".gitignore");
    fs.insert(ignore_file.into(), git_ignore.as_bytes());

    let (fs, result) = run_cli(
        fs,
        &mut console,
        Args::from(
            [
                "check",
                file_path1.as_os_str().to_str().unwrap(),
                file_path2.as_os_str().to_str().unwrap(),
                file_path3.as_os_str().to_str().unwrap(),
            ]
            .as_slice(),
        ),
    );

    assert!(result.is_err(), "run_cli returned {result:?}");

    assert_cli_snapshot(SnapshotPayload::new(
        module_path!(),
        "ignore_vcs_os_independent_parse",
        fs,
        console,
        result,
    ));
}

#[test]
fn ignore_vcs_ignored_file_via_cli() {
    let mut fs = MemoryFileSystem::default();
    let mut console = BufferConsole::default();

    let git_ignore = r#"
file2.js
"#;

    let code2 = r#"foo.call(); bar.call();"#;
    let code1 = r#"array.map(sentence => sentence.split(' ')).flat();"#;

    // ignored files
    let file_path1 = Utf8Path::new("file1.js");
    fs.insert(file_path1.into(), code1.as_bytes());
    let file_path2 = Utf8Path::new("file2.js");
    fs.insert(file_path2.into(), code2.as_bytes());

    // git folder
    let git_folder = Utf8Path::new("./.git");
    fs.insert(git_folder.into(), "".as_bytes());

    // git ignore file
    let ignore_file = Utf8Path::new("./.gitignore");
    fs.insert(ignore_file.into(), git_ignore.as_bytes());

    let (fs, result) = run_cli(
        fs,
        &mut console,
        Args::from(
            [
                "check",
                "--vcs-enabled=true",
                "--vcs-client-kind=git",
                "--vcs-use-ignore-file=true",
                "--vcs-root=.",
                file_path1.as_os_str().to_str().unwrap(),
                file_path2.as_os_str().to_str().unwrap(),
            ]
            .as_slice(),
        ),
    );

    assert!(result.is_err(), "run_cli returned {result:?}");

    assert_cli_snapshot(SnapshotPayload::new(
        module_path!(),
        "ignore_vcs_ignored_file_via_cli",
        fs,
        console,
        result,
    ));
}

#[test]
fn check_stdin_write_successfully() {
    let fs = MemoryFileSystem::default();
    let mut console = BufferConsole::default();

    console
        .in_buffer
        .push("import {a as a} from 'mod'; function f() {return{a}} class Foo {}".to_string());

    let (fs, result) = run_cli(
        fs,
        &mut console,
        Args::from(["check", "--write", "--stdin-file-path", "mock.js"].as_slice()),
    );

    assert!(result.is_ok(), "run_cli returned {result:?}");

    let message = console
        .out_buffer
        .first()
        .expect("Console should have written a message");

    let content = markup_to_string(markup! {
        {message.content}
    });

    assert_eq!(
        content,
        "import { a } from \"mod\";\nfunction f() {\n\treturn { a };\n}\nclass Foo {}\n"
    );

    assert_cli_snapshot(SnapshotPayload::new(
        module_path!(),
        "check_stdin_write_successfully",
        fs,
        console,
        result,
    ));
}

#[test]
fn check_stdin_write_unsafe_successfully() {
    let fs = MemoryFileSystem::default();
    let mut console = BufferConsole::default();

    console.in_buffer.push(
        "import zod from 'zod'; import _ from 'lodash'; function f() {var x = 1; return{x}} class Foo {}"
            .to_string(),
    );

    let (fs, result) = run_cli(
        fs,
        &mut console,
        Args::from(
            [
                "check",
                "--assist-enabled=true",
                "--write",
                "--unsafe",
                "--stdin-file-path",
                "mock.js",
            ]
            .as_slice(),
        ),
    );

    assert!(result.is_ok(), "run_cli returned {result:?}");

    let message = console
        .out_buffer
        .first()
        .expect("Console should have written a message");

    let content = markup_to_string(markup! {
        {message.content}
    });

    assert_eq!(
        content,
        "import _ from \"lodash\";\nimport zod from \"zod\";\nfunction f() {\n\tvar x = 1;\n\treturn { x };\n}\nclass Foo {}\n"
    );

    assert_cli_snapshot(SnapshotPayload::new(
        module_path!(),
        "check_stdin_write_unsafe_successfully",
        fs,
        console,
        result,
    ));
}

#[test]
fn check_stdin_write_unsafe_only_organize_imports() {
    let fs = MemoryFileSystem::default();
    let mut console = BufferConsole::default();

    console.in_buffer.push(
        "import zod from 'zod'; import _ from 'lodash'; function f() {return{}} class Foo {}"
            .to_string(),
    );

    let (fs, result) = run_cli(
        fs,
        &mut console,
        Args::from(
            [
                "check",
                "--assist-enabled=true",
                "--linter-enabled=false",
                "--formatter-enabled=false",
                "--write",
                "--unsafe",
                "--stdin-file-path",
                "mock.js",
            ]
            .as_slice(),
        ),
    );

    assert!(result.is_ok(), "run_cli returned {result:?}");

    let message = console
        .out_buffer
        .first()
        .expect("Console should have written a message");

    let content = markup_to_string(markup! {
        {message.content}
    });

    assert_eq!(
        content,
        "import _ from 'lodash'; import zod from 'zod'; function f() {return{}} class Foo {}"
    );

    assert_cli_snapshot(SnapshotPayload::new(
        module_path!(),
        "check_stdin_write_unsafe_only_organize_imports",
        fs,
        console,
        result,
    ));
}

#[test]
fn check_stdin_returns_text_if_content_is_not_changed() {
    let fs = MemoryFileSystem::default();
    let mut console = BufferConsole::default();

    console.in_buffer.push("console.log(\"\");\n".to_string());

    let (fs, result) = run_cli(
        fs,
        &mut console,
        Args::from(
            [
                "check",
                "--assist-enabled=true",
                "--write",
                "--unsafe",
                "--stdin-file-path",
                "mock.js",
            ]
            .as_slice(),
        ),
    );

    assert!(result.is_ok(), "run_cli returned {result:?}");

    let message = console
        .out_buffer
        .first()
        .expect("Console should have written a message");

    let content = markup_to_string(markup! {
        {message.content}
    });

    assert_eq!(content, "console.log(\"\");\n");

    assert_cli_snapshot(SnapshotPayload::new(
        module_path!(),
        "check_stdin_returns_text_if_content_is_not_changed",
        fs,
        console,
        result,
    ));
}

#[test]
fn check_stdin_returns_content_when_not_write() {
    let fs = MemoryFileSystem::default();
    let mut console = BufferConsole::default();

    console.in_buffer.push("let b = 2;".to_string());

    let (fs, result) = run_cli(
        fs,
        &mut console,
        Args::from(
            [
                "check",
                "--assist-enabled=true",
                "--stdin-file-path",
                "mock.js",
            ]
            .as_slice(),
        ),
    );

    assert!(result.is_err(), "run_cli returned {result:?}");

    let message = console
        .out_buffer
        .first()
        .expect("Console should have written a message");

    let content = markup_to_string(markup! {
        {message.content}
    });

    assert_eq!(content, "let b = 2;");

    assert_cli_snapshot(SnapshotPayload::new(
        module_path!(),
        "check_stdin_returns_content_when_not_write",
        fs,
        console,
        result,
    ));
}

#[test]
fn should_apply_correct_file_source() {
    let mut fs = MemoryFileSystem::default();
    let mut console = BufferConsole::default();

    let file_path = Utf8Path::new("file.ts");
    fs.insert(
        file_path.into(),
        "type A = { a: string }; type B = Partial<A>".as_bytes(),
    );

    let config_path = Utf8Path::new("biome.json");
    fs.insert(
        config_path.into(),
        r#"{
    	"linter": {
    		"rules": {
    			"recommended": true,
    			"correctness": {
    				"noUndeclaredVariables": "error"
    			}
    		}
    	}
    }"#
        .as_bytes(),
    );

    let (fs, result) = run_cli(
        fs,
        &mut console,
        Args::from(["check", file_path.as_os_str().to_str().unwrap()].as_slice()),
    );

    assert!(result.is_err(), "run_cli returned {result:?}");

    let mut buffer = String::new();
    fs.open(file_path)
        .unwrap()
        .read_to_string(&mut buffer)
        .unwrap();

    assert_cli_snapshot(SnapshotPayload::new(
        module_path!(),
        "should_apply_correct_file_source",
        fs,
        console,
        result,
    ));
}

#[test]
fn should_not_enable_all_recommended_rules() {
    let mut fs = MemoryFileSystem::default();
    let mut console = BufferConsole::default();

    let configuration = r#"	{
		"assist": {
		"enabled": false
	},
		"linter": {
		"enabled": true,
		"rules": {
			"recommended": false,
			"a11y": {},
			"complexity": {},
			"correctness": {},
			"performance": {},
			"security": {},
			"style": {},
			"suspicious": {}
		}
	}
	}"#;

    let configuration_path = Utf8Path::new("biome.json");
    fs.insert(configuration_path.into(), configuration.as_bytes());

    let file_path = Utf8Path::new("fix.js");
    fs.insert(
        file_path.into(),
        r#"
    		LOOP: for (const x of xs) {
    		    if (x > 0) {
    		        break;
    		    }
    		    f(x);
    		}
		"#,
    );

    let (fs, result) = run_cli(
        fs,
        &mut console,
        Args::from(["check", file_path.as_os_str().to_str().unwrap()].as_slice()),
    );

    assert!(result.is_err(), "run_cli returned {result:?}");

    assert_cli_snapshot(SnapshotPayload::new(
        module_path!(),
        "should_not_enable_all_recommended_rules",
        fs,
        console,
        result,
    ));
}

#[test]
fn should_not_disable_recommended_rules_for_a_group() {
    let mut fs = MemoryFileSystem::default();
    let mut console = BufferConsole::default();

    let configuration = r#"	{
  "assist": {
    "enabled": false
  },
  "linter": {
    "enabled": true,
    "rules": {
      "recommended": true,
      "complexity": {
        "noUselessSwitchCase": "off"
      }
    }
  }
}"#;

    let configuration_path = Utf8Path::new("biome.json");
    fs.insert(configuration_path.into(), configuration.as_bytes());

    let file_path = Utf8Path::new("fix.js");
    fs.insert(
        file_path.into(),
        r#"const array = ["split", "the text", "into words"];
// next line should error because of the recommended rule
array.map((sentence) => sentence.split(" ")).flat();
		"#,
    );

    let (fs, result) = run_cli(
        fs,
        &mut console,
        Args::from(["check", file_path.as_os_str().to_str().unwrap()].as_slice()),
    );

    assert!(result.is_err(), "run_cli returned {result:?}");

    assert_cli_snapshot(SnapshotPayload::new(
        module_path!(),
        "should_not_disable_recommended_rules_for_a_group",
        fs,
        console,
        result,
    ));
}

#[test]
fn apply_bogus_argument() {
    let mut fs = MemoryFileSystem::default();
    let mut console = BufferConsole::default();

    let file_path = Utf8Path::new("fix.js");
    fs.insert(
        file_path.into(),
        "function _13_1_3_fun(arguments) { }".as_bytes(),
    );

    let (fs, result) = run_cli(
        fs,
        &mut console,
        Args::from(
            [
                "check",
                file_path.as_os_str().to_str().unwrap(),
                "--write",
                "--unsafe",
            ]
            .as_slice(),
        ),
    );

    assert!(result.is_err(), "run_cli returned {result:?}");

    assert_cli_snapshot(SnapshotPayload::new(
        module_path!(),
        "apply_bogus_argument",
        fs,
        console,
        result,
    ));
}

#[test]
fn ignores_unknown_file() {
    let mut fs = MemoryFileSystem::default();
    let mut console = BufferConsole::default();

    let file_path1 = Utf8Path::new("test.txt");
    fs.insert(file_path1.into(), *b"content");

    let file_path2 = Utf8Path::new("test.js");
    fs.insert(file_path2.into(), *b"console.log('bar');\n");

    let (fs, result) = run_cli(
        fs,
        &mut console,
        Args::from(
            [
                "check",
                file_path1.as_os_str().to_str().unwrap(),
                file_path2.as_os_str().to_str().unwrap(),
                "--files-ignore-unknown=true",
            ]
            .as_slice(),
        ),
    );

    assert_cli_snapshot(SnapshotPayload::new(
        module_path!(),
        "ignores_unknown_file",
        fs,
        console,
        result,
    ));
}

#[test]
fn check_json_files() {
    let mut fs = MemoryFileSystem::default();
    let mut console = BufferConsole::default();

    let file_path1 = Utf8Path::new("test.json");
    fs.insert(
        file_path1.into(),
        r#"{ "foo": true, "foo": true }"#.as_bytes(),
    );

    let configuration = Utf8Path::new("biome.json");
    fs.insert(
        configuration.into(),
        r#"{
	"linter": {
		"rules": {
			"suspicious": {
				"noDuplicateObjectKeys": "error"
			}
		}
	}
	 }"#
        .as_bytes(),
    );

    let (fs, result) = run_cli(
        fs,
        &mut console,
        Args::from(["check", file_path1.as_os_str().to_str().unwrap()].as_slice()),
    );

    assert!(result.is_err(), "run_cli returned {result:?}");

    assert_cli_snapshot(SnapshotPayload::new(
        module_path!(),
        "check_json_files",
        fs,
        console,
        result,
    ));
}

#[test]
fn doesnt_error_if_no_files_were_processed() {
    let mut console = BufferConsole::default();
    let fs = MemoryFileSystem::default();

    let (fs, result) = run_cli(
        fs,
        &mut console,
        Args::from(["check", "--no-errors-on-unmatched", "file.js"].as_slice()),
    );

    assert!(result.is_ok(), "run_cli returned {result:?}");

    assert_cli_snapshot(SnapshotPayload::new(
        module_path!(),
        "doesnt_error_if_no_files_were_processed",
        fs,
        console,
        result,
    ));
}

#[test]
fn should_pass_if_there_are_only_warnings() {
    let mut console = BufferConsole::default();
    let mut fs = MemoryFileSystem::default();

    let file_path = Utf8Path::new("biome.json");
    fs.insert(
        file_path.into(),
        r#"
{
  "linter": {
    "rules": {
        "recommended": true,
        "suspicious": {
            "noClassAssign": "warn"
        }
    }
  }
}
        "#
        .as_bytes(),
    );

    let file_path = Utf8Path::new("file.js");
    fs.insert(
        file_path.into(),
        r#"class A {};
A = 0;
"#
        .as_bytes(),
    );

    let (fs, result) = run_cli(
        fs,
        &mut console,
        Args::from(
            [
                "check",
                "--write",
                "--unsafe",
                file_path.as_os_str().to_str().unwrap(),
            ]
            .as_slice(),
        ),
    );

    assert!(result.is_ok(), "run_cli returned {result:?}");

    assert_cli_snapshot(SnapshotPayload::new(
        module_path!(),
        "should_pass_if_there_are_only_warnings",
        fs,
        console,
        result,
    ));
}

#[test]
fn does_error_with_only_warnings() {
    let mut console = BufferConsole::default();
    let mut fs = MemoryFileSystem::default();

    let file_path = Utf8Path::new("biome.json");
    fs.insert(
        file_path.into(),
        r#"
{
  "linter": {
    "rules": {
        "recommended": true,
        "suspicious": {
            "noClassAssign": "warn"
        }
    }
  }
}
        "#
        .as_bytes(),
    );

    let file_path = Utf8Path::new("file.js");
    fs.insert(
        file_path.into(),
        r#"class A {};
A = 0;
"#
        .as_bytes(),
    );

    let (fs, result) = run_cli(
        fs,
        &mut console,
        Args::from(
            [
                "check",
                "--write",
                "--unsafe",
                "--error-on-warnings",
                file_path.as_os_str().to_str().unwrap(),
            ]
            .as_slice(),
        ),
    );

    assert!(result.is_err(), "run_cli returned {result:?}");

    assert_cli_snapshot(SnapshotPayload::new(
        module_path!(),
        "does_error_with_only_warnings",
        fs,
        console,
        result,
    ));
}

#[test]
fn use_literal_keys_should_emit_correct_ast_issue_266() {
    let mut fs = MemoryFileSystem::default();
    let mut console = BufferConsole::default();

    let file_path = Utf8Path::new("fix.js");
    fs.insert(
        file_path.into(),
        r#"
	value['optimizelyService'] = optimizelyService;
		"#,
    );

    let (fs, result) = run_cli(
        fs,
        &mut console,
        Args::from(
            [
                "check",
                "--write",
                "--unsafe",
                file_path.as_os_str().to_str().unwrap(),
            ]
            .as_slice(),
        ),
    );

    assert!(result.is_ok(), "run_cli returned {result:?}");

    assert_cli_snapshot(SnapshotPayload::new(
        module_path!(),
        "use_literal_keys_should_emit_correct_ast_issue_266",
        fs,
        console,
        result,
    ));
}

#[test]
fn should_show_formatter_diagnostics_for_files_ignored_by_linter() {
    let mut fs = MemoryFileSystem::default();
    let mut console = BufferConsole::default();

    let file_path = Utf8Path::new("build/file.js");
    fs.insert(
        file_path.into(),
        r#"
	value['optimizelyService'] = optimizelyService;
		"#,
    );

    let biome_json = Utf8Path::new("biome.json");
    fs.insert(
        biome_json.into(),
        r#"{
    "$schema": "https://biomejs.dev/schemas/1.6.1/schema.json",
    "assist": {
        "enabled": true
    },
    "linter": {
        "ignore": ["build/**"],
        "enabled": true,
        "rules": {
            "recommended": true
        }
    }
}
        "#,
    );

    let (fs, result) = run_cli(
        fs,
        &mut console,
        Args::from(["check", file_path.as_os_str().to_str().unwrap()].as_slice()),
    );

    assert!(result.is_err(), "run_cli returned {result:?}");

    assert_cli_snapshot(SnapshotPayload::new(
        module_path!(),
        "should_show_formatter_diagnostics_for_files_ignored_by_linter",
        fs,
        console,
        result,
    ));
}

#[test]
fn print_json() {
    let mut fs = MemoryFileSystem::default();
    let mut console = BufferConsole::default();

    let file_path = Utf8Path::new("fix.js");
    fs.insert(file_path.into(), APPLY_SUGGESTED_BEFORE.as_bytes());

    let (fs, result) = run_cli(
        fs,
        &mut console,
        Args::from(
            [
                "check",
                "--write",
                "--unsafe",
                "--reporter=json",
                file_path.as_os_str().to_str().unwrap(),
            ]
            .as_slice(),
        ),
    );

    assert!(result.is_ok(), "run_cli returned {result:?}");

    assert_cli_snapshot(SnapshotPayload::new(
        module_path!(),
        "print_json",
        fs,
        console,
        result,
    ));
}

#[test]
fn print_json_pretty() {
    let mut fs = MemoryFileSystem::default();
    let mut console = BufferConsole::default();

    let file_path = Utf8Path::new("fix.js");
    fs.insert(file_path.into(), APPLY_SUGGESTED_BEFORE.as_bytes());

    let (fs, result) = run_cli(
        fs,
        &mut console,
        Args::from(
            [
                "check",
                "--write",
                "--unsafe",
                "--reporter=json-pretty",
                file_path.as_os_str().to_str().unwrap(),
            ]
            .as_slice(),
        ),
    );

    assert!(result.is_ok(), "run_cli returned {result:?}");

    assert_cli_snapshot(SnapshotPayload::new(
        module_path!(),
        "print_json_pretty",
        fs,
        console,
        result,
    ));
}

#[test]
fn lint_error_without_file_paths() {
    let mut fs = MemoryFileSystem::default();
    let mut console = BufferConsole::default();

    let file_path = Utf8Path::new("check.js");
    fs.insert(file_path.into(), LINT_ERROR.as_bytes());

    let (fs, result) = run_cli(fs, &mut console, Args::from(["check", ""].as_slice()));

    assert!(result.is_err(), "run_cli returned {result:?}");

    assert_cli_snapshot(SnapshotPayload::new(
        module_path!(),
        "lint_error_without_file_paths",
        fs,
        console,
        result,
    ));
}

#[test]
fn fix_ok() {
    let mut fs = MemoryFileSystem::default();
    let mut console = BufferConsole::default();
    let file_path = Utf8Path::new("fix.js");
    fs.insert(file_path.into(), FIX_BEFORE.as_bytes());
    let (fs, result) = run_cli(
        fs,
        &mut console,
        Args::from(["check", "--fix", file_path.as_os_str().to_str().unwrap()].as_slice()),
    );
    assert!(result.is_ok(), "run_cli returned {result:?}");

    let mut buffer = String::new();
    fs.open(file_path)
        .unwrap()
        .read_to_string(&mut buffer)
        .unwrap();
    assert_eq!(buffer, FIX_AFTER);
    assert_cli_snapshot(SnapshotPayload::new(
        module_path!(),
        "fix_ok",
        fs,
        console,
        result,
    ));
}

#[test]
fn fix_unsafe_ok() {
    let mut fs = MemoryFileSystem::default();
    let mut console = BufferConsole::default();
    let file_path = Utf8Path::new("fix.js");
    fs.insert(file_path.into(), FIX_BEFORE.as_bytes());

    let (fs, result) = run_cli(
        fs,
        &mut console,
        Args::from(
            [
                "check",
                "--fix",
                "--unsafe",
                file_path.as_os_str().to_str().unwrap(),
            ]
            .as_slice(),
        ),
    );

    assert!(result.is_ok(), "run_cli returned {result:?}");

    let mut buffer = String::new();
    fs.open(file_path)
        .unwrap()
        .read_to_string(&mut buffer)
        .unwrap();

    assert_eq!(buffer, FIX_AFTER);
    assert_cli_snapshot(SnapshotPayload::new(
        module_path!(),
        "fix_unsafe_ok",
        fs,
        console,
        result,
    ));
}

#[test]
fn fix_noop() {
    let mut fs = MemoryFileSystem::default();
    let mut console = BufferConsole::default();

    let file_path = Utf8Path::new("fix.js");
    fs.insert(file_path.into(), FIX_AFTER.as_bytes());

    let (fs, result) = run_cli(
        fs,
        &mut console,
        Args::from(["check", "--fix", file_path.as_os_str().to_str().unwrap()].as_slice()),
    );

    assert!(result.is_ok(), "run_cli returned {result:?}");
    assert_cli_snapshot(SnapshotPayload::new(
        module_path!(),
        "fix_noop",
        fs,
        console,
        result,
    ));
}

#[test]
fn fix_suggested_error() {
    let mut fs = MemoryFileSystem::default();
    let mut console = BufferConsole::default();
    let file_path = Utf8Path::new("fix.js");
    fs.insert(file_path.into(), APPLY_SUGGESTED_BEFORE.as_bytes());

    let (fs, result) = run_cli(
        fs,
        &mut console,
        Args::from(
            [
                "check",
                "--fix",
                "--write",
                file_path.as_os_str().to_str().unwrap(),
            ]
            .as_slice(),
        ),
    );
    assert!(result.is_err(), "run_cli returned {result:?}");
    assert_cli_snapshot(SnapshotPayload::new(
        module_path!(),
        "fix_suggested_error",
        fs,
        console,
        result,
    ));
}

#[test]
fn fix_unsafe_with_error() {
    let mut fs = MemoryFileSystem::default();
    let mut console = BufferConsole::default();

    // last line doesn't have code fix
    let source = "let a = 4;
debugger;
console.log(a);
function f() { arguments; }
";

    let expected = "let a = 4;
console.log(a);
function f() {\n\targuments;\n}
";

    let test1 = Utf8Path::new("test1.js");
    fs.insert(test1.into(), source.as_bytes());
    let test2 = Utf8Path::new("test2.js");
    fs.insert(test2.into(), source.as_bytes());
    let (fs, result) = run_cli(
        fs,
        &mut console,
        Args::from(
            [
                "check",
                "--fix",
                "--unsafe",
                test1.as_os_str().to_str().unwrap(),
                test2.as_os_str().to_str().unwrap(),
            ]
            .as_slice(),
        ),
    );

    assert!(result.is_ok(), "run_cli returned {result:?}");
    assert_file_contents(&fs, test1, expected);
    assert_file_contents(&fs, test2, expected);

    assert_cli_snapshot(SnapshotPayload::new(
        module_path!(),
        "fix_unsafe_with_error",
        fs,
        console,
        result,
    ));
}

#[test]
fn write_ok() {
    let mut fs = MemoryFileSystem::default();
    let mut console = BufferConsole::default();
    let file_path = Utf8Path::new("fix.js");
    fs.insert(file_path.into(), FIX_BEFORE.as_bytes());
    let (fs, result) = run_cli(
        fs,
        &mut console,
        Args::from(["check", "--write", file_path.as_os_str().to_str().unwrap()].as_slice()),
    );
    assert!(result.is_ok(), "run_cli returned {result:?}");

    let mut buffer = String::new();
    fs.open(file_path)
        .unwrap()
        .read_to_string(&mut buffer)
        .unwrap();
    assert_eq!(buffer, FIX_AFTER);
    assert_cli_snapshot(SnapshotPayload::new(
        module_path!(),
        "write_ok",
        fs,
        console,
        result,
    ));
}

#[test]
fn write_unsafe_ok() {
    let mut fs = MemoryFileSystem::default();
    let mut console = BufferConsole::default();
    let file_path = Utf8Path::new("fix.js");
    fs.insert(file_path.into(), FIX_BEFORE.as_bytes());

    let (fs, result) = run_cli(
        fs,
        &mut console,
        Args::from(
            [
                "check",
                "--write",
                "--unsafe",
                file_path.as_os_str().to_str().unwrap(),
            ]
            .as_slice(),
        ),
    );

    assert!(result.is_ok(), "run_cli returned {result:?}");

    let mut buffer = String::new();
    fs.open(file_path)
        .unwrap()
        .read_to_string(&mut buffer)
        .unwrap();

    assert_eq!(buffer, FIX_AFTER);
    assert_cli_snapshot(SnapshotPayload::new(
        module_path!(),
        "write_unsafe_ok",
        fs,
        console,
        result,
    ));
}

#[test]
fn write_noop() {
    let mut fs = MemoryFileSystem::default();
    let mut console = BufferConsole::default();

    let file_path = Utf8Path::new("fix.js");
    fs.insert(file_path.into(), FIX_AFTER.as_bytes());

    let (fs, result) = run_cli(
        fs,
        &mut console,
        Args::from(["check", "--write", file_path.as_os_str().to_str().unwrap()].as_slice()),
    );

    assert!(result.is_ok(), "run_cli returned {result:?}");
    assert_cli_snapshot(SnapshotPayload::new(
        module_path!(),
        "write_noop",
        fs,
        console,
        result,
    ));
}

#[test]
fn write_suggested_error() {
    let mut fs = MemoryFileSystem::default();
    let mut console = BufferConsole::default();
    let file_path = Utf8Path::new("fix.js");
    fs.insert(file_path.into(), APPLY_SUGGESTED_BEFORE.as_bytes());

    let (fs, result) = run_cli(
        fs,
        &mut console,
        Args::from(
            [
                "check",
                "--write",
                "--write",
                file_path.as_os_str().to_str().unwrap(),
            ]
            .as_slice(),
        ),
    );
    assert!(result.is_err(), "run_cli returned {result:?}");
    assert_cli_snapshot(SnapshotPayload::new(
        module_path!(),
        "write_suggested_error",
        fs,
        console,
        result,
    ));
}

#[test]
fn write_unsafe_with_error() {
    let mut fs = MemoryFileSystem::default();
    let mut console = BufferConsole::default();

    // last line doesn't have code fix
    let source = "let a = 4;
debugger;
console.log(a);
function f() { arguments; }
";

    let expected = "let a = 4;
console.log(a);
function f() {\n\targuments;\n}
";

    let test1 = Utf8Path::new("test1.js");
    fs.insert(test1.into(), source.as_bytes());
    let test2 = Utf8Path::new("test2.js");
    fs.insert(test2.into(), source.as_bytes());
    let (fs, result) = run_cli(
        fs,
        &mut console,
        Args::from(
            [
                "check",
                "--write",
                "--unsafe",
                test1.as_os_str().to_str().unwrap(),
                test2.as_os_str().to_str().unwrap(),
            ]
            .as_slice(),
        ),
    );

    assert!(result.is_ok(), "run_cli returned {result:?}");
    assert_file_contents(&fs, test1, expected);
    assert_file_contents(&fs, test2, expected);

    assert_cli_snapshot(SnapshotPayload::new(
        module_path!(),
        "write_unsafe_with_error",
        fs,
        console,
        result,
    ));
}

#[test]
fn should_error_if_unstaged_files_only_with_staged_flag() {
    let mut console = BufferConsole::default();
    let mut fs = MemoryFileSystem::default();
    // Unstaged
    fs.insert(
        Utf8Path::new("file1.js").into(),
        r#"console.log('file1');"#.as_bytes(),
    );
    let (fs, result) = run_cli(
        fs,
        &mut console,
        Args::from(["check", "--staged"].as_slice()),
    );

    assert!(result.is_err(), "run_cli returned {result:?}");
    assert_cli_snapshot(SnapshotPayload::new(
        module_path!(),
        "should_error_if_unstaged_files_only_with_staged_flag",
        fs,
        console,
        result,
    ));
}

#[test]
fn should_error_if_unchanged_files_only_with_changed_flag() {
    let mut console = BufferConsole::default();
    let mut fs = MemoryFileSystem::default();
    // Unchanged
    fs.insert(
        Utf8Path::new("file1.js").into(),
        r#"console.log('file1');"#.as_bytes(),
    );
    let (fs, result) = run_cli(
        fs,
        &mut console,
        Args::from(["check", "--changed", "--since=main"].as_slice()),
    );
    assert!(result.is_err(), "run_cli returned {result:?}");
    assert_cli_snapshot(SnapshotPayload::new(
        module_path!(),
        "should_error_if_unchanged_files_only_with_changed_flag",
        fs,
        console,
        result,
    ));
}<|MERGE_RESOLUTION|>--- conflicted
+++ resolved
@@ -1517,13 +1517,8 @@
     let mut fs = MemoryFileSystem::default();
     let mut console = BufferConsole::default();
 
-<<<<<<< HEAD
-    let config = r#"{ "organizeImports": { "enabled": true } }"#;
+    let config = r#"{ "assist": { "enabled": true } }"#;
     let file_path = Utf8Path::new("biome.json");
-=======
-    let config = r#"{ "assist": { "enabled": true } }"#;
-    let file_path = Path::new("biome.json");
->>>>>>> 93d1e232
     fs.insert(file_path.into(), config.as_bytes());
 
     let file_path = Utf8Path::new("check.js");
