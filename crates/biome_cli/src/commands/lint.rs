use crate::changed::get_changed_files;
use crate::cli_options::CliOptions;
use crate::commands::validate_configuration_diagnostics;
use crate::{
    execute_mode, setup_cli_subscriber, CliDiagnostic, CliSession, Execution, TraversalMode,
};
use biome_service::configuration::vcs::VcsConfiguration;
use biome_service::configuration::{
    load_configuration, FilesConfiguration, LinterConfiguration, LoadedConfiguration,
};
use biome_service::workspace::{FixFileMode, UpdateSettingsParams};
use biome_service::{ConfigurationBasePath, MergeWith};
use std::ffi::OsString;
use std::path::PathBuf;

pub(crate) struct LintCommandPayload {
    pub(crate) apply: bool,
    pub(crate) apply_unsafe: bool,
    pub(crate) cli_options: CliOptions,
    pub(crate) linter_configuration: Option<LinterConfiguration>,
    pub(crate) vcs_configuration: Option<VcsConfiguration>,
    pub(crate) files_configuration: Option<FilesConfiguration>,
    pub(crate) paths: Vec<OsString>,
    pub(crate) stdin_file_path: Option<String>,
    pub(crate) changed: bool,
    pub(crate) since: Option<String>,
}

/// Handler for the "lint" command of the Biome CLI
pub(crate) fn lint(
    mut session: CliSession,
    payload: LintCommandPayload,
) -> Result<(), CliDiagnostic> {
    let LintCommandPayload {
        apply,
        apply_unsafe,
        cli_options,
        linter_configuration,
        mut paths,
        stdin_file_path,
        vcs_configuration,
        files_configuration,
        changed,
        since,
    } = payload;
    setup_cli_subscriber(cli_options.log_level.clone(), cli_options.log_kind.clone());

    let fix_file_mode = if apply && apply_unsafe {
        return Err(CliDiagnostic::incompatible_arguments(
            "--apply",
            "--apply-unsafe",
        ));
    } else if !apply && !apply_unsafe {
        None
    } else if apply && !apply_unsafe {
        Some(FixFileMode::SafeFixes)
    } else {
        Some(FixFileMode::SafeAndUnsafeFixes)
    };

    let base_path = match cli_options.config_path.as_ref() {
        None => ConfigurationBasePath::default(),
        Some(path) => ConfigurationBasePath::FromUser(PathBuf::from(path)),
    };

    let loaded_configuration = load_configuration(&session.app.fs, base_path)?;
    validate_configuration_diagnostics(
        &loaded_configuration,
        session.app.console,
        cli_options.verbose,
    )?;

    let LoadedConfiguration {
        configuration: mut fs_configuration,
        directory_path: configuration_path,
        ..
    } = loaded_configuration;
    fs_configuration.merge_with(linter_configuration);
    fs_configuration.merge_with(files_configuration);
    fs_configuration.merge_with(vcs_configuration);

    // check if support of git ignore files is enabled
    let vcs_base_path = configuration_path.or(session.app.fs.working_directory());
    let (vcs_base_path, gitignore_matches) =
        fs_configuration.retrieve_gitignore_matches(&session.app.fs, vcs_base_path.as_deref())?;

    if since.is_some() && !changed {
        return Err(CliDiagnostic::incompatible_arguments("since", "changed"));
    }

    session
        .app
        .workspace
        .update_settings(UpdateSettingsParams {
            configuration: fs_configuration.clone(),
        })?;

    if changed {
        paths = get_changed_files(&mut session, &mut fs_configuration, since)?;
    }

    let stdin = if let Some(stdin_file_path) = stdin_file_path {
        let console = &mut session.app.console;
        let input_code = console.read();
        if let Some(input_code) = input_code {
            let path = PathBuf::from(stdin_file_path);
            Some((path, input_code))
        } else {
            // we provided the argument without a piped stdin, we bail
            return Err(CliDiagnostic::missing_argument("stdin", "lint"));
        }
    } else {
        None
    };

<<<<<<< HEAD
=======
    let vcs_enabled = fs_configuration.is_vcs_enabled();

    session
        .app
        .workspace
        .update_settings(UpdateSettingsParams {
            configuration: fs_configuration,
            vcs_base_path,
            gitignore_matches,
        })?;

>>>>>>> 22055d0e
    execute_mode(
        Execution::new(TraversalMode::Lint {
            fix_file_mode,
            stdin,
        }),
        session,
        &cli_options,
        paths,
        vcs_enabled,
    )
}<|MERGE_RESOLUTION|>--- conflicted
+++ resolved
@@ -113,8 +113,6 @@
         None
     };
 
-<<<<<<< HEAD
-=======
     let vcs_enabled = fs_configuration.is_vcs_enabled();
 
     session
@@ -126,7 +124,6 @@
             gitignore_matches,
         })?;
 
->>>>>>> 22055d0e
     execute_mode(
         Execution::new(TraversalMode::Lint {
             fix_file_mode,
