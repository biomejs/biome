--- conflicted
+++ resolved
@@ -1,7 +1,7 @@
 use super::{determine_fix_file_mode, FixFileModeOptions};
 use crate::cli_options::CliOptions;
 use crate::commands::{get_files_to_process_with_cli_options, CommandRunner};
-use crate::{check_schema_version, CliDiagnostic, Execution, TraversalMode};
+use crate::{CliDiagnostic, Execution, TraversalMode};
 use biome_configuration::analyzer::RuleSelector;
 use biome_configuration::css::CssLinterConfiguration;
 use biome_configuration::graphql::GraphqlLinterConfiguration;
@@ -45,15 +45,9 @@
     fn merge_configuration(
         &mut self,
         loaded_configuration: LoadedConfiguration,
-<<<<<<< HEAD
-        _fs: &DynRef<'_, dyn FileSystem>,
-        console: &mut dyn Console,
-    ) -> Result<PartialConfiguration, WorkspaceError> {
-=======
         _fs: &dyn FileSystem,
         _console: &mut dyn Console,
     ) -> Result<Configuration, WorkspaceError> {
->>>>>>> d95df40a
         let LoadedConfiguration {
             configuration: mut fs_configuration,
             ..
@@ -77,8 +71,6 @@
             vcs: self.vcs_configuration.clone(),
             ..Default::default()
         });
-
-        check_schema_version(&fs_configuration, console);
 
         if self.css_linter.is_some() {
             let css = fs_configuration.css.get_or_insert_with(Default::default);
