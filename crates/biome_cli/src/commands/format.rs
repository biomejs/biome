use crate::cli_options::CliOptions;
use crate::commands::{get_files_to_process_with_cli_options, CommandRunner, LoadEditorConfig};
use crate::diagnostics::DeprecatedArgument;
use crate::{CliDiagnostic, Execution, TraversalMode};
use biome_configuration::vcs::PartialVcsConfiguration;
use biome_configuration::{
    PartialConfiguration, PartialCssFormatter, PartialFilesConfiguration,
    PartialFormatterConfiguration, PartialGraphqlFormatter, PartialJavascriptFormatter,
    PartialJsonFormatter,
};
use biome_console::{markup, Console, ConsoleExt};
use biome_deserialize::Merge;
use biome_diagnostics::PrintDiagnostic;
use biome_fs::FileSystem;
use biome_service::configuration::LoadedConfiguration;
use biome_service::{DynRef, Workspace, WorkspaceError};
use std::ffi::OsString;

pub(crate) struct FormatCommandPayload {
    pub(crate) javascript_formatter: Option<PartialJavascriptFormatter>,
    pub(crate) json_formatter: Option<PartialJsonFormatter>,
    pub(crate) css_formatter: Option<PartialCssFormatter>,
    pub(crate) graphql_formatter: Option<PartialGraphqlFormatter>,
    pub(crate) formatter_configuration: Option<PartialFormatterConfiguration>,
    pub(crate) vcs_configuration: Option<PartialVcsConfiguration>,
    pub(crate) files_configuration: Option<PartialFilesConfiguration>,
    pub(crate) stdin_file_path: Option<String>,
    pub(crate) write: bool,
    pub(crate) fix: bool,
    pub(crate) paths: Vec<OsString>,
    pub(crate) staged: bool,
    pub(crate) changed: bool,
    pub(crate) since: Option<String>,
}

<<<<<<< HEAD
/// Handler for the "format" command of the Biome CLI
pub(crate) fn format(
    session: CliSession,
    payload: FormatCommandPayload,
) -> Result<(), CliDiagnostic> {
    let FormatCommandPayload {
        mut javascript_formatter,
        mut formatter_configuration,
        vcs_configuration,
        mut paths,
        cli_options,
        stdin_file_path,
        files_configuration,
        write,
        fix,
        mut json_formatter,
        css_formatter,
        graphql_formatter,
        since,
        staged,
        changed,
    } = payload;
    setup_cli_subscriber(cli_options.log_level, cli_options.log_kind);

    check_fix_incompatible_arguments(super::FixFileModeOptions {
        apply: false,
        apply_unsafe: false,
        write,
        suppress: false,
        fix,
        unsafe_: false,
    })?;

    let loaded_configuration =
        load_configuration(&session.app.fs, cli_options.as_configuration_path_hint())?;
    validate_configuration_diagnostics(
        &loaded_configuration,
        session.app.console,
        cli_options.verbose,
    )?;

    let editorconfig_search_path = loaded_configuration.directory_path.clone();
    let LoadedConfiguration {
        configuration: biome_configuration,
        directory_path: configuration_path,
        ..
    } = loaded_configuration;

    let should_use_editorconfig = formatter_configuration
        .as_ref()
        .and_then(|c| c.use_editorconfig)
        .unwrap_or(biome_configuration.use_editorconfig().unwrap_or_default());
    let mut fs_configuration = if should_use_editorconfig {
        let (editorconfig, editorconfig_diagnostics) = {
            let search_path = editorconfig_search_path.unwrap_or_else(|| {
                let fs = &session.app.fs;
                fs.working_directory().unwrap_or_default()
            });
            load_editorconfig(&session.app.fs, search_path)?
        };
        for diagnostic in editorconfig_diagnostics {
            session.app.console.error(markup! {
                {PrintDiagnostic::simple(&diagnostic)}
            })
        }
        editorconfig.unwrap_or_default()
    } else {
        Default::default()
    };
    // this makes biome configuration take precedence over editorconfig configuration
    fs_configuration.merge_with(biome_configuration);
    let mut configuration = fs_configuration;

    // TODO: remove in biome 2.0
    let console = &mut *session.app.console;
    if let Some(config) = formatter_configuration.as_mut() {
        if let Some(indent_size) = config.indent_size {
            let diagnostic = DeprecatedArgument::new(markup! {
                "The argument "<Emphasis>"--indent-size"</Emphasis>" is deprecated, it will be removed in the next major release. Use "<Emphasis>"--indent-width"</Emphasis>" instead."
            });
            console.error(markup! {
                {PrintDiagnostic::simple(&diagnostic)}
            });
=======
impl LoadEditorConfig for FormatCommandPayload {
    fn should_load_editor_config(&self, fs_configuration: &PartialConfiguration) -> bool {
        self.formatter_configuration
            .as_ref()
            .and_then(|c| c.use_editorconfig)
            .unwrap_or(fs_configuration.use_editorconfig().unwrap_or_default())
    }
}
>>>>>>> ea7d35c2

impl CommandRunner for FormatCommandPayload {
    const COMMAND_NAME: &'static str = "format";

    fn merge_configuration(
        &mut self,
        loaded_configuration: LoadedConfiguration,
        fs: &DynRef<'_, dyn FileSystem>,
        console: &mut dyn Console,
    ) -> Result<PartialConfiguration, WorkspaceError> {
        let LoadedConfiguration {
            configuration: biome_configuration,
            directory_path: configuration_path,
            ..
        } = loaded_configuration;
        let editorconfig_search_path = configuration_path.clone();
        let mut fs_configuration =
            self.load_editor_config(editorconfig_search_path, &biome_configuration, fs, console)?;
        // this makes biome configuration take precedence over editorconfig configuration
        fs_configuration.merge_with(biome_configuration);
        let mut configuration = fs_configuration;

        // TODO: remove in biome 2.0
        if let Some(config) = self.formatter_configuration.as_mut() {
            if let Some(indent_size) = config.indent_size {
                let diagnostic = DeprecatedArgument::new(markup! {
                    "The argument "<Emphasis>"--indent-size"</Emphasis>" is deprecated, it will be removed in the next major release. Use "<Emphasis>"--indent-width"</Emphasis>" instead."
                });
                console.error(markup! {
                    {PrintDiagnostic::simple(&diagnostic)}
                });

                if config.indent_width.is_none() {
                    config.indent_width = Some(indent_size);
                }
            }
        }
        // TODO: remove in biome 2.0
        if let Some(js_formatter) = self.javascript_formatter.as_mut() {
            if let Some(indent_size) = js_formatter.indent_size {
                let diagnostic = DeprecatedArgument::new(markup! {
                    "The argument "<Emphasis>"--javascript-formatter-indent-size"</Emphasis>" is deprecated, it will be removed in the next major release. Use "<Emphasis>"--javascript-formatter-indent-width"</Emphasis>" instead."
                });
                console.error(markup! {
                    {PrintDiagnostic::simple(&diagnostic)}
                });

                if js_formatter.indent_width.is_none() {
                    js_formatter.indent_width = Some(indent_size);
                }
            }

            if let Some(trailing_comma) = js_formatter.trailing_comma {
                let diagnostic = DeprecatedArgument::new(markup! {
                    "The argument "<Emphasis>"--trailing-comma"</Emphasis>" is deprecated, it will be removed in the next major release. Use "<Emphasis>"--trailing-commas"</Emphasis>" instead."
                });
                console.error(markup! {
                    {PrintDiagnostic::simple(&diagnostic)}
                });

                if js_formatter.trailing_commas.is_none() {
                    js_formatter.trailing_commas = Some(trailing_comma);
                }
            }
        }
        // TODO: remove in biome 2.0
        if let Some(json_formatter) = self.json_formatter.as_mut() {
            if let Some(indent_size) = json_formatter.indent_size {
                let diagnostic = DeprecatedArgument::new(markup! {
                    "The argument "<Emphasis>"--json-formatter-indent-size"</Emphasis>" is deprecated, it will be removed in the next major release. Use "<Emphasis>"--json-formatter-indent-width"</Emphasis>" instead."
                });
                console.error(markup! {
                    {PrintDiagnostic::simple(&diagnostic)}
                });

                if json_formatter.indent_width.is_none() {
                    json_formatter.indent_width = Some(indent_size);
                }
            }
        }

        // merge formatter options
        if !configuration
            .formatter
            .as_ref()
            .is_some_and(PartialFormatterConfiguration::is_disabled)
        {
            let formatter = configuration.formatter.get_or_insert_with(Default::default);
            if let Some(formatter_configuration) = self.formatter_configuration.clone() {
                formatter.merge_with(formatter_configuration);
            }

            formatter.enabled = Some(true);
        }
        if self.css_formatter.is_some() {
            let css = configuration.css.get_or_insert_with(Default::default);
            css.formatter.merge_with(self.css_formatter.clone());
        }
        if self.graphql_formatter.is_some() {
            let graphql = configuration.graphql.get_or_insert_with(Default::default);
            graphql.formatter.merge_with(self.graphql_formatter.clone());
        }

        if self.javascript_formatter.is_some() {
            let javascript = configuration
                .javascript
                .get_or_insert_with(Default::default);
            javascript
                .formatter
                .merge_with(self.javascript_formatter.clone());
        }
        if self.json_formatter.is_some() {
            let json = configuration.json.get_or_insert_with(Default::default);
            json.formatter.merge_with(self.json_formatter.clone());
        }

        configuration
            .files
            .merge_with(self.files_configuration.clone());
        configuration.vcs.merge_with(self.vcs_configuration.clone());

        Ok(configuration)
    }

    fn get_files_to_process(
        &self,
        fs: &DynRef<'_, dyn FileSystem>,
        configuration: &PartialConfiguration,
    ) -> Result<Vec<OsString>, CliDiagnostic> {
        let paths = get_files_to_process_with_cli_options(
            self.since.as_deref(),
            self.changed,
            self.staged,
            fs,
            configuration,
        )?
        .unwrap_or(self.paths.clone());

        Ok(paths)
    }

    fn get_stdin_file_path(&self) -> Option<&str> {
        self.stdin_file_path.as_deref()
    }

    fn should_write(&self) -> bool {
        self.write || self.fix
    }

    fn get_execution(
        &self,
        cli_options: &CliOptions,
        console: &mut dyn Console,
        _workspace: &dyn Workspace,
    ) -> Result<Execution, CliDiagnostic> {
        Ok(Execution::new(TraversalMode::Format {
            ignore_errors: cli_options.skip_errors,
            write: self.should_write(),
            stdin: self.get_stdin(console)?,
            vcs_targeted: (self.staged, self.changed).into(),
        })
        .set_report(cli_options))
    }
}<|MERGE_RESOLUTION|>--- conflicted
+++ resolved
@@ -33,91 +33,6 @@
     pub(crate) since: Option<String>,
 }
 
-<<<<<<< HEAD
-/// Handler for the "format" command of the Biome CLI
-pub(crate) fn format(
-    session: CliSession,
-    payload: FormatCommandPayload,
-) -> Result<(), CliDiagnostic> {
-    let FormatCommandPayload {
-        mut javascript_formatter,
-        mut formatter_configuration,
-        vcs_configuration,
-        mut paths,
-        cli_options,
-        stdin_file_path,
-        files_configuration,
-        write,
-        fix,
-        mut json_formatter,
-        css_formatter,
-        graphql_formatter,
-        since,
-        staged,
-        changed,
-    } = payload;
-    setup_cli_subscriber(cli_options.log_level, cli_options.log_kind);
-
-    check_fix_incompatible_arguments(super::FixFileModeOptions {
-        apply: false,
-        apply_unsafe: false,
-        write,
-        suppress: false,
-        fix,
-        unsafe_: false,
-    })?;
-
-    let loaded_configuration =
-        load_configuration(&session.app.fs, cli_options.as_configuration_path_hint())?;
-    validate_configuration_diagnostics(
-        &loaded_configuration,
-        session.app.console,
-        cli_options.verbose,
-    )?;
-
-    let editorconfig_search_path = loaded_configuration.directory_path.clone();
-    let LoadedConfiguration {
-        configuration: biome_configuration,
-        directory_path: configuration_path,
-        ..
-    } = loaded_configuration;
-
-    let should_use_editorconfig = formatter_configuration
-        .as_ref()
-        .and_then(|c| c.use_editorconfig)
-        .unwrap_or(biome_configuration.use_editorconfig().unwrap_or_default());
-    let mut fs_configuration = if should_use_editorconfig {
-        let (editorconfig, editorconfig_diagnostics) = {
-            let search_path = editorconfig_search_path.unwrap_or_else(|| {
-                let fs = &session.app.fs;
-                fs.working_directory().unwrap_or_default()
-            });
-            load_editorconfig(&session.app.fs, search_path)?
-        };
-        for diagnostic in editorconfig_diagnostics {
-            session.app.console.error(markup! {
-                {PrintDiagnostic::simple(&diagnostic)}
-            })
-        }
-        editorconfig.unwrap_or_default()
-    } else {
-        Default::default()
-    };
-    // this makes biome configuration take precedence over editorconfig configuration
-    fs_configuration.merge_with(biome_configuration);
-    let mut configuration = fs_configuration;
-
-    // TODO: remove in biome 2.0
-    let console = &mut *session.app.console;
-    if let Some(config) = formatter_configuration.as_mut() {
-        if let Some(indent_size) = config.indent_size {
-            let diagnostic = DeprecatedArgument::new(markup! {
-                "The argument "<Emphasis>"--indent-size"</Emphasis>" is deprecated, it will be removed in the next major release. Use "<Emphasis>"--indent-width"</Emphasis>" instead."
-            });
-            console.error(markup! {
-                {PrintDiagnostic::simple(&diagnostic)}
-            });
-=======
 impl LoadEditorConfig for FormatCommandPayload {
     fn should_load_editor_config(&self, fs_configuration: &PartialConfiguration) -> bool {
         self.formatter_configuration
@@ -126,7 +41,6 @@
             .unwrap_or(fs_configuration.use_editorconfig().unwrap_or_default())
     }
 }
->>>>>>> ea7d35c2
 
 impl CommandRunner for FormatCommandPayload {
     const COMMAND_NAME: &'static str = "format";
