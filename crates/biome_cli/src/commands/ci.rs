use crate::changed::get_changed_files;
use crate::cli_options::CliOptions;
use crate::commands::validate_configuration_diagnostics;
use crate::{execute_mode, setup_cli_subscriber, CliDiagnostic, CliSession, Execution};
use biome_deserialize::Merge;
use biome_service::configuration::organize_imports::PartialOrganizeImports;
use biome_service::configuration::{
    load_configuration, LoadedConfiguration, PartialFormatterConfiguration,
    PartialLinterConfiguration,
};
use biome_service::workspace::UpdateSettingsParams;
use biome_service::PartialConfiguration;
use std::ffi::OsString;

pub(crate) struct CiCommandPayload {
    pub(crate) formatter_enabled: Option<bool>,
    pub(crate) linter_enabled: Option<bool>,
    pub(crate) organize_imports_enabled: Option<bool>,
    pub(crate) paths: Vec<OsString>,
    pub(crate) configuration: Option<PartialConfiguration>,
    pub(crate) cli_options: CliOptions,
    pub(crate) changed: bool,
    pub(crate) since: Option<String>,
}

/// Handler for the "ci" command of the Biome CLI
<<<<<<< HEAD
pub(crate) fn ci(session: CliSession, mut payload: CiCommandPayload) -> Result<(), CliDiagnostic> {
    setup_cli_subscriber(
        payload.cli_options.log_level.clone(),
        payload.cli_options.log_kind.clone(),
    );

    let loaded_configuration = load_configuration(
        &session.app.fs,
        payload.cli_options.to_configuration_base_path(),
    )?;
=======
pub(crate) fn ci(session: CliSession, payload: CiCommandPayload) -> Result<(), CliDiagnostic> {
    let CiCommandPayload {
        cli_options,
        formatter_enabled,
        linter_enabled,
        organize_imports_enabled,
        configuration,
        mut paths,
        since,
        changed,
    } = payload;
    setup_cli_subscriber(cli_options.log_level.clone(), cli_options.log_kind.clone());

    let loaded_configuration =
        load_configuration(&session.app.fs, cli_options.as_configuration_base_path())?;
>>>>>>> aec8905c

    validate_configuration_diagnostics(
        &loaded_configuration,
        session.app.console,
        cli_options.verbose,
    )?;

    let LoadedConfiguration {
        configuration: mut fs_configuration,
        directory_path: configuration_path,
        ..
    } = loaded_configuration;
    let formatter = fs_configuration
        .formatter
        .get_or_insert_with(PartialFormatterConfiguration::default);

    if formatter_enabled.is_some() {
        formatter.enabled = formatter_enabled;
    }

    let linter = fs_configuration
        .linter
        .get_or_insert_with(PartialLinterConfiguration::default);

    if linter_enabled.is_some() {
        linter.enabled = linter_enabled;
    }

    let organize_imports = fs_configuration
        .organize_imports
        .get_or_insert_with(PartialOrganizeImports::default);

    if organize_imports_enabled.is_some() {
        organize_imports.enabled = organize_imports_enabled;
    }

    // no point in doing the traversal if all the checks have been disabled
    if fs_configuration.is_formatter_disabled()
        && fs_configuration.is_linter_disabled()
        && fs_configuration.is_organize_imports_disabled()
    {
        return Err(CliDiagnostic::incompatible_end_configuration("Formatter, linter and organize imports are disabled, can't perform the command. This is probably and error."));
    }

    if let Some(mut configuration) = configuration {
        if let Some(linter) = configuration.linter.as_mut() {
            // Don't overwrite rules from the CLI configuration.
            // Otherwise, rules that are disabled in the config file might
            // become re-enabled due to the defaults included in the CLI
            // configuration.
            linter.rules = None;
        }
        fs_configuration.merge_with(configuration);
    }

    // check if support of git ignore files is enabled
    let vcs_base_path = configuration_path.or(session.app.fs.working_directory());
    let (vcs_base_path, gitignore_matches) =
        fs_configuration.retrieve_gitignore_matches(&session.app.fs, vcs_base_path.as_deref())?;

    if since.is_some() && !changed {
        return Err(CliDiagnostic::incompatible_arguments("since", "changed"));
    }

    if changed {
        paths = get_changed_files(&session.app.fs, &fs_configuration, since)?;
    }

    session
        .app
        .workspace
        .update_settings(UpdateSettingsParams {
            configuration: fs_configuration,
            working_directory: session.app.fs.working_directory(),
            vcs_base_path,
            gitignore_matches,
        })?;

    execute_mode(Execution::new_ci(), session, &cli_options, paths)
}<|MERGE_RESOLUTION|>--- conflicted
+++ resolved
@@ -24,18 +24,6 @@
 }
 
 /// Handler for the "ci" command of the Biome CLI
-<<<<<<< HEAD
-pub(crate) fn ci(session: CliSession, mut payload: CiCommandPayload) -> Result<(), CliDiagnostic> {
-    setup_cli_subscriber(
-        payload.cli_options.log_level.clone(),
-        payload.cli_options.log_kind.clone(),
-    );
-
-    let loaded_configuration = load_configuration(
-        &session.app.fs,
-        payload.cli_options.to_configuration_base_path(),
-    )?;
-=======
 pub(crate) fn ci(session: CliSession, payload: CiCommandPayload) -> Result<(), CliDiagnostic> {
     let CiCommandPayload {
         cli_options,
@@ -50,8 +38,7 @@
     setup_cli_subscriber(cli_options.log_level.clone(), cli_options.log_kind.clone());
 
     let loaded_configuration =
-        load_configuration(&session.app.fs, cli_options.as_configuration_base_path())?;
->>>>>>> aec8905c
+        load_configuration(&session.app.fs, cli_options.to_configuration_base_path())?;
 
     validate_configuration_diagnostics(
         &loaded_configuration,
