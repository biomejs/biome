use super::{determine_fix_file_mode, FixFileModeOptions, LoadEditorConfig};
use crate::cli_options::CliOptions;
use crate::commands::{get_files_to_process_with_cli_options, CommandRunner};
use crate::{CliDiagnostic, Execution, TraversalMode};
use biome_configuration::analyzer::assists::PartialAssistsConfiguration;
use biome_configuration::{
    organize_imports::PartialOrganizeImports, PartialConfiguration, PartialFormatterConfiguration,
    PartialLinterConfiguration,
};
use biome_console::Console;
use biome_deserialize::Merge;
use biome_fs::FileSystem;
use biome_service::{configuration::LoadedConfiguration, DynRef, Workspace, WorkspaceError};
use std::ffi::OsString;

pub(crate) struct CheckCommandPayload {
    pub(crate) apply: bool,
    pub(crate) apply_unsafe: bool,
    pub(crate) write: bool,
    pub(crate) fix: bool,
    pub(crate) unsafe_: bool,
    pub(crate) configuration: Option<PartialConfiguration>,
    pub(crate) paths: Vec<OsString>,
    pub(crate) stdin_file_path: Option<String>,
    pub(crate) formatter_enabled: Option<bool>,
    pub(crate) linter_enabled: Option<bool>,
    pub(crate) organize_imports_enabled: Option<bool>,
    pub(crate) assists_enabled: Option<bool>,
    pub(crate) staged: bool,
    pub(crate) changed: bool,
    pub(crate) since: Option<String>,
}

<<<<<<< HEAD
/// Handler for the "check" command of the Biome CLI
pub(crate) fn check(
    session: CliSession,
    payload: CheckCommandPayload,
) -> Result<(), CliDiagnostic> {
    let CheckCommandPayload {
        apply,
        apply_unsafe,
        write,
        fix,
        unsafe_,
        cli_options,
        configuration,
        paths,
        stdin_file_path,
        linter_enabled,
        organize_imports_enabled,
        formatter_enabled,
        since,
        assists_enabled,
        staged,
        changed,
    } = payload;
    setup_cli_subscriber(cli_options.log_level, cli_options.log_kind);

    let fix_file_mode = determine_fix_file_mode(
        FixFileModeOptions {
            apply,
            apply_unsafe,
            write,
            suppress: false,
            fix,
            unsafe_,
        },
        session.app.console,
    )?;

    let loaded_configuration =
        load_configuration(&session.app.fs, cli_options.as_configuration_path_hint())?;
    validate_configuration_diagnostics(
        &loaded_configuration,
        session.app.console,
        cli_options.verbose,
    )?;

    let editorconfig_search_path = loaded_configuration.directory_path.clone();
    let LoadedConfiguration {
        configuration: biome_configuration,
        directory_path: configuration_path,
        ..
    } = loaded_configuration;

    let should_use_editorconfig = configuration
        .as_ref()
        .and_then(|c| c.use_editorconfig())
        .unwrap_or(biome_configuration.use_editorconfig().unwrap_or_default());
    let mut fs_configuration = if should_use_editorconfig {
        let (editorconfig, editorconfig_diagnostics) = {
            let search_path = editorconfig_search_path.unwrap_or_else(|| {
                let fs = &session.app.fs;
                fs.working_directory().unwrap_or_default()
            });
            load_editorconfig(&session.app.fs, search_path)?
        };
        for diagnostic in editorconfig_diagnostics {
            session.app.console.error(markup! {
                {PrintDiagnostic::simple(&diagnostic)}
            })
        }
        editorconfig.unwrap_or_default()
    } else {
        Default::default()
    };
    // this makes biome configuration take precedence over editorconfig configuration
    fs_configuration.merge_with(biome_configuration);

    let formatter = fs_configuration
        .formatter
        .get_or_insert_with(PartialFormatterConfiguration::default);

    if formatter_enabled.is_some() {
        formatter.enabled = formatter_enabled;
=======
impl LoadEditorConfig for CheckCommandPayload {
    fn should_load_editor_config(&self, fs_configuration: &PartialConfiguration) -> bool {
        self.configuration
            .as_ref()
            .and_then(|c| c.use_editorconfig())
            .unwrap_or(fs_configuration.use_editorconfig().unwrap_or_default())
>>>>>>> ea7d35c2
    }
}

impl CommandRunner for CheckCommandPayload {
    const COMMAND_NAME: &'static str = "check";

    fn merge_configuration(
        &mut self,
        loaded_configuration: LoadedConfiguration,
        fs: &DynRef<'_, dyn FileSystem>,
        console: &mut dyn Console,
    ) -> Result<PartialConfiguration, WorkspaceError> {
        let editorconfig_search_path = loaded_configuration.directory_path.clone();
        let LoadedConfiguration {
            configuration: biome_configuration,
            ..
        } = loaded_configuration;
        let mut fs_configuration =
            self.load_editor_config(editorconfig_search_path, &biome_configuration, fs, console)?;
        // this makes biome configuration take precedence over editorconfig configuration
        fs_configuration.merge_with(biome_configuration);

        let formatter = fs_configuration
            .formatter
            .get_or_insert_with(PartialFormatterConfiguration::default);

        if self.formatter_enabled.is_some() {
            formatter.enabled = self.formatter_enabled;
        }

        let linter = fs_configuration
            .linter
            .get_or_insert_with(PartialLinterConfiguration::default);

        if self.linter_enabled.is_some() {
            linter.enabled = self.linter_enabled;
        }

        let organize_imports = fs_configuration
            .organize_imports
            .get_or_insert_with(PartialOrganizeImports::default);

        if self.organize_imports_enabled.is_some() {
            organize_imports.enabled = self.organize_imports_enabled;
        }

        let assists = fs_configuration
            .assists
            .get_or_insert_with(PartialAssistsConfiguration::default);

        if self.assists_enabled.is_some() {
            assists.enabled = self.assists_enabled;
        }

        if let Some(mut configuration) = self.configuration.clone() {
            if let Some(linter) = configuration.linter.as_mut() {
                // Don't overwrite rules from the CLI configuration.
                // Otherwise, rules that are disabled in the config file might
                // become re-enabled due to the defaults included in the CLI
                // configuration.
                linter.rules = None;
            }
            fs_configuration.merge_with(configuration);
        }

        Ok(fs_configuration)
    }

    fn get_files_to_process(
        &self,
        fs: &DynRef<'_, dyn FileSystem>,
        configuration: &PartialConfiguration,
    ) -> Result<Vec<OsString>, CliDiagnostic> {
        let paths = get_files_to_process_with_cli_options(
            self.since.as_deref(),
            self.changed,
            self.staged,
            fs,
            configuration,
        )?
        .unwrap_or(self.paths.clone());

        Ok(paths)
    }

    fn get_stdin_file_path(&self) -> Option<&str> {
        self.stdin_file_path.as_deref()
    }

    fn should_write(&self) -> bool {
        self.write || self.fix
    }

    fn get_execution(
        &self,
        cli_options: &CliOptions,
        console: &mut dyn Console,
        _workspace: &dyn Workspace,
    ) -> Result<Execution, CliDiagnostic> {
        let fix_file_mode = determine_fix_file_mode(
            FixFileModeOptions {
                apply: self.apply,
                apply_unsafe: self.apply_unsafe,
                write: self.write,
                fix: self.fix,
                unsafe_: self.unsafe_,
            },
            console,
        )?;

        Ok(Execution::new(TraversalMode::Check {
            fix_file_mode,
            stdin: self.get_stdin(console)?,
            vcs_targeted: (self.staged, self.changed).into(),
        })
        .set_report(cli_options))
    }
}<|MERGE_RESOLUTION|>--- conflicted
+++ resolved
@@ -31,97 +31,12 @@
     pub(crate) since: Option<String>,
 }
 
-<<<<<<< HEAD
-/// Handler for the "check" command of the Biome CLI
-pub(crate) fn check(
-    session: CliSession,
-    payload: CheckCommandPayload,
-) -> Result<(), CliDiagnostic> {
-    let CheckCommandPayload {
-        apply,
-        apply_unsafe,
-        write,
-        fix,
-        unsafe_,
-        cli_options,
-        configuration,
-        paths,
-        stdin_file_path,
-        linter_enabled,
-        organize_imports_enabled,
-        formatter_enabled,
-        since,
-        assists_enabled,
-        staged,
-        changed,
-    } = payload;
-    setup_cli_subscriber(cli_options.log_level, cli_options.log_kind);
-
-    let fix_file_mode = determine_fix_file_mode(
-        FixFileModeOptions {
-            apply,
-            apply_unsafe,
-            write,
-            suppress: false,
-            fix,
-            unsafe_,
-        },
-        session.app.console,
-    )?;
-
-    let loaded_configuration =
-        load_configuration(&session.app.fs, cli_options.as_configuration_path_hint())?;
-    validate_configuration_diagnostics(
-        &loaded_configuration,
-        session.app.console,
-        cli_options.verbose,
-    )?;
-
-    let editorconfig_search_path = loaded_configuration.directory_path.clone();
-    let LoadedConfiguration {
-        configuration: biome_configuration,
-        directory_path: configuration_path,
-        ..
-    } = loaded_configuration;
-
-    let should_use_editorconfig = configuration
-        .as_ref()
-        .and_then(|c| c.use_editorconfig())
-        .unwrap_or(biome_configuration.use_editorconfig().unwrap_or_default());
-    let mut fs_configuration = if should_use_editorconfig {
-        let (editorconfig, editorconfig_diagnostics) = {
-            let search_path = editorconfig_search_path.unwrap_or_else(|| {
-                let fs = &session.app.fs;
-                fs.working_directory().unwrap_or_default()
-            });
-            load_editorconfig(&session.app.fs, search_path)?
-        };
-        for diagnostic in editorconfig_diagnostics {
-            session.app.console.error(markup! {
-                {PrintDiagnostic::simple(&diagnostic)}
-            })
-        }
-        editorconfig.unwrap_or_default()
-    } else {
-        Default::default()
-    };
-    // this makes biome configuration take precedence over editorconfig configuration
-    fs_configuration.merge_with(biome_configuration);
-
-    let formatter = fs_configuration
-        .formatter
-        .get_or_insert_with(PartialFormatterConfiguration::default);
-
-    if formatter_enabled.is_some() {
-        formatter.enabled = formatter_enabled;
-=======
 impl LoadEditorConfig for CheckCommandPayload {
     fn should_load_editor_config(&self, fs_configuration: &PartialConfiguration) -> bool {
         self.configuration
             .as_ref()
             .and_then(|c| c.use_editorconfig())
             .unwrap_or(fs_configuration.use_editorconfig().unwrap_or_default())
->>>>>>> ea7d35c2
     }
 }
 
@@ -226,6 +141,7 @@
                 apply: self.apply,
                 apply_unsafe: self.apply_unsafe,
                 write: self.write,
+                suppress: false,
                 fix: self.fix,
                 unsafe_: self.unsafe_,
             },
