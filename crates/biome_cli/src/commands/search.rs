--- conflicted
+++ resolved
@@ -69,20 +69,12 @@
     let console = &mut *session.app.console;
     let stdin = get_stdin(stdin_file_path, console, "search")?;
 
-<<<<<<< HEAD
-    let execution =
-        Execution::new(TraversalMode::Search { pattern, stdin }).set_report(&cli_options);
-=======
     let pattern = workspace
         .parse_pattern(ParsePatternParams { pattern })?
         .pattern_id;
 
-    let execution = if cli_options.json {
-        Execution::with_report(TraversalMode::Search { pattern, stdin }, ReportMode::Json)
-    } else {
-        Execution::new(TraversalMode::Search { pattern, stdin })
-    };
->>>>>>> a5242a2b
+    let execution =
+        Execution::new(TraversalMode::Search { pattern, stdin }).set_report(&cli_options);
 
     execute_mode(execution, session, &cli_options, paths)
 }