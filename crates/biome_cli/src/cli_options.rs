use crate::LoggingLevel;
use crate::logging::LoggingKind;
use biome_configuration::ConfigurationPathHint;
use biome_diagnostics::Severity;
use bpaf::Bpaf;
use camino::Utf8PathBuf;
use std::fmt::{Display, Formatter};
use std::str::FromStr;

/// Global options applied to all commands
#[derive(Debug, Clone, Bpaf)]
pub struct CliOptions {
    /// Set the formatting mode for markup: "off" prints everything as plain text, "force" forces the formatting of markup using ANSI even if the console output is determined to be incompatible
    #[bpaf(long("colors"), argument("off|force"))]
    pub colors: Option<ColorsArg>,

    /// Connect to a running instance of the Biome daemon server.
    #[bpaf(long("use-server"), switch, fallback(false))]
    pub use_server: bool,

    /// Print additional diagnostics, and some diagnostics show more information. Also, print out what files were processed and which ones were modified.
    #[bpaf(long("verbose"), switch, fallback(false))]
    pub verbose: bool,

    /// Set the file path to the configuration file, or the directory path to find `biome.json` or `biome.jsonc`.
    /// If used, it disables the default configuration file resolution.
    #[bpaf(
        long("config-path"),
        env("BIOME_CONFIG_PATH"),
        argument("PATH"),
        optional
    )]
    pub config_path: Option<String>,

    /// Cap the amount of diagnostics displayed. When `none` is provided, the limit is lifted.
    #[bpaf(
        long("max-diagnostics"),
        argument("none|<NUMBER>"),
        fallback(MaxDiagnostics::default()),
        display_fallback
    )]
    pub max_diagnostics: MaxDiagnostics,

    /// Skip over files containing syntax errors instead of emitting an error diagnostic.
    #[bpaf(long("skip-parse-errors"), switch)]
    pub skip_parse_errors: bool,

    /// Silence errors that would be emitted in case no files were processed during the execution of the command.
    #[bpaf(long("no-errors-on-unmatched"), switch)]
    pub no_errors_on_unmatched: bool,

    /// Tell Biome to exit with an error code if some diagnostics emit warnings.
    #[bpaf(long("error-on-warnings"), switch)]
    pub error_on_warnings: bool,

    /// Allows to change how diagnostics and summary are reported.
    #[bpaf(
        long("reporter"),
        argument("json|json-pretty|github|junit|summary|gitlab|checkstyle"),
        fallback(CliReporter::default())
    )]
    pub reporter: CliReporter,

    /// Optional path to redirect log messages to.
    ///
    /// If omitted, logs are printed to stdout.
    #[bpaf(long("log-file"))]
    pub log_file: Option<String>,

    /// The level of logging. In order, from the most verbose to the least
    /// verbose: debug, info, warn, error.
    ///
    /// The value `none` won't show any logging.
    #[bpaf(
        long("log-level"),
        argument("none|debug|info|warn|error"),
        fallback(LoggingLevel::default()),
        display_fallback
    )]
    pub log_level: LoggingLevel,

    /// How the log should look like.
    #[bpaf(
        long("log-kind"),
        argument("pretty|compact|json"),
        fallback(LoggingKind::default()),
        display_fallback
    )]
    pub log_kind: LoggingKind,

    /// The level of diagnostics to show. In order, from the lowest to the most important: info, warn, error. Passing `--diagnostic-level=error` will cause Biome to print only diagnostics that contain only errors.
    #[bpaf(
        long("diagnostic-level"),
        argument("info|warn|error"),
        fallback(Severity::default()),
        display_fallback
    )]
    pub diagnostic_level: Severity,
}

impl CliOptions {
    /// Computes the [ConfigurationPathHint] based on the options passed by the user
    pub(crate) fn as_configuration_path_hint(&self) -> ConfigurationPathHint {
        match self.config_path.as_ref() {
            None => ConfigurationPathHint::default(),
            Some(path) => {
                let path = Utf8PathBuf::from(path);
                let path = path.strip_prefix("./").unwrap_or(&path);
                ConfigurationPathHint::FromUser(path.to_path_buf())
            }
        }
    }
}

#[derive(Debug, Clone)]
pub enum ColorsArg {
    Off,
    Force,
}

impl FromStr for ColorsArg {
    type Err = String;

    fn from_str(s: &str) -> Result<Self, Self::Err> {
        match s {
            "off" => Ok(Self::Off),
            "force" => Ok(Self::Force),
            _ => Err(format!(
                "value {s:?} is not valid for the --colors argument"
            )),
        }
    }
}

#[derive(Debug, Default, Clone, Eq, PartialEq)]
pub enum CliReporter {
    /// The default reporter
    #[default]
    Default,
    /// Reports information using the JSON format
    Json,
    /// Reports information using the JSON format, formatted.
    JsonPretty,
    /// Diagnostics are printed for GitHub workflow commands
    GitHub,
    /// Diagnostics and summary are printed in JUnit format
    Junit,
    /// Reports linter diagnostics grouped by category and number of hits. Reports formatter diagnostics grouped by file.
    Summary,
    /// Reports linter diagnostics using the [GitLab Code Quality report](https://docs.gitlab.com/ee/ci/testing/code_quality.html#implement-a-custom-tool).
    GitLab,
    /// Reports diagnostics in Checkstyle XML format
    Checkstyle,
}

impl CliReporter {
    pub(crate) const fn is_default(&self) -> bool {
        matches!(self, Self::Default)
    }
}

impl FromStr for CliReporter {
    type Err = String;

    fn from_str(s: &str) -> Result<Self, Self::Err> {
        match s {
            "json" => Ok(Self::Json),
            "json-pretty" => Ok(Self::JsonPretty),
            "summary" => Ok(Self::Summary),
            "github" => Ok(Self::GitHub),
            "junit" => Ok(Self::Junit),
            "gitlab" => Ok(Self::GitLab),
            "checkstyle" => Ok(Self::Checkstyle),
            _ => Err(format!(
                "value {s:?} is not valid for the --reporter argument"
            )),
        }
    }
}

impl Display for CliReporter {
    fn fmt(&self, f: &mut Formatter<'_>) -> std::fmt::Result {
        match self {
<<<<<<< HEAD
            CliReporter::Default => f.write_str("default"),
            CliReporter::Json => f.write_str("json"),
            CliReporter::JsonPretty => f.write_str("json-pretty"),
            CliReporter::Summary => f.write_str("summary"),
            CliReporter::GitHub => f.write_str("github"),
            CliReporter::Junit => f.write_str("junit"),
            CliReporter::GitLab => f.write_str("gitlab"),
            CliReporter::Checkstyle => f.write_str("checkstyle"),
=======
            Self::Default => f.write_str("default"),
            Self::Json => f.write_str("json"),
            Self::JsonPretty => f.write_str("json-pretty"),
            Self::Summary => f.write_str("summary"),
            Self::GitHub => f.write_str("github"),
            Self::Junit => f.write_str("junit"),
            Self::GitLab => f.write_str("gitlab"),
>>>>>>> 701c118b
        }
    }
}

#[derive(Debug, Clone, Copy, Bpaf)]
pub enum MaxDiagnostics {
    None,
    Limit(u32),
}

impl MaxDiagnostics {
    pub fn ok(&self) -> Option<u32> {
        match self {
            Self::None => None,
            Self::Limit(value) => Some(*value),
        }
    }

    pub fn exceeded(&self, count: usize) -> bool {
        match self {
            Self::None => false,
            Self::Limit(limit) => count as u32 > *limit,
        }
    }
}

impl Default for MaxDiagnostics {
    fn default() -> Self {
        Self::Limit(20)
    }
}

impl Display for MaxDiagnostics {
    fn fmt(&self, f: &mut Formatter<'_>) -> std::fmt::Result {
        match self {
            Self::None => {
                write!(f, "none")
            }
            Self::Limit(value) => {
                write!(f, "{value}")
            }
        }
    }
}

impl FromStr for MaxDiagnostics {
    type Err = String;
    fn from_str(s: &str) -> Result<Self, Self::Err> {
        match s {
            "none" => Ok(Self::None),
            _ => {
                if let Ok(value) = s.parse::<u32>() {
                    Ok(Self::Limit(value))
                } else {
                    Err(format!(
                        "Invalid value provided. Provide 'none' to lift the limit, or a number between 0 and {}.",
                        u32::MAX
                    ))
                }
            }
        }
    }
}

impl From<MaxDiagnostics> for u64 {
    fn from(value: MaxDiagnostics) -> Self {
        match value {
            MaxDiagnostics::None => Self::MAX,
            MaxDiagnostics::Limit(value) => value as Self,
        }
    }
}

impl From<MaxDiagnostics> for u32 {
    fn from(value: MaxDiagnostics) -> Self {
        match value {
            MaxDiagnostics::None => Self::MAX,
            MaxDiagnostics::Limit(value) => value,
        }
    }
}<|MERGE_RESOLUTION|>--- conflicted
+++ resolved
@@ -181,16 +181,6 @@
 impl Display for CliReporter {
     fn fmt(&self, f: &mut Formatter<'_>) -> std::fmt::Result {
         match self {
-<<<<<<< HEAD
-            CliReporter::Default => f.write_str("default"),
-            CliReporter::Json => f.write_str("json"),
-            CliReporter::JsonPretty => f.write_str("json-pretty"),
-            CliReporter::Summary => f.write_str("summary"),
-            CliReporter::GitHub => f.write_str("github"),
-            CliReporter::Junit => f.write_str("junit"),
-            CliReporter::GitLab => f.write_str("gitlab"),
-            CliReporter::Checkstyle => f.write_str("checkstyle"),
-=======
             Self::Default => f.write_str("default"),
             Self::Json => f.write_str("json"),
             Self::JsonPretty => f.write_str("json-pretty"),
@@ -198,7 +188,7 @@
             Self::GitHub => f.write_str("github"),
             Self::Junit => f.write_str("junit"),
             Self::GitLab => f.write_str("gitlab"),
->>>>>>> 701c118b
+            Self::Checkstyle => f.write_str("checkstyle"),
         }
     }
 }
