#![doc = include_str!("../README.md")]
//!
//! # Module
//!
//! This is where the main CLI session starts. The module is responsible
//! to parse commands and arguments, redirect the execution of the commands and
//! execute the traversal of directory and files, based on the command that were passed.

<<<<<<< HEAD
use biome_configuration::PartialConfiguration;
use biome_console::fmt::{Display, Formatter};
use biome_console::{markup, ColorMode, Console, ConsoleExt, KeyValuePair};
use biome_fs::OsFileSystem;
use biome_service::{App, DynRef, Workspace, WorkspaceRef};
=======
use biome_console::{ColorMode, Console};
use biome_service::{App, Workspace, WorkspaceRef};
>>>>>>> d95df40a
use commands::search::SearchCommandPayload;
use std::cmp::Ordering;
use std::env;

mod changed;
mod cli_options;
mod commands;
mod diagnostics;
mod execute;
mod logging;
mod panic;
mod reporter;
mod service;

use crate::cli_options::{CliOptions, ColorsArg};
use crate::commands::check::CheckCommandPayload;
use crate::commands::ci::CiCommandPayload;
use crate::commands::format::FormatCommandPayload;
use crate::commands::lint::LintCommandPayload;
use crate::commands::migrate::MigrateCommandPayload;
use crate::commands::CommandRunner;
pub use crate::commands::{biome_command, BiomeCommand};
pub use crate::logging::{setup_cli_subscriber, LoggingLevel};
pub use diagnostics::CliDiagnostic;
pub use execute::{execute_mode, Execution, TraversalMode, VcsTargeted};
pub use panic::setup_panic_handler;
pub use reporter::{DiagnosticsPayload, Reporter, ReporterVisitor, TraversalSummary};
pub use service::{open_transport, SocketTransport};

#[derive(PartialEq, Eq)]
pub struct Version(String);

impl Version {
    pub fn new(version: &str) -> Self {
        Version(version.to_string())
    }

    fn parse_version(&self) -> Vec<u32> {
        self.0
            .split('.')
            .filter_map(|part| part.parse::<u32>().ok())
            .collect()
    }
}

impl PartialOrd for Version {
    fn partial_cmp(&self, other: &Self) -> Option<Ordering> {
        Some(self.cmp(other))
    }
}

impl Ord for Version {
    fn cmp(&self, other: &Self) -> Ordering {
        let self_parts = self.parse_version();
        let other_parts = other.parse_version();

        for (a, b) in self_parts.iter().zip(other_parts.iter()) {
            match a.cmp(b) {
                Ordering::Equal => continue,
                non_eq => return non_eq,
            }
        }

        self_parts.len().cmp(&other_parts.len())
    }
}

impl Display for Version {
    fn fmt(&self, f: &mut Formatter<'_>) -> Result<(), std::io::Error> {
        write!(f, "{}", self.0)
    }
}

pub(crate) const VERSION: &str = match option_env!("BIOME_VERSION") {
    Some(version) => version,
    None => env!("CARGO_PKG_VERSION"),
};

/// Global context for an execution of the CLI
pub struct CliSession<'app> {
    /// Instance of [App] used by this run of the CLI
    pub app: App<'app>,
}

impl<'app> CliSession<'app> {
    pub fn new(
        workspace: &'app dyn Workspace,
        console: &'app mut dyn Console,
    ) -> Result<Self, CliDiagnostic> {
        Ok(Self {
            app: App::new(console, WorkspaceRef::Borrowed(workspace)),
        })
    }

    /// Main function to run Biome CLI
    pub fn run(self, command: BiomeCommand) -> Result<(), CliDiagnostic> {
        match command {
            BiomeCommand::Version(_) => commands::version::full_version(self),
            BiomeCommand::Rage(_, daemon_logs, formatter, linter) => {
                commands::rage::rage(self, daemon_logs, formatter, linter)
            }
            BiomeCommand::Clean => commands::clean::clean(self),
            BiomeCommand::Start {
                config_path,
                log_path,
                log_prefix_name,
            } => commands::daemon::start(self, config_path, Some(log_path), Some(log_prefix_name)),
            BiomeCommand::Stop => commands::daemon::stop(self),
            BiomeCommand::Check {
                write,
                fix,
                unsafe_,
                cli_options,
                configuration,
                paths,
                stdin_file_path,
                linter_enabled,
                formatter_enabled,
                assist_enabled,
                staged,
                changed,
                since,
            } => run_command(
                self,
                &cli_options,
                CheckCommandPayload {
                    write,
                    fix,
                    unsafe_,
                    configuration,
                    paths,
                    stdin_file_path,
                    linter_enabled,
                    formatter_enabled,
                    assist_enabled,
                    staged,
                    changed,
                    since,
                },
            ),
            BiomeCommand::Lint {
                write,
                suppress,
                suppression_reason,
                fix,
                unsafe_,
                cli_options,
                linter_configuration,
                paths,
                only,
                skip,
                stdin_file_path,
                vcs_configuration,
                files_configuration,
                staged,
                changed,
                since,
                css_linter,
                javascript_linter,
                json_linter,
                graphql_linter,
            } => run_command(
                self,
                &cli_options,
                LintCommandPayload {
                    write,
                    suppress,
                    suppression_reason,
                    fix,
                    unsafe_,
                    linter_configuration,
                    paths,
                    only,
                    skip,
                    stdin_file_path,
                    vcs_configuration,
                    files_configuration,
                    staged,
                    changed,
                    since,
                    css_linter,
                    javascript_linter,
                    json_linter,
                    graphql_linter,
                },
            ),
            BiomeCommand::Ci {
                linter_enabled,
                formatter_enabled,
                assist_enabled,
                configuration,
                paths,
                cli_options,
                changed,
                since,
            } => run_command(
                self,
                &cli_options,
                CiCommandPayload {
                    linter_enabled,
                    formatter_enabled,
                    assist_enabled,
                    configuration,
                    paths,
                    changed,
                    since,
                },
            ),
            BiomeCommand::Format {
                javascript_formatter,
                formatter_configuration,
                stdin_file_path,
                write,
                fix,
                cli_options,
                paths,
                vcs_configuration,
                files_configuration,
                json_formatter,
                css_formatter,
                graphql_formatter,
                staged,
                changed,
                since,
            } => run_command(
                self,
                &cli_options,
                FormatCommandPayload {
                    javascript_formatter,
                    formatter_configuration,
                    stdin_file_path,
                    write,
                    fix,
                    paths,
                    vcs_configuration,
                    files_configuration,
                    json_formatter,
                    css_formatter,
                    graphql_formatter,
                    staged,
                    changed,
                    since,
                },
            ),
            BiomeCommand::Explain { doc } => commands::explain::explain(self, doc),
            BiomeCommand::Init(emit_jsonc) => commands::init::init(self, emit_jsonc),
            BiomeCommand::LspProxy {
                config_path,
                log_path,
                log_prefix_name,
                ..
            } => commands::daemon::lsp_proxy(config_path, Some(log_path), Some(log_prefix_name)),
            BiomeCommand::Migrate {
                cli_options,
                write,
                fix,
                sub_command,
            } => run_command(
                self,
                &cli_options,
                MigrateCommandPayload {
                    write,
                    fix,
                    sub_command,
                    configuration_directory_path: None,
                    configuration_file_path: None,
                },
            ),
            BiomeCommand::Search {
                cli_options,
                files_configuration,
                paths,
                pattern,
                language,
                stdin_file_path,
                vcs_configuration,
            } => run_command(
                self,
                &cli_options,
                SearchCommandPayload {
                    files_configuration,
                    paths,
                    pattern,
                    language,
                    stdin_file_path,
                    vcs_configuration,
                },
            ),
            BiomeCommand::RunServer {
                stop_on_disconnect,
                config_path,
                log_path,
                log_prefix_name,
            } => commands::daemon::run_server(
                stop_on_disconnect,
                config_path,
                Some(log_path),
                Some(log_prefix_name),
            ),
            BiomeCommand::PrintSocket => commands::daemon::print_socket(),
        }
    }
}

pub fn to_color_mode(color: Option<&ColorsArg>) -> ColorMode {
    match color {
        Some(ColorsArg::Off) => ColorMode::Disabled,
        Some(ColorsArg::Force) => ColorMode::Enabled,
        None => ColorMode::Auto,
    }
}

pub(crate) fn run_command(
    session: CliSession,
    cli_options: &CliOptions,
    mut command: impl CommandRunner,
) -> Result<(), CliDiagnostic> {
    let command = &mut command;
    command.run(session, cli_options)
}

pub fn check_schema_version(
    loaded_configuration: &PartialConfiguration,
    console: &mut dyn Console,
) {
    let schema = &loaded_configuration.schema;
    let version_regex =
        regex::Regex::new(r"https://biomejs.dev/schemas/([\d.]+)/schema.json").unwrap();
    if let Some(schema_string) = schema {
        if let Some(captures) = version_regex.captures(schema_string) {
            if let Some(config_version_match) = captures.get(1) {
                let cli_version = Version::new(VERSION);
                let config_version_str = Version::new(config_version_match.as_str());
                match config_version_str.cmp(&cli_version) {
                    Ordering::Less =>
                        console.log(markup!(<Warn>"The configuration schema version does not match the CLI version.\n"
                        {KeyValuePair("Expect", markup!({VERSION}))}
                        {KeyValuePair("Found", markup!({config_version_str}))}</Warn>"\n"
                    <Info>"If you wish to update the configuration schema, run `biome migrate --write`."</Info>)),
                    Ordering::Greater => console.log(markup!(<Warn>"The configuration schema version does not match the CLI version.\n"
                        {KeyValuePair("Expect", markup!({VERSION}))}
                        {KeyValuePair("Found", markup!({config_version_str}))}</Warn>"\n"
                    <Info>"If you wish to update the configuration schema, setting the `$schema` option to the expected version."</Info>)),
                    _ => {}
                }
            }
        }
    }
}<|MERGE_RESOLUTION|>--- conflicted
+++ resolved
@@ -6,16 +6,8 @@
 //! to parse commands and arguments, redirect the execution of the commands and
 //! execute the traversal of directory and files, based on the command that were passed.
 
-<<<<<<< HEAD
-use biome_configuration::PartialConfiguration;
-use biome_console::fmt::{Display, Formatter};
-use biome_console::{markup, ColorMode, Console, ConsoleExt, KeyValuePair};
-use biome_fs::OsFileSystem;
-use biome_service::{App, DynRef, Workspace, WorkspaceRef};
-=======
 use biome_console::{ColorMode, Console};
 use biome_service::{App, Workspace, WorkspaceRef};
->>>>>>> d95df40a
 use commands::search::SearchCommandPayload;
 use std::cmp::Ordering;
 use std::env;
