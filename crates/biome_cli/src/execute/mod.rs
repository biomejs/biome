mod diagnostics;
mod migrate;
mod process_file;
mod std_in;
pub(crate) mod traverse;

use crate::cli_options::{CliOptions, CliReporter};
use crate::commands::MigrateSubCommand;
use crate::diagnostics::ReportDiagnostic;
use crate::execute::migrate::MigratePayload;
use crate::execute::traverse::{TraverseResult, traverse};
use crate::reporter::checkstyle::CheckstyleReporter;
use crate::reporter::github::{GithubReporter, GithubReporterVisitor};
use crate::reporter::gitlab::{GitLabReporter, GitLabReporterVisitor};
use crate::reporter::json::{JsonReporter, JsonReporterVisitor};
use crate::reporter::junit::{JunitReporter, JunitReporterVisitor};
use crate::reporter::rdjson::{RdJsonReporter, RdJsonReporterVisitor};
use crate::reporter::summary::{SummaryReporter, SummaryReporterVisitor};
use crate::reporter::terminal::{ConsoleReporter, ConsoleReporterVisitor};
use crate::{
    CliDiagnostic, CliSession, DiagnosticsPayload, Reporter, TEMPORARY_INTERNAL_REPORTER_FILE,
};
use biome_configuration::analyzer::AnalyzerSelector;
use biome_console::{ConsoleExt, markup};
use biome_diagnostics::{Category, category};
use biome_diagnostics::{Resource, SerdeJsonError};
use biome_fs::BiomePath;
use biome_grit_patterns::GritTargetLanguage;
use biome_service::projects::ProjectKey;
use biome_service::workspace::{
    CloseFileParams, FeatureName, FeaturesBuilder, FileContent, FixFileMode, FormatFileParams,
    OpenFileParams, PatternId, ScanKind,
};
use camino::{Utf8Path, Utf8PathBuf};
use std::cmp::Ordering;
use std::fmt::{Display, Formatter};
use std::time::Duration;
use tracing::{info, instrument};

/// Useful information during the traversal of files and virtual content
#[derive(Debug, Clone)]
pub struct Execution {
    /// How the information should be collected and reported
    report_mode: ReportMode,

    /// The modality of execution of the traversal
    traversal_mode: TraversalMode,

    /// The maximum number of diagnostics that can be printed in console
    max_diagnostics: u32,
}

#[derive(Debug, Clone, Copy)]
pub enum ExecutionEnvironment {
    GitHub,
}

/// A type that holds the information to execute the CLI via `stdin
#[derive(Debug, Clone)]
pub struct Stdin(
    /// The virtual path to the file
    Utf8PathBuf,
    /// The content of the file
    String,
);

impl Stdin {
    pub fn as_path(&self) -> &Utf8Path {
        self.0.as_path()
    }

    fn as_content(&self) -> &str {
        self.1.as_str()
    }
}

impl From<(Utf8PathBuf, String)> for Stdin {
    fn from((path, content): (Utf8PathBuf, String)) -> Self {
        Self(path, content)
    }
}

#[derive(Default, Debug, Clone)]
pub struct VcsTargeted {
    pub staged: bool,
    pub changed: bool,
}

impl From<(bool, bool)> for VcsTargeted {
    fn from((staged, changed): (bool, bool)) -> Self {
        Self { staged, changed }
    }
}

#[derive(Debug, Clone)]
pub enum TraversalMode {
    /// This mode is enabled when running the command `biome check`
    Check {
        /// The type of fixes that should be applied when analyzing a file.
        ///
        /// It's [None] if the `check` command is called without `--apply` or `--apply-suggested`
        /// arguments.
        fix_file_mode: Option<FixFileMode>,
        /// An optional tuple.
        /// 1. The virtual path to the file
        /// 2. The content of the file
        stdin: Option<Stdin>,
        /// A flag to know vcs integrated options such as `--staged` or `--changed` are enabled
        vcs_targeted: VcsTargeted,

        /// Whether assist diagnostics should be promoted to error, and fail the CLI
        enforce_assist: bool,

        /// It skips parse errors
        skip_parse_errors: bool,
    },
    /// This mode is enabled when running the command `biome lint`
    Lint {
        /// The type of fixes that should be applied when analyzing a file.
        ///
        /// It's [None] if the `lint` command is called without `--apply` or `--apply-suggested`
        /// arguments.
        fix_file_mode: Option<FixFileMode>,
        /// An optional tuple.
        /// 1. The virtual path to the file
        /// 2. The content of the file
        stdin: Option<Stdin>,
        /// Run only the given rule or group of rules.
        /// If the severity level of a rule is `off`,
        /// then the severity level of the rule is set to `error` if it is a recommended rule or `warn` otherwise.
        only: Vec<AnalyzerSelector>,
        /// Skip the given rule or group of rules by setting the severity level of the rules to `off`.
        /// This option takes precedence over `--only`.
        skip: Vec<AnalyzerSelector>,
        /// A flag to know vcs integrated options such as `--staged` or `--changed` are enabled
        vcs_targeted: VcsTargeted,
        /// Suppress existing diagnostics with a `// biome-ignore` comment
        suppress: bool,
        /// Explanation for suppressing diagnostics with `--suppress` and `--reason`
        suppression_reason: Option<String>,

        /// It skips parse errors
        skip_parse_errors: bool,
    },
    /// This mode is enabled when running the command `biome ci`
    CI {
        /// Whether the CI is running in a specific environment, e.g. GitHub, GitLab, etc.
        environment: Option<ExecutionEnvironment>,
        /// A flag to know vcs integrated options such as `--staged` or `--changed` are enabled
        vcs_targeted: VcsTargeted,
        /// Whether assist diagnostics should be promoted to error, and fail the CLI
        enforce_assist: bool,
        /// It skips parse errors
        skip_parse_errors: bool,
    },
    /// This mode is enabled when running the command `biome format`
    Format {
        /// It skips parse errors
        skip_parse_errors: bool,
        /// It writes the new content on file
        write: bool,
        /// An optional tuple.
        /// 1. The virtual path to the file
        /// 2. The content of the file
        stdin: Option<Stdin>,
        /// A flag to know vcs integrated options such as `--staged` or `--changed` are enabled
        vcs_targeted: VcsTargeted,
    },
    /// This mode is enabled when running the command `biome migrate`
    Migrate {
        /// Write result to disk
        write: bool,
        /// The path to `biome.json`
        configuration_file_path: Utf8PathBuf,
        sub_command: Option<MigrateSubCommand>,
    },
    /// This mode is enabled when running the command `biome search`
    Search {
        /// The GritQL pattern to search for.
        ///
        /// Note that the search command does not support rewrites.
        pattern: PatternId,

        /// The language to query for.
        ///
        /// Grit queries are specific to the grammar of the language they
        /// target, so we currently do not support writing queries that apply
        /// to multiple languages at once.
        ///
        /// If none given, the default language is JavaScript.
        language: Option<GritTargetLanguage>,

        /// An optional tuple.
        /// 1. The virtual path to the file
        /// 2. The content of the file
        stdin: Option<Stdin>,
    },
}

impl Display for TraversalMode {
    fn fmt(&self, f: &mut Formatter<'_>) -> std::fmt::Result {
        match self {
            Self::Check { .. } => write!(f, "check"),
            Self::CI { .. } => write!(f, "ci"),
            Self::Format { .. } => write!(f, "format"),
            Self::Migrate { .. } => write!(f, "migrate"),
            Self::Lint { .. } => write!(f, "lint"),
            Self::Search { .. } => write!(f, "search"),
        }
    }
}

impl TraversalMode {
    /// It returns the best [ScanKind] variant based on the [TraversalMode]
    pub fn to_scan_kind(&self) -> ScanKind {
        match self {
            Self::CI { .. } => ScanKind::Project,
            Self::Format { stdin, .. } => {
                if stdin.is_none() {
                    ScanKind::KnownFiles
                } else {
                    ScanKind::NoScanner
                }
            }
            Self::Check { stdin, .. } | Self::Lint { stdin, .. } | Self::Search { stdin, .. } => {
                if stdin.is_none() {
                    ScanKind::Project
                } else {
                    ScanKind::NoScanner
                }
            }
            Self::Migrate { .. } => ScanKind::NoScanner,
        }
    }
}

/// Tells to the execution of the traversal how the information should be reported
#[derive(Copy, Clone, Debug)]
pub enum ReportMode {
    /// Reports information straight to the console, it's the default mode
    Terminal { with_summary: bool },
    /// Reports information in JSON format
    Json { pretty: bool },
    /// Reports information for GitHub
    GitHub,
    /// JUnit output
    /// Ref: https://github.com/testmoapp/junitxml?tab=readme-ov-file#basic-junit-xml-structure
    Junit,
    /// Reports information in the [GitLab Code Quality](https://docs.gitlab.com/ee/ci/testing/code_quality.html#implement-a-custom-tool) format.
    GitLab,
<<<<<<< HEAD
    /// Reports information in [reviewdog JSON format](https://deepwiki.com/reviewdog/reviewdog/3.2-reviewdog-diagnostic-format)
    RdJson,
=======
    /// Reports diagnostics in [Checkstyle XML format](https://checkstyle.org/).
    Checkstyle,
>>>>>>> 296627d9
}

impl Default for ReportMode {
    fn default() -> Self {
        Self::Terminal {
            with_summary: false,
        }
    }
}

impl From<CliReporter> for ReportMode {
    fn from(value: CliReporter) -> Self {
        match value {
            CliReporter::Default => Self::Terminal {
                with_summary: false,
            },
            CliReporter::Summary => Self::Terminal { with_summary: true },
            CliReporter::Json => Self::Json { pretty: false },
            CliReporter::JsonPretty => Self::Json { pretty: true },
            CliReporter::GitHub => Self::GitHub,
            CliReporter::Junit => Self::Junit,
            CliReporter::GitLab => Self::GitLab {},
<<<<<<< HEAD
            CliReporter::RdJson => Self::RdJson,
=======
            CliReporter::Checkstyle => Self::Checkstyle,
>>>>>>> 296627d9
        }
    }
}

impl Execution {
    pub(crate) fn new(mode: TraversalMode) -> Self {
        Self {
            report_mode: ReportMode::default(),
            traversal_mode: mode,
            max_diagnostics: 20,
        }
    }

    pub(crate) fn new_ci(
        vcs_targeted: VcsTargeted,
        enforce_assist: bool,
        skip_parse_errors: bool,
    ) -> Self {
        // Ref: https://docs.github.com/actions/learn-github-actions/variables#default-environment-variables
        let is_github = std::env::var("GITHUB_ACTIONS")
            .ok()
            .is_some_and(|value| value == "true");

        Self {
            report_mode: ReportMode::default(),
            traversal_mode: TraversalMode::CI {
                environment: if is_github {
                    Some(ExecutionEnvironment::GitHub)
                } else {
                    None
                },
                vcs_targeted,
                enforce_assist,
                skip_parse_errors,
            },
            max_diagnostics: 20,
        }
    }

    /// It sets the reporting mode by reading the [CliOptions]
    pub(crate) fn set_report(mut self, cli_options: &CliOptions) -> Self {
        self.report_mode = cli_options.reporter.clone().into();
        self
    }

    pub(crate) fn traversal_mode(&self) -> &TraversalMode {
        &self.traversal_mode
    }

    pub(crate) fn get_max_diagnostics(&self) -> u32 {
        self.max_diagnostics
    }

    /// `true` only when running the traversal in [TraversalMode::Check] and `should_fix` is `true`
    pub(crate) fn as_fix_file_mode(&self) -> Option<&FixFileMode> {
        match &self.traversal_mode {
            TraversalMode::Check { fix_file_mode, .. }
            | TraversalMode::Lint { fix_file_mode, .. } => fix_file_mode.as_ref(),
            TraversalMode::Format { .. }
            | TraversalMode::CI { .. }
            | TraversalMode::Migrate { .. }
            | TraversalMode::Search { .. } => None,
        }
    }

    pub(crate) fn as_diagnostic_category(&self) -> &'static Category {
        match self.traversal_mode {
            TraversalMode::Check { .. } => category!("check"),
            TraversalMode::Lint { .. } => category!("lint"),
            TraversalMode::CI { .. } => category!("ci"),
            TraversalMode::Format { .. } => category!("format"),
            TraversalMode::Migrate { .. } => category!("migrate"),
            TraversalMode::Search { .. } => category!("search"),
        }
    }

    pub(crate) const fn is_ci(&self) -> bool {
        matches!(self.traversal_mode, TraversalMode::CI { .. })
    }

    pub(crate) const fn is_search(&self) -> bool {
        matches!(self.traversal_mode, TraversalMode::Search { .. })
    }

    pub(crate) const fn is_check(&self) -> bool {
        matches!(self.traversal_mode, TraversalMode::Check { .. })
    }

    pub(crate) const fn is_lint(&self) -> bool {
        matches!(self.traversal_mode, TraversalMode::Lint { .. })
    }

    #[instrument(level = "debug", skip(self), fields(result))]
    pub(crate) fn is_safe_fixes_enabled(&self) -> bool {
        let result = match self.traversal_mode {
            TraversalMode::Check { fix_file_mode, .. } => {
                fix_file_mode == Some(FixFileMode::SafeFixes)
            }
            _ => false,
        };
        tracing::Span::current().record("result", result);
        result
    }

    #[instrument(level = "debug", skip(self), fields(result))]
    pub(crate) fn is_safe_and_unsafe_fixes_enabled(&self) -> bool {
        let result = match self.traversal_mode {
            TraversalMode::Check { fix_file_mode, .. } => {
                fix_file_mode == Some(FixFileMode::SafeAndUnsafeFixes)
            }
            _ => false,
        };

        tracing::Span::current().record("result", result);
        result
    }

    pub(crate) const fn is_format(&self) -> bool {
        matches!(self.traversal_mode, TraversalMode::Format { .. })
    }

    pub(crate) const fn is_format_write(&self) -> bool {
        if let TraversalMode::Format { write, .. } = self.traversal_mode {
            write
        } else {
            false
        }
    }

    /// Whether the traversal mode requires write access to files
    pub(crate) const fn requires_write_access(&self) -> bool {
        match self.traversal_mode {
            TraversalMode::Check { fix_file_mode, .. }
            | TraversalMode::Lint { fix_file_mode, .. } => fix_file_mode.is_some(),
            TraversalMode::CI { .. } | TraversalMode::Search { .. } => false,
            TraversalMode::Format { write, .. } | TraversalMode::Migrate { write, .. } => write,
        }
    }

    pub(crate) fn as_stdin_file(&self) -> Option<&Stdin> {
        match &self.traversal_mode {
            TraversalMode::Format { stdin, .. }
            | TraversalMode::Lint { stdin, .. }
            | TraversalMode::Check { stdin, .. }
            | TraversalMode::Search { stdin, .. } => stdin.as_ref(),
            TraversalMode::CI { .. } | TraversalMode::Migrate { .. } => None,
        }
    }

    pub(crate) fn is_vcs_targeted(&self) -> bool {
        match &self.traversal_mode {
            TraversalMode::Check { vcs_targeted, .. }
            | TraversalMode::Lint { vcs_targeted, .. }
            | TraversalMode::Format { vcs_targeted, .. }
            | TraversalMode::CI { vcs_targeted, .. } => vcs_targeted.staged || vcs_targeted.changed,
            TraversalMode::Migrate { .. } | TraversalMode::Search { .. } => false,
        }
    }

    /// Returns [true] if the user used the `--write`/`--fix` option
    pub(crate) fn is_write(&self) -> bool {
        match self.traversal_mode {
            TraversalMode::Check { fix_file_mode, .. } => fix_file_mode.is_some(),
            TraversalMode::Lint { fix_file_mode, .. } => fix_file_mode.is_some(),
            TraversalMode::CI { .. } => false,
            TraversalMode::Format { write, .. } => write,
            TraversalMode::Migrate { write, .. } => write,
            TraversalMode::Search { .. } => false,
        }
    }

    pub fn new_format(vcs_targeted: VcsTargeted) -> Self {
        Self {
            traversal_mode: TraversalMode::Format {
                skip_parse_errors: false,
                write: false,
                stdin: None,
                vcs_targeted,
            },
            report_mode: ReportMode::default(),
            max_diagnostics: 0,
        }
    }

    pub fn report_mode(&self) -> &ReportMode {
        &self.report_mode
    }
    pub(crate) fn to_feature(&self) -> FeatureName {
        match self.traversal_mode {
            TraversalMode::Format { .. } => FeaturesBuilder::new().with_formatter().build(),
            TraversalMode::Lint { .. } => FeaturesBuilder::new().with_linter().build(),
            TraversalMode::Check { .. } | TraversalMode::CI { .. } => FeaturesBuilder::new()
                .with_formatter()
                .with_linter()
                .with_assist()
                .build(),
            TraversalMode::Migrate { .. } => FeatureName::empty(),
            TraversalMode::Search { .. } => FeaturesBuilder::new().with_search().build(),
        }
    }

    #[instrument(level = "debug", skip(self), fields(result))]
    pub(crate) fn should_write(&self) -> bool {
        let result = match self.traversal_mode {
            TraversalMode::Format { write, .. } => write,

            _ => self.is_safe_fixes_enabled() || self.is_safe_and_unsafe_fixes_enabled(),
        };
        tracing::Span::current().record("result", result);
        result
    }

    #[instrument(level = "debug", skip(self), fields(result))]
    pub(crate) fn should_skip_parse_errors(&self) -> bool {
        let result = match self.traversal_mode {
            TraversalMode::Format {
                skip_parse_errors, ..
            }
            | TraversalMode::Check {
                skip_parse_errors, ..
            }
            | TraversalMode::Lint {
                skip_parse_errors, ..
            }
            | TraversalMode::CI {
                skip_parse_errors, ..
            } => skip_parse_errors,

            _ => false,
        };
        tracing::Span::current().record("result", result);

        result
    }

    pub(crate) fn should_enforce_assist(&self) -> bool {
        match self.traversal_mode {
            TraversalMode::CI { enforce_assist, .. } => enforce_assist,
            TraversalMode::Check { enforce_assist, .. } => enforce_assist,
            _ => false,
        }
    }
}

/// Based on the [mode](TraversalMode), the function might launch a traversal of the file system
/// or handles the stdin file.
pub fn execute_mode(
    mut execution: Execution,
    mut session: CliSession,
    cli_options: &CliOptions,
    paths: Vec<String>,
    scanner_duration: Option<Duration>,
    nested_configuration_files: Vec<BiomePath>,
    project_key: ProjectKey,
) -> Result<(), CliDiagnostic> {
    // If a custom reporter was provided, let's lift the limit so users can see all of them
    execution.max_diagnostics = if cli_options.reporter.is_default() {
        cli_options.max_diagnostics.into()
    } else {
        info!(
            "Removing the limit of --max-diagnostics, because of a reporter different from the default one: {}",
            cli_options.reporter
        );
        u32::MAX
    };

    // migrate command doesn't do any traversal.
    if let TraversalMode::Migrate {
        write,
        configuration_file_path,
        sub_command,
    } = execution.traversal_mode
    {
        let payload = MigratePayload {
            session,
            project_key,
            write,
            configuration_file_path,
            sub_command,
            nested_configuration_files,
        };
        return migrate::run(payload);
    }

    // don't do any traversal if there's some content coming from stdin
    if let Some(stdin) = execution.as_stdin_file() {
        let biome_path = BiomePath::new(stdin.as_path());
        return std_in::run(
            session,
            project_key,
            &execution,
            biome_path,
            stdin.as_content(),
            cli_options,
        );
    }

    let TraverseResult {
        mut summary,
        evaluated_paths,
        mut diagnostics,
    } = traverse(
        &execution,
        &mut session,
        project_key,
        cli_options,
        paths.clone(),
    )?;
    diagnostics.sort_unstable_by(|a, b| match a.severity().cmp(&b.severity()) {
        Ordering::Equal => {
            let a = a.location();
            let b = b.location();
            match (a.resource, b.resource) {
                (Some(Resource::File(a)), Some(Resource::File(b))) => a.cmp(b),
                (Some(Resource::File(_)), None) => Ordering::Greater,
                (None, Some(Resource::File(_))) => Ordering::Less,
                _ => Ordering::Equal,
            }
        }
        result => result,
    });
    // We join the duration of the scanning with the duration of the traverse.
    summary.scanner_duration = scanner_duration;
    let console = session.app.console;
    let workspace = &*session.app.workspace;
    let fs = workspace.fs();
    let errors = summary.errors;
    let skipped = summary.skipped;
    let processed = summary.changed + summary.unchanged;
    let should_exit_on_warnings = summary.warnings > 0 && cli_options.error_on_warnings;
    let diagnostics_payload = DiagnosticsPayload {
        diagnostic_level: cli_options.diagnostic_level,
        diagnostics,
        max_diagnostics: cli_options.max_diagnostics,
    };

    match execution.report_mode {
        ReportMode::Terminal { with_summary } => {
            if with_summary {
                let reporter = SummaryReporter {
                    summary,
                    diagnostics_payload,
                    execution: execution.clone(),
                    verbose: cli_options.verbose,
                    working_directory: fs.working_directory().clone(),
                    evaluated_paths,
                };
                reporter.write(&mut SummaryReporterVisitor(console))?;
            } else {
                let reporter = ConsoleReporter {
                    summary,
                    diagnostics_payload,
                    execution: execution.clone(),
                    evaluated_paths,
                    verbose: cli_options.verbose,
                    working_directory: fs.working_directory().clone(),
                };
                reporter.write(&mut ConsoleReporterVisitor(console))?;
            }
        }
        ReportMode::Json { pretty } => {
            console.error(markup! {
                    <Warn>"The "<Emphasis>"--json"</Emphasis>" option is "<Underline>"unstable/experimental"</Underline>" and its output might change between patches/minor releases."</Warn>
                });
            let reporter = JsonReporter {
                summary,
                diagnostics: diagnostics_payload,
                execution: execution.clone(),
                verbose: cli_options.verbose,
                working_directory: fs.working_directory().clone(),
            };
            let mut buffer = JsonReporterVisitor::new(summary);
            reporter.write(&mut buffer)?;
            if pretty {
                let content = serde_json::to_string(&buffer).map_err(|error| {
                    CliDiagnostic::Report(ReportDiagnostic::Serialization(SerdeJsonError::from(
                        error,
                    )))
                })?;
                let report_file = BiomePath::new(TEMPORARY_INTERNAL_REPORTER_FILE);
                session.app.workspace.open_file(OpenFileParams {
                    project_key,
                    content: FileContent::from_client(content),
                    path: report_file.clone(),
                    document_file_source: None,
                    persist_node_cache: false,
                })?;
                let code = session.app.workspace.format_file(FormatFileParams {
                    project_key,
                    path: report_file.clone(),
                })?;
                console.log(markup! {
                    {code.as_code()}
                });
                session.app.workspace.close_file(CloseFileParams {
                    project_key,
                    path: report_file,
                })?;
            } else {
                console.log(markup! {
                    {buffer}
                });
            }
        }
        ReportMode::GitHub => {
            let reporter = GithubReporter {
                diagnostics_payload,
                execution: execution.clone(),
                verbose: cli_options.verbose,
                working_directory: fs.working_directory().clone(),
            };
            reporter.write(&mut GithubReporterVisitor(console))?;
        }
        ReportMode::GitLab => {
            let reporter = GitLabReporter {
                diagnostics: diagnostics_payload,
                execution: execution.clone(),
                verbose: cli_options.verbose,
                working_directory: fs.working_directory().clone(),
            };
            reporter.write(&mut GitLabReporterVisitor::new(
                console,
                session.app.workspace.fs().working_directory(),
            ))?;
        }
        ReportMode::Junit => {
            let reporter = JunitReporter {
                summary,
                diagnostics_payload,
                execution: execution.clone(),
                verbose: cli_options.verbose,
                working_directory: fs.working_directory().clone(),
            };
            reporter.write(&mut JunitReporterVisitor::new(console))?;
        }
<<<<<<< HEAD
        ReportMode::RdJson => {
            let reporter = RdJsonReporter {
=======
        ReportMode::Checkstyle => {
            let reporter = CheckstyleReporter {
                summary,
>>>>>>> 296627d9
                diagnostics_payload,
                execution: execution.clone(),
                verbose: cli_options.verbose,
                working_directory: fs.working_directory().clone(),
            };
<<<<<<< HEAD
            reporter.write(&mut RdJsonReporterVisitor(console))?;
=======
            reporter
                .write(&mut crate::reporter::checkstyle::CheckstyleReporterVisitor::new(console))?;
>>>>>>> 296627d9
        }
    }

    // Processing emitted error diagnostics, exit with a non-zero code
    if processed.saturating_sub(skipped) == 0 && !cli_options.no_errors_on_unmatched {
        Err(CliDiagnostic::no_files_processed(
            execution.as_diagnostic_category(),
            paths,
        ))
    } else if errors > 0 || should_exit_on_warnings {
        let category = execution.as_diagnostic_category();
        if should_exit_on_warnings {
            if execution.is_safe_fixes_enabled() {
                Err(CliDiagnostic::apply_warnings(category))
            } else {
                Err(CliDiagnostic::check_warnings(category))
            }
        } else if execution.is_safe_fixes_enabled() {
            Err(CliDiagnostic::apply_error(category))
        } else {
            Err(CliDiagnostic::check_error(category))
        }
    } else {
        Ok(())
    }
}<|MERGE_RESOLUTION|>--- conflicted
+++ resolved
@@ -248,13 +248,10 @@
     Junit,
     /// Reports information in the [GitLab Code Quality](https://docs.gitlab.com/ee/ci/testing/code_quality.html#implement-a-custom-tool) format.
     GitLab,
-<<<<<<< HEAD
+    /// Reports diagnostics in [Checkstyle XML format](https://checkstyle.org/).
+    Checkstyle,
     /// Reports information in [reviewdog JSON format](https://deepwiki.com/reviewdog/reviewdog/3.2-reviewdog-diagnostic-format)
     RdJson,
-=======
-    /// Reports diagnostics in [Checkstyle XML format](https://checkstyle.org/).
-    Checkstyle,
->>>>>>> 296627d9
 }
 
 impl Default for ReportMode {
@@ -277,11 +274,8 @@
             CliReporter::GitHub => Self::GitHub,
             CliReporter::Junit => Self::Junit,
             CliReporter::GitLab => Self::GitLab {},
-<<<<<<< HEAD
+            CliReporter::Checkstyle => Self::Checkstyle,
             CliReporter::RdJson => Self::RdJson,
-=======
-            CliReporter::Checkstyle => Self::Checkstyle,
->>>>>>> 296627d9
         }
     }
 }
@@ -717,25 +711,25 @@
             };
             reporter.write(&mut JunitReporterVisitor::new(console))?;
         }
-<<<<<<< HEAD
-        ReportMode::RdJson => {
-            let reporter = RdJsonReporter {
-=======
         ReportMode::Checkstyle => {
             let reporter = CheckstyleReporter {
                 summary,
->>>>>>> 296627d9
                 diagnostics_payload,
                 execution: execution.clone(),
                 verbose: cli_options.verbose,
                 working_directory: fs.working_directory().clone(),
             };
-<<<<<<< HEAD
-            reporter.write(&mut RdJsonReporterVisitor(console))?;
-=======
             reporter
                 .write(&mut crate::reporter::checkstyle::CheckstyleReporterVisitor::new(console))?;
->>>>>>> 296627d9
+        }
+        ReportMode::RdJson => {
+            let reporter = RdJsonReporter {
+                diagnostics_payload,
+                execution: execution.clone(),
+                verbose: cli_options.verbose,
+                working_directory: fs.working_directory().clone(),
+            };
+            reporter.write(&mut RdJsonReporterVisitor(console))?;
         }
     }
 
