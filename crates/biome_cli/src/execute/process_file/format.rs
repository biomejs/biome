--- conflicted
+++ resolved
@@ -5,9 +5,8 @@
 };
 use crate::execute::TraversalMode;
 use biome_diagnostics::{category, DiagnosticExt};
-use biome_service::file_handlers::{ASTRO_FENCE, SVELTE_FENCE, VUE_FENCE};
+use biome_service::file_handlers::{AstroFileHandler, ASTRO_FENCE, SVELTE_FENCE, VUE_FENCE};
 use biome_service::workspace::RuleCategories;
-use biome_service::AstroFileHandler;
 use std::path::Path;
 use std::sync::atomic::Ordering;
 use tracing::debug;
@@ -70,60 +69,49 @@
                 return Ok(FileStatus::Ignored);
             }
 
-            if workspace_file.as_extension() == Some("astro") {
-                if output.is_empty() {
-                    return Ok(FileStatus::Ignored);
+            match workspace_file.as_extension() {
+                Some("astro") => {
+                    if output.is_empty() {
+                        return Ok(FileStatus::Ignored);
+                    }
+                    output = AstroFileHandler::astro_output(input.as_str(), output.as_str());
                 }
-<<<<<<< HEAD
-                output = AstroFileHandler::astro_output(input.as_str(), output.as_str());
-            }
-=======
-                let mut matches = ASTRO_FENCE.find_iter(&input);
-                if let (Some(start), Some(end)) = (matches.next(), matches.next()) {
-                    output = format!(
-                        "{}{}{}",
-                        &input[..start.end() + 1],
-                        output.as_str(),
-                        &input[end.start()..]
-                    );
+                Some("vue") => {
+                    if output.is_empty() {
+                        return Ok(FileStatus::Ignored);
+                    }
+                    if let Some(script) = VUE_FENCE
+                        .captures(&input)
+                        .and_then(|captures| captures.name("script"))
+                    {
+                        output = format!(
+                            "{}{}{}",
+                            &input[..script.start()],
+                            output.as_str(),
+                            &input[script.end()..]
+                        );
+                    }
                 }
+
+                Some("svelte") => {
+                    if output.is_empty() {
+                        return Ok(FileStatus::Ignored);
+                    }
+                    if let Some(script) = SVELTE_FENCE
+                        .captures(&input)
+                        .and_then(|captures| captures.name("script"))
+                    {
+                        output = format!(
+                            "{}{}{}",
+                            &input[..script.start()],
+                            output.as_str(),
+                            &input[script.end()..]
+                        );
+                    }
+                }
+                _ => {}
             }
 
-            if workspace_file.as_extension() == Some("vue") {
-                if output.is_empty() {
-                    return Ok(FileStatus::Ignored);
-                }
-                if let Some(script) = VUE_FENCE
-                    .captures(&input)
-                    .and_then(|captures| captures.name("script"))
-                {
-                    output = format!(
-                        "{}{}{}",
-                        &input[..script.start()],
-                        output.as_str(),
-                        &input[script.end()..]
-                    );
-                }
-            }
-
-            if workspace_file.as_extension() == Some("svelte") {
-                if output.is_empty() {
-                    return Ok(FileStatus::Ignored);
-                }
-                if let Some(script) = SVELTE_FENCE
-                    .captures(&input)
-                    .and_then(|captures| captures.name("script"))
-                {
-                    output = format!(
-                        "{}{}{}",
-                        &input[..script.start()],
-                        output.as_str(),
-                        &input[script.end()..]
-                    );
-                }
-            }
-
->>>>>>> e61ee7a3
             if output != input {
                 if should_write {
                     workspace_file.update_file(output)?;
