--- conflicted
+++ resolved
@@ -1,5 +1,5 @@
 use biome_configuration::{self as biome_config};
-use biome_deserialize::Merge;
+use biome_deserialize::{Merge, StringSet};
 use biome_js_analyze::lint::style::no_restricted_globals;
 
 use super::{eslint_any_rule_to_biome::migrate_eslint_any_rule, eslint_eslint, eslint_typescript};
@@ -62,10 +62,7 @@
                 } else {
                     let mut override_pat = biome_config::OverridePattern::default();
                     if let Some(language_options) = flat_config_object.language_options {
-                        let globals = language_options
-                            .globals
-                            .enabled()
-                            .collect::<rustc_hash::FxHashSet<_>>();
+                        let globals = language_options.globals.enabled().collect::<StringSet>();
                         let js_config = biome_config::PartialJavascriptConfiguration {
                             globals: Some(globals),
                             ..Default::default()
@@ -101,10 +98,7 @@
             biome_config::Rules::default()
         };
         if let Some(language_options) = global_config_object.language_options {
-            let globals = language_options
-                .globals
-                .enabled()
-                .collect::<rustc_hash::FxHashSet<_>>();
+            let globals = language_options.globals.enabled().collect::<StringSet>();
             let js_config = biome_config::PartialJavascriptConfiguration {
                 globals: Some(globals),
                 ..Default::default()
@@ -132,7 +126,7 @@
         let mut results = MigrationResults::default();
         let mut biome_config = biome_config::PartialConfiguration::default();
         if !self.globals.is_empty() {
-            let globals = self.globals.enabled().collect::<rustc_hash::FxHashSet<_>>();
+            let globals = self.globals.enabled().collect::<StringSet>();
             let js_config = biome_config::PartialJavascriptConfiguration {
                 globals: Some(globals),
                 ..Default::default()
@@ -148,7 +142,7 @@
                 .ignore_patterns
                 .into_iter()
                 .map(|p| p.0)
-                .collect::<Vec<_>>();
+                .collect::<StringSet>();
             linter.ignore = Some(ignore);
         }
         if !self.overrides.is_empty() {
@@ -156,10 +150,7 @@
             for override_elt in self.overrides {
                 let mut override_pattern = biome_config::OverridePattern::default();
                 if !override_elt.globals.is_empty() {
-                    let globals = override_elt
-                        .globals
-                        .enabled()
-                        .collect::<rustc_hash::FxHashSet<_>>();
+                    let globals = override_elt.globals.enabled().collect::<StringSet>();
                     let js_config = biome_config::PartialJavascriptConfiguration {
                         globals: Some(globals),
                         ..Default::default()
@@ -332,13 +323,8 @@
     #[test]
     fn flat_config_single_config_object() {
         let flat_config = FlatConfigData(vec![FlatConfigObject {
-<<<<<<< HEAD
-            files: vec!["*.js".into()],
-            ignores: vec!["*.test.js".into()],
-=======
             files: ["*.js".to_string()].into_iter().collect(),
             ignores: ["*.test.js".to_string()].into_iter().collect(),
->>>>>>> bca4d30d
             language_options: None,
             rules: Some(Rules(
                 [Rule::Any(Cow::Borrowed("eqeqeq"), Severity::Error)]
@@ -353,8 +339,14 @@
         assert!(biome_config.formatter.is_none());
         assert!(biome_config.organize_imports.is_none());
         let linter = biome_config.linter.unwrap();
-        assert_eq!(linter.include.unwrap(), ["*.js".into()],);
-        assert_eq!(linter.ignore.unwrap(), ["*.test.js".into()],);
+        assert_eq!(
+            linter.include,
+            Some(["*.js".to_string()].into_iter().collect())
+        );
+        assert_eq!(
+            linter.ignore,
+            Some(["*.test.js".to_string()].into_iter().collect())
+        );
         assert!(linter.rules.is_some());
     }
 
@@ -362,13 +354,8 @@
     fn flat_config_multiple_config_object() {
         let flat_config = FlatConfigData(vec![
             FlatConfigObject {
-<<<<<<< HEAD
-                files: vec![],
-                ignores: vec!["*.test.js".into()],
-=======
                 files: ShorthandVec::default(),
                 ignores: ["*.test.js".to_string()].into_iter().collect(),
->>>>>>> bca4d30d
                 language_options: None,
                 rules: None,
             },
@@ -383,24 +370,14 @@
                 )),
             },
             FlatConfigObject {
-<<<<<<< HEAD
-                files: vec![],
-                ignores: vec!["*.spec.js".into()],
-=======
                 files: ShorthandVec::default(),
                 ignores: ["*.spec.js".to_string()].into_iter().collect(),
->>>>>>> bca4d30d
                 language_options: None,
                 rules: None,
             },
             FlatConfigObject {
-<<<<<<< HEAD
-                files: vec!["*.ts".into()],
-                ignores: vec![],
-=======
                 files: ["*.ts".to_string()].into_iter().collect(),
                 ignores: ShorthandVec::default(),
->>>>>>> bca4d30d
                 language_options: None,
                 rules: Some(Rules(
                     [Rule::Any(Cow::Borrowed("eqeqeq"), Severity::Off)]
@@ -417,8 +394,12 @@
         let linter = biome_config.linter.unwrap();
         assert!(linter.include.is_none());
         assert_eq!(
-            linter.ignore.unwrap(),
-            ["*.test.js".into(), "*.spec.js".into()]
+            linter.ignore,
+            Some(
+                ["*.test.js".to_string(), "*.spec.js".to_string()]
+                    .into_iter()
+                    .collect()
+            )
         );
         assert_eq!(
             linter.rules.unwrap().suspicious.unwrap().no_double_equals,
@@ -429,7 +410,10 @@
         let overrides = biome_config.overrides.unwrap();
         assert_eq!(overrides.0.len(), 1);
         let override0 = overrides.0.into_iter().next().unwrap();
-        assert_eq!(override0.include.unwrap(), ["*.ts".into()],);
+        assert_eq!(
+            override0.include,
+            Some(["*.ts".to_string()].into_iter().collect())
+        );
         assert!(override0.ignore.is_none());
         assert_eq!(
             override0
