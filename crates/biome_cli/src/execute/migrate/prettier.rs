--- conflicted
+++ resolved
@@ -2,31 +2,26 @@
 use crate::CliDiagnostic;
 use biome_console::{markup, Console, ConsoleExt};
 use biome_deserialize::json::deserialize_from_json_str;
-<<<<<<< HEAD
+use biome_deserialize_macros::Deserializable;
 use biome_deserialize::{
     Deserializable, DeserializableValue, DeserializationDiagnostic, DeserializationVisitor,
     NoneState, StringSet, Text, VisitableType,
 };
-=======
-use biome_deserialize_macros::Deserializable;
->>>>>>> 40c5e937
 use biome_diagnostics::{DiagnosticExt, PrintDiagnostic};
 use biome_formatter::{LineEnding, LineWidth, QuoteStyle};
 use biome_fs::{FileSystem, OpenOptions};
 use biome_js_formatter::context::{ArrowParentheses, QuoteProperties, Semicolons, TrailingComma};
 use biome_json_parser::JsonParserOptions;
 use biome_service::configuration::{
-<<<<<<< HEAD
+    PartialFormatterConfiguration, PartialJavascriptFormatter, PlainIndentStyle,
+};
+use biome_service::DynRef;
+use biome_service::configuration::{
     FormatterConfiguration, JavascriptConfiguration, PlainIndentStyle,
 };
 use biome_service::{Configuration, DynRef, JavascriptFormatter};
 use biome_text_size::TextRange;
 use indexmap::IndexSet;
-=======
-    PartialFormatterConfiguration, PartialJavascriptFormatter, PlainIndentStyle,
-};
-use biome_service::DynRef;
->>>>>>> 40c5e937
 use std::path::{Path, PathBuf};
 
 #[derive(Clone, Debug, Deserializable, Eq, PartialEq)]
@@ -230,24 +225,16 @@
     ignore_path: Option<PathBuf>,
 
     /// The translated Biome configuration, from the Prettier configuration
-<<<<<<< HEAD
     formatter_configuration: Option<FormatterConfiguration>,
 
     /// The translated Biome configuration, from the Prettier configuration
     javascript_formatter_configuration: Option<JavascriptFormatter>,
-=======
-    biome_configuration: Option<(PartialFormatterConfiguration, PartialJavascriptFormatter)>,
->>>>>>> 40c5e937
 }
 
 impl FromPrettierConfiguration {
     pub(crate) fn store_configuration(
         &mut self,
-<<<<<<< HEAD
-        (formatter, javascript_formatter): (FormatterConfiguration, JavascriptFormatter),
-=======
-        configuration: (PartialFormatterConfiguration, PartialJavascriptFormatter),
->>>>>>> 40c5e937
+        (formatter, javascript_formatter): (PartialFormatterConfiguration, PartialJavascriptFormatter),
     ) {
         self.formatter_configuration = Some(formatter);
         self.javascript_formatter_configuration = Some(javascript_formatter);
@@ -267,7 +254,6 @@
         self.configuration_path = Some(path.into());
     }
 
-<<<<<<< HEAD
     pub(crate) fn store_ignore_path(&mut self, path: impl Into<PathBuf>) {
         self.ignore_path = Some(path.into())
     }
@@ -293,12 +279,6 @@
 
     pub(crate) fn get_configuration_path(&self) -> Option<&Path> {
         self.configuration_path.as_deref()
-=======
-    pub(crate) fn get_biome_configuration(
-        &self,
-    ) -> Option<&(PartialFormatterConfiguration, PartialJavascriptFormatter)> {
-        self.biome_configuration.as_ref()
->>>>>>> 40c5e937
     }
 }
 
