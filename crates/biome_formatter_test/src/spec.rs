use crate::TestFormatLanguage;
use crate::check_reformat::CheckReformat;
use crate::snapshot_builder::{SnapshotBuilder, SnapshotOutput};
use crate::utils::strip_rome_placeholders;
use biome_configuration::Configuration;
use biome_console::EnvConsole;
use biome_deserialize::json::deserialize_from_str;
use biome_diagnostics::print_diagnostic_to_string;
use biome_formatter::{FormatLanguage, FormatOptions, Printed};
use biome_fs::BiomePath;
use biome_parser::AnyParse;
use biome_rowan::{TextRange, TextSize};
use biome_service::App;
use biome_service::projects::ProjectKey;
use biome_service::settings::Settings;
use biome_service::workspace::{
    DocumentFileSource, FeaturesBuilder, FileFeaturesResult, OpenProjectParams, OpenProjectResult,
    SupportsFeatureParams, UpdateSettingsParams,
};
use camino::{Utf8Path, Utf8PathBuf};
use std::ops::Range;

#[derive(Debug)]
pub struct SpecTestFile<'a> {
    input_file: BiomePath,
    root_path: &'a Utf8Path,

    input_code: String,

    range_start_index: Option<usize>,
    range_end_index: Option<usize>,
}

impl<'a> SpecTestFile<'a> {
    pub fn try_from_file(
        input_file: &'a str,
        root_path: &'a Utf8Path,
        settings_fn: impl FnOnce(ProjectKey) -> Option<UpdateSettingsParams>,
    ) -> Option<Self> {
        if input_file.ends_with("options.json") {
            return None;
        }
        let mut console = EnvConsole::default();
        let app = App::with_console(&mut console);
        let file_path = &input_file;
        let spec_input_file = Utf8Path::new(input_file);

        assert!(
            spec_input_file.is_file(),
            "The input '{spec_input_file}' must exist and be a file.",
        );

        let OpenProjectResult { project_key } = app
            .workspace
            .open_project(OpenProjectParams {
                path: BiomePath::new(""),
                open_uninitialized: true,
            })
            .unwrap();

        if let Some(settings) = settings_fn(project_key) {
            app.workspace.update_settings(settings).unwrap();
        }
        let mut input_file = BiomePath::new(file_path);
        let FileFeaturesResult {
            features_supported: file_features,
        } = app
            .workspace
            .file_features(SupportsFeatureParams {
                project_key,
                path: input_file.clone(),
                features: FeaturesBuilder::new().with_formatter().build(),
<<<<<<< HEAD
                inline_config: None,
=======
                skip_ignore_check: false,
>>>>>>> a3a27a74
            })
            .unwrap();

        if file_features.supports_format() {
            let mut input_code = input_file.get_buffer_from_file();

            let (_, range_start_index, range_end_index) = strip_rome_placeholders(&mut input_code);

            Some(SpecTestFile {
                input_file,
                root_path,

                input_code,

                range_start_index,
                range_end_index,
            })
        } else {
            None
        }
    }

    pub fn input_code(&self) -> &str {
        &self.input_code
    }

    pub fn file_name(&self) -> &str {
        self.input_file.file_name().unwrap()
    }

    pub fn input_file(&self) -> &BiomePath {
        &self.input_file
    }

    pub fn relative_file_name(&self) -> &str {
        self.input_file
            .strip_prefix(self.root_path)
            .unwrap_or_else(|_| {
                panic!(
                    "failed to strip prefix {:?} from {:?}",
                    self.root_path, self.input_file
                )
            })
            .as_str()
    }

    fn range(&self) -> (Option<usize>, Option<usize>) {
        (self.range_start_index, self.range_end_index)
    }
}

pub struct SpecSnapshot<'a, L>
where
    L: TestFormatLanguage,
{
    test_file: SpecTestFile<'a>,
    test_directory: Utf8PathBuf,
    language: L,
    format_language: L::FormatLanguage,
}

impl<'a, L> SpecSnapshot<'a, L>
where
    L: TestFormatLanguage,
{
    pub fn new(
        test_file: SpecTestFile<'a>,
        test_directory: &str,
        language: L,
        format_language: L::FormatLanguage,
    ) -> Self {
        let test_directory = Utf8PathBuf::from(test_directory);

        SpecSnapshot {
            test_file,
            test_directory,
            language,
            format_language,
        }
    }

    fn formatted(
        &self,
        parsed: &AnyParse,
        format_language: L::FormatLanguage,
    ) -> (String, Printed) {
        let has_errors = parsed.has_errors();
        let syntax = parsed.syntax();

        let range = self.test_file.range();

        let result = match range {
            (Some(start), Some(end)) => self.language.format_range(
                format_language.clone(),
                &syntax,
                TextRange::new(
                    TextSize::try_from(start).unwrap(),
                    TextSize::try_from(end).unwrap(),
                ),
            ),
            _ => self
                .language
                .format_node(format_language.clone(), &syntax)
                .map(|formatted| formatted.print().unwrap()),
        };
        let formatted = result.expect("formatting failed");

        let output_code = match range {
            (Some(_), Some(_)) => {
                let range = formatted
                    .range()
                    .expect("the result of format_range should have a range");

                let mut output_code = self.test_file.input_code.clone();
                output_code.replace_range(Range::<usize>::from(range), formatted.as_code());

                // Check if output code is a valid syntax
                let parsed = self.language.parse(&output_code);

                if parsed.has_errors() {
                    panic!(
                        "{:?} format range produced an invalid syntax tree: {:?}",
                        self.test_file.input_file, output_code
                    )
                }

                output_code
            }
            _ => {
                let output_code = formatted.as_code();

                if !has_errors {
                    let check_reformat = CheckReformat::new(
                        &syntax,
                        output_code,
                        self.test_file.file_name(),
                        &self.language,
                        format_language,
                    );
                    check_reformat.check_reformat();
                }

                output_code.to_string()
            }
        };

        (output_code, formatted)
    }

    /// Generates and records snapshot outputs for the test file using the configured format language.
    ///
    /// This runs the formatter on the test file's input and adds one or two outputs to the snapshot:
    /// - the default formatted output using the snapshot's `format_language` and associated checks (unimplemented markers and line-width violations),
    /// - optionally, if an `options.json` exists next to the test file, a second formatted output produced with settings merged from that configuration (with the same checks).
    ///
    /// When an `options.json` is present and its `line_ending` option is not `Auto`, this method normalizes CRLF and CR occurrences in the generated output to `<CRLF>\n` and `<CR>\n` respectively to preserve platform-independent snapshot behavior; if `line_ending` is `Auto`, normalization is skipped to preserve platform-specific line endings.
    ///
    /// The final snapshot is written using the test file's relative path.
    ///
    /// # Examples
    ///
    /// ```rs,ignore
    /// # use biome_formatter_test::spec::SpecSnapshot;
    /// # fn run_example<L: crate::TestFormatLanguage>(snapshot: SpecSnapshot<'_, L>) {
    /// snapshot.test();
    /// # }
    /// ```
    pub fn test(self) {
        let input_file = self.test_file().input_file().as_path();

        let mut snapshot_builder = SnapshotBuilder::new(input_file)
            .with_input(self.test_file.input_code())
            .with_separator()
            .with_multiple_outputs();

        let parsed = self.language.parse(self.test_file.input_code());

        let (output_code, printed) = self.formatted(&parsed, self.format_language.clone());

        let max_width = self.format_language.options().line_width().value() as usize;

        snapshot_builder = snapshot_builder
            .with_output_and_options(
                SnapshotOutput::new(&output_code).with_index(1),
                self.format_language.options().clone(),
            )
            .with_unimplemented(&printed)
            .with_lines_exceeding_max_width(&output_code, max_width);

        let options_path = self.test_directory.join("options.json");
        if options_path.exists() {
            let mut options_path = BiomePath::new(&options_path);

            let mut settings = Settings::default();
            // SAFETY: we checked its existence already, we assume we have rights to read it
            let (test_options, diagnostics) =
                deserialize_from_str::<Configuration>(options_path.get_buffer_from_file().as_str())
                    .consume();
            settings
                .merge_with_configuration(
                    test_options.unwrap_or_default(),
                    None,
                    Vec::<(Utf8PathBuf, Configuration)>::new(),
                )
                .unwrap();

            if !diagnostics.is_empty() {
                for diagnostic in diagnostics {
                    println!("{:?}", print_diagnostic_to_string(&diagnostic));
                }

                panic!("Configuration is invalid");
            }

            let format_language = self.language.to_format_language(
                &settings,
                &DocumentFileSource::from_path(
                    input_file,
                    settings.experimental_full_html_support_enabled(),
                ),
            );

            let (mut output_code, printed) = self.formatted(&parsed, format_language.clone());

            let max_width = format_language.options().line_width().value() as usize;

            // Apply line ending normalization for options path, but not for AUTO line ending
            // to preserve platform-specific behavior in snapshots
            if !format_language.options().line_ending().is_auto() {
                const CRLF_PATTERN: &str = "\r\n";
                const CR_PATTERN: &str = "\r";
                output_code = output_code
                    .replace(CRLF_PATTERN, "<CRLF>\n")
                    .replace(CR_PATTERN, "<CR>\n");
            }

            snapshot_builder = snapshot_builder
                .with_output_and_options(
                    SnapshotOutput::new(&output_code).with_index(1),
                    format_language.options(),
                )
                .with_unimplemented(&printed)
                .with_lines_exceeding_max_width(&output_code, max_width);
        }

        snapshot_builder.finish(self.test_file.relative_file_name());
    }

    fn test_file(&self) -> &SpecTestFile<'_> {
        &self.test_file
    }
}<|MERGE_RESOLUTION|>--- conflicted
+++ resolved
@@ -70,11 +70,8 @@
                 project_key,
                 path: input_file.clone(),
                 features: FeaturesBuilder::new().with_formatter().build(),
-<<<<<<< HEAD
                 inline_config: None,
-=======
                 skip_ignore_check: false,
->>>>>>> a3a27a74
             })
             .unwrap();
 
