--- conflicted
+++ resolved
@@ -38,34 +38,33 @@
 
 ### Linter
 
-### Parser
-
-
-## 1.7.3 (2024-05-06)
-
-### CLI
-
-#### Bug fixes
-
-- The [stdin-file-path](https://biomejs.dev/guides/integrate-in-editor/#use-stdin) option now works correctly for Astro/Svelte/Vue files ([#2686](https://github.com/biomejs/biome/pull/2686))
-
-  Fix [#2225](https://github.com/biomejs/biome/issues/2225) where lint output become empty for Vue files.
-
-  Contributed by @tasshi-me
-
-- `biome migrate eslint` now correctly resolve `@scope/eslint-config` ([#2705](https://github.com/biomejs/biome/issues/2705)). Contributed by @Conaclos
-
-### Linter
-
 #### New features
 
-<<<<<<< HEAD
 - Add [nursery/useThrowNewError](https://biomejs.dev/linter/rules/use-throw-new-error/).
   Contributed by @minht11
 
-=======
+### Parser
+
+
+## 1.7.3 (2024-05-06)
+
+### CLI
+
+#### Bug fixes
+
+- The [stdin-file-path](https://biomejs.dev/guides/integrate-in-editor/#use-stdin) option now works correctly for Astro/Svelte/Vue files ([#2686](https://github.com/biomejs/biome/pull/2686))
+
+  Fix [#2225](https://github.com/biomejs/biome/issues/2225) where lint output become empty for Vue files.
+
+  Contributed by @tasshi-me
+
+- `biome migrate eslint` now correctly resolve `@scope/eslint-config` ([#2705](https://github.com/biomejs/biome/issues/2705)). Contributed by @Conaclos
+
+### Linter
+
+#### New features
+
 - Add [nursery/noUselessStringConcat](https://biomejs.dev/linter/rules/no-useless-string-concat/).
->>>>>>> d74b584c
 - Add [nursery/useExplicitLengthCheck](https://biomejs.dev/linter/rules/use-explicit-length-check/).
 
 #### Bug fixes
