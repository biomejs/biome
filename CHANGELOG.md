--- conflicted
+++ resolved
@@ -166,14 +166,12 @@
 
  Contributed by @fireairforce
 
-<<<<<<< HEAD
  - [useNamingConvention](https://biomejs.dev/linter/rules/use-naming-convention/) now allows configuring conventions for readonly index signatures.
 
   Contributed by @sepruko
-=======
+
 - [noDuplicateCustomProperties](https://biomejs.dev/linter/rules/no-duplicate-custom-properties/) now correctly handles custom properties and ignores non-custom properties.
   Previously, the rule incorrectly reported duplicates for all properties, including non-custom ones. Contributed by @togami2864
->>>>>>> 7bab1720
 
 ### Parser
 
