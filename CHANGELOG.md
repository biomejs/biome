--- conflicted
+++ resolved
@@ -15,7 +15,6 @@
 
 ### CLI
 
-<<<<<<< HEAD
 #### Enhancements
 
 - Biome now executes commands (lint, format, check and ci) on the working directory by default. [#2266](https://github.com/biomejs/biome/issues/2266) Contributed by @unvalley
@@ -25,7 +24,6 @@
   + biome check    # You can run the command without the path
   ```
   
-=======
 ### Configuration
 
 ### Editors
@@ -43,7 +41,6 @@
 
 ### CLI
 
->>>>>>> 5f2b80e9
 #### Bug fixes
 
 - The [stdin-file-path](https://biomejs.dev/guides/integrate-in-editor/#use-stdin) option now works correctly for Astro/Svelte/Vue files ([#2686](https://github.com/biomejs/biome/pull/2686))
