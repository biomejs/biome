--- conflicted
+++ resolved
@@ -29,8 +29,6 @@
 
 - Add [noUselessUndefined](https://biomejs.dev/linter/rules/no-useless-undefined/). Contributed by @unvalley
 
-<<<<<<< HEAD
-=======
 - [useFilenamingConvention](https://biomejs.dev/linter/rules/use-filenaming-convention) accepts a new option `match` ([#4105](https://github.com/biomejs/biome/issues/4105)).
 
   You can now validate filenames with a regular expression.
@@ -85,7 +83,6 @@
    ```
 
   Contributed by @fireairforce
->>>>>>> c3e01b7f
 
 ## v1.9.4 (2024-10-17)
 
