--- conflicted
+++ resolved
@@ -43,12 +43,11 @@
 
 ### Linter
 
-<<<<<<< HEAD
 #### New features
 
 - Add [nursery/useThrowNewError](https://biomejs.dev/linter/rules/use-throw-new-error/).
   Contributed by @minht11
-=======
+
 #### Bug fixes
 
 - `useJsxKeyInIterable` now handles more cases involving fragments. See the snippets below. Contributed by @dyc3
@@ -74,7 +73,6 @@
   .describe('')
   .describe('');
 ```
->>>>>>> 72451461
 
 ### Parser
 
