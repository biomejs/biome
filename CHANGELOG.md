# Biome changelog

This project follows [Semantic Versioning](https://semver.org/spec/v2.0.0.html).
Due to the nature of Biome as a toolchain,
it can be unclear what changes are considered major, minor, or patch.
Read our [guidelines to categorize a change](https://biomejs.dev/internals/versioning).

New entries must be placed in a section entitled `Unreleased`.
Read
our [guidelines for writing a good changelog entry](https://github.com/biomejs/biome/blob/main/CONTRIBUTING.md#changelog).

## Unreleased

### Analyzer

#### Bug fixes

- The `noSuperWithoutExtends` rule now allows for calling `super()` in derived class constructors of class expressions ([#2108](https://github.com/biomejs/biome/issues/2108)). Contributed by @Sec-ant

- Fix discrepancies on file source detection. Allow module syntax in `.cts` files ([#2114](https://github.com/biomejs/biome/issues/2114)). Contributed by @Sec-ant

### CLI

### Configuration

#### Bug fixes

- Fix enabled rules calculation. The precendence of individual rules, `all` and `recommend` presets in top-level and group-level configs is now correctly respected. More details can be seen in ([#2072](https://github.com/biomejs/biome/pull/2072)) ([#2028](https://github.com/biomejs/biome/issues/2028)). Contributed by @Sec-ant

### Editors

### Formatter

#### Bug fixes

- Fix [#1661](https://github.com/biomejs/biome/issues/1661). Now nested conditionals are aligned with Prettier's logic, and won't contain mixed spaces and tabs. Contributed by @ematipico

### JavaScript APIs

#### Enhancements

- Support applying lint fixes when calling the `lintContent` method of the `Biome` class ([#1956](https://github.com/biomejs/biome/pull/1956)). Contributed by @mnahkies

### Linter

<<<<<<< HEAD
#### New features

- Add rule [noEvolvingAny](https://biomejs.dev/linter/rules/no-evolving-any) to disallow variables from evolving into `any` type through reassignments.

Contributed by @fujiyamaorange
=======
#### Bug fixes

- Rule `noUndeclaredDependencies` now also validates `peerDependencies` and `optionalDependencies` ([#2122](https://github.com/biomejs/biome/issues/2122)). Contributed by @Sec-ant

- Rule `noUndeclaredDependencies` won't check `declare module` statements anymore ([#2123](https://github.com/biomejs/biome/issues/2123)). Contributed by @Sec-ant

- Fix [#1925](https://github.com/biomejs/biome/issues/1925). The fix for `useOptionalChain` would sometimes suggest an incorrect fix that discarded optional chaining operators on the left-hand side of logical expressions. These are now preserved. Contributed by @arendjr

- Rule `noUndeclaredVariables` now also checks for worker globals ([#2121](https://github.com/biomejs/biome/issues/2121)). Contributed by @Sec-ant

### LSP

#### Bug fixes

- Correctly parse `.jsonc` files. Contributed by @Sec-ant
>>>>>>> 958a9a19

### Parser

## 1.6.1 (2024-03-12)

### CLI

#### Bug fixes

- CLI is now able to automatically search and resolve `biome.jsonc` ([#2008](https://github.com/biomejs/biome/issues/2008)). Contributed by @Sec-ant
- Fix a false positive where some files were counted as "fixed" even though they weren't modified. Contributed by @ematipico

### Configuration

#### Bug fixes

- `json.formatter.trailingCommas` option now works in `overrides` ([#2009](https://github.com/biomejs/biome/issues/2009)). Contributed by @Sec-ant

### Linter

#### New features

- Add rule [noDoneCallback](https://biomejs.dev/linter/rules/no-done-callback), this rule checks the function parameter of hooks & tests
  for use of the done argument, suggesting you return a promise instead. Contributed by @vasucp1207

  ```js
  beforeEach(done => {
    // ...
  });
  ```

#### Bug fixes

- [useJsxKeyInIterable](https://biomejs.dev/linter/rules/use-jsx-key-in-iterable) now recognizes function bodies wrapped in parentheses ([#2011](https://github.com/biomejs/biome/issues/2011)). Contributed by @Sec-ant

- [useShorthandFunctionType](https://biomejs.dev/linter/rules/use-shorthand-function-type) now preserves type parameters of generic interfaces when applying fixes ([#2015](https://github.com/biomejs/biome/issues/2015)). Contributed by @Sec-ant

- Code fixes of [useImportType](https://biomejs.dev/linter/rules/use-import-type) and [useExportType](https://biomejs.dev/linter/rules/use-export-type) now handle multiline statements ([#2041](https://github.com/biomejs/biome/issues/2041)). Contributed by @Conaclos

- [noRedeclare](https://biomejs.dev/linter/rules/no-redeclare) no longer reports type parameter and parameter with identical names ([#1992](https://github.com/biomejs/biome/issues/1992)).

  The following code is no longer reported:

  ```ts
  function f<a>(a: a) {}
  ```

  Contributed by @Conaclos

- [noRedeclare](https://biomejs.dev/linter/rules/no-redeclare) now reports duplicate type parameters in a same declaration.

  The following type parameters are now reported as a redeclaraion:

  ```ts
  function f<T, T>() {}
  ```

  Contributed by @Conaclos

- [noUndeclaredDependencies](https://biomejs.dev/linter/rules/no-undeclared-dependencies/) now recognizes imports of subpath exports.

  E.g., the following import statements no longer report errors if `@mui/material` and `tailwindcss` are installed as dependencies:

  ```ts
  import Button from "@mui/material/Button";
  import { fontFamily } from "tailwindcss/defaultTheme";
  ```

  Contributed by @Sec-ant

### Parser

#### Bug fixes

- JavaScript lexer is now able to lex regular expression literals with escaped non-ascii chars ([#1941](https://github.com/biomejs/biome/issues/1941)).

  Contributed by @Sec-ant

## 1.6.0 (2024-03-08)

### Analyzer

#### New features

- Add partial for `.astro` files. Biome is able to sort imports inside the frontmatter of the Astro files. Contributed
  by @ematipico

  ```diff
  ---
  - import { getLocale } from "astro:i18n";
  - import { Code } from "astro:components";
  + import { Code } from "astro:components";
  + import { getLocale } from "astro:i18n";
  ---

  <div></div>
  ```
- Add partial for `.vue` files. Biome is able to sort imports inside the script block of Vue files. Contributed by
  @nhedger

  ```diff
  <script setup lang="ts">
  - import Button from "./components/Button.vue";
  - import * as vueUse from "vue-use";
  + import * as vueUse from "vue-use";
  + import Button from "./components/Button.vue";
  </script/>

  <template></template>
  ```

- Add partial for `.svelte` files. Biome is able to sort imports inside the script block of Svelte files. Contributed by
  @ematipico

  ```diff
  <script setup lang="ts">
  - import Button from "./components/Button.svelte";
  - import * as svelteUse from "svelte-use";
  + import * as svelteUse from "svelte-use";
  + import Button from "./components/Button.svelte";
  </script/>

  <div></div>
  ```

- Add lint rule useJsxKeyInIterable from Eslint rule [`react/jsx-key`](https://github.com/jsx-eslint/eslint-plugin-react/blob/master/docs/rules/jsx-key.md). Contributed by @vohoanglong0107
- The analyzer now **infers** the correct quote from `javascript.formatter.quoteStyle`, if set. This means that code fixes suggested by the analyzer will use the same quote of the formatter. Contributed by @ematipico

#### Enhancements

- [noUnusedVariables](https://biomejs.dev/linter/rules/no-unused-variables) ignores unused rest spread silbings.

  The following code is now valid:

  ```js
  const { a, ...rest } = { a: 0, b: 1 };
  console.log(rest);
  ```

  Contributed by @ah-yu

- Fix [#1931](https://github.com/biomejs/biome/issues/1931). Built-in React hooks such as
  `useEffect()` can now be validated by the
  [`useExhaustiveDependendies`](https://biomejs.dev/linter/rules/use-exhaustive-dependencies/), even
  when they're not being imported from the React library. To do so, simply configure them like
  any other user-provided hooks.

  Contributed by @arendjr

- Implemented [#1128](https://github.com/biomejs/biome/issues/1128). User-provided React hooks can
  now be configured to track stable results. For example:

  ```json
  "useExhaustiveDependencies": {
      "level": "error",
      "options": {
          "hooks": [{
              "name": "useMyState",
              "stableResult": [
                  1
              ]
          }]
      }
  }
  ```

  This will allow the following to be validated:

  ```js
  const [myState, setMyState] = useMyState();
  const toggleMyState = useCallback(() => {
    setMyState(!myState);
  }, [myState]); // Only `myState` needs to be specified here.
  ```

  Contributed by @arendjr

#### Bug fixes

- Fix [#1748](https://github.com/biomejs/biome/issues/1748). Now for the following case we won't provide an unsafe fix
  for the `noNonNullAssertion` rule:

  ```ts
  x[y.z!];
  ```

  Contributed by @ah-yu

- Imports that contain the protocol `:` are now sorted after the `npm:` modules, and before the `URL` modules.
  Contributed by @ematipico

  ```diff
  import express from "npm:express";
  - import Component from "./component.js"
  - import { sortBy } from "virtual:utils";
  + import { sortBy } from "virtual:utils";
  + import Component from "./component.js"
  ```

- Fix [#1081](https://github.com/biomejs/biome/issues/1081). The `useAwait` rule does not report `for await...of`.
  Contributed by @unvalley

- Fix [#1827](https://github.com/biomejs/biome/issues/1827) by properly analyzing nested `try-finally` statements. Contributed by @ah-yu

- Fix [#1924](https://github.com/biomejs/biome/issues/1924) Use the correct export name to sort in the import clause. Contributed by @ah-yu
- Fix [#1805](https://github.com/biomejs/biome/issues/1805) fix formatting arrow function which has conditional expression body  Contributed by @mdm317

- Fix [#1781](https://github.com/biomejs/biome/issues/1781) by avoiding the retrieval of the entire static member expression for the reference if the static member expression does not start with the reference. Contributed by @ah-yu

### CLI

#### New features

- Add a new command `biome migrate prettier`. The command will read the file `.prettierrc`/`prettier.json`
  and `.prettierignore` and map its configuration to Biome's one.
  Due to the different nature of `.prettierignore` globs and Biome's globs, it's **highly** advised to make sure that
  those still work under Biome.

- Now the file name printed in the diagnostics is clickable. If you run the CLI from your editor, you can <kbd>
  Ctrl</kbd>/<kbd title="Cmd">⌘</kbd> + Click on the file name, and the editor will open said file. If row and columns
  are specified e.g. `file.js:32:7`, the editor will set the cursor right in that position. Contributed by @ematipico

- Add an option `--linter` to `biome rage`. The option needs to check Biome linter configuration. Contributed by
  @seitarof

- Add an option `--formatter` to `biome rage`. The option needs to check Biome formatter configuration. Contributed by
  @seitarof
- The CLI now consistently reports the number of files tha were changed, out of the total files that were analysed. Contributed by @ematipico
- The CLI now consistently shows the number of errors and warnings emitted. Contributed by @ematipico

#### Bug fixes

- Don't process files under an ignored directory.

  Previously, Biome processed all files in the traversed hierarchy,
  even the files under an ignored directory.
  Now, it completely skips the content of ignored directories.

  For now, directories cannot be ignored using `files.include` in the configuration file.
  This is a known limitation that we want to address in a future release.

  For instance, if you have a project with a folder `src` and a folder `test`,
  the following configuration doesn't completely ignore `test`.

  ```json
  {
    "files": {
      "include": ["src"]
    }
  }
  ```

  Biome will traverse `test`,
  however all files of the directory are correctly ignored.
  This can result in file system errors,
  if Biome encounters dangling symbolic links or files with higher permissions.

  To avoid traversing the `test` directory,
  you should ignore the directory using `ignore`:

  ```json
  {
    "files": {
      "include": ["src"],
      "ignore": ["test"]
    }
  }
  ```

- Fix [#1508](https://github.com/biomejs/biome/issues/1508) by excluding deleted files from being processed. Contributed
  by @ematipico

- Fix [#1173](https://github.com/biomejs/biome/issues/1173). Fix the formatting of a single instruction with commented
  in a control flow body to ensure consistency. Contributed by @mdm317

- Fix overriding of `javascript.globals`. Contributed by @arendjr
- Fix a bug where syntax rules weren't run when pulling the diagnostics. Now Biome will emit more parsing diagnostics,
  e.g.
  ```
  check.js:1:17 parse/noDuplicatePrivateClassMembers ━━━━━━━━━━━━━━━━━━━━━━━━━━━━━━

    × Duplicate private class member "#foo"

    > 1 │ class A { #foo; #foo }
        │                 ^^^^

  ```
  Contributed by @ematipico
- Fix [#1774](https://github.com/biomejs/biome/issues/1774) by taking into account the option `--no-errors-on-unmatched` when running the CLI using `--changed`. Contributed by @antogyn

#### Enhancements

- Removed a superfluous diagnostic that was printed during the linting/check phase of a file:

  ```
  test.js check ━━━━━━━━━━━━━━━━━━━━━━━━━━━━━━━━━━━━━━━━━━━━━━━━━━━━━━━━━━━━━━━━━━━━━━━

    × The file contains diagnostics that needs to be addressed.
  ```
  Contributed by @ematipico
- The command `format` now emits parsing diagnostics if there are any, and it will terminate with a non-zero exit code. Contributed by @ematipico

### Configuration

#### New features

- Add the ability to resolve the configuration files defined inside `extends` from the `node_modules/` directory.

  If you want to resolve a configuration file that matches the specifier `@org/configs/biome`, then your `package.json`
  file must look this:

  ```json
  {
    "name": "@org/configs",
    "exports": {
      "./biome": "./biome.json"
    }
  }
  ```

  And the `biome.json` file that "imports" said configuration, will look like this:
  ```json
  {
    "extends": "@org/configs/biome"
  }
  ```
  Read the [documentation](https://biomejs.dev/guides/how-biome-works#the-extends-option) to better understand how it
  works, expectations and restrictions.

### Editors

#### Bug fixes

- Fix a regression where ignored files where formatted in the editor. Contributed by @ematipico
- Fix a bug where syntax rules weren't run when pulling the diagnostics. Now Biome will emit more parsing diagnostics,
  e.g.
  ```
  check.js:1:17 parse/noDuplicatePrivateClassMembers ━━━━━━━━━━━━━━━━━━━━━━━━━━━━━━

    × Duplicate private class member "#foo"

    > 1 │ class A { #foo; #foo }
        │                 ^^^^

  ```
  Contributed by @ematipico

### Formatter

#### New features

- Biome now allows to format the `package.json` file. This is now the default behaviour and users can remove their
  workarounds.
  If you rely on other tools to format `package.json`, you'll have to ignore it via configuration. Contributed by
  @pattrickrice
- New formatter option `attributePosition` that have similar behavior as
  Prettier `singleAttributePerLine` [#1706](https://github.com/biomejs/biome/issues/1706). Contributed by @octoshikari
- Add partial for `.astro` files. Biome is able to format the frontmatter of the Astro files. Contributed by @ematipico

  ```diff
  ---
  - statement ( );
  + statement();
  ---

  <div></div>
  ```
- Add partial for `.vue` files. Biome is able to format the script block of Vue files. Contributed by @nhedger

  ```diff
  <script setup lang="ts">
  - statement ( );
  + statement();
  </script/>

  <template></template>
  ```

- Add partial for `.svelte` files. Biome is able to format the script block of Svelte files. Contributed by @ematipico

  ```diff
  <script setup lang="ts">
  - statement ( );
  + statement();
  </script/>

  <div></div>
  ```

#### Enhancements

- `composer.json`, `deno.json`, `jsconfig.json`, `package.json` and `tsconfig.json` are no longer protected files.

  This means that you can now format them.

  If you want to ignore these files, you can use the [files.ignore](https://biomejs.dev/reference/configuration/#filesignore) configuration:

  ```json
  {
    "files": {
      "ignore": [
        "composer.json",
        "jsconfig.json",
        "package.json",
        "tsconfig.json",
        "typescript.json",
        "deno.json",
        "deno.jsonc"
      ]
    }
  }
  ```

  The following files are still protected, and thus ignored:

  - `composer.lock`
  - `npm-shrinkwrap.json`
  - `package-lock.json`
  - `yarn.lock`

   Contributed by @pattrickrice and @Conaclos

#### Bug fixes

- Fix [#1039](https://github.com/biomejs/biome/issues/1039). Check unicode width instead of number of bytes when
  checking if regex expression is a simple argument.

  This no longer breaks.

  ```js
  s(/🚀🚀/).s().s();
  ```

   Contributed by @kalleep

- Fix [#1218](https://github.com/biomejs/biome/issues/1218), by correctly preserving empty lines in member chains.
  Contributed by @ah-yu
- Fix [#1659](https://github.com/biomejs/biome/issues/1659) and [#1662](https://github.com/biomejs/biome/issues/1662), by correctly taking into account the leading comma inside the formatter options. Contributed by @ematipico

- Fix [#1934](https://github.com/biomejs/biome/pull/1934). Fix invalid formatting of long arrow function for AsNeeded arrow parens Contributed by @fireairforce

### JavaScript APIs

### Linter

#### Promoted rules

New rules are incubated in the nursery group.
Once stable, we promote them to a stable group.
The following rules are promoted:

- [complexity/noEmptyTypeParameters](https://biomejs.dev/linter/rules/no-empty-type-parameters)
- [complexity/noUselessLoneBlockStatements](https://biomejs.dev/linter/rules/no-useless-lone-block-statements)
- [correctness/noInvalidUseBeforeDeclaration](https://biomejs.dev/linter/rules/no-invalid-use-before-declaration)
- [correctness/noUnusedImports](https://biomejs.dev/linter/rules/no-unused-imports)
- [correctness/noUnusedPrivateClassMembers](https://biomejs.dev/linter/rules/no-unused-private-class-members)
- [security/noGlobalEval](https://biomejs.dev/linter/rules/no-global-eval)
- [style/useConsistentArrayType](https://biomejs.dev/linter/rules/use-consistent-array-type)
- [style/useExportType](https://biomejs.dev/linter/rules/use-export-type)
- [style/useFilenamingConvention](https://biomejs.dev/linter/rules/use-filenaming-convention)
- [style/useForOf](https://biomejs.dev/linter/rules/use-for-of)
- [style/useImportType](https://biomejs.dev/linter/rules/use-import-type)
- [style/useNodejsImportProtocol](https://biomejs.dev/linter/rules/use-nodejs-import-protocol)
- [style/useNumberNamespace](https://biomejs.dev/linter/rules/use-number-namespace)
- [style/useShorthandFunctionType](https://biomejs.dev/linter/rules/use-shorthand-function-type)
- [suspicious/noEmptyBlockStatements](https://biomejs.dev/linter/rules/no-empty-block-statements)
- [suspicious/noGlobalAssign](https://biomejs.dev/linter/rules/no-global-assign)
- [suspicious/noMisleadingCharacterClass](https://biomejs.dev/linter/rules/no-misleading-character-class)
- [suspicious/noThenProperty](https://biomejs.dev/linter/rules/no-then-property)
- [suspicious/useAwait](https://biomejs.dev/linter/rules/use-await)

Additionally, the following rules are now recommended:

- [suspicious/noApproximativeNumericConstant](https://biomejs.dev/linter/rules/no-approximative-numeric-constant)
- [suspicious/noMisrefactoredShorthandAssign](https://biomejs.dev/linter/rules/no-misrefactored-shorthand-assign)

#### Removed rules

- Remove `nursery/useGroupedTypeImport`. The rule [style/useImportType](https://biomejs.dev/linter/rules/use-import-type) covers the behavior of this rule.

  Note that removing a nursery rule is not considered a breaking change according to our [semantic versioning](https://biomejs.dev/internals/versioning).

  Contributed by @Conaclos

#### New features

- Add the rule [noSkippedTests](https://biomejs.dev/linter/rules/no-skipped-tests), to disallow skipped tests:

  ```js
  describe.skip("test", () => {});
  it.skip("test", () => {});
  ```
  Contributed by @ematipico

- Add the rule [noFocusedTests](https://biomejs.dev/linter/rules/no-focused-tests), to disallow skipped tests:

  ```js
  describe.only("test", () => {});
  it.only("test", () => {});
  ```
  Contributed by @ematipico

- Add rule [useSortedClasses](https://biomejs.dev/linter/rules/use-sorted-classes), to sort CSS utility classes:

  ```diff
  - <div class="px-2 foo p-4 bar" />
  + <div class="foo·bar·p-4·px-2" />
  ```
  Contributed by @DaniGuardiola

- Add rule [noUndeclaredependencies](https://biomejs.dev/linter/rules/no-undeclared-dependencies), to detect the use of
  dependencies that aren't present in the `package.json`.

  The rule ignores imports using a protocol such as `node:`, `bun:`, `jsr:`, `https:`.

  Contributed by @ematipico and @Conaclos

- Add rule [noNamespaceImport](https://biomejs.dev/linter/rules/no-namespace-import), to report namespace imports:

  ```js
  import * as foo from "foo";
  ```
  Contributed by @unvalley
- Add partial support for `.astro` files. Biome is able to lint and fix the frontmatter of the Astro files. Contributed
  by @ematipico

  ```diff
  ---
  - delete a.b
  + a.b = undefined
  ---

  <div></div>
  ```

- Add partial support for `.vue` files. Biome is able to lint and fix the script block of the Vue files.

  ```diff
  <script setup lang="ts">
  - delete a.b
  + a.b = undefined
  <script>

  <template></template>
  ```

  Contributed by @nhedger

- Add rule [useNodeAssertStrict](https://biomejs.dev/linter/rules/use-node-assert-strict), which promotes the use
  of `node:assert/strict` over `node:assert`. Contributed by @ematipico

- Add rule [noExportsInTest](https://biomejs.dev/linter/rules/no-exports-in-test) which disallows `export` or `modules.exports` in files
  containing test. Contributed by @ah-yu

- Add rule [noSemicolonInJsx](https://biomejs.dev/linter/rules/no-semicolon-in-jsx/) to detect possible wrong semicolons inside JSX elements.

  ```jsx
  const Component = () => {
    return (
      <div>
        <div />;
      </div>
    );
  }
  ```

  Contributed by @fujiyamaorange
- Add rule [noBarrelFile](https://biomejs.dev/linter/rules/no-barrel-file), to report the usage of barrel file:

  ```js
  export * from "foo";
  ```
  Contributed by @togami2864

#### Enhancements

- [noUselessFragments](https://biomejs.dev/linter/rules/no-useless-fragments/) now rule not triggered for jsx attributes when
   the fragment child is simple text.

  ```js
  export function SomeComponent() {
    return <div x-some-prop={<>Foo</>} />;
  }
  ```

   Also fixes code action when the fragment child is of type `JsxExpressionChild`.

  ```js
  <>
    <Hello leftIcon={<>{provider?.icon}</>} />
    {<>{provider?.icon}</>}
    <>{provider?.icon}</>
  </>
  ```

  Contributed by @vasucp1207

- [noUselessTernary](https://biomejs.dev/linter/rules/no-useless-ternary) now provides unsafe code fixes. Contributed by
  @vasucp1207

- [noApproximativeNumericConstant](https://biomejs.dev/linter/rules/no-approximative-numeric-constant) now provides
  unsafe code fixes and handle numbers without leading zero and numbers with digit separators.

  The following numbers are now reported as approximated constants.

  ```js
  3.14_15; // PI
  .4342; // LOG10E
  ```

  Contributed by @Conaclos

- [noPrecisionLoss](https://biomejs.dev/linter/rules/no-precision-loss) no longer reports number with extra zeros.

  The following numbers are now valid.

  ```js
  .1230000000000000000000000;
  1230000000000000000000000.0;
  ```

  Contributed by @Conaclos

- [useNamingConvention](https://biomejs.dev/linter/rules/use-naming-convention) now
  supports [unicase](https://en.wikipedia.org/wiki/Unicase)
  letters ([#1786](https://github.com/biomejs/biome/issues/1786)).

  [unicase](https://en.wikipedia.org/wiki/Unicase) letters have a single case: they are neither uppercase nor lowercase.
  Previously, Biome reported names in unicase as invalid.
  It now accepts a name in unicase everywhere.

  The following code is now accepted:

  ```js
  const 안녕하세요 = { 안녕하세요: 0 };
  ```

  We still reject a name that mixes unicase characters with lowercase or uppercase characters:
  The following names are rejected:

  ```js
  const A안녕하세요 = { a안녕하세요: 0 };
  ```

  Contributed by @Conaclos

- [useNamingConvention](https://biomejs.dev/linter/rules/use-naming-convention)
  and [useFilenamingConvention](https://biomejs.dev/linter/rules/use-filenaming-convention) now provides a new option `requireAscii` to require identifiers to
  be in ASCII.

  To avoid any breaking change, this option is turned off by default.
  We intend to turn it on in the next major release of Biome (Biome 2.0).

  Set the `requireAscii` rule option to `true` to require identifiers to be in ASCII.

  ```json
  {
    "linter": {
      "rules": {
        "style": {
          "useNamingConvention": { "options": { "requireAscii": false } }
        },
        "nursery": {
          "useFilenamingConvention": { "options": { "requireAscii": false } }
        }
      }
    }
  }
  ```

  Contributed by @Conaclos

- [noUnusedVariables](https://biomejs.dev/linter/rules/no-unused-variables) no longer reports unused imports.

  We now have a dedicated rule for reporting unused imports:
  [noUnusedImports](https://biomejs.dev/linter/rules/no-unused-imports)

  Contributed by @Conaclos

#### Bug fixes

- Fix missing link in [noStaticOnlyClass](https://biomejs.dev/linter/rules/no-static-only-class) documentation.
  Contributed by @yndajas

- [noConfusingVoidType](https://biomejs.dev/linter/rules/no-confusing-void-type) no longer reports valid use of the void
  type in conditional types ([#1812](https://github.com/biomejs/biome/issues/1812)).

  The rule no longer reports the following code:

  ```ts
  type Conditional<T> = T extends void ? Record<string, never> : T
  ```

  Contributed by @lucasweng

- [noInvalidUseBeforeDeclaration](https://biomejs.dev/linter/rules/no-invalid-use-before-declaration) no longer reports
  valid use of binding patterns ([#1648](https://github.com/biomejs/biome/issues/1648)).

  The rule no longer reports the following code:

  ```js
  const { a = 0, b = a } = {};
  ```

  Contributed by @Conaclos

- [noUnusedVariables](https://biomejs.dev/linter/rules/no-unused-variables) no longer reports used binding
  patterns ([#1652](https://github.com/biomejs/biome/issues/1652)).

  The rule no longer reports `a` as unused the following code:

  ```js
  const { a = 0, b = a } = {};
  export { b };
  ```

  Contributed by @Conaclos

- Fix [#1651](https://github.com/biomejs/biome/issues/1651). [noVar](https://biomejs.dev/linter/rules/no-var/) now
  ignores TsGlobalDeclaration. Contributed by @vasucp1207

- Fix [#1640](https://github.com/biomejs/biome/issues/1640). [useEnumInitializers](https://biomejs.dev/linter/rules/use-enum-initializers) code action now generates valid code when last member has a comment but no comma. Contributed by @kalleep

- Fix [#1653](https://github.com/biomejs/biome/issues/1653). Handle a shorthand value in `useForOf` to avoid the false-positive case. Contributed by @togami2864

- Fix [#1656](https://github.com/biomejs/biome/issues/1656). [useOptionalChain](https://biomejs.dev/linter/rules/use-optional-chain/) code action now correctly handles logical and chains where methods with the same name are invoked with different arguments:

  ```diff
  - tags·&&·tags.includes('a')·&&·tags.includes('b')
  + tags?.includes('a') && tags.includes('b')
  ```

  Contributed by @lucasweng

- Fix [#1704](https://github.com/biomejs/biome/issues/1704). Convert `/` to escaped slash `\/` to avoid parsing error in
  the result of autofix. Contributed by @togami2864

- Fix[#1697](https://github.com/biomejs/biome/issues/1697). Preserve leading trivia in autofix of suppression rules.
  Contributed by @togami2864

- Fix [#603](https://github.com/biomejs/biome/issues/603). Trim trailing whitespace to avoid double insertion.
  Contributed by @togami2864

- Fix [#1765](https://github.com/biomejs/biome/issues/1765). Now the rule `noDelete` doesn't trigger when deleting a
  dataset:
  ```js
  delete element.dataset.prop;
  ```
  Contributed by @ematipico

- [useNamingConvention](https://biomejs.dev/linter/rules/use-naming-convention)
  and [useFilenamingConvention](https://biomejs.dev/linter/rules/use-filenaming-convention) now reject identifiers with consecutive delimiters.

  The following name is now invalid because it includes two underscores:

  ```js
  export const MY__CONSTANT = 0;
  ```

  Note that we still allow consecutive leading and consecutive trailing underscores.

  Contributed by @Conaclos

- Fix [#1932](https://github.com/biomejs/biome/issues/1932) Allow redeclaration of type parameters in different declarations.
  Contributed by @keita-hino

- Fix [#1945](https://github.com/biomejs/biome/issues/1945) Allow constructor with default parameters in `noUselessConstructor`

- Fix [#1982](https://github.com/biomejs/biome/issues/1982) Change to iterate over the module item lists and ignore .d.ts files. Contributed by @togami2864

### Parser

#### Bug fixes

- Fix [#1728](https://github.com/biomejs/biome/issues/1728). Correctly parse the global declaration when the `{` token
  is on the line following the `global` keyword.

  Now the following code is correctly parsed:

  ```ts
  declare global
  { }

  declare module foo {
    global
    { }
  }
  ```

  Contributed by @ah-yu

- Fix [#1730](https://github.com/biomejs/biome/issues/1730). Correctly parse `delete` expressions with operands that are
  not simple member expressions.

  ```js
  delete(a.b);
  delete console.log(1);
  delete(() => {});
  ```

  Contributed by @printfn

### Website

#### Bug fixes

- Fix [#1981](https://github.com/biomejs/biome/issues/1981). Identify TypeScript definition files by their file path within the playground. Contributed by @ah-yu

## 1.5.3 (2024-01-22)

### LSP

#### Bug fixes

- Fix [#1584](https://github.com/biomejs/biome/issues/1584). Ensure the LSP only registers the formatter once.
  Contributed by @nhedger

- Fix [#1589](https://github.com/biomejs/biome/issues/1589). Fix invalid formatting of own line comments when they were
  at the end of an import/export list. Contributed by @spanishpear

### Configuration

#### Bug fixes

- Override correctly the recommended preset ([#1349](https://github.com/biomejs/biome/issues/1349)).

  Previously, if unspecified, Biome turned on the recommended preset in overrides.
  This resulted in reporting diagnostics with a severity level set to `off`.
  This in turn caused Biome to fail.

  Now Biome won't switch on the recommended preset in `overrides` unless told to do so.

  Contributed by @Conaclos

- Don't format **ignored** files that are well-known JSONC files when `files.ignoreUnknown` is
  enabled ([#1607](https://github.com/biomejs/biome/issues/1607)).

  Previously, Biome always formatted files that are known to be JSONC files (e.g. `.eslintrc`)
  when `files.ignoreUnknown` was enabled.

  Contributed by @Conaclos

### Formatter

#### New features

- Add option `json.formatter.trailingCommas`, to provide a better control over the trailing comma in JSON/JSONC files. Its default value is `"none"`.

#### Bug fixes

- Fix [#1178](https://github.com/biomejs/biome/issues/1178), where the line ending option wasn't correctly applied.
  Contributed by @ematipico
- Fix [#1571](https://github.com/biomejs/biome/issues/1571). Fix invalid formatting of nested multiline comments.
  Contributed by @ah-yu

### Linter

#### Bug fixes

-
Fix [#1575](https://github.com/biomejs/biome/issues/1575). [noArrayIndexKey](https://biomejs.dev/linter/rules/no-array-index-key/)
now captures array index value inside template literals and with string concatination. Contributed by @vasucp1207

- Linter rules that inspect regexes now handle multibyte characters
  correctly ([#1522](https://github.com/biomejs/biome/issues/1522)).

  Previously, [noMisleadingCharacterClass](https://biomejs.dev/linter/no-misleading-character-class), [noMultipleSpacesInRegularExpressionLiterals](https://biomejs.dev/linter/no-multiple-spaces-in-regular-expression-literals),
  and [noEmptyCharacterClassInRegex](https://biomejs.dev/linter/no-empty-character-class-in-regex) made Biome errors on
  multi-bytes characters.
  Multibyte characters are now handled correctly.

  The following code no longer raises an internal error:

  ```js
  // Cyrillic characters
  /[\u200E\u2066-\u2069]/gu;
  ```

  Contributed by @Conaclos

- [useExhaustiveDependencies](https://biomejs.dev/linter/use-exhaustive-dependencies) no longer made Biome errors in
  code TypeScript import equal declarations ([#1194](https://github.com/biomejs/biome/issues/1194)). Contributed by
  @Conaclos

- Fix typo in the diagnostic of [noNodejsModules](https://biomejs.dev/linter/rules/no-nodejs-modules). Contributed by
  @huseeiin

### Parser

#### Bug fixes

- Accept the `const` modifier for type parameter in method type
  signature ([#1624](https://github.com/biomejs/biome/issues/1624)).

  The following code is now correctly parsed:

  ```ts
  type Foo = {
    <const T>();
    method<const T>();
  };
  ```

  Contributed by @magic-akari

- Correctly parse type arguments in expression([#1184](https://github.com/biomejs/biome/issues/1184)).

  The following code is now correctly parsed in typescript:

  ```ts
  0 < (0 >= 1);
  ```

  Contributed by @ah-yu

### Website

#### New

- Add a [page that maps the Biome rule to its source](https://biomejs.dev/linter/rules-sources/). Contributed by
  @ematipico

#### Fixes

- Generate Open Graph images based on the linked page. Contributed by @ematipico

- Fix examples of the [git hook page](https://biomejs.dev/recipes/git-hooks/). Contributed by @9renpoto, @lmauromb, and
  @Conaclos

- Fix dead and erroneous hyperlinks. Contributed by @Sec-ant and Conaclos

## 1.5.2 (2024-01-15)

### CLI

### Bug fixes

- Fix [#1512](https://github.com/biomejs/biome/issues/1512) by skipping verbose diagnostics from the count. Contributed
  by @ematipico

- Correctly handle cascading `include` and `ignore`.

  Previously Biome incorrectly included files that were included at tool level and ignored at global level.
  In the following example, `file.js` was formatted when it should have been ignored.
  Now, Biome correctly ignores the directory `./src/sub/`.

  ```shell
  ❯ tree src
    src
    └── sub
        └── file.js

  ❯ cat biome.json
    {
      "files": { "ignore": ["./src/sub/"] },
      "formatter": { "include": ["./src"] }
    }
  ```

  Contributed by @Conaclos

- Don't emit verbose warnings when a protected file is ignored.

  Some files, such as `package.json` and `tsconfig.json`,
  are [protected](https://biomejs.dev/guides/how-biome-works/#protected-files).
  Biome emits a verbose warning when it encounters a protected file.

  Previously, Biome emitted this verbose warning even if the file was ignored by the configuration.
  Now, it doesn't emit verbose warnings for protected files that are ignored.

  Contributed by @Conaclos

- `overrides` no longer affect which files are ignored. Contributed by @Conaclos

- The file `biome.json` can't be ignored anymore. Contributed by @ematipico

- Fix [#1541](https://github.com/biomejs/biome/issues/1541) where the content of protected files wasn't returned
  to `stdout`. Contributed by @ematipico

- Don't handle CSS files, the formatter isn't ready yet. Contributed by @ematipico

### Configuration

#### Bug fixes

- Fix [1440](https://github.com/biomejs/biome/issues/1440), a case where `extends` and `overrides` weren't correctly
  emitting the final configuration. Contributed by @arendjr

- Correctly handle `include` when `ignore` is set (#1468). Contributed by @Conaclos

  Previously, Biome ignored `include` if `ignore` was set.
  Now, Biome check both `include` and `ignore`.
  A file is processed if it is included and not ignored.
  If `include` is not set all files are considered included.

### Formatter

#### Bug fixes

- Fix placement of comments before `*` token in generator methods with
  decorators. [#1537](https://github.com/biomejs/biome/pull/1537) Contributed by @ah-yu

- Fix [#1406](https://github.com/biomejs/biome/issues/1406). Ensure comments before the `async` keyword are placed
  before it. Contributed by @ah-yu

- Fix [#1172](https://github.com/biomejs/biome/issues/1172). Fix placement of line comment after function expression
  parentheses, they are now attached to first statement in body. Contributed by @kalleep

- Fix [#1511](https://github.com/biomejs/biome/issues/1511) that made the JavaScript formatter crash. Contributed
  @Conaclos

### Linter

#### Enhancements

- Add an unsafe code fix for [noConsoleLog](https://biomejs.dev/linter/rules/no-console-log/). Contributed by
  @vasucp1207

- [useArrowFunction](https://biomejs.dev/linter/rules/use-arrow-function) no longer reports function in `extends`
  clauses or in a `new` expression. Contributed by @Conaclos

  These cases require the presence of a prototype.

- Add dependency variable names on error message when useExhaustiveDependencies rule shows errors. Contributed by
  @mehm8128

#### Bug fixes

- The fix of [useArrowFunction](https://biomejs.dev/linter/rules/use-arrow-function) now adds parentheses around the
  arrow function in more cases where it is needed ([#1524](https://github.com/biomejs/biome/issues/1524)).

  A function expression doesn't need parentheses in most expressions where it can appear.
  This is not the case with the arrow function.
  We previously added parentheses when the function appears in a call or member expression.
  We now add parentheses in binary-like expressions and other cases where they are needed, hopefully covering all cases.

  Previously:

  ```diff
  - f = f ?? function() {};
  + f = f ?? () => {};
  ```

  Now:

  ```diff
  - f = f ?? function() {};
  + f = f ?? (() => {});
  ```

  Contributed by @Conaclos

- Fix [#1514](https://github.com/biomejs/biome/issues/1514). Fix autofix suggestion to avoid the syntax error
  in `no_useless_fragments`. Contributed by @togami2864

## 1.5.1 (2024-01-10)

### CLI

#### Bug fixes

- The diagnostics `files/missingHandler` are now shown only when the option `--verbose` is passed. Contributed by
  @ematipico
- The diagnostics for protected files are now shown only when the option `--verbose` is passed. Contributed by
  @ematipico
- Fix [#1465](https://github.com/biomejs/biome/issues/1465), by taking in consideration the workspace folder when
  matching a pattern. Contributed by @ematipico
- Fix [#1465](https://github.com/biomejs/biome/issues/1465), by correctly process globs that contain file names.
  Contributed by @ematipico

### Formatter

#### Bug fixes

- Fix [#1170](https://github.com/biomejs/biome/issues/1170). Fix placement of comments inside default switch clause. Now
  all line comments that have a preceding node will keep their position. Contributed by @kalleep

### Linter

#### Bug fixes

-
Fix [#1335](https://github.com/biomejs/biome/issues/1335). [noUselessFragments](https://biomejs.dev/linter/rules/no-useless-fragments/)
now ignores code action on component props when the fragment is empty. Contributed by @vasucp1207

- [useConsistentArrayType](https://biomejs.dev/linter/rules/use-consistent-array-type) was accidentally placed in
  the `style` rule group instead of the `nursery` group. It is now correctly placed under `nursery`.

-
Fix [#1483](https://github.com/biomejs/biome/issues/1483). [useConsistentArrayType](https://biomejs.dev/linter/rules/use-consistent-array-type)
now correctly handles its option. Contributed by @Conaclos

-
Fix [#1502](https://github.com/biomejs/biome/issues/1502). [useArrowFunction](https://biomejs.dev/linter/rules/use-arrow-function)
now correctly handle functions that return a (comma) sequence expression. Contributed by @Conaclos

Previously the rule made an erroneous suggestion:

```diff
- f(function() { return 0, 1; }, "");
+ f(() => 0, 1, "")
```

Now, the rule wraps any comma sequence between parentheses:

```diff
- f(function() { return 0, 1; }, "");
+ f(() => (0, 1), "")
```

-
Fix [#1473](https://github.com/biomejs/biome/issues/1473): [useHookAtTopLevel](https://biomejs.dev/linter/rules/use-hook-at-top-level/)
now correctly handles React components and hooks that are nested inside other functions. Contributed by @arendjr

## 1.5.0 (2024-01-08)

Biome now scores 97% compatibility with Prettier and features more than 180 linter rules.

### Analyzer

### CLI

#### New features

- Biome now shows a diagnostic when it encounters a protected file. Contributed by @ematipico

- The command `biome migrate` now updates the `$schema` if there's an outdated version.

- The CLI now takes in consideration the `.gitignore` in the home directory of the user, if it exists. Contributed by
  @ematipico
- The `biome ci` command is now able to
  print [GitHub Workflow Commands](https://docs.github.com/en/actions/using-workflows/workflow-commands-for-github-actions)
  when there are diagnostics in our code. Contributed by @nikeee
  This **might** require setting the proper permissions on your GitHub action:
  ```yaml
  permissions:
    pull-requests: write
  ```
- The commands `format`, `lint`, `check` and `ci` now accept two new arguments: `--changed` and `--since`. Use these
  options with the VCS integration
  is enabled to process only the files that were changed. Contributed by @simonxabris

  ```shell
  biome format --write --changed
  ```

- Introduced a new command called `biome explain`, which has the capability to display documentation for lint rules.
  Contributed by @kalleep
- You can use the command `biome explain` to print the documentation of lint rules. Contributed by @kalleep
  ```shell
  biome explain noDebugger
  biome explain useAltText
  ```
- You can use the command `biome explain` to print the directory where daemon logs are stored. Contributed by @ematipico
  ```shell
  biome explain daemon-logs
  ```
- Removed the hard coded limit of 200 printable diagnostics. Contributed by @ematipico

#### Bug fixes

- Fix [#1247](https://github.com/biomejs/biome/issues/1247), Biome now prints a **warning** diagnostic if it encounters
  files that can't handle. Contributed by @ematipico

  You can ignore unknown file types using
  the [`files.ignoreUnknown`](https://biomejs.dev/reference/configuration/#filesignoreunknown) configuration
  in `biome.json`:

  ```jsonc
  {
    "files": {
      "ignoreUnknown": true
    }
  }
  ```

  Or the `--files-ignore-unknown` CLI option:

  ```shell
  biome format --files-ignore-unknown=true --write .
  ```

- Fix [#709](https://github.com/biomejs/biome/issues/709) and [#805](https://github.com/biomejs/biome/issues/805) by
  correctly parsing `.gitignore` files. Contributed by @ematipico

- Fix [#1117](https://github.com/biomejs/biome/issues/1117) by correctly respecting the matching. Contributed by
  @ematipico

- Fix [#691](https://github.com/biomejs/biome/issues/691) and [#1190](https://github.com/biomejs/biome/issues/1190), by
  correctly apply the configuration when
  computing [`overrides` configuration](https://biomejs.dev/reference/configuration/#overrides). Contributed by
  @ematipico

### Configuration

#### New features

- Users can specify _git ignore patterns_ inside `ignore` and `include` properties, for example it's possible to **allow
  list** globs of files using the `!` character:

  ```jsonc
  {
    "files": {
      "ignore": [
        "node_modules/**",
        "!**/dist/**" // this is now accepted and allow files inside the `dist` folder
      ]
    }
  }
  ```

### Editors

#### New features

- The LSP registers formatting without the need of using dynamic capabilities from the client.

  This brings formatting services to the editors that don't support or have limited support for dynamic capabilities.

### Formatter

#### Bug fixes

- Fix [#1169](https://github.com/biomejs/biome/issues/1169). Account for escaped strings when computing layout for
  assignments. Contributed by @kalleep
- Fix [#851](https://github.com/biomejs/biome/issues/851). Allow regular function expressions to group and break as call
  arguments, just like arrow function expressions. [#1003](https://github.com/biomejs/biome/issues/1003) Contributed by
  @faultyserver
- Fix [#914](https://github.com/biomejs/biome/issues/914). Only parenthesize type-casted function expressions as default
  exports. [#1023](https://github.com/biomejs/biome/issues/1023) Contributed by @faultyserver
- Fix [#1112](https://github.com/biomejs/biome/issues/1112). Break block bodies in case clauses onto their own lines and
  preserve trailing fallthrough comments. [#1035](https://github.com/biomejs/biome/pull/1035) Contributed by
  @faultyserver
- Fix `RemoveSoftLinesBuffer` behavior to also removed conditional expanded content, ensuring no accidental, unused line
  breaks are included [#1032](https://github.com/biomejs/biome/pull/1032) Contributed by @faultyserver
- Fix [#1024](https://github.com/biomejs/biome/issues/1024). Allow JSX expressions to nestle in arrow
  chains [#1033](https://github.com/biomejs/biome/pull/1033) Contributed by @faultyserver
- Fix incorrect breaking on the left side of assignments by always using fluid
  assignment. [#1021](https://github.com/biomejs/biome/pull/1021) Contributed by @faultyserver
- Fix breaking strategy for nested object patterns in function
  parameters [#1054](https://github.com/biomejs/biome/pull/1054) Contributed by @faultyserver
- Fix over-indention of arrow chain expressions by simplifying the way each chain is
  grouped [#1036](https://github.com/biomejs/biome/pull/1036), [#1136](https://github.com/biomejs/biome/pull/1136),
  and [#1162](https://github.com/biomejs/biome/pull/1162) Contributed by @faultyserver.
- Fix "simple" checks for calls and member expressions to correctly handle array accesses, complex arguments to
  single-argument function calls, and multiple-argument function
  calls. [#1057](https://github.com/biomejs/biome/pull/1057) Contributed by @faultyserver
- Fix text wrapping and empty line handling for JSX Text elements to match Prettier's
  behavior. [#1075](https://github.com/biomejs/biome/pull/1075) Contributed by @faultyserver
- Fix leading comments in concisely-printed arrays to prevent unwanted line
  breaks. [#1135](https://github.com/biomejs/biome/pull/1135) Contributed by @faultyserver
- Fix `best_fitting` and interned elements preventing expansion propagation from sibling
  elements. [#1141](https://github.com/biomejs/biome/pull/1141) Contributed by @faultyserver
- Fix heuristic for grouping function parameters when type parameters with constraints are
  present. [#1153](https://github.com/biomejs/biome/pull/1153). Contributed by @faultyserver.
- Fix binary-ish and type annotation handling for grouping call arguments in function expressions and call
  signatures. [#1152](https://github.com/biomejs/biome/pull/1152)
  and [#1160](https://github.com/biomejs/biome/pull/1160) Contributed by @faultyserver
- Fix handling of nestled JSDoc comments to preserve behavior for
  overloads. [#1195](https://github.com/biomejs/biome/pull/1195) Contributed by @faultyserver
- Fix [#1208](https://github.com/biomejs/biome/issues/1208). Fix extraction of inner types when checking for simple type
  annotations in call arguments. [#1195](https://github.com/biomejs/biome/pull/1195) Contributed by @faultyserver

- Fix [#1220](https://github.com/biomejs/biome/issues/1220). Avoid duplicating comments in type unions for mapped, empty
  object, and empty tuple types. [#1240](https://github.com/biomejs/biome/pull/1240) Contributed by @faultyserver

- Fix [#1356](https://github.com/biomejs/biome/issues/1356). Ensure `if_group_fits_on_line` content is always written
  in `RemoveSoftLinesBuffer`s. [#1357](https://github.com/biomejs/biome/pull/1357) Contributed by @faultyserver

- Fix [#1171](https://github.com/biomejs/biome/issues/1171). Correctly format empty statement with comment inside arrow
  body when used as single argument in call expression. Contributed by @kalleep

- Fix [#1106](https://github.com/biomejs/biome/issues/1106). Fix invalid formatting of single bindings when Arrow
  Parentheses is set to "AsNeeded" and the expression breaks over multiple
  lines. [#1449](https://github.com/biomejs/biome/pull/1449) Contributed by @faultyserver

### JavaScript APIs

### Linter

#### Promoted rules

New rules are incubated in the nursery group.
Once stable, we promote them to a stable group.
The following rules are promoted:

- [a11y/noAriaHiddenOnFocusable](https://www.biomejs.dev/linter/rules/no-aria-hidden-on-focusable)
- [a11y/useValidAriaRole](https://www.biomejs.dev/linter/rules/use-valid-aria-role)
- [complexity/useRegexLiterals](https://www.biomejs.dev/linter/rules/use-regex-literals)
- [suspicious/noImplicitAnyLet](https://www.biomejs.dev/linter/rules/no-implicit-any-let)
- [style/noDefaultExport](https://www.biomejs.dev/linter/rules/no-default-export)

#### New features

- Add [useExportType](https://biomejs.dev/linter/rules/use-export-type) that enforces the use of type-only exports for
  types. Contributed by @Conaclos

  ```diff
    interface A {}
    interface B {}
    class C {}

  - export type { A, C }
  + export { type A, C }

  - export { type B }
  + export type { B }
  ```

- Add [useImportType](https://biomejs.dev/linter/rules/use-import-type) that enforces the use of type-only imports for
  types. Contributed by @Conaclos

  ```diff
  - import { A, B } from "./mod.js";
  + import { type A, B } from "mod";
    let a: A;
    const b: B = new B();
  ```

  Also, the rule groups type-only imports:

  ```diff
  - import { type A, type B } from "./mod.js";
  + import type { A, B } from "./mod.js";
  ```

- Add [useFilenamingConvention](https://biomejs.dev/linter/rules/use-filenaming-convention), that enforces naming
  conventions for JavaScript and TypeScript filenames. Contributed by @Conaclos

  By default, the rule requires that a filename be in `camelCase`, `kebab-case`, `snake_case`, or matches the name of
  an `export` in the file.
  The rule provides options to restrict the allowed cases.

- Add [useNodejsImportProtocol](https://biomejs.dev/linter/rules/use-nodejs-import-protocol) that enforces the use of
  the `node:` protocol when importing _Node.js_ modules. Contributed by @2-NOW, @vasucp1207, and @Conaclos

  ```diff
  - import fs from "fs";
  + import fs from "node:fs";
  ```

- Add [useNumberNamespace](https://biomejs.dev/linter/rules/use-number-namespace) that enforces the use of the `Number`
  properties instead of the global ones.

  ```diff
  - parseInt;
  + Number.parseInt;
  - - Infinity;
  + Number.NEGATIVE_INFINITY;
  ```

- Add [useShorthandFunctionType](https://biomejs.dev/linter/rules/use-shorthand-function-type) that enforces using
  function types instead of object type with call signatures. Contributed by @emab, @ImBIOS, and @seitarof

  ```diff
  - interface Example {
  -   (): string;
  - }
  + type Example = () => string

```

- Add [noNodejsModules](https://biomejs.dev/linter/rules/no-nodejs-modules), that disallows the use of _Node.js_ modules. Contributed by @anonrig, @ematipico, and @Conaclos

- Add [noInvalidUseBeforeDeclaration](https://biomejs.dev/linter/rules/no-invalid-use-before-declaration) that reports variables and function parameters used before their declaration. Contributed by @Conaclos

  ```js
  function f() {
    console.log(c); // Use of `c` before its declaration.
    const c = 0;
  }
  ```

- Add [useConsistentArrayType](https://biomejs.dev/linter/rules/use-consistent-array-type) that enforces the use of a
  consistent syntax for array types. Contributed by @eryue0220

  This rule will replace [useShorthandArrayType](https://biomejs.dev/linter/rules/use-shorthand-array-type).
  It provides an option to choose between the shorthand or the generic syntax.

- Add [noEmptyTypeParameters](https://biomejs.dev/linter/rules/no-empty-type-parameters) that ensures that any type
  parameter list has at least one type parameter. Contributed by @togami2864

  This will report the following empty type parameter lists:

  ```ts
  interface Foo<> {}
  //           ^^
  type Bar<> = {};
  //      ^^
  ```

- Add [noGlobalEval](https://biomejs.dev/linter/rules/no-global-eval) that reports any use of the global `eval`.
  Contributed by @you-5805

- Add [noGlobalAssign](https://biomejs.dev/linter/rules/no-global-assign) that reports assignment to global variables.
  Contributed by @chansuke

  ```js
  Object = {}; // report assignment to `Object`.
  ```

- Add [noMisleadingCharacterClass](https://biomejs.dev/linter/rules/no-misleading-character-class) that disallows
  characters made with multiple code points in character class. Contributed by @togami2864

- Add [noThenProperty](https://biomejs.dev/linter/rules/no-then-property) that disallows the use of `then` as property
  name. Adding a `then` property makes an object _thenable_ that can lead to errors with Promises. Contributed by
  @togami2864

- Add [noUselessTernary](https://biomejs.dev/linter/rules/no-useless-ternary) that disallows conditional expressions (
  ternaries) when simpler alternatives exist.

  ```js
  var a = x ? true : true; // this could be simplified to `x`
  ```

#### Enhancements

- [noEmptyInterface](https://biomejs.dev/linter/rules/no-empty-interface) ignores empty interfaces that extend a type.
  Address [#959](https://github.com/biomejs/biome/issues/959) and [#1157](https://github.com/biomejs/biome/issues/1157).
  Contributed by @Conaclos

  This allows supporting interface augmentation in external modules as demonstrated in the following example:

  ```ts
  interface Extension {
    metadata: unknown;
  }

  declare module "@external/module" {
    // Empty interface that extends a type.
    export interface ExistingInterface extends Extension {}
  }
  ```

- Preserve more comments in the code fix
  of [useExponentiationOperator](https://biomejs.dev/linter/rules/use-exponentiation-operator). Contributed by @Conaclos

  The rule now preserves comments that follow the (optional) trailing comma.

  For example, the rule now suggests the following code fix:

  ```diff
  - Math.pow(
  -    a, // a
  -    2, // 2
  -  );
  +
  +    a ** // a
  +    2 // 2
  +
  ```

- `<svg>` element is now considered as a non-interactive HTML
  element ([#1095](https://github.com/biomejs/biome/issues/1095)). Contributed by @chansuke

  This affects the following rules:
  - [noAriaHiddenOnFocusable](https://biomejs.dev/linter/rules/no-aria-hidden-on-focusable)
  - [noInteractiveElementToNoninteractiveRole](https://biomejs.dev/linter/rules/no-interactive-element-to-noninteractive-role)
  - [noNoninteractiveElementToInteractiveRole](https://biomejs.dev/linter/rules/no-noninteractive-element-to-interactive-role)
  - [noNoninteractiveTabindex](https://biomejs.dev/linter/rules/no-noninteractive-tabindex)
  - [useAriaActivedescendantWithTabindex](https://biomejs.dev/linter/rules/use-aria-activedescendant-with-tabindex)

- [noMultipleSpacesInRegularExpressionLiterals](https://biomejs.dev/linter/rules/no-multiple-spaces-in-regular-expression-literals/)
  has a safe code fix. Contributed by @Conaclos

- [useArrowFunction](https://biomejs.dev/linter/rules/use-arrow-function/) ignores expressions that use `new.target`.
  Contributed by @Conaclos

- [noForEach](https://biomejs.dev/linter/rules/no-for-each) now reports only calls that use a callback with `0` or `1`
  parameter. Address [#547](https://github.com/biomejs/biome/issues/547). Contributed by @Conaclos

#### Bug fixes

-
Fix [#1061](https://github.com/biomejs/biome/issues/1061). [noRedeclare](https://biomejs.dev/linter/rules/no-redeclare)
no longer reports overloads of `export default function`. Contributed by @Conaclos

The following code is no longer reported:

```ts
export default function(a: boolean): boolean;
export default function(a: number): number;
export default function(a: number | boolean): number | boolean {
  return a;
}
```

-
Fix [#651](https://github.com/biomejs/biome/issues/651), [useExhaustiveDependencies](https://biomejs.dev/linter/rules/use-exhaustive-dependencies)
no longer reports out of scope dependencies. Contributed by @kalleep

The following code is no longer reported:
```ts
let outer = false;

const Component = ({}) => {
  useEffect(() => {
    outer = true;
  }, []);
}
```

-
Fix [#1191](https://github.com/biomejs/biome/issues/1191). [noUselessElse](https://biomejs.dev/linter/rules/no-useless-else)
now preserve comments of the `else` clause. Contributed by @Conaclos

For example, the rule suggested the following fix:

```diff
  function f(x) {
    if (x <0) {
      return 0;
    }
-   // Comment
-   else {
      return x;
-   }
  }
```

Now the rule suggests a fix that preserves the comment of the `else` clause:

```diff
  function f(x) {
    if (x <0) {
      return 0;
    }
    // Comment
-   else {
      return x;
-   }
  }
```

-
Fix [#1383](https://github.com/biomejs/biome/issues/1383). [noConfusingVoidType](https://biomejs.dev/linter/rules/no-confusing-void-type)
now accepts the `void` type in type parameter lists.

The rule no longer reports the following code:

```ts
f<void>();
```

-
Fix [#728](https://github.com/biomejs/biome/issues/728). [useSingleVarDeclarator](https://biomejs.dev/linter/rules/use-single-var-declarator)
no longer outputs invalid code. Contributed by @Conaclos

-
Fix [#1167](https://github.com/biomejs/biome/issues/1167). [useValidAriaProps](https://biomejs.dev/linter/rules/use-valid-aria-props)
no longer reports `aria-atomic` as invalid. Contributed by @unvalley

-
Fix [#1192](https://github.com/biomejs/biome/issues/1192). [useTemplate](https://biomejs.dev/linter/rules/use-template/)
now correctly handles parenthesized expressions and respects type coercions. Contributed by @n-gude

These cases are now properly handled:

```js
"a" + (1 + 2) // `a${1 + 2}`
```

```js
1 + (2 + "a") // `${1}${2}a`
```

-
Fix [#1456](https://github.com/biomejs/biome/issues/1456). [useTemplate](https://biomejs.dev/linter/rules/use-template/)
now reports expressions with an interpolated template literal and non-string expressions. Contributed by @n-gude

The following code is now reported:

```js
`a${1}` + 2;
```

-
Fix [#1436](https://github.com/biomejs/biome/issues/1436). [useArrowFunction](https://biomejs.dev/linter/rules/use-arrow-function/)
now applies a correct fix when a function expression is used in a call expression or a member access. Contributed by
@Conaclos

For example, the rule proposed the following fix:

```diff
- const called = function() {}();
+ const called = () => {}();
```

It now proposes a fix that adds the needed parentheses:

```diff
- const called = function() {}();
+ const called = (() => {})();
```

-
Fix [#696](https://github.com/biomejs/biome/issues/696). [useHookAtTopLevel](https://biomejs.dev/linter/rules/use-hook-at-top-level)
now correctly detects early returns before the calls to the hook.

- The code fix of [noUselessTypeCOnstraint](https://biomejs.dev/linter/rules/no-useless-type-constraint) now adds a
  trailing comma when needed to disambiguate a type parameter list from a JSX element. COntributed by @Conaclos

-
Fix [#578](https://github.com/biomejs/biome/issues/578). [useExhaustiveDependencies](https://biomejs.dev/linter/rules/use-exhaustive-dependencies)
now correctly recognizes hooks namespaced under the `React` namespace. Contributed by @XiNiHa

-
Fix [#910](https://github.com/biomejs/biome/issues/910). [noSvgWithoutTitle](https://biomejs.dev/linter/rules/no-svg-without-title)
now ignores `<svg>` element with `aria-hidden="true"`. COntributed by @vasucp1207

### Parser

#### BREAKING CHANGES

- The representation of imports has been simplified. Contributed by @Conaclos

  The new representation is closer to the ECMAScript standard.
  It provides a single way of representing a namespace import such as `import * as ns from ""`.
  It rules out some invalid states that was previously representable.
  For example, it is no longer possible to represent a combined import with a `type` qualifier such
  as `import type D, { N } from ""`.

  See [#1163](https://github.com/biomejs/biome/pull/1163) for more details.

#### New features

- Imports and exports with both an _import attribute_ and a `type` qualifier are now reported as parse errors.

  ```ts
  import type A from "mod" with { type: "json" };
  //     ^^^^              ^^^^^^^^^^^^^^^^^^^^^
  //     parse error
  ```

#### Bug fixes

- Fix [#1077](https://github.com/biomejs/biome/issues/1077) where parenthesized identifiers in conditional expression
  were being parsed as arrow expressions. Contributed by @kalleep

  These cases are now properly parsed:

  _JavaScript_:

  ```javascript
    a ? (b) : a => {};
  ```

  _TypeScript_:

  ```ts
    a ? (b) : a => {};
  ```

  _JSX_:

  ```jsx
    bar ? (foo) : (<a>{() => {}}</a>);
  ```

- Allow empty type parameter lists for interfaces and type
  aliases ([#1237](https://github.com/biomejs/biome/issues/1237)). COntributed by @togami2864

  _TypeScript_ allows interface declarations and type aliases to have empty type parameter lists.
  Previously Biome didn't handle this edge case.
  Now, it correctly parses this syntax:

  ```ts
  interface Foo<> {}
  type Bar<> = {};
  ```

### Crates

#### BREAKING CHANGES

- Rename the `biome_js_unicode_table` crate
  to `biome_unicode_table` ([#1302](https://github.com/biomejs/biome/issues/1302)). COntributed by @chansuke

## 1.4.1 (2023-11-30)

### Editors

#### Bug fixes

- Fix [#933](https://github.com/biomejs/biome/issues/933). Some files are properly ignored in the LSP too.
  E.g. `package.json`, `tsconfig.json`, etc.
- Fix [#1394](https://github.com/biomejs/biome/issues/1394), by inferring the language extension from the internal saved
  files. Now newly created files JavaScript correctly show diagnostics.

### Formatter

#### Bug fixes

- Fix some accidental line breaks when printing array expressions within arrow functions and other long
  lines [#917](https://github.com/biomejs/biome/pull/917). Contributed by @faultyserver

- Match Prettier's breaking strategy for `ArrowChain` layouts [#934](https://github.com/biomejs/biome/pull/934).
  Contributed by @faultyserver

- Fix double-printing of leading comments in arrow chain expressions [#951](https://github.com/biomejs/biome/pull/951).
  Contributed by @faultyserver

### Linter

#### Bug fixes

- Fix [#910](https://github.com/biomejs/biome/issues/910), where the rule `noSvgWithoutTitle` should skip elements that
  have `aria-hidden` attributes. Contributed by @vasucp1207

#### New features

- Add [useForOf](https://biomejs.dev/linter/rules/use-for-of) rule.
  The rule recommends a for-of loop when the loop index is only used to read from an array that is being iterated.
  Contributed by @victor-teles

#### Enhancement

- Address [#924](https://github.com/biomejs/biome/issues/924)
  and [#920](https://github.com/biomejs/biome/issues/920). [noUselessElse](https://biomejs.dev/linter/rules/no-useless-else)
  now ignores `else` clauses that follow at least one `if` statement that doesn't break early. Contributed by @Conaclos

  For example, the following code is no longer reported by the rule:

  ```js
  function f(x) {
      if (x < 0) {
        // this `if` doesn't break early.
      } else if (x > 0) {
          return x;
      } else {
          // This `else` block was previously reported as useless.
      }
  }
  ```

#### Bug fixes

-
Fix [#918](https://github.com/biomejs/biome/issues/918). [useSimpleNumberKeys](https://biomejs.dev/linter/rules/use-simple-number-keys)
no longer repports false positive on comments. Contributed by @kalleep

- Fix [#953](https://github.com/biomejs/biome/issues/953). [noRedeclare](https://biomejs.dev/linter/rules/no-redeclare)
  no longer reports type parameters with the same name in different mapped types as redeclarations. Contributed by
  @Conaclos

-
Fix [#608](https://github.com/biomejs/biome/issues/608). [useExhaustiveDependencies](https://biomejs.dev/linter/rules/use-exhaustive-dependencies)
no longer repports missing dependencies for React hooks without dependency array. Contributed by @kalleep

### Parser

## 1.4.0 (2023-11-27)

### CLI

- Remove the CLI options from the `lsp-proxy`, as they were never meant to be passed to that command. Contributed by
  @ematipico

- Add option `--config-path` to `lsp-proxy` and `start` commands. It's now possible to tell the Daemon server to
  load `biome.json` from a custom path. Contributed by @ematipico

- Add option `--diagnostic-level`. It lets users control the level of diagnostics printed by the CLI. Possible values
  are: `"info"`, `"warn"`, and `"hint"`. Contributed by @simonxabris

- Add option `--line-feed` to the `format` command. Contributed by @SuperchupuDev

- Add option `--bracket-same-line` to the `format` command. Contributed by @faultyserve

- Add option `--bracket-spacing` to the `format` command. Contributed by @faultyserve

#### Bug fixes

- Fix the command `format`, now it returns a non-zero exit code when if there pending diffs. Contributed by @ematipico

### Formatter

#### New features

- Add the configuration [`formatter.lineFeed`](https://biomejs.dev/reference/configuration/#formatterlineending). It
  allows changing the type of line endings. Contributed by @SuperchupuDev

- Add the
  configuration [`javascript.formatter.bracketSameLine`](https://biomejs.dev/reference/configuration/#formatterbracketsameline).
  It allows controlling whether ending `>` of a multi-line _JSX_ element should be on the last attribute line or
  not. [#627](https://github.com/biomejs/biome/issues/627). Contributed by @faultyserver

- Add the
  configuration [`javascript.formatter.bracketSpacing`](https://biomejs.dev/reference/configuration/#formatterbracketspacing).
  It allows controlling whether spaces are inserted around the brackets of object
  literals. [#627](https://github.com/biomejs/biome/issues/627). Contributed by @faultyserver

#### Bug fixes

- Fix [#832](https://github.com/biomejs/biome/issues/832), the formatter no longer keeps an unnecessary trailing comma
  in type parameter lists. Contributed by @Conaclos

  ```diff
  - class A<T,> {}
  + class A<T> {}
  ```

- Fix [#301](https://github.com/biomejs/biome/issues/301), the formatter should not break before the `in` keyword.
  Contributed by @ematipico

### Linter

#### Promoted rules

- [a11y/noInteractiveElementToNoninteractiveRole](https://biomejs.dev/linter/rules/no-interactive-element-to-noninteractive-role)
- [complexity/noThisInStatic](https://biomejs.dev/linter/rules/no-this-in-static)
- [complexity/useArrowFunction](https://biomejs.dev/linter/rules/use-arrow-function)
- [correctness/noEmptyCharacterClassInRegex](https://biomejs.dev/linter/rules/no-empty-character-class-in-regex)
- [correctness/noInvalidNewBuiltin](https://biomejs.dev/linter/rules/no-invalid-new-builtin)
- [style/noUselessElse](https://biomejs.dev/linter/rules/no-useless-else)
- [style/useAsConstAssertion](https://biomejs.dev/linter/rules/use-as-const-assertion)
- [style/useShorthandAssign](https://biomejs.dev/linter/rules/use-shorthand-assign)
- [suspicious/noApproximativeNumericConstant](https://biomejs.dev/linter/rules/no-approximative-numeric-constant)
- [suspicious/noMisleadingInstantiator](https://biomejs.dev/linter/rules/no-misleading-instantiator)
- [suspicious/noMisrefactoredShorthandAssign](https://biomejs.dev/linter/rules/no-misrefactored-shorthand-assign)

The following rules are now recommended:

- [a11y/noAccessKey](https://biomejs.dev/linter/rules/no-access-key)
- [a11y/useHeadingContent](https://biomejs.dev/linter/rules/use-heading-content)
- [complexity/useSimpleNumberKeys](https://biomejs.dev/linter/rules/use-simple-number-keys)

The following rules are now deprecated:

- [correctness/noNewSymbol](https://biomejs.dev/linter/rules/no-new-symbol)
  The rule is replaced by [correctness/noInvalidNewBuiltin](https://biomejs.dev/linter/rules/no-invalid-new-builtin)

#### New features

- Add [noDefaultExport](https://biomejs.dev/linter/rules/no-default-export) which disallows `export default`.
  Contributed by @Conaclos

- Add [noAriaHiddenOnFocusable](https://biomejs.dev/linter/rules/no-aria-hidden-on-focusable) which reports hidden and
  focusable elements. Contributed by @vasucp1207

- Add [noImplicitAnyLet](https://biomejs.dev/linter/rules/no-implicit-any-let) that reports variables declared
  with `let` and without initialization and type annotation. Contributed by @TaKO8Ki and @b4s36t4

- Add [useAwait](https://biomejs.dev/linter/rules/use-await) that reports `async` functions that don't use an `await`
  expression.

- Add [useValidAriaRole](https://biomejs.dev/linter/rules/use-valid-aria-role). Contributed by @vasucp1207

- Add [useRegexLiterals](https://biomejs.dev/linter/rules/use-regex-literals) that suggests turning call to the regex
  constructor into regex literals. COntributed by @Yuiki

#### Enhancements

- Add an unsafe code fix
  for [a11y/useAriaActivedescendantWithTabindex](https://biomejs.dev/linter/rules/use-aria-activedescendant-with-tabindex)

#### Bug fixes

- Fix [#639](https://github.com/biomejs/biome/issues/639) by ignoring unused TypeScript's mapped key. Contributed by
  @Conaclos

- Fix [#565](https://github.com/biomejs/biome/issues/565) by handling several `infer` with the same name in extends
  clauses of TypeScript's conditional types. Contributed by @Conaclos

-
Fix [#653](https://github.com/biomejs/biome/issues/653). [noUnusedImports](https://biomejs.dev/linter/rules/no-unused-imports)
now correctly removes the entire line where the unused `import` is. Contributed by @Conaclos

- Fix [#607](https://github.com/biomejs/biome/issues/609) `useExhaustiveDependencies`, ignore optional chaining,
  Contributed by @msdlisper

- Fix [#676](https://github.com/biomejs/biome/issues/676), by using the correct node for the `"noreferrer"` when
  applying the code action. Contributed by @ematipico

- Fix [#455](https://github.com/biomejs/biome/issues/455). The CLI can now print complex emojis to the console
  correctly.

-
Fix [#727](https://github.com/biomejs/biome/issues/727). [noInferrableTypes](https://biomejs.dev/linter/rules/no-inferrable-types)
now correctly keeps type annotations when the initialization expression is `null`. Contributed by @Conaclos

-
Fix [#784](https://github.com/biomejs/biome/issues/784), [noSvgWithoutTitle](https://biomejs.dev/linter/rules/no-svg-without-title)
fixes false-positives to `aria-label` and reports svg's role attribute is implicit. Contributed by @unvalley

- Fix [#834](https://github.com/biomejs/biome/issues/834) that
  made [noUselessLoneBlockStatements](https://biomejs.dev/linter/rules/no-useless-lone-block-statements) reports block
  statements of switch clauses. Contributed by @vasucp1207

- Fix [#783](https://github.com/biomejs/biome/issues/834) that
  made [noUselessLoneBlockStatements](https://biomejs.dev/linter/rules/no-useless-lone-block-statements) reports block
  statements of `try-catch` structures. Contributed by @hougesen

- Fix [#69](https://github.com/biomejs/biome/issues/69) that
  made [correctness/noUnnecessaryContinue](https://biomejs.dev/linter/rules/no-unnecessary-continue) incorrectly reports
  a `continue` used to break a switch clause. Contributed by @TaKO8Ki

- Fix [#664](https://github.com/biomejs/biome/issues/664) by improving the diagnostic
  of [style/useNamingConvention](https://biomejs.dev/linter/rules/use-naming-convention) when double capital are
  detected in strict camel case mode. Contributed by @vasucp1207

- Fix [#643](https://github.com/biomejs/biome/issues/643) that erroneously parsed the option
  of [complexity/useExhaustiveDependencies](https://biomejs.dev/linter/rules/use-naming-convention). Contributed by
  @arendjr

### Parser

#### Bug fixes

- Fix [#846](https://github.com/biomejs/biome/issues/846) that erroneously parsed `<const T,>() => {}` as a JSX tag
  instead of an arrow function when both TypeScript and JSX are enabled.

### VSCode

## 1.3.3 (2023-10-31)

### Analyzer

#### Bug fixes

- Fix [#604](https://github.com/biomejs/biome/issues/604) which
  made [noConfusingVoidType](https://biomejs.dev/linter/rules/no-confusing-void-type) report false positives when
  the `void` type is used in a generic type parameter. Contributed by @unvalley

### CLI

#### Bug fixes

- Fix how `overrides` behave. Now `ignore` and `include` apply or not the override pattern, so they override each other.
  Now the options inside `overrides` override the top-level options.
- Bootstrap the logger only when needed. Contributed by @ematipico
- Fix how `overrides` are run. The properties `ignore` and `include` have different semantics and only apply/not apply
  an override. Contributed by @ematipico

### Editors

#### Bug fixes

- Fix [#592](https://github.com/biomejs/biome/issues/592), by changing binary resolution in the IntelliJ plugin.
  Contributed by @Joshuabaker2

### Formatter

#### Bug fixes

- Apply the correct layout when the right hand of an assignment expression is an `await` expression or a yield
  expression. Contributed by @ematipico

- Fix [#303](https://github.com/biomejs/biome/issues/303), where nested arrow functions didn't break. Contributed by
  @victor-teles

### Linter

#### New features

- Add [noUnusedPrivateClassMembers](https://biomejs.dev/linter/rules/no-unused-private-class-members) rule. The rule
  disallow unused private class members. Contributed by @victor-teles

#### Bug fixes

- Fix [#175](https://github.com/biomejs/biome/issues/175) which
  made [noRedeclare](https://biomejs.dev/linter/rules/no-redeclare) report index signatures using the name of a variable
  in the parent scope.

- Fix [#557](https://github.com/biomejs/biome/issues/557) which
  made [noUnusedImports](https://biomejs.dev/linter/rules/no-unused-imports) report imported types used in `typeof`
  expression. Contributed by @Conaclos

- Fix [#576](https://github.com/biomejs/biome/issues/576) by removing some erroneous logic
  in [noSelfAssign](https://biomejs.dev/linter/rules/no-self-assign/). Contributed by @ematipico

- Fix [#861](https://github.com/biomejs/biome/issues/861) that
  made [noUnusedVariables](https://biomejs.dev/linter/rules/no-unused-variables) always reports the parameter of a
  non-parenthesize arrow function as unused.

- Fix [#595](https://github.com/biomejs/biome/issues/595) by updating unsafe-apply logic to avoid unexpected errors
  in [noUselessFragments](https://biomejs.dev/linter/rules/no-useless-fragments/). Contributed by @nissy-dev

- Fix [#591](https://github.com/biomejs/biome/issues/591) which
  made [noRedeclare](https://biomejs.dev/linter/rules/no-redeclare) report type parameters with identical names but in
  different method signatures. Contributed by @Conaclos

- Support more a11y roles and fix some methods for a11y lint rules Contributed @nissy-dev

- Fix [#609](https://github.com/biomejs/biome/issues/609) `useExhaustiveDependencies`, by removing `useContext`, `useId`
  and `useSyncExternalStore` from the known hooks. Contributed by @msdlisper

- Fix `useExhaustiveDependencies`, by removing `useContext`, `useId` and `useSyncExternalStore` from the known hooks.
  Contributed by @msdlisper

- Fix [#871](https://github.com/biomejs/biome/issues/871) and [#610](https://github.com/biomejs/biome/issues/610).
  Now `useHookAtTopLevel` correctly handles nested functions. Contributed by @arendjr

- The options of the rule `useHookAtTopLevel` are deprecated and will be removed in Biome 2.0. The rule now determines
  the hooks using the naming convention set by React.

  ```diff
  {
    "linter": {
      "rules": {
        "correctness": {
  +        "useHookAtTopLevel": "error",
  -        "useHookAtTopLevel": {
  -          "level": "error",
  -          "options": {
  -            "hooks": [
  -              {
  -                "name": "useLocation",
  -                "closureIndex": 0,
  -                "dependenciesIndex": 1
  -              },
  -              { "name": "useQuery", "closureIndex": 1, "dependenciesIndex": 0 }
  -            ]
  -          }
  -        }
        }
      }
    }
  }
  ```

### Parser

#### Enhancements

- Support RegExp v flag. Contributed by @nissy-dev
- Improve error messages. Contributed by @ematipico

## 1.3.1 (2023-10-20)

### CLI

#### Bug fixes

- Fix `rage` command, now it doesn't print info about running servers. Contributed by @ematipico

### Editors

#### Bug fixes

- Fix [#552](https://github.com/biomejs/biome/issues/552), where the formatter isn't correctly triggered in Windows
  systems. Contributed by @victor-teles

### Linter

#### New features

- Add [noThisInStatic](https://biomejs.dev/linter/rules/no-this-in-static) rule. Contributed by @ditorodev and @Conaclos

#### Bug fixes

- Fix [#548](https://github.com/biomejs/biome/issues/548) which
  made [noSelfAssign](https://biomejs.dev/linter/rules/no-self-assign) panic.

- Fix [#555](https://github.com/biomejs/biome/issues/555), by correctly map `globals` into the workspace.

## 1.3.0 (2023-10-19)

### Analyzer

#### Enhancements

- Import sorting is safe to apply now, and it will be applied when running `check --apply` instead
  of `check --apply-unsafe`.

- Import sorting now handles Bun imports `bun:<name>`, absolute path imports `/<path>`,
  and [Node's subpath imports `#<name>`](https://nodejs.org/api/packages.html#subpath-imports).
  See [our documentation](https://biomejs.dev/analyzer/) for more details. Contributed by @Conaclos

### CLI

#### Bug fixes

- Fix [#319](https://github.com/biomejs/biome/issues/319). The command `biome lint` now shows the correct options.
  Contributed by @ematipico
- Fix [#312](https://github.com/biomejs/biome/issues/312). Running `biome --version` now exits with status code `0`
  instead of `1`. Contributed by @nhedger
- Fix a bug where the `extends` functionality doesn't carry over `organizeImports.ignore`. Contributed by @ematipico
- The CLI now returns the original content when using `stdin` and the original content doesn't change. Contributed by
  @ematipico

#### New features

- Add support for `BIOME_BINARY` environment variable to override the location of the binary. Contributed by @ematipico
- Add option `--indent-width`, and deprecated the option `--indent-size`. Contributed by @ematipico
- Add option `--javascript-formatter-indent-width`, and deprecated the option `--javascript-formatter-indent-size`.
  Contributed by @ematipico
- Add option `--json-formatter-indent-width`, and deprecated the option `--json-formatter-indent-size`. Contributed by
  @ematipico
- Add option `--daemon-logs` to `biome rage`. The option is required to view Biome daemon server logs. Contributed by
  @unvalley
- Add support for logging. By default, Biome doesn't log anything other than diagnostics. Logging can be enabled with
  the new option `--log-level`:

  ```shell
  biome format --log-level=info ./src
  ```
  There are four different levels of logging, from the most verbose to the least verbose: `debug`, `info`, `warn`
  and `error`. Here's how an `INFO` log will look like:

  ```
  2023-10-05T08:27:01.954727Z  INFO  Analyze file ./website/src/playground/components/Resizable.tsx
    at crates/biome_service/src/file_handlers/javascript.rs:298 on biome::worker_5
    in Pulling diagnostics with categories: RuleCategories(SYNTAX)
    in Processes formatting with path: "./website/src/playground/components/Resizable.tsx"
    in Process check with path: "./website/src/playground/components/Resizable.tsx"
  ```

  You can customize how the log will look like with a new option `--log-kind`. The supported kinds
  are: `pretty`, `compact` and `json`.

  `pretty` is the default logging. Here's how a `compact` log will look like:

  ```
  2023-10-05T08:29:04.864247Z  INFO biome::worker_2 Process check:Processes linting:Pulling diagnostics: crates/biome_service/src/file_handlers/javascript.rs: Analyze file ./website/src/playground/components/Resizable.tsx path="./website/src/playground/components/Resizable.tsx" path="./website/src/playground/components/Resizable.tsx" categories=RuleCategories(LINT)
  2023-10-05T08:29:04.864290Z  INFO biome::worker_7 Process check:Processes formatting: crates/biome_service/src/file_handlers/javascript.rs: Format file ./website/src/playground/components/Tabs.tsx path="./website/src/playground/components/Tabs.tsx" path="./website/src/playground/components/Tabs.tsx"
  2023-10-05T08:29:04.879332Z  INFO biome::worker_2 Process check:Processes formatting:Pulling diagnostics: crates/biome_service/src/file_handlers/javascript.rs: Analyze file ./website/src/playground/components/Resizable.tsx path="./website/src/playground/components/Resizable.tsx" path="./website/src/playground/components/Resizable.tsx" categories=RuleCategories(SYNTAX)
  2023-10-05T08:29:04.879383Z  INFO biome::worker_2 Process check:Processes formatting: crates/biome_service/src/file_handlers/javascript.rs: Format file ./website/src/playground/components/Resizable.tsx path="./website/src/playground/components/Resizable.tsx" path="./website/src/playground/components/Resizable.tsx"
  ```

#### Enhancements

- Deprecated the environment variable `ROME_BINARY`. Use `BIOME_BINARY` instead. Contributed by @ematipico
- Biome doesn't check anymore the presence of the `.git` folder when VCS support is enabled. Contributed by @ematipico
- `biome rage` doesn't print the logs of the daemon, use `biome rage --daemon-logs` to print them. Contributed by
  @unvalley

### Configuration

#### New features

- Add option `formatter.indentWidth`, and deprecated the option `formatter.indentSize`. Contributed by @ematipico
- Add option `javascript.formatter.indentWidth`, and deprecated the option `javascript.formatter.indentSize`.
  Contributed by @ematipico
- Add option `json.formatter.indentWidth`, and deprecated the option `json.formatter.indentSize`. Contributed by
  @ematipico
- Add option `include` to multiple sections of the configuration
  - `files.include`;
  - `formatter.include`;
  - `linter.include`;
  - `organizeImports.include`;
    When `include` and `ignore` are both specified, `ignore` takes **precedence** over `include`
- Add option `overrides`, where users can modify the behaviour of the tools for certain files or paths.

  For example, it's possible to modify the formatter `lineWidth`, and even `quoteStyle` for certain files that are
  included in glob path `generated/**`:

  ```json
  {
    "formatter": {
      "lineWidth": 100
    },
    "overrides": [
      {
        "include": ["generated/**"],
        "formatter": {
          "lineWidth": 160
        },
        "javascript": {
          "formatter": {
            "quoteStyle": "single"
          }
        }
      }
    ]
  }
  ```

  Or, you can disable certain rules for certain path, and disable the linter for other paths:

  ```json
  {
    "linter": {
      "enabled": true,
      "rules": {
        "recommended": true
      }
    },
    "overrides": [
      {
        "include": ["lib/**"],
        "linter": {
          "rules": {
            "suspicious": {
              "noDebugger": "off"
            }
          }
        }
      },
      {
        "include": ["shims/**"],
        "linter": {
          "enabled": false
        }
      }
    ]
  }
  ```

### Bug fixes

- Fix [#343](https://github.com/biomejs/biome/issues/343), `extends` was incorrectly applied to the `biome.json` file.
  Contributed by @ematipico

### Editors

#### Bug fixes

- Fix [#404](https://github.com/biomejs/biome/issues/404). Biome intellij plugin now works on Windows. Contributed by
  @victor-teles

- Fix [#402](https://github.com/biomejs/biome/issues/402). Biome `format` on intellij plugin now recognize biome.json.
  Contributed by @victor-teles

### Formatter

#### Enhancements

- Use `OnceCell` for the Memoized memory because that's what the `RefCell<Option>` implemented. Contributed by
  @denbezrukov

### Linter

#### Promoted rules

- [complexity/noExcessiveCognitiveComplexity](https://biomejs.dev/linter/rules/no-excessive-cognitive-complexity)
- [complexity/noVoid](https://biomejs.dev/linter/rules/no-void)
- [correctness/useExhaustiveDependencies](https://biomejs.dev/linter/rules/use-exhaustive-dependencies)
- [correctness/useHookAtTopLevel](https://biomejs.dev/linter/rules/use-hook-at-top-level)
- [performance/noAccumulatingSpread](https://biomejs.dev/linter/rules/no-accumulating-spread)
- [style/useCollapsedElseIf](https://biomejs.dev/linter/rules/use-collapsed-else-if)
- [suspicious/noConfusingVoidType](https://biomejs.dev/linter/rules/no-confusing-void-type)
- [suspicious/noFallthroughSwitchClause](https://biomejs.dev/linter/rules/no-fallthrough-switch-clause)
- [suspicious/noGlobalIsFinite](https://biomejs.dev/linter/rules/no-global-is-finite)
- [suspicious/noGlobalIsNan](https://biomejs.dev/linter/rules/no-global-is-nan)
- [suspicious/useIsArray](https://biomejs.dev/linter/rules/use-is-array)

The following rules are now recommended:

- [noAccumulatingSpread](https://biomejs.dev/linter/rules/)
- [noConfusingVoidType](https://biomejs.dev/linter/rules/no-confusing-void-type)
- [noFallthroughSwitchClause](https://biomejs.dev/linter/rules/no-fallthrough-switch-clause)
- [noForEach](https://biomejs.dev/linter/rules/no-for-each)

#### New features

- Add [noEmptyCharacterClassInRegex](https://biomejs.dev/linter/rules/no-empty-character-class-in-regex) rule. The rule
  reports empty character classes and empty negated character classes in regular expression literals. Contributed by
  @Conaclos

- Add [noMisleadingInstantiator](https://biomejs.dev/linter/rules/no-misleading-instantiator) rule. The rule reports the
  misleading use of the `new` and `constructor` methods. Contributed by @unvalley

- Add [noUselessElse](https://biomejs.dev/linter/rules/no-useless-else) rule.
  The rule reports `else` clauses that can be omitted because their `if` branches break.
  Contributed by @Conaclos

- Add [noUnusedImports](https://biomejs.dev/linter/rules/no-unused-imports) rule.
  The rule reports unused imports and suggests removing them.
  Contributed by @Conaclos

  [noUnusedVariables](https://biomejs.dev/linter/rules/no-unused-variables) reports also unused imports, but don't
  suggest their removal.
  Once [noUnusedImports](https://biomejs.dev/linter/rules/no-unused-imports) stabilized,
  [noUnusedVariables](https://biomejs.dev/linter/rules/no-unused-variables) will not report unused imports.

- Add [useShorthandAssign](https://biomejs.dev/linter/rules/use-shorthand-assign) rule.
  The rule enforce use of shorthand operators that combine variable assignment and some simple mathematical operations.
  For example, x = x + 4 can be shortened to x += 4.
  Contributed by @victor-teles

- Add [useAsConstAssertion](https://biomejs.dev/linter/rules/use-as-const-assertion) rule.
  The rule enforce use of `as const` assertion to infer literal types.
  Contributed by @unvalley

- Add [noMisrefactoredShorthandAssign](https://biomejs.dev/linter/rules/no-misrefactored-shorthand-assign) rule.
  The rule reports shorthand assigns when variable appears on both sides. For example `x += x + b`
  Contributed by @victor-teles
- Add [noApproximativeNumericConstant](https://biomejs.dev/linter/rules/no-approximative-numeric-constant/) rule.
  Contributed by @nikeee

-
Add [noInteractiveElementToNoninteractiveRole](https://biomejs.dev/linter/rules/no-interactive-element-to-noninteractive-role)
rule. The rule enforces the non-interactive ARIA roles are not assigned to interactive HTML elements. Contributed by
@nissy-dev

- Add [useAriaActivedescendantWithTabindex](https://biomejs.dev/linter/rules/use-aria-activedescendant-with-tabindex)
  rule. The rule enforces that `tabIndex` is assigned to non-interactive HTML elements with `aria-activedescendant`.
  Contributed by @nissy-dev

- Add [noUselessLoneBlockStatements](https://biomejs.dev/linter/rules/no-useless-lone-block-statements) rule.
  The rule reports standalone blocks that don't include any lexical scoped declaration.
  Contributed by @emab

- Add [noInvalidNewBuiltin](https://biomejs.dev/linter/rules/no-invalid-new-builtin) rule.
  The rule reports use of `new` on `Symbol` and `BigInt`. Contributed by @lucasweng

#### Enhancements

- The following rules have now safe code fixes:

  - [noNegationElse](https://biomejs.dev/linter/rules/no-negation-else)
  - [noUselessLabel](https://biomejs.dev/linter/rules/no-useless-label)
  - [noUselessTypeConstraint](https://biomejs.dev/linter/rules/no-useless-type-constraint)
  - [noUnusedLabels](https://biomejs.dev/linter/rules/no-unused-labels)
  - [useConst](https://biomejs.dev/linter/rules/use-const)
  - [useEnumInitializers](https://biomejs.dev/linter/rules/use-enum-initializers)
  - [useWhile](https://biomejs.dev/linter/rules/use-while)

- [noAccumulatingSpread](https://biomejs.dev/linter/rules/no-accumulating-spread) makes more check in order to reduce
  potential false positives. Contributed by @Vivalldi

- [noConstAssign](https://biomejs.dev/linter/rules/no-const-assign) now provides an unsafe code fix that
  replaces `const` with `let`. Contributed by @vasucp1207

- [noExcessiveComplexity](https://biomejs.dev/linter/rules/no-excessive-cognitive-complexity) default complexity
  threshold is now `15`. Contributed by @arendjr

- [noPositiveTabindexValue](https://biomejs.dev/linter/rules/no-positive-tabindex) now provides an unsafe code fix that
  set to `0` the tab index. Contributed by @vasucp1207

- [noUnusedLabels](https://biomejs.dev/linter/rules/no-unused-labels) no longer reports unbreakable labeled statements.
  Contributed by @Conaclos

- [noUnusedVariables](https://biomejs.dev/linter/rules/no-unused-variables) now reports unused TypeScript's type
  parameters. Contributed by @Conaclos

- [useAnchorContent](https://biomejs.dev/linter/rules/use-anchor-content) now provides an unsafe code fix that removes
  the `aria-hidden`` attribute. Contributed by @vasucp1207

- [useValidAriaProps](https://biomejs.dev/linter/rules/use-valid-aria-props) now provides an unsafe code fix that
  removes invalid properties. Contributed by @vasucp1207

- `noExcessiveComplexity` was renamed to `noExcessiveCognitiveComplexity`

#### Bug fixes

-
Fix [#294](https://github.com/biomejs/biome/issues/294). [noConfusingVoidType](https://biomejs.dev/linter/rules/no-confusing-void-type/)
no longer reports false positives for return types. Contributed by @b4s36t4

-
Fix [#313](https://github.com/biomejs/biome/issues/313). [noRedundantUseStrict](https://biomejs.dev/linter/rules/no-redundant-use-strict/)
now keeps leading comments.

-
Fix [#383](https://github.com/biomejs/biome/issues/383). [noMultipleSpacesInRegularExpressionLiterals](https://biomejs.dev/linter/rules/no-multiple-spaces-in-regular-expression-literals)
now provides correct code fixes when consecutive spaces are followed by a quantifier. Contributed by @Conaclos

-
Fix [#397](https://github.com/biomejs/biome/issues/397). [useNumericLiterals](https://biomejs.dev/linter/rules/use-numeric-literals)
now provides correct code fixes for signed numbers. Contributed by @Conaclos

- Fix [452](https://github.com/biomejs/biome/pull/452). The linter panicked when it met a malformed regex (a regex not
  ending with a slash).

- Fix [#104](https://github.com/biomejs/biome/issues/104). We now correctly handle types and values with the same name.

- Fix [#243](https://github.com/biomejs/biome/issues/243) a false positive case where the incorrect scope was defined
  for the `infer` type in rule [noUndeclaredVariables](https://biomejs.dev/linter/rules/no-undeclared-variables/).
  Contributed by @denbezrukov

- Fix [#322](ttps://github.com/biomejs/biome/issues/322),
  now [noSelfAssign](https://biomejs.dev/linter/rules/no-self-assign/) correctly handles literals inside call
  expressions.

- Changed how [noSelfAssign](https://biomejs.dev/linter/rules/no-self-assign/) behaves. The rule is not triggered
  anymore on function calls. Contributed by @ematipico

### Parser

- Enhance diagnostic for infer type handling in the parser. The 'infer' keyword can only be utilized within the '
  extends' clause of a conditional type. Using it outside this context will result in an error. Ensure that any type
  declarations using 'infer' are correctly placed within the conditional type structure to avoid parsing issues.
  Contributed by @denbezrukov
- Add support for parsing trailing commas inside JSON files:

  ```json
  {
    "json": {
      "parser": {
        "allowTrailingCommas": true
      }
    }
  }
  ```

  Contributed by @nissy-dev

### VSCode

## 1.2.2 (2023-09-16)

### CLI

#### Bug fixes

- Fix a condition where import sorting wasn't applied when running `biome check --apply`

## 1.2.1 (2023-09-15)

### Configuration

- Fix an edge case where the formatter language configuration wasn't picked.
- Fix the configuration schema, where `json.formatter` properties weren't transformed in camel case.

## 1.2.0 (2023-09-15)

### CLI

#### New features

- Add new options to customize the behaviour the formatter based on the language of the file
  - `--json-formatter-enabled`
  - `--json-formatter-indent-style`
  - `--json-formatter-indent-size`
  - `--json-formatter-line-width`
  - `--javascript-formatter-enabled`
  - `--javascript-formatter-indent-style`
  - `--javascript-formatter-indent-size`
  - `--javascript-formatter-line-width`

#### Bug fixes

- Fix a bug where `--errors-on-warning` didn't work when running `biome ci` command.

### Configuration

#### New features

- Add new options to customize the behaviour of the formatter based on the language of the file
  - `json.formatter.enabled`
  - `json.formatter.indentStyle`
  - `json.formatter.indentSize`
  - `json.formatter.lineWidth`
  - `javascript.formatter.enabled`
  - `javascript.formatter.indentStyle`
  - `javascript.formatter.indentSize`
  - `javascript.formatter.lineWidth`

### Linter

#### Promoted rules

New rules are incubated in the nursery group.
Once stable, we promote them to a stable group.
The following rules are promoted:

- [a11y/noAriaUnsupportedElements](https://www.biomejs.dev/linter/rules/no-aria-unsupported-elements/)
- [a11y/noNoninteractiveTabindex](https://www.biomejs.dev/linter/rules/no-noninteractive-tabindex/)
- [a11y/noRedundantRoles](https://www.biomejs.dev/linter/rules/no-redundant-roles/)
- [a11y/useValidAriaValues](https://www.biomejs.dev/linter/rules/use-valid-aria-values/)
- [complexity/noBannedTypes](https://www.biomejs.dev/linter/rules/no-banned-types)
- [complexity/noStaticOnlyClass](https://www.biomejs.dev/linter/rules/no-static-only-class)
- [complexity/noUselessEmptyExport](https://www.biomejs.dev/linter/rules/no-useless-empty-export)
- [complexity/noUselessThisAlias](https://www.biomejs.dev/linter/rules/no-useless-this-alias)
- [correctness/noConstantCondition](https://www.biomejs.dev/linter/rules/no-constant-condition)
- [correctness/noNonoctalDecimalEscape](https://www.biomejs.dev/linter/rules/no-nonoctal-decimal-escape)
- [correctness/noSelfAssign](https://www.biomejs.dev/linter/rules/no-self-assign)
- [style/useLiteralEnumMembers](https://www.biomejs.dev/linter/rules/use-literal-enum-members)
- [style/useNamingConvention](https://www.biomejs.dev/linter/rules/use-naming-convention)
- [suspicious/noControlCharactersInRegex](https://www.biomejs.dev/linter/rules/no-control-characters-in-regex)
- [suspicious/noUnsafeDeclarationMerging](https://www.biomejs.dev/linter/rules/no-unsafe-declaration-merging)
- [suspicious/useGetterReturn](https://www.biomejs.dev/linter/rules/use-getter-return)

#### New rules

- Add [noConfusingVoidType](https://biomejs.dev/linter/rules/no-confusing-void-type/) rule. The rule reports the unusual
  use of the `void` type. Contributed by @shulandmimi

#### Removed rules

- Remove `noConfusingArrow`

  Code formatters, such as prettier and Biome, always adds parentheses around the parameter or the body of an arrow
  function.
  This makes the rule useless.

  Contributed by @Conaclos

#### Enhancements

- [noFallthroughSwitchClause](https://biomejs.dev/linter/rules/no-fallthrough-switch-clause/) now relies on control flow
  analysis to report most of the switch clause fallthrough. Contributed by @Conaclos

- [noAssignInExpressions](https://biomejs.dev/linter/rules/no-assign-in-expressions/) no longer suggest code fixes. Most
  of the time the suggestion didn't match users' expectations. Contributed by @Conaclos

- [noUselessConstructor](https://biomejs.dev/linter/rules/no-useless-constructor/) no longer emits safe code fixes.
  Contributed by @Conaclos

  All code fixes are now emitted as unsafe code fixes.
  Removing a constructor can change the behavior of a program.

- [useCollapsedElseIf](https://biomejs.dev/linter/rules/use-collapsed-else-if/) now only provides safe code fixes.
  Contributed by @Conaclos

- [noUnusedVariables](https://biomejs.dev/linter/rules/no-unused-variables/) now reports more cases.

  The rule is now able to ignore self-writes.
  For example, the rule reports the following unused variable:

  ```js
  let a = 0;
  a++;
  a += 1;
  ```

  The rule is also capable of detecting an unused declaration that uses itself.
  For example, the rule reports the following unused interface:

  ```ts
  interface I {
    instance(): I
  }
  ```

  Finally, the rule now ignores all _TypeScript_ declaration files,
  including [global declaration files](https://www.typescriptlang.org/docs/handbook/declaration-files/templates/global-d-ts.html).

  Contributed by @Conaclos

#### Bug fixes

- Fix [#182](https://github.com/biomejs/biome/issues/182),
  making [useLiteralKeys](https://biomejs.dev/linter/rules/use-literal-keys/) retains optional chaining. Contributed by
  @denbezrukov

- Fix [#168](https://github.com/biomejs/biome/issues/168),
  fix [useExhaustiveDependencies](https://biomejs.dev/linter/rules/use-exhaustive-dependencies) false positive case when
  stable hook is on a new line. Contributed by @denbezrukov

- Fix [#137](https://github.com/biomejs/biome/issues/137),
  fix [noRedeclare](https://biomejs.dev/linter/rules/no-redeclare/) false positive case with TypeScript module
  declaration:

  ```typescript
  declare module '*.gif' {
      const src: string;
  }

  declare module '*.bmp' {
      const src: string;
  }
  ```
  Contributed by @denbezrukov

- Fix [#258](https://github.com/biomejs/biome/issues/258),
  fix [noUselessFragments](https://biomejs.dev/linter/rules/no-useless-fragments/) the case where the rule removing an
  assignment. Contributed by @denbezrukov
- Fix [#266](https://github.com/biomejs/biome/issues/266), where `complexity/useLiteralKeys` emitted a code action with
  an invalid AST. Contributed by @ematipico


- Fix [#105](https://github.com/biomejs/biome/issues/105), removing false positives reported
  by [noUnusedVariables](https://biomejs.dev/linter/rules/no-unused-variables/).

  The rule no longer reports the following used variable:

  ```js
  const a = f(() => a);
  ```

  Contributed by @Conaclos

### VSCode

#### Enhancements

- Improve server binary resolution when using certain package managers, notably pnpm.

  The new strategy is to point to `node_modules/.bin/biome` path,
  which is consistent for all package managers.

## 1.1.2 (2023-09-07)

### Editors

#### Bug fixes

- Fix a case where an empty JSON file would cause the LSP server to crash. Contributed by @ematipico

### Linter

#### Enhancements

- [useNamingConvention](https://biomejs.dev/linter/rules/use-naming-convention/) now accepts import namespaces in
  _PascalCase_ and rejects export namespaces in _CONSTANT\_CASE_.

  The following code is now valid:

  ```js
  import * as React from "react";
  ```

  And the following code is now invalid:

  ```js
  export * as MY_NAMESPACE from "./lib.js";
  ```

  Contributed by @Conaclos

- [noUselessConstructor](https://biomejs.dev/linter/rules/no-useless-constructor/) now ignores decorated classes and
  decorated parameters. The rule now gives suggestions instead of safe fixes when parameters are annotated with types.
  Contributed by @Conaclos

## 1.1.1 (2023-09-07)

### Analyzer

#### Bug fixes

- The diagnostic for `// rome-ignore` suppression comment should not be a warning. A warning could block the CI, marking
  a gradual migration difficult. The code action that changes `// rome-ignore` to `// biome-ignore` is disabled as
  consequence. Contributed by @ematipico

## 1.1.0 (2023-09-06)

### Analyzer

#### Enhancements

- Add a code action to replace `rome-ignore` with `biome-ignore`. Use `biome check --apply-unsafe` to update all the
  comments. The action is not bulletproof, and it might generate unwanted code, that's why it's unsafe action.
  Contributed by @ematipico

### CLI

#### Enhancements

- Biome now reports a diagnostics when a `rome.json` file is found.
- `biome migrate --write` creates `biome.json` from `rome.json`, but it won't delete the `rome.json` file. Contributed
  by @ematipico

#### Bug fixes

- Biome uses `biome.json` first, then it attempts to use `rome.json`.
- Fix a case where Biome couldn't compute correctly the ignored files when the VSC integration is enabled. Contributed
  by @ematipico

### Configuration

### Editors

#### Bug fixes

- The LSP now uses its own socket and won't rely on Biome's socket. This fixes some cases where users were seeing
  multiple servers in the `rage` output.

### Formatter

#### Enhancements

- You can use `// biome-ignore` as suppression comment.
- The `// rome-ignore` suppression is deprecated.

### JavaScript APIs

### Linter

#### New features

- Add [useCollapsedElseIf](https://biomejs.dev/linter/rules/use-collapsed-else-if/) rule. This new rule requires merging
  an `else` and an `if`, if the `if` statement is the only statement in the `else` block. Contributed by @n-gude

#### Enhancements

- [useTemplate](https://biomejs.dev/linter/rules/use-template/) now reports all string concatenations.

  Previously, the rule ignored concatenation of a value and a newline or a backquote.
  For example, the following concatenation was not reported:

  ```js
  v + "\n";
  "`" + v + "`";
  ```

  The rule now reports these cases and suggests the following code fixes:

  ```diff
  - v + "\n";
  + `${v}\n`;
  - v + "`";
  + `\`${v}\``;
  ```

  Contributed by @Conaclos

- [useExponentiationOperator](https://biomejs.dev/linter/rules/use-exponentiation-operator/) suggests better code fixes.

  The rule now preserves any comment preceding the exponent,
  and it preserves any parenthesis around the base or the exponent.
  It also adds spaces around the exponentiation operator `**`,
  and always adds parentheses for pre- and post-updates.

  ```diff
  - Math.pow(a++, /**/ (2))
  + (a++) ** /**/ (2)
  ```

  Contributed by @Conaclos

- You can use `// biome-ignore` as suppression comment.

- The `// rome-ignore` suppression is deprecated.

#### Bug fixes

- Fix [#80](https://github.com/biomejs/biome/issues/95),
  making [noDuplicateJsxProps](https://biomejs.dev/linter/rules/no-duplicate-jsx-props/) case-insensitive.

  Some frameworks, such as Material UI, rely on the case-sensitivity of JSX properties.
  For
  example, [TextField has two properties with the same name, but distinct cases](https://mui.com/material-ui/api/text-field/#TextField-prop-inputProps):

  ```jsx
  <TextField inputLabelProps="" InputLabelProps=""></TextField>
  ```

  Contributed by @Conaclos

- Fix [#138](https://github.com/biomejs/biome/issues/138)

  [noCommaOperator](https://biomejs.dev/linter/rules/no-comma-operator/) now correctly ignores all use of comma
  operators inside the update part of a `for` loop.
  The following code is now correctly ignored:

  ```js
  for (
    let i = 0, j = 1, k = 2;
    i < 100;
    i++, j++, k++
  ) {}
  ```

  Contributed by @Conaclos

- Fix [rome#4713](https://github.com/rome/tools/issues/4713).

  Previously, [useTemplate](https://biomejs.dev/linter/rules/use-template/) made the following suggestion:

  ```diff
  - a + b + "px"
  + `${a}${b}px`
  ```

  This breaks code where `a` and `b` are numbers.

  Now, the rule makes the following suggestion:

  ```diff
  - a + b + "px"
  + `${a + b}px`
   ```

  Contributed by @Conaclos

- Fix [rome#4109](https://github.com/rome/tools/issues/4109)

  Previously, [useTemplate](https://biomejs.dev/linter/rules/use-template/) suggested an invalid code fix when a leading
  or trailing single-line comment was present:

  ```diff
    // leading comment
  - 1 /* inner comment */ + "+" + 2 // trailing comment
  + `${// leading comment
  + 1 /* inner comment */}+${2 //trailing comment}` // trailing comment
  ```

  Now, the rule correctly handles this case:

  ```diff
    // leading comment
  - 1 + "+" + 2 // trailing comment
  + `${1}+${2}` // trailing comment
  ```

  As a sideeffect, the rule also suggests the removal of any inner comments.

  Contributed by @Conaclos

- Fix [rome#3850](https://github.com/rome/tools/issues/3850)

  Previously [useExponentiationOperator](https://biomejs.dev/linter/rules/use-exponentiation-operator/) suggested
  invalid code in a specific edge case:

  ```diff
  - 1 +Math.pow(++a, 2)
  + 1 +++a**2
  ```

  Now, the rule properly adds parentheses:

  ```diff
  - 1 +Math.pow(++a, 2)
  + 1 +(++a) ** 2
  ```

  Contributed by @Conaclos

- Fix [#106](https://github.com/biomejs/biome/issues/106)

  [noUndeclaredVariables](https://biomejs.dev/linter/rules/no-undeclared-variables/) now correctly recognizes some
  TypeScript types such as `Uppercase`.

  Contributed by @Conaclos

- Fix [rome#4616](https://github.com/rome/tools/issues/4616)

  Previously [noUnreachableSuper](https://biomejs.dev/linter/rules/no-unreachable-super/) reported valid codes with
  complex nesting of control flow structures.

  Contributed by @Conaclos

## 1.0.0 (2023-08-28)

### Analyzer

#### BREAKING CHANGES

- The organize imports feature now groups import statements by "distance".

  Modules "farther" from the user are put on the top, and modules "closer" to the user are placed on the bottom.
  Check the [documentation](https://biomejs.dev/analyzer/) for more information about it.

- The organize imports tool is enabled by default. If you don't want to use it, you need to disable it explicitly:

  ```json
  {
    "organizeImports": {
      "enabled": false
    }
  }
  ```

### CLI

#### BREAKING CHANGES

- The CLI now exists with an error when there's an error inside the configuration.

  Previously, biome would raise warnings and continue the execution by applying its defaults.

  This could have been better for users because this could have created false positives in linting or formatted
  code with a configuration that wasn't the user's.

- The command `biome check` now shows formatter diagnostics when checking the code.

  The diagnostics presence will result in an error code when the command finishes.

  This aligns with semantic and behaviour meant for the command `biome check`.

- `init` command emits a `biome.json` file;

#### Other changes

- Fix [#4670](https://github.com/rome/tools/issues/4670), don't crash at empty default export.

- Fix [#4556](https://github.com/rome/tools/issues/4556), which correctly handles new lines in the
  `.gitignore` file across OS.

- Add a new option to ignore unknown files `--files-ignore-unknown`:

    ```shell
    biome format --files-ignore-unknown ./src
    ```

  Doing so, Biome won't emit diagnostics for files that doesn't know how to handle.

- Add the new option `--no-errors-on-unmatched`:

    ```shell
    biome format --no-errors-on-unmatched ./src
    ```

  Biome doesn't exit with an error code if no files were processed in the given paths.

- Fix the diagnostics emitted when running the `biome format` command.

- Biome no longer warns when discovering (possibly infinite) symbolic links between directories.

  This fixes [#4193](https://github.com/rome/tools/issues/4193) which resulted in incorrect warnings
  when a single file or directory was pointed at by multiple symbolic links. Symbolic links to other
  symbolic links do still trigger warnings if they are too deeply nested.

- Introduced a new command called `biome lint`, which will only run lint rules against the code base.

- Biome recognizes known files as "JSON files with comments allowed":

  - `typescript.json`;
  - `tsconfig.json`;
  - `jsconfig.json`;
  - `tslint.json`;
  - `babel.config.json`;
  - `.babelrc.json`;
  - `.ember-cli`;
  - `typedoc.json`;
  - `.eslintrc.json`;
  - `.eslintrc`;
  - `.jsfmtrc`;
  - `.jshintrc`;
  - `.swcrc`;
  - `.hintrc`;
  - `.babelrc`;
- Add support for `biome.json`;

### Configuration

#### Other changes

- Add a new option to ignore unknown files:

    ```json
    {
       "files": {
          "ignoreUnknown": true
       }
    }
    ```
  Doing so, Biome won't emit diagnostics for file that it doesn't know how to handle.

- Add a new `"javascript"` option to support the unsafe/experimental parameter decorators:

    ```json
    {
       "javascript": {
          "parser": {
             "unsafeParameterDecoratorsEnabled": true
          }
       }
    }
    ```

- Add a new `"extends"` option, useful to split the configuration file in multiple files:

  ```json
  {
    "extends": ["../sharedFormatter.json", "linter.json"]
  }
  ```

  The resolution of the files is file system based, Biome doesn't know how to
  resolve dependencies yet.

- The commands `biome check` and `biome lint` now show the remaining diagnostics even when
  `--apply-safe` or `--apply-unsafe` are passed.

- Fix the commands `biome check` and `biome lint`,
  they won't exit with an error code if no error diagnostics are emitted.

- Add a new option `--error-on-warnings`,
  which instructs Biome to exit with an error code when warnings are emitted.

  ```shell
  biome check --error-on-wanrings ./src
  ```

- Add a configuration to enable parsing comments inside JSON files:

  ```json
  {
    "json": {
      "parser": {
        "allowComments": true
      }
    }
  }
  ```

### Editors

#### Other changes

- The Biome LSP can now show diagnostics belonging to JSON lint rules.

- The Biome LSP no longer applies unsafe quickfixes on-save when `editor.codeActionsOnSave.quickfix.biome` is enabled.

- Fix [#4564](https://github.com/rome/tools/issues/4564); files too large don't emit errors.

- The Biome LSP sends client messages when files are ignored or too big.

### Formatter

- Add a new option called `--jsx-quote-style`.

  This option lets you choose between single and double quotes for JSX attributes.

- Add the option `--arrow-parentheses`.

  This option allows setting the parentheses style for arrow functions.

- The _JSON_ formatter can now format `.json` files with comments.

### Linter

#### Removed rules

- Remove `complexity/noExtraSemicolon` ([#4553](https://github.com/rome/tools/issues/4553))

  The _Biome_ formatter takes care of removing extra semicolons.
  Thus, there is no need for this rule.

- Remove `useCamelCase`

  Use [useNamingConvention](https://biomejs.dev/linter/rules/use-naming-convention/) instead.

#### New rules

- Add [noExcessiveComplexity](https://biomejs.dev/linter/rules/no-excessive-cognitive-complexity/)

- Add [useImportRestrictions](https://biomejs.dev/linter/rules/use-import-restrictions/)

- Add [noFallthroughSwitchClause](https://biomejs.dev/linter/rules/no-fallthrough-switch-clause/)

- Add [noGlobalIsFinite](https://biomejs.dev/linter/rules/no-global-is-finite/)

  This rule recommends using `Number.isFinite` instead of the global and unsafe `isFinite` that attempts a type
  coercion.

- Add [noGlobalIsNan](https://biomejs.dev/linter/rules/no-global-is-nan/)

  This rule recommends using `Number.isNaN` instead of the global and unsafe `isNaN` that attempts a type coercion.

- Add [noUnsafeDeclarationMerging](https://biomejs.dev/linter/rules/no-unsafe-declaration-merging/)

  This rule disallows declaration merging between an interface and a class.

- Add [noUselessThisAlias](https://biomejs.dev/linter/rules/no-useless-this-alias/)

  This rule disallows useless aliasing of `this` in arrow functions.

- Add [useArrowFunction](https://biomejs.dev/linter/rules/use-arrow-function/)

  This rule proposes turning function expressions into arrow functions.
  Function expressions that use `this` are ignored.

- Add [noDuplicateJsonKeys](https://biomejs.dev/linter/rules/no-duplicate-json-keys/)

  This rule disallow duplicate keys in a JSON object.

- Add [noVoid](https://biomejs.dev/linter/rules/no-void/)

  This rule disallows the use of `void`.

- Add [noNonoctalDecimalEscape](https://biomejs.dev/linter/rules/no-nonoctal-decimal-escape/)

  This rule disallows `\8` and `\9` escape sequences in string literals.

- Add [noUselessEmptyExport](https://biomejs.dev/linter/rules/no-useless-empty-export/)

  This rule disallows useless `export {}`.

- Add [useIsArray](https://biomejs.dev/linter/rules/use-is-array/)

  This rule proposes using `Array.isArray()` instead of `instanceof Array`.

- Add [useGetterReturn](https://biomejs.dev/linter/rules/use-getter-return/)

  This rule enforces the presence of non-empty return statements in getters.
  This makes the following code incorrect:

  ```js
  class Person {
      get firstName() {}
  }
  ```

#### Promoted rules

New rules are promoted, please check [#4750](https://github.com/rome/tools/discussions/4750) for more details:

- [a11y/useHeadingContent](https://biomejs.dev/linter/rules/use-heading-content/)
- [complexity/noForEach](https://biomejs.dev/linter/rules/no-for-each/)
- [complexity/useLiteralKeys](https://biomejs.dev/linter/rules/use-literal-keys/)
- [complexity/useSimpleNumberKeys](https://biomejs.dev/linter/rules/use-simple-number-keys/)
- [correctness/useIsNan](https://biomejs.dev/linter/rules/use-is-nan/)
- [suspicious/noConsoleLog](https://biomejs.dev/linter/rules/no-console-log/)
- [suspicious/noDuplicateJsxProps](https://biomejs.dev/linter/rules/no-duplicate-jsx-props/)

The following rules are now recommended:

**- [noUselessFragments](https://biomejs.dev/linter/rules/no-useless-fragments/)

- [noRedundantUseStrict](https://biomejs.dev/linter/rules/no-redundant-use-strict/)
- [useExponentiationOperator](https://biomejs.dev/linter/rules/use-exponentiation-operator/)**

#### Other changes

- Add new TypeScript globals (`AsyncDisposable`, `Awaited`, `DecoratorContext`, and
  others) [4643](https://github.com/rome/tools/issues/4643).

- [noRedeclare](https://biomejs.dev/linter/rules/no-redeclare/): allow redeclare of index signatures are in different
  type members [#4478](https://github.com/rome/tools/issues/4478)

-
Improve [noConsoleLog](https://biomejs.dev/linter/rules/no-console-log/), [noGlobalObjectCalls](https://biomejs.dev/linter/rules/no-global-object-calls/), [useIsNan](https://biomejs.dev/linter/rules/use-is-nan/),
and [useNumericLiterals](https://biomejs.dev/linter/rules/use-numeric-literals/) by handling `globalThis` and `window`
namespaces.

For instance, the following code is now reported by `noConsoleLog`:

```js
globalThis.console.log("log")
```

- Improve [noDuplicateParameters](https://biomejs.dev/linter/rules/no-duplicate-parameters/) to manage constructor
  parameters.

- Improve [noInnerDeclarations](https://biomejs.dev/linter/rules/no-inner-declarations/)

  Now, the rule doesn't report false-positives about ambient _TypeScript_ declarations.
  For example, the following code is no longer reported by the rule:

  ```ts
  declare var foo;
  ```

- Improve [useEnumInitializers](https://biomejs.dev/linter/rules/use-enum-initializers/)

  The rule now reports all uninitialized members of an enum in a single diagnostic.

  Moreover, ambient enum declarations are now ignored.
  This avoids reporting ambient enum declarations in _TypeScript_ declaration files.

  ```ts
  declare enum Weather {
    Rainy,
    Sunny,
  }
  ```

- Relax [noBannedTypes](https://biomejs.dev/linter/rules/no-banned-types/) and improve documentation

  The rule no longer reports a user type that reuses a banned type name.
  The following code is now allowed:

  ```ts
  import { Number } from "a-lib";
  declare const v: Number;
  ```

  The rule now allows the use of the type `{}` to denote a non-nullable generic type:

  ```ts
  function f<T extends {}>(x: T) {
      assert(x != null);
  }
  ```

  And in a type intersection for narrowing a type to its non-nullable equivalent type:

  ```ts
  type NonNullableMyType = MyType & {};
  ```

- Improve [noConstantCondition](https://biomejs.dev/linter/rules/no-constant-condition/)

  The rule now allows `while(true)`.
  This recognizes a common pattern in the web community:

  ```js
  while (true) {
    if (cond) {
      break;
    }
  }
  ```

- Improve the diagnostic and the code action
  of [useDefaultParameterLast](https://biomejs.dev/linter/rules/use-default-parameter-last/).

  The diagnostic now reports the last required parameter which should precede optional and default parameters.

  The code action now removes any whitespace between the parameter name and its initialization.

- Relax `noConfusingArrow`

  All arrow functions that enclose its parameter with parenthesis are allowed.
  Thus, the following snippet no longer trigger the rule:

  ```js
  var x = (a) => 1 ? 2 : 3;
  ```

  The following snippet still triggers the rule:

  ```js
  var x = a => 1 ? 2 : 3;
  ```

- Relax [useLiteralEnumMembers](https://biomejs.dev/linter/rules/use-literal-enum-members/)

  Enum members that refer to previous enum members are now allowed.
  This allows a common pattern in enum flags like in the following example:

  ```ts
  enum FileAccess {
    None = 0,
    Read = 1,
    Write = 1 << 1,
    All = Read | Write,
  }
  ```

  Arbitrary numeric constant expressions are also allowed:

  ```ts
  enum FileAccess {
    None = 0,
    Read = 2**0,
    Write = 2**1,
    All = Read | Write,
  }
  ```

- Improve [useLiteralKeys](https://biomejs.dev/linter/rules/use-literal-keys/).

  Now, the rule suggests simplifying computed properties to string literal properties:

  ```diff
  {
  -  ["1+1"]: 2,
  +  "1+1": 2,
  }
  ```

  It also suggests simplifying string literal properties to static properties:

  ```diff
  {
  -  "a": 0,
  +  a: 0,
  }
  ```

  These suggestions are made in object literals, classes, interfaces, and object types.

- Improve [noNewSymbol](https://biomejs.dev/linter/rules/no-new-symbol/).

  The rule now handles cases where `Symbol` is namespaced with the global `globalThis` or `window`.

- The rules [useExhaustiveDependencies](https://biomejs.dev/linter/rules/use-exhaustive-dependencies/)
  and [useHookAtTopLevel](https://biomejs.dev/linter/rules/use-hook-at-top-level/) accept a different shape of options

  Old configuration:

  ```json
  {
    "linter": {
       "rules": {
          "nursery": {
             "useExhaustiveDependencies": {
                "level": "error",
                "options": {
                   "hooks": [
                      ["useMyEffect", 0, 1]
                   ]
                }
             }
          }
       }
    }
  }
  ```

  New configuration:

  ```json
  {
    "linter": {
       "rules": {
          "nursery": {
             "useExhaustiveDependencies": {
                "level": "error",
                "options": {
                   "hooks": [
                      {
                         "name": "useMyEffect",
                         "closureIndex": 0,
                         "dependenciesIndex": 1
                      }
                   ]
                }
             }
          }
       }
    }
  }
  ```

- [noRedundantUseStrict](https://biomejs.dev/linter/rules/no-redundant-use-strict/) check only `'use strict'` directive
  to resolve false positive diagnostics.

  React introduced new directives, "use client" and "use server".
  The rule raises false positive errors about these directives.

- Fix a crash in the [NoParameterAssign](https://biomejs.dev/linter/rules/no-parameter-assign/) rule that occurred when
  there was a bogus binding. [#4323](https://github.com/rome/tools/issues/4323)

- Fix [useExhaustiveDependencies](https://biomejs.dev/linter/rules/use-exhaustive-dependencies/) in the following
  cases [#4330](https://github.com/rome/tools/issues/4330):

  - when the first argument of hooks is a named function
  - inside an export default function
  - for `React.use` hooks

- Fix [noInvalidConstructorSuper](https://biomejs.dev/linter/rules/no-invalid-constructor-super/) that erroneously
  reported generic parents [#4624](https://github.com/rome/tools/issues/4624).

- Fix [noDuplicateCase](https://biomejs.dev/linter/rules/no-duplicate-case/) that erroneously reported as equals the
  strings literals `"'"` and `'"'` [#4706](https://github.com/rome/tools/issues/4706).

- Fix [NoUnreachableSuper](https://biomejs.dev/linter/rules/no-unreachable-super/)'s false positive
  diagnostics ([#4483](https://github.com/rome/tools/issues/4483)) caused to nested if statement.

  The rule no longer reports `This constructor calls super() in a loop`
  when using nested if statements in a constructor.

- Fix [useHookAtTopLevel](https://biomejs.dev/linter/rules/use-hook-at-top-level/)'s false positive
  diagnostics ([#4637](https://github.com/rome/tools/issues/4637))

  The rule no longer reports false positive diagnostics when accessing properties directly from a hook and calling a
  hook inside function arguments.

- Fix [noUselessConstructor](https://biomejs.dev/linter/rules/no-useless-constructor/) which erroneously reported
  constructors with default parameters [rome#4781](https://github.com/rome/tools/issues/4781)

- Fix [noUselessFragments](https://biomejs.dev/linter/rules/no-useless-fragments/)'s panics when
  running `biome check --apply-unsafe` ([#4637](https://github.com/rome/tools/issues/4639))

  This rule's code action emits an invalid AST, so I fixed using JsxString instead of JsStringLiteral

- Fix [noUndeclaredVariables](https://biomejs.dev/linter/rules/no-undeclared-variables/)'s false positive
  diagnostics ([#4675](https://github.com/rome/tools/issues/4675))

  The semantic analyzer no longer handles `this` reference identifier.

- Fix [noUnusedVariables](https://biomejs.dev/linter/rules/no-unused-variables/)'s false positive
  diagnostics ([#4688](https://github.com/rome/tools/issues/4688))

  The semantic analyzer handles ts export declaration clause correctly.

### Parser

- Add support for decorators in class method parameters, example:

    ```js
    class AppController {
       get(@Param() id) {}
       // ^^^^^^^^ new supported syntax
    }
    ```

  This syntax is only supported via configuration, because it's a non-standard syntax.

    ```json
    {
       "javascript": {
          "parser": {
             "unsafeParameterDecoratorsEnabled": true
          }
       }
    }
    ```
- Add support for parsing comments inside JSON files:

  ```json
  {
    "json": {
      "parser": {
        "allowComments": true
      }
    }
  }
  ```
- Add support for the new `using` syntax

  ```js
  const using = resource.lock();
  ```<|MERGE_RESOLUTION|>--- conflicted
+++ resolved
@@ -43,13 +43,12 @@
 
 ### Linter
 
-<<<<<<< HEAD
 #### New features
 
 - Add rule [noEvolvingAny](https://biomejs.dev/linter/rules/no-evolving-any) to disallow variables from evolving into `any` type through reassignments.
 
 Contributed by @fujiyamaorange
-=======
+
 #### Bug fixes
 
 - Rule `noUndeclaredDependencies` now also validates `peerDependencies` and `optionalDependencies` ([#2122](https://github.com/biomejs/biome/issues/2122)). Contributed by @Sec-ant
@@ -65,7 +64,6 @@
 #### Bug fixes
 
 - Correctly parse `.jsonc` files. Contributed by @Sec-ant
->>>>>>> 958a9a19
 
 ### Parser
 
@@ -163,6 +161,7 @@
 
   <div></div>
   ```
+
 - Add partial for `.vue` files. Biome is able to sort imports inside the script block of Vue files. Contributed by
   @nhedger
 
@@ -344,6 +343,7 @@
 - Fix overriding of `javascript.globals`. Contributed by @arendjr
 - Fix a bug where syntax rules weren't run when pulling the diagnostics. Now Biome will emit more parsing diagnostics,
   e.g.
+
   ```
   check.js:1:17 parse/noDuplicatePrivateClassMembers ━━━━━━━━━━━━━━━━━━━━━━━━━━━━━━
 
@@ -353,6 +353,7 @@
         │                 ^^^^
 
   ```
+
   Contributed by @ematipico
 - Fix [#1774](https://github.com/biomejs/biome/issues/1774) by taking into account the option `--no-errors-on-unmatched` when running the CLI using `--changed`. Contributed by @antogyn
 
@@ -365,6 +366,7 @@
 
     × The file contains diagnostics that needs to be addressed.
   ```
+
   Contributed by @ematipico
 - The command `format` now emits parsing diagnostics if there are any, and it will terminate with a non-zero exit code. Contributed by @ematipico
 
@@ -387,11 +389,13 @@
   ```
 
   And the `biome.json` file that "imports" said configuration, will look like this:
+
   ```json
   {
     "extends": "@org/configs/biome"
   }
   ```
+
   Read the [documentation](https://biomejs.dev/guides/how-biome-works#the-extends-option) to better understand how it
   works, expectations and restrictions.
 
@@ -402,6 +406,7 @@
 - Fix a regression where ignored files where formatted in the editor. Contributed by @ematipico
 - Fix a bug where syntax rules weren't run when pulling the diagnostics. Now Biome will emit more parsing diagnostics,
   e.g.
+
   ```
   check.js:1:17 parse/noDuplicatePrivateClassMembers ━━━━━━━━━━━━━━━━━━━━━━━━━━━━━━
 
@@ -411,6 +416,7 @@
         │                 ^^^^
 
   ```
+
   Contributed by @ematipico
 
 ### Formatter
@@ -433,6 +439,7 @@
 
   <div></div>
   ```
+
 - Add partial for `.vue` files. Biome is able to format the script block of Vue files. Contributed by @nhedger
 
   ```diff
@@ -558,6 +565,7 @@
   describe.skip("test", () => {});
   it.skip("test", () => {});
   ```
+
   Contributed by @ematipico
 
 - Add the rule [noFocusedTests](https://biomejs.dev/linter/rules/no-focused-tests), to disallow skipped tests:
@@ -566,6 +574,7 @@
   describe.only("test", () => {});
   it.only("test", () => {});
   ```
+
   Contributed by @ematipico
 
 - Add rule [useSortedClasses](https://biomejs.dev/linter/rules/use-sorted-classes), to sort CSS utility classes:
@@ -574,6 +583,7 @@
   - <div class="px-2 foo p-4 bar" />
   + <div class="foo·bar·p-4·px-2" />
   ```
+
   Contributed by @DaniGuardiola
 
 - Add rule [noUndeclaredependencies](https://biomejs.dev/linter/rules/no-undeclared-dependencies), to detect the use of
@@ -588,6 +598,7 @@
   ```js
   import * as foo from "foo";
   ```
+
   Contributed by @unvalley
 - Add partial support for `.astro` files. Biome is able to lint and fix the frontmatter of the Astro files. Contributed
   by @ematipico
@@ -638,6 +649,7 @@
   ```js
   export * from "foo";
   ```
+
   Contributed by @togami2864
 
 #### Enhancements
@@ -811,9 +823,11 @@
 
 - Fix [#1765](https://github.com/biomejs/biome/issues/1765). Now the rule `noDelete` doesn't trigger when deleting a
   dataset:
+
   ```js
   delete element.dataset.prop;
   ```
+
   Contributed by @ematipico
 
 - [useNamingConvention](https://biomejs.dev/linter/rules/use-naming-convention)
@@ -926,6 +940,7 @@
 #### Bug fixes
 
 -
+
 Fix [#1575](https://github.com/biomejs/biome/issues/1575). [noArrayIndexKey](https://biomejs.dev/linter/rules/no-array-index-key/)
 now captures array index value inside template literals and with string concatination. Contributed by @vasucp1207
 
@@ -1148,6 +1163,7 @@
 #### Bug fixes
 
 -
+
 Fix [#1335](https://github.com/biomejs/biome/issues/1335). [noUselessFragments](https://biomejs.dev/linter/rules/no-useless-fragments/)
 now ignores code action on component props when the fragment is empty. Contributed by @vasucp1207
 
@@ -1155,10 +1171,12 @@
   the `style` rule group instead of the `nursery` group. It is now correctly placed under `nursery`.
 
 -
+
 Fix [#1483](https://github.com/biomejs/biome/issues/1483). [useConsistentArrayType](https://biomejs.dev/linter/rules/use-consistent-array-type)
 now correctly handles its option. Contributed by @Conaclos
 
 -
+
 Fix [#1502](https://github.com/biomejs/biome/issues/1502). [useArrowFunction](https://biomejs.dev/linter/rules/use-arrow-function)
 now correctly handle functions that return a (comma) sequence expression. Contributed by @Conaclos
 
@@ -1177,6 +1195,7 @@
 ```
 
 -
+
 Fix [#1473](https://github.com/biomejs/biome/issues/1473): [useHookAtTopLevel](https://biomejs.dev/linter/rules/use-hook-at-top-level/)
 now correctly handles React components and hooks that are nested inside other functions. Contributed by @arendjr
 
@@ -1200,10 +1219,12 @@
   print [GitHub Workflow Commands](https://docs.github.com/en/actions/using-workflows/workflow-commands-for-github-actions)
   when there are diagnostics in our code. Contributed by @nikeee
   This **might** require setting the proper permissions on your GitHub action:
+
   ```yaml
   permissions:
     pull-requests: write
   ```
+
 - The commands `format`, `lint`, `check` and `ci` now accept two new arguments: `--changed` and `--since`. Use these
   options with the VCS integration
   is enabled to process only the files that were changed. Contributed by @simonxabris
@@ -1215,14 +1236,18 @@
 - Introduced a new command called `biome explain`, which has the capability to display documentation for lint rules.
   Contributed by @kalleep
 - You can use the command `biome explain` to print the documentation of lint rules. Contributed by @kalleep
+
   ```shell
   biome explain noDebugger
   biome explain useAltText
   ```
+
 - You can use the command `biome explain` to print the directory where daemon logs are stored. Contributed by @ematipico
+
   ```shell
   biome explain daemon-logs
   ```
+
 - Removed the hard coded limit of 200 printable diagnostics. Contributed by @ematipico
 
 #### Bug fixes
@@ -1540,6 +1565,7 @@
 #### Bug fixes
 
 -
+
 Fix [#1061](https://github.com/biomejs/biome/issues/1061). [noRedeclare](https://biomejs.dev/linter/rules/no-redeclare)
 no longer reports overloads of `export default function`. Contributed by @Conaclos
 
@@ -1554,10 +1580,12 @@
 ```
 
 -
+
 Fix [#651](https://github.com/biomejs/biome/issues/651), [useExhaustiveDependencies](https://biomejs.dev/linter/rules/use-exhaustive-dependencies)
 no longer reports out of scope dependencies. Contributed by @kalleep
 
 The following code is no longer reported:
+
 ```ts
 let outer = false;
 
@@ -1569,6 +1597,7 @@
 ```
 
 -
+
 Fix [#1191](https://github.com/biomejs/biome/issues/1191). [noUselessElse](https://biomejs.dev/linter/rules/no-useless-else)
 now preserve comments of the `else` clause. Contributed by @Conaclos
 
@@ -1601,6 +1630,7 @@
 ```
 
 -
+
 Fix [#1383](https://github.com/biomejs/biome/issues/1383). [noConfusingVoidType](https://biomejs.dev/linter/rules/no-confusing-void-type)
 now accepts the `void` type in type parameter lists.
 
@@ -1611,14 +1641,17 @@
 ```
 
 -
+
 Fix [#728](https://github.com/biomejs/biome/issues/728). [useSingleVarDeclarator](https://biomejs.dev/linter/rules/use-single-var-declarator)
 no longer outputs invalid code. Contributed by @Conaclos
 
 -
+
 Fix [#1167](https://github.com/biomejs/biome/issues/1167). [useValidAriaProps](https://biomejs.dev/linter/rules/use-valid-aria-props)
 no longer reports `aria-atomic` as invalid. Contributed by @unvalley
 
 -
+
 Fix [#1192](https://github.com/biomejs/biome/issues/1192). [useTemplate](https://biomejs.dev/linter/rules/use-template/)
 now correctly handles parenthesized expressions and respects type coercions. Contributed by @n-gude
 
@@ -1633,6 +1666,7 @@
 ```
 
 -
+
 Fix [#1456](https://github.com/biomejs/biome/issues/1456). [useTemplate](https://biomejs.dev/linter/rules/use-template/)
 now reports expressions with an interpolated template literal and non-string expressions. Contributed by @n-gude
 
@@ -1643,6 +1677,7 @@
 ```
 
 -
+
 Fix [#1436](https://github.com/biomejs/biome/issues/1436). [useArrowFunction](https://biomejs.dev/linter/rules/use-arrow-function/)
 now applies a correct fix when a function expression is used in a call expression or a member access. Contributed by
 @Conaclos
@@ -1662,6 +1697,7 @@
 ```
 
 -
+
 Fix [#696](https://github.com/biomejs/biome/issues/696). [useHookAtTopLevel](https://biomejs.dev/linter/rules/use-hook-at-top-level)
 now correctly detects early returns before the calls to the hook.
 
@@ -1669,10 +1705,12 @@
   trailing comma when needed to disambiguate a type parameter list from a JSX element. COntributed by @Conaclos
 
 -
+
 Fix [#578](https://github.com/biomejs/biome/issues/578). [useExhaustiveDependencies](https://biomejs.dev/linter/rules/use-exhaustive-dependencies)
 now correctly recognizes hooks namespaced under the `React` namespace. Contributed by @XiNiHa
 
 -
+
 Fix [#910](https://github.com/biomejs/biome/issues/910). [noSvgWithoutTitle](https://biomejs.dev/linter/rules/no-svg-without-title)
 now ignores `<svg>` element with `aria-hidden="true"`. COntributed by @vasucp1207
 
@@ -1804,6 +1842,7 @@
 #### Bug fixes
 
 -
+
 Fix [#918](https://github.com/biomejs/biome/issues/918). [useSimpleNumberKeys](https://biomejs.dev/linter/rules/use-simple-number-keys)
 no longer repports false positive on comments. Contributed by @kalleep
 
@@ -1812,6 +1851,7 @@
   @Conaclos
 
 -
+
 Fix [#608](https://github.com/biomejs/biome/issues/608). [useExhaustiveDependencies](https://biomejs.dev/linter/rules/use-exhaustive-dependencies)
 no longer repports missing dependencies for React hooks without dependency array. Contributed by @kalleep
 
@@ -1930,6 +1970,7 @@
   clauses of TypeScript's conditional types. Contributed by @Conaclos
 
 -
+
 Fix [#653](https://github.com/biomejs/biome/issues/653). [noUnusedImports](https://biomejs.dev/linter/rules/no-unused-imports)
 now correctly removes the entire line where the unused `import` is. Contributed by @Conaclos
 
@@ -1943,10 +1984,12 @@
   correctly.
 
 -
+
 Fix [#727](https://github.com/biomejs/biome/issues/727). [noInferrableTypes](https://biomejs.dev/linter/rules/no-inferrable-types)
 now correctly keeps type annotations when the initialization expression is `null`. Contributed by @Conaclos
 
 -
+
 Fix [#784](https://github.com/biomejs/biome/issues/784), [noSvgWithoutTitle](https://biomejs.dev/linter/rules/no-svg-without-title)
 fixes false-positives to `aria-label` and reports svg's role attribute is implicit. Contributed by @unvalley
 
@@ -2162,6 +2205,7 @@
   ```shell
   biome format --log-level=info ./src
   ```
+
   There are four different levels of logging, from the most verbose to the least verbose: `debug`, `info`, `warn`
   and `error`. Here's how an `INFO` log will look like:
 
@@ -2347,6 +2391,7 @@
   Contributed by @nikeee
 
 -
+
 Add [noInteractiveElementToNoninteractiveRole](https://biomejs.dev/linter/rules/no-interactive-element-to-noninteractive-role)
 rule. The rule enforces the non-interactive ARIA roles are not assigned to interactive HTML elements. Contributed by
 @nissy-dev
@@ -2403,18 +2448,22 @@
 #### Bug fixes
 
 -
+
 Fix [#294](https://github.com/biomejs/biome/issues/294). [noConfusingVoidType](https://biomejs.dev/linter/rules/no-confusing-void-type/)
 no longer reports false positives for return types. Contributed by @b4s36t4
 
 -
+
 Fix [#313](https://github.com/biomejs/biome/issues/313). [noRedundantUseStrict](https://biomejs.dev/linter/rules/no-redundant-use-strict/)
 now keeps leading comments.
 
 -
+
 Fix [#383](https://github.com/biomejs/biome/issues/383). [noMultipleSpacesInRegularExpressionLiterals](https://biomejs.dev/linter/rules/no-multiple-spaces-in-regular-expression-literals)
 now provides correct code fixes when consecutive spaces are followed by a quantifier. Contributed by @Conaclos
 
 -
+
 Fix [#397](https://github.com/biomejs/biome/issues/397). [useNumericLiterals](https://biomejs.dev/linter/rules/use-numeric-literals)
 now provides correct code fixes for signed numbers. Contributed by @Conaclos
 
@@ -2610,6 +2659,7 @@
       const src: string;
   }
   ```
+
   Contributed by @denbezrukov
 
 - Fix [#258](https://github.com/biomejs/biome/issues/258),
@@ -2617,7 +2667,6 @@
   assignment. Contributed by @denbezrukov
 - Fix [#266](https://github.com/biomejs/biome/issues/266), where `complexity/useLiteralKeys` emitted a code action with
   an invalid AST. Contributed by @ematipico
-
 
 - Fix [#105](https://github.com/biomejs/biome/issues/105), removing false positives reported
   by [noUnusedVariables](https://biomejs.dev/linter/rules/no-unused-variables/).
@@ -2985,6 +3034,7 @@
        }
     }
     ```
+
   Doing so, Biome won't emit diagnostics for file that it doesn't know how to handle.
 
 - Add a new `"javascript"` option to support the unsafe/experimental parameter decorators:
@@ -3161,6 +3211,7 @@
   type members [#4478](https://github.com/rome/tools/issues/4478)
 
 -
+
 Improve [noConsoleLog](https://biomejs.dev/linter/rules/no-console-log/), [noGlobalObjectCalls](https://biomejs.dev/linter/rules/no-global-object-calls/), [useIsNan](https://biomejs.dev/linter/rules/use-is-nan/),
 and [useNumericLiterals](https://biomejs.dev/linter/rules/use-numeric-literals/) by handling `globalThis` and `window`
 namespaces.
@@ -3430,6 +3481,7 @@
        }
     }
     ```
+
 - Add support for parsing comments inside JSON files:
 
   ```json
@@ -3441,6 +3493,7 @@
     }
   }
   ```
+
 - Add support for the new `using` syntax
 
   ```js
