# Biome changelog

This project follows [Semantic Versioning](https://semver.org/spec/v2.0.0.html).
Due to the nature of Biome as a toolchain,
it can be unclear what changes are considered major, minor, or patch.
Read our [guidelines to categorize a change](https://biomejs.dev/internals/versioning).

New entries must be placed in a section entitled `Unreleased`.
Read our [guidelines for writing a good changelog entry](https://github.com/biomejs/biome/blob/main/CONTRIBUTING.md#changelog).

## Unreleased

### Analyzer

### CLI

- Fix [#1512](https://github.com/biomejs/biome/issues/1512) by skipping verbose diagnostics from the count. Contributed by @ematipico
- Don't handle CSS files, the formatter isn't ready yet. Contributed by @ematipico

### Configuration

### Editors

### Formatter

#### Bug fixes

<<<<<<< HEAD
- Fix [#1406](https://github.com/biomejs/biome/issues/1406). Ensure comments before the `async` keyword are placed before it. Contributed by @ah-yu
=======
- Fix [#1172](https://github.com/biomejs/biome/issues/1172). Fix placement of line comment after function expression parentheses, they are now attached to first statement in body. Contributed by @kalleep
>>>>>>> 7042ef09

### JavaScript APIs

### Linter

#### New features

#### Enhancements

- Add an unsafe code fix for [noConsoleLog](https://biomejs.dev/linter/rules/no-console-log/). Contributed by @vasucp1207

#### Bug fixes

### Parser


## 1.5.1 (2024-01-10)

### CLI

#### Bug fixes

- The diagnostics `files/missingHandler` are now shown only when the option `--verbose` is passed. Contributed by @ematipico
- The diagnostics for protected files are now shown only when the option `--verbose` is passed. Contributed by @ematipico
- Fix [#1465](https://github.com/biomejs/biome/issues/1465), by taking in consideration the workspace folder when matching a pattern. Contributed by @ematipico
- Fix [#1465](https://github.com/biomejs/biome/issues/1465), by correctly process globs that contain file names. Contributed by @ematipico


### Formatter

#### Bug fixes

- Fix [#1170](https://github.com/biomejs/biome/issues/1170). Fix placement of comments inside default switch clause. Now all line comments that have a preceding node will keep their position. Contributed by @kalleep

### Linter

#### Bug fixes

- Fix [#1335](https://github.com/biomejs/biome/issues/1335). [noUselessFragments](https://biomejs.dev/linter/rules/no-useless-fragments/) now ignores code action on component props when the fragment is empty. Contributed by @vasucp1207

- [useConsistentArrayType](https://biomejs.dev/linter/rules/use-consistent-array-type) was accidentally placed in the `style` rule group instead of the `nursery` group. It is now correctly placed under `nursery`.

- Fix [#1483](https://github.com/biomejs/biome/issues/1483). [useConsistentArrayType](https://biomejs.dev/linter/rules/use-consistent-array-type) now correctly handles its option. Contributed by @Conaclos

- Fix [#1502](https://github.com/biomejs/biome/issues/1502). [useArrowFunction](https://biomejs.dev/rules/) now correctly handle functions that return a (comma) sequence expression. Contributed by @Conaclos

  Previously the rule made an erroneous suggestion:

  ```diff
  - f(function() { return 0, 1; }, "");
  + f(() => 0, 1, "")
  ```

  Now, the rule wraps any comma sequence between parentheses:

  ```diff
  - f(function() { return 0, 1; }, "");
  + f(() => (0, 1), "")
  ```

- Fix [#1473](https://github.com/biomejs/biome/issues/1473): [useHookAtTopLevel](https://biomejs.dev/linter/rules/use-hook-at-top-level/) now correctly handles React components and hooks that are nested inside other functions. Contributed by @arendjr


## 1.5.0 (2024-01-08)

Biome now scores 97% compatibility with Prettier and features more than 180 linter rules.

### Analyzer

### CLI

#### New features

- Biome now shows a diagnostic when it encounters a protected file. Contributed by @ematipico

- The command `biome migrate` now updates the `$schema` if there's an outdated version.

- The CLI now takes in consideration the `.gitignore` in the home directory of the user, if it exists. Contributed by @ematipico
- The `biome ci` command is now able to print [GitHub Workflow Commands](https://docs.github.com/en/actions/using-workflows/workflow-commands-for-github-actions) when there are diagnostics in our code. Contributed by @nikeee
  This **might** require setting the proper permissions on your GitHub action:
  ```yaml
  permissions:
    pull-requests: write
  ```
- The commands `format`, `lint`, `check` and `ci` now accept two new arguments: `--changed` and `--since`. Use these options with the VCS integration
  is enabled to process only the files that were changed. Contributed by @simonxabris

  ```shell
  biome format --write --changed
  ```

- Introduced a new command called `biome explain`, which has the capability to display documentation for lint rules. Contributed by @kalleep
- You can use the command `biome explain` to print the documentation of lint rules. Contributed by @kalleep
  ```shell
  biome explain noDebugger
  biome explain useAltText
  ```
- You can use the command `biome explain` to print the directory where daemon logs are stored. Contributed by @ematipico
  ```shell
  biome explain daemon-logs
  ```
- Removed the hard coded limit of 200 printable diagnostics. Contributed by @ematipico

#### Bug fixes

- Fix [#1247](https://github.com/biomejs/biome/issues/1247), Biome now prints a **warning** diagnostic if it encounters files that can't handle. Contributed by @ematipico

  You can ignore unknown file types using the [`files.ignoreUnknown`](https://biomejs.dev/reference/configuration/#filesignoreunknown) configuration in `biome.json`:

  ```jsonc
  {
    "files": {
      "ignoreUnknown": true
    }
  }
  ```

  Or the `--files-ignore-unknown` CLI option:

  ```shell
  biome format --files-ignore-unknown=true --write .
  ```

- Fix [#709](https://github.com/biomejs/biome/issues/709) and [#805](https://github.com/biomejs/biome/issues/805) by correctly parsing `.gitignore` files. Contributed by @ematipico

- Fix [#1117](https://github.com/biomejs/biome/issues/1117) by correctly respecting the matching. Contributed by @ematipico

- Fix [#691](https://github.com/biomejs/biome/issues/691) and [#1190](https://github.com/biomejs/biome/issues/1190), by correctly apply the configuration when computing [`overrides` configuration](https://biomejs.dev/reference/configuration/#overrides). Contributed by @ematipico

### Configuration

#### New features

- Users can specify _git ignore patterns_ inside `ignore` and `include` properties, for example it's possible to **allow list** globs of files using the `!` character:

  ```jsonc
  {
    "files": {
      "ignore": [
        "node_modules/**",
        "!**/dist/**" // this is now accepted and allow files inside the `dist` folder
      ]
    }
  }
  ```

### Editors

#### New features

- The LSP registers formatting without the need of using dynamic capabilities from the client.

  This brings formatting services to the editors that don't support or have limited support for dynamic capabilities.

### Formatter

#### Bug fixes

- Fix [#1169](https://github.com/biomejs/biome/issues/1169). Account for escaped strings when computing layout for assignments. Contributed by @kalleep
- Fix [#851](https://github.com/biomejs/biome/issues/851). Allow regular function expressions to group and break as call arguments, just like arrow function expressions. [#1003](https://github.com/biomejs/biome/issues/1003) Contributed by @faultyserver
- Fix [#914](https://github.com/biomejs/biome/issues/914). Only parenthesize type-casted function expressions as default exports. [#1023](https://github.com/biomejs/biome/issues/1023) Contributed by @faultyserver
- Fix [#1112](https://github.com/biomejs/biome/issues/1112). Break block bodies in case clauses onto their own lines and preserve trailing fallthrough comments. [#1035](https://github.com/biomejs/biome/pull/1035) Contributed by @faultyserver
- Fix `RemoveSoftLinesBuffer` behavior to also removed conditional expanded content, ensuring no accidental, unused line breaks are included [#1032](https://github.com/biomejs/biome/pull/1032) Contributed by @faultyserver
- Fix [#1024](https://github.com/biomejs/biome/issues/1024). Allow JSX expressions to nestle in arrow chains [#1033](https://github.com/biomejs/biome/pull/1033) Contributed by @faultyserver
- Fix incorrect breaking on the left side of assignments by always using fluid assignment. [#1021](https://github.com/biomejs/biome/pull/1021) Contributed by @faultyserver
- Fix breaking strategy for nested object patterns in function parameters [#1054](https://github.com/biomejs/biome/pull/1054) Contributed by @faultyserver
- Fix over-indention of arrow chain expressions by simplifying the way each chain is grouped [#1036](https://github.com/biomejs/biome/pull/1036), [#1136](https://github.com/biomejs/biome/pull/1136), and [#1162](https://github.com/biomejs/biome/pull/1162) Contributed by @faultyserver.
- Fix "simple" checks for calls and member expressions to correctly handle array accesses, complex arguments to single-argument function calls, and multiple-argument function calls. [#1057](https://github.com/biomejs/biome/pull/1057) Contributed by @faultyserver
- Fix text wrapping and empty line handling for JSX Text elements to match Prettier's behavior. [#1075](https://github.com/biomejs/biome/pull/1075) Contributed by @faultyserver
- Fix leading comments in concisely-printed arrays to prevent unwanted line breaks. [#1135](https://github.com/biomejs/biome/pull/1135) Contributed by @faultyserver
- Fix `best_fitting` and interned elements preventing expansion propagation from sibling elements. [#1141](https://github.com/biomejs/biome/pull/1141) Contributed by @faultyserver
- Fix heuristic for grouping function parameters when type parameters with constraints are present. [#1153](https://github.com/biomejs/biome/pull/1153).  Contributed by @faultyserver.
- Fix binary-ish and type annotation handling for grouping call arguments in function expressions and call signatures. [#1152](https://github.com/biomejs/biome/pull/1152) and [#1160](https://github.com/biomejs/biome/pull/1160) Contributed by @faultyserver
- Fix handling of nestled JSDoc comments to preserve behavior for overloads. [#1195](https://github.com/biomejs/biome/pull/1195) Contributed by @faultyserver
- Fix [#1208](https://github.com/biomejs/biome/issues/1208). Fix extraction of inner types when checking for simple type annotations in call arguments. [#1195](https://github.com/biomejs/biome/pull/1195) Contributed by @faultyserver

- Fix [#1220](https://github.com/biomejs/biome/issues/1220). Avoid duplicating comments in type unions for mapped, empty object, and empty tuple types. [#1240](https://github.com/biomejs/biome/pull/1240) Contributed by @faultyserver

- Fix [#1356](https://github.com/biomejs/biome/issues/1356). Ensure `if_group_fits_on_line` content is always written in `RemoveSoftLinesBuffer`s. [#1357](https://github.com/biomejs/biome/pull/1357) Contributed by @faultyserver

- Fix [#1171](https://github.com/biomejs/biome/issues/1171). Correctly format empty statement with comment inside arrow body when used as single argument in call expression. Contributed by @kalleep

- Fix [#1106](https://github.com/biomejs/biome/issues/1106). Fix invalid formatting of single bindings when Arrow Parentheses is set to "AsNeeded" and the expression breaks over multiple lines. [#1449](https://github.com/biomejs/biome/pull/1449) Contributed by @faultyserver

### JavaScript APIs

### Linter

#### Promoted rules

New rules are incubated in the nursery group.
Once stable, we promote them to a stable group.
The following rules are promoted:

- [a11y/noAriaHiddenOnFocusable](https://www.biomejs.dev/linter/rules/no-aria-hidden-on-focusable)
- [a11y/useValidAriaRole](https://www.biomejs.dev/linter/rules/use-valid-aria-role)
- [complexity/useRegexLiterals](https://www.biomejs.dev/linter/rules/use-regex-literals)
- [suspicious/noImplicitAnyLet](https://www.biomejs.dev/linter/rules/no-implicit-any-let)
- [style/noDefaultExport](https://www.biomejs.dev/linter/rules/no-default-export)

#### New features

- Add [useExportType](https://biomejs.dev/linter/rules/use-export-type) that enforces the use of type-only exports for types. Contributed by @Conaclos

  ```diff
    interface A {}
    interface B {}
    class C {}

  - export type { A, C }
  + export { type A, C }

  - export { type B }
  + export type { B }
  ```

- Add [useImportType](https://biomejs.dev/linter/rules/use-import-type) that enforces the use of type-only imports for types. Contributed by @Conaclos

  ```diff
  - import { A, B } from "./mod.js";
  + import { type A, B } from "mod";
    let a: A;
    const b: B = new B();
  ```

  Also, the rule groups type-only imports:

  ```diff
  - import { type A, type B } from "./mod.js";
  + import type { A, B } from "./mod.js";
  ```

- Add [useFilenamingConvention](https://biomejs.dev/linter/rules/use-filenaming-convention), that enforces naming conventions for JavaScript and TypeScript filenames. Contributed by @Conaclos

  By default, the rule requires that a filename be in `camelCase`, `kebab-case`, `snake_case`, or matches the name of an `export` in the file.
  The rule provides options to restrict the allowed cases.

- Add [useNodejsImportProtocol](https://biomejs.dev/linter/rules/use-nodejs-import-protocol) that enforces the use of the `node:` protocol when importing _Node.js_ modules. Contributed by @2-NOW, @vasucp1207, and @Conaclos

  ```diff
  - import fs from "fs";
  + import fs from "node:fs";
  ```

- Add [useNumberNamespace](https://biomejs.dev/linter/rules/use-number-namespace) that enforces the use of the `Number` properties instead of the global ones.

  ```diff
  - parseInt;
  + Number.parseInt;
  - - Infinity;
  + Number.NEGATIVE_INFINITY;
  ```

- Add [useShorthandFunctionType](https://biomejs.dev/linter/rules/use-shorthand-function-type) that enforces using function types instead of object type with call signatures. Contributed by @emab, @ImBIOS, and @seitarof

  ```diff
  - interface Example {
  -   (): string;
  - }
  + type Example = () => string
```

- Add [noNodejsModules](https://biomejs.dev/linter/rules/no-nodejs-modules), that disallows the use of _Node.js_ modules. Contributed by @anonrig, @ematipico, and @Conaclos

- Add [noInvalidUseBeforeDeclaration](https://biomejs.dev/linter/rules/no-invalid-use-before-declaration) that reports variables and function parameters used before their declaration. Contributed by @Conaclos

  ```js
  function f() {
    console.log(c); // Use of `c` before its declaration.
    const c = 0;
  }
  ```

- Add [useConsistentArrayType](https://biomejs.dev/linter/rules/use-consistent-array-type) that enforces the use of a consistent syntax for array types. Contributed by @eryue0220

  This rule will replace [useShorthandArrayType](https://biomejs.dev/linter/rules/use-shorthand-array-type).
  It provides an option to choose between the shorthand or the generic syntax.

- Add [noEmptyTypeParameters](https://biomejs.dev/linter/rules/no-empty-type-parameters) that ensures that any type parameter list has at least one type parameter. Contributed by @togami2864

  This will report the following empty type parameter lists:

  ```ts
  interface Foo<> {}
  //           ^^
  type Bar<> = {};
  //      ^^
  ```

- Add [noGlobalEval](https://biomejs.dev/linter/rules/no-global-eval) that reports any use of the global `eval`.
  Contributed by @you-5805

- Add [noGlobalAssign](https://biomejs.dev/linter/rules/no-global-assign) that reports assignment to global variables. Contributed by @chansuke

  ```js
  Object = {}; // report assignment to `Object`.
  ```

- Add [noMisleadingCharacterClass](https://biomejs.dev/linter/rules/no-misleading-character-class) that disallows characters made with multiple code points in character class. Contributed by @togami2864

- Add [noThenProperty](https://biomejs.dev/linter/rules/no-then-property) that disallows the use of `then` as property name. Adding a `then` property makes an object _thenable_ that can lead to errors with Promises. Contributed by @togami2864

- Add [noUselessTernary](https://biomejs.dev/linter/rules/no-useless-ternary) that disallows conditional expressions (ternaries) when simpler alternatives exist.

  ```js
  var a = x ? true : true; // this could be simplified to `x`
  ```

#### Enhancements

- [noEmptyInterface](https://biomejs.dev/linter/rules/no-empty-interface) ignores empty interfaces that extend a type. Address [#959](https://github.com/biomejs/biome/issues/959) and [#1157](https://github.com/biomejs/biome/issues/1157). Contributed by @Conaclos

  This allows supporting interface augmentation in external modules as demonstrated in the following example:

  ```ts
  interface Extension {
    metadata: unknown;
  }

  declare module "@external/module" {
    // Empty interface that extends a type.
    export interface ExistingInterface extends Extension {}
  }
  ```

- Preserve more comments in the code fix of [useExponentiationOperator](https://biomejs.dev/linter/rules/use-exponentiation-operator). Contributed by @Conaclos

  The rule now preserves comments that follow the (optional) trailing comma.

  For example, the rule now suggests the following code fix:

  ```diff
  - Math.pow(
  -    a, // a
  -    2, // 2
  -  );
  +
  +    a ** // a
  +    2 // 2
  +
  ```

- `<svg>` element is now considered as a non-interactive HTML element ([#1095](https://github.com/biomejs/biome/issues/1095)). Contributed by @chansuke

  This affects the following rules:
  - [noAriaHiddenOnFocusable](https://biomejs.dev/linter/rules/no-aria-hidden-on-focusable)
  - [noInteractiveElementToNoninteractiveRole](https://biomejs.dev/linter/rules/no-interactive-element-to-noninteractive-role)
  - [noNoninteractiveElementToInteractiveRole](https://biomejs.dev/linter/rules/no-noninteractive-element-to-interactive-role)
  - [noNoninteractiveTabindex](https://biomejs.dev/linter/rules/no-noninteractive-tabindex)
  - [useAriaActivedescendantWithTabindex](https://biomejs.dev/linter/rules/use-aria-activedescendant-with-tabindex)

- [noMultipleSpacesInRegularExpressionLiterals](https://biomejs.dev/linter/rules/no-multiple-spaces-in-regular-expression-literals/) has a safe code fix. Contributed by @Conaclos

- [useArrowFunction](https://biomejs.dev/linter/rules/use-arrow-function/) ignores expressions that use `new.target`. Contributed by @Conaclos

- [noForEach](https://biomejs.dev/linter/rules/no-for-each) now reports only calls that use a callback with `0` or `1` parameter. Address [#547](https://github.com/biomejs/biome/issues/547). Contributed by @Conaclos

#### Bug fixes

- Fix [#1061](https://github.com/biomejs/biome/issues/1061). [noRedeclare](https://biomejs.dev/linter/rules/no-redeclare) no longer reports overloads of `export default function`. Contributed by @Conaclos

  The following code is no longer reported:

  ```ts
  export default function(a: boolean): boolean;
  export default function(a: number): number;
  export default function(a: number | boolean): number | boolean {
  	return a;
  }
  ```

- Fix [#651](https://github.com/biomejs/biome/issues/651), [useExhaustiveDependencies](https://biomejs.dev/linter/rules/use-exhaustive-dependencies) no longer reports out of scope dependencies. Contributed by @kalleep

  The following code is no longer reported:
  ```ts
  let outer = false;

  const Component = ({}) => {
    useEffect(() => {
      outer = true;
    }, []);
  }
  ```

- Fix [#1191](https://github.com/biomejs/biome/issues/1191). [noUselessElse](https://biomejs.dev/linter/rules/no-useless-else) now preserve comments of the `else` clause. Contributed by @Conaclos

  For example, the rule suggested the following fix:

  ```diff
    function f(x) {
      if (x <0) {
        return 0;
      }
  -   // Comment
  -   else {
        return x;
  -   }
    }
  ```

  Now the rule suggests a fix that preserves the comment of the `else` clause:

  ```diff
    function f(x) {
      if (x <0) {
        return 0;
      }
      // Comment
  -   else {
        return x;
  -   }
    }
  ```

- Fix [#1383](https://github.com/biomejs/biome/issues/1383). [noConfusingVoidType](https://biomejs.dev/linter/rules/no-confusing-void-type) now accepts the `void` type in type parameter lists.

  The rule no longer reports the following code:

  ```ts
  f<void>();
  ```

- Fix [#728](https://github.com/biomejs/biome/issues/728). [useSingleVarDeclarator](https://biomejs.dev/linter/rules/use-single-var-declarator) no longer outputs invalid code. Contributed by @Conaclos

- Fix [#1167](https://github.com/biomejs/biome/issues/1167). [useValidAriaProps](https://biomejs.dev/linter/rules/use-valid-aria-props) no longer reports `aria-atomic` as invalid. Contributed by @unvalley

- Fix [#1192](https://github.com/biomejs/biome/issues/1192). [useTemplate](https://biomejs.dev/linter/rules/use-template/) now correctly handles parenthesized expressions and respects type coercions. Contributed by @n-gude

  These cases are now properly handled:

  ```js
  "a" + (1 + 2) // `a${1 + 2}`
  ```

  ```js
  1 + (2 + "a") // `${1}${2}a`
  ```

- Fix [#1456](https://github.com/biomejs/biome/issues/1456). [useTemplate](https://biomejs.dev/linter/rules/use-template/) now reports expressions with an interpolated template literal and non-string expressions. Contributed by @n-gude

  The following code is now reported:

  ```js
  `a${1}` + 2;
  ```

- Fix [#1436](https://github.com/biomejs/biome/issues/1436). [useArrowFunction](https://biomejs.dev/linter/rules/use-arrow-function/) now applies a correct fix when a function expression is used in a call expression or a member access. Contributed by @Conaclos

  For example, the rule proposed the following fix:

  ```diff
  - const called = function() {}();
  + const called = () => {}();
  ```

  It now proposes a fix that adds the needed parentheses:

  ```diff
  - const called = function() {}();
  + const called = (() => {})();
  ```

- Fix [#696](https://github.com/biomejs/biome/issues/696). [useHookAtTopLevel](https://biomejs.dev/linter/rules/use-hook-at-top-level) now correctly detects early returns before the calls to the hook.

- The code fix of [noUselessTypeCOnstraint](https://biomejs.dev/linter/rules/no-useless-type-c-onstraint) now adds a trailing comma when needed to disambiguate a type parameter list from a JSX element. COntributed by @Conaclos

- Fix [#578](https://github.com/biomejs/biome/issues/578). [useExhaustiveDependencies](https://biomejs.dev/linter/rules/use-exhaustive-dependencies) now correctly recognizes hooks namespaced under the `React` namespace.  Contributed by @XiNiHa

- Fix [#910](https://github.com/biomejs/biome/issues/910). [noSvgWithoutTitle](https://biomejs.dev/linter/rules/no-svg-without-title) now ignores `<svg>` element with `aria-hidden="true"`. COntributed by @vasucp1207

### Parser

#### BREAKING CHANGES

- The representation of imports has been simplified. Contributed by @Conaclos

  The new representation is closer to the ECMAScript standard.
  It provides a single way of representing a namespace import such as `import * as ns from ""`.
  It rules out some invalid states that was previously representable.
  For example, it is no longer possible to represent a combined import with a `type` qualifier such as `import type D, { N } from ""`.

  See [#1163](https://github.com/biomejs/biome/pull/1163) for more details.

#### New features

- Imports and exports with both an _import attribute_ and a `type` qualifier are now reported as parse errors.

  ```ts
  import type A from "mod" with { type: "json" };
  //     ^^^^              ^^^^^^^^^^^^^^^^^^^^^
  //     parse error
  ```

#### Bug fixes

- Fix [#1077](https://github.com/biomejs/biome/issues/1077) where parenthesized identifiers in conditional expression were being parsed as arrow expressions. Contributed by @kalleep

  These cases are now properly parsed:

  _JavaScript_:

  ```javascript
    a ? (b) : a => {};
  ```

  _TypeScript_:

  ```ts
    a ? (b) : a => {};
  ```

  _JSX_:

  ```jsx
    bar ? (foo) : (<a>{() => {}}</a>);
  ```

- Allow empty type parameter lists for interfaces and type aliases ([#1237](https://github.com/biomejs/biome/issues/1237)). COntributed by @togami2864

  _TypeScript_ allows interface declarations and type aliases to have empty type parameter lists.
  Previously Biome didn't handle this edge case.
  Now, it correctly parse this syntax:

  ```ts
  interface Foo<> {}
  type Bar<> = {};
  ```

### Crates

#### BREAKING CHANGES

- Rename the `biome_js_unicode_table` crate to `biome_unicode_table` ([#1302](https://github.com/biomejs/biome/issues/1302)). COntributed by @chansuke


## 1.4.1 (2023-11-30)

### Editors

#### Bug fixes

- Fix [#933](https://github.com/biomejs/biome/issues/933). Some files are properly ignored in the LSP too. E.g. `package.json`, `tsconfig.json`, etc.
- Fix [#1394](https://github.com/biomejs/biome/issues/1394), by inferring the language extension from the internal saved files. Now newly created files JavaScript correctly show diagnostics.

### Formatter

#### Bug fixes

- Fix some accidental line breaks when printing array expressions within arrow functions and other long lines [#917](https://github.com/biomejs/biome/pull/917). Contributed by @faultyserver

- Match Prettier's breaking strategy for `ArrowChain` layouts [#934](https://github.com/biomejs/biome/pull/934). Contributed by @faultyserver

- Fix double-printing of leading comments in arrow chain expressions [#951](https://github.com/biomejs/biome/pull/951). Contributed by @faultyserver

### Linter

#### Bug fixes

- Fix [#910](https://github.com/biomejs/biome/issues/910), where the rule `noSvgWithoutTitle` should skip elements that have `aria-hidden` attributes. Contributed by @vasucp1207

#### New features

- Add [useForOf](https://biomejs.dev/linter/rules/use-for-of) rule.
  The rule recommends a for-of loop when the loop index is only used to read from an array that is being iterated.
  Contributed by @victor-teles

#### Enhancement

- Address [#924](https://github.com/biomejs/biome/issues/924) and [#920](https://github.com/biomejs/biome/issues/920). [noUselessElse](https://biomejs.dev/linter/rules/no-useless-else) now ignores `else` clauses that follow at least one `if` statement that doesn't break early. Contributed by @Conaclos

  For example, the following code is no longer reported by the rule:

  ```js
  function f(x) {
      if (x < 0) {
        // this `if` doesn't break early.
      } else if (x > 0) {
          return x;
      } else {
          // This `else` block was previously reported as useless.
      }
  }
  ```

#### Bug fixes

- Fix [#918](https://github.com/biomejs/biome/issues/918). [useSimpleNumberKeys](https://biomejs.dev/linter/rules/use-simple-number-keys) no longer repports false positive on comments. Contributed by @kalleep

- Fix [#953](https://github.com/biomejs/biome/issues/953). [noRedeclare](https://biomejs.dev/linter/rules/no-redeclare) no longer reports type parameters with the same name in different mapped types as redeclarations. Contributed by @Conaclos

- Fix [#608](https://github.com/biomejs/biome/issues/608). [useExhaustiveDependencies](https://biomejs.dev/linter/rules/use-exhaustive-dependencies) no longer repports missing dependencies for React hooks without dependency array. Contributed by @kalleep

### Parser

## 1.4.0 (2023-11-27)

### CLI

- Remove the CLI options from the `lsp-proxy`, as they were never meant to be passed to that command. Contributed by @ematipico

- Add option `--config-path` to `lsp-proxy` and `start` commands. It's now possible to tell the Daemon server to load `biome.json` from a custom path. Contributed by @ematipico

- Add option `--diagnostic-level`. It lets users control the level of diagnostics printed by the CLI. Possible values are: `"info"`, `"warn"`, and `"hint"`. Contributed by @simonxabris

- Add option `--line-feed` to the `format` command. Contributed by @SuperchupuDev

- Add option `--bracket-same-line` to the `format` command. Contributed by @faultyserve

- Add option `--bracket-spacing` to the `format` command. Contributed by @faultyserve

#### Bug fixes

- Fix the command `format`, now it returns a non-zero exit code when if there pending diffs. Contributed by @ematipico

### Formatter

#### New features

- Add the configuration [`formatter.lineFeed`](https://biomejs.dev/reference/configuration/#formatterlineending). It allows changing the type of line endings. Contributed by @SuperchupuDev

- Add the configuration [`javascript.formatter.bracketSameLine`](https://biomejs.dev/reference/configuration/#formatterbracketsameline). It allows controlling whether ending `>` of a multi-line _JSX_ element should be on the last attribute line or not. [#627](https://github.com/biomejs/biome/issues/627). Contributed by @faultyserver

- Add the configuration [`javascript.formatter.bracketSpacing`](https://biomejs.dev/reference/configuration/#formatterbracketspacing). It allows controlling whether spaces are inserted around the brackets of object literals. [#627](https://github.com/biomejs/biome/issues/627). Contributed by @faultyserver

#### Bug fixes

- Fix [#832](https://github.com/biomejs/biome/issues/832), the formatter no longer keeps an unnecessary trailing comma in type parameter lists. Contributed by @Conaclos

  ```diff
  - class A<T,> {}
  + class A<T> {}
  ```

- Fix [#301](https://github.com/biomejs/biome/issues/301), the formatter should not break before the `in` keyword. Contributed by @ematipico

### Linter

#### Promoted rules

- [a11y/noInteractiveElementToNoninteractiveRole](https://biomejs.dev/linter/rules/no-interactive-element-to-noninteractive-role)
- [complexity/noThisInStatic](https://biomejs.dev/linter/rules/no-this-in-static)
- [complexity/useArrowFunction](https://biomejs.dev/linter/rules/use-arrow-function)
- [correctness/noEmptyCharacterClassInRegex](https://biomejs.dev/linter/rules/no-empty-character-class-in-regex)
- [correctness/noInvalidNewBuiltin](https://biomejs.dev/linter/rules/no-invalid-new-builtin)
- [style/noUselessElse](https://biomejs.dev/linter/rules/no-useless-else)
- [style/useAsConstAssertion](https://biomejs.dev/linter/rules/use-as-const-assertion)
- [style/useShorthandAssign](https://biomejs.dev/linter/rules/use-shorthand-assign)
- [suspicious/noApproximativeNumericConstant](https://biomejs.dev/linter/rules/no-approximative-numeric-constant)
- [suspicious/noMisleadingInstantiator](https://biomejs.dev/linter/rules/no-misleading-instantiator)
- [suspicious/noMisrefactoredShorthandAssign](https://biomejs.dev/linter/rules/no-misrefactored-shorthand-assign)

The following rules are now recommended:

- [a11y/noAccessKey](https://biomejs.dev/linter/rules/no-access-key)
- [a11y/useHeadingContent](https://biomejs.dev/linter/rules/use-heading-content)
- [complexity/useSimpleNumberKeys](https://biomejs.dev/linter/use-simple-number-keys)

The following rules are now deprecated:

- [correctness/noNewSymbol](https://biomejs.dev/linter/rules/no-new-symbol)
  The rule is replaced by [correctness/noInvalidNewBuiltin](https://biomejs.dev/linter/rules/no-invalid-new-builtin)

#### New features

- Add [noDefaultExport](https://biomejs.dev/linter/rules/no-default-export) which disallows `export default`. Contributed by @Conaclos

- Add [noAriaHiddenOnFocusable](https://biomejs.dev/linter/rules/no-aria-hidden-on-focusable) which reports hidden and focusable elements. Contributed by @vasucp1207

- Add [noImplicitAnyLet](https://biomejs.dev/linter/rules/no-implicit-any-let) that reports variables declared with `let` and without initialization and type annotation. Contributed by @TaKO8Ki and @b4s36t4

- Add [useAwait](https://biomejs.dev/linter/rules/use-await) that reports `async` functions that don't use an `await` expression.

- Add [useValidAriaRole](https://biomejs.dev/linter/rules/use-valid-aria-role). Contributed by @vasucp1207

- Add [useRegexLiterals](https://biomejs.dev/linter/use-regex-literals) that suggests turning call to the regex constructor into regex literals. COntributed by @Yuiki

#### Enhancements

- Add an unsafe code fix for [a11y/useAriaActivedescendantWithTabindex](https://biomejs.dev/linter/rules/use-aria-activedescendant-with-tabindex)

#### Bug fixes

- Fix [#639](https://github.com/biomejs/biome/issues/639) by ignoring unused TypeScript's mapped key. Contributed by @Conaclos

- Fix [#565](https://github.com/biomejs/biome/issues/565) by handling several `infer` with the same name in extends clauses of TypeScript's conditional types. Contributed by @Conaclos

- Fix [#653](https://github.com/biomejs/biome/issues/653). [noUnusedImports](https://biomejs.dev/linter/rules/no-unused-imports) now correctly removes the entire line where the unused `import` is. Contributed by @Conaclos

- Fix [#607](https://github.com/biomejs/biome/issues/609) `useExhaustiveDependencies`, ignore optional chaining, Contributed by @msdlisper

- Fix [#676](https://github.com/biomejs/biome/issues/676), by using the correct node for the `"noreferrer"` when applying the code action. Contributed by @ematipico

- Fix [#455](https://github.com/biomejs/biome/issues/455). The CLI can now print complex emojis to the console correctly.

- Fix [#727](https://github.com/biomejs/biome/issues/727). [noInferrableTypes](https://biomejs.dev/linter/rules/no-inferrable-types) now correctly keeps type annotations when the initialization expression is `null`. Contributed by @Conaclos

- Fix [#784](https://github.com/biomejs/biome/issues/784), [noSvgWithoutTitle](https://biomejs.dev/linter/rules/no-svg-without-title) fixes false-positives to `aria-label` and reports svg's role attribute is implicit. Contributed by @unvalley

- Fix [#834](https://github.com/biomejs/biome/issues/834) that made [noUselessLoneBlockStatements](https://biomejs.dev/linter/rules/no-useless-lone-block-statements) reports block statements of switch clauses. Contributed by @vasucp1207

- Fix [#783](https://github.com/biomejs/biome/issues/834) that made [noUselessLoneBlockStatements](https://biomejs.dev/linter/rules/no-useless-lone-block-statements) reports block statements of `try-catch` structures. Contributed by @hougesen

- Fix [#69](https://github.com/biomejs/biome/issues/69) that made [correctness/noUnnecessaryContinue](https://biomejs.dev/linter/rules/no-unnecessary-continue) incorrectly reports a `continue` used to break a switch clause. Contributed by @TaKO8Ki

- Fix [#664](https://github.com/biomejs/biome/issues/664) by improving the diagnostic of [style/useNamingConvention](https://biomejs.dev/linter/use-naming-convention) when double capital are detected in strict camel case mode. Contributed by @vasucp1207

- Fix [#643](https://github.com/biomejs/biome/issues/643) that erroneously parsed the option of [complexity/useExhaustiveDependencies](https://biomejs.dev/linter/use-naming-convention). Contributed by @arendjr

### Parser

#### Bug fixes

- Fix [#846](https://github.com/biomejs/biome/issues/846) that erroneously parsed `<const T,>() => {}` as a JSX tag instead of an arrow function when both TypeScript and JSX are enabled.

### VSCode

## 1.3.3 (2023-10-31)

### Analyzer

#### Bug fixes

- Fix [#604](https://github.com/biomejs/biome/issues/604) which made [noConfusingVoidType](https://biomejs.dev/linter/rules/no-confusing-void-type) report false positives when the `void` type is used in a generic type parameter. Contributed by @unvalley

### CLI

#### Bug fixes

- Fix how `overrides` behave. Now `ignore` and `include` apply or not the override pattern, so they override each other.
  Now the options inside `overrides` override the top-level options.
- Bootstrap the logger only when needed. Contributed by @ematipico
- Fix how `overrides` are run. The properties `ignore` and `include` have different semantics and only apply/not apply an override. Contributed by @ematipico

### Editors

#### Bug fixes

- Fix [#592](https://github.com/biomejs/biome/issues/592), by changing binary resolution in the IntelliJ plugin. Contributed by @Joshuabaker2

### Formatter

#### Bug fixes

- Apply the correct layout when the right hand of an assignment expression is a await expression or a yield expression. Contributed by @ematipico
- Fix [#303](https://github.com/biomejs/biome/issues/303), where nested arrow functions didn't break. Contributed by @victor-teles

### Linter

#### New features

- Add [noUnusedPrivateClassMembers](https://biomejs.dev/linter/rules/no-unused-private-class-members) rule. The rule disallow unused private class members. Contributed by @victor-teles

#### Bug fixes

- Fix [#175](https://github.com/biomejs/biome/issues/175) which made [noRedeclare](https://biomejs.dev/linter/rules/no-redeclare) report index signatures using the name of a variable in the parent scope.

- Fix [#557](https://github.com/biomejs/biome/issues/557) which made [noUnusedImports](https://biomejs.dev/linter/rules/no-unused-imports) report imported types used in `typeof` expression. Contributed by @Conaclos

- Fix [#576](https://github.com/biomejs/biome/issues/576) by removing some erroneous logic in [noSelfAssign](https://biomejs.dev/linter/rules/no-self-assign/). Contributed by @ematipico

- Fix [#861](https://github.com/biomejs/biome/issues/861) that made [noUnusedVariables](https://biomejs.dev/linter/rules/no-unused-variables) always reports the parameter of an non-parenthesize arrow function as unused.

- Fix [#595](https://github.com/biomejs/biome/issues/595) by updating unsafe-apply logic to avoid unexpected errors in [noUselessFragments](https://biomejs.dev/linter/rules/no-useless-fragments/). Contributed by @nissy-dev

- Fix [#591](https://github.com/biomejs/biome/issues/591) which made [noRedeclare](https://biomejs.dev/linter/rules/no-redeclare) report type parameters with identical names but in different method signatures. Contributed by @Conaclos

- Support more a11y roles and fix some methods for a11y lint rules Contributed @nissy-dev

- Fix [#609](https://github.com/biomejs/biome/issues/609) `useExhaustiveDependencies`, by removing `useContext`, `useId` and `useSyncExternalStore` from the known hooks. Contributed by @msdlisper

- Fix `useExhaustiveDependencies`, by removing `useContext`, `useId` and `useSyncExternalStore` from the known hooks. Contributed by @msdlisper

- Fix [#871](https://github.com/biomejs/biome/issues/871) and [#610](https://github.com/biomejs/biome/issues/610). Now `useHookAtTopLevel` correctly handles nested functions.  Contributed by @arendjr

- The options of the rule `useHookAtTopLevel` are deprecated and will be removed in Biome 2.0. The rule now determines the hooks using the naming convention set by React.

  ```diff
  {
    "linter": {
      "rules": {
        "correctness": {
  +        "useHookAtTopLevel": "error",
  -        "useHookAtTopLevel": {
  -          "level": "error",
  -          "options": {
  -            "hooks": [
  -              {
  -                "name": "useLocation",
  -                "closureIndex": 0,
  -                "dependenciesIndex": 1
  -              },
  -              { "name": "useQuery", "closureIndex": 1, "dependenciesIndex": 0 }
  -            ]
  -          }
  -        }
        }
      }
    }
  }
  ```

### Parser

#### Enhancements

- Support RegExp v flag. Contributed by @nissy-dev
- Improve error messages. Contributed by @ematipico

## 1.3.1 (2023-10-20)

### CLI

#### Bug fixes

- Fix `rage` command, now it doesn't print info about running servers. Contributed by @ematipico

### Editors

#### Bug fixes

- Fix [#552](https://github.com/biomejs/biome/issues/552), where the formatter isn't correctly triggered in Windows systems. Contributed by @victor-teles

### Linter

#### New features

- Add [noThisInStatic](https://biomejs.dev/linter/rules/no-this-in-static) rule. Contributed by @ditorodev and @Conaclos

#### Bug fixes

- Fix [#548](https://github.com/biomejs/biome/issues/548) which made [noSelfAssign](https://biomejs.dev/linter/rules/no-self-assign) panic.

- Fix [#555](https://github.com/biomejs/biome/issues/555), by correctly map `globals` into the workspace.

## 1.3.0 (2023-10-19)

### Analyzer

#### Enhancements

- Import sorting is safe to apply now, and it will be applied when running `check --apply` instead of `check --apply-unsafe`.

- Import sorting now handles Bun imports `bun:<name>`, absolute path imports `/<path>`, and [Node's subpath imports `#<name>`](https://nodejs.org/api/packages.html#subpath-imports). See [our documentation](https://biomejs.dev/analyzer/) for more details. Contributed by @Conaclos

### CLI

#### Bug fixes

- Fix [#319](https://github.com/biomejs/biome/issues/319). The command `biome lint` now shows the correct options. Contributed by @ematipico
- Fix [#312](https://github.com/biomejs/biome/issues/312). Running `biome --version` now exits with status code `0` instead of `1`. Contributed by @nhedger
- Fix a bug where the `extends` functionality doesn't carry over `organizeImports.ignore`. Contributed by @ematipico
- The CLI now returns the original content when using `stdin` and the original content doesn't change. Contributed by @ematipico

#### New features

- Add support for `BIOME_BINARY` environment variable to override the location of the binary. Contributed by @ematipico
- Add option `--indent-width`, and deprecated the option `--indent-size`. Contributed by @ematipico
- Add option `--javascript-formatter-indent-width`, and deprecated the option `--javascript-formatter-indent-size`. Contributed by @ematipico
- Add option `--json-formatter-indent-width`, and deprecated the option `--json-formatter-indent-size`. Contributed by @ematipico
- Add option `--daemon-logs` to `biome rage`. The option is required to view Biome daemon server logs.  Contributed by @unvalley
- Add support for logging. By default, Biome doesn't log anything other than diagnostics. Logging can be enabled with the new option `--log-level`:

  ```shell
  biome format --log-level=info ./src
  ```
  There are four different levels of logging, from the most verbose to the least verbose: `debug`, `info`, `warn` and `error`. Here's how an `INFO` log will look like:

  ```
  2023-10-05T08:27:01.954727Z  INFO  Analyze file ./website/src/playground/components/Resizable.tsx
    at crates/biome_service/src/file_handlers/javascript.rs:298 on biome::worker_5
    in Pulling diagnostics with categories: RuleCategories(SYNTAX)
    in Processes formatting with path: "./website/src/playground/components/Resizable.tsx"
    in Process check with path: "./website/src/playground/components/Resizable.tsx"
  ```

  You can customize how the log will look like with a new option `--log-kind`. The supported kinds are: `pretty`, `compact` and `json`.

  `pretty` is the default logging. Here's how a `compact` log will look like:

  ```
  2023-10-05T08:29:04.864247Z  INFO biome::worker_2 Process check:Processes linting:Pulling diagnostics: crates/biome_service/src/file_handlers/javascript.rs: Analyze file ./website/src/playground/components/Resizable.tsx path="./website/src/playground/components/Resizable.tsx" path="./website/src/playground/components/Resizable.tsx" categories=RuleCategories(LINT)
  2023-10-05T08:29:04.864290Z  INFO biome::worker_7 Process check:Processes formatting: crates/biome_service/src/file_handlers/javascript.rs: Format file ./website/src/playground/components/Tabs.tsx path="./website/src/playground/components/Tabs.tsx" path="./website/src/playground/components/Tabs.tsx"
  2023-10-05T08:29:04.879332Z  INFO biome::worker_2 Process check:Processes formatting:Pulling diagnostics: crates/biome_service/src/file_handlers/javascript.rs: Analyze file ./website/src/playground/components/Resizable.tsx path="./website/src/playground/components/Resizable.tsx" path="./website/src/playground/components/Resizable.tsx" categories=RuleCategories(SYNTAX)
  2023-10-05T08:29:04.879383Z  INFO biome::worker_2 Process check:Processes formatting: crates/biome_service/src/file_handlers/javascript.rs: Format file ./website/src/playground/components/Resizable.tsx path="./website/src/playground/components/Resizable.tsx" path="./website/src/playground/components/Resizable.tsx"
  ```

#### Enhancements

- Deprecated the environment variable `ROME_BINARY`. Use `BIOME_BINARY` instead. Contributed by @ematipico
- Biome doesn't check anymore the presence of the `.git` folder when VCS support is enabled. Contributed by @ematipico
- `biome rage` doesn't print the logs of the daemon, use `biome rage --daemon-logs` to print them. Contributed by @unvalley

### Configuration

#### New features

- Add option `formatter.indentWidth`, and deprecated the option `formatter.indentSize`. Contributed by @ematipico
- Add option `javascript.formatter.indentWidth`, and deprecated the option `javascript.formatter.indentSize`. Contributed by @ematipico
- Add option `json.formatter.indentWidth`, and deprecated the option `json.formatter.indentSize`. Contributed by @ematipico
- Add option `include` to multiple sections of the configuration
  - `files.include`;
  - `formatter.include`;
  - `linter.include`;
  - `organizeImports.include`;
  When `include` and `ignore` are both specified, `ignore` takes **precedence** over `include`
- Add option `overrides`, where users can modify the behaviour of the tools for certain files or paths.

  For example, it's possible to modify the formatter `lineWidth`, and even `quoteStyle` for certain files that are included in glob path `generated/**`:

  ```json
  {
    "formatter": {
      "lineWidth": 100
    },
    "overrides": [
      {
        "include": ["generated/**"],
        "formatter": {
          "lineWidth": 160
        },
        "javascript": {
          "formatter": {
            "quoteStyle": "single"
          }
        }
      }
    ]
  }
  ```

  Or, you can disable certain rules for certain path, and disable the linter for other paths:

  ```json
  {
    "linter": {
      "enabled": true,
      "rules": {
        "recommended": true
      }
    },
    "overrides": [
      {
        "include": ["lib/**"],
        "linter": {
          "rules": {
            "suspicious": {
              "noDebugger": "off"
            }
          }
        }
      },
      {
        "include": ["shims/**"],
        "linter": {
          "enabled": false
        }
      }
    ]
  }
  ```

### Bug fixes

- Fix [#343](https://github.com/biomejs/biome/issues/343), `extends` was incorrectly applied to the `biome.json` file. Contributed by @ematipico

### Editors

#### Bug fixes

- Fix [#404](https://github.com/biomejs/biome/issues/404). Biome intellij plugin now works on Windows. Contributed by @victor-teles

- Fix [#402](https://github.com/biomejs/biome/issues/402). Biome `format` on intellij plugin now recognize biome.json. Contributed by @victor-teles

### Formatter

#### Enhancements
- Use `OnceCell` for the Memoized memory because that's what the `RefCell<Option>` implemented. Contributed by @denbezrukov

### Linter

#### Promoted rules

- [complexity/noExcessiveCognitiveComplexity](https://biomejs.dev/linter/rules/no-excessive-cognitive-complexity)
- [complexity/noVoid](https://biomejs.dev/linter/rules/no-void)
- [correctness/useExhaustiveDependencies](https://biomejs.dev/linter/rules/use-exhaustive-dependencies)
- [correctness/useHookAtTopLevel](https://biomejs.dev/linter/rules/use-hook-at-top-level)
- [performance/noAccumulatingSpread](https://biomejs.dev/linter/rules/no-accumulating-spread)
- [style/useCollapsedElseIf](https://biomejs.dev/linter/rules/use-collapsed-else-if)
- [suspicious/noConfusingVoidType](https://biomejs.dev/linter/rules/no-confusing-void-type)
- [suspicious/noFallthroughSwitchClause](https://biomejs.dev/linter/rules/no-fallthrough-switch-clause)
- [suspicious/noGlobalIsFinite](https://biomejs.dev/linter/rules/no-global-is-finite)
- [suspicious/noGlobalIsNan](https://biomejs.dev/linter/rules/no-global-is-nan)
- [suspicious/useIsArray](https://biomejs.dev/linter/rules/use-is-array)

The following rules are now recommended:

- [noAccumulatingSpread](https://biomejs.dev/linter/rules/)
- [noConfusingVoidType](https://biomejs.dev/linter/rules/no-confusing-void-type)
- [noFallthroughSwitchClause](https://biomejs.dev/linter/rules/no-fallthrough-switch-clause)
- [noForEach](https://biomejs.dev/linter/rules/no-for-each)

#### New features

- Add [noEmptyCharacterClassInRegex](https://biomejs.dev/linter/rules/no-empty-character-class-in-regex) rule. The rule reports empty character classes and empty negated character classes in regular expression literals. Contributed by @Conaclos

- Add [noMisleadingInstantiator](https://biomejs.dev/linter/rules/no-mileading-instantiator) rule. The rule reports the misleading use of the `new` and `constructor` methods. Contributed by @unvalley

- Add [noUselessElse](https://biomejs.dev/linter/rules/no-useless-else) rule.
  The rule reports `else` clauses that can be omitted because their `if` branches break.
  Contributed by @Conaclos

- Add [noUnusedImports](https://biomejs.dev/linter/rules/no-unused-imports) rule.
  The rule reports unused imports and suggests to remove them.
  Contributed by @Conaclos

  [noUnusedVariables](https://biomejs.dev/linter/rules/no-unused-variables) reports also unused imports, but don't suggest their removal.
  Once [noUnusedImports](https://biomejs.dev/linter/rules/no-unused-imports) stabilized,
  [noUnusedVariables](https://biomejs.dev/linter/rules/no-unused-variables) will not report unused imports.

- Add [useShorthandAssign](https://biomejs.dev/linter/rules/use-shorthand-assign) rule.
  The rule enforce use of shorthand operators that combine variable assignment and some simple mathematical operations. For example, x = x + 4 can be shortened to x += 4.
  Contributed by @victor-teles

- Add [useAsConstAssertion](https://biomejs.dev/linter/rules/use-as-const-assertion) rule.
  The rule enforce use of `as const` assertion to infer literal types.
  Contributed by @unvalley

- Add [noMisrefactoredShorthandAssign](https://biomejs.dev/linter/rules/no-misrefactored-shorthand-assign) rule.
  The rule reports shorthand assigns when variable appears on both sides. For example `x += x + b`
  Contributed by @victor-teles
- Add [noApproximativeNumericConstant](https://biomejs.dev/linter/rules/no-approximative-numeric-constant/) rule. Contributed by @nikeee

- Add [noInteractiveElementToNoninteractiveRole](https://biomejs.dev/linter/rules/no-interactive-element-to-noninteractive-role) rule. The rule enforces the non-interactive ARIA roles are not assigned to interactive HTML elements. Contributed by @nissy-dev

- Add [useAriaActivedescendantWithTabindex](https://biomejs.dev/linter/rules/use-aria-activedescendant-with-tabindex) rule. The rule enforces that `tabIndex` is assigned to non-interactive HTML elements with `aria-activedescendant`. Contributed by @nissy-dev

- Add [noUselessLoneBlockStatements](https://biomejs.dev/linter/rules/no-useless-lone-block-statements) rule.
  The rule reports standalone blocks that don't include any lexical scoped declaration.
  Contributed by @emab

- Add [noInvalidNewBuiltin](https://biomejs.dev/linter/rules/no-invalid-new-builtin) rule.
  The rule reports use of `new` on `Symbol` and `BigInt`. Contributed by @lucasweng

#### Enhancements

- The following rules have now safe code fixes:

  - [noNegationElse](https://biomejs.dev/linter/rules/no-negation-else)
  - [noUselessLabel](https://biomejs.dev/linter/rules/no-useless-label)
  - [noUselessTypeConstraint](https://biomejs.dev/linter/rules/no-useless-type-constraint)
  - [noUnusedLabels](https://biomejs.dev/linter/rules/no-unused-labels)
  - [useConst](https://biomejs.dev/linter/rules/use-const)
  - [useEnumInitializers](https://biomejs.dev/linter/rules/use-enum-initializers)
  - [useWhile](https://biomejs.dev/linter/rules/use-while)

- [noAccumulatingSpread](https://biomejs.dev/linter/no-accumulating-spread) makes more check in order to reduce potential false positives. Contributed by @Vivalldi

- [noConstAssign](https://biomejs.dev/linter/rules/no-const-assign) now provides an unsafe code fix that replaces `const` with `let`. Contributed by @vasucp1207

- [noExcessiveComplexity](https://biomejs.dev/linter/rules/no-excessive-complexity) default complexity threshold is now `15`. Contributed by @arendjr

- [noPositiveTabindexValue](https://biomejs.dev/linter/rules/no-positive-tabindex-value) now provides an unsafe code fix that set to `0` the tab index. Contributed by @vasucp1207

- [noUnusedLabels](https://biomejs.dev/linter/rules/no-unused-labels) no longer reports unbreakable labeled statements. Contributed by @Conaclos

- [noUnusedVariables](https://biomejs.dev/linter/rules/no-unused-variables) now reports unused TypeScript's type parameters. Contributed by @Conaclos

- [useAnchorContent](https://biomejs.dev/linter/rules/use-anchor-content) now provides an unsafe code fix that removes the `aria-hidden`` attribute. Contributed by @vasucp1207

- [useValidAriaProps](https://biomejs.dev/linter/rules/use-valid-aria-props) now provides an unsafe code fix that removes invalid properties. Contributed by @vasucp1207

- `noExcessiveComplexity` was renamed to `noExcessiveCognitiveComplexity`

#### Bug fixes

- Fix [#294](https://github.com/biomejs/biome/issues/294). [noConfusingVoidType](https://biomejs.dev/linter/rules/no-confusing-void-type/) no longer reports false positives for return types. Contributed by @b4s36t4

- Fix [#313](https://github.com/biomejs/biome/issues/313). [noRedundantUseStrict](https://biomejs.dev/linter/rules/no-redundant-use-strict/) now keeps leading comments.

- Fix [#383](https://github.com/biomejs/biome/issues/383). [noMultipleSpacesInRegularExpressionLiterals](https://biomejs.dev/linter/rules/no-multiple-spaces-in-regular-expression-literals) now provides correct code fixes when consecutive spaces are followed by a quantifier. Contributed by @Conaclos

- Fix [#397](https://github.com/biomejs/biome/issues/397). [useNumericLiterals](https://biomejs.dev/linter/rules/use-numeric-literals) now provides correct code fixes for signed numbers. Contributed by @Conaclos

- Fix [452](https://github.com/biomejs/biome/pull/452). The linter panicked when it met a malformed regex (a regex not ending with a slash).

- Fix [#104](https://github.com/biomejs/biome/issues/104). We now correctly handle types and values with the same name.

- Fix [#243](https://github.com/biomejs/biome/issues/243) a false positive case where the incorrect scope was defined for the `infer` type. in rule [noUndeclaredVariables](https://biomejs.dev/linter/rules/no-undeclared-variables/). Contributed by @denbezrukov

- Fix [#322](ttps://github.com/biomejs/biome/issues/322), now [noSelfAssign](https://biomejs.dev/linter/rules/no-self-assign/) correctly handles literals inside call expressions.

- Changed how [noSelfAssign](https://biomejs.dev/linter/rules/no-self-assign/) behaves. The rule is not triggered anymore on function calls. Contributed by @ematipico

### Parser

- Enhance diagnostic for infer type handling in the parser. The 'infer' keyword can only be utilized within the 'extends' clause of a conditional type. Using it outside of this context will result in an error. Ensure that any type declarations using 'infer' are correctly placed within the conditional type structure to avoid parsing issues. Contributed by @denbezrukov
- Add support for parsing trailing commas inside JSON files:

  ```json
  {
    "json": {
      "parser": {
        "allowTrailingCommas": true
      }
    }
  }
  ```

  Contributed by @nissy-dev

### VSCode

## 1.2.2 (2023-09-16)

### CLI

#### Bug fixes

- Fix a condition where import sorting wasn't applied when running `biome check --apply`


## 1.2.1 (2023-09-15)

### Configuration

- Fix an edge case where the formatter language configuration wasn't picked.
- Fix the configuration schema, where `json.formatter` properties weren't transformed in camel case.

## 1.2.0 (2023-09-15)

### CLI

#### New features

- Add new options to customize the behaviour the formatter based on the language of the file
  - `--json-formatter-enabled`
  - `--json-formatter-indent-style`
  - `--json-formatter-indent-size`
  - `--json-formatter-line-width`
  - `--javascript-formatter-enabled`
  - `--javascript-formatter-indent-style`
  - `--javascript-formatter-indent-size`
  - `--javascript-formatter-line-width`

#### Bug fixes

- Fix a bug where `--errors-on-warning` didn't work when running `biome ci` command.

### Configuration

#### New features

- Add new options to customize the behaviour of the formatter based on the language of the file
  - `json.formatter.enabled`
  - `json.formatter.indentStyle`
  - `json.formatter.indentSize`
  - `json.formatter.lineWidth`
  - `javascript.formatter.enabled`
  - `javascript.formatter.indentStyle`
  - `javascript.formatter.indentSize`
  - `javascript.formatter.lineWidth`

### Linter

#### Promoted rules

New rules are incubated in the nursery group.
Once stable, we promote them to a stable group.
The following rules are promoted:

- [a11y/noAriaUnsupportedElements](https://www.biomejs.dev/linter/rules/no-aria-unsupported-elements/)
- [a11y/noNoninteractiveTabindex](https://www.biomejs.dev/linter/rules/no-noninteractive-tabindex/)
- [a11y/noRedundantRoles](https://www.biomejs.dev/linter/rules/no-redundant-roles/)
- [a11y/useValidAriaValues](https://www.biomejs.dev/linter/rules/use-valid-aria-values/)
- [complexity/noBannedTypes](https://www.biomejs.dev/linter/rules/no-banned-types)
- [complexity/noStaticOnlyClass](https://www.biomejs.dev/linter/rules/no-static-only-class)
- [complexity/noUselessEmptyExport](https://www.biomejs.dev/linter/rules/no-useless-empty-export)
- [complexity/noUselessThisAlias](https://www.biomejs.dev/linter/rules/no-useless-this-alias)
- [correctness/noConstantCondition](https://www.biomejs.dev/linter/rules/no-constant-condition)
- [correctness/noNonoctalDecimalEscape](https://www.biomejs.dev/linter/rules/no-nonoctal-decimal-escape)
- [correctness/noSelfAssign](https://www.biomejs.dev/linter/rules/no-self-assign)
- [style/useLiteralEnumMembers](https://www.biomejs.dev/linter/rules/use-literal-enum-members)
- [style/useNamingConvention](https://www.biomejs.dev/linter/rules/use-naming-convention)
- [suspicious/noControlCharactersInRegex](https://www.biomejs.dev/linter/rules/no-control-characters-in-regex)
- [suspicious/noUnsafeDeclarationMerging](https://www.biomejs.dev/linter/rules/no-unsafe-declaration-merging)
- [suspicious/useGetterReturn](https://www.biomejs.dev/linter/rules/use-getter-return)

#### New rules

- Add [noConfusingVoidType](https://biomejs.dev/linter/rules/no-confusing-void-type/) rule. The rule reports the unusual use of the `void` type. Contributed by @shulandmimi

#### Removed rules

- Remove [noConfusingArrow](https://biomejs.dev/linter/rules/no-confusing-arrow/).

  Code formatters, such as prettier and Biome, always adds parentheses around the parameter or the body of an arrow function.
  This makes the rule useless.

  Contributed by @Conaclos

#### Enhancements

- [noFallthroughSwitchClause](https://biomejs.dev/linter/rules/no-fallthrough-switch-clause/) now relies on control flow analysis to report most of switch clause fallthrough. Contributed by @Conaclos

- [noAssignInExpressions](https://biomejs.dev/linter/rules/no-assign-in-expressions/) no longer suggest code fixes. Most of the time the suggestion didn't match users' expectations. Contributed by @Conaclos

- [noUselessConstructor](https://biomejs.dev/linter/rules/no-useless-constructor/) no longer emits safe code fixes. Contributed by @Conaclos

  All code fixes are now emitted as unsafe code fixes.
  Removing a constructor can change the behavior of a program.

- [useCollapsedElseIf](https://biomejs.dev/linter/rules/use-collapsed-else-if/) now only provides safe code fixes. Contributed by @Conaclos

- [noUnusedVariables](https://biomejs.dev/linter/rules/no-unused-variables/) now reports more cases.

  The rule is now able to ignore self-writes.
  For example, the rule reports the following unused variable:

  ```js
  let a = 0;
  a++;
  a += 1;
  ```

  The rule is also capable of detecting an unused declaration that uses itself.
  For example, the rule reports the following unused interface:

  ```ts
  interface I {
    instance(): I
  }
  ```

  Finally, the rule now ignores all _TypeScript_ declaration files,
  including [global declaration files](https://www.typescriptlang.org/docs/handbook/declaration-files/templates/global-d-ts.html).

  Contributed by @Conaclos

#### Bug fixes

- Fix [#182](https://github.com/biomejs/biome/issues/182), making [useLiteralKeys](https://biomejs.dev/linter/rules/use-literal-keys/) retains optional chaining. Contributed by @denbezrukov

- Fix [#168](https://github.com/biomejs/biome/issues/168), fix [useExhaustiveDependencies](https://biomejs.dev/linter/rules/use-exhaustive-dependencies) false positive case when stable hook is on a new line. Contributed by @denbezrukov

- Fix [#137](https://github.com/biomejs/biome/issues/137), fix [noRedeclare](https://biomejs.dev/linter/rules/no-redeclare/) false positive case with TypeScript module declaration:

  ```typescript
  declare module '*.gif' {
      const src: string;
  }

  declare module '*.bmp' {
      const src: string;
  }
  ```
  Contributed by @denbezrukov

- Fix [#258](https://github.com/biomejs/biome/issues/258), fix [noUselessFragments](https://biomejs.dev/linter/rules/no-useless-fragments/) the case where the rule removing an assignment. Contributed by @denbezrukov
- Fix [#266](https://github.com/biomejs/biome/issues/266), where `complexity/useLiteralKeys` emitted a code action with an invalid AST. Contributed by @ematipico


- Fix [#105](https://github.com/biomejs/biome/issues/105), removing false positives reported by [noUnusedVariables](https://biomejs.dev/linter/rules/no-unused-variables/).

  The rule no longer reports the following used variable:

  ```js
  const a = f(() => a);
  ```

  Contributed by @Conaclos

### VSCode

#### Enhancements

- Improve server binary resolution when using certain package managers, notably pnpm.

  The new strategy is to point to `node_modules/.bin/biome` path,
  which is consistent for all package managers.

## 1.1.2 (2023-09-07)

### Editors

#### Bug fixes

- Fix a case where an empty JSON file would cause the LSP server to crash. Contributed by @ematipico

### Linter

#### Enhancements

- [useNamingConvention](https://biomejs.dev/linter/rules/use-naming-convention/) now accepts import namespaces in _PascalCase_ and rejects export namespaces in _CONSTANT\_CASE_.

  The following code is now valid:

  ```js
  import * as React from "react";
  ```

  And the following code is now invalid:

  ```js
  export * as MY_NAMESPACE from "./lib.js";
  ```

  Contributed by @Conaclos

- [noUselessConstructor](https://biomejs.dev/linter/rules/no-useless-constructor/) now ignores decorated classes and decorated parameters. The rule now gives suggestions instead of safe fixes when parameters are annotated with types. Contributed by @Conaclos

## 1.1.1 (2023-09-07)

### Analyzer

#### Bug fixes

- The diagnostic for `// rome-ignore` suppression comment should not be a warning. A warning could block the CI, marking a gradual migration difficult. The code action that changes `// rome-ignore` to `// biome-ignore` is disabled as consequence. Contributed by @ematipico

## 1.1.0 (2023-09-06)

### Analyzer

#### Enhancements

- Add a code action to replace `rome-ignore` with `biome-ignore`. Use `biome check --apply-unsafe` to update all the comments. The action is not bulletproof, and it might generate unwanted code, that's why it's unsafe action. Contributed by @ematipico


### CLI

#### Enhancements

- Biome now reports a diagnostics when a `rome.json` file is found.
- `biome migrate --write` creates `biome.json` from `rome.json`, but it won't delete the `rome.json` file. Contributed by @ematipico

#### Bug fixes

- Biome uses `biome.json` first, then it attempts to use `rome.json`.
- Fix a case where Biome couldn't compute correctly the ignored files when the VSC integration is enabled. Contributed by @ematipico

### Configuration
### Editors

#### Bug fixes

- The LSP now uses its own socket and won't rely on Biome's socket. This fixes some cases where users were seeing multiple servers in the `rage` output.

### Formatter

#### Enhancements

- You can use `// biome-ignore` as suppression comment.
- The `// rome-ignore` suppression is deprecated.

### JavaScript APIs
### Linter

#### New features

- Add [useCollapsedElseIf](https://biomejs.dev/linter/rules/use-collapsed-else-if/) rule. This new rule requires merging an `else` and an `if`, if the `if` statement is the only statement in the `else` block. Contributed by @n-gude

#### Enhancements

- [useTemplate](https://biomejs.dev/linter/rules/use-template/) now reports all string concatenations.

  Previously, the rule ignored concatenation of a value and a newline or a backquote.
  For example, the following concatenation was not reported:

  ```js
  v + "\n";
  "`" + v + "`";
  ```

  The rule now reports these cases and suggests the following code fixes:

  ```diff
  - v + "\n";
  + `${v}\n`;
  - v + "`";
  + `\`${v}\``;
  ```

  Contributed by @Conaclos

- [useExponentiationOperator](https://biomejs.dev/linter/rules/use-exponentiation-operator/) suggests better code fixes.

  The rule now preserves any comment preceding the exponent,
  and it preserves any parenthesis around the base or the exponent.
  It also adds spaces around the exponentiation operator `**`,
  and always adds parentheses for pre- and post-updates.

  ```diff
  - Math.pow(a++, /**/ (2))
  + (a++) ** /**/ (2)
  ```

  Contributed by @Conaclos

- You can use `// biome-ignore` as suppression comment.

- The `// rome-ignore` suppression is deprecated.

#### Bug fixes

- Fix [#80](https://github.com/biomejs/biome/issues/95), making [noDuplicateJsxProps](https://biomejs.dev/linter/rules/no-duplicate-jsx-props/) case-insensitive.

  Some frameworks, such as Material UI, rely on the case-sensitivity of JSX properties.
  For example, [TextField has two properties with the same name, but distinct cases](https://mui.com/material-ui/api/text-field/#TextField-prop-inputProps):

  ```jsx
  <TextField inputLabelProps="" InputLabelProps=""></TextField>
  ```

   Contributed by @Conaclos

- Fix [#138](https://github.com/biomejs/biome/issues/138)

  [noCommaOperator](https://biomejs.dev/linter/rules/no-comma-operator/) now correctly ignores all use of comma operators inside the update part of a `for` loop.
  The following code is now correctly ignored:

  ```js
  for (
    let i = 0, j = 1, k = 2;
    i < 100;
    i++, j++, k++
  ) {}
  ```

  Contributed by @Conaclos

- Fix [rome#4713](https://github.com/rome/tools/issues/4713).

  Previously, [useTemplate](https://biomejs.dev/linter/rules/use-template/) made the following suggestion:

  ```diff
  - a + b + "px"
  + `${a}${b}px`
  ```

  This breaks code where `a` and `b` are numbers.

  Now, the rule makes the following suggestion:

  ```diff
  - a + b + "px"
  + `${a + b}px`
   ```

  Contributed by @Conaclos

- Fix [rome#4109](https://github.com/rome/tools/issues/4109)

  Previously, [useTemplate](https://biomejs.dev/linter/rules/use-template/) suggested an invalid code fix when a leading or trailing single-line comment was present:

  ```diff
    // leading comment
  - 1 /* inner comment */ + "+" + 2 // trailing comment
  + `${// leading comment
  + 1 /* inner comment */}+${2 //trailing comment}` // trailing comment
  ```

  Now, the rule correctly handle this case:

  ```diff
    // leading comment
  - 1 + "+" + 2 // trailing comment
  + `${1}+${2}` // trailing comment
  ```

  As a sideeffect, the rule also suggests the removal of any inner comments.

  Contributed by @Conaclos

- Fix [rome#3850](https://github.com/rome/tools/issues/3850)

  Previously [useExponentiationOperator](https://biomejs.dev/linter/rules/use-exponentiation-operator/) suggested invalid code in a specific edge case:

  ```diff
  - 1 +Math.pow(++a, 2)
  + 1 +++a**2
  ```

  Now, the rule properly adds parentheses:

  ```diff
  - 1 +Math.pow(++a, 2)
  + 1 +(++a) ** 2
  ```

  Contributed by @Conaclos

- Fix [#106](https://github.com/biomejs/biome/issues/106)

  [noUndeclaredVariables](https://biomejs.dev/linter/rules/no-undeclared-variables/) now correctly recognizes some TypeScript types such as `Uppercase`.

  Contributed by @Conaclos

- Fix [rome#4616](https://github.com/rome/tools/issues/4616)

  Previously [noUnreachableSuper](https://biomejs.dev/linter/rules/no-unreacheable-super/) reported valid codes with complex nesting of control flow structures.

  Contributed by @Conaclos

## 1.0.0 (2023-08-28)

### Analyzer

#### BREAKING CHANGES

- The organize imports feature now groups import statements by "distance".

  Modules "farther" from the user are put on the top, and modules "closer" to the user are placed on the bottom.
  Check the [documentation](https://biomejs.dev/analyzer/) for more information about it.

- The organize imports tool is enabled by default. If you don't want to use it, you need to disable it explicitly:

  ```json
  {
    "organizeImports": {
      "enabled": false
    }
  }
  ```

### CLI

#### BREAKING CHANGES

- The CLI now exists with an error when there's an error inside the configuration.

  Previously, biome would raise warnings and continue the execution by applying its defaults.

  This could have been better for users because this could have created false positives in linting or formatted
  code with a configuration that wasn't the user's.

- The command `biome check` now shows formatter diagnostics when checking the code.

  The diagnostics presence will result in an error code when the command finishes.

  This aligns with semantic and behaviour meant for the command `biome check`.

- `init` command emits a `biome.json` file;

#### Other changes

- Fix [#4670](https://github.com/rome/tools/issues/4670), don't crash at empty default export.

- Fix [#4556](https://github.com/rome/tools/issues/4556), which correctly handles new lines in the
  `.gitignore` file across OS.

- Add a new option to ignore unknown files `--files-ignore-unknown`:

    ```shell
    biome format --files-ignore-unknown ./src
    ```

  Doing so, Biome won't emit diagnostics for files that doesn't know how to handle.

- Add the new option `--no-errors-on-unmatched`:

    ```shell
    biome format --no-errors-on-unmatched ./src
    ```

  Biome doesn't exit with an error code if no files were processed in the given paths.

- Fix the diagnostics emitted when running the `biome format` command.

- Biome no longer warns when discovering (possibly infinite) symbolic links between directories.

  This fixes [#4193](https://github.com/rome/tools/issues/4193) which resulted in incorrect warnings
  when a single file or directory was pointed at by multiple symbolic links. Symbolic links to other
  symbolic links do still trigger warnings if they are too deeply nested.

- Introduced a new command called `biome lint`, which will only run lint rules against the code base.

- Biome recognises known files as "JSON files with comments allowed":

  - `typescript.json`;
  - `tsconfig.json`;
  - `jsconfig.json`;
  - `tslint.json`;
  - `babel.config.json`;
  - `.babelrc.json`;
  - `.ember-cli`;
  - `typedoc.json`;
  - `.eslintrc.json`;
  - `.eslintrc`;
  - `.jsfmtrc`;
  - `.jshintrc`;
  - `.swcrc`;
  - `.hintrc`;
  - `.babelrc`;
- Add support for `biome.json`;
### Configuration

#### Other changes

- Add a new option to ignore unknown files:

    ```json
    {
       "files": {
          "ignoreUnknown": true
       }
    }
    ```
  Doing so, Biome won't emit diagnostics for file that it doesn't know how to handle.

- Add a new `"javascript"` option to support the unsafe/experimental parameter decorators:

    ```json
    {
       "javascript": {
          "parser": {
             "unsafeParameterDecoratorsEnabled": true
          }
       }
    }
    ```

- Add a new `"extends"` option, useful to split the configuration file in multiple files:

  ```json
  {
    "extends": ["../sharedFormatter.json", "linter.json"]
  }
  ```

  The resolution of the files is file system based, Biome doesn't know how to
  resolve dependencies yet.

- The commands `biome check` and `biome lint` now show the remaining diagnostics even when
  `--apply-safe` or `--apply-unsafe` are passed.

- Fix the commands `biome check` and `biome lint`,
  they won't exit with an error code if no error diagnostics are emitted.

- Add a new option `--error-on-warnings`,
  which instructs Biome to exit with an error code when warnings are emitted.

  ```shell
  biome check --error-on-wanrings ./src
  ```

- Add a configuration to enable parsing comments inside JSON files:

  ```json
  {
    "json": {
      "parser": {
        "allowComments": true
      }
    }
  }
  ```

### Editors

#### Other changes

- The Biome LSP can now show diagnostics belonging to JSON lint rules.

- The Biome LSP no longer applies unsafe quickfixes on-save when `editor.codeActionsOnSave.quickfix.biome` is enabled.

- Fix [#4564](https://github.com/rome/tools/issues/4564); files too large don't emit errors.

- The Biome LSP sends client messages when files are ignored or too big.

### Formatter

- Add a new option called `--jsx-quote-style`.

  This option lets you choose between single and double quotes for JSX attributes.

- Add the option `--arrow-parentheses`.

  This option allows setting the parentheses style for arrow functions.

- The _JSON_ formatter can now format `.json` files with comments.

### Linter

#### Removed rules

- Remove `complexity/noExtraSemicolon` ([#4553](https://github.com/rome/tools/issues/4553))

  The _Biome_ formatter takes care of removing extra semicolons.
  Thus, there is no need for this rule.

- Remove `useCamelCase`

  Use [useNamingConvention](https://biomejs.dev/linter/rules/use-camel-case/) instead.

#### New rules

- Add [noExcessiveComplexity](https://biomejs.dev/linter/rules/no-excessive-complexity/)

- Add [useImportRestrictions](https://biomejs.dev/linter/rules/use-import-restrictions/)

- Add [noFallthroughSwitchClause](https://biomejs.dev/linter/rules/no-fallthrough-switch-clause/)

- Add [noGlobalIsFinite](https://biomejs.dev/linter/rules/no-global-is-finite/)

  This rule recommends using `Number.isFinite` instead of the global and unsafe `isFinite` that attempts a type coercion.

- Add [noGlobalIsNan](https://biomejs.dev/linter/rules/no-global-is-nan/)

  This rule recommends using `Number.isNaN` instead of the global and unsafe `isNaN` that attempts a type coercion.

- Add [noUnsafeDeclarationMerging](https://biomejs.dev/linter/rules/no-unsafe-declaration-merging/)

  This rule disallows declaration merging between an interface and a class.

- Add [noUselessThisAlias](https://biomejs.dev/linter/rules/no-useless-this-alias/)

  This rule disallows useless aliasing of `this` in arrow functions.

- Add [useArrowFunction](https://biomejs.dev/linter/rules/use-arrow-function/)

  This rule proposes turning function expressions into arrow functions.
  Function expressions that use `this` are ignored.

- Add [noDuplicateJsonKeys](https://biomejs.dev/linter/rules/no-duplicate-json-keys/)

  This rule disallow duplicate keys in a JSON object.

- Add [noVoid](https://biomejs.dev/linter/rules/no-void/)

  This rules disallow the use of `void`.

- Add [noNonoctalDecimalEscape](https://biomejs.dev/linter/rules/no-nonoctal-decimal-escape/)

  This rule disallows `\8` and `\9` escape sequences in string literals.

- Add [noUselessEmptyExport](https://biomejs.dev/linter/rules/no-useless-empty-export/)

  This rule disallows useless `export {}`.

- Add [useIsArray](https://biomejs.dev/linter/rules/use-is-array/)

  This rule proposes using `Array.isArray()` instead of `instanceof Array`.

- Add [useGetterReturn](https://biomejs.dev/linter/rules/use-getter-return/)

  This rule enforces the presence of non-empty return statements in getters.
  This makes the following code incorrect:

  ```js
  class Person {
      get firstName() {}
  }
  ```

#### Promoted rules

New rules are promoted, please check [#4750](https://github.com/rome/tools/discussions/4750) for more details:

- [a11y/useHeadingContent](https://biomejs.dev/linter/rules/use-heading-content/)
- [complexity/noForEach](https://biomejs.dev/linter/rules/no-for-each/)
- [complexity/useLiteralKeys](https://biomejs.dev/linter/rules/use-literal-keys/)
- [complexity/useSimpleNumberKeys](https://biomejs.dev/linter/rules/use-simple-number-keys/)
- [correctness/useIsNan](https://biomejs.dev/linter/rules/use-is-nan/)
- [suspicious/noConsoleLog](https://biomejs.dev/linter/rules/no-console-log/)
- [suspicious/noDuplicateJsxProps](https://biomejs.dev/linter/rules/no-duplicate-jsx-props/)

The following rules are now recommended:

**- [noUselessFragments](https://biomejs.dev/linter/rules/no-useless-fragments/)
- [noRedundantUseStrict](https://biomejs.dev/linter/rules/no-redundant-use-strict/)
- [useExponentiationOperator](https://biomejs.dev/linter/rules/use-exponentiation-operator/)**

#### Other changes

- Add new TypeScript globals (`AsyncDisposable`, `Awaited`, `DecoratorContext`, and others) [4643](https://github.com/rome/tools/issues/4643).

- [noRedeclare](https://biomejs.dev/linter/rules/no-redeclare/): allow redeclare of index signatures are in different type members [#4478](https://github.com/rome/tools/issues/4478)

- Improve [noConsoleLog](https://biomejs.dev/linter/rules/no-console-log/), [noGlobalObjectCalls](https://biomejs.dev/linter/rules/no-global-object-calls/), [useIsNan](https://biomejs.dev/linter/rules/useisnan/), and [useNumericLiterals](https://biomejs.dev/linter/rules/use-numeric-literals/) by handling `globalThis` and `window` namespaces.

  For instance, the following code is now reported by `noConsoleLog`:

  ```js
  globalThis.console.log("log")
  ```

- Improve [noDuplicateParameters](https://biomejs.dev/linter/rules/no-duplicate-parameters/) to manage constructor parameters.

- Improve [noInnerDeclarations](https://biomejs.dev/linter/rules/no-inner-declarations/)

  Now, the rule doesn't report false-positives about ambient _TypeScript_ declarations.
  For example, the following code is no longer reported by the rule:

  ```ts
  declare var foo;
  ```

- Improve [useEnumInitializers](https://biomejs.dev/linter/rules/use-enum-initializers/)

  The rule now reports all uninitialized members of an enum in a single diagnostic.

  Moreover, ambient enum declarations are now ignored.
  This avoids reporting ambient enum declarations in _TypeScript_ declaration files.

  ```ts
  declare enum Weather {
    Rainy,
    Sunny,
  }
  ```

- Relax [noBannedTypes](https://biomejs.dev/linter/rules/no-banned-types/) and improve documentation

  The rule no longer reports a user type that reuses a banned type name.
  The following code is now allowed:

  ```ts
  import { Number } from "a-lib";
  declare const v: Number;
  ```

  The rule now allows the use of the type `{}` to denote a non-nullable generic type:

  ```ts
  function f<T extends {}>(x: T) {
      assert(x != null);
  }
  ```

  And in a type intersection for narrowing a type to its non-nullable equivalent type:

  ```ts
  type NonNullableMyType = MyType & {};
  ```

- Improve [noConstantCondition](https://biomejs.dev/linter/rules/no-constant-condition/)

  The rule now allows `while(true)`.
  This recognizes a common pattern in the web community:

  ```js
  while (true) {
    if (cond) {
      break;
    }
  }
  ```

- Improve the diagnostic and the code action of [useDefaultParameterLast](https://biomejs.dev/linter/rules/use-default-parameter-last/).

  The diagnostic now reports the last required parameter which should precede optional and default parameters.

  The code action now removes any whitespace between the parameter name and its initialization.

- Relax [noConfusingArrow](https://biomejs.dev/linter/rules/no-confusing-arrow/)

  All arrow functions that enclose its parameter with parenthesis are allowed.
  Thus, the following snippet no longer trigger the rule:

  ```js
  var x = (a) => 1 ? 2 : 3;
  ```

  The following snippet still triggers the rule:

  ```js
  var x = a => 1 ? 2 : 3;
  ```

- Relax [useLiteralEnumMembers](https://biomejs.dev/linter/rules/use-literal-enum-members/)

  Enum members that refer to previous enum members are now allowed.
  This allows a common pattern in enum flags like in the following example:

  ```ts
  enum FileAccess {
    None = 0,
    Read = 1,
    Write = 1 << 1,
    All = Read | Write,
  }
  ```

  Arbitrary numeric constant expressions are also allowed:

  ```ts
  enum FileAccess {
    None = 0,
    Read = 2**0,
    Write = 2**1,
    All = Read | Write,
  }
  ```

- Improve [useLiteralKeys](https://biomejs.dev/linter/rules/use-literal-keys/).

  Now, the rule suggests simplifying computed properties to string literal properties:

  ```diff
  {
  -  ["1+1"]: 2,
  +  "1+1": 2,
  }
  ```

  It also suggests simplifying string literal properties to static properties:

  ```diff
  {
  -  "a": 0,
  +  a: 0,
  }
  ```

  These suggestions are made in object literals, classes, interfaces, and object types.

- Improve [noNewSymbol](https://biomejs.dev/linter/rules/no-new-symbol/).

  The rule now handles cases where `Symbol` is namespaced with the global `globalThis` or `window`.

- The rules [useExhaustiveDependencies](https://biomejs.dev/linter/rules/use-exhaustive-dependencies/) and [useHookAtTopLevel](https://biomejs.dev/linter/rules/use-hook-at-top-level/) accept a different shape of options

  Old configuration:

  ```json
  {
    "linter": {
       "rules": {
          "nursery": {
             "useExhaustiveDependencies": {
                "level": "error",
                "options": {
                   "hooks": [
                      ["useMyEffect", 0, 1]
                   ]
                }
             }
          }
       }
    }
  }
  ```

  New configuration:

  ```json
  {
    "linter": {
       "rules": {
          "nursery": {
             "useExhaustiveDependencies": {
                "level": "error",
                "options": {
                   "hooks": [
                      {
                         "name": "useMyEffect",
                         "closureIndex": 0,
                         "dependenciesIndex": 1
                      }
                   ]
                }
             }
          }
       }
    }
  }
  ```

- [noRedundantUseStrict](https://biomejs.dev/linter/rules/no-redundant-use-strict/) check only `'use strict'` directive to resolve false positive diagnostics.

  React introduced new directives, "use client" and "use server".
  The rule raises false positive errors about these directives.

- Fix a crash in the [NoParameterAssign](https://biomejs.dev/linter/rules/no-parameter-assign/) rule that occurred when there was a bogus binding. [#4323](https://github.com/rome/tools/issues/4323)

- Fix [useExhaustiveDependencies](https://biomejs.dev/linter/rules/use-exhaustive-dependencies/) in the following cases [#4330](https://github.com/rome/tools/issues/4330):

    - when the first argument of hooks is a named function
    - inside an export default function
    - for React.use* hooks

- Fix [noInvalidConstructorSuper](https://biomejs.dev/linter/rules/no-invalid-constructor-super/) that erroneously reported generic parents [#4624](https://github.com/rome/tools/issues/4624).

-  Fix [noDuplicateCase](https://biomejs.dev/linter/rules/noDuplicateCase/) that erroneously reported as equals the strings literals `"'"` and `'"'` [#4706](https://github.com/rome/tools/issues/4706).

- Fix [NoUnreachableSuper](https://biomejs.dev/linter/rules/no-unreachable-super/)'s false positive diagnostics ([#4483](https://github.com/rome/tools/issues/4483)) caused to nested if statement.

  The rule no longer reports `This constructor calls super() in a loop`
  when using nested if statements in a constructor.

- Fix [useHookAtTopLevel](https://biomejs.dev/linter/rules/use-hook-at-top-level/)'s false positive diagnostics ([#4637](https://github.com/rome/tools/issues/4637))

  The rule no longer reports false positive diagnostics when accessing properties directly from a hook and calling a hook inside function arguments.

- Fix [noUselessConstructor](https://biomejs.dev/linter/rules/no-useless-constructor/) which erroneously reported constructors with default parameters [rome#4781](https://github.com/rome/tools/issues/4781)

- Fix [noUselessFragments](https://biomejs.dev/linter/rules/nouselessfragments/)'s panics when running `biome check --apply-unsafe` ([#4637](https://github.com/rome/tools/issues/4639))

  This rule's code action emits an invalid AST, so I fixed using JsxString instead of JsStringLiteral

- Fix [noUndeclaredVariables](https://biomejs.dev/linter/rules/no-undeclared-variables/)'s false positive diagnostics ([#4675](https://github.com/rome/tools/issues/4675))

  The semantic analyzer no longer handles `this` reference identifier.

- Fix [noUnusedVariables](https://biomejs.dev/linter/rules/no-unused-variables/)'s false positive diagnostics ([#4688](https://github.com/rome/tools/issues/4688))

  The semantic analyzer handles ts export declaration clause correctly.

### Parser

- Add support for decorators in class method parameters, example:

    ```js
    class AppController {
       get(@Param() id) {}
       // ^^^^^^^^ new supported syntax
    }
    ```

  This syntax is only supported via configuration, because it's a non-standard syntax.

    ```json
    {
       "javascript": {
          "parser": {
             "unsafeParameterDecoratorsEnabled": true
          }
       }
    }
    ```
- Add support for parsing comments inside JSON files:

  ```json
  {
    "json": {
      "parser": {
        "allowComments": true
      }
    }
  }
  ```
- Add support for the new `using` syntax

  ```js
  const using = resource.lock();
  ```<|MERGE_RESOLUTION|>--- conflicted
+++ resolved
@@ -25,11 +25,9 @@
 
 #### Bug fixes
 
-<<<<<<< HEAD
 - Fix [#1406](https://github.com/biomejs/biome/issues/1406). Ensure comments before the `async` keyword are placed before it. Contributed by @ah-yu
-=======
+
 - Fix [#1172](https://github.com/biomejs/biome/issues/1172). Fix placement of line comment after function expression parentheses, they are now attached to first statement in body. Contributed by @kalleep
->>>>>>> 7042ef09
 
 ### JavaScript APIs
 
