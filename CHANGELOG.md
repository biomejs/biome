# Biome changelog

This project follows [Semantic Versioning](https://semver.org/spec/v2.0.0.html).
Due to the nature of Biome as a toolchain,
it can be unclear what changes are considered major, minor, or patch.
Read our [guidelines to categorize a change](https://biomejs.dev/internals/versioning).

New entries must be placed in a section entitled `Unreleased`.
Read our [guidelines for writing a good changelog entry](https://github.com/biomejs/biome/blob/main/CONTRIBUTING.md#changelog).

## 1.5.1 (2024-01-10)

### CLI

#### Bug fixes

- The diagnostics `files/missingHandler` are now shown only when the option `--verbose` is passed. Contributed by @ematipico
- The diagnostics for protected files are now shown only when the option `--verbose` is passed. Contributed by @ematipico
- Fix [#1465](https://github.com/biomejs/biome/issues/1465), by taking in consideration the workspace folder when matching a pattern. Contributed by @ematipico
- Fix [#1465](https://github.com/biomejs/biome/issues/1465), by correctly process globs that contain file names. Contributed by @ematipico


### Formatter

#### Bug fixes

- Fix [#1170](https://github.com/biomejs/biome/issues/1170). Fix placement of comments inside default switch clause. Now all line comments that has a preceding node will keep their position. Contributed by @kalleep

### Linter

#### Bug fixes

- Fix [#1335](https://github.com/biomejs/biome/issues/1335). [noUselessFragments](https://biomejs.dev/linter/rules/no-useless-fragments/) now ignores code action on component props when the fragment is empty. Contributed by @vasucp1207

- [useConsistentArrayType](https://biomejs.dev/rules/use-consistent-array-type) was accidentally placed in the `style` rule group instead of the `nursery` group. It is now correctly placed under `nursery`.

- Fix [#1483](https://github.com/biomejs/biome/issues/1483). [useConsistentArrayType](https://biomejs.dev/rules/use-consistent-array-type) now correctly handles its option. Contributed by @Conaclos

<<<<<<< HEAD
=======
- Fix [#1502](https://github.com/biomejs/biome/issues/1502). [useArrowFunction](https://biomejs.dev/rules/) now correctly handle functions that return a (comma) sequence expression. Contributed by @Conaclos

  Previously the rule made an erroneous suggestion:

  ```diff
  - f(function() { return 0, 1; }, "");
  + f(() => 0, 1, "")
  ```

  Now, the rule wraps any comma sequence between parentheses:

  ```diff
  - f(function() { return 0, 1; }, "");
  + f(() => (0, 1), "")
  ```

### Parser
>>>>>>> d42603b3

## 1.5.0 (2024-01-08)

Biome now scores 97% compatibility with Prettier and features more than 180 linter rules.

### Analyzer

### CLI

#### New features

- Biome now shows a diagnostic when it encounters a protected file. Contributed by @ematipico

- The command `biome migrate` now updates the `$schema` if there's an outdated version.

- The CLI now takes in consideration the `.gitignore` in the home directory of the user, if it exists. Contributed by @ematipico
- The `biome ci` command is now able to print [GitHub Workflow Commands](https://docs.github.com/en/actions/using-workflows/workflow-commands-for-github-actions) when there are diagnostics in our code. Contributed by @nikeee
  This **might** require setting the proper permissions on your GitHub action:
  ```yaml
  permissions:
    pull-requests: write
  ```
- The commands `format`, `lint`, `check` and `ci` now accept two new arguments: `--changed` and `--since`. Use these options with the VCS integration
  is enabled to process only the files that were changed. Contributed by @simonxabris

  ```shell
  biome format --write --changed
  ```

- Introduced a new command called `biome explain`, which has the capability to display documentation for lint rules. Contributed by @kalleep
- You can use the command `biome explain` to print the documentation of lint rules. Contributed by @kalleep
  ```shell
  biome explain noDebugger
  biome explain useAltText
  ```
- You can use the command `biome explain` to print the directory where daemon logs are stored. Contributed by @ematipico
  ```shell
  biome explain daemon-logs
  ```
- Removed the hard coded limit of 200 printable diagnostics. Contributed by @ematipico

#### Bug fixes

- Fix [#1247](https://github.com/biomejs/biome/issues/1247), Biome now prints a **warning** diagnostic if it encounters files that can't handle. Contributed by @ematipico

  You can ignore unknown file types using the [`files.ignoreUnknown`](https://biomejs.dev/reference/configuration/#filesignoreunknown) configuration in `biome.json`:

  ```jsonc
  {
    "files": {
      "ignoreUnknown": true
    }
  }
  ```

  Or the `--files-ignore-unknown` CLI option:

  ```shell
  biome format --files-ignore-unknown=true --write .
  ```

- Fix [#709](https://github.com/biomejs/biome/issues/709) and [#805](https://github.com/biomejs/biome/issues/805) by correctly parsing `.gitignore` files. Contributed by @ematipico

- Fix [#1117](https://github.com/biomejs/biome/issues/1117) by correctly respecting the matching. Contributed by @ematipico

- Fix [#691](https://github.com/biomejs/biome/issues/691) and [#1190](https://github.com/biomejs/biome/issues/1190), by correctly apply the configuration when computing [`overrides` configuration](https://biomejs.dev/reference/configuration/#overrides). Contributed by @ematipico

### Configuration

#### New features

- Users can specify _git ignore patterns_ inside `ignore` and `include` properties, for example it's possible to **allow list** globs of files using the `!` character:

  ```jsonc
  {
    "files": {
      "ignore": [
        "node_modules/**",
        "!**/dist/**" // this is now accepted and allow files inside the `dist` folder
      ]
    }
  }
  ```

### Editors

#### New features

- The LSP registers formatting without the need of using dynamic capabilities from the client.

  This brings formatting services to the editors that don't support or have limited support for dynamic capabilities.

### Formatter

#### Bug fixes

- Fix [#1169](https://github.com/biomejs/biome/issues/1169). Account for escaped strings when computing layout for assignments. Contributed by @kalleep
- Fix [#851](https://github.com/biomejs/biome/issues/851). Allow regular function expressions to group and break as call arguments, just like arrow function expressions. [#1003](https://github.com/biomejs/biome/issues/1003) Contributed by @faultyserver
- Fix [#914](https://github.com/biomejs/biome/issues/914). Only parenthesize type-casted function expressions as default exports. [#1023](https://github.com/biomejs/biome/issues/1023) Contributed by @faultyserver
- Fix [#1112](https://github.com/biomejs/biome/issues/1112). Break block bodies in case clauses onto their own lines and preserve trailing fallthrough comments. [#1035](https://github.com/biomejs/biome/pull/1035) Contributed by @faultyserver
- Fix `RemoveSoftLinesBuffer` behavior to also removed conditional expanded content, ensuring no accidental, unused line breaks are included [#1032](https://github.com/biomejs/biome/pull/1032) Contributed by @faultyserver
- Fix [#1024](https://github.com/biomejs/biome/issues/1024). Allow JSX expressions to nestle in arrow chains [#1033](https://github.com/biomejs/biome/pull/1033) Contributed by @faultyserver
- Fix incorrect breaking on the left side of assignments by always using fluid assignment. [#1021](https://github.com/biomejs/biome/pull/1021) Contributed by @faultyserver
- Fix breaking strategy for nested object patterns in function parameters [#1054](https://github.com/biomejs/biome/pull/1054) Contributed by @faultyserver
- Fix over-indention of arrow chain expressions by simplifying the way each chain is grouped [#1036](https://github.com/biomejs/biome/pull/1036), [#1136](https://github.com/biomejs/biome/pull/1136), and [#1162](https://github.com/biomejs/biome/pull/1162) Contributed by @faultyserver.
- Fix "simple" checks for calls and member expressions to correctly handle array accesses, complex arguments to single-argument function calls, and multiple-argument function calls. [#1057](https://github.com/biomejs/biome/pull/1057) Contributed by @faultyserver
- Fix text wrapping and empty line handling for JSX Text elements to match Prettier's behavior. [#1075](https://github.com/biomejs/biome/pull/1075) Contributed by @faultyserver
- Fix leading comments in concisely-printed arrays to prevent unwanted line breaks. [#1135](https://github.com/biomejs/biome/pull/1135) Contributed by @faultyserver
- Fix `best_fitting` and interned elements preventing expansion propagation from sibling elements. [#1141](https://github.com/biomejs/biome/pull/1141) Contributed by @faultyserver
- Fix heuristic for grouping function parameters when type parameters with constraints are present. [#1153](https://github.com/biomejs/biome/pull/1153).  Contributed by @faultyserver.
- Fix binary-ish and type annotation handling for grouping call arguments in function expressions and call signatures. [#1152](https://github.com/biomejs/biome/pull/1152) and [#1160](https://github.com/biomejs/biome/pull/1160) Contributed by @faultyserver
- Fix handling of nestled JSDoc comments to preserve behavior for overloads. [#1195](https://github.com/biomejs/biome/pull/1195) Contributed by @faultyserver
- Fix [#1208](https://github.com/biomejs/biome/issues/1208). Fix extraction of inner types when checking for simple type annotations in call arguments. [#1195](https://github.com/biomejs/biome/pull/1195) Contributed by @faultyserver

- Fix [#1220](https://github.com/biomejs/biome/issues/1220). Avoid duplicating comments in type unions for mapped, empty object, and empty tuple types. [#1240](https://github.com/biomejs/biome/pull/1240) Contributed by @faultyserver

- Fix [#1356](https://github.com/biomejs/biome/issues/1356). Ensure `if_group_fits_on_line` content is always written in `RemoveSoftLinesBuffer`s. [#1357](https://github.com/biomejs/biome/pull/1357) Contributed by @faultyserver

- Fix [#1171](https://github.com/biomejs/biome/issues/1171). Correctly format empty statement with comment inside arrow body when used as single argument in call expression. Contributed by @kalleep

- Fix [#1106](https://github.com/biomejs/biome/issues/1106). Fix invalid formatting of single bindings when Arrow Parentheses is set to "AsNeeded" and the expression breaks over multiple lines. [#1449](https://github.com/biomejs/biome/pull/1449) Contributed by @faultyserver

### JavaScript APIs

### Linter

#### Promoted rules

New rules are incubated in the nursery group.
Once stable, we promote them to a stable group.
The following rules are promoted:

- [a11y/noAriaHiddenOnFocusable](https://www.biomejs.dev/linter/rules/no-aria-hidden-on-focusable)
- [a11y/useValidAriaRole](https://www.biomejs.dev/linter/rules/use-valid-aria-role)
- [complexity/useRegexLiterals](https://www.biomejs.dev/linter/rules/use-regex-literals)
- [suspicious/noImplicitAnyLet](https://www.biomejs.dev/linter/rules/no-implicit-any-let)
- [style/noDefaultExport](https://www.biomejs.dev/linter/rules/no-default-export)

#### New features

- Add [useExportType](https://biomejs.dev/linter/rules/use-export-type) that enforces the use of type-only exports for types. Contributed by @Conaclos

  ```diff
    interface A {}
    interface B {}
    class C {}

  - export type { A, C }
  + export { type A, C }

  - export { type B }
  + export type { B }
  ```

- Add [useImportType](https://biomejs.dev/linter/rules/use-import-type) that enforces the use of type-only imports for types. Contributed by @Conaclos

  ```diff
  - import { A, B } from "./mod.js";
  + import { type A, B } from "mod";
    let a: A;
    const b: B = new B();
  ```

  Also, the rule groups type-only imports:

  ```diff
  - import { type A, type B } from "./mod.js";
  + import type { A, B } from "./mod.js";
  ```

- Add [useFilenamingConvention](https://biomejs.dev/linter/rules/use-filenaming-convention), that enforces naming conventions for JavaScript and TypeScript filenames. Contributed by @Conaclos

  By default, the rule requires that a filename be in `camelCase`, `kebab-case`, `snake_case`, or matches the name of an `export` in the file.
  The rule provides options to restrict the allowed cases.

- Add [useNodejsImportProtocol](https://biomejs.dev/linter/rules/use-nodejs-import-protocol) that enforces the use of the `node:` protocol when importing _Node.js_ modules. Contributed by @2-NOW, @vasucp1207, and @Conaclos

  ```diff
  - import fs from "fs";
  + import fs from "node:fs";
  ```

- Add [useNumberNamespace](https://biomejs.dev/linter/rules/use-number-namespace) that enforces the use of the `Number` properties instead of the global ones.

  ```diff
  - parseInt;
  + Number.parseInt;
  - - Infinity;
  + Number.NEGATIVE_INFINITY;
  ```

- Add [useShorthandFunctionType](https://biomejs.dev/linter/rules/use-shorthand-function-type) that enforces using function types instead of object type with call signatures. Contributed by @emab, @ImBIOS, and @seitarof

  ```diff
  - interface Example {
  -   (): string;
  - }
  + type Example = () => string
```

- Add [noNodejsModules](https://biomejs.dev/linter/rules/no-nodejs-modules), that disallows the use of _Node.js_ modules. Contributed by @anonrig, @ematipico, and @Conaclos

- Add [noInvalidUseBeforeDeclaration](https://biomejs.dev/linter/rules/no-invalid-use-before-declaration) that reports variables and function parameters used before their declaration. Contributed by @Conaclos

  ```js
  function f() {
    console.log(c); // Use of `c` before its declaration.
    const c = 0;
  }
  ```

- Add [useConsistentArrayType](https://biomejs.dev/linter/rules/use-consistent-array-type) that enforces the use of a consistent syntax for array types. Contributed by @eryue0220

  This rule will replace [useShorthandArrayType](https://biomejs.dev/linter/rules/use-shorthand-array-type).
  It provides an option to choose between the shorthand or the generic syntax.

- Add [noEmptyTypeParameters](https://biomejs.dev/linter/rules/no-empty-type-parameters) that ensures that any type parameter list has at least one type parameter. Contributed by @togami2864

  This will report the following empty type parameter lists:

  ```ts
  interface Foo<> {}
  //           ^^
  type Bar<> = {};
  //      ^^
  ```

- Add [noGlobalEval](https://biomejs.dev/linter/rules/no-global-eval) that reports any use of the global `eval`.
  Contributed by @you-5805

- Add [noGlobalAssign](https://biomejs.dev/linter/rules/no-global-assign) that reports assignment to global variables. Contributed by @chansuke

  ```js
  Object = {}; // report assignment to `Object`.
  ```

- Add [noMisleadingCharacterClass](https://biomejs.dev/linter/rules/no-misleading-character-class) that disallows characters made with multiple code points in character class. Contributed by @togami2864

- Add [noThenProperty](https://biomejs.dev/linter/rules/no-then-property) that disallows the use of `then` as property name. Adding a `then` property makes an object _thenable_ that can lead to errors with Promises. Contributed by @togami2864

- Add [noUselessTernary](https://biomejs.dev/linter/rules/no-useless-ternary) that disallows conditional expressions (ternaries) when simpler alternatives exist.

  ```js
  var a = x ? true : true; // this could be simplified to `x`
  ```

#### Enhancements

- [noEmptyInterface](https://biomejs.dev/linter/rules/no-empty-interface) ignores empty interfaces that extend a type. Address [#959](https://github.com/biomejs/biome/issues/959) and [#1157](https://github.com/biomejs/biome/issues/1157). Contributed by @Conaclos

  This allows supporting interface augmentation in external modules as demonstrated in the following example:

  ```ts
  interface Extension {
    metadata: unknown;
  }

  declare module "@external/module" {
    // Empty interface that extends a type.
    export interface ExistingInterface extends Extension {}
  }
  ```

- Preserve more comments in the code fix of [useExponentiationOperator](https://biomejs.dev/linter/rules/use-exponentiation-operator). Contributed by @Conaclos

  The rule now preserves comments that follow the (optional) trailing comma.

  For example, the rule now suggests the following code fix:

  ```diff
  - Math.pow(
  -    a, // a
  -    2, // 2
  -  );
  +
  +    a ** // a
  +    2 // 2
  +
  ```

- `<svg>` element is now considered as a non-interactive HTML element ([#1095](https://github.com/biomejs/biome/issues/1095)). Contributed by @chansuke

  This affects the following rules:
  - [noAriaHiddenOnFocusable](https://biomejs.dev/linter/rules/no-aria-hidden-on-focusable)
  - [noInteractiveElementToNoninteractiveRole](https://biomejs.dev/linter/rules/no-interactive-element-to-noninteractive-role)
  - [noNoninteractiveElementToInteractiveRole](https://biomejs.dev/linter/rules/no-noninteractive-element-to-interactive-role)
  - [noNoninteractiveTabindex](https://biomejs.dev/linter/rules/no-noninteractive-tabindex)
  - [useAriaActivedescendantWithTabindex](https://biomejs.dev/linter/rules/use-aria-activedescendant-with-tabindex)

- [noMultipleSpacesInRegularExpressionLiterals](https://biomejs.dev/linter/rules/no-multiple-spaces-in-regular-expression-literals/) has a safe code fix. Contributed by @Conaclos

- [useArrowFunction](https://biomejs.dev/linter/rules/use-arrow-function/) ignores expressions that use `new.target`. Contributed by @Conaclos

- [noForEach](https://biomejs.dev/linter/rules/no-for-each) now reports only calls that use a callback with `0` or `1` parameter. Address [#547](https://github.com/biomejs/biome/issues/547). Contributed by @Conaclos

#### Bug fixes

- Fix [#1061](https://github.com/biomejs/biome/issues/1061). [noRedeclare](https://biomejs.dev/linter/rules/no-redeclare) no longer reports overloads of `export default function`. Contributed by @Conaclos

  The following code is no longer reported:

  ```ts
  export default function(a: boolean): boolean;
  export default function(a: number): number;
  export default function(a: number | boolean): number | boolean {
  	return a;
  }
  ```

- Fix [#651](https://github.com/biomejs/biome/issues/651), [useExhaustiveDependencies](https://biomejs.dev/linter/rules/use-exhaustive-dependencies) no longer reports out of scope dependencies. Contributed by @kalleep

  The following code is no longer reported:
  ```ts
  let outer = false;

  const Component = ({}) => {
    useEffect(() => {
      outer = true;
    }, []);
  }
  ```

- Fix [#1191](https://github.com/biomejs/biome/issues/1191). [noUselessElse](https://biomejs.dev/linter/rules/no-useless-else) now preserve comments of the `else` clause. Contributed by @Conaclos

  For example, the rule suggested the following fix:

  ```diff
    function f(x) {
      if (x <0) {
        return 0;
      }
  -   // Comment
  -   else {
        return x;
  -   }
    }
  ```

  Now the rule suggests a fix that preserves the comment of the `else` clause:

  ```diff
    function f(x) {
      if (x <0) {
        return 0;
      }
      // Comment
  -   else {
        return x;
  -   }
    }
  ```

- Fix [#1383](https://github.com/biomejs/biome/issues/1383). [noConfusingVoidType](https://biomejs.dev/linter/rules/no-confusing-void-type) now accepts the `void` type in type parameter lists.

  The rule no longer reports the following code:

  ```ts
  f<void>();
  ```

- Fix [#728](https://github.com/biomejs/biome/issues/728). [useSingleVarDeclarator](https://biomejs.dev/linter/rules/use-single-var-declarator) no longer outputs invalid code. Contributed by @Conaclos

- Fix [#1167](https://github.com/biomejs/biome/issues/1167). [useValidAriaProps](https://biomejs.dev/linter/rules/use-valid-aria-props) no longer reports `aria-atomic` as invalid. Contributed by @unvalley

- Fix [#1192](https://github.com/biomejs/biome/issues/1192). [useTemplate](https://biomejs.dev/linter/rules/use-template/) now correctly handles parenthesized expressions and respects type coercions. Contributed by @n-gude

  These cases are now properly handled:

  ```js
  "a" + (1 + 2) // `a${1 + 2}`
  ```

  ```js
  1 + (2 + "a") // `${1}${2}a`
  ```

- Fix [#1456](https://github.com/biomejs/biome/issues/1456). [useTemplate](https://biomejs.dev/linter/rules/use-template/) now reports expressions with an interpolated template literal and non-string expressions. Contributed by @n-gude

  The following code is now reported:

  ```js
  `a${1}` + 2;
  ```

- Fix [#1436](https://github.com/biomejs/biome/issues/1436). [useArrowFunction](https://biomejs.dev/linter/rules/use-arrow-function/) now applies a correct fix when a function expression is used in a call expression or a member access. Contributed by @Conaclos

  For example, the rule proposed the following fix:

  ```diff
  - const called = function() {}();
  + const called = () => {}();
  ```

  It now proposes a fix that adds the needed parentheses:

  ```diff
  - const called = function() {}();
  + const called = (() => {})();
  ```

- Fix [#696](https://github.com/biomejs/biome/issues/696). [useHookAtTopLevel](https://biomejs.dev/linter/rules/use-hook-at-top-level) now correctly detects early returns before the calls to the hook.

- The code fix of [noUselessTypeCOnstraint](https://biomejs.dev/linter/rules/no-useless-type-c-onstraint) now adds a trailing comma when needed to disambiguate a type parameter list from a JSX element. COntributed by @Conaclos

- Fix [#578](https://github.com/biomejs/biome/issues/578). [useExhaustiveDependencies](https://biomejs.dev/linter/rules/use-exhaustive-dependencies) now correctly recognizes hooks namespaced under the `React` namespace.  Contributed by @XiNiHa

- Fix [#910](https://github.com/biomejs/biome/issues/910). [noSvgWithoutTitle](https://biomejs.dev/linter/rules/no-svg-without-title) now ignores `<svg>` element with `aria-hidden="true"`. COntributed by @vasucp1207

### Parser

#### BREAKING CHANGES

- The representation of imports has been simplified. Contributed by @Conaclos

  The new representation is closer to the ECMAScript standard.
  It provides a single way of representing a namespace import such as `import * as ns from ""`.
  It rules out some invalid states that was previously representable.
  For example, it is no longer possible to represent a combined import with a `type` qualifier such as `import type D, { N } from ""`.

  See [#1163](https://github.com/biomejs/biome/pull/1163) for more details.

#### New features

- Imports and exports with both an _import attribute_ and a `type` qualifier are now reported as parse errors.

  ```ts
  import type A from "mod" with { type: "json" };
  //     ^^^^              ^^^^^^^^^^^^^^^^^^^^^
  //     parse error
  ```

#### Bug fixes

- Fix [#1077](https://github.com/biomejs/biome/issues/1077) where parenthesized identifiers in conditional expression were being parsed as arrow expressions. Contributed by @kalleep

  These cases are now properly parsed:

  _JavaScript_:

  ```javascript
    a ? (b) : a => {};
  ```

  _TypeScript_:

  ```ts
    a ? (b) : a => {};
  ```

  _JSX_:

  ```jsx
    bar ? (foo) : (<a>{() => {}}</a>);
  ```

- Allow empty type parameter lists for interfaces and type aliases ([#1237](https://github.com/biomejs/biome/issues/1237)). COntributed by @togami2864

  _TypeScript_ allows interface declarations and type aliases to have empty type parameter lists.
  Previously Biome didn't handle this edge case.
  Now, it correctly parse this syntax:

  ```ts
  interface Foo<> {}
  type Bar<> = {};
  ```

### Crates

#### BREAKING CHANGES

- Rename the `biome_js_unicode_table` crate to `biome_unicode_table` ([#1302](https://github.com/biomejs/biome/issues/1302)). COntributed by @chansuke


## 1.4.1 (2023-11-30)

### Editors

#### Bug fixes

- Fix [#933](https://github.com/biomejs/biome/issues/933). Some files are properly ignored in the LSP too. E.g. `package.json`, `tsconfig.json`, etc.
- Fix [#1394](https://github.com/biomejs/biome/issues/1394), by inferring the language extension from the internal saved files. Now newly created files JavaScript correctly show diagnostics.

### Formatter

#### Bug fixes

- Fix some accidental line breaks when printing array expressions within arrow functions and other long lines [#917](https://github.com/biomejs/biome/pull/917). Contributed by @faultyserver

- Match Prettier's breaking strategy for `ArrowChain` layouts [#934](https://github.com/biomejs/biome/pull/934). Contributed by @faultyserver

- Fix double-printing of leading comments in arrow chain expressions [#951](https://github.com/biomejs/biome/pull/951). Contributed by @faultyserver

### Linter

#### Bug fixes

- Fix [#910](https://github.com/biomejs/biome/issues/910), where the rule `noSvgWithoutTitle` should skip elements that have `aria-hidden` attributes. Contributed by @vasucp1207

#### New features

- Add [useForOf](https://biomejs.dev/linter/rules/use-for-of) rule.
  The rule recommends a for-of loop when the loop index is only used to read from an array that is being iterated.
  Contributed by @victor-teles

#### Enhancement

- Address [#924](https://github.com/biomejs/biome/issues/924) and [#920](https://github.com/biomejs/biome/issues/920). [noUselessElse](https://biomejs.dev/linter/rules/no-useless-else) now ignores `else` clauses that follow at least one `if` statement that doesn't break early. Contributed by @Conaclos

  For example, the following code is no longer reported by the rule:

  ```js
  function f(x) {
      if (x < 0) {
        // this `if` doesn't break early.
      } else if (x > 0) {
          return x;
      } else {
          // This `else` block was previously reported as useless.
      }
  }
  ```

#### Bug fixes

- Fix [#918](https://github.com/biomejs/biome/issues/918). [useSimpleNumberKeys](https://biomejs.dev/linter/rules/use-simple-number-keys) no longer repports false positive on comments. Contributed by @kalleep

- Fix [#953](https://github.com/biomejs/biome/issues/953). [noRedeclare](https://biomejs.dev/linter/rules/no-redeclare) no longer reports type parameters with the same name in different mapped types as redeclarations. Contributed by @Conaclos

- Fix [#608](https://github.com/biomejs/biome/issues/608). [useExhaustiveDependencies](https://biomejs.dev/linter/rules/use-exhaustive-dependencies) no longer repports missing dependencies for React hooks without dependency array. Contributed by @kalleep

### Parser

## 1.4.0 (2023-11-27)

### CLI

- Remove the CLI options from the `lsp-proxy`, as they were never meant to be passed to that command. Contributed by @ematipico

- Add option `--config-path` to `lsp-proxy` and `start` commands. It's now possible to tell the Daemon server to load `biome.json` from a custom path. Contributed by @ematipico

- Add option `--diagnostic-level`. It lets users control the level of diagnostics printed by the CLI. Possible values are: `"info"`, `"warn"`, and `"hint"`. Contributed by @simonxabris

- Add option `--line-feed` to the `format` command. Contributed by @SuperchupuDev

- Add option `--bracket-same-line` to the `format` command. Contributed by @faultyserve

- Add option `--bracket-spacing` to the `format` command. Contributed by @faultyserve

#### Bug fixes

- Fix the command `format`, now it returns a non-zero exit code when if there pending diffs. Contributed by @ematipico

### Formatter

#### New features

- Add the configuration [`formatter.lineFeed`](https://biomejs.dev/reference/configuration/#formatterlineending). It allows changing the type of line endings. Contributed by @SuperchupuDev

- Add the configuration [`javascript.formatter.bracketSameLine`](https://biomejs.dev/reference/configuration/#formatterbracketsameline). It allows controlling whether ending `>` of a multi-line _JSX_ element should be on the last attribute line or not. [#627](https://github.com/biomejs/biome/issues/627). Contributed by @faultyserver

- Add the configuration [`javascript.formatter.bracketSpacing`](https://biomejs.dev/reference/configuration/#formatterbracketspacing). It allows controlling whether spaces are inserted around the brackets of object literals. [#627](https://github.com/biomejs/biome/issues/627). Contributed by @faultyserver

#### Bug fixes

- Fix [#832](https://github.com/biomejs/biome/issues/832), the formatter no longer keeps an unnecessary trailing comma in type parameter lists. Contributed by @Conaclos

  ```diff
  - class A<T,> {}
  + class A<T> {}
  ```

- Fix [#301](https://github.com/biomejs/biome/issues/301), the formatter should not break before the `in` keyword. Contributed by @ematipico

### Linter

#### Promoted rules

- [a11y/noInteractiveElementToNoninteractiveRole](https://biomejs.dev/linter/rules/no-interactive-element-to-noninteractive-role)
- [complexity/noThisInStatic](https://biomejs.dev/linter/rules/no-this-in-static)
- [complexity/useArrowFunction](https://biomejs.dev/linter/rules/use-arrow-function)
- [correctness/noEmptyCharacterClassInRegex](https://biomejs.dev/linter/rules/no-empty-character-class-in-regex)
- [correctness/noInvalidNewBuiltin](https://biomejs.dev/linter/rules/no-invalid-new-builtin)
- [style/noUselessElse](https://biomejs.dev/linter/rules/no-useless-else)
- [style/useAsConstAssertion](https://biomejs.dev/linter/rules/use-as-const-assertion)
- [style/useShorthandAssign](https://biomejs.dev/linter/rules/use-shorthand-assign)
- [suspicious/noApproximativeNumericConstant](https://biomejs.dev/linter/rules/no-approximative-numeric-constant)
- [suspicious/noMisleadingInstantiator](https://biomejs.dev/linter/rules/no-misleading-instantiator)
- [suspicious/noMisrefactoredShorthandAssign](https://biomejs.dev/linter/rules/no-misrefactored-shorthand-assign)

The following rules are now recommended:

- [a11y/noAccessKey](https://biomejs.dev/linter/rules/no-access-key)
- [a11y/useHeadingContent](https://biomejs.dev/linter/rules/use-heading-content)
- [complexity/useSimpleNumberKeys](https://biomejs.dev/linter/use-simple-number-keys)

The following rules are now deprecated:

- [correctness/noNewSymbol](https://biomejs.dev/linter/rules/no-new-symbol)
  The rule is replaced by [correctness/noInvalidNewBuiltin](https://biomejs.dev/linter/rules/no-invalid-new-builtin)

#### New features

- Add [noDefaultExport](https://biomejs.dev/linter/rules/no-default-export) which disallows `export default`. Contributed by @Conaclos

- Add [noAriaHiddenOnFocusable](https://biomejs.dev/linter/rules/no-aria-hidden-on-focusable) which reports hidden and focusable elements. Contributed by @vasucp1207

- Add [noImplicitAnyLet](https://biomejs.dev/linter/rules/no-implicit-any-let) that reports variables declared with `let` and without initialization and type annotation. Contributed by @TaKO8Ki and @b4s36t4

- Add [useAwait](https://biomejs.dev/linter/rules/use-await) that reports `async` functions that don't use an `await` expression.

- Add [useValidAriaRole](https://biomejs.dev/linter/rules/use-valid-aria-role). Contributed by @vasucp1207

- Add [useRegexLiterals](https://biomejs.dev/linter/use-regex-literals) that suggests turning call to the regex constructor into regex literals. COntributed by @Yuiki

#### Enhancements

- Add an unsafe code fix for [a11y/useAriaActivedescendantWithTabindex](https://biomejs.dev/linter/rules/use-aria-activedescendant-with-tabindex)

#### Bug fixes

- Fix [#639](https://github.com/biomejs/biome/issues/639) by ignoring unused TypeScript's mapped key. Contributed by @Conaclos

- Fix [#565](https://github.com/biomejs/biome/issues/565) by handling several `infer` with the same name in extends clauses of TypeScript's conditional types. Contributed by @Conaclos

- Fix [#653](https://github.com/biomejs/biome/issues/653). [noUnusedImports](https://biomejs.dev/linter/rules/no-unused-imports) now correctly removes the entire line where the unused `import` is. Contributed by @Conaclos

- Fix [#607](https://github.com/biomejs/biome/issues/609) `useExhaustiveDependencies`, ignore optional chaining, Contributed by @msdlisper

- Fix [#676](https://github.com/biomejs/biome/issues/676), by using the correct node for the `"noreferrer"` when applying the code action. Contributed by @ematipico

- Fix [#455](https://github.com/biomejs/biome/issues/455). The CLI can now print complex emojis to the console correctly.

- Fix [#727](https://github.com/biomejs/biome/issues/727). [noInferrableTypes](https://biomejs.dev/linter/rules/no-inferrable-types) now correctly keeps type annotations when the initialization expression is `null`. Contributed by @Conaclos

- Fix [#784](https://github.com/biomejs/biome/issues/784), [noSvgWithoutTitle](https://biomejs.dev/linter/rules/no-svg-without-title) fixes false-positives to `aria-label` and reports svg's role attribute is implicit. Contributed by @unvalley

- Fix [#834](https://github.com/biomejs/biome/issues/834) that made [noUselessLoneBlockStatements](https://biomejs.dev/linter/rules/no-useless-lone-block-statements) reports block statements of switch clauses. Contributed by @vasucp1207

- Fix [#783](https://github.com/biomejs/biome/issues/834) that made [noUselessLoneBlockStatements](https://biomejs.dev/linter/rules/no-useless-lone-block-statements) reports block statements of `try-catch` structures. Contributed by @hougesen

- Fix [#69](https://github.com/biomejs/biome/issues/69) that made [correctness/noUnnecessaryContinue](https://biomejs.dev/linter/rules/no-unnecessary-continue) incorrectly reports a `continue` used to break a switch clause. Contributed by @TaKO8Ki

- Fix [#664](https://github.com/biomejs/biome/issues/664) by improving the diagnostic of [style/useNamingConvention](https://biomejs.dev/linter/use-naming-convention) when double capital are detected in strict camel case mode. Contributed by @vasucp1207

- Fix [#643](https://github.com/biomejs/biome/issues/643) that erroneously parsed the option of [complexity/useExhaustiveDependencies](https://biomejs.dev/linter/use-naming-convention). Contributed by @arendjr

### Parser

#### Bug fixes

- Fix [#846](https://github.com/biomejs/biome/issues/846) that erroneously parsed `<const T,>() => {}` as a JSX tag instead of an arrow function when both TypeScript and JSX are enabled.

### VSCode

## 1.3.3 (2023-10-31)

### Analyzer

#### Bug fixes

- Fix [#604](https://github.com/biomejs/biome/issues/604) which made [noConfusingVoidType](https://biomejs.dev/linter/rules/no-confusing-void-type) report false positives when the `void` type is used in a generic type parameter. Contributed by @unvalley

### CLI

#### Bug fixes

- Fix how `overrides` behave. Now `ignore` and `include` apply or not the override pattern, so they override each other.
  Now the options inside `overrides` override the top-level options.
- Bootstrap the logger only when needed. Contributed by @ematipico
- Fix how `overrides` are run. The properties `ignore` and `include` have different semantics and only apply/not apply an override. Contributed by @ematipico

### Editors

#### Bug fixes

- Fix [#592](https://github.com/biomejs/biome/issues/592), by changing binary resolution in the IntelliJ plugin. Contributed by @Joshuabaker2

### Formatter

#### Bug fixes

- Apply the correct layout when the right hand of an assignment expression is a await expression or a yield expression. Contributed by @ematipico
- Fix [#303](https://github.com/biomejs/biome/issues/303), where nested arrow functions didn't break. Contributed by @victor-teles

### Linter

#### New features

- Add [noUnusedPrivateClassMembers](https://biomejs.dev/linter/rules/no-unused-private-class-members) rule. The rule disallow unused private class members. Contributed by @victor-teles

#### Bug fixes

- Fix [#175](https://github.com/biomejs/biome/issues/175) which made [noRedeclare](https://biomejs.dev/linter/rules/no-redeclare) report index signatures using the name of a variable in the parent scope.

- Fix [#557](https://github.com/biomejs/biome/issues/557) which made [noUnusedImports](https://biomejs.dev/linter/rules/no-unused-imports) report imported types used in `typeof` expression. Contributed by @Conaclos

- Fix [#576](https://github.com/biomejs/biome/issues/576) by removing some erroneous logic in [noSelfAssign](https://biomejs.dev/linter/rules/no-self-assign/). Contributed by @ematipico

- Fix [#861](https://github.com/biomejs/biome/issues/861) that made [noUnusedVariables](https://biomejs.dev/linter/rules/no-unused-variables) always reports the parameter of an non-parenthesize arrow function as unused.

- Fix [#595](https://github.com/biomejs/biome/issues/595) by updating unsafe-apply logic to avoid unexpected errors in [noUselessFragments](https://biomejs.dev/linter/rules/no-useless-fragments/). Contributed by @nissy-dev

- Fix [#591](https://github.com/biomejs/biome/issues/591) which made [noRedeclare](https://biomejs.dev/linter/rules/no-redeclare) report type parameters with identical names but in different method signatures. Contributed by @Conaclos

- Support more a11y roles and fix some methods for a11y lint rules Contributed @nissy-dev

- Fix [#609](https://github.com/biomejs/biome/issues/609) `useExhaustiveDependencies`, by removing `useContext`, `useId` and `useSyncExternalStore` from the known hooks. Contributed by @msdlisper

- Fix `useExhaustiveDependencies`, by removing `useContext`, `useId` and `useSyncExternalStore` from the known hooks. Contributed by @msdlisper

- Fix [#871](https://github.com/biomejs/biome/issues/871) and [#610](https://github.com/biomejs/biome/issues/610). Now `useHookAtTopLevel` correctly handles nested functions.  Contributed by @arendjr

- The options of the rule `useHookAtTopLevel` are deprecated and will be removed in Biome 2.0. The rule now determines the hooks using the naming convention set by React.

  ```diff
  {
    "linter": {
      "rules": {
        "correctness": {
  +        "useHookAtTopLevel": "error",
  -        "useHookAtTopLevel": {
  -          "level": "error",
  -          "options": {
  -            "hooks": [
  -              {
  -                "name": "useLocation",
  -                "closureIndex": 0,
  -                "dependenciesIndex": 1
  -              },
  -              { "name": "useQuery", "closureIndex": 1, "dependenciesIndex": 0 }
  -            ]
  -          }
  -        }
        }
      }
    }
  }
  ```

### Parser

#### Enhancements

- Support RegExp v flag. Contributed by @nissy-dev
- Improve error messages. Contributed by @ematipico

## 1.3.1 (2023-10-20)

### CLI

#### Bug fixes

- Fix `rage` command, now it doesn't print info about running servers. Contributed by @ematipico

### Editors

#### Bug fixes

- Fix [#552](https://github.com/biomejs/biome/issues/552), where the formatter isn't correctly triggered in Windows systems. Contributed by @victor-teles

### Linter

#### New features

- Add [noThisInStatic](https://biomejs.dev/linter/rules/no-this-in-static) rule. Contributed by @ditorodev and @Conaclos

#### Bug fixes

- Fix [#548](https://github.com/biomejs/biome/issues/548) which made [noSelfAssign](https://biomejs.dev/linter/rules/no-self-assign) panic.

- Fix [#555](https://github.com/biomejs/biome/issues/555), by correctly map `globals` into the workspace.

## 1.3.0 (2023-10-19)

### Analyzer

#### Enhancements

- Import sorting is safe to apply now, and it will be applied when running `check --apply` instead of `check --apply-unsafe`.

- Import sorting now handles Bun imports `bun:<name>`, absolute path imports `/<path>`, and [Node's subpath imports `#<name>`](https://nodejs.org/api/packages.html#subpath-imports). See [our documentation](https://biomejs.dev/analyzer/) for more details. Contributed by @Conaclos

### CLI

#### Bug fixes

- Fix [#319](https://github.com/biomejs/biome/issues/319). The command `biome lint` now shows the correct options. Contributed by @ematipico
- Fix [#312](https://github.com/biomejs/biome/issues/312). Running `biome --version` now exits with status code `0` instead of `1`. Contributed by @nhedger
- Fix a bug where the `extends` functionality doesn't carry over `organizeImports.ignore`. Contributed by @ematipico
- The CLI now returns the original content when using `stdin` and the original content doesn't change. Contributed by @ematipico

#### New features

- Add support for `BIOME_BINARY` environment variable to override the location of the binary. Contributed by @ematipico
- Add option `--indent-width`, and deprecated the option `--indent-size`. Contributed by @ematipico
- Add option `--javascript-formatter-indent-width`, and deprecated the option `--javascript-formatter-indent-size`. Contributed by @ematipico
- Add option `--json-formatter-indent-width`, and deprecated the option `--json-formatter-indent-size`. Contributed by @ematipico
- Add option `--daemon-logs` to `biome rage`. The option is required to view Biome daemon server logs.  Contributed by @unvalley
- Add support for logging. By default, Biome doesn't log anything other than diagnostics. Logging can be enabled with the new option `--log-level`:

  ```shell
  biome format --log-level=info ./src
  ```
  There are four different levels of logging, from the most verbose to the least verbose: `debug`, `info`, `warn` and `error`. Here's how an `INFO` log will look like:

  ```
  2023-10-05T08:27:01.954727Z  INFO  Analyze file ./website/src/playground/components/Resizable.tsx
    at crates/biome_service/src/file_handlers/javascript.rs:298 on biome::worker_5
    in Pulling diagnostics with categories: RuleCategories(SYNTAX)
    in Processes formatting with path: "./website/src/playground/components/Resizable.tsx"
    in Process check with path: "./website/src/playground/components/Resizable.tsx"
  ```

  You can customize how the log will look like with a new option `--log-kind`. The supported kinds are: `pretty`, `compact` and `json`.

  `pretty` is the default logging. Here's how a `compact` log will look like:

  ```
  2023-10-05T08:29:04.864247Z  INFO biome::worker_2 Process check:Processes linting:Pulling diagnostics: crates/biome_service/src/file_handlers/javascript.rs: Analyze file ./website/src/playground/components/Resizable.tsx path="./website/src/playground/components/Resizable.tsx" path="./website/src/playground/components/Resizable.tsx" categories=RuleCategories(LINT)
  2023-10-05T08:29:04.864290Z  INFO biome::worker_7 Process check:Processes formatting: crates/biome_service/src/file_handlers/javascript.rs: Format file ./website/src/playground/components/Tabs.tsx path="./website/src/playground/components/Tabs.tsx" path="./website/src/playground/components/Tabs.tsx"
  2023-10-05T08:29:04.879332Z  INFO biome::worker_2 Process check:Processes formatting:Pulling diagnostics: crates/biome_service/src/file_handlers/javascript.rs: Analyze file ./website/src/playground/components/Resizable.tsx path="./website/src/playground/components/Resizable.tsx" path="./website/src/playground/components/Resizable.tsx" categories=RuleCategories(SYNTAX)
  2023-10-05T08:29:04.879383Z  INFO biome::worker_2 Process check:Processes formatting: crates/biome_service/src/file_handlers/javascript.rs: Format file ./website/src/playground/components/Resizable.tsx path="./website/src/playground/components/Resizable.tsx" path="./website/src/playground/components/Resizable.tsx"
  ```

#### Enhancements

- Deprecated the environment variable `ROME_BINARY`. Use `BIOME_BINARY` instead. Contributed by @ematipico
- Biome doesn't check anymore the presence of the `.git` folder when VCS support is enabled. Contributed by @ematipico
- `biome rage` doesn't print the logs of the daemon, use `biome rage --daemon-logs` to print them. Contributed by @unvalley

### Configuration

#### New features

- Add option `formatter.indentWidth`, and deprecated the option `formatter.indentSize`. Contributed by @ematipico
- Add option `javascript.formatter.indentWidth`, and deprecated the option `javascript.formatter.indentSize`. Contributed by @ematipico
- Add option `json.formatter.indentWidth`, and deprecated the option `json.formatter.indentSize`. Contributed by @ematipico
- Add option `include` to multiple sections of the configuration
  - `files.include`;
  - `formatter.include`;
  - `linter.include`;
  - `organizeImports.include`;
  When `include` and `ignore` are both specified, `ignore` takes **precedence** over `include`
- Add option `overrides`, where users can modify the behaviour of the tools for certain files or paths.

  For example, it's possible to modify the formatter `lineWidth`, and even `quoteStyle` for certain files that are included in glob path `generated/**`:

  ```json
  {
    "formatter": {
      "lineWidth": 100
    },
    "overrides": [
      {
        "include": ["generated/**"],
        "formatter": {
          "lineWidth": 160
        },
        "javascript": {
          "formatter": {
            "quoteStyle": "single"
          }
        }
      }
    ]
  }
  ```

  Or, you can disable certain rules for certain path, and disable the linter for other paths:

  ```json
  {
    "linter": {
      "enabled": true,
      "rules": {
        "recommended": true
      }
    },
    "overrides": [
      {
        "include": ["lib/**"],
        "linter": {
          "rules": {
            "suspicious": {
              "noDebugger": "off"
            }
          }
        }
      },
      {
        "include": ["shims/**"],
        "linter": {
          "enabled": false
        }
      }
    ]
  }
  ```

### Bug fixes

- Fix [#343](https://github.com/biomejs/biome/issues/343), `extends` was incorrectly applied to the `biome.json` file. Contributed by @ematipico

### Editors

#### Bug fixes

- Fix [#404](https://github.com/biomejs/biome/issues/404). Biome intellij plugin now works on Windows. Contributed by @victor-teles

- Fix [#402](https://github.com/biomejs/biome/issues/402). Biome `format` on intellij plugin now recognize biome.json. Contributed by @victor-teles

### Formatter

#### Enhancements
- Use `OnceCell` for the Memoized memory because that's what the `RefCell<Option>` implemented. Contributed by @denbezrukov

### Linter

#### Promoted rules

- [complexity/noExcessiveCognitiveComplexity](https://biomejs.dev/linter/rules/no-excessive-cognitive-complexity)
- [complexity/noVoid](https://biomejs.dev/linter/rules/no-void)
- [correctness/useExhaustiveDependencies](https://biomejs.dev/linter/rules/use-exhaustive-dependencies)
- [correctness/useHookAtTopLevel](https://biomejs.dev/linter/rules/use-hook-at-top-level)
- [performance/noAccumulatingSpread](https://biomejs.dev/linter/rules/no-accumulating-spread)
- [style/useCollapsedElseIf](https://biomejs.dev/linter/rules/use-collapsed-else-if)
- [suspicious/noConfusingVoidType](https://biomejs.dev/linter/rules/no-confusing-void-type)
- [suspicious/noFallthroughSwitchClause](https://biomejs.dev/linter/rules/no-fallthrough-switch-clause)
- [suspicious/noGlobalIsFinite](https://biomejs.dev/linter/rules/no-global-is-finite)
- [suspicious/noGlobalIsNan](https://biomejs.dev/linter/rules/no-global-is-nan)
- [suspicious/useIsArray](https://biomejs.dev/linter/rules/use-is-array)

The following rules are now recommended:

- [noAccumulatingSpread](https://biomejs.dev/linter/rules/)
- [noConfusingVoidType](https://biomejs.dev/linter/rules/no-confusing-void-type)
- [noFallthroughSwitchClause](https://biomejs.dev/linter/rules/no-fallthrough-switch-clause)
- [noForEach](https://biomejs.dev/linter/rules/no-for-each)

#### New features

- Add [noEmptyCharacterClassInRegex](https://biomejs.dev/linter/rules/no-empty-character-class-in-regex) rule. The rule reports empty character classes and empty negated character classes in regular expression literals. Contributed by @Conaclos

- Add [noMisleadingInstantiator](https://biomejs.dev/linter/rules/no-mileading-instantiator) rule. The rule reports the misleading use of the `new` and `constructor` methods. Contributed by @unvalley

- Add [noUselessElse](https://biomejs.dev/linter/rules/no-useless-else) rule.
  The rule reports `else` clauses that can be omitted because their `if` branches break.
  Contributed by @Conaclos

- Add [noUnusedImports](https://biomejs.dev/linter/rules/no-unused-imports) rule.
  The rule reports unused imports and suggests to remove them.
  Contributed by @Conaclos

  [noUnusedVariables](https://biomejs.dev/linter/rules/no-unused-variables) reports also unused imports, but don't suggest their removal.
  Once [noUnusedImports](https://biomejs.dev/linter/rules/no-unused-imports) stabilized,
  [noUnusedVariables](https://biomejs.dev/linter/rules/no-unused-variables) will not report unused imports.

- Add [useShorthandAssign](https://biomejs.dev/linter/rules/use-shorthand-assign) rule.
  The rule enforce use of shorthand operators that combine variable assignment and some simple mathematical operations. For example, x = x + 4 can be shortened to x += 4.
  Contributed by @victor-teles

- Add [useAsConstAssertion](https://biomejs.dev/linter/rules/use-as-const-assertion) rule.
  The rule enforce use of `as const` assertion to infer literal types.
  Contributed by @unvalley

- Add [noMisrefactoredShorthandAssign](https://biomejs.dev/linter/rules/no-misrefactored-shorthand-assign) rule.
  The rule reports shorthand assigns when variable appears on both sides. For example `x += x + b`
  Contributed by @victor-teles
- Add [noApproximativeNumericConstant](https://biomejs.dev/linter/rules/no-approximative-numeric-constant/) rule. Contributed by @nikeee

- Add [noInteractiveElementToNoninteractiveRole](https://biomejs.dev/linter/rules/no-interactive-element-to-noninteractive-role) rule. The rule enforces the non-interactive ARIA roles are not assigned to interactive HTML elements. Contributed by @nissy-dev

- Add [useAriaActivedescendantWithTabindex](https://biomejs.dev/linter/rules/use-aria-activedescendant-with-tabindex) rule. The rule enforces that `tabIndex` is assigned to non-interactive HTML elements with `aria-activedescendant`. Contributed by @nissy-dev

- Add [noUselessLoneBlockStatements](https://biomejs.dev/linter/rules/no-useless-lone-block-statements) rule.
  The rule reports standalone blocks that don't include any lexical scoped declaration.
  Contributed by @emab

- Add [noInvalidNewBuiltin](https://biomejs.dev/linter/rules/no-invalid-new-builtin) rule.
  The rule reports use of `new` on `Symbol` and `BigInt`. Contributed by @lucasweng

#### Enhancements

- The following rules have now safe code fixes:

  - [noNegationElse](https://biomejs.dev/linter/rules/no-negation-else)
  - [noUselessLabel](https://biomejs.dev/linter/rules/no-useless-label)
  - [noUselessTypeConstraint](https://biomejs.dev/linter/rules/no-useless-type-constraint)
  - [noUnusedLabels](https://biomejs.dev/linter/rules/no-unused-labels)
  - [useConst](https://biomejs.dev/linter/rules/use-const)
  - [useEnumInitializers](https://biomejs.dev/linter/rules/use-enum-initializers)
  - [useWhile](https://biomejs.dev/linter/rules/use-while)

- [noAccumulatingSpread](https://biomejs.dev/linter/no-accumulating-spread) makes more check in order to reduce potential false positives. Contributed by @Vivalldi

- [noConstAssign](https://biomejs.dev/linter/rules/no-const-assign) now provides an unsafe code fix that replaces `const` with `let`. Contributed by @vasucp1207

- [noExcessiveComplexity](https://biomejs.dev/linter/rules/no-excessive-complexity) default complexity threshold is now `15`. Contributed by @arendjr

- [noPositiveTabindexValue](https://biomejs.dev/linter/rules/no-positive-tabindex-value) now provides an unsafe code fix that set to `0` the tab index. Contributed by @vasucp1207

- [noUnusedLabels](https://biomejs.dev/linter/rules/no-unused-labels) no longer reports unbreakable labeled statements. Contributed by @Conaclos

- [noUnusedVariables](https://biomejs.dev/linter/rules/no-unused-variables) now reports unused TypeScript's type parameters. Contributed by @Conaclos

- [useAnchorContent](https://biomejs.dev/linter/rules/use-anchor-content) now provides an unsafe code fix that removes the `aria-hidden`` attribute. Contributed by @vasucp1207

- [useValidAriaProps](https://biomejs.dev/linter/rules/use-valid-aria-props) now provides an unsafe code fix that removes invalid properties. Contributed by @vasucp1207

- `noExcessiveComplexity` was renamed to `noExcessiveCognitiveComplexity`

#### Bug fixes

- Fix [#294](https://github.com/biomejs/biome/issues/294). [noConfusingVoidType](https://biomejs.dev/linter/rules/no-confusing-void-type/) no longer reports false positives for return types. Contributed by @b4s36t4

- Fix [#313](https://github.com/biomejs/biome/issues/313). [noRedundantUseStrict](https://biomejs.dev/linter/rules/no-redundant-use-strict/) now keeps leading comments.

- Fix [#383](https://github.com/biomejs/biome/issues/383). [noMultipleSpacesInRegularExpressionLiterals](https://biomejs.dev/linter/rules/no-multiple-spaces-in-regular-expression-literals) now provides correct code fixes when consecutive spaces are followed by a quantifier. Contributed by @Conaclos

- Fix [#397](https://github.com/biomejs/biome/issues/397). [useNumericLiterals](https://biomejs.dev/linter/rules/use-numeric-literals) now provides correct code fixes for signed numbers. Contributed by @Conaclos

- Fix [452](https://github.com/biomejs/biome/pull/452). The linter panicked when it met a malformed regex (a regex not ending with a slash).

- Fix [#104](https://github.com/biomejs/biome/issues/104). We now correctly handle types and values with the same name.

- Fix [#243](https://github.com/biomejs/biome/issues/243) a false positive case where the incorrect scope was defined for the `infer` type. in rule [noUndeclaredVariables](https://biomejs.dev/linter/rules/no-undeclared-variables/). Contributed by @denbezrukov

- Fix [#322](ttps://github.com/biomejs/biome/issues/322), now [noSelfAssign](https://biomejs.dev/linter/rules/no-self-assign/) correctly handles literals inside call expressions.

- Changed how [noSelfAssign](https://biomejs.dev/linter/rules/no-self-assign/) behaves. The rule is not triggered anymore on function calls. Contributed by @ematipico

### Parser

- Enhance diagnostic for infer type handling in the parser. The 'infer' keyword can only be utilized within the 'extends' clause of a conditional type. Using it outside of this context will result in an error. Ensure that any type declarations using 'infer' are correctly placed within the conditional type structure to avoid parsing issues. Contributed by @denbezrukov
- Add support for parsing trailing commas inside JSON files:

  ```json
  {
    "json": {
      "parser": {
        "allowTrailingCommas": true
      }
    }
  }
  ```

  Contributed by @nissy-dev

### VSCode

## 1.2.2 (2023-09-16)

### CLI

#### Bug fixes

- Fix a condition where import sorting wasn't applied when running `biome check --apply`


## 1.2.1 (2023-09-15)

### Configuration

- Fix an edge case where the formatter language configuration wasn't picked.
- Fix the configuration schema, where `json.formatter` properties weren't transformed in camel case.

## 1.2.0 (2023-09-15)

### CLI

#### New features

- Add new options to customize the behaviour the formatter based on the language of the file
  - `--json-formatter-enabled`
  - `--json-formatter-indent-style`
  - `--json-formatter-indent-size`
  - `--json-formatter-line-width`
  - `--javascript-formatter-enabled`
  - `--javascript-formatter-indent-style`
  - `--javascript-formatter-indent-size`
  - `--javascript-formatter-line-width`

#### Bug fixes

- Fix a bug where `--errors-on-warning` didn't work when running `biome ci` command.

### Configuration

#### New features

- Add new options to customize the behaviour of the formatter based on the language of the file
  - `json.formatter.enabled`
  - `json.formatter.indentStyle`
  - `json.formatter.indentSize`
  - `json.formatter.lineWidth`
  - `javascript.formatter.enabled`
  - `javascript.formatter.indentStyle`
  - `javascript.formatter.indentSize`
  - `javascript.formatter.lineWidth`

### Linter

#### Promoted rules

New rules are incubated in the nursery group.
Once stable, we promote them to a stable group.
The following rules are promoted:

- [a11y/noAriaUnsupportedElements](https://www.biomejs.dev/linter/rules/no-aria-unsupported-elements/)
- [a11y/noNoninteractiveTabindex](https://www.biomejs.dev/linter/rules/no-noninteractive-tabindex/)
- [a11y/noRedundantRoles](https://www.biomejs.dev/linter/rules/no-redundant-roles/)
- [a11y/useValidAriaValues](https://www.biomejs.dev/linter/rules/use-valid-aria-values/)
- [complexity/noBannedTypes](https://www.biomejs.dev/linter/rules/no-banned-types)
- [complexity/noStaticOnlyClass](https://www.biomejs.dev/linter/rules/no-static-only-class)
- [complexity/noUselessEmptyExport](https://www.biomejs.dev/linter/rules/no-useless-empty-export)
- [complexity/noUselessThisAlias](https://www.biomejs.dev/linter/rules/no-useless-this-alias)
- [correctness/noConstantCondition](https://www.biomejs.dev/linter/rules/no-constant-condition)
- [correctness/noNonoctalDecimalEscape](https://www.biomejs.dev/linter/rules/no-nonoctal-decimal-escape)
- [correctness/noSelfAssign](https://www.biomejs.dev/linter/rules/no-self-assign)
- [style/useLiteralEnumMembers](https://www.biomejs.dev/linter/rules/use-literal-enum-members)
- [style/useNamingConvention](https://www.biomejs.dev/linter/rules/use-naming-convention)
- [suspicious/noControlCharactersInRegex](https://www.biomejs.dev/linter/rules/no-control-characters-in-regex)
- [suspicious/noUnsafeDeclarationMerging](https://www.biomejs.dev/linter/rules/no-unsafe-declaration-merging)
- [suspicious/useGetterReturn](https://www.biomejs.dev/linter/rules/use-getter-return)

#### New rules

- Add [noConfusingVoidType](https://biomejs.dev/linter/rules/no-confusing-void-type/) rule. The rule reports the unusual use of the `void` type. Contributed by @shulandmimi

#### Removed rules

- Remove [noConfusingArrow](https://biomejs.dev/linter/rules/no-confusing-arrow/).

  Code formatters, such as prettier and Biome, always adds parentheses around the parameter or the body of an arrow function.
  This makes the rule useless.

  Contributed by @Conaclos

#### Enhancements

- [noFallthroughSwitchClause](https://biomejs.dev/linter/rules/no-fallthrough-switch-clause/) now relies on control flow analysis to report most of switch clause fallthrough. Contributed by @Conaclos

- [noAssignInExpressions](https://biomejs.dev/linter/rules/no-assign-in-expressions/) no longer suggest code fixes. Most of the time the suggestion didn't match users' expectations. Contributed by @Conaclos

- [noUselessConstructor](https://biomejs.dev/linter/rules/no-useless-constructor/) no longer emits safe code fixes. Contributed by @Conaclos

  All code fixes are now emitted as unsafe code fixes.
  Removing a constructor can change the behavior of a program.

- [useCollapsedElseIf](https://biomejs.dev/linter/rules/use-collapsed-else-if/) now only provides safe code fixes. Contributed by @Conaclos

- [noUnusedVariables](https://biomejs.dev/linter/rules/no-unused-variables/) now reports more cases.

  The rule is now able to ignore self-writes.
  For example, the rule reports the following unused variable:

  ```js
  let a = 0;
  a++;
  a += 1;
  ```

  The rule is also capable of detecting an unused declaration that uses itself.
  For example, the rule reports the following unused interface:

  ```ts
  interface I {
    instance(): I
  }
  ```

  Finally, the rule now ignores all _TypeScript_ declaration files,
  including [global declaration files](https://www.typescriptlang.org/docs/handbook/declaration-files/templates/global-d-ts.html).

  Contributed by @Conaclos

#### Bug fixes

- Fix [#182](https://github.com/biomejs/biome/issues/182), making [useLiteralKeys](https://biomejs.dev/linter/rules/use-literal-keys/) retains optional chaining. Contributed by @denbezrukov

- Fix [#168](https://github.com/biomejs/biome/issues/168), fix [useExhaustiveDependencies](https://biomejs.dev/linter/rules/use-exhaustive-dependencies) false positive case when stable hook is on a new line. Contributed by @denbezrukov

- Fix [#137](https://github.com/biomejs/biome/issues/137), fix [noRedeclare](https://biomejs.dev/linter/rules/no-redeclare/) false positive case with TypeScript module declaration:

  ```typescript
  declare module '*.gif' {
      const src: string;
  }

  declare module '*.bmp' {
      const src: string;
  }
  ```
  Contributed by @denbezrukov

- Fix [#258](https://github.com/biomejs/biome/issues/258), fix [noUselessFragments](https://biomejs.dev/linter/rules/no-useless-fragments/) the case where the rule removing an assignment. Contributed by @denbezrukov
- Fix [#266](https://github.com/biomejs/biome/issues/266), where `complexity/useLiteralKeys` emitted a code action with an invalid AST. Contributed by @ematipico


- Fix [#105](https://github.com/biomejs/biome/issues/105), removing false positives reported by [noUnusedVariables](https://biomejs.dev/linter/rules/no-unused-variables/).

  The rule no longer reports the following used variable:

  ```js
  const a = f(() => a);
  ```

  Contributed by @Conaclos

### VSCode

#### Enhancements

- Improve server binary resolution when using certain package managers, notably pnpm.

  The new strategy is to point to `node_modules/.bin/biome` path,
  which is consistent for all package managers.

## 1.1.2 (2023-09-07)

### Editors

#### Bug fixes

- Fix a case where an empty JSON file would cause the LSP server to crash. Contributed by @ematipico

### Linter

#### Enhancements

- [useNamingConvention](https://biomejs.dev/linter/rules/use-naming-convention/) now accepts import namespaces in _PascalCase_ and rejects export namespaces in _CONSTANT\_CASE_.

  The following code is now valid:

  ```js
  import * as React from "react";
  ```

  And the following code is now invalid:

  ```js
  export * as MY_NAMESPACE from "./lib.js";
  ```

  Contributed by @Conaclos

- [noUselessConstructor](https://biomejs.dev/linter/rules/no-useless-constructor/) now ignores decorated classes and decorated parameters. The rule now gives suggestions instead of safe fixes when parameters are annotated with types. Contributed by @Conaclos

## 1.1.1 (2023-09-07)

### Analyzer

#### Bug fixes

- The diagnostic for `// rome-ignore` suppression comment should not be a warning. A warning could block the CI, marking a gradual migration difficult. The code action that changes `// rome-ignore` to `// biome-ignore` is disabled as consequence. Contributed by @ematipico

## 1.1.0 (2023-09-06)

### Analyzer

#### Enhancements

- Add a code action to replace `rome-ignore` with `biome-ignore`. Use `biome check --apply-unsafe` to update all the comments. The action is not bulletproof, and it might generate unwanted code, that's why it's unsafe action. Contributed by @ematipico


### CLI

#### Enhancements

- Biome now reports a diagnostics when a `rome.json` file is found.
- `biome migrate --write` creates `biome.json` from `rome.json`, but it won't delete the `rome.json` file. Contributed by @ematipico

#### Bug fixes

- Biome uses `biome.json` first, then it attempts to use `rome.json`.
- Fix a case where Biome couldn't compute correctly the ignored files when the VSC integration is enabled. Contributed by @ematipico

### Configuration
### Editors

#### Bug fixes

- The LSP now uses its own socket and won't rely on Biome's socket. This fixes some cases where users were seeing multiple servers in the `rage` output.

### Formatter

#### Enhancements

- You can use `// biome-ignore` as suppression comment.
- The `// rome-ignore` suppression is deprecated.

### JavaScript APIs
### Linter

#### New features

- Add [useCollapsedElseIf](https://biomejs.dev/linter/rules/use-collapsed-else-if/) rule. This new rule requires merging an `else` and an `if`, if the `if` statement is the only statement in the `else` block. Contributed by @n-gude

#### Enhancements

- [useTemplate](https://biomejs.dev/linter/rules/use-template/) now reports all string concatenations.

  Previously, the rule ignored concatenation of a value and a newline or a backquote.
  For example, the following concatenation was not reported:

  ```js
  v + "\n";
  "`" + v + "`";
  ```

  The rule now reports these cases and suggests the following code fixes:

  ```diff
  - v + "\n";
  + `${v}\n`;
  - v + "`";
  + `\`${v}\``;
  ```

  Contributed by @Conaclos

- [useExponentiationOperator](https://biomejs.dev/linter/rules/use-exponentiation-operator/) suggests better code fixes.

  The rule now preserves any comment preceding the exponent,
  and it preserves any parenthesis around the base or the exponent.
  It also adds spaces around the exponentiation operator `**`,
  and always adds parentheses for pre- and post-updates.

  ```diff
  - Math.pow(a++, /**/ (2))
  + (a++) ** /**/ (2)
  ```

  Contributed by @Conaclos

- You can use `// biome-ignore` as suppression comment.

- The `// rome-ignore` suppression is deprecated.

#### Bug fixes

- Fix [#80](https://github.com/biomejs/biome/issues/95), making [noDuplicateJsxProps](https://biomejs.dev/linter/rules/no-duplicate-jsx-props/) case-insensitive.

  Some frameworks, such as Material UI, rely on the case-sensitivity of JSX properties.
  For example, [TextField has two properties with the same name, but distinct cases](https://mui.com/material-ui/api/text-field/#TextField-prop-inputProps):

  ```jsx
  <TextField inputLabelProps="" InputLabelProps=""></TextField>
  ```

   Contributed by @Conaclos

- Fix [#138](https://github.com/biomejs/biome/issues/138)

  [noCommaOperator](https://biomejs.dev/linter/rules/no-comma-operator/) now correctly ignores all use of comma operators inside the update part of a `for` loop.
  The following code is now correctly ignored:

  ```js
  for (
    let i = 0, j = 1, k = 2;
    i < 100;
    i++, j++, k++
  ) {}
  ```

  Contributed by @Conaclos

- Fix [rome#4713](https://github.com/rome/tools/issues/4713).

  Previously, [useTemplate](https://biomejs.dev/linter/rules/use-template/) made the following suggestion:

  ```diff
  - a + b + "px"
  + `${a}${b}px`
  ```

  This breaks code where `a` and `b` are numbers.

  Now, the rule makes the following suggestion:

  ```diff
  - a + b + "px"
  + `${a + b}px`
   ```

  Contributed by @Conaclos

- Fix [rome#4109](https://github.com/rome/tools/issues/4109)

  Previously, [useTemplate](https://biomejs.dev/linter/rules/use-template/) suggested an invalid code fix when a leading or trailing single-line comment was present:

  ```diff
    // leading comment
  - 1 /* inner comment */ + "+" + 2 // trailing comment
  + `${// leading comment
  + 1 /* inner comment */}+${2 //trailing comment}` // trailing comment
  ```

  Now, the rule correctly handle this case:

  ```diff
    // leading comment
  - 1 + "+" + 2 // trailing comment
  + `${1}+${2}` // trailing comment
  ```

  As a sideeffect, the rule also suggests the removal of any inner comments.

  Contributed by @Conaclos

- Fix [rome#3850](https://github.com/rome/tools/issues/3850)

  Previously [useExponentiationOperator](https://biomejs.dev/linter/rules/use-exponentiation-operator/) suggested invalid code in a specific edge case:

  ```diff
  - 1 +Math.pow(++a, 2)
  + 1 +++a**2
  ```

  Now, the rule properly adds parentheses:

  ```diff
  - 1 +Math.pow(++a, 2)
  + 1 +(++a) ** 2
  ```

  Contributed by @Conaclos

- Fix [#106](https://github.com/biomejs/biome/issues/106)

  [noUndeclaredVariables](https://biomejs.dev/linter/rules/no-undeclared-variables/) now correctly recognizes some TypeScript types such as `Uppercase`.

  Contributed by @Conaclos

- Fix [rome#4616](https://github.com/rome/tools/issues/4616)

  Previously [noUnreachableSuper](https://biomejs.dev/linter/rules/no-unreacheable-super/) reported valid codes with complex nesting of control flow structures.

  Contributed by @Conaclos

## 1.0.0 (2023-08-28)

### Analyzer

#### BREAKING CHANGES

- The organize imports feature now groups import statements by "distance".

  Modules "farther" from the user are put on the top, and modules "closer" to the user are placed on the bottom.
  Check the [documentation](https://biomejs.dev/analyzer/) for more information about it.

- The organize imports tool is enabled by default. If you don't want to use it, you need to disable it explicitly:

  ```json
  {
    "organizeImports": {
      "enabled": false
    }
  }
  ```

### CLI

#### BREAKING CHANGES

- The CLI now exists with an error when there's an error inside the configuration.

  Previously, biome would raise warnings and continue the execution by applying its defaults.

  This could have been better for users because this could have created false positives in linting or formatted
  code with a configuration that wasn't the user's.

- The command `biome check` now shows formatter diagnostics when checking the code.

  The diagnostics presence will result in an error code when the command finishes.

  This aligns with semantic and behaviour meant for the command `biome check`.

- `init` command emits a `biome.json` file;

#### Other changes

- Fix [#4670](https://github.com/rome/tools/issues/4670), don't crash at empty default export.

- Fix [#4556](https://github.com/rome/tools/issues/4556), which correctly handles new lines in the
  `.gitignore` file across OS.

- Add a new option to ignore unknown files `--files-ignore-unknown`:

    ```shell
    biome format --files-ignore-unknown ./src
    ```

  Doing so, Biome won't emit diagnostics for files that doesn't know how to handle.

- Add the new option `--no-errors-on-unmatched`:

    ```shell
    biome format --no-errors-on-unmatched ./src
    ```

  Biome doesn't exit with an error code if no files were processed in the given paths.

- Fix the diagnostics emitted when running the `biome format` command.

- Biome no longer warns when discovering (possibly infinite) symbolic links between directories.

  This fixes [#4193](https://github.com/rome/tools/issues/4193) which resulted in incorrect warnings
  when a single file or directory was pointed at by multiple symbolic links. Symbolic links to other
  symbolic links do still trigger warnings if they are too deeply nested.

- Introduced a new command called `biome lint`, which will only run lint rules against the code base.

- Biome recognises known files as "JSON files with comments allowed":

  - `typescript.json`;
  - `tsconfig.json`;
  - `jsconfig.json`;
  - `tslint.json`;
  - `babel.config.json`;
  - `.babelrc.json`;
  - `.ember-cli`;
  - `typedoc.json`;
  - `.eslintrc.json`;
  - `.eslintrc`;
  - `.jsfmtrc`;
  - `.jshintrc`;
  - `.swcrc`;
  - `.hintrc`;
  - `.babelrc`;
- Add support for `biome.json`;
### Configuration

#### Other changes

- Add a new option to ignore unknown files:

    ```json
    {
       "files": {
          "ignoreUnknown": true
       }
    }
    ```
  Doing so, Biome won't emit diagnostics for file that it doesn't know how to handle.

- Add a new `"javascript"` option to support the unsafe/experimental parameter decorators:

    ```json
    {
       "javascript": {
          "parser": {
             "unsafeParameterDecoratorsEnabled": true
          }
       }
    }
    ```

- Add a new `"extends"` option, useful to split the configuration file in multiple files:

  ```json
  {
    "extends": ["../sharedFormatter.json", "linter.json"]
  }
  ```

  The resolution of the files is file system based, Biome doesn't know how to
  resolve dependencies yet.

- The commands `biome check` and `biome lint` now show the remaining diagnostics even when
  `--apply-safe` or `--apply-unsafe` are passed.

- Fix the commands `biome check` and `biome lint`,
  they won't exit with an error code if no error diagnostics are emitted.

- Add a new option `--error-on-warnings`,
  which instructs Biome to exit with an error code when warnings are emitted.

  ```shell
  biome check --error-on-wanrings ./src
  ```

- Add a configuration to enable parsing comments inside JSON files:

  ```json
  {
    "json": {
      "parser": {
        "allowComments": true
      }
    }
  }
  ```

### Editors

#### Other changes

- The Biome LSP can now show diagnostics belonging to JSON lint rules.

- The Biome LSP no longer applies unsafe quickfixes on-save when `editor.codeActionsOnSave.quickfix.biome` is enabled.

- Fix [#4564](https://github.com/rome/tools/issues/4564); files too large don't emit errors.

- The Biome LSP sends client messages when files are ignored or too big.

### Formatter

- Add a new option called `--jsx-quote-style`.

  This option lets you choose between single and double quotes for JSX attributes.

- Add the option `--arrow-parentheses`.

  This option allows setting the parentheses style for arrow functions.

- The _JSON_ formatter can now format `.json` files with comments.

### Linter

#### Removed rules

- Remove `complexity/noExtraSemicolon` ([#4553](https://github.com/rome/tools/issues/4553))

  The _Biome_ formatter takes care of removing extra semicolons.
  Thus, there is no need for this rule.

- Remove `useCamelCase`

  Use [useNamingConvention](https://biomejs.dev/linter/rules/use-camel-case/) instead.

#### New rules

- Add [noExcessiveComplexity](https://biomejs.dev/linter/rules/no-excessive-complexity/)

- Add [useImportRestrictions](https://biomejs.dev/linter/rules/use-import-restrictions/)

- Add [noFallthroughSwitchClause](https://biomejs.dev/linter/rules/no-fallthrough-switch-clause/)

- Add [noGlobalIsFinite](https://biomejs.dev/linter/rules/no-global-is-finite/)

  This rule recommends using `Number.isFinite` instead of the global and unsafe `isFinite` that attempts a type coercion.

- Add [noGlobalIsNan](https://biomejs.dev/linter/rules/no-global-is-nan/)

  This rule recommends using `Number.isNaN` instead of the global and unsafe `isNaN` that attempts a type coercion.

- Add [noUnsafeDeclarationMerging](https://biomejs.dev/linter/rules/no-unsafe-declaration-merging/)

  This rule disallows declaration merging between an interface and a class.

- Add [noUselessThisAlias](https://biomejs.dev/linter/rules/no-useless-this-alias/)

  This rule disallows useless aliasing of `this` in arrow functions.

- Add [useArrowFunction](https://biomejs.dev/linter/rules/use-arrow-function/)

  This rule proposes turning function expressions into arrow functions.
  Function expressions that use `this` are ignored.

- Add [noDuplicateJsonKeys](https://biomejs.dev/linter/rules/no-duplicate-json-keys/)

  This rule disallow duplicate keys in a JSON object.

- Add [noVoid](https://biomejs.dev/linter/rules/no-void/)

  This rules disallow the use of `void`.

- Add [noNonoctalDecimalEscape](https://biomejs.dev/linter/rules/no-nonoctal-decimal-escape/)

  This rule disallows `\8` and `\9` escape sequences in string literals.

- Add [noUselessEmptyExport](https://biomejs.dev/linter/rules/no-useless-empty-export/)

  This rule disallows useless `export {}`.

- Add [useIsArray](https://biomejs.dev/linter/rules/use-is-array/)

  This rule proposes using `Array.isArray()` instead of `instanceof Array`.

- Add [useGetterReturn](https://biomejs.dev/linter/rules/use-getter-return/)

  This rule enforces the presence of non-empty return statements in getters.
  This makes the following code incorrect:

  ```js
  class Person {
      get firstName() {}
  }
  ```

#### Promoted rules

New rules are promoted, please check [#4750](https://github.com/rome/tools/discussions/4750) for more details:

- [a11y/useHeadingContent](https://biomejs.dev/linter/rules/use-heading-content/)
- [complexity/noForEach](https://biomejs.dev/linter/rules/no-for-each/)
- [complexity/useLiteralKeys](https://biomejs.dev/linter/rules/use-literal-keys/)
- [complexity/useSimpleNumberKeys](https://biomejs.dev/linter/rules/use-simple-number-keys/)
- [correctness/useIsNan](https://biomejs.dev/linter/rules/use-is-nan/)
- [suspicious/noConsoleLog](https://biomejs.dev/linter/rules/no-console-log/)
- [suspicious/noDuplicateJsxProps](https://biomejs.dev/linter/rules/no-duplicate-jsx-props/)

The following rules are now recommended:

**- [noUselessFragments](https://biomejs.dev/linter/rules/no-useless-fragments/)
- [noRedundantUseStrict](https://biomejs.dev/linter/rules/no-redundant-use-strict/)
- [useExponentiationOperator](https://biomejs.dev/linter/rules/use-exponentiation-operator/)**

#### Other changes

- Add new TypeScript globals (`AsyncDisposable`, `Awaited`, `DecoratorContext`, and others) [4643](https://github.com/rome/tools/issues/4643).

- [noRedeclare](https://biomejs.dev/linter/rules/no-redeclare/): allow redeclare of index signatures are in different type members [#4478](https://github.com/rome/tools/issues/4478)

- Improve [noConsoleLog](https://biomejs.dev/linter/rules/no-console-log/), [noGlobalObjectCalls](https://biomejs.dev/linter/rules/no-global-object-calls/), [useIsNan](https://biomejs.dev/linter/rules/useisnan/), and [useNumericLiterals](https://biomejs.dev/linter/rules/use-numeric-literals/) by handling `globalThis` and `window` namespaces.

  For instance, the following code is now reported by `noConsoleLog`:

  ```js
  globalThis.console.log("log")
  ```

- Improve [noDuplicateParameters](https://biomejs.dev/linter/rules/no-duplicate-parameters/) to manage constructor parameters.

- Improve [noInnerDeclarations](https://biomejs.dev/linter/rules/no-inner-declarations/)

  Now, the rule doesn't report false-positives about ambient _TypeScript_ declarations.
  For example, the following code is no longer reported by the rule:

  ```ts
  declare var foo;
  ```

- Improve [useEnumInitializers](https://biomejs.dev/linter/rules/use-enum-initializers/)

  The rule now reports all uninitialized members of an enum in a single diagnostic.

  Moreover, ambient enum declarations are now ignored.
  This avoids reporting ambient enum declarations in _TypeScript_ declaration files.

  ```ts
  declare enum Weather {
    Rainy,
    Sunny,
  }
  ```

- Relax [noBannedTypes](https://biomejs.dev/linter/rules/no-banned-types/) and improve documentation

  The rule no longer reports a user type that reuses a banned type name.
  The following code is now allowed:

  ```ts
  import { Number } from "a-lib";
  declare const v: Number;
  ```

  The rule now allows the use of the type `{}` to denote a non-nullable generic type:

  ```ts
  function f<T extends {}>(x: T) {
      assert(x != null);
  }
  ```

  And in a type intersection for narrowing a type to its non-nullable equivalent type:

  ```ts
  type NonNullableMyType = MyType & {};
  ```

- Improve [noConstantCondition](https://biomejs.dev/linter/rules/no-constant-condition/)

  The rule now allows `while(true)`.
  This recognizes a common pattern in the web community:

  ```js
  while (true) {
    if (cond) {
      break;
    }
  }
  ```

- Improve the diagnostic and the code action of [useDefaultParameterLast](https://biomejs.dev/linter/rules/use-default-parameter-last/).

  The diagnostic now reports the last required parameter which should precede optional and default parameters.

  The code action now removes any whitespace between the parameter name and its initialization.

- Relax [noConfusingArrow](https://biomejs.dev/linter/rules/no-confusing-arrow/)

  All arrow functions that enclose its parameter with parenthesis are allowed.
  Thus, the following snippet no longer trigger the rule:

  ```js
  var x = (a) => 1 ? 2 : 3;
  ```

  The following snippet still triggers the rule:

  ```js
  var x = a => 1 ? 2 : 3;
  ```

- Relax [useLiteralEnumMembers](https://biomejs.dev/linter/rules/use-literal-enum-members/)

  Enum members that refer to previous enum members are now allowed.
  This allows a common pattern in enum flags like in the following example:

  ```ts
  enum FileAccess {
    None = 0,
    Read = 1,
    Write = 1 << 1,
    All = Read | Write,
  }
  ```

  Arbitrary numeric constant expressions are also allowed:

  ```ts
  enum FileAccess {
    None = 0,
    Read = 2**0,
    Write = 2**1,
    All = Read | Write,
  }
  ```

- Improve [useLiteralKeys](https://biomejs.dev/linter/rules/use-literal-keys/).

  Now, the rule suggests simplifying computed properties to string literal properties:

  ```diff
  {
  -  ["1+1"]: 2,
  +  "1+1": 2,
  }
  ```

  It also suggests simplifying string literal properties to static properties:

  ```diff
  {
  -  "a": 0,
  +  a: 0,
  }
  ```

  These suggestions are made in object literals, classes, interfaces, and object types.

- Improve [noNewSymbol](https://biomejs.dev/linter/rules/no-new-symbol/).

  The rule now handles cases where `Symbol` is namespaced with the global `globalThis` or `window`.

- The rules [useExhaustiveDependencies](https://biomejs.dev/linter/rules/use-exhaustive-dependencies/) and [useHookAtTopLevel](https://biomejs.dev/linter/rules/use-hook-at-top-level/) accept a different shape of options

  Old configuration:

  ```json
  {
    "linter": {
       "rules": {
          "nursery": {
             "useExhaustiveDependencies": {
                "level": "error",
                "options": {
                   "hooks": [
                      ["useMyEffect", 0, 1]
                   ]
                }
             }
          }
       }
    }
  }
  ```

  New configuration:

  ```json
  {
    "linter": {
       "rules": {
          "nursery": {
             "useExhaustiveDependencies": {
                "level": "error",
                "options": {
                   "hooks": [
                      {
                         "name": "useMyEffect",
                         "closureIndex": 0,
                         "dependenciesIndex": 1
                      }
                   ]
                }
             }
          }
       }
    }
  }
  ```

- [noRedundantUseStrict](https://biomejs.dev/linter/rules/no-redundant-use-strict/) check only `'use strict'` directive to resolve false positive diagnostics.

  React introduced new directives, "use client" and "use server".
  The rule raises false positive errors about these directives.

- Fix a crash in the [NoParameterAssign](https://biomejs.dev/linter/rules/no-parameter-assign/) rule that occurred when there was a bogus binding. [#4323](https://github.com/rome/tools/issues/4323)

- Fix [useExhaustiveDependencies](https://biomejs.dev/linter/rules/use-exhaustive-dependencies/) in the following cases [#4330](https://github.com/rome/tools/issues/4330):

    - when the first argument of hooks is a named function
    - inside an export default function
    - for React.use* hooks

- Fix [noInvalidConstructorSuper](https://biomejs.dev/linter/rules/no-invalid-constructor-super/) that erroneously reported generic parents [#4624](https://github.com/rome/tools/issues/4624).

-  Fix [noDuplicateCase](https://biomejs.dev/linter/rules/noDuplicateCase/) that erroneously reported as equals the strings literals `"'"` and `'"'` [#4706](https://github.com/rome/tools/issues/4706).

- Fix [NoUnreachableSuper](https://biomejs.dev/linter/rules/no-unreachable-super/)'s false positive diagnostics ([#4483](https://github.com/rome/tools/issues/4483)) caused to nested if statement.

  The rule no longer reports `This constructor calls super() in a loop`
  when using nested if statements in a constructor.

- Fix [useHookAtTopLevel](https://biomejs.dev/linter/rules/use-hook-at-top-level/)'s false positive diagnostics ([#4637](https://github.com/rome/tools/issues/4637))

  The rule no longer reports false positive diagnostics when accessing properties directly from a hook and calling a hook inside function arguments.

- Fix [noUselessConstructor](https://biomejs.dev/linter/rules/no-useless-constructor/) which erroneously reported constructors with default parameters [rome#4781](https://github.com/rome/tools/issues/4781)

- Fix [noUselessFragments](https://biomejs.dev/linter/rules/nouselessfragments/)'s panics when running `biome check --apply-unsafe` ([#4637](https://github.com/rome/tools/issues/4639))

  This rule's code action emits an invalid AST, so I fixed using JsxString instead of JsStringLiteral

- Fix [noUndeclaredVariables](https://biomejs.dev/linter/rules/no-undeclared-variables/)'s false positive diagnostics ([#4675](https://github.com/rome/tools/issues/4675))

  The semantic analyzer no longer handles `this` reference identifier.

- Fix [noUnusedVariables](https://biomejs.dev/linter/rules/no-unused-variables/)'s false positive diagnostics ([#4688](https://github.com/rome/tools/issues/4688))

  The semantic analyzer handles ts export declaration clause correctly.

### Parser

- Add support for decorators in class method parameters, example:

    ```js
    class AppController {
       get(@Param() id) {}
       // ^^^^^^^^ new supported syntax
    }
    ```

  This syntax is only supported via configuration, because it's a non-standard syntax.

    ```json
    {
       "javascript": {
          "parser": {
             "unsafeParameterDecoratorsEnabled": true
          }
       }
    }
    ```
- Add support for parsing comments inside JSON files:

  ```json
  {
    "json": {
      "parser": {
        "allowComments": true
      }
    }
  }
  ```
- Add support for the new `using` syntax

  ```js
  const using = resource.lock();
  ```<|MERGE_RESOLUTION|>--- conflicted
+++ resolved
@@ -24,7 +24,7 @@
 
 #### Bug fixes
 
-- Fix [#1170](https://github.com/biomejs/biome/issues/1170). Fix placement of comments inside default switch clause. Now all line comments that has a preceding node will keep their position. Contributed by @kalleep
+- Fix [#1170](https://github.com/biomejs/biome/issues/1170). Fix placement of comments inside default switch clause. Now all line comments that have a preceding node will keep their position. Contributed by @kalleep
 
 ### Linter
 
@@ -36,8 +36,6 @@
 
 - Fix [#1483](https://github.com/biomejs/biome/issues/1483). [useConsistentArrayType](https://biomejs.dev/rules/use-consistent-array-type) now correctly handles its option. Contributed by @Conaclos
 
-<<<<<<< HEAD
-=======
 - Fix [#1502](https://github.com/biomejs/biome/issues/1502). [useArrowFunction](https://biomejs.dev/rules/) now correctly handle functions that return a (comma) sequence expression. Contributed by @Conaclos
 
   Previously the rule made an erroneous suggestion:
@@ -54,8 +52,6 @@
   + f(() => (0, 1), "")
   ```
 
-### Parser
->>>>>>> d42603b3
 
 ## 1.5.0 (2024-01-08)
 
