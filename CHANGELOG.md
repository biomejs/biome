--- conflicted
+++ resolved
@@ -29,7 +29,6 @@
 
 ### Linter
 
-<<<<<<< HEAD
 #### Bug Fixes
 
 - The CSS parser now accepts more emoji in identifiers ([#3627](https://github.com/biomejs/biome/issues/3627#issuecomment-2392388022)).
@@ -45,8 +44,6 @@
     color: var(--✨-color);
   }
   ```
-=======
-### Bug fixes
 
 - Biome no longer crashes when it encounters a string that contain a multibyte character ([#4181](https://github.com/biomejs/biome/issues/4181)).
 
@@ -57,7 +54,6 @@
   - nursery/useTrimStartEnd
   - style/useTemplate
   - suspicious/noMisleadingCharacterClass
->>>>>>> 797093db
 
   Contributed by @Conaclos
 
