# Biome changelog

This project follows [Semantic Versioning](https://semver.org/spec/v2.0.0.html).
Due to the nature of Biome as a toolchain,
it can be unclear what changes are considered major, minor, or patch.
Read our [guidelines to categorize a change](https://biomejs.dev/internals/versioning).

New entries must be placed in a section entitled `Unreleased`.
Read
our [guidelines for writing a good changelog entry](https://github.com/biomejs/biome/blob/main/CONTRIBUTING.md#changelog).

## Unreleased

### Analyzer

#### Enhancements

- Assume Vue compiler macros are globals when processing `.vue` files. ([#2771](https://github.com/biomejs/biome/pull/2771)) Contributed by @dyc3

### CLI

#### New features

- Add a new option `--rule` to the command `biome lint` ([#58](https://github.com/biomejs/biome/issues/58)).

  This new option allows you to execute a single rule or a rule group.
  This option is convenient to test a rule or apply the code fixes of a single rule.

  For example, you can execute the `style/useNamingConvention` rule on the working directory:

  ```shell
  biome lint --rule=style/useNamingConvention ./
  ```

  If the rule has a code action (autofix), you can use `--apply` to apply the fix:

  ```shell
  biome lint --rule=style/useNamingConvention --apply ./
  ```

  The option takes the rule options in the Biome configuration file into account.
  Only, the severity level of the rule is overridden by its default value,
  i.e. `error` for a recommended rule or `warn` otherwise.

  You can also run a group of rules:

  ```shell
  biome lint --rule=suspicious src/main.js
  ```

  In this case, the severity level of a rule is not overridden.
  Thus, the disabled rules stay disabled.
  To ensure that the group is run, the `recommended` field of the group is turned on.
  The `nursery` group cannot be passed because no rules are enabled in the nursery group by default.

  The option is compatible with other options such as `--apply`, `--apply-unsafe` and `--reporter`.

  Contributed by @Conaclos

<<<<<<< HEAD
- Add new options `--fix`, `--write` and `--unsafe` to the command `biome lint` and `biome check`.
  Add a new option `--fix` to the command `biome format`.

  ```shell
  biome <lint|check> --<fix|write> [--unsafe]
  biome format --<fix|write>
  ```

  The `biome <lint|check> --<fix|write>` has the same behavior as `biome <lint|check> --apply`.
  The `biome <lint|check> --<fix|write> --unsafe` has the same behavior as `biome <lint|check> --apply-unsafe`.
  The `biome format --fix` has the same behavior as `biome format --write`.

  Contributed by @unvalley
=======
- Add new command `biome clean`. Use this command to purge all the logs emitted by the Biome daemon. This command is really useful, because the Biome daemon tends
  log many files and contents during its lifecycle. This means that if your editor is open for hours (or even days), the `biome-logs` folder could become quite heavy. Contributed by @ematipico

- Add support for formatting and linting CSS files from the CLI. These operations are **opt-in** for the time being.

  If you don't have a configuration file, you can enable these features with `--css-formatter-enabled` and `--css-linter-enabled`:

  ```shell
  biome check --css-formatter-enabled=true --css-linter-enabled=true ./
  ```
  Contributed by @ematipico

- Add new CLI options to control the CSS formatting. Check the [CLI reference page](https://biomejs.dev/reference/cli/) for more details. Contributed by @ematipico
>>>>>>> a01d17ce

#### Enhancements

- Biome now executes commands (lint, format, check and ci) on the working directory by default. [#2266](https://github.com/biomejs/biome/issues/2266) Contributed by @unvalley

  ```diff
  - biome check .
  + biome check    # You can run the command without the path
  ```

- `biome migrate eslint` now tries to convert ESLint ignore patterns into Biome ignore patterns.

  ESLint uses [gitignore patterns](https://git-scm.com/docs/gitignore#_pattern_format).
  Biome now tries to convert these patterns into Biome ignore patterns.

  For example, the gitignore pattern `/src` is a relative path to the file in which it appears.
  Biome now recognizes this and translates this pattern to `./src`.

  Contributed by @Conaclos

- `biome migrate eslint` now supports the `eslintIgnore` field in `package.json`.

  ESLint allows the use of `package.json` as an ESLint configuration file.
  ESLint supports two fields: `eslintConfig` and `eslintIgnore`.
  Biome only supported the former. It now supports both.

  Contributed by @Conaclos

### Configuration

#### New features

- Add an rule option `fix` to override the code fix kind of a rule ([#2882](https://github.com/biomejs/biome/issues/2882)).

  A rule can provide a safe or an **unsafe** code **action**.
  You can now tune the kind of code actions thanks to the `fix` option.
  This rule option takes a value among:

  - `none`: the rule no longer emits code actions.
  - `safe`: the rule emits safe code action.
  - `unsafe`: the rule emits unsafe code action.

  The following configuration disables the code actions of `noUnusedVariables`, makes the emitted code actions of `style/useConst` and `style/useTemplate` unsafe and safe respectively.

  ```json
  {
    "linter": {
      "rules": {
        "correctness": {
          "noUnusedVariables": {
            "level": "error",
            "fix": "none"
          },
          "style": {
            "useConst": {
              "level": "warn",
              "fix": "unsafe"
            },
            "useTemplate": {
              "level": "warn",
              "fix": "safe"
            }
          }
        }
      }
    }
  }
  ```

  Contributed by @Conaclos

- Add option `javascript.linter.enabled` to control the linter for JavaScript (and its super languages) files. Contributed by @ematipico
- Add option `json.linter.enabled` to control the linter for JSON (and its super languages) files. Contributed by @ematipico
- Add option `css.linter.enabled` to control the linter for CSS (and its super languages) files. Contributed by @ematipico
- Add option `css.formatter`, to control the formatter options for CSS (and its super languages) files. Contributed by @ematipico

#### Enhancements

- The `javascript.formatter.trailingComma` option is deprecated and renamed to `javascript.formatter.trailingCommas`. The corresponding CLI option `--trailing-comma` is also deprecated and renamed to `--trailing-commas`. Details can be checked in [#2492](https://github.com/biomejs/biome/pull/2492). Contributed by @Sec-ant

### Editors

#### New features

- Add support for LSP Workspaces

### Formatter

#### Bug fixes

- Fix [#2470](https://github.com/biomejs/biome/issues/2470) by avoid introducing linebreaks in single line string interpolations. Contributed by @ah-yu
- Resolve deadlocks by narrowing the scope of locks. Contributed by @mechairoi

### JavaScript APIs

### Linter

#### New features

- [useNamingConvention](https://biomejs.dev/linter/rules/use-naming-convention/) now supports an option to enforce custom conventions ([#1900](https://github.com/biomejs/biome/issues/1900)).

  For example, you can enforce the use of a prefix for private class members:

  ```json
  {
  	"linter": {
  		"rules": {
  			"style": {
  				"useNamingConvention": {
  					"level": "error",
  					"options": {
  						"conventions": [
  							{
  								"selector": {
  									"kind": "classMember",
  									"modifiers": ["private"]
  								},
  								"match": "_(.*)",
                  "formats": ["camelCase"]
  							}
  						]
  					}
  				}
  			}
  		}
  	}
  }
  ```

  Please, find more details in the [rule documentation](https://biomejs.dev/linter/rules/use-naming-convention/#conventions).

  Contributed by @Conaclos

- Add [nursery/useThrowNewError](https://biomejs.dev/linter/rules/use-throw-new-error/).
  Contributed by @minht11
- Add [nursery/useTopLevelRegex](https://biomejs.dev/linter/rules/use-top-level-regex), which enforces defining regular expressions at the top level of a module. [#2148](https://github.com/biomejs/biome/issues/2148) Contributed by @dyc3.
- Add [nursery/noCssEmptyBlock](https://biomejs.dev/linter/rules/no-css-empty-block). [#2513](https://github.com/biomejs/biome/pull/2513) Contributed by @togami2864
- Add [nursery/noDuplicateAtImportRules](https://biomejs.dev/linter/rules/no-duplicate-at-import-rules). [#2658](https://github.com/biomejs/biome/pull/2658) Contributed by @DerTimonius
- Add [nursery/noDuplicateFontNames](https://biomejs.dev/linter/rules/no-duplicate-font-names). [#2308](https://github.com/biomejs/biome/pull/2308) Contributed by @togami2864
- Add [nursery/noDuplicateSelectorsKeyframeBlock](https://biomejs.dev/linter/rules/no-duplicate-selectors-keyframe-block). [#2534](https://github.com/biomejs/biome/pull/2534) Contributed by @isnakode
- Add [nursery/noImportantInKeyframe](https://biomejs.dev/linter/rules/no-important-in-keyframe). [#2542](https://github.com/biomejs/biome/pull/2542) Contributed by @isnakode
- Add [nursery/noInvalidPositionAtImportRule](https://biomejs.dev/linter/rules/no-invalid-position-at-import-rule). [#2717](https://github.com/biomejs/biome/issues/2717) Contributed by @t-shiratori
- Add [nursery/noUnknownFunction](https://biomejs.dev/linter/rules/no-unknown-function). [#2570](https://github.com/biomejs/biome/pull/2570) Contributed by @neokidev
- Add [nursery/noUnknownMediaFeatureName](https://biomejs.dev/linter/rules/no-unknown-media-feature-name). [#2751](https://github.com/biomejs/biome/issues/2751) Contributed by @Kazuhiro-Mimaki
- Add [nursery/noUnknownProperty](https://biomejs.dev/linter/rules/no-unknown-property). [#2755](https://github.com/biomejs/biome/pull/2755) Contributed by @chansuke
- Add [nursery/noUnknownSelectorPseudoElement](https://biomejs.dev/linter/rules/no-unknown-selector-pseudo-element). [#2655](https://github.com/biomejs/biome/issues/2655) Contributed by @keita-hino
- Add [nursery/noUnknownUnit](https://biomejs.dev/linter/rules/no-unknwon-unit). [#2535](https://github.com/biomejs/biome/issues/2535) Contributed by @neokidev
- Add [nursery/noUnmatchableAnbSelector](https://biomejs.dev/linter/rules/no-unmatchable-anb-selector). [#2706](https://github.com/biomejs/biome/issues/2706) Contributed by @togami2864
- Add [nursery/useGenericFontNames](https://biomejs.dev/linter/rules/use-generic-font-names). [#2573](https://github.com/biomejs/biome/pull/2573) Contributed by @togami2864

#### Enhancements

- Add a code action for [noConfusingVoidType](https://biomejs.dev/linter/rules/no-confusing-void-type/) and improve the diagnostics.

  The rule now suggests using `undefined` instead of `void` in confusing places.
  The diagnosis is also clearer.

  Contributed by @Conaclos

#### Bug fixes

- [noUndeclaredVariables](https://biomejs.dev/linter/rules/no-undeclared-variables/) and [noUnusedImports](https://biomejs.dev/linter/rules/no-unused-imports) now correctly handle import namespaces ([#2796](https://github.com/biomejs/biome/issues/2796)).

  Previously, Biome bound unqualified type to import namespaces.
  Import namespaces can only be used as qualified names in a type (ambient) context.

  ```ts
  // Unused import
  import * as Ns1 from "";
  // This doesn't reference the import namespace `Ns1`
  type T1 = Ns1; // Undeclared variable `Ns1`

  // Unused import
  import type * as Ns2 from "";
  // This doesn't reference the import namespace `Ns2`
  type T2 = Ns2; // Undeclared variable `Ns2`

  import type * as Ns3 from "";
  // This references the import namespace because it is a qualified name.
  type T3 = Ns3.Inner;
  // This also references the import namespace.
  export type { Ns3 }
  ```

  Contributed by @Conaclos

- [noUndeclaredVariables](https://biomejs.dev/linter/rules/no-undeclared-variables/) now ignores `this` in JSX components ([#2636](https://github.com/biomejs/biome/issues/2636)).

  The rule no longer reports `this` as undeclared in following code.

  ```jsx
  import { Component } from 'react';

  export class MyComponent extends Component {
    render() {
      return <this.foo />
    }
  }
  ```

  Contributed by @printfn and @Conaclos

- `useJsxKeyInIterable` now handles more cases involving fragments. See the snippets below. Contributed by @dyc3
```jsx
// valid
[].map((item) => {
	return <>{item.condition ? <div key={item.id} /> : <div key={item.id}>foo</div>}</>;
});

// invalid
[].map((item) => {
	return <>{item.condition ? <div /> : <div>foo</div>}</>;
});
```
- `noExcessiveNestedTestSuites` no longer erroneously alerts on `describe` calls that are not invoking the global `describe` function. [#2599](https://github.com/biomejs/biome/issues/2599) Contributed by @dyc3
```js
// now valid
z.object({})
  .describe('')
  .describe('')
  .describe('')
  .describe('')
  .describe('')
  .describe('');
```

- [noExportsInTest](https://biomejs.dev/linter/rules/no-exports-in-test/) rule no longer treats files with in-source testing as test files https://github.com/biomejs/biome/issues/2859. Contributed by @ah-yu

### Parser

#### Enhancements

- `lang="tsx"` is now supported in Vue Single File Components. [#2765](https://github.com/biomejs/biome/issues/2765) Contributed by @dyc3

#### Bug fixes

- The `const` modifier for type parameters is now accepted for TypeScript `new` signatures ([#2825](https://github.com/biomejs/biome/issues/2825)).

  The following code is now correctly parsed:

  ```ts
  interface I {
    new<const T>(x: T): T
  }
  ```

  Contributed by @Conaclos

- Some invalid TypeScript syntax caused the Biome parser to crash.

  The following invalid syntax no longer causes the Biome parser to crash:

  ```ts
  declare using x: null;
  declare qwait using x: null;
  ```

  Contributed by @Conaclos

## 1.7.3 (2024-05-06)

### CLI

#### Bug fixes

- The [stdin-file-path](https://biomejs.dev/guides/integrate-in-editor/#use-stdin) option now works correctly for Astro/Svelte/Vue files ([#2686](https://github.com/biomejs/biome/pull/2686))

  Fix [#2225](https://github.com/biomejs/biome/issues/2225) where lint output become empty for Vue files.

  Contributed by @tasshi-me

- `biome migrate eslint` now correctly resolve `@scope/eslint-config` ([#2705](https://github.com/biomejs/biome/issues/2705)). Contributed by @Conaclos

### Linter

#### New features

- Add [nursery/noUselessStringConcat](https://biomejs.dev/linter/rules/no-useless-string-concat/).
- Add [nursery/useExplicitLengthCheck](https://biomejs.dev/linter/rules/use-explicit-length-check/).

- `useExhaustiveDependencies` now recognizes (some) dependencies that change on
  every render ([#2374](https://github.com/biomejs/biome/issues/2374)).
  Contributed by @arendjr

#### Bug fixes

- [noBlankTarget](https://biomejs.dev/linter/rules/no-blank-target/) no longer hangs when applying a code fix ([#2675](https://github.com/biomejs/biome/issues/2675)).

  Previously, the following code made Biome hangs when applying a code fix.

  ```jsx
  <a href="https://example.com" rel="" target="_blank"></a>
  ```

  Contributed by @Conaclos

- [noRedeclare](https://biomejs.dev/linter/rules/no-redeclare/) no longer panics on conditional type ([#2659](https://github.com/biomejs/biome/issues/2659)).

  This is a regression introduced by [#2394](https://github.com/biomejs/biome/issues/2394).
  This regression makes `noRedeclare` panics on every conditional types with `infer` bindings.

  Contributed by @Conaclos

- [noUnusedLabels](https://biomejs.dev/linter/rules/no-unused-labels/) and [noConfusingLabels](https://biomejs.dev/linter/rules/no-confusing-labels/) now ignore svelte reactive statements ([#2571](https://github.com/biomejs/biome/issues/2571)).

  The rules now ignore reactive Svelte blocks in Svelte components.

  ```svelte
  <script>
  $: { /* reactive block */ }
  </script>
  ```

  Contributed by @Conaclos

- [useExportType](https://biomejs.dev/linter/rules/use-export-type/) no longer removes leading comments ([#2685](https://github.com/biomejs/biome/issues/2685)).

  Previously, `useExportType` removed leading comments when it factorized the `type` qualifier.
  It now provides a code fix that preserves the leading comments:

  ```diff
  - export {
  + export type {
      /**leading comment*/
  -   type T
  +   T
    }
  ```

  Contributed by @Conaclos

- [useJsxKeyInIterable](https://biomejs.dev/linter/rules/use-jsx-key-in-iterable/) no longer reports false positive when iterating on non-jsx items ([#2590](https://github.com/biomejs/biome/issues/2590)).

  The following snipet of code no longer triggers the rule:

  ```jsx
  <>{data.reduce((total, next) => total + next, 0)}</>
  ```

  Contributed by @dyc3

- Fix typo by renaming `useConsistentBuiltinInstatiation` to `useConsistentBuiltinInstantiation`
  Contributed by @minht11
- Fix the rule `useSingleCaseStatement` including `break` statements when counting the number of statements in a `switch` statement (#2696)


## 1.7.2 (2024-04-30)

### Analyzer

#### Bug fixes

- Import sorting now ignores side effect imports ([#817](https://github.com/biomejs/biome/issues/817)).

  A side effect import consists now in its own group.
  This ensures that side effect imports are not reordered.

  Here is an example of how imports are now sorted:

  ```diff
    import "z"
  - import { D } from "d";
    import { C } from "c";
  + import { D } from "d";
    import "y"
    import "x"
  - import { B } from "b";
    import { A } from "a";
  + import { B } from "b";
    import "w"
  ```

  Contributed by @Conaclos

- Import sorting now adds spaces where needed ([#1665](https://github.com/biomejs/biome/issues/1665))
  Contributed by @Conaclos

### CLI

#### Bug fixes

- `biome migrate eslint` now handles cyclic references.

  Some plugins and configurations export objects with cyclic references.
  This causes `biome migrate eslint` to fail or ignore them.
  These edge cases are now handled correctly.

  Contributed by @Conaclos

### Formatter

#### Bug fixes

- Correctly handle placement of comments inside named import clauses. [#2566](https://github.com/biomejs/biome/pull/2566). Contributed by @ah-yu

### Linter

#### New features

- Add [nursery/noReactSpecificProps](https://biomejs.dev/linter/rules/no-react-specific-props/).
  Contributed by @marvin-j97

- Add [noUselessUndefinedInitialization](https://biomejs.dev/linter/rules/no-useless-undefined-initialization/).
  Contributed by @lutaok

- Add [nursery/useArrayLiterals](https://biomejs.dev/linter/rules/use-array-literals/).
  Contributed by @Kazuhiro-Mimaki

- Add [nursery/useConsistentBuiltinInstatiation](https://biomejs.dev/linter/rules/use-consistent-builtin-instantiation/).
  Contributed by @minht11

- Add [nursery/useDefaultSwitchClause](https://biomejs.dev/linter/rules/use-default-switch-clause/).
  Contributed by @michellocana

#### Bug fixes

- [noDuplicateJsonKeys](https://biomejs.dev/linter/rules/no-duplicate-json-keys/) no longer crashes when a JSON file contains an unterminated string ([#2357](https://github.com/biomejs/biome/issues/2357)).
  Contributed by @Conaclos

- [noRedeclare](https://biomejs.dev/linter/rules/no-redeclare/) now reports redeclarations of parameters in a functions body ([#2394](https://github.com/biomejs/biome/issues/2394)).

  The rule was unable to detect redeclarations of a parameter or a type parameter in the function body.
  The following two redeclarations are now reported:

  ```ts
  function f<T>(a) {
    type T = number; // redeclaration
    const a = 0; // redeclaration
  }
  ```

  Contributed by @Conaclos

- [noRedeclare](https://biomejs.dev/linter/rules/no-redeclare/) no longer reports overloads in object types ([#2608](https://github.com/biomejs/biome/issues/2608)).

  The rule no longer report redeclarations in the following code:

  ```ts
  type Overloads = {
    ({ a }: { a: number }): number,
    ({ a }: { a: string }): string,
  };
  ```

  Contributed by @Conaclos

- [noRedeclare](https://biomejs.dev/linter/rules/no-redeclare/) now merge default function export declarations and types ([#2372](https://github.com/biomejs/biome/issues/2372)).

  The following code is no longer reported as a redeclaration:

  ```ts
  interface Foo {}
  export default function Foo() {}
  ```

  Contributed by @Conaclos

- [noUndeclaredVariables](https://biomejs.dev/linter/rules/no-undeclared-variables/) no longer reports variable-only and type-only exports ([#2637](https://github.com/biomejs/biome/issues/2637)).
  Contributed by @Conaclos

- [noUnusedVariables](https://biomejs.dev/linter/rules/no-unused-variables/) no longer crash Biome when encountering a malformed conditional type ([#1695](https://github.com/biomejs/biome/issues/1695)).
  Contributed by @Conaclos

- [useConst](https://biomejs.dev/linter/rules/use-const/) now ignores a variable that is read before its assignment.

  Previously, the rule reported the following example:

  ```js
  let x;
  x; // read
  x = 0; // write
  ```

  It is now correctly ignored.

  Contributed by @Conaclos

- [useShorthandFunctionType](https://biomejs.dev/linter/rules/use-shorthand-function-type/) now suggests correct code fixes when parentheses are required ([#2595](https://github.com/biomejs/biome/issues/2595)).

  Previously, the rule didn't add parentheses when they were needed.
  It now adds parentheses when the function signature is inside an array, a union, or an intersection.

  ```diff
  - type Union = { (): number } | string;
  + type Union = (() => number) | string;
  ```

  Contributed by @Conaclos

- [useTemplate](https://biomejs.dev/linter/rules/use-template/) now correctly escapes strings ([#2580](https://github.com/biomejs/biome/issues/2580)).

  Previously, the rule didn't correctly escape characters preceded by an escaped character.

  Contributed by @Conaclos

- [noMisplacedAssertion](https://biomejs.dev/linter/rules/no-misplaced-assertion/) now allow these matchers

  - `expect.any()`
  - `expect.anything()`
  - `expect.closeTo`
  - `expect.arrayContaining`
  - `expect.objectContaining`
  - `expect.stringContaining`
  - `expect.stringMatching`
  - `expect.extend`
  - `expect.addEqualityTesters`
  - `expect.addSnapshotSerializer`

  Contributed by @fujiyamaorange

### Parser

#### Bug fixes

- The language parsers no longer panic on unterminated strings followed by a newline and a space ([#2606](https://github.com/biomejs/biome/issues/2606), [#2410](https://github.com/biomejs/biome/issues/2410)).

  The following example is now parsed without making Biome panics:

  ```
  "
   "
  ```

  Contributed by @Conaclos


## 1.7.1 (2024-04-22)

### Editors

#### Bug fixes

- Fix [#2403](https://github.com/biomejs/biome/issues/2403) by printing the errors in the client console. Contributed by @ematipico

### Formatter

#### Bug fixes

- Add parentheses for the return expression that has leading multiline comments. [#2504](https://github.com/biomejs/biome/pull/2504). Contributed by @ah-yu

- Correctly format dangling comments of continue statements. [#2555](https://github.com/biomejs/biome/pull/2555). Contributed by @ah-yu

- Prevent comments from being eaten by the formatter [#2578](https://github.com/biomejs/biome/pull/2578). Now the comments won't be eaten for the following code:
  ```js
  console.log((a,b/* comment */));
  ```
  Contributed by @ah-yu

- Correctly format nested union type to avoid reformatting issue. [#2628](https://github.com/biomejs/biome/pull/2628). Contributed by @ah-yu

### Linter

#### Bug fixes

- Fix case where `jsxRuntime` wasn't being respected by `useImportType` rule ([#2473](https://github.com/biomejs/biome/issues/2473)).Contributed by @arendjr
- Fix [#2460](https://github.com/biomejs/biome/issues/2460), where the rule `noUselessFragments` was crashing the linter in some cases. Now cases like these are correctly handled:
  ```jsx
  callFunction(<>{bar}</>)
  ```
  Contributed by @ematipico
- Fix [#2366](https://github.com/biomejs/biome/issues/2366), where `noDuplicateJsonKeys` incorrectly computed the kes to highlight. Contributed by @ematipico
#### Enhancements

- The rule `noMisplacedAssertions` now considers valid calling `expect` inside `waitFor`:
  ```js
  import { waitFor } from '@testing-library/react';

  await waitFor(() => {
    expect(111).toBe(222);
  });
  ```
  Contributed by @ematipico


## 1.7.0 (2024-04-15)

### Analyzer

#### Bug fixes

- Now Biome can detect the script language in Svelte and Vue script blocks more reliably ([#2245](https://github.com/biomejs/biome/issues/2245)). Contributed by @Sec-ant

- `useExhaustiveDependencies` no longer reports recursive calls as missing
  dependencies ([#2361](https://github.com/biomejs/biome/issues/2361)).
  Contributed by @arendjr

- `useExhaustiveDependencies` correctly reports missing dependencies declared
  using function declarations ([#2362](https://github.com/biomejs/biome/issues/2362)).
  Contributed by @arendjr

- Biome now can handle `.svelte` and `.vue` files with `CRLF` as the end-of-line sequence. Contributed by @Sec-ant

- `noMisplacedAssertion` no longer reports method calls by `describe`, `test`, `it` objects (e.g. `test.each([])()`) ([#2443](https://github.com/biomejs/biome/issues/2443)). Contributed by @unvalley.

- Biome now can handle `.vue` files with [generic components](https://vuejs.org/api/sfc-script-setup#generics) ([#2456](https://github.com/biomejs/biome/issues/2456)).
  ```vue
  <script generic="T extends Record<string, any>" lang="ts" setup>
  //...
  </script>
  ```
  Contributed by @Sec-ant

#### Enhancements

- Complete the well-known file lists for JSON-like files. Trailing commas are allowed in `.jsonc` files by default. Some well-known files like `tsconfig.json` and `.babelrc` don't use the `.jsonc` extension but still allow comments and trailing commas. While others, such as `.eslintrc.json`, only allow comments. Biome is able to identify these files and adjusts the `json.parser.allowTrailingCommas` option accordingly to ensure they are correctly parsed. Contributed by @Sec-ant

- Fix dedent logic inconsistent with prettier where the indent-style is space and the indent-width is not 2. Contributed by @mdm317

### CLI

#### New features

- Add a command to migrate from ESLint

  `biome migrate eslint` allows you to migrate an ESLint configuration to Biome.
  The command supports [legacy ESLint configurations](https://eslint.org/docs/latest/use/configure/configuration-files) and [new flat ESLint configurations](https://eslint.org/docs/latest/use/configure/configuration-files-new).
  Legacy ESLint configurations using the YAML format are not supported.

  When loading a legacy ESLint configuration, Biome resolves the `extends` field.
  It resolves both shared configurations and plugin presets!
  To do this, it invokes _Node.js_.

  Biome relies on the metadata of its rules to determine the [equivalent rule of an ESLint rule](https://biomejs.dev/linter/rules-sources/).
  A Biome rule is either inspired or roughly identical to an ESLint rules.
  By default, inspired and nursery rules are excluded from the migration.
  You can use the CLI flags `--include-inspired` and `--include-nursery` to migrate them as well.

  Note that this is a best-effort approach.
  You are not guaranteed to get the same behavior as ESLint.

  Given the following ESLint configuration:

  ```json
  {
        "ignore_patterns": ["**/*.test.js"],
        "globals": { "var2": "readonly" },
        "rules": {
            "eqeqeq": "error"
        },
        "overrides": [{
            "files": ["lib/*.js"],
            "rules": {
              "default-param-last": "off"
            }
        }]
  }
  ```

  `biome migrate eslint --write` changes the Biome configuration as follows:

  ```json
  {
    "linter": {
      "rules": {
        "recommended": false,
        "suspicious": {
          "noDoubleEquals": "error"
        }
      }
    },
    "javascript": { "globals": ["var2"] },
    "overrides": [{
      "include": ["lib/*.js"],
      "linter": {
        "rules": {
          "style": {
            "useDefaultParameterLast": "off"
          }
        }
      }
    }]
  }
  ```

  Also, if the working directory contains `.eslintignore`, then Biome migrates the glob patterns.
  Nested `.eslintignore` in subdirectories and negated glob patterns are not supported.

  If you find any issue, please don't hesitate to report them.

  Contributed by @Conaclos

- Added two new options to customise the emitted output of the CLI: `--reporter=json` and `--reporter=json-pretty`. With `--reporter=json`, the diagnostics and the
  summary will be printed in the **terminal** in JSON format. With `--reporter=json-pretty`, you can print the same information, but formatted using the same options of your configuration.

  NOTE: the shape of the JSON is considered experimental, and the shape of the JSON might change in the future.

  <details>
  <summary>Example of output when running `biome format` command</summary>
  ```json
  {
    "summary": {
      "changed": 0,
      "unchanged": 1,
      "errors": 1,
      "warnings": 0,
      "skipped": 0,
      "suggestedFixesSkipped": 0,
      "diagnosticsNotPrinted": 0
    },
    "diagnostics": [
      {
        "category": "format",
        "severity": "error",
        "description": "Formatter would have printed the following content:",
        "message": [
          {
            "elements": [],
            "content": "Formatter would have printed the following content:"
          }
        ],
        "advices": {
          "advices": [
            {
              "diff": {
                "dictionary": "  statement();\n",
                "ops": [
                  { "diffOp": { "delete": { "range": [0, 2] } } },
                  { "diffOp": { "equal": { "range": [2, 12] } } },
                  { "diffOp": { "delete": { "range": [0, 2] } } },
                  { "diffOp": { "equal": { "range": [12, 13] } } },
                  { "diffOp": { "delete": { "range": [0, 2] } } },
                  { "diffOp": { "insert": { "range": [13, 15] } } }
                ]
              }
            }
          ]
        },
        "verboseAdvices": { "advices": [] },
        "location": {
          "path": { "file": "format.js" },
          "span": null,
          "sourceCode": null
        },
        "tags": [],
        "source": null
      }
    ],
    "command": "format"
  }
  ```
  </details>

- Added new `--staged` flag to the `check`, `format` and `lint` subcommands.

  This new option allows users to apply the command _only_ to the files that are staged (the
  ones that will be committed), which can be very useful to simplify writing git hook scripts
  such as `pre-commit`. Contributed by @castarco

#### Enhancements

- Improve support of `.prettierignore` when migrating from Prettier

  Now, Biome translates most of the glob patterns in `.prettierignore` to the equivalent Biome ignore pattern.
  Only negated glob patterns are not supported.

  Contributed by @Conaclos

- Support JavaScript configuration files when migrating from Prettier

  `biome migrate prettier` is now able to migrate Prettier configuration files
  ending with `js`, `mjs`, or `cjs` extensions.
  To do this, Biome invokes Node.js.

  Also, embedded Prettier configurations in `package.json` are now supported.

  Contributed by @Conaclos

- Support `overrides` field in Prettier configuration files when migrating from Prettier.
  Contributed by @Conaclos

- Support passing a file path to the `--config-path` flag or the `BIOME_CONFIG_PATH` environment variable.

  Now you can pass a `.json`/`.jsonc` file path with any filename to the `--config-path` flag or the
  `BIOME_CONFIG_PATH` environment variable. This will disable the configuration auto-resolution and Biome
  will try to read the configuration from the said file path ([#2265](https://github.com/biomejs/biome/issues/2265)).

  ```shell
  biome format --config-path=../biome.json ./src
  ```

  Contributed by @Sec-ant

#### Bug fixes

- Biome now tags the diagnostics emitted by `organizeImports` and `formatter` with correct severity levels, so they will be properly filtered by the flag `--diagnostic-level` ([#2288](https://github.com/biomejs/biome/issues/2288)). Contributed by @Sec-ant

- Biome now correctly filters out files that are not present in the current directory when using the `--changed` flag [#1996](https://github.com/biomejs/biome/issues/1996). Contributed by @castarco

- Biome now skips traversing `fifo` or `socket` files ([#2311](https://github.com/biomejs/biome/issues/2311)). Contributed by @Sec-ant

- Biome now resolves configuration files exported from external libraries in `extends` from the working directory (CLI) or project root (LSP). This is the documented behavior and previous resolution behavior is considered as a bug ([#2231](https://github.com/biomejs/biome/issues/2231)). Contributed by @Sec-ant

### Configuration

#### Bug fixes

- Now setting group level `all` to `false` can disable recommended rules from that group when top level `recommended` is `true` or unset. Contributed by @Sec-ant

- Biome configuration files can correctly extends `.jsonc` configuration files now ([#2279](https://github.com/biomejs/biome/issues/2279)). Contributed by @Sec-ant

- Fixed the JSON schema for React hooks configuration ([#2396](https://github.com/biomejs/biome/issues/2396)). Contributed by @arendjr

#### Enhancements

- Biome now displays the location of a parsing error for its configuration file ([#1627](https://github.com/biomejs/biome/issues/1627)).

  Previously, when Biome encountered a parsing error in its configuration file,
  it didn't indicate the location of the error.
  It now displays the name of the configuration file and the range where the error occurred.

  Contributed by @Conaclos

- `options` is no longer required for rules without any options ([#2313](https://github.com/biomejs/biome/issues/2313)).

  Previously, the JSON schema required to set `options` to `null` when an object is used to set the diagnostic level of a rule without any option.
  However, if `options` is set to `null`, Biome emits an error.

  The schema is now fixed and it no longer requires specifying `options`.
  This makes the following configuration valid:

  ```json
  {
    "linter": {
      "rules": {
        "style": {
          "noDefaultExport": {
            "level": "off"
          }
        }
      }
    }
  }
  ```

  Contributed by @Conaclos

### Editors

#### Bug fixes

- Biome extension is now able to parse the JSX syntax in files that associated with the `javascript` [language identifier](https://microsoft.github.io/language-server-protocol/specifications/lsp/3.17/specification/#textDocumentItem). This is an ad hoc fix, because [in the React world, `.js` files are allowed to include JSX syntax](https://github.com/facebook/create-react-app/issues/87#issuecomment-234627904), and these files are often associated with the `javascript` language identifier in most of the editors. Plus, [some editor extensions](https://github.com/michaelgmcd/vscode-language-babel/blob/8b3a472748ad07c99dc022b66795c9eb46be4ccb/package.json#L63-L80) will also associate `.jsx` files with the `javascript` language identifier. Relative links: [discussion](https://github.com/biomejs/biome/discussions/838#discussioncomment-9047539), [#2085](https://github.com/biomejs/biome/issues/2085). Contributed by @Sec-ant

### Formatter

#### Bug fixes

- Fix [#2291](https://github.com/biomejs/biome/issues/2291) by correctly handle comment placement for JSX spread attributes and JSX spread children. Contributed by @ah-yu

### JavaScript APIs

### Linter

#### Promoted rules

New rules are incubated in the nursery group.
Once stable, we promote them to a stable group.
The following rules are promoted:

- [complecity/noExcessiveNestedTestSuites](https://biomejs.dev/linter/rules/no-excessive-nested-test-suites)
- [complexity/noUselessTernary](https://biomejs.dev/linter/rules/no-useless-ternary)
- [correctness/useJsxKeyInIterable](https://biomejs.dev/linter/rules/use-jsx-key-in-iterable)
- [performance/noBarrelFile](https://biomejs.dev/linter/rules/no-barrel-file/)
- [performance/noReExportAll](https://biomejs.dev/linter/rules/no-re-export-all/)
- [style/noNamespaceImport](https://biomejs.dev/linter/rules/no-namespace-import/)
- [style/useNodeAssertStrict](https://biomejs.dev/linter/rules/use-node-assert-strict/)
- [suspicious/noDuplicateTestHooks](https://biomejs.dev/linter/rules/no-duplicate-test-hooks/)
- [suspicious/noExportsInTest](https://biomejs.dev/linter/rules/no-exports-in-test/)
- [suspicious/noFocusedTests](https://biomejs.dev/linter/rules/no-focused-tests/)
- [suspicious/noSkippedTests](https://biomejs.dev/linter/rules/no-skipped-tests/)
- [suspicious/noSuspiciousSemicolonInJsx](https://biomejs.dev/linter/rules/no-suspicious-semicolon-in-jsx)

#### New features

- Add a new option `jsxRuntime` to the `javascript` configuration. When set to `reactClassic`, the [noUnusedImports](https://biomejs.dev/linter/rules/no-unused-imports) and [useImportType](https://biomejs.dev/linter/rules/use-import-type) rules use this information to make exceptions for the React global that is required by the React Classic JSX transform.

  This is only necessary for React users who haven't upgraded to the [new JSX transform](https://legacy.reactjs.org/blog/2020/09/22/introducing-the-new-jsx-transform.html).

  Contributed by @Conaclos and @arendjr

- Implement [#2043](https://github.com/biomejs/biome/issues/2043): The React rule [`useExhaustiveDependencies`](https://biomejs.dev/linter/rules/use-exhaustive-dependencies/) is now also compatible with Preact hooks imported from `preact/hooks` or `preact/compat`. Contributed by @arendjr

- Add rule [noFlatMapIdentity](https://biomejs.dev/linter/rules/no-flat-map-identity) to disallow unnecessary callback use on `flatMap`. Contributed by @isnakode

- Add rule [noConstantMathMinMaxClamp](https://biomejs.dev/linter/rules/no-constant-math-min-max-clamp), which disallows using `Math.min` and `Math.max` to clamp a value where the result itself is constant. Contributed by @mgomulak

#### Enhancements

- [style/useFilenamingConvention](https://biomejs.dev/linter/rules/use-filenaming-convention/) now allows prefixing a filename with `+` ([#2341](https://github.com/biomejs/biome/issues/2341)).

  This is a convention used by [Sveltekit](https://kit.svelte.dev/docs/routing#page) and [Vike](https://vike.dev/route).

  Contributed by @Conaclos

- [style/useNamingConvention](https://biomejs.dev/linter/rules/use-naming-convention/) now accepts `PascalCase` for local and top-level variables.

  This allows supporting local variables that hold a component or a regular class.
  The following code is now accepted:

  ```tsx
  function loadComponent() {
    const Component = getComponent();
    return <Component />;
  }
  ```

  Contributed by @Conaclos

- [complexity/useLiteralKeys](https://biomejs.dev/linter/rules/use-literal-keys/) no longer report computed properties named `__proto__` ([#2430](https://github.com/biomejs/biome/issues/2430)).

  In JavaScript, `{["__proto__"]: null}` and `{__proto__: null}` have not the same semantic.
  The first code set a regular property to `null`.
  The second one set the prototype of the object to `null`.
  See the [MDN Docs](https://developer.mozilla.org/en-US/docs/Web/JavaScript/Reference/Global_Objects/Object/proto) for more details.

  The rule now ignores computed properties named `__proto__`.

  Contributed by @Conaclos

#### Bug fixes

- Lint rules `useNodejsImportProtocol`, `useNodeAssertStrict`, `noRestrictedImports`, `noNodejsModules` will no longer check `declare module` statements anymore. Contributed by @Sec-ant

- [style/useNamingConvention](https://biomejs.dev/linter/rules/use-naming-convention/) now accepts any case for variables from object destructuring ([#2332](https://github.com/biomejs/biome/issues/2332)).

  The following name is now ignored:

  ```js
  const { Strange_Style } = obj;
  ```

  Previously, the rule renamed this variable. This led to a runtime error.

  Contributed by @Conaclos

### Parser

#### Bug fixes

- Fixed an issue when Unicode surrogate pairs were encoded in JavaScript strings
  using an escape sequence ([#2384](https://github.com/biomejs/biome/issues/2384)).
  Contributed by @arendjr


## 1.6.4 (2024-04-03)

### Analyzer

#### Bug fixes

- An operator with no spaces around in a binary expression no longer breaks the js analyzer ([#2243](https://github.com/biomejs/biome/issues/2243)). Contributed by @Sec-ant

### CLI

#### Bug fixes

- Fix the printed error count ([#2048](https://github.com/biomejs/biome/issues/2048)). Contributed by @Sec-ant

### Configuration

#### Bug fixes

- Correctly calculate enabled rules in lint rule groups. Now a specific rule belonging to a group can be enabled even if its group-level preset option `recommended` or `all` is `false` ([#2191](https://github.com/biomejs/biome/issues/2191)). Contributed by @Sec-ant

### Editors

#### Bug fixes

- Fix the unexpected code deletion and repetition when `quickfix.biome` is enabled and some `import`-related rules are applied ([#2222](https://github.com/biomejs/biome/issues/2222), [#688](https://github.com/biomejs/biome/issues/688), [#1015](https://github.com/biomejs/biome/issues/1015)). Contributed by @Sec-ant

### Linter

#### New features

- Add [nursery/noMisplacedAssertion](https://biomejs.dev/linter/rules/no-misplaced-assertion/). COntributed by @ematipico

#### Bug fixes

- Fix [#2211](https://github.com/biomejs/biome/issues/2211). noChildrenProp should work fine when children pass as a prop in a new line. Contributed by @fireairforce

- Fix [#2248](https://github.com/biomejs/biome/issues/2248). `lint/a11y/useButtonType` should not trigger when button element with spread attribute. Contributed by @fireairforce

- Fix [#2216](https://github.com/biomejs/biome/issues/2216). `lint/style/useNamingConvention` should not ignore JSX Component name binding. Contributed by @fireairforce

#### Enhancements

- Add support for object property members in the rule `useSortedClasses`. Contributed by @ematipico

### Parser

- The parser doesn't throw any error when the frontmatter of `.astro` files contains an illegal return:

  ```astro
  ---
  const condition = true;
  if (condition) {
    return "Something";
  }
  ---
  <div></div>
  ```
  Contributed by @ematipico

## 1.6.3 (2024-03-25)

### CLI

#### Bug fixes

- Fix configuration resolution. Biome is now able to correctly find the `biome.jsonc` configuration file when `--config-path` is explicitly set ([#2164](https://github.com/biomejs/biome/issues/2164)). Contributed by @Sec-ant

- JavaScript/TypeScript files of different variants (`.ts`, `.js`, `.tsx`, `.jsx`) in a single workspace now have stable formatting behaviors when running the CLI command in paths of different nested levels or in different operating systems ([#2080](https://github.com/biomejs/biome/issues/2080), [#2109](https://github.com/biomejs/biome/issues/2109)). Contributed by @Sec-ant

### Configuration

#### Bug fixes

- Complete the documentation and overrides support for options `formatter.lineEnding`, `[language].formatter.lineEnding`, `formatter.attributePosition` and `javascript.formatter.attributePosition`. Contributed by @Sec-ant

### Formatter

#### Bug fixes

- Fix [#2172](https://github.com/biomejs/biome/issues/2172) by breaking long object destructuring patterns. Contributed by @ah-yu

### Linter

#### New features

- Add rule [noEvolvingAny](https://biomejs.dev/linter/rules/no-evolving-any) to disallow variables from evolving into `any` type through reassignments. Contributed by @fujiyamaorange

#### Enhancements

- Rename `noSemicolonInJsx` to `noSuspiciousSemicolonInJsx`. Contributed by @fujiyamaorange

### LSP

#### Bug fixes

- Quickfix action no longer autofixes lint rule errors on save when `linter` is disabled ([#2161](https://github.com/biomejs/biome/issues/2161)). Contributed by @Sec-ant
- Range formatting for Astro/Svelte/Vue doesn't place code out of place, especially when formatting on paste is enabled. Contributed by @ematipico

## 1.6.2 (2024-03-22)

### Analyzer

#### Bug fixes

- The `noSuperWithoutExtends` rule now allows for calling `super()` in derived class constructors of class expressions ([#2108](https://github.com/biomejs/biome/issues/2108)). Contributed by @Sec-ant

- Fix discrepancies on file source detection. Allow module syntax in `.cts` files ([#2114](https://github.com/biomejs/biome/issues/2114)). Contributed by @Sec-ant

### CLI

#### Bug fixes

- Fixes [#2131](https://github.com/biomejs/biome/issues/2131), where folders were incorrectly ignored when running the command `check`. Now folders are correctly ignored based on their command. Contributed by @ematipico

- Smoother handling of `"endOfLine": "auto"` in prettier migration: falling back to `"lf"` ([#2145](https://github.com/biomejs/biome/pull/2145)). Contributed by @eMerzh

### Configuration

#### Bug fixes

- Fix enabled rules calculation. The precendence of individual rules, `all` and `recommend` presets in top-level and group-level configs is now correctly respected. More details can be seen in ([#2072](https://github.com/biomejs/biome/pull/2072)) ([#2028](https://github.com/biomejs/biome/issues/2028)). Contributed by @Sec-ant

### Formatter

#### Bug fixes

- Fix [#1661](https://github.com/biomejs/biome/issues/1661). Now nested conditionals are aligned with Prettier's logic, and won't contain mixed spaces and tabs. Contributed by @ematipico

### JavaScript APIs

#### Enhancements

- Support applying lint fixes when calling the `lintContent` method of the `Biome` class ([#1956](https://github.com/biomejs/biome/pull/1956)). Contributed by @mnahkies

### Linter

#### New features

- Add [nursery/noDuplicateElseIf](https://biomejs.dev/linter/rules/no-duplicate-else-if/). COntributed by @mdm317

#### Bug fixes

- Rule `noUndeclaredDependencies` now also validates `peerDependencies` and `optionalDependencies` ([#2122](https://github.com/biomejs/biome/issues/2122)). Contributed by @Sec-ant

- Rule `noUndeclaredDependencies` won't check `declare module` statements anymore ([#2123](https://github.com/biomejs/biome/issues/2123)). Contributed by @Sec-ant

- Fix [#1925](https://github.com/biomejs/biome/issues/1925). The fix for `useOptionalChain` would sometimes suggest an incorrect fix that discarded optional chaining operators on the left-hand side of logical expressions. These are now preserved. Contributed by @arendjr

- Rule `noUndeclaredVariables` now also checks for worker globals ([#2121](https://github.com/biomejs/biome/issues/2121)). Contributed by @Sec-ant

### LSP

#### Bug fixes

- Correctly parse `.jsonc` files. Contributed by @Sec-ant

- Correctly resolve external `extends` configs. Contributed by @Sec-ant

## 1.6.1 (2024-03-12)

### CLI

#### Bug fixes

- CLI is now able to automatically search and resolve `biome.jsonc` ([#2008](https://github.com/biomejs/biome/issues/2008)). Contributed by @Sec-ant
- Fix a false positive where some files were counted as "fixed" even though they weren't modified. Contributed by @ematipico

### Configuration

#### Bug fixes

- `json.formatter.trailingCommas` option now works in `overrides` ([#2009](https://github.com/biomejs/biome/issues/2009)). Contributed by @Sec-ant

### Linter

#### New features

- Add rule [noDoneCallback](https://biomejs.dev/linter/rules/no-done-callback), this rule checks the function parameter of hooks & tests
  for use of the done argument, suggesting you return a promise instead. Contributed by @vasucp1207

  ```js
  beforeEach(done => {
    // ...
  });
  ```

#### Bug fixes

- [useJsxKeyInIterable](https://biomejs.dev/linter/rules/use-jsx-key-in-iterable) now recognizes function bodies wrapped in parentheses ([#2011](https://github.com/biomejs/biome/issues/2011)). Contributed by @Sec-ant

- [useShorthandFunctionType](https://biomejs.dev/linter/rules/use-shorthand-function-type) now preserves type parameters of generic interfaces when applying fixes ([#2015](https://github.com/biomejs/biome/issues/2015)). Contributed by @Sec-ant

- Code fixes of [useImportType](https://biomejs.dev/linter/rules/use-import-type) and [useExportType](https://biomejs.dev/linter/rules/use-export-type) now handle multiline statements ([#2041](https://github.com/biomejs/biome/issues/2041)). Contributed by @Conaclos

- [noRedeclare](https://biomejs.dev/linter/rules/no-redeclare) no longer reports type parameter and parameter with identical names ([#1992](https://github.com/biomejs/biome/issues/1992)).

  The following code is no longer reported:

  ```ts
  function f<a>(a: a) {}
  ```

  Contributed by @Conaclos

- [noRedeclare](https://biomejs.dev/linter/rules/no-redeclare) now reports duplicate type parameters in a same declaration.

  The following type parameters are now reported as a redeclaration:

  ```ts
  function f<T, T>() {}
  ```

  Contributed by @Conaclos

- [noUndeclaredDependencies](https://biomejs.dev/linter/rules/no-undeclared-dependencies/) now recognizes imports of subpath exports.

  E.g., the following import statements no longer report errors if `@mui/material` and `tailwindcss` are installed as dependencies:

  ```ts
  import Button from "@mui/material/Button";
  import { fontFamily } from "tailwindcss/defaultTheme";
  ```

  Contributed by @Sec-ant

### Parser

#### Bug fixes

- JavaScript lexer is now able to lex regular expression literals with escaped non-ascii chars ([#1941](https://github.com/biomejs/biome/issues/1941)).

  Contributed by @Sec-ant

## 1.6.0 (2024-03-08)

### Analyzer

#### New features

- Add partial for `.astro` files. Biome is able to sort imports inside the frontmatter of the Astro files. Contributed
  by @ematipico

  ```diff
  ---
  - import { getLocale } from "astro:i18n";
  - import { Code } from "astro:components";
  + import { Code } from "astro:components";
  + import { getLocale } from "astro:i18n";
  ---

  <div></div>
  ```
- Add partial for `.vue` files. Biome is able to sort imports inside the script block of Vue files. Contributed by
  @nhedger

  ```diff
  <script setup lang="ts">
  - import Button from "./components/Button.vue";
  - import * as vueUse from "vue-use";
  + import * as vueUse from "vue-use";
  + import Button from "./components/Button.vue";
  </script/>

  <template></template>
  ```

- Add partial for `.svelte` files. Biome is able to sort imports inside the script block of Svelte files. Contributed by
  @ematipico

  ```diff
  <script setup lang="ts">
  - import Button from "./components/Button.svelte";
  - import * as svelteUse from "svelte-use";
  + import * as svelteUse from "svelte-use";
  + import Button from "./components/Button.svelte";
  </script/>

  <div></div>
  ```

- The analyzer now **infers** the correct quote from `javascript.formatter.quoteStyle`, if set. This means that code fixes suggested by the analyzer will use the same quote of the formatter. Contributed by @ematipico

#### Enhancements

- [noUnusedVariables](https://biomejs.dev/linter/rules/no-unused-variables) ignores unused rest spread siblings.

  The following code is now valid:

  ```js
  const { a, ...rest } = { a: 0, b: 1 };
  console.log(rest);
  ```

  Contributed by @ah-yu

- Fix [#1931](https://github.com/biomejs/biome/issues/1931). Built-in React hooks such as
  `useEffect()` can now be validated by the
  [`useExhaustiveDependendies`](https://biomejs.dev/linter/rules/use-exhaustive-dependencies/), even
  when they're not being imported from the React library. To do so, simply configure them like
  any other user-provided hooks.

  Contributed by @arendjr

- Implemented [#1128](https://github.com/biomejs/biome/issues/1128). User-provided React hooks can
  now be configured to track stable results. For example:

  ```json
  "useExhaustiveDependencies": {
      "level": "error",
      "options": {
          "hooks": [{
              "name": "useMyState",
              "stableResult": [
                  1
              ]
          }]
      }
  }
  ```

  This will allow the following to be validated:

  ```js
  const [myState, setMyState] = useMyState();
  const toggleMyState = useCallback(() => {
    setMyState(!myState);
  }, [myState]); // Only `myState` needs to be specified here.
  ```

  Contributed by @arendjr

#### Bug fixes

- Fix [#1748](https://github.com/biomejs/biome/issues/1748). Now for the following case we won't provide an unsafe fix
  for the `noNonNullAssertion` rule:

  ```ts
  x[y.z!];
  ```

  Contributed by @ah-yu

- Imports that contain the protocol `:` are now sorted after the `npm:` modules, and before the `URL` modules.
  Contributed by @ematipico

  ```diff
  import express from "npm:express";
  - import Component from "./component.js"
  - import { sortBy } from "virtual:utils";
  + import { sortBy } from "virtual:utils";
  + import Component from "./component.js"
  ```

- Fix [#1081](https://github.com/biomejs/biome/issues/1081). The `useAwait` rule does not report `for await...of`.
  Contributed by @unvalley

- Fix [#1827](https://github.com/biomejs/biome/issues/1827) by properly analyzing nested `try-finally` statements. Contributed by @ah-yu

- Fix [#1924](https://github.com/biomejs/biome/issues/1924) Use the correct export name to sort in the import clause. Contributed by @ah-yu
- Fix [#1805](https://github.com/biomejs/biome/issues/1805) fix formatting arrow function which has conditional expression body  Contributed by @mdm317

- Fix [#1781](https://github.com/biomejs/biome/issues/1781) by avoiding the retrieval of the entire static member expression for the reference if the static member expression does not start with the reference. Contributed by @ah-yu

### CLI

#### New features

- Add a new command `biome migrate prettier`. The command will read the file `.prettierrc`/`prettier.json`
  and `.prettierignore` and map its configuration to Biome's one.
  Due to the different nature of `.prettierignore` globs and Biome's globs, it's **highly** advised to make sure that
  those still work under Biome.

- Now the file name printed in the diagnostics is clickable. If you run the CLI from your editor, you can <kbd>
  Ctrl</kbd>/<kbd title="Cmd">⌘</kbd> + Click on the file name, and the editor will open said file. If row and columns
  are specified e.g. `file.js:32:7`, the editor will set the cursor right in that position. Contributed by @ematipico

- Add an option `--linter` to `biome rage`. The option needs to check Biome linter configuration. Contributed by
  @seitarof

- Add an option `--formatter` to `biome rage`. The option needs to check Biome formatter configuration. Contributed by
  @seitarof
- The CLI now consistently reports the number of files tha were changed, out of the total files that were analysed. Contributed by @ematipico
- The CLI now consistently shows the number of errors and warnings emitted. Contributed by @ematipico

#### Bug fixes

- Don't process files under an ignored directory.

  Previously, Biome processed all files in the traversed hierarchy,
  even the files under an ignored directory.
  Now, it completely skips the content of ignored directories.

  For now, directories cannot be ignored using `files.include` in the configuration file.
  This is a known limitation that we want to address in a future release.

  For instance, if you have a project with a folder `src` and a folder `test`,
  the following configuration doesn't completely ignore `test`.

  ```json
  {
    "files": {
      "include": ["src"]
    }
  }
  ```

  Biome will traverse `test`,
  however all files of the directory are correctly ignored.
  This can result in file system errors,
  if Biome encounters dangling symbolic links or files with higher permissions.

  To avoid traversing the `test` directory,
  you should ignore the directory using `ignore`:

  ```json
  {
    "files": {
      "include": ["src"],
      "ignore": ["test"]
    }
  }
  ```

- Fix [#1508](https://github.com/biomejs/biome/issues/1508) by excluding deleted files from being processed. Contributed
  by @ematipico

- Fix [#1173](https://github.com/biomejs/biome/issues/1173). Fix the formatting of a single instruction with commented
  in a control flow body to ensure consistency. Contributed by @mdm317

- Fix overriding of `javascript.globals`. Contributed by @arendjr
- Fix a bug where syntax rules weren't run when pulling the diagnostics. Now Biome will emit more parsing diagnostics,
  e.g.
  ```
  check.js:1:17 parse/noDuplicatePrivateClassMembers ━━━━━━━━━━━━━━━━━━━━━━━━━━━━━━

    × Duplicate private class member "#foo"

    > 1 │ class A { #foo; #foo }
        │                 ^^^^

  ```
  Contributed by @ematipico

- Fix [#1774](https://github.com/biomejs/biome/issues/1774) by taking into account the option `--no-errors-on-unmatched` when running the CLI using `--changed`. Contributed by @antogyn

#### Enhancements

- Removed a superfluous diagnostic that was printed during the linting/check phase of a file:

  ```
  test.js check ━━━━━━━━━━━━━━━━━━━━━━━━━━━━━━━━━━━━━━━━━━━━━━━━━━━━━━━━━━━━━━━━━━━━━━━

    × The file contains diagnostics that needs to be addressed.
  ```
  Contributed by @ematipico
- The command `format` now emits parsing diagnostics if there are any, and it will terminate with a non-zero exit code. Contributed by @ematipico

### Configuration

#### New features

- Add the ability to resolve the configuration files defined inside `extends` from the `node_modules/` directory.

  If you want to resolve a configuration file that matches the specifier `@org/configs/biome`, then your `package.json`
  file must look this:

  ```json
  {
    "name": "@org/configs",
    "exports": {
      "./biome": "./biome.json"
    }
  }
  ```

  And the `biome.json` file that "imports" said configuration, will look like this:
  ```json
  {
    "extends": "@org/configs/biome"
  }
  ```
  Read the [documentation](https://biomejs.dev/guides/how-biome-works#the-extends-option) to better understand how it
  works, expectations and restrictions.

### Editors

#### Bug fixes

- Fix a regression where ignored files where formatted in the editor. Contributed by @ematipico
- Fix a bug where syntax rules weren't run when pulling the diagnostics. Now Biome will emit more parsing diagnostics,
  e.g.
  ```
  check.js:1:17 parse/noDuplicatePrivateClassMembers ━━━━━━━━━━━━━━━━━━━━━━━━━━━━━━

    × Duplicate private class member "#foo"

    > 1 │ class A { #foo; #foo }
        │                 ^^^^

  ```
  Contributed by @ematipico

### Formatter

#### New features

- Biome now allows to format the `package.json` file. This is now the default behaviour and users can remove their
  workarounds.
  If you rely on other tools to format `package.json`, you'll have to ignore it via configuration. Contributed by
  @pattrickrice
- New formatter option `attributePosition` that have similar behavior as
  Prettier `singleAttributePerLine` [#1706](https://github.com/biomejs/biome/issues/1706). Contributed by @octoshikari
- Add partial for `.astro` files. Biome is able to format the frontmatter of the Astro files. Contributed by @ematipico

  ```diff
  ---
  - statement ( );
  + statement();
  ---

  <div></div>
  ```
- Add partial for `.vue` files. Biome is able to format the script block of Vue files. Contributed by @nhedger

  ```diff
  <script setup lang="ts">
  - statement ( );
  + statement();
  </script/>

  <template></template>
  ```

- Add partial for `.svelte` files. Biome is able to format the script block of Svelte files. Contributed by @ematipico

  ```diff
  <script setup lang="ts">
  - statement ( );
  + statement();
  </script/>

  <div></div>
  ```

#### Enhancements

- `composer.json`, `deno.json`, `jsconfig.json`, `package.json` and `tsconfig.json` are no longer protected files.

  This means that you can now format them.

  If you want to ignore these files, you can use the [files.ignore](https://biomejs.dev/reference/configuration/#filesignore) configuration:

  ```json
  {
    "files": {
      "ignore": [
        "composer.json",
        "jsconfig.json",
        "package.json",
        "tsconfig.json",
        "typescript.json",
        "deno.json",
        "deno.jsonc"
      ]
    }
  }
  ```

  The following files are still protected, and thus ignored:

  - `composer.lock`
  - `npm-shrinkwrap.json`
  - `package-lock.json`
  - `yarn.lock`

   Contributed by @pattrickrice and @Conaclos

#### Bug fixes

- Fix [#1039](https://github.com/biomejs/biome/issues/1039). Check unicode width instead of number of bytes when
  checking if regex expression is a simple argument.

  This no longer breaks.

  ```js
  s(/🚀🚀/).s().s();
  ```

   Contributed by @kalleep

- Fix [#1218](https://github.com/biomejs/biome/issues/1218), by correctly preserving empty lines in member chains.
  Contributed by @ah-yu
- Fix [#1659](https://github.com/biomejs/biome/issues/1659) and [#1662](https://github.com/biomejs/biome/issues/1662), by correctly taking into account the leading comma inside the formatter options. Contributed by @ematipico

- Fix [#1934](https://github.com/biomejs/biome/pull/1934). Fix invalid formatting of long arrow function for AsNeeded arrow parens Contributed by @fireairforce

### JavaScript APIs

### Linter

#### Promoted rules

New rules are incubated in the nursery group.
Once stable, we promote them to a stable group.
The following rules are promoted:

- [complexity/noEmptyTypeParameters](https://biomejs.dev/linter/rules/no-empty-type-parameters)
- [complexity/noUselessLoneBlockStatements](https://biomejs.dev/linter/rules/no-useless-lone-block-statements)
- [correctness/noInvalidUseBeforeDeclaration](https://biomejs.dev/linter/rules/no-invalid-use-before-declaration)
- [correctness/noUnusedImports](https://biomejs.dev/linter/rules/no-unused-imports)
- [correctness/noUnusedPrivateClassMembers](https://biomejs.dev/linter/rules/no-unused-private-class-members)
- [security/noGlobalEval](https://biomejs.dev/linter/rules/no-global-eval)
- [style/useConsistentArrayType](https://biomejs.dev/linter/rules/use-consistent-array-type)
- [style/useExportType](https://biomejs.dev/linter/rules/use-export-type)
- [style/useFilenamingConvention](https://biomejs.dev/linter/rules/use-filenaming-convention)
- [style/useForOf](https://biomejs.dev/linter/rules/use-for-of)
- [style/useImportType](https://biomejs.dev/linter/rules/use-import-type)
- [style/useNodejsImportProtocol](https://biomejs.dev/linter/rules/use-nodejs-import-protocol)
- [style/useNumberNamespace](https://biomejs.dev/linter/rules/use-number-namespace)
- [style/useShorthandFunctionType](https://biomejs.dev/linter/rules/use-shorthand-function-type)
- [suspicious/noEmptyBlockStatements](https://biomejs.dev/linter/rules/no-empty-block-statements)
- [suspicious/noGlobalAssign](https://biomejs.dev/linter/rules/no-global-assign)
- [suspicious/noMisleadingCharacterClass](https://biomejs.dev/linter/rules/no-misleading-character-class)
- [suspicious/noThenProperty](https://biomejs.dev/linter/rules/no-then-property)
- [suspicious/useAwait](https://biomejs.dev/linter/rules/use-await)

Additionally, the following rules are now recommended:

- [suspicious/noApproximativeNumericConstant](https://biomejs.dev/linter/rules/no-approximative-numeric-constant)
- [suspicious/noMisrefactoredShorthandAssign](https://biomejs.dev/linter/rules/no-misrefactored-shorthand-assign)

#### Removed rules

- Remove `nursery/useGroupedTypeImport`. The rule [style/useImportType](https://biomejs.dev/linter/rules/use-import-type) covers the behavior of this rule.

  Note that removing a nursery rule is not considered a breaking change according to our [semantic versioning](https://biomejs.dev/internals/versioning).

  Contributed by @Conaclos

#### New features

- Add the rule [noSkippedTests](https://biomejs.dev/linter/rules/no-skipped-tests), to disallow skipped tests:

  ```js
  describe.skip("test", () => {});
  it.skip("test", () => {});
  ```
  Contributed by @ematipico

- Add the rule [noFocusedTests](https://biomejs.dev/linter/rules/no-focused-tests), to disallow skipped tests:

  ```js
  describe.only("test", () => {});
  it.only("test", () => {});
  ```
  Contributed by @ematipico

- Add rule [useSortedClasses](https://biomejs.dev/linter/rules/use-sorted-classes), to sort CSS utility classes:

  ```diff
  - <div class="px-2 foo p-4 bar" />
  + <div class="foo bar p-4 px-2" />
  ```
  Contributed by @DaniGuardiola

- Add rule [noUndeclaredDependencies](https://biomejs.dev/linter/rules/no-undeclared-dependencies), to detect the use of
  dependencies that aren't present in the `package.json`.

  The rule ignores imports using a protocol such as `node:`, `bun:`, `jsr:`, `https:`.

  Contributed by @ematipico and @Conaclos

- Add rule [noNamespaceImport](https://biomejs.dev/linter/rules/no-namespace-import), to report namespace imports:

  ```js
  import * as foo from "foo";
  ```
  Contributed by @unvalley
- Add partial support for `.astro` files. Biome is able to lint and fix the frontmatter of the Astro files. Contributed
  by @ematipico

  ```diff
  ---
  - delete a.b
  + a.b = undefined
  ---

  <div></div>
  ```

- Add partial support for `.vue` files. Biome is able to lint and fix the script block of the Vue files.

  ```diff
  <script setup lang="ts">
  - delete a.b
  + a.b = undefined
  <script>

  <template></template>
  ```

  Contributed by @nhedger

- Add rule [useNodeAssertStrict](https://biomejs.dev/linter/rules/use-node-assert-strict), which promotes the use
  of `node:assert/strict` over `node:assert`. Contributed by @ematipico

- Add rule [noExportsInTest](https://biomejs.dev/linter/rules/no-exports-in-test) which disallows `export` or `modules.exports` in files
  containing test. Contributed by @ah-yu

- Add rule [noSemicolonInJsx](https://biomejs.dev/linter/rules/no-suspicious-semicolon-in-jsx/) to detect possible wrong semicolons inside JSX elements.

  ```jsx
  const Component = () => {
    return (
      <div>
        <div />;
      </div>
    );
  }
  ```

  Contributed by @fujiyamaorange
- Add rule [noBarrelFile](https://biomejs.dev/linter/rules/no-barrel-file), to report the usage of barrel file:

  ```js
  export * from "foo";
  ```
  Contributed by @togami2864

- Add rule [noReExportAll](https://biomejs.dev/linter/rules/no-re-export-all/) that report `export * from "mod"`.
  Contributed by @mdm317

- Add rule [noExcessiveNestedTestSuites](https://biomejs.dev/linter/rules/no-excessive-nested-test-suites/).
  Contributed by @vasucp1207

- Add rule [useJsxKeyInIterable](https://biomejs.dev/linter/rules/use-jsx-key-in-iterable/).
  Contributed by @vohoanglong0107

#### Enhancements

- [noUselessFragments](https://biomejs.dev/linter/rules/no-useless-fragments/) now rule not triggered for jsx attributes when
   the fragment child is simple text.

  ```js
  export function SomeComponent() {
    return <div x-some-prop={<>Foo</>} />;
  }
  ```

   Also fixes code action when the fragment child is of type `JsxExpressionChild`.

  ```js
  <>
    <Hello leftIcon={<>{provider?.icon}</>} />
    {<>{provider?.icon}</>}
    <>{provider?.icon}</>
  </>
  ```

  Contributed by @vasucp1207

- [noUselessTernary](https://biomejs.dev/linter/rules/no-useless-ternary) now provides unsafe code fixes. Contributed by
  @vasucp1207

- [noApproximativeNumericConstant](https://biomejs.dev/linter/rules/no-approximative-numeric-constant) now provides
  unsafe code fixes and handle numbers without leading zero and numbers with digit separators.

  The following numbers are now reported as approximated constants.

  ```js
  3.14_15; // PI
  .4342; // LOG10E
  ```

  Contributed by @Conaclos

- [noPrecisionLoss](https://biomejs.dev/linter/rules/no-precision-loss) no longer reports number with extra zeros.

  The following numbers are now valid.

  ```js
  .1230000000000000000000000;
  1230000000000000000000000.0;
  ```

  Contributed by @Conaclos

- [useNamingConvention](https://biomejs.dev/linter/rules/use-naming-convention) now
  supports [unicase](https://en.wikipedia.org/wiki/Unicase)
  letters ([#1786](https://github.com/biomejs/biome/issues/1786)).

  [unicase](https://en.wikipedia.org/wiki/Unicase) letters have a single case: they are neither uppercase nor lowercase.
  Previously, Biome reported names in unicase as invalid.
  It now accepts a name in unicase everywhere.

  The following code is now accepted:

  ```js
  const 안녕하세요 = { 안녕하세요: 0 };
  ```

  We still reject a name that mixes unicase characters with lowercase or uppercase characters:
  The following names are rejected:

  ```js
  const A안녕하세요 = { a안녕하세요: 0 };
  ```

  Contributed by @Conaclos

- [useNamingConvention](https://biomejs.dev/linter/rules/use-naming-convention)
  and [useFilenamingConvention](https://biomejs.dev/linter/rules/use-filenaming-convention) now provides a new option `requireAscii` to require identifiers to
  be in ASCII.

  To avoid any breaking change, this option is turned off by default.
  We intend to turn it on in the next major release of Biome (Biome 2.0).

  Set the `requireAscii` rule option to `true` to require identifiers to be in ASCII.

  ```json
  {
    "linter": {
      "rules": {
        "style": {
          "useNamingConvention": { "options": { "requireAscii": false } }
        },
        "nursery": {
          "useFilenamingConvention": { "options": { "requireAscii": false } }
        }
      }
    }
  }
  ```

  Contributed by @Conaclos

- [noUnusedVariables](https://biomejs.dev/linter/rules/no-unused-variables) no longer reports unused imports.

  We now have a dedicated rule for reporting unused imports:
  [noUnusedImports](https://biomejs.dev/linter/rules/no-unused-imports)

  Contributed by @Conaclos

#### Bug fixes

- Fix missing link in [noStaticOnlyClass](https://biomejs.dev/linter/rules/no-static-only-class) documentation.
  Contributed by @yndajas

- [noConfusingVoidType](https://biomejs.dev/linter/rules/no-confusing-void-type) no longer reports valid use of the void
  type in conditional types ([#1812](https://github.com/biomejs/biome/issues/1812)).

  The rule no longer reports the following code:

  ```ts
  type Conditional<T> = T extends void ? Record<string, never> : T
  ```

  Contributed by @lucasweng

- [noInvalidUseBeforeDeclaration](https://biomejs.dev/linter/rules/no-invalid-use-before-declaration) no longer reports
  valid use of binding patterns ([#1648](https://github.com/biomejs/biome/issues/1648)).

  The rule no longer reports the following code:

  ```js
  const { a = 0, b = a } = {};
  ```

  Contributed by @Conaclos

- [noUnusedVariables](https://biomejs.dev/linter/rules/no-unused-variables) no longer reports used binding
  patterns ([#1652](https://github.com/biomejs/biome/issues/1652)).

  The rule no longer reports `a` as unused the following code:

  ```js
  const { a = 0, b = a } = {};
  export { b };
  ```

  Contributed by @Conaclos

- Fix [#1651](https://github.com/biomejs/biome/issues/1651). [noVar](https://biomejs.dev/linter/rules/no-var/) now
  ignores TsGlobalDeclaration. Contributed by @vasucp1207

- Fix [#1640](https://github.com/biomejs/biome/issues/1640). [useEnumInitializers](https://biomejs.dev/linter/rules/use-enum-initializers) code action now generates valid code when last member has a comment but no comma. Contributed by @kalleep

- Fix [#1653](https://github.com/biomejs/biome/issues/1653). Handle a shorthand value in `useForOf` to avoid the false-positive case. Contributed by @togami2864

- Fix [#1656](https://github.com/biomejs/biome/issues/1656). [useOptionalChain](https://biomejs.dev/linter/rules/use-optional-chain/) code action now correctly handles logical and chains where methods with the same name are invoked with different arguments:

  ```diff
  - tags && tags.includes('a') && tags.includes('b')
  + tags?.includes('a') && tags.includes('b')
  ```

  Contributed by @lucasweng

- Fix [#1704](https://github.com/biomejs/biome/issues/1704). Convert `/` to escaped slash `\/` to avoid parsing error in
  the result of autofix. Contributed by @togami2864

- Fix[#1697](https://github.com/biomejs/biome/issues/1697). Preserve leading trivia in autofix of suppression rules.
  Contributed by @togami2864

- Fix [#603](https://github.com/biomejs/biome/issues/603). Trim trailing whitespace to avoid double insertion.
  Contributed by @togami2864

- Fix [#1765](https://github.com/biomejs/biome/issues/1765). Now the rule `noDelete` doesn't trigger when deleting a
  dataset:
  ```js
  delete element.dataset.prop;
  ```
  Contributed by @ematipico

- [useNamingConvention](https://biomejs.dev/linter/rules/use-naming-convention)
  and [useFilenamingConvention](https://biomejs.dev/linter/rules/use-filenaming-convention) now reject identifiers with consecutive delimiters.

  The following name is now invalid because it includes two underscores:

  ```js
  export const MY__CONSTANT = 0;
  ```

  Note that we still allow consecutive leading and consecutive trailing underscores.

  Contributed by @Conaclos

- Fix [#1932](https://github.com/biomejs/biome/issues/1932) Allow redeclaration of type parameters in different declarations.
  Contributed by @keita-hino

- Fix [#1945](https://github.com/biomejs/biome/issues/1945) Allow constructor with default parameters in `noUselessConstructor`

- Fix [#1982](https://github.com/biomejs/biome/issues/1982) Change to iterate over the module item lists and ignore .d.ts files. Contributed by @togami2864

### Parser

#### Bug fixes

- Fix [#1728](https://github.com/biomejs/biome/issues/1728). Correctly parse the global declaration when the `{` token
  is on the line following the `global` keyword.

  Now the following code is correctly parsed:

  ```ts
  declare global
  { }

  declare module foo {
    global
    { }
  }
  ```

  Contributed by @ah-yu

- Fix [#1730](https://github.com/biomejs/biome/issues/1730). Correctly parse `delete` expressions with operands that are
  not simple member expressions.

  ```js
  delete(a.b);
  delete console.log(1);
  delete(() => {});
  ```

  Contributed by @printfn

### Website

#### Bug fixes

- Fix [#1981](https://github.com/biomejs/biome/issues/1981). Identify TypeScript definition files by their file path within the playground. Contributed by @ah-yu

## 1.5.3 (2024-01-22)

### LSP

#### Bug fixes

- Fix [#1584](https://github.com/biomejs/biome/issues/1584). Ensure the LSP only registers the formatter once.
  Contributed by @nhedger

- Fix [#1589](https://github.com/biomejs/biome/issues/1589). Fix invalid formatting of own line comments when they were
  at the end of an import/export list. Contributed by @spanishpear

### Configuration

#### Bug fixes

- Override correctly the recommended preset ([#1349](https://github.com/biomejs/biome/issues/1349)).

  Previously, if unspecified, Biome turned on the recommended preset in overrides.
  This resulted in reporting diagnostics with a severity level set to `off`.
  This in turn caused Biome to fail.

  Now Biome won't switch on the recommended preset in `overrides` unless told to do so.

  Contributed by @Conaclos

- Don't format **ignored** files that are well-known JSONC files when `files.ignoreUnknown` is
  enabled ([#1607](https://github.com/biomejs/biome/issues/1607)).

  Previously, Biome always formatted files that are known to be JSONC files (e.g. `.eslintrc`)
  when `files.ignoreUnknown` was enabled.

  Contributed by @Conaclos

### Formatter

#### New features

- Add option `json.formatter.trailingCommas`, to provide a better control over the trailing comma in JSON/JSONC files. Its default value is `"none"`.

#### Bug fixes

- Fix [#1178](https://github.com/biomejs/biome/issues/1178), where the line ending option wasn't correctly applied.
  Contributed by @ematipico
- Fix [#1571](https://github.com/biomejs/biome/issues/1571). Fix invalid formatting of nested multiline comments.
  Contributed by @ah-yu

### Linter

#### Bug fixes

-
Fix [#1575](https://github.com/biomejs/biome/issues/1575). [noArrayIndexKey](https://biomejs.dev/linter/rules/no-array-index-key/)
now captures array index value inside template literals and with string concatination. Contributed by @vasucp1207

- Linter rules that inspect regexes now handle multibyte characters
  correctly ([#1522](https://github.com/biomejs/biome/issues/1522)).

  Previously, [noMisleadingCharacterClass](https://biomejs.dev/linter/no-misleading-character-class), [noMultipleSpacesInRegularExpressionLiterals](https://biomejs.dev/linter/no-multiple-spaces-in-regular-expression-literals),
  and [noEmptyCharacterClassInRegex](https://biomejs.dev/linter/no-empty-character-class-in-regex) made Biome errors on
  multi-bytes characters.
  Multibyte characters are now handled correctly.

  The following code no longer raises an internal error:

  ```js
  // Cyrillic characters
  /[\u200E\u2066-\u2069]/gu;
  ```

  Contributed by @Conaclos

- [useExhaustiveDependencies](https://biomejs.dev/linter/use-exhaustive-dependencies) no longer made Biome errors in
  code TypeScript import equal declarations ([#1194](https://github.com/biomejs/biome/issues/1194)). Contributed by
  @Conaclos

- Fix typo in the diagnostic of [noNodejsModules](https://biomejs.dev/linter/rules/no-nodejs-modules). Contributed by
  @huseeiin

### Parser

#### Bug fixes

- Accept the `const` modifier for type parameter in method type
  signature ([#1624](https://github.com/biomejs/biome/issues/1624)).

  The following code is now correctly parsed:

  ```ts
  type Foo = {
    <const T>();
    method<const T>();
  };
  ```

  Contributed by @magic-akari

- Correctly parse type arguments in expression([#1184](https://github.com/biomejs/biome/issues/1184)).

  The following code is now correctly parsed in typescript:

  ```ts
  0 < (0 >= 1);
  ```

  Contributed by @ah-yu

### Website

#### New

- Add a [page that maps the Biome rule to its source](https://biomejs.dev/linter/rules-sources/). Contributed by
  @ematipico

#### Fixes

- Generate Open Graph images based on the linked page. Contributed by @ematipico

- Fix examples of the [git hook page](https://biomejs.dev/recipes/git-hooks/). Contributed by @9renpoto, @lmauromb, and
  @Conaclos

- Fix dead and erroneous hyperlinks. Contributed by @Sec-ant and Conaclos

## 1.5.2 (2024-01-15)

### CLI

### Bug fixes

- Fix [#1512](https://github.com/biomejs/biome/issues/1512) by skipping verbose diagnostics from the count. Contributed
  by @ematipico

- Correctly handle cascading `include` and `ignore`.

  Previously Biome incorrectly included files that were included at tool level and ignored at global level.
  In the following example, `file.js` was formatted when it should have been ignored.
  Now, Biome correctly ignores the directory `./src/sub/`.

  ```shell
  ❯ tree src
    src
    └── sub
        └── file.js

  ❯ cat biome.json
    {
      "files": { "ignore": ["./src/sub/"] },
      "formatter": { "include": ["./src"] }
    }
  ```

  Contributed by @Conaclos

- Don't emit verbose warnings when a protected file is ignored.

  Some files, such as `package.json` and `tsconfig.json`,
  are [protected](https://biomejs.dev/guides/how-biome-works/#protected-files).
  Biome emits a verbose warning when it encounters a protected file.

  Previously, Biome emitted this verbose warning even if the file was ignored by the configuration.
  Now, it doesn't emit verbose warnings for protected files that are ignored.

  Contributed by @Conaclos

- `overrides` no longer affect which files are ignored. Contributed by @Conaclos

- The file `biome.json` can't be ignored anymore. Contributed by @ematipico

- Fix [#1541](https://github.com/biomejs/biome/issues/1541) where the content of protected files wasn't returned
  to `stdout`. Contributed by @ematipico

- Don't handle CSS files, the formatter isn't ready yet. Contributed by @ematipico

### Configuration

#### Bug fixes

- Fix [1440](https://github.com/biomejs/biome/issues/1440), a case where `extends` and `overrides` weren't correctly
  emitting the final configuration. Contributed by @arendjr

- Correctly handle `include` when `ignore` is set (#1468). Contributed by @Conaclos

  Previously, Biome ignored `include` if `ignore` was set.
  Now, Biome check both `include` and `ignore`.
  A file is processed if it is included and not ignored.
  If `include` is not set all files are considered included.

### Formatter

#### Bug fixes

- Fix placement of comments before `*` token in generator methods with
  decorators. [#1537](https://github.com/biomejs/biome/pull/1537) Contributed by @ah-yu

- Fix [#1406](https://github.com/biomejs/biome/issues/1406). Ensure comments before the `async` keyword are placed
  before it. Contributed by @ah-yu

- Fix [#1172](https://github.com/biomejs/biome/issues/1172). Fix placement of line comment after function expression
  parentheses, they are now attached to first statement in body. Contributed by @kalleep

- Fix [#1511](https://github.com/biomejs/biome/issues/1511) that made the JavaScript formatter crash. Contributed
  @Conaclos

### Linter

#### Enhancements

- Add an unsafe code fix for [noConsoleLog](https://biomejs.dev/linter/rules/no-console-log/). Contributed by
  @vasucp1207

- [useArrowFunction](https://biomejs.dev/linter/rules/use-arrow-function) no longer reports function in `extends`
  clauses or in a `new` expression. Contributed by @Conaclos

  These cases require the presence of a prototype.

- Add dependency variable names on error message when useExhaustiveDependencies rule shows errors. Contributed by
  @mehm8128

#### Bug fixes

- The fix of [useArrowFunction](https://biomejs.dev/linter/rules/use-arrow-function) now adds parentheses around the
  arrow function in more cases where it is needed ([#1524](https://github.com/biomejs/biome/issues/1524)).

  A function expression doesn't need parentheses in most expressions where it can appear.
  This is not the case with the arrow function.
  We previously added parentheses when the function appears in a call or member expression.
  We now add parentheses in binary-like expressions and other cases where they are needed, hopefully covering all cases.

  Previously:

  ```diff
  - f = f ?? function() {};
  + f = f ?? () => {};
  ```

  Now:

  ```diff
  - f = f ?? function() {};
  + f = f ?? (() => {});
  ```

  Contributed by @Conaclos

- Fix [#1514](https://github.com/biomejs/biome/issues/1514). Fix autofix suggestion to avoid the syntax error
  in `no_useless_fragments`. Contributed by @togami2864

## 1.5.1 (2024-01-10)

### CLI

#### Bug fixes

- The diagnostics `files/missingHandler` are now shown only when the option `--verbose` is passed. Contributed by
  @ematipico
- The diagnostics for protected files are now shown only when the option `--verbose` is passed. Contributed by
  @ematipico
- Fix [#1465](https://github.com/biomejs/biome/issues/1465), by taking in consideration the workspace folder when
  matching a pattern. Contributed by @ematipico
- Fix [#1465](https://github.com/biomejs/biome/issues/1465), by correctly process globs that contain file names.
  Contributed by @ematipico

### Formatter

#### Bug fixes

- Fix [#1170](https://github.com/biomejs/biome/issues/1170). Fix placement of comments inside default switch clause. Now
  all line comments that have a preceding node will keep their position. Contributed by @kalleep

### Linter

#### Bug fixes

-
Fix [#1335](https://github.com/biomejs/biome/issues/1335). [noUselessFragments](https://biomejs.dev/linter/rules/no-useless-fragments/)
now ignores code action on component props when the fragment is empty. Contributed by @vasucp1207

- [useConsistentArrayType](https://biomejs.dev/linter/rules/use-consistent-array-type) was accidentally placed in
  the `style` rule group instead of the `nursery` group. It is now correctly placed under `nursery`.

-
Fix [#1483](https://github.com/biomejs/biome/issues/1483). [useConsistentArrayType](https://biomejs.dev/linter/rules/use-consistent-array-type)
now correctly handles its option. Contributed by @Conaclos

-
Fix [#1502](https://github.com/biomejs/biome/issues/1502). [useArrowFunction](https://biomejs.dev/linter/rules/use-arrow-function)
now correctly handle functions that return a (comma) sequence expression. Contributed by @Conaclos

Previously the rule made an erroneous suggestion:

```diff
- f(function() { return 0, 1; }, "");
+ f(() => 0, 1, "")
```

Now, the rule wraps any comma sequence between parentheses:

```diff
- f(function() { return 0, 1; }, "");
+ f(() => (0, 1), "")
```

-
Fix [#1473](https://github.com/biomejs/biome/issues/1473): [useHookAtTopLevel](https://biomejs.dev/linter/rules/use-hook-at-top-level/)
now correctly handles React components and hooks that are nested inside other functions. Contributed by @arendjr

## 1.5.0 (2024-01-08)

Biome now scores 97% compatibility with Prettier and features more than 180 linter rules.

### Analyzer

### CLI

#### New features

- Biome now shows a diagnostic when it encounters a protected file. Contributed by @ematipico

- The command `biome migrate` now updates the `$schema` if there's an outdated version.

- The CLI now takes in consideration the `.gitignore` in the home directory of the user, if it exists. Contributed by
  @ematipico
- The `biome ci` command is now able to
  print [GitHub Workflow Commands](https://docs.github.com/en/actions/using-workflows/workflow-commands-for-github-actions)
  when there are diagnostics in our code. Contributed by @nikeee
  This **might** require setting the proper permissions on your GitHub action:
  ```yaml
  permissions:
    pull-requests: write
  ```
- The commands `format`, `lint`, `check` and `ci` now accept two new arguments: `--changed` and `--since`. Use these
  options with the VCS integration
  is enabled to process only the files that were changed. Contributed by @simonxabris

  ```shell
  biome format --write --changed
  ```

- Introduced a new command called `biome explain`, which has the capability to display documentation for lint rules.
  Contributed by @kalleep
- You can use the command `biome explain` to print the documentation of lint rules. Contributed by @kalleep
  ```shell
  biome explain noDebugger
  biome explain useAltText
  ```
- You can use the command `biome explain` to print the directory where daemon logs are stored. Contributed by @ematipico
  ```shell
  biome explain daemon-logs
  ```
- Removed the hard coded limit of 200 printable diagnostics. Contributed by @ematipico

#### Bug fixes

- Fix [#1247](https://github.com/biomejs/biome/issues/1247), Biome now prints a **warning** diagnostic if it encounters
  files that can't handle. Contributed by @ematipico

  You can ignore unknown file types using
  the [`files.ignoreUnknown`](https://biomejs.dev/reference/configuration/#filesignoreunknown) configuration
  in `biome.json`:

  ```jsonc
  {
    "files": {
      "ignoreUnknown": true
    }
  }
  ```

  Or the `--files-ignore-unknown` CLI option:

  ```shell
  biome format --files-ignore-unknown=true --write .
  ```

- Fix [#709](https://github.com/biomejs/biome/issues/709) and [#805](https://github.com/biomejs/biome/issues/805) by
  correctly parsing `.gitignore` files. Contributed by @ematipico

- Fix [#1117](https://github.com/biomejs/biome/issues/1117) by correctly respecting the matching. Contributed by
  @ematipico

- Fix [#691](https://github.com/biomejs/biome/issues/691) and [#1190](https://github.com/biomejs/biome/issues/1190), by
  correctly apply the configuration when
  computing [`overrides` configuration](https://biomejs.dev/reference/configuration/#overrides). Contributed by
  @ematipico

### Configuration

#### New features

- Users can specify _git ignore patterns_ inside `ignore` and `include` properties, for example it's possible to **allow
  list** globs of files using the `!` character:

  ```jsonc
  {
    "files": {
      "ignore": [
        "node_modules/**",
        "!**/dist/**" // this is now accepted and allow files inside the `dist` folder
      ]
    }
  }
  ```

### Editors

#### New features

- The LSP registers formatting without the need of using dynamic capabilities from the client.

  This brings formatting services to the editors that don't support or have limited support for dynamic capabilities.

### Formatter

#### Bug fixes

- Fix [#1169](https://github.com/biomejs/biome/issues/1169). Account for escaped strings when computing layout for
  assignments. Contributed by @kalleep
- Fix [#851](https://github.com/biomejs/biome/issues/851). Allow regular function expressions to group and break as call
  arguments, just like arrow function expressions. [#1003](https://github.com/biomejs/biome/issues/1003) Contributed by
  @faultyserver
- Fix [#914](https://github.com/biomejs/biome/issues/914). Only parenthesize type-casted function expressions as default
  exports. [#1023](https://github.com/biomejs/biome/issues/1023) Contributed by @faultyserver
- Fix [#1112](https://github.com/biomejs/biome/issues/1112). Break block bodies in case clauses onto their own lines and
  preserve trailing fallthrough comments. [#1035](https://github.com/biomejs/biome/pull/1035) Contributed by
  @faultyserver
- Fix `RemoveSoftLinesBuffer` behavior to also removed conditional expanded content, ensuring no accidental, unused line
  breaks are included [#1032](https://github.com/biomejs/biome/pull/1032) Contributed by @faultyserver
- Fix [#1024](https://github.com/biomejs/biome/issues/1024). Allow JSX expressions to nestle in arrow
  chains [#1033](https://github.com/biomejs/biome/pull/1033) Contributed by @faultyserver
- Fix incorrect breaking on the left side of assignments by always using fluid
  assignment. [#1021](https://github.com/biomejs/biome/pull/1021) Contributed by @faultyserver
- Fix breaking strategy for nested object patterns in function
  parameters [#1054](https://github.com/biomejs/biome/pull/1054) Contributed by @faultyserver
- Fix over-indention of arrow chain expressions by simplifying the way each chain is
  grouped [#1036](https://github.com/biomejs/biome/pull/1036), [#1136](https://github.com/biomejs/biome/pull/1136),
  and [#1162](https://github.com/biomejs/biome/pull/1162) Contributed by @faultyserver.
- Fix "simple" checks for calls and member expressions to correctly handle array accesses, complex arguments to
  single-argument function calls, and multiple-argument function
  calls. [#1057](https://github.com/biomejs/biome/pull/1057) Contributed by @faultyserver
- Fix text wrapping and empty line handling for JSX Text elements to match Prettier's
  behavior. [#1075](https://github.com/biomejs/biome/pull/1075) Contributed by @faultyserver
- Fix leading comments in concisely-printed arrays to prevent unwanted line
  breaks. [#1135](https://github.com/biomejs/biome/pull/1135) Contributed by @faultyserver
- Fix `best_fitting` and interned elements preventing expansion propagation from sibling
  elements. [#1141](https://github.com/biomejs/biome/pull/1141) Contributed by @faultyserver
- Fix heuristic for grouping function parameters when type parameters with constraints are
  present. [#1153](https://github.com/biomejs/biome/pull/1153). Contributed by @faultyserver.
- Fix binary-ish and type annotation handling for grouping call arguments in function expressions and call
  signatures. [#1152](https://github.com/biomejs/biome/pull/1152)
  and [#1160](https://github.com/biomejs/biome/pull/1160) Contributed by @faultyserver
- Fix handling of nestled JSDoc comments to preserve behavior for
  overloads. [#1195](https://github.com/biomejs/biome/pull/1195) Contributed by @faultyserver
- Fix [#1208](https://github.com/biomejs/biome/issues/1208). Fix extraction of inner types when checking for simple type
  annotations in call arguments. [#1195](https://github.com/biomejs/biome/pull/1195) Contributed by @faultyserver

- Fix [#1220](https://github.com/biomejs/biome/issues/1220). Avoid duplicating comments in type unions for mapped, empty
  object, and empty tuple types. [#1240](https://github.com/biomejs/biome/pull/1240) Contributed by @faultyserver

- Fix [#1356](https://github.com/biomejs/biome/issues/1356). Ensure `if_group_fits_on_line` content is always written
  in `RemoveSoftLinesBuffer`s. [#1357](https://github.com/biomejs/biome/pull/1357) Contributed by @faultyserver

- Fix [#1171](https://github.com/biomejs/biome/issues/1171). Correctly format empty statement with comment inside arrow
  body when used as single argument in call expression. Contributed by @kalleep

- Fix [#1106](https://github.com/biomejs/biome/issues/1106). Fix invalid formatting of single bindings when Arrow
  Parentheses is set to "AsNeeded" and the expression breaks over multiple
  lines. [#1449](https://github.com/biomejs/biome/pull/1449) Contributed by @faultyserver

### JavaScript APIs

### Linter

#### Promoted rules

New rules are incubated in the nursery group.
Once stable, we promote them to a stable group.
The following rules are promoted:

- [a11y/noAriaHiddenOnFocusable](https://www.biomejs.dev/linter/rules/no-aria-hidden-on-focusable)
- [a11y/useValidAriaRole](https://www.biomejs.dev/linter/rules/use-valid-aria-role)
- [complexity/useRegexLiterals](https://www.biomejs.dev/linter/rules/use-regex-literals)
- [suspicious/noImplicitAnyLet](https://www.biomejs.dev/linter/rules/no-implicit-any-let)
- [style/noDefaultExport](https://www.biomejs.dev/linter/rules/no-default-export)

#### New features

- Add [useExportType](https://biomejs.dev/linter/rules/use-export-type) that enforces the use of type-only exports for
  types. Contributed by @Conaclos

  ```diff
    interface A {}
    interface B {}
    class C {}

  - export type { A, C }
  + export { type A, C }

  - export { type B }
  + export type { B }
  ```

- Add [useImportType](https://biomejs.dev/linter/rules/use-import-type) that enforces the use of type-only imports for
  types. Contributed by @Conaclos

  ```diff
  - import { A, B } from "./mod.js";
  + import { type A, B } from "mod";
    let a: A;
    const b: B = new B();
  ```

  Also, the rule groups type-only imports:

  ```diff
  - import { type A, type B } from "./mod.js";
  + import type { A, B } from "./mod.js";
  ```

- Add [useFilenamingConvention](https://biomejs.dev/linter/rules/use-filenaming-convention), that enforces naming
  conventions for JavaScript and TypeScript filenames. Contributed by @Conaclos

  By default, the rule requires that a filename be in `camelCase`, `kebab-case`, `snake_case`, or matches the name of
  an `export` in the file.
  The rule provides options to restrict the allowed cases.

- Add [useNodejsImportProtocol](https://biomejs.dev/linter/rules/use-nodejs-import-protocol) that enforces the use of
  the `node:` protocol when importing _Node.js_ modules. Contributed by @2-NOW, @vasucp1207, and @Conaclos

  ```diff
  - import fs from "fs";
  + import fs from "node:fs";
  ```

- Add [useNumberNamespace](https://biomejs.dev/linter/rules/use-number-namespace) that enforces the use of the `Number`
  properties instead of the global ones.

  ```diff
  - parseInt;
  + Number.parseInt;
  - - Infinity;
  + Number.NEGATIVE_INFINITY;
  ```

- Add [useShorthandFunctionType](https://biomejs.dev/linter/rules/use-shorthand-function-type) that enforces using
  function types instead of object type with call signatures. Contributed by @emab, @ImBIOS, and @seitarof

  ```diff
  - interface Example {
  -   (): string;
  - }
  + type Example = () => string

```

- Add [noNodejsModules](https://biomejs.dev/linter/rules/no-nodejs-modules), that disallows the use of _Node.js_ modules. Contributed by @anonrig, @ematipico, and @Conaclos

- Add [noInvalidUseBeforeDeclaration](https://biomejs.dev/linter/rules/no-invalid-use-before-declaration) that reports variables and function parameters used before their declaration. Contributed by @Conaclos

  ```js
  function f() {
    console.log(c); // Use of `c` before its declaration.
    const c = 0;
  }
  ```

- Add [useConsistentArrayType](https://biomejs.dev/linter/rules/use-consistent-array-type) that enforces the use of a
  consistent syntax for array types. Contributed by @eryue0220

  This rule will replace [useShorthandArrayType](https://biomejs.dev/linter/rules/use-shorthand-array-type).
  It provides an option to choose between the shorthand or the generic syntax.

- Add [noEmptyTypeParameters](https://biomejs.dev/linter/rules/no-empty-type-parameters) that ensures that any type
  parameter list has at least one type parameter. Contributed by @togami2864

  This will report the following empty type parameter lists:

  ```ts
  interface Foo<> {}
  //           ^^
  type Bar<> = {};
  //      ^^
  ```

- Add [noGlobalEval](https://biomejs.dev/linter/rules/no-global-eval) that reports any use of the global `eval`.
  Contributed by @you-5805

- Add [noGlobalAssign](https://biomejs.dev/linter/rules/no-global-assign) that reports assignment to global variables.
  Contributed by @chansuke

  ```js
  Object = {}; // report assignment to `Object`.
  ```

- Add [noMisleadingCharacterClass](https://biomejs.dev/linter/rules/no-misleading-character-class) that disallows
  characters made with multiple code points in character class. Contributed by @togami2864

- Add [noThenProperty](https://biomejs.dev/linter/rules/no-then-property) that disallows the use of `then` as property
  name. Adding a `then` property makes an object _thenable_ that can lead to errors with Promises. Contributed by
  @togami2864

- Add [noUselessTernary](https://biomejs.dev/linter/rules/no-useless-ternary) that disallows conditional expressions (
  ternaries) when simpler alternatives exist.

  ```js
  var a = x ? true : true; // this could be simplified to `x`
  ```

#### Enhancements

- [noEmptyInterface](https://biomejs.dev/linter/rules/no-empty-interface) ignores empty interfaces that extend a type.
  Address [#959](https://github.com/biomejs/biome/issues/959) and [#1157](https://github.com/biomejs/biome/issues/1157).
  Contributed by @Conaclos

  This allows supporting interface augmentation in external modules as demonstrated in the following example:

  ```ts
  interface Extension {
    metadata: unknown;
  }

  declare module "@external/module" {
    // Empty interface that extends a type.
    export interface ExistingInterface extends Extension {}
  }
  ```

- Preserve more comments in the code fix
  of [useExponentiationOperator](https://biomejs.dev/linter/rules/use-exponentiation-operator). Contributed by @Conaclos

  The rule now preserves comments that follow the (optional) trailing comma.

  For example, the rule now suggests the following code fix:

  ```diff
  - Math.pow(
  -    a, // a
  -    2, // 2
  -  );
  +
  +    a ** // a
  +    2 // 2
  +
  ```

- `<svg>` element is now considered as a non-interactive HTML
  element ([#1095](https://github.com/biomejs/biome/issues/1095)). Contributed by @chansuke

  This affects the following rules:
  - [noAriaHiddenOnFocusable](https://biomejs.dev/linter/rules/no-aria-hidden-on-focusable)
  - [noInteractiveElementToNoninteractiveRole](https://biomejs.dev/linter/rules/no-interactive-element-to-noninteractive-role)
  - [noNoninteractiveElementToInteractiveRole](https://biomejs.dev/linter/rules/no-noninteractive-element-to-interactive-role)
  - [noNoninteractiveTabindex](https://biomejs.dev/linter/rules/no-noninteractive-tabindex)
  - [useAriaActivedescendantWithTabindex](https://biomejs.dev/linter/rules/use-aria-activedescendant-with-tabindex)

- [noMultipleSpacesInRegularExpressionLiterals](https://biomejs.dev/linter/rules/no-multiple-spaces-in-regular-expression-literals/)
  has a safe code fix. Contributed by @Conaclos

- [useArrowFunction](https://biomejs.dev/linter/rules/use-arrow-function/) ignores expressions that use `new.target`.
  Contributed by @Conaclos

- [noForEach](https://biomejs.dev/linter/rules/no-for-each) now reports only calls that use a callback with `0` or `1`
  parameter. Address [#547](https://github.com/biomejs/biome/issues/547). Contributed by @Conaclos

#### Bug fixes

-
Fix [#1061](https://github.com/biomejs/biome/issues/1061). [noRedeclare](https://biomejs.dev/linter/rules/no-redeclare)
no longer reports overloads of `export default function`. Contributed by @Conaclos

The following code is no longer reported:

```ts
export default function(a: boolean): boolean;
export default function(a: number): number;
export default function(a: number | boolean): number | boolean {
  return a;
}
```

-
Fix [#651](https://github.com/biomejs/biome/issues/651), [useExhaustiveDependencies](https://biomejs.dev/linter/rules/use-exhaustive-dependencies)
no longer reports out of scope dependencies. Contributed by @kalleep

The following code is no longer reported:
```ts
let outer = false;

const Component = ({}) => {
  useEffect(() => {
    outer = true;
  }, []);
}
```

-
Fix [#1191](https://github.com/biomejs/biome/issues/1191). [noUselessElse](https://biomejs.dev/linter/rules/no-useless-else)
now preserve comments of the `else` clause. Contributed by @Conaclos

For example, the rule suggested the following fix:

```diff
  function f(x) {
    if (x <0) {
      return 0;
    }
-   // Comment
-   else {
      return x;
-   }
  }
```

Now the rule suggests a fix that preserves the comment of the `else` clause:

```diff
  function f(x) {
    if (x <0) {
      return 0;
    }
    // Comment
-   else {
      return x;
-   }
  }
```

-
Fix [#1383](https://github.com/biomejs/biome/issues/1383). [noConfusingVoidType](https://biomejs.dev/linter/rules/no-confusing-void-type)
now accepts the `void` type in type parameter lists.

The rule no longer reports the following code:

```ts
f<void>();
```

-
Fix [#728](https://github.com/biomejs/biome/issues/728). [useSingleVarDeclarator](https://biomejs.dev/linter/rules/use-single-var-declarator)
no longer outputs invalid code. Contributed by @Conaclos

-
Fix [#1167](https://github.com/biomejs/biome/issues/1167). [useValidAriaProps](https://biomejs.dev/linter/rules/use-valid-aria-props)
no longer reports `aria-atomic` as invalid. Contributed by @unvalley

-
Fix [#1192](https://github.com/biomejs/biome/issues/1192). [useTemplate](https://biomejs.dev/linter/rules/use-template/)
now correctly handles parenthesized expressions and respects type coercions. Contributed by @n-gude

These cases are now properly handled:

```js
"a" + (1 + 2) // `a${1 + 2}`
```

```js
1 + (2 + "a") // `${1}${2}a`
```

-
Fix [#1456](https://github.com/biomejs/biome/issues/1456). [useTemplate](https://biomejs.dev/linter/rules/use-template/)
now reports expressions with an interpolated template literal and non-string expressions. Contributed by @n-gude

The following code is now reported:

```js
`a${1}` + 2;
```

-
Fix [#1436](https://github.com/biomejs/biome/issues/1436). [useArrowFunction](https://biomejs.dev/linter/rules/use-arrow-function/)
now applies a correct fix when a function expression is used in a call expression or a member access. Contributed by
@Conaclos

For example, the rule proposed the following fix:

```diff
- const called = function() {}();
+ const called = () => {}();
```

It now proposes a fix that adds the needed parentheses:

```diff
- const called = function() {}();
+ const called = (() => {})();
```

-
Fix [#696](https://github.com/biomejs/biome/issues/696). [useHookAtTopLevel](https://biomejs.dev/linter/rules/use-hook-at-top-level)
now correctly detects early returns before the calls to the hook.

- The code fix of [noUselessTypeCOnstraint](https://biomejs.dev/linter/rules/no-useless-type-constraint) now adds a
  trailing comma when needed to disambiguate a type parameter list from a JSX element. COntributed by @Conaclos

-
Fix [#578](https://github.com/biomejs/biome/issues/578). [useExhaustiveDependencies](https://biomejs.dev/linter/rules/use-exhaustive-dependencies)
now correctly recognizes hooks namespaced under the `React` namespace. Contributed by @XiNiHa

-
Fix [#910](https://github.com/biomejs/biome/issues/910). [noSvgWithoutTitle](https://biomejs.dev/linter/rules/no-svg-without-title)
now ignores `<svg>` element with `aria-hidden="true"`. COntributed by @vasucp1207

### Parser

#### BREAKING CHANGES

- The representation of imports has been simplified. Contributed by @Conaclos

  The new representation is closer to the ECMAScript standard.
  It provides a single way of representing a namespace import such as `import * as ns from ""`.
  It rules out some invalid states that was previously representable.
  For example, it is no longer possible to represent a combined import with a `type` qualifier such
  as `import type D, { N } from ""`.

  See [#1163](https://github.com/biomejs/biome/pull/1163) for more details.

#### New features

- Imports and exports with both an _import attribute_ and a `type` qualifier are now reported as parse errors.

  ```ts
  import type A from "mod" with { type: "json" };
  //     ^^^^              ^^^^^^^^^^^^^^^^^^^^^
  //     parse error
  ```

#### Bug fixes

- Fix [#1077](https://github.com/biomejs/biome/issues/1077) where parenthesized identifiers in conditional expression
  were being parsed as arrow expressions. Contributed by @kalleep

  These cases are now properly parsed:

  _JavaScript_:

  ```javascript
    a ? (b) : a => {};
  ```

  _TypeScript_:

  ```ts
    a ? (b) : a => {};
  ```

  _JSX_:

  ```jsx
    bar ? (foo) : (<a>{() => {}}</a>);
  ```

- Allow empty type parameter lists for interfaces and type
  aliases ([#1237](https://github.com/biomejs/biome/issues/1237)). COntributed by @togami2864

  _TypeScript_ allows interface declarations and type aliases to have empty type parameter lists.
  Previously Biome didn't handle this edge case.
  Now, it correctly parses this syntax:

  ```ts
  interface Foo<> {}
  type Bar<> = {};
  ```

### Crates

#### BREAKING CHANGES

- Rename the `biome_js_unicode_table` crate
  to `biome_unicode_table` ([#1302](https://github.com/biomejs/biome/issues/1302)). COntributed by @chansuke

## 1.4.1 (2023-11-30)

### Editors

#### Bug fixes

- Fix [#933](https://github.com/biomejs/biome/issues/933). Some files are properly ignored in the LSP too.
  E.g. `package.json`, `tsconfig.json`, etc.
- Fix [#1394](https://github.com/biomejs/biome/issues/1394), by inferring the language extension from the internal saved
  files. Now newly created files JavaScript correctly show diagnostics.

### Formatter

#### Bug fixes

- Fix some accidental line breaks when printing array expressions within arrow functions and other long
  lines [#917](https://github.com/biomejs/biome/pull/917). Contributed by @faultyserver

- Match Prettier's breaking strategy for `ArrowChain` layouts [#934](https://github.com/biomejs/biome/pull/934).
  Contributed by @faultyserver

- Fix double-printing of leading comments in arrow chain expressions [#951](https://github.com/biomejs/biome/pull/951).
  Contributed by @faultyserver

### Linter

#### Bug fixes

- Fix [#910](https://github.com/biomejs/biome/issues/910), where the rule `noSvgWithoutTitle` should skip elements that
  have `aria-hidden` attributes. Contributed by @vasucp1207

#### New features

- Add [useForOf](https://biomejs.dev/linter/rules/use-for-of) rule.
  The rule recommends a for-of loop when the loop index is only used to read from an array that is being iterated.
  Contributed by @victor-teles

#### Enhancement

- Address [#924](https://github.com/biomejs/biome/issues/924)
  and [#920](https://github.com/biomejs/biome/issues/920). [noUselessElse](https://biomejs.dev/linter/rules/no-useless-else)
  now ignores `else` clauses that follow at least one `if` statement that doesn't break early. Contributed by @Conaclos

  For example, the following code is no longer reported by the rule:

  ```js
  function f(x) {
      if (x < 0) {
        // this `if` doesn't break early.
      } else if (x > 0) {
          return x;
      } else {
          // This `else` block was previously reported as useless.
      }
  }
  ```

#### Bug fixes

-
Fix [#918](https://github.com/biomejs/biome/issues/918). [useSimpleNumberKeys](https://biomejs.dev/linter/rules/use-simple-number-keys)
no longer repports false positive on comments. Contributed by @kalleep

- Fix [#953](https://github.com/biomejs/biome/issues/953). [noRedeclare](https://biomejs.dev/linter/rules/no-redeclare)
  no longer reports type parameters with the same name in different mapped types as redeclarations. Contributed by
  @Conaclos

-
Fix [#608](https://github.com/biomejs/biome/issues/608). [useExhaustiveDependencies](https://biomejs.dev/linter/rules/use-exhaustive-dependencies)
no longer repports missing dependencies for React hooks without dependency array. Contributed by @kalleep

### Parser

## 1.4.0 (2023-11-27)

### CLI

- Remove the CLI options from the `lsp-proxy`, as they were never meant to be passed to that command. Contributed by
  @ematipico

- Add option `--config-path` to `lsp-proxy` and `start` commands. It's now possible to tell the Daemon server to
  load `biome.json` from a custom path. Contributed by @ematipico

- Add option `--diagnostic-level`. It lets users control the level of diagnostics printed by the CLI. Possible values
  are: `"info"`, `"warn"`, and `"hint"`. Contributed by @simonxabris

- Add option `--line-feed` to the `format` command. Contributed by @SuperchupuDev

- Add option `--bracket-same-line` to the `format` command. Contributed by @faultyserver

- Add option `--bracket-spacing` to the `format` command. Contributed by @faultyserver

#### Bug fixes

- Fix the command `format`, now it returns a non-zero exit code when if there pending diffs. Contributed by @ematipico

### Formatter

#### New features

- Add the configuration [`formatter.lineFeed`](https://biomejs.dev/reference/configuration/#formatterlineending). It
  allows changing the type of line endings. Contributed by @SuperchupuDev

- Add the
  configuration [`javascript.formatter.bracketSameLine`](https://biomejs.dev/reference/configuration/#formatterbracketsameline).
  It allows controlling whether ending `>` of a multi-line _JSX_ element should be on the last attribute line or
  not. [#627](https://github.com/biomejs/biome/issues/627). Contributed by @faultyserver

- Add the
  configuration [`javascript.formatter.bracketSpacing`](https://biomejs.dev/reference/configuration/#formatterbracketspacing).
  It allows controlling whether spaces are inserted around the brackets of object
  literals. [#627](https://github.com/biomejs/biome/issues/627). Contributed by @faultyserver

#### Bug fixes

- Fix [#832](https://github.com/biomejs/biome/issues/832), the formatter no longer keeps an unnecessary trailing comma
  in type parameter lists. Contributed by @Conaclos

  ```diff
  - class A<T,> {}
  + class A<T> {}
  ```

- Fix [#301](https://github.com/biomejs/biome/issues/301), the formatter should not break before the `in` keyword.
  Contributed by @ematipico

### Linter

#### Promoted rules

- [a11y/noInteractiveElementToNoninteractiveRole](https://biomejs.dev/linter/rules/no-interactive-element-to-noninteractive-role)
- [complexity/noThisInStatic](https://biomejs.dev/linter/rules/no-this-in-static)
- [complexity/useArrowFunction](https://biomejs.dev/linter/rules/use-arrow-function)
- [correctness/noEmptyCharacterClassInRegex](https://biomejs.dev/linter/rules/no-empty-character-class-in-regex)
- [correctness/noInvalidNewBuiltin](https://biomejs.dev/linter/rules/no-invalid-new-builtin)
- [style/noUselessElse](https://biomejs.dev/linter/rules/no-useless-else)
- [style/useAsConstAssertion](https://biomejs.dev/linter/rules/use-as-const-assertion)
- [style/useShorthandAssign](https://biomejs.dev/linter/rules/use-shorthand-assign)
- [suspicious/noApproximativeNumericConstant](https://biomejs.dev/linter/rules/no-approximative-numeric-constant)
- [suspicious/noMisleadingInstantiator](https://biomejs.dev/linter/rules/no-misleading-instantiator)
- [suspicious/noMisrefactoredShorthandAssign](https://biomejs.dev/linter/rules/no-misrefactored-shorthand-assign)

The following rules are now recommended:

- [a11y/noAccessKey](https://biomejs.dev/linter/rules/no-access-key)
- [a11y/useHeadingContent](https://biomejs.dev/linter/rules/use-heading-content)
- [complexity/useSimpleNumberKeys](https://biomejs.dev/linter/rules/use-simple-number-keys)

The following rules are now deprecated:

- [correctness/noNewSymbol](https://biomejs.dev/linter/rules/no-new-symbol)
  The rule is replaced by [correctness/noInvalidNewBuiltin](https://biomejs.dev/linter/rules/no-invalid-new-builtin)

#### New features

- Add [noDefaultExport](https://biomejs.dev/linter/rules/no-default-export) which disallows `export default`.
  Contributed by @Conaclos

- Add [noAriaHiddenOnFocusable](https://biomejs.dev/linter/rules/no-aria-hidden-on-focusable) which reports hidden and
  focusable elements. Contributed by @vasucp1207

- Add [noImplicitAnyLet](https://biomejs.dev/linter/rules/no-implicit-any-let) that reports variables declared
  with `let` and without initialization and type annotation. Contributed by @TaKO8Ki and @b4s36t4

- Add [useAwait](https://biomejs.dev/linter/rules/use-await) that reports `async` functions that don't use an `await`
  expression.

- Add [useValidAriaRole](https://biomejs.dev/linter/rules/use-valid-aria-role). Contributed by @vasucp1207

- Add [useRegexLiterals](https://biomejs.dev/linter/rules/use-regex-literals) that suggests turning call to the regex
  constructor into regex literals. COntributed by @Yuiki

#### Enhancements

- Add an unsafe code fix
  for [a11y/useAriaActivedescendantWithTabindex](https://biomejs.dev/linter/rules/use-aria-activedescendant-with-tabindex)

#### Bug fixes

- Fix [#639](https://github.com/biomejs/biome/issues/639) by ignoring unused TypeScript's mapped key. Contributed by
  @Conaclos

- Fix [#565](https://github.com/biomejs/biome/issues/565) by handling several `infer` with the same name in extends
  clauses of TypeScript's conditional types. Contributed by @Conaclos

-
Fix [#653](https://github.com/biomejs/biome/issues/653). [noUnusedImports](https://biomejs.dev/linter/rules/no-unused-imports)
now correctly removes the entire line where the unused `import` is. Contributed by @Conaclos

- Fix [#607](https://github.com/biomejs/biome/issues/609) `useExhaustiveDependencies`, ignore optional chaining,
  Contributed by @msdlisper

- Fix [#676](https://github.com/biomejs/biome/issues/676), by using the correct node for the `"noreferrer"` when
  applying the code action. Contributed by @ematipico

- Fix [#455](https://github.com/biomejs/biome/issues/455). The CLI can now print complex emojis to the console
  correctly.

-
Fix [#727](https://github.com/biomejs/biome/issues/727). [noInferrableTypes](https://biomejs.dev/linter/rules/no-inferrable-types)
now correctly keeps type annotations when the initialization expression is `null`. Contributed by @Conaclos

-
Fix [#784](https://github.com/biomejs/biome/issues/784), [noSvgWithoutTitle](https://biomejs.dev/linter/rules/no-svg-without-title)
fixes false-positives to `aria-label` and reports svg's role attribute is implicit. Contributed by @unvalley

- Fix [#834](https://github.com/biomejs/biome/issues/834) that
  made [noUselessLoneBlockStatements](https://biomejs.dev/linter/rules/no-useless-lone-block-statements) reports block
  statements of switch clauses. Contributed by @vasucp1207

- Fix [#783](https://github.com/biomejs/biome/issues/834) that
  made [noUselessLoneBlockStatements](https://biomejs.dev/linter/rules/no-useless-lone-block-statements) reports block
  statements of `try-catch` structures. Contributed by @hougesen

- Fix [#69](https://github.com/biomejs/biome/issues/69) that
  made [correctness/noUnnecessaryContinue](https://biomejs.dev/linter/rules/no-unnecessary-continue) incorrectly reports
  a `continue` used to break a switch clause. Contributed by @TaKO8Ki

- Fix [#664](https://github.com/biomejs/biome/issues/664) by improving the diagnostic
  of [style/useNamingConvention](https://biomejs.dev/linter/rules/use-naming-convention) when double capital are
  detected in strict camel case mode. Contributed by @vasucp1207

- Fix [#643](https://github.com/biomejs/biome/issues/643) that erroneously parsed the option
  of [complexity/useExhaustiveDependencies](https://biomejs.dev/linter/rules/use-naming-convention). Contributed by
  @arendjr

### Parser

#### Bug fixes

- Fix [#846](https://github.com/biomejs/biome/issues/846) that erroneously parsed `<const T,>() => {}` as a JSX tag
  instead of an arrow function when both TypeScript and JSX are enabled.

### VSCode

## 1.3.3 (2023-10-31)

### Analyzer

#### Bug fixes

- Fix [#604](https://github.com/biomejs/biome/issues/604) which
  made [noConfusingVoidType](https://biomejs.dev/linter/rules/no-confusing-void-type) report false positives when
  the `void` type is used in a generic type parameter. Contributed by @unvalley

### CLI

#### Bug fixes

- Fix how `overrides` behave. Now `ignore` and `include` apply or not the override pattern, so they override each other.
  Now the options inside `overrides` override the top-level options.
- Bootstrap the logger only when needed. Contributed by @ematipico
- Fix how `overrides` are run. The properties `ignore` and `include` have different semantics and only apply/not apply
  an override. Contributed by @ematipico

### Editors

#### Bug fixes

- Fix [#592](https://github.com/biomejs/biome/issues/592), by changing binary resolution in the IntelliJ plugin.
  Contributed by @Joshuabaker2

### Formatter

#### Bug fixes

- Apply the correct layout when the right hand of an assignment expression is an `await` expression or a yield
  expression. Contributed by @ematipico

- Fix [#303](https://github.com/biomejs/biome/issues/303), where nested arrow functions didn't break. Contributed by
  @victor-teles

### Linter

#### New features

- Add [noUnusedPrivateClassMembers](https://biomejs.dev/linter/rules/no-unused-private-class-members) rule. The rule
  disallow unused private class members. Contributed by @victor-teles

#### Bug fixes

- Fix [#175](https://github.com/biomejs/biome/issues/175) which
  made [noRedeclare](https://biomejs.dev/linter/rules/no-redeclare) report index signatures using the name of a variable
  in the parent scope.

- Fix [#557](https://github.com/biomejs/biome/issues/557) which
  made [noUnusedImports](https://biomejs.dev/linter/rules/no-unused-imports) report imported types used in `typeof`
  expression. Contributed by @Conaclos

- Fix [#576](https://github.com/biomejs/biome/issues/576) by removing some erroneous logic
  in [noSelfAssign](https://biomejs.dev/linter/rules/no-self-assign/). Contributed by @ematipico

- Fix [#861](https://github.com/biomejs/biome/issues/861) that
  made [noUnusedVariables](https://biomejs.dev/linter/rules/no-unused-variables) always reports the parameter of a
  non-parenthesize arrow function as unused.

- Fix [#595](https://github.com/biomejs/biome/issues/595) by updating unsafe-apply logic to avoid unexpected errors
  in [noUselessFragments](https://biomejs.dev/linter/rules/no-useless-fragments/). Contributed by @nissy-dev

- Fix [#591](https://github.com/biomejs/biome/issues/591) which
  made [noRedeclare](https://biomejs.dev/linter/rules/no-redeclare) report type parameters with identical names but in
  different method signatures. Contributed by @Conaclos

- Support more a11y roles and fix some methods for a11y lint rules Contributed @nissy-dev

- Fix [#609](https://github.com/biomejs/biome/issues/609) `useExhaustiveDependencies`, by removing `useContext`, `useId`
  and `useSyncExternalStore` from the known hooks. Contributed by @msdlisper

- Fix `useExhaustiveDependencies`, by removing `useContext`, `useId` and `useSyncExternalStore` from the known hooks.
  Contributed by @msdlisper

- Fix [#871](https://github.com/biomejs/biome/issues/871) and [#610](https://github.com/biomejs/biome/issues/610).
  Now `useHookAtTopLevel` correctly handles nested functions. Contributed by @arendjr

- The options of the rule `useHookAtTopLevel` are deprecated and will be removed in Biome 2.0. The rule now determines
  the hooks using the naming convention set by React.

  ```diff
  {
    "linter": {
      "rules": {
        "correctness": {
  +        "useHookAtTopLevel": "error",
  -        "useHookAtTopLevel": {
  -          "level": "error",
  -          "options": {
  -            "hooks": [
  -              {
  -                "name": "useLocation",
  -                "closureIndex": 0,
  -                "dependenciesIndex": 1
  -              },
  -              { "name": "useQuery", "closureIndex": 1, "dependenciesIndex": 0 }
  -            ]
  -          }
  -        }
        }
      }
    }
  }
  ```

### Parser

#### Enhancements

- Support RegExp v flag. Contributed by @nissy-dev
- Improve error messages. Contributed by @ematipico

## 1.3.1 (2023-10-20)

### CLI

#### Bug fixes

- Fix `rage` command, now it doesn't print info about running servers. Contributed by @ematipico

### Editors

#### Bug fixes

- Fix [#552](https://github.com/biomejs/biome/issues/552), where the formatter isn't correctly triggered in Windows
  systems. Contributed by @victor-teles

### Linter

#### New features

- Add [noThisInStatic](https://biomejs.dev/linter/rules/no-this-in-static) rule. Contributed by @ditorodev and @Conaclos

#### Bug fixes

- Fix [#548](https://github.com/biomejs/biome/issues/548) which
  made [noSelfAssign](https://biomejs.dev/linter/rules/no-self-assign) panic.

- Fix [#555](https://github.com/biomejs/biome/issues/555), by correctly map `globals` into the workspace.

## 1.3.0 (2023-10-19)

### Analyzer

#### Enhancements

- Import sorting is safe to apply now, and it will be applied when running `check --apply` instead
  of `check --apply-unsafe`.

- Import sorting now handles Bun imports `bun:<name>`, absolute path imports `/<path>`,
  and [Node's subpath imports `#<name>`](https://nodejs.org/api/packages.html#subpath-imports).
  See [our documentation](https://biomejs.dev/analyzer/) for more details. Contributed by @Conaclos

### CLI

#### Bug fixes

- Fix [#319](https://github.com/biomejs/biome/issues/319). The command `biome lint` now shows the correct options.
  Contributed by @ematipico
- Fix [#312](https://github.com/biomejs/biome/issues/312). Running `biome --version` now exits with status code `0`
  instead of `1`. Contributed by @nhedger
- Fix a bug where the `extends` functionality doesn't carry over `organizeImports.ignore`. Contributed by @ematipico
- The CLI now returns the original content when using `stdin` and the original content doesn't change. Contributed by
  @ematipico

#### New features

- Add support for `BIOME_BINARY` environment variable to override the location of the binary. Contributed by @ematipico
- Add option `--indent-width`, and deprecated the option `--indent-size`. Contributed by @ematipico
- Add option `--javascript-formatter-indent-width`, and deprecated the option `--javascript-formatter-indent-size`.
  Contributed by @ematipico
- Add option `--json-formatter-indent-width`, and deprecated the option `--json-formatter-indent-size`. Contributed by
  @ematipico
- Add option `--daemon-logs` to `biome rage`. The option is required to view Biome daemon server logs. Contributed by
  @unvalley
- Add support for logging. By default, Biome doesn't log anything other than diagnostics. Logging can be enabled with
  the new option `--log-level`:

  ```shell
  biome format --log-level=info ./src
  ```
  There are four different levels of logging, from the most verbose to the least verbose: `debug`, `info`, `warn`
  and `error`. Here's how an `INFO` log will look like:

  ```
  2023-10-05T08:27:01.954727Z  INFO  Analyze file ./website/src/playground/components/Resizable.tsx
    at crates/biome_service/src/file_handlers/javascript.rs:298 on biome::worker_5
    in Pulling diagnostics with categories: RuleCategories(SYNTAX)
    in Processes formatting with path: "./website/src/playground/components/Resizable.tsx"
    in Process check with path: "./website/src/playground/components/Resizable.tsx"
  ```

  You can customize how the log will look like with a new option `--log-kind`. The supported kinds
  are: `pretty`, `compact` and `json`.

  `pretty` is the default logging. Here's how a `compact` log will look like:

  ```
  2023-10-05T08:29:04.864247Z  INFO biome::worker_2 Process check:Processes linting:Pulling diagnostics: crates/biome_service/src/file_handlers/javascript.rs: Analyze file ./website/src/playground/components/Resizable.tsx path="./website/src/playground/components/Resizable.tsx" path="./website/src/playground/components/Resizable.tsx" categories=RuleCategories(LINT)
  2023-10-05T08:29:04.864290Z  INFO biome::worker_7 Process check:Processes formatting: crates/biome_service/src/file_handlers/javascript.rs: Format file ./website/src/playground/components/Tabs.tsx path="./website/src/playground/components/Tabs.tsx" path="./website/src/playground/components/Tabs.tsx"
  2023-10-05T08:29:04.879332Z  INFO biome::worker_2 Process check:Processes formatting:Pulling diagnostics: crates/biome_service/src/file_handlers/javascript.rs: Analyze file ./website/src/playground/components/Resizable.tsx path="./website/src/playground/components/Resizable.tsx" path="./website/src/playground/components/Resizable.tsx" categories=RuleCategories(SYNTAX)
  2023-10-05T08:29:04.879383Z  INFO biome::worker_2 Process check:Processes formatting: crates/biome_service/src/file_handlers/javascript.rs: Format file ./website/src/playground/components/Resizable.tsx path="./website/src/playground/components/Resizable.tsx" path="./website/src/playground/components/Resizable.tsx"
  ```

#### Enhancements

- Deprecated the environment variable `ROME_BINARY`. Use `BIOME_BINARY` instead. Contributed by @ematipico
- Biome doesn't check anymore the presence of the `.git` folder when VCS support is enabled. Contributed by @ematipico
- `biome rage` doesn't print the logs of the daemon, use `biome rage --daemon-logs` to print them. Contributed by
  @unvalley

### Configuration

#### New features

- Add option `formatter.indentWidth`, and deprecated the option `formatter.indentSize`. Contributed by @ematipico
- Add option `javascript.formatter.indentWidth`, and deprecated the option `javascript.formatter.indentSize`.
  Contributed by @ematipico
- Add option `json.formatter.indentWidth`, and deprecated the option `json.formatter.indentSize`. Contributed by
  @ematipico
- Add option `include` to multiple sections of the configuration
  - `files.include`;
  - `formatter.include`;
  - `linter.include`;
  - `organizeImports.include`;
    When `include` and `ignore` are both specified, `ignore` takes **precedence** over `include`
- Add option `overrides`, where users can modify the behaviour of the tools for certain files or paths.

  For example, it's possible to modify the formatter `lineWidth`, and even `quoteStyle` for certain files that are
  included in glob path `generated/**`:

  ```json
  {
    "formatter": {
      "lineWidth": 100
    },
    "overrides": [
      {
        "include": ["generated/**"],
        "formatter": {
          "lineWidth": 160
        },
        "javascript": {
          "formatter": {
            "quoteStyle": "single"
          }
        }
      }
    ]
  }
  ```

  Or, you can disable certain rules for certain path, and disable the linter for other paths:

  ```json
  {
    "linter": {
      "enabled": true,
      "rules": {
        "recommended": true
      }
    },
    "overrides": [
      {
        "include": ["lib/**"],
        "linter": {
          "rules": {
            "suspicious": {
              "noDebugger": "off"
            }
          }
        }
      },
      {
        "include": ["shims/**"],
        "linter": {
          "enabled": false
        }
      }
    ]
  }
  ```

### Bug fixes

- Fix [#343](https://github.com/biomejs/biome/issues/343), `extends` was incorrectly applied to the `biome.json` file.
  Contributed by @ematipico

### Editors

#### Bug fixes

- Fix [#404](https://github.com/biomejs/biome/issues/404). Biome intellij plugin now works on Windows. Contributed by
  @victor-teles

- Fix [#402](https://github.com/biomejs/biome/issues/402). Biome `format` on intellij plugin now recognize biome.json.
  Contributed by @victor-teles

### Formatter

#### Enhancements

- Use `OnceCell` for the Memoized memory because that's what the `RefCell<Option>` implemented. Contributed by
  @denbezrukov

### Linter

#### Promoted rules

- [complexity/noExcessiveCognitiveComplexity](https://biomejs.dev/linter/rules/no-excessive-cognitive-complexity)
- [complexity/noVoid](https://biomejs.dev/linter/rules/no-void)
- [correctness/useExhaustiveDependencies](https://biomejs.dev/linter/rules/use-exhaustive-dependencies)
- [correctness/useHookAtTopLevel](https://biomejs.dev/linter/rules/use-hook-at-top-level)
- [performance/noAccumulatingSpread](https://biomejs.dev/linter/rules/no-accumulating-spread)
- [style/useCollapsedElseIf](https://biomejs.dev/linter/rules/use-collapsed-else-if)
- [suspicious/noConfusingVoidType](https://biomejs.dev/linter/rules/no-confusing-void-type)
- [suspicious/noFallthroughSwitchClause](https://biomejs.dev/linter/rules/no-fallthrough-switch-clause)
- [suspicious/noGlobalIsFinite](https://biomejs.dev/linter/rules/no-global-is-finite)
- [suspicious/noGlobalIsNan](https://biomejs.dev/linter/rules/no-global-is-nan)
- [suspicious/useIsArray](https://biomejs.dev/linter/rules/use-is-array)

The following rules are now recommended:

- [noAccumulatingSpread](https://biomejs.dev/linter/rules/)
- [noConfusingVoidType](https://biomejs.dev/linter/rules/no-confusing-void-type)
- [noFallthroughSwitchClause](https://biomejs.dev/linter/rules/no-fallthrough-switch-clause)
- [noForEach](https://biomejs.dev/linter/rules/no-for-each)

#### New features

- Add [noEmptyCharacterClassInRegex](https://biomejs.dev/linter/rules/no-empty-character-class-in-regex) rule. The rule
  reports empty character classes and empty negated character classes in regular expression literals. Contributed by
  @Conaclos

- Add [noMisleadingInstantiator](https://biomejs.dev/linter/rules/no-misleading-instantiator) rule. The rule reports the
  misleading use of the `new` and `constructor` methods. Contributed by @unvalley

- Add [noUselessElse](https://biomejs.dev/linter/rules/no-useless-else) rule.
  The rule reports `else` clauses that can be omitted because their `if` branches break.
  Contributed by @Conaclos

- Add [noUnusedImports](https://biomejs.dev/linter/rules/no-unused-imports) rule.
  The rule reports unused imports and suggests removing them.
  Contributed by @Conaclos

  [noUnusedVariables](https://biomejs.dev/linter/rules/no-unused-variables) reports also unused imports, but don't
  suggest their removal.
  Once [noUnusedImports](https://biomejs.dev/linter/rules/no-unused-imports) stabilized,
  [noUnusedVariables](https://biomejs.dev/linter/rules/no-unused-variables) will not report unused imports.

- Add [useShorthandAssign](https://biomejs.dev/linter/rules/use-shorthand-assign) rule.
  The rule enforce use of shorthand operators that combine variable assignment and some simple mathematical operations.
  For example, x = x + 4 can be shortened to x += 4.
  Contributed by @victor-teles

- Add [useAsConstAssertion](https://biomejs.dev/linter/rules/use-as-const-assertion) rule.
  The rule enforce use of `as const` assertion to infer literal types.
  Contributed by @unvalley

- Add [noMisrefactoredShorthandAssign](https://biomejs.dev/linter/rules/no-misrefactored-shorthand-assign) rule.
  The rule reports shorthand assigns when variable appears on both sides. For example `x += x + b`
  Contributed by @victor-teles
- Add [noApproximativeNumericConstant](https://biomejs.dev/linter/rules/no-approximative-numeric-constant/) rule.
  Contributed by @nikeee

-
Add [noInteractiveElementToNoninteractiveRole](https://biomejs.dev/linter/rules/no-interactive-element-to-noninteractive-role)
rule. The rule enforces the non-interactive ARIA roles are not assigned to interactive HTML elements. Contributed by
@nissy-dev

- Add [useAriaActivedescendantWithTabindex](https://biomejs.dev/linter/rules/use-aria-activedescendant-with-tabindex)
  rule. The rule enforces that `tabIndex` is assigned to non-interactive HTML elements with `aria-activedescendant`.
  Contributed by @nissy-dev

- Add [noUselessLoneBlockStatements](https://biomejs.dev/linter/rules/no-useless-lone-block-statements) rule.
  The rule reports standalone blocks that don't include any lexical scoped declaration.
  Contributed by @emab

- Add [noInvalidNewBuiltin](https://biomejs.dev/linter/rules/no-invalid-new-builtin) rule.
  The rule reports use of `new` on `Symbol` and `BigInt`. Contributed by @lucasweng

#### Enhancements

- The following rules have now safe code fixes:

  - [noNegationElse](https://biomejs.dev/linter/rules/no-negation-else)
  - [noUselessLabel](https://biomejs.dev/linter/rules/no-useless-label)
  - [noUselessTypeConstraint](https://biomejs.dev/linter/rules/no-useless-type-constraint)
  - [noUnusedLabels](https://biomejs.dev/linter/rules/no-unused-labels)
  - [useConst](https://biomejs.dev/linter/rules/use-const)
  - [useEnumInitializers](https://biomejs.dev/linter/rules/use-enum-initializers)
  - [useWhile](https://biomejs.dev/linter/rules/use-while)

- [noAccumulatingSpread](https://biomejs.dev/linter/rules/no-accumulating-spread) makes more check in order to reduce
  potential false positives. Contributed by @Vivalldi

- [noConstAssign](https://biomejs.dev/linter/rules/no-const-assign) now provides an unsafe code fix that
  replaces `const` with `let`. Contributed by @vasucp1207

- [noExcessiveComplexity](https://biomejs.dev/linter/rules/no-excessive-cognitive-complexity) default complexity
  threshold is now `15`. Contributed by @arendjr

- [noPositiveTabindexValue](https://biomejs.dev/linter/rules/no-positive-tabindex) now provides an unsafe code fix that
  set to `0` the tab index. Contributed by @vasucp1207

- [noUnusedLabels](https://biomejs.dev/linter/rules/no-unused-labels) no longer reports unbreakable labeled statements.
  Contributed by @Conaclos

- [noUnusedVariables](https://biomejs.dev/linter/rules/no-unused-variables) now reports unused TypeScript's type
  parameters. Contributed by @Conaclos

- [useAnchorContent](https://biomejs.dev/linter/rules/use-anchor-content) now provides an unsafe code fix that removes
  the `aria-hidden`` attribute. Contributed by @vasucp1207

- [useValidAriaProps](https://biomejs.dev/linter/rules/use-valid-aria-props) now provides an unsafe code fix that
  removes invalid properties. Contributed by @vasucp1207

- `noExcessiveComplexity` was renamed to `noExcessiveCognitiveComplexity`

#### Bug fixes

-
Fix [#294](https://github.com/biomejs/biome/issues/294). [noConfusingVoidType](https://biomejs.dev/linter/rules/no-confusing-void-type/)
no longer reports false positives for return types. Contributed by @b4s36t4

-
Fix [#313](https://github.com/biomejs/biome/issues/313). [noRedundantUseStrict](https://biomejs.dev/linter/rules/no-redundant-use-strict/)
now keeps leading comments.

-
Fix [#383](https://github.com/biomejs/biome/issues/383). [noMultipleSpacesInRegularExpressionLiterals](https://biomejs.dev/linter/rules/no-multiple-spaces-in-regular-expression-literals)
now provides correct code fixes when consecutive spaces are followed by a quantifier. Contributed by @Conaclos

-
Fix [#397](https://github.com/biomejs/biome/issues/397). [useNumericLiterals](https://biomejs.dev/linter/rules/use-numeric-literals)
now provides correct code fixes for signed numbers. Contributed by @Conaclos

- Fix [452](https://github.com/biomejs/biome/pull/452). The linter panicked when it met a malformed regex (a regex not
  ending with a slash).

- Fix [#104](https://github.com/biomejs/biome/issues/104). We now correctly handle types and values with the same name.

- Fix [#243](https://github.com/biomejs/biome/issues/243) a false positive case where the incorrect scope was defined
  for the `infer` type in rule [noUndeclaredVariables](https://biomejs.dev/linter/rules/no-undeclared-variables/).
  Contributed by @denbezrukov

- Fix [#322](ttps://github.com/biomejs/biome/issues/322),
  now [noSelfAssign](https://biomejs.dev/linter/rules/no-self-assign/) correctly handles literals inside call
  expressions.

- Changed how [noSelfAssign](https://biomejs.dev/linter/rules/no-self-assign/) behaves. The rule is not triggered
  anymore on function calls. Contributed by @ematipico

### Parser

- Enhance diagnostic for infer type handling in the parser. The 'infer' keyword can only be utilized within the '
  extends' clause of a conditional type. Using it outside this context will result in an error. Ensure that any type
  declarations using 'infer' are correctly placed within the conditional type structure to avoid parsing issues.
  Contributed by @denbezrukov
- Add support for parsing trailing commas inside JSON files:

  ```json
  {
    "json": {
      "parser": {
        "allowTrailingCommas": true
      }
    }
  }
  ```

  Contributed by @nissy-dev

### VSCode

## 1.2.2 (2023-09-16)

### CLI

#### Bug fixes

- Fix a condition where import sorting wasn't applied when running `biome check --apply`

## 1.2.1 (2023-09-15)

### Configuration

- Fix an edge case where the formatter language configuration wasn't picked.
- Fix the configuration schema, where `json.formatter` properties weren't transformed in camel case.

## 1.2.0 (2023-09-15)

### CLI

#### New features

- Add new options to customize the behaviour the formatter based on the language of the file
  - `--json-formatter-enabled`
  - `--json-formatter-indent-style`
  - `--json-formatter-indent-size`
  - `--json-formatter-line-width`
  - `--javascript-formatter-enabled`
  - `--javascript-formatter-indent-style`
  - `--javascript-formatter-indent-size`
  - `--javascript-formatter-line-width`

#### Bug fixes

- Fix a bug where `--errors-on-warning` didn't work when running `biome ci` command.

### Configuration

#### New features

- Add new options to customize the behaviour of the formatter based on the language of the file
  - `json.formatter.enabled`
  - `json.formatter.indentStyle`
  - `json.formatter.indentSize`
  - `json.formatter.lineWidth`
  - `javascript.formatter.enabled`
  - `javascript.formatter.indentStyle`
  - `javascript.formatter.indentSize`
  - `javascript.formatter.lineWidth`

### Linter

#### Promoted rules

New rules are incubated in the nursery group.
Once stable, we promote them to a stable group.
The following rules are promoted:

- [a11y/noAriaUnsupportedElements](https://www.biomejs.dev/linter/rules/no-aria-unsupported-elements/)
- [a11y/noNoninteractiveTabindex](https://www.biomejs.dev/linter/rules/no-noninteractive-tabindex/)
- [a11y/noRedundantRoles](https://www.biomejs.dev/linter/rules/no-redundant-roles/)
- [a11y/useValidAriaValues](https://www.biomejs.dev/linter/rules/use-valid-aria-values/)
- [complexity/noBannedTypes](https://www.biomejs.dev/linter/rules/no-banned-types)
- [complexity/noStaticOnlyClass](https://www.biomejs.dev/linter/rules/no-static-only-class)
- [complexity/noUselessEmptyExport](https://www.biomejs.dev/linter/rules/no-useless-empty-export)
- [complexity/noUselessThisAlias](https://www.biomejs.dev/linter/rules/no-useless-this-alias)
- [correctness/noConstantCondition](https://www.biomejs.dev/linter/rules/no-constant-condition)
- [correctness/noNonoctalDecimalEscape](https://www.biomejs.dev/linter/rules/no-nonoctal-decimal-escape)
- [correctness/noSelfAssign](https://www.biomejs.dev/linter/rules/no-self-assign)
- [style/useLiteralEnumMembers](https://www.biomejs.dev/linter/rules/use-literal-enum-members)
- [style/useNamingConvention](https://www.biomejs.dev/linter/rules/use-naming-convention)
- [suspicious/noControlCharactersInRegex](https://www.biomejs.dev/linter/rules/no-control-characters-in-regex)
- [suspicious/noUnsafeDeclarationMerging](https://www.biomejs.dev/linter/rules/no-unsafe-declaration-merging)
- [suspicious/useGetterReturn](https://www.biomejs.dev/linter/rules/use-getter-return)

#### New rules

- Add [noConfusingVoidType](https://biomejs.dev/linter/rules/no-confusing-void-type/) rule. The rule reports the unusual
  use of the `void` type. Contributed by @shulandmimi

#### Removed rules

- Remove `noConfusingArrow`

  Code formatters, such as prettier and Biome, always adds parentheses around the parameter or the body of an arrow
  function.
  This makes the rule useless.

  Contributed by @Conaclos

#### Enhancements

- [noFallthroughSwitchClause](https://biomejs.dev/linter/rules/no-fallthrough-switch-clause/) now relies on control flow
  analysis to report most of the switch clause fallthrough. Contributed by @Conaclos

- [noAssignInExpressions](https://biomejs.dev/linter/rules/no-assign-in-expressions/) no longer suggest code fixes. Most
  of the time the suggestion didn't match users' expectations. Contributed by @Conaclos

- [noUselessConstructor](https://biomejs.dev/linter/rules/no-useless-constructor/) no longer emits safe code fixes.
  Contributed by @Conaclos

  All code fixes are now emitted as unsafe code fixes.
  Removing a constructor can change the behavior of a program.

- [useCollapsedElseIf](https://biomejs.dev/linter/rules/use-collapsed-else-if/) now only provides safe code fixes.
  Contributed by @Conaclos

- [noUnusedVariables](https://biomejs.dev/linter/rules/no-unused-variables/) now reports more cases.

  The rule is now able to ignore self-writes.
  For example, the rule reports the following unused variable:

  ```js
  let a = 0;
  a++;
  a += 1;
  ```

  The rule is also capable of detecting an unused declaration that uses itself.
  For example, the rule reports the following unused interface:

  ```ts
  interface I {
    instance(): I
  }
  ```

  Finally, the rule now ignores all _TypeScript_ declaration files,
  including [global declaration files](https://www.typescriptlang.org/docs/handbook/declaration-files/templates/global-d-ts.html).

  Contributed by @Conaclos

#### Bug fixes

- Fix [#182](https://github.com/biomejs/biome/issues/182),
  making [useLiteralKeys](https://biomejs.dev/linter/rules/use-literal-keys/) retains optional chaining. Contributed by
  @denbezrukov

- Fix [#168](https://github.com/biomejs/biome/issues/168),
  fix [useExhaustiveDependencies](https://biomejs.dev/linter/rules/use-exhaustive-dependencies) false positive case when
  stable hook is on a new line. Contributed by @denbezrukov

- Fix [#137](https://github.com/biomejs/biome/issues/137),
  fix [noRedeclare](https://biomejs.dev/linter/rules/no-redeclare/) false positive case with TypeScript module
  declaration:

  ```typescript
  declare module '*.gif' {
      const src: string;
  }

  declare module '*.bmp' {
      const src: string;
  }
  ```
  Contributed by @denbezrukov

- Fix [#258](https://github.com/biomejs/biome/issues/258),
  fix [noUselessFragments](https://biomejs.dev/linter/rules/no-useless-fragments/) the case where the rule removing an
  assignment. Contributed by @denbezrukov
- Fix [#266](https://github.com/biomejs/biome/issues/266), where `complexity/useLiteralKeys` emitted a code action with
  an invalid AST. Contributed by @ematipico


- Fix [#105](https://github.com/biomejs/biome/issues/105), removing false positives reported
  by [noUnusedVariables](https://biomejs.dev/linter/rules/no-unused-variables/).

  The rule no longer reports the following used variable:

  ```js
  const a = f(() => a);
  ```

  Contributed by @Conaclos

### VSCode

#### Enhancements

- Improve server binary resolution when using certain package managers, notably pnpm.

  The new strategy is to point to `node_modules/.bin/biome` path,
  which is consistent for all package managers.

## 1.1.2 (2023-09-07)

### Editors

#### Bug fixes

- Fix a case where an empty JSON file would cause the LSP server to crash. Contributed by @ematipico

### Linter

#### Enhancements

- [useNamingConvention](https://biomejs.dev/linter/rules/use-naming-convention/) now accepts import namespaces in
  _PascalCase_ and rejects export namespaces in _CONSTANT\_CASE_.

  The following code is now valid:

  ```js
  import * as React from "react";
  ```

  And the following code is now invalid:

  ```js
  export * as MY_NAMESPACE from "./lib.js";
  ```

  Contributed by @Conaclos

- [noUselessConstructor](https://biomejs.dev/linter/rules/no-useless-constructor/) now ignores decorated classes and
  decorated parameters. The rule now gives suggestions instead of safe fixes when parameters are annotated with types.
  Contributed by @Conaclos

## 1.1.1 (2023-09-07)

### Analyzer

#### Bug fixes

- The diagnostic for `// rome-ignore` suppression comment should not be a warning. A warning could block the CI, marking
  a gradual migration difficult. The code action that changes `// rome-ignore` to `// biome-ignore` is disabled as
  consequence. Contributed by @ematipico

## 1.1.0 (2023-09-06)

### Analyzer

#### Enhancements

- Add a code action to replace `rome-ignore` with `biome-ignore`. Use `biome check --apply-unsafe` to update all the
  comments. The action is not bulletproof, and it might generate unwanted code, that's why it's unsafe action.
  Contributed by @ematipico

### CLI

#### Enhancements

- Biome now reports a diagnostics when a `rome.json` file is found.
- `biome migrate --write` creates `biome.json` from `rome.json`, but it won't delete the `rome.json` file. Contributed
  by @ematipico

#### Bug fixes

- Biome uses `biome.json` first, then it attempts to use `rome.json`.
- Fix a case where Biome couldn't compute correctly the ignored files when the VSC integration is enabled. Contributed
  by @ematipico

### Configuration

### Editors

#### Bug fixes

- The LSP now uses its own socket and won't rely on Biome's socket. This fixes some cases where users were seeing
  multiple servers in the `rage` output.

### Formatter

#### Enhancements

- You can use `// biome-ignore` as suppression comment.
- The `// rome-ignore` suppression is deprecated.

### JavaScript APIs

### Linter

#### New features

- Add [useCollapsedElseIf](https://biomejs.dev/linter/rules/use-collapsed-else-if/) rule. This new rule requires merging
  an `else` and an `if`, if the `if` statement is the only statement in the `else` block. Contributed by @n-gude

#### Enhancements

- [useTemplate](https://biomejs.dev/linter/rules/use-template/) now reports all string concatenations.

  Previously, the rule ignored concatenation of a value and a newline or a backquote.
  For example, the following concatenation was not reported:

  ```js
  v + "\n";
  "`" + v + "`";
  ```

  The rule now reports these cases and suggests the following code fixes:

  ```diff
  - v + "\n";
  + `${v}\n`;
  - v + "`";
  + `\`${v}\``;
  ```

  Contributed by @Conaclos

- [useExponentiationOperator](https://biomejs.dev/linter/rules/use-exponentiation-operator/) suggests better code fixes.

  The rule now preserves any comment preceding the exponent,
  and it preserves any parenthesis around the base or the exponent.
  It also adds spaces around the exponentiation operator `**`,
  and always adds parentheses for pre- and post-updates.

  ```diff
  - Math.pow(a++, /**/ (2))
  + (a++) ** /**/ (2)
  ```

  Contributed by @Conaclos

- You can use `// biome-ignore` as suppression comment.

- The `// rome-ignore` suppression is deprecated.

#### Bug fixes

- Fix [#80](https://github.com/biomejs/biome/issues/95),
  making [noDuplicateJsxProps](https://biomejs.dev/linter/rules/no-duplicate-jsx-props/) case-insensitive.

  Some frameworks, such as Material UI, rely on the case-sensitivity of JSX properties.
  For
  example, [TextField has two properties with the same name, but distinct cases](https://mui.com/material-ui/api/text-field/#TextField-prop-inputProps):

  ```jsx
  <TextField inputLabelProps="" InputLabelProps=""></TextField>
  ```

  Contributed by @Conaclos

- Fix [#138](https://github.com/biomejs/biome/issues/138)

  [noCommaOperator](https://biomejs.dev/linter/rules/no-comma-operator/) now correctly ignores all use of comma
  operators inside the update part of a `for` loop.
  The following code is now correctly ignored:

  ```js
  for (
    let i = 0, j = 1, k = 2;
    i < 100;
    i++, j++, k++
  ) {}
  ```

  Contributed by @Conaclos

- Fix [rome#4713](https://github.com/rome/tools/issues/4713).

  Previously, [useTemplate](https://biomejs.dev/linter/rules/use-template/) made the following suggestion:

  ```diff
  - a + b + "px"
  + `${a}${b}px`
  ```

  This breaks code where `a` and `b` are numbers.

  Now, the rule makes the following suggestion:

  ```diff
  - a + b + "px"
  + `${a + b}px`
   ```

  Contributed by @Conaclos

- Fix [rome#4109](https://github.com/rome/tools/issues/4109)

  Previously, [useTemplate](https://biomejs.dev/linter/rules/use-template/) suggested an invalid code fix when a leading
  or trailing single-line comment was present:

  ```diff
    // leading comment
  - 1 /* inner comment */ + "+" + 2 // trailing comment
  + `${// leading comment
  + 1 /* inner comment */}+${2 //trailing comment}` // trailing comment
  ```

  Now, the rule correctly handles this case:

  ```diff
    // leading comment
  - 1 + "+" + 2 // trailing comment
  + `${1}+${2}` // trailing comment
  ```

  As a sideeffect, the rule also suggests the removal of any inner comments.

  Contributed by @Conaclos

- Fix [rome#3850](https://github.com/rome/tools/issues/3850)

  Previously [useExponentiationOperator](https://biomejs.dev/linter/rules/use-exponentiation-operator/) suggested
  invalid code in a specific edge case:

  ```diff
  - 1 +Math.pow(++a, 2)
  + 1 +++a**2
  ```

  Now, the rule properly adds parentheses:

  ```diff
  - 1 +Math.pow(++a, 2)
  + 1 +(++a) ** 2
  ```

  Contributed by @Conaclos

- Fix [#106](https://github.com/biomejs/biome/issues/106)

  [noUndeclaredVariables](https://biomejs.dev/linter/rules/no-undeclared-variables/) now correctly recognizes some
  TypeScript types such as `Uppercase`.

  Contributed by @Conaclos

- Fix [rome#4616](https://github.com/rome/tools/issues/4616)

  Previously [noUnreachableSuper](https://biomejs.dev/linter/rules/no-unreachable-super/) reported valid codes with
  complex nesting of control flow structures.

  Contributed by @Conaclos

## 1.0.0 (2023-08-28)

### Analyzer

#### BREAKING CHANGES

- The organize imports feature now groups import statements by "distance".

  Modules "farther" from the user are put on the top, and modules "closer" to the user are placed on the bottom.
  Check the [documentation](https://biomejs.dev/analyzer/) for more information about it.

- The organize imports tool is enabled by default. If you don't want to use it, you need to disable it explicitly:

  ```json
  {
    "organizeImports": {
      "enabled": false
    }
  }
  ```

### CLI

#### BREAKING CHANGES

- The CLI now exists with an error when there's an error inside the configuration.

  Previously, biome would raise warnings and continue the execution by applying its defaults.

  This could have been better for users because this could have created false positives in linting or formatted
  code with a configuration that wasn't the user's.

- The command `biome check` now shows formatter diagnostics when checking the code.

  The diagnostics presence will result in an error code when the command finishes.

  This aligns with semantic and behaviour meant for the command `biome check`.

- `init` command emits a `biome.json` file;

#### Other changes

- Fix [#4670](https://github.com/rome/tools/issues/4670), don't crash at empty default export.

- Fix [#4556](https://github.com/rome/tools/issues/4556), which correctly handles new lines in the
  `.gitignore` file across OS.

- Add a new option to ignore unknown files `--files-ignore-unknown`:

    ```shell
    biome format --files-ignore-unknown ./src
    ```

  Doing so, Biome won't emit diagnostics for files that doesn't know how to handle.

- Add the new option `--no-errors-on-unmatched`:

    ```shell
    biome format --no-errors-on-unmatched ./src
    ```

  Biome doesn't exit with an error code if no files were processed in the given paths.

- Fix the diagnostics emitted when running the `biome format` command.

- Biome no longer warns when discovering (possibly infinite) symbolic links between directories.

  This fixes [#4193](https://github.com/rome/tools/issues/4193) which resulted in incorrect warnings
  when a single file or directory was pointed at by multiple symbolic links. Symbolic links to other
  symbolic links do still trigger warnings if they are too deeply nested.

- Introduced a new command called `biome lint`, which will only run lint rules against the code base.

- Biome recognizes known files as "JSON files with comments allowed":

  - `typescript.json`;
  - `tsconfig.json`;
  - `jsconfig.json`;
  - `tslint.json`;
  - `babel.config.json`;
  - `.babelrc.json`;
  - `.ember-cli`;
  - `typedoc.json`;
  - `.eslintrc.json`;
  - `.eslintrc`;
  - `.jsfmtrc`;
  - `.jshintrc`;
  - `.swcrc`;
  - `.hintrc`;
  - `.babelrc`;
- Add support for `biome.json`;

### Configuration

#### Other changes

- Add a new option to ignore unknown files:

    ```json
    {
       "files": {
          "ignoreUnknown": true
       }
    }
    ```
  Doing so, Biome won't emit diagnostics for file that it doesn't know how to handle.

- Add a new `"javascript"` option to support the unsafe/experimental parameter decorators:

    ```json
    {
       "javascript": {
          "parser": {
             "unsafeParameterDecoratorsEnabled": true
          }
       }
    }
    ```

- Add a new `"extends"` option, useful to split the configuration file in multiple files:

  ```json
  {
    "extends": ["../sharedFormatter.json", "linter.json"]
  }
  ```

  The resolution of the files is file system based, Biome doesn't know how to
  resolve dependencies yet.

- The commands `biome check` and `biome lint` now show the remaining diagnostics even when
  `--apply-safe` or `--apply-unsafe` are passed.

- Fix the commands `biome check` and `biome lint`,
  they won't exit with an error code if no error diagnostics are emitted.

- Add a new option `--error-on-warnings`,
  which instructs Biome to exit with an error code when warnings are emitted.

  ```shell
  biome check --error-on-warnings ./src
  ```

- Add a configuration to enable parsing comments inside JSON files:

  ```json
  {
    "json": {
      "parser": {
        "allowComments": true
      }
    }
  }
  ```

### Editors

#### Other changes

- The Biome LSP can now show diagnostics belonging to JSON lint rules.

- The Biome LSP no longer applies unsafe quickfixes on-save when `editor.codeActionsOnSave.quickfix.biome` is enabled.

- Fix [#4564](https://github.com/rome/tools/issues/4564); files too large don't emit errors.

- The Biome LSP sends client messages when files are ignored or too big.

### Formatter

- Add a new option called `--jsx-quote-style`.

  This option lets you choose between single and double quotes for JSX attributes.

- Add the option `--arrow-parentheses`.

  This option allows setting the parentheses style for arrow functions.

- The _JSON_ formatter can now format `.json` files with comments.

### Linter

#### Removed rules

- Remove `complexity/noExtraSemicolon` ([#4553](https://github.com/rome/tools/issues/4553))

  The _Biome_ formatter takes care of removing extra semicolons.
  Thus, there is no need for this rule.

- Remove `useCamelCase`

  Use [useNamingConvention](https://biomejs.dev/linter/rules/use-naming-convention/) instead.

#### New rules

- Add [noExcessiveComplexity](https://biomejs.dev/linter/rules/no-excessive-cognitive-complexity/)

- Add [useImportRestrictions](https://biomejs.dev/linter/rules/use-import-restrictions/)

- Add [noFallthroughSwitchClause](https://biomejs.dev/linter/rules/no-fallthrough-switch-clause/)

- Add [noGlobalIsFinite](https://biomejs.dev/linter/rules/no-global-is-finite/)

  This rule recommends using `Number.isFinite` instead of the global and unsafe `isFinite` that attempts a type
  coercion.

- Add [noGlobalIsNan](https://biomejs.dev/linter/rules/no-global-is-nan/)

  This rule recommends using `Number.isNaN` instead of the global and unsafe `isNaN` that attempts a type coercion.

- Add [noUnsafeDeclarationMerging](https://biomejs.dev/linter/rules/no-unsafe-declaration-merging/)

  This rule disallows declaration merging between an interface and a class.

- Add [noUselessThisAlias](https://biomejs.dev/linter/rules/no-useless-this-alias/)

  This rule disallows useless aliasing of `this` in arrow functions.

- Add [useArrowFunction](https://biomejs.dev/linter/rules/use-arrow-function/)

  This rule proposes turning function expressions into arrow functions.
  Function expressions that use `this` are ignored.

- Add [noDuplicateJsonKeys](https://biomejs.dev/linter/rules/no-duplicate-json-keys/)

  This rule disallow duplicate keys in a JSON object.

- Add [noVoid](https://biomejs.dev/linter/rules/no-void/)

  This rule disallows the use of `void`.

- Add [noNonoctalDecimalEscape](https://biomejs.dev/linter/rules/no-nonoctal-decimal-escape/)

  This rule disallows `\8` and `\9` escape sequences in string literals.

- Add [noUselessEmptyExport](https://biomejs.dev/linter/rules/no-useless-empty-export/)

  This rule disallows useless `export {}`.

- Add [useIsArray](https://biomejs.dev/linter/rules/use-is-array/)

  This rule proposes using `Array.isArray()` instead of `instanceof Array`.

- Add [useGetterReturn](https://biomejs.dev/linter/rules/use-getter-return/)

  This rule enforces the presence of non-empty return statements in getters.
  This makes the following code incorrect:

  ```js
  class Person {
      get firstName() {}
  }
  ```

#### Promoted rules

New rules are promoted, please check [#4750](https://github.com/rome/tools/discussions/4750) for more details:

- [a11y/useHeadingContent](https://biomejs.dev/linter/rules/use-heading-content/)
- [complexity/noForEach](https://biomejs.dev/linter/rules/no-for-each/)
- [complexity/useLiteralKeys](https://biomejs.dev/linter/rules/use-literal-keys/)
- [complexity/useSimpleNumberKeys](https://biomejs.dev/linter/rules/use-simple-number-keys/)
- [correctness/useIsNan](https://biomejs.dev/linter/rules/use-is-nan/)
- [suspicious/noConsoleLog](https://biomejs.dev/linter/rules/no-console-log/)
- [suspicious/noDuplicateJsxProps](https://biomejs.dev/linter/rules/no-duplicate-jsx-props/)

The following rules are now recommended:

**- [noUselessFragments](https://biomejs.dev/linter/rules/no-useless-fragments/)

- [noRedundantUseStrict](https://biomejs.dev/linter/rules/no-redundant-use-strict/)
- [useExponentiationOperator](https://biomejs.dev/linter/rules/use-exponentiation-operator/)**

#### Other changes

- Add new TypeScript globals (`AsyncDisposable`, `Awaited`, `DecoratorContext`, and
  others) [4643](https://github.com/rome/tools/issues/4643).

- [noRedeclare](https://biomejs.dev/linter/rules/no-redeclare/): allow redeclare of index signatures are in different
  type members [#4478](https://github.com/rome/tools/issues/4478)

-
Improve [noConsoleLog](https://biomejs.dev/linter/rules/no-console-log/), [noGlobalObjectCalls](https://biomejs.dev/linter/rules/no-global-object-calls/), [useIsNan](https://biomejs.dev/linter/rules/use-is-nan/),
and [useNumericLiterals](https://biomejs.dev/linter/rules/use-numeric-literals/) by handling `globalThis` and `window`
namespaces.

For instance, the following code is now reported by `noConsoleLog`:

```js
globalThis.console.log("log")
```

- Improve [noDuplicateParameters](https://biomejs.dev/linter/rules/no-duplicate-parameters/) to manage constructor
  parameters.

- Improve [noInnerDeclarations](https://biomejs.dev/linter/rules/no-inner-declarations/)

  Now, the rule doesn't report false-positives about ambient _TypeScript_ declarations.
  For example, the following code is no longer reported by the rule:

  ```ts
  declare var foo;
  ```

- Improve [useEnumInitializers](https://biomejs.dev/linter/rules/use-enum-initializers/)

  The rule now reports all uninitialized members of an enum in a single diagnostic.

  Moreover, ambient enum declarations are now ignored.
  This avoids reporting ambient enum declarations in _TypeScript_ declaration files.

  ```ts
  declare enum Weather {
    Rainy,
    Sunny,
  }
  ```

- Relax [noBannedTypes](https://biomejs.dev/linter/rules/no-banned-types/) and improve documentation

  The rule no longer reports a user type that reuses a banned type name.
  The following code is now allowed:

  ```ts
  import { Number } from "a-lib";
  declare const v: Number;
  ```

  The rule now allows the use of the type `{}` to denote a non-nullable generic type:

  ```ts
  function f<T extends {}>(x: T) {
      assert(x != null);
  }
  ```

  And in a type intersection for narrowing a type to its non-nullable equivalent type:

  ```ts
  type NonNullableMyType = MyType & {};
  ```

- Improve [noConstantCondition](https://biomejs.dev/linter/rules/no-constant-condition/)

  The rule now allows `while(true)`.
  This recognizes a common pattern in the web community:

  ```js
  while (true) {
    if (cond) {
      break;
    }
  }
  ```

- Improve the diagnostic and the code action
  of [useDefaultParameterLast](https://biomejs.dev/linter/rules/use-default-parameter-last/).

  The diagnostic now reports the last required parameter which should precede optional and default parameters.

  The code action now removes any whitespace between the parameter name and its initialization.

- Relax `noConfusingArrow`

  All arrow functions that enclose its parameter with parenthesis are allowed.
  Thus, the following snippet no longer trigger the rule:

  ```js
  var x = (a) => 1 ? 2 : 3;
  ```

  The following snippet still triggers the rule:

  ```js
  var x = a => 1 ? 2 : 3;
  ```

- Relax [useLiteralEnumMembers](https://biomejs.dev/linter/rules/use-literal-enum-members/)

  Enum members that refer to previous enum members are now allowed.
  This allows a common pattern in enum flags like in the following example:

  ```ts
  enum FileAccess {
    None = 0,
    Read = 1,
    Write = 1 << 1,
    All = Read | Write,
  }
  ```

  Arbitrary numeric constant expressions are also allowed:

  ```ts
  enum FileAccess {
    None = 0,
    Read = 2**0,
    Write = 2**1,
    All = Read | Write,
  }
  ```

- Improve [useLiteralKeys](https://biomejs.dev/linter/rules/use-literal-keys/).

  Now, the rule suggests simplifying computed properties to string literal properties:

  ```diff
  {
  -  ["1+1"]: 2,
  +  "1+1": 2,
  }
  ```

  It also suggests simplifying string literal properties to static properties:

  ```diff
  {
  -  "a": 0,
  +  a: 0,
  }
  ```

  These suggestions are made in object literals, classes, interfaces, and object types.

- Improve [noNewSymbol](https://biomejs.dev/linter/rules/no-new-symbol/).

  The rule now handles cases where `Symbol` is namespaced with the global `globalThis` or `window`.

- The rules [useExhaustiveDependencies](https://biomejs.dev/linter/rules/use-exhaustive-dependencies/)
  and [useHookAtTopLevel](https://biomejs.dev/linter/rules/use-hook-at-top-level/) accept a different shape of options

  Old configuration:

  ```json
  {
    "linter": {
       "rules": {
          "nursery": {
             "useExhaustiveDependencies": {
                "level": "error",
                "options": {
                   "hooks": [
                      ["useMyEffect", 0, 1]
                   ]
                }
             }
          }
       }
    }
  }
  ```

  New configuration:

  ```json
  {
    "linter": {
       "rules": {
          "nursery": {
             "useExhaustiveDependencies": {
                "level": "error",
                "options": {
                   "hooks": [
                      {
                         "name": "useMyEffect",
                         "closureIndex": 0,
                         "dependenciesIndex": 1
                      }
                   ]
                }
             }
          }
       }
    }
  }
  ```

- [noRedundantUseStrict](https://biomejs.dev/linter/rules/no-redundant-use-strict/) check only `'use strict'` directive
  to resolve false positive diagnostics.

  React introduced new directives, "use client" and "use server".
  The rule raises false positive errors about these directives.

- Fix a crash in the [NoParameterAssign](https://biomejs.dev/linter/rules/no-parameter-assign/) rule that occurred when
  there was a bogus binding. [#4323](https://github.com/rome/tools/issues/4323)

- Fix [useExhaustiveDependencies](https://biomejs.dev/linter/rules/use-exhaustive-dependencies/) in the following
  cases [#4330](https://github.com/rome/tools/issues/4330):

  - when the first argument of hooks is a named function
  - inside an export default function
  - for `React.use` hooks

- Fix [noInvalidConstructorSuper](https://biomejs.dev/linter/rules/no-invalid-constructor-super/) that erroneously
  reported generic parents [#4624](https://github.com/rome/tools/issues/4624).

- Fix [noDuplicateCase](https://biomejs.dev/linter/rules/no-duplicate-case/) that erroneously reported as equals the
  strings literals `"'"` and `'"'` [#4706](https://github.com/rome/tools/issues/4706).

- Fix [NoUnreachableSuper](https://biomejs.dev/linter/rules/no-unreachable-super/)'s false positive
  diagnostics ([#4483](https://github.com/rome/tools/issues/4483)) caused to nested if statement.

  The rule no longer reports `This constructor calls super() in a loop`
  when using nested if statements in a constructor.

- Fix [useHookAtTopLevel](https://biomejs.dev/linter/rules/use-hook-at-top-level/)'s false positive
  diagnostics ([#4637](https://github.com/rome/tools/issues/4637))

  The rule no longer reports false positive diagnostics when accessing properties directly from a hook and calling a
  hook inside function arguments.

- Fix [noUselessConstructor](https://biomejs.dev/linter/rules/no-useless-constructor/) which erroneously reported
  constructors with default parameters [rome#4781](https://github.com/rome/tools/issues/4781)

- Fix [noUselessFragments](https://biomejs.dev/linter/rules/no-useless-fragments/)'s panics when
  running `biome check --apply-unsafe` ([#4637](https://github.com/rome/tools/issues/4639))

  This rule's code action emits an invalid AST, so I fixed using JsxString instead of JsStringLiteral

- Fix [noUndeclaredVariables](https://biomejs.dev/linter/rules/no-undeclared-variables/)'s false positive
  diagnostics ([#4675](https://github.com/rome/tools/issues/4675))

  The semantic analyzer no longer handles `this` reference identifier.

- Fix [noUnusedVariables](https://biomejs.dev/linter/rules/no-unused-variables/)'s false positive
  diagnostics ([#4688](https://github.com/rome/tools/issues/4688))

  The semantic analyzer handles ts export declaration clause correctly.

### Parser

- Add support for decorators in class method parameters, example:

    ```js
    class AppController {
       get(@Param() id) {}
       // ^^^^^^^^ new supported syntax
    }
    ```

  This syntax is only supported via configuration, because it's a non-standard syntax.

    ```json
    {
       "javascript": {
          "parser": {
             "unsafeParameterDecoratorsEnabled": true
          }
       }
    }
    ```
- Add support for parsing comments inside JSON files:

  ```json
  {
    "json": {
      "parser": {
        "allowComments": true
      }
    }
  }
  ```
- Add support for the new `using` syntax

  ```js
  const using = resource.lock();
  ```<|MERGE_RESOLUTION|>--- conflicted
+++ resolved
@@ -57,7 +57,20 @@
 
   Contributed by @Conaclos
 
-<<<<<<< HEAD
+- Add new command `biome clean`. Use this command to purge all the logs emitted by the Biome daemon. This command is really useful, because the Biome daemon tends
+  log many files and contents during its lifecycle. This means that if your editor is open for hours (or even days), the `biome-logs` folder could become quite heavy. Contributed by @ematipico
+
+- Add support for formatting and linting CSS files from the CLI. These operations are **opt-in** for the time being.
+
+  If you don't have a configuration file, you can enable these features with `--css-formatter-enabled` and `--css-linter-enabled`:
+
+  ```shell
+  biome check --css-formatter-enabled=true --css-linter-enabled=true ./
+  ```
+  Contributed by @ematipico
+
+- Add new CLI options to control the CSS formatting. Check the [CLI reference page](https://biomejs.dev/reference/cli/) for more details. Contributed by @ematipico
+
 - Add new options `--fix`, `--write` and `--unsafe` to the command `biome lint` and `biome check`.
   Add a new option `--fix` to the command `biome format`.
 
@@ -71,21 +84,6 @@
   The `biome format --fix` has the same behavior as `biome format --write`.
 
   Contributed by @unvalley
-=======
-- Add new command `biome clean`. Use this command to purge all the logs emitted by the Biome daemon. This command is really useful, because the Biome daemon tends
-  log many files and contents during its lifecycle. This means that if your editor is open for hours (or even days), the `biome-logs` folder could become quite heavy. Contributed by @ematipico
-
-- Add support for formatting and linting CSS files from the CLI. These operations are **opt-in** for the time being.
-
-  If you don't have a configuration file, you can enable these features with `--css-formatter-enabled` and `--css-linter-enabled`:
-
-  ```shell
-  biome check --css-formatter-enabled=true --css-linter-enabled=true ./
-  ```
-  Contributed by @ematipico
-
-- Add new CLI options to control the CSS formatting. Check the [CLI reference page](https://biomejs.dev/reference/cli/) for more details. Contributed by @ematipico
->>>>>>> a01d17ce
 
 #### Enhancements
 
