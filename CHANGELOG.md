# Biome changelog

This project follows [Semantic Versioning](https://semver.org/spec/v2.0.0.html).
Due to the nature of Biome as a toolchain,
it can be unclear what changes are considered major, minor, or patch.
Read our [guidelines to categorize a change](https://biomejs.dev/internals/versioning).

New entries must be placed in a section entitled `Unreleased`.
Read
our [guidelines for writing a good changelog entry](https://github.com/biomejs/biome/blob/main/CONTRIBUTING.md#changelog).

## Unreleased

### Analyzer

#### Enhancements

- Implement [css suppression action](https://github.com/biomejs/biome/issues/3278). Contributed by @togami2864
- Add support of comments in `turbo.json`. Contributed by @Netail

### CLI

#### New features

- Add `--graphql-linter-enabled` option, to control whether the linter should enabled or not for GraphQL files. Contributed by @ematipico

### Configuration

- Add support for loading configuration from `.editorconfig` files ([#1724](https://github.com/biomejs/biome/issues/1724)). Contributed by @dyc3
  Configuration supplied in `.editorconfig` will be overridden by the configuration in `biome.json`. Support is disabled by default and can be enabled by adding the following to your formatter configuration in `biome.json`:
  ```json
  {
    "formatter": {
      "useEditorconfig": true
    }
  }
  ```

### Editors

### Formatter

#### Bug fixes

- Keep the parentheses around `infer` declarations in type unions and type intersections ([#3419](https://github.com/biomejs/biome/issues/3419)). Contributed by @Conaclos

### JavaScript APIs

### Linter

#### New features

- Add support for GraphQL linting. Contributed by @ematipico
- Add [nursery/noDynamicNamespaceImportAccess](https://biomejs.dev/linter/no-dynamic-namespace-import-access/). Contributed by @minht11
- [noUndeclaredVariables](https://biomejs.dev/linter/rules/no-undeclared-variables/) n longer report a direct reference to an enum member ([#2974](https://github.com/biomejs/biome/issues/2974)).

  In the following code, the `A` reference is no longer reported as an undeclared variable.

  ```ts
  enum E {
    A = 1,
    B = A << 1,
  }
  ```

  Contributed by @Conaclos

- Add [nursery/noIrregularWhitespace](https://biomejs.dev/linter/rules/no-irregular-whitespace). Contributed by @michellocana

#### Enhancements

- [noInvalidUseBeforeDeclaration](https://biomejs.dev/linter/rules/no-invalid-use-before-declaration) now reports direct use of an enum member before its declaration.

  In the following code, `A` is reported as use before its declaration.

  ```ts
  enum E {
    B = A << 1,
    A = 1,
  }
  ```

  Contributed by @Conaclos

- [useFilenamingConvention](https://biomejs.dev/linter/rules/use-filenaming-convention) now supports [unicase](https://en.wikipedia.org/wiki/Unicase) letters.

  [unicase](https://en.wikipedia.org/wiki/Unicase) letters have a single case: they are neither uppercase nor lowercase.
  Biome now accepts filenames in unicase.
  For example, the filename `안녕하세요` is now accepted.

  We still reject a name that mixes unicase characters with lowercase or uppercase characters.
  For example, the filename `A안녕하세요` is rejected.

  This change also fixes [#3353](https://github.com/biomejs/biome/issues/3353).
  Filenames consisting only of numbers are now accepted.

  Contributed by @Conaclos

<<<<<<< HEAD
#### New features

- Add support for GraphQL linting. Contributed by @ematipico
- Add [nursery/useTrimStartEnd](https://biomejs.dev/linter/rules/use-trim-start-end/). Contributed by @chansuke

=======
>>>>>>> 71888566
#### Bug fixes

- Don't request alt text for elements hidden from assistive technologies ([#3316](https://github.com/biomejs/biome/issues/3316)). Contributed by @robintown
- Fix [[#3149](https://github.com/biomejs/biome/issues/3149)] crashes that occurred when applying the `noUselessFragments` unsafe fixes in certain scenarios. Contributed by @unvalley
- `noExcessiveNestedTestSuites`: Fix another edge case where the rule would alert on heavily nested zod schemas. Contributed by @dyc3

- `noExtraNonNullAssertion` no longer reports a single non-null assertion enclosed in parentheses ([#3352](https://github.com/biomejs/biome/issues/3352)). Contributed by @Conaclos


### Parser

#### Bug fixes

- Fix [#3287](https://github.com/biomejs/biome/issues/3287) nested selectors with pseudo-classes. Contributed by @denbezrukov
- Fix [#3349](https://github.com/biomejs/biome/issues/3349) allow CSS multiple ampersand support. Contributed by @denbezrukov
```css
.class {
  && {
    color: red;
  }
}
```
- Fix [#3410](https://github.com/biomejs/biome/issues/3410) by correctly parsing break statements containing keywords. 
  ```js
  out: while (true) {
    break out;
  }
  ```
  Contributed by @ah-yu

## v1.8.3 (2024-06-27)

### CLI

#### Bug fixes

- Fix [#3104](https://github.com/biomejs/biome/issues/3104) by suppressing node warnings when using `biome migrate`. Contributed by @SuperchupuDev

- Force colors to be off when using the GitHub reporter to properly create annotations in GitHub actions ([#3148](https://github.com/biomejs/biome/issues/3148)). Contributed by @Sec-ant

### Parser

#### Bug fixes

- Implement [CSS unicode range](https://github.com/biomejs/biome/pull/3251). Contributed by @denbezrukov

### Formatter

#### Bug fixes

- Fix [#3184](https://github.com/biomejs/biome/issues/3184) CSS formatter converts custom identifiers to lowercase. Contributed by @denbezrukov
- Fix [#3256](https://github.com/biomejs/biome/issues/3256) constant crashes when editing css files #3256. Contributed by @denbezrukov

### Linter

#### New features

- Add `nursery/useDeprecatedReason` rule. Contributed by @vohoanglong0107.
- Add [nursery/noExportedImports](https://biomejs.dev/linter/rules/no-exported-imports/). Contributed by @Conaclos

#### Enhancements

- Implement [suggestedExtensions option](https://github.com/biomejs/biome/pull/3274) for `useImportExtensions` rule. Contributed by @drdaemos

#### Bug fixes

- `useConsistentArrayType` and `useShorthandArrayType` now ignore `Array` in the `extends` and `implements` clauses. Fix [#3247](https://github.com/biomejs/biome/issues/3247). Contributed by @Conaclos
- Fixes [#3066](https://github.com/biomejs/biome/issues/3066) by taking into account the dependencies declared in the `package.json`. Contributed by @ematipico
- The code action of the `useArrowFunction` rule now preserves a trailing comma when there is only a single type parameter in the arrow function and JSX is enabled. Fixes [#3292](https://github.com/biomejs/biome/issues/3292). Contributed by @Sec-ant

#### Enhancements
- Enhance tailwind sorting lint rule [#1274](https://github.com/biomejs/biome/issues/1274) with variant support.

  Every preconfigured variant is assigned a `weight` that concurs on establishing the output sorting order.
  Since nesting variants on the same utility class is possible, the resulting `weight` is the Bitwise XOR of all the variants weight for that class.
  Dynamic variants (e.g. `has-[.custom-class]`, `group-[:checked]`) are also supported and they take the `weight` of their base variant name the custom value attached (e.g. `has-[.custom-class]` takes `has` weight).
  Arbitrary variants (e.g. `[&nth-child(2)]`) don't have a weight assigned and they are placed after every known variant.
  Classes with the same amount of arbitrary variants follow lexicographical order. The class that has the highest number of nested arbitrary variants is placed last.
  Screen variants (e.g. `sm:`, `max-md:`, `min-lg:`) are not supported yet.

  Contributed by @lutaok

## v1.8.2 (2024-06-20)

### CLI

#### Bug fixes

- Fix [#3201](https://github.com/biomejs/biome/issues/3201) by correctly injecting the source code of the file when printing the diagnostics. Contributed by @ematipico
- Fix [#3179](https://github.com/biomejs/biome/issues/3179) where comma separators are not correctly removed after running `biome migrate` and thus choke the parser. Contributed by @Sec-ant
- Fix [#3232](https://github.com/biomejs/biome/issues/3232) by correctly using the colors set by the user. Contributed by @ematipico

#### Enhancement

- Reword the reporter message `No fixes needed` to `No fixes applied`.

  The former message is misleading when there're still errors or warnings in the files that should be taken care of manually. For example:

  ```block
  Checked 2 files in <TIME>. No fixes needed.
  Found 2 errors.
  ```

  The new message suits better in these cases.

  Contributed by @Sec-ant

### Configuration

#### Bug fixes

- Don't conceal previous overrides ([#3176](https://github.com/biomejs/biome/issues/3176)).

  Previously, each override inherited the unset configuration of the base configuration.
  This means that setting a configuration in an override can be concealed by a subsequent override that inherits of the value from the base configuration.

  For example, in the next example, `noDebugger` was disabled for the `index.js` file.

  ```json
  {
    "linter": {
      "rules": {
        "suspicious": { "noDebugger": "off" }
      }
    },
    "overrides": [
      {
        "include": ["index.js"],
        "linter": {
          "rules": {
            "suspicious": { "noDebugger": "warn" }
          }
        }
      }, {
        "include": ["index.js"],
        "linter": {
          "rules": {
            "suspicious": { "noDoubleEquals": "off" }
          }
        }
      }
    ]
  }
  ```

  The rule is now correctly enabled for the `index.js` file.

  Contributed by @Conaclos

### Formatter

#### Bug fixes

- Fix [#3103](https://github.com/biomejs/biome/issues/3103) by correctly resolving CSS formatter options. Contributed by @ah-yu
- Fix [#3192](https://github.com/biomejs/biome/issues/3192) don't add an extra whitespace within :has. Contributed by @denbezrukov

### JavaScript APIs

#### Bug fixes

- Fix a regression introduced by the release of `v1.8.0`

### Linter

#### New features

- Add [nursery/useValidAutocomplete](https://biomejs.dev/linter/rules/use-valid-autocomplete/). Contributed by @unvalley

#### Bug fixes

- Add [nursery/noShorthandPropertyOverrides](https://biomejs.dev/linter/rules/no-shorthand-property-overrides). [#2958](https://github.com/biomejs/biome/issues/2958) Contributed by @neokidev
- Fix [[#3084](https://github.com/biomejs/biome/issues/3084)] false positive by correctly recognize parenthesized return statement. Contributed by @unvalley
- [useImportExtensions](https://biomejs.dev/linter/rules/use-import-extensions/) now suggests a correct fix for `import '.'` and `import './.'`. Contributed by @minht11
- Fix [useDateNow](https://biomejs.dev/linter/rules/use-date-now/) false positive when new Date object has arguments `new Date(0).getTime()`. Contributed by @minht11.
- The [`noUnmatchableAnbSelector`](https://biomejs.dev/linter/rules/no-unmatchable-anb-selector/) rule is now able to catch unmatchable `an+b` selectors like `0n+0` or `-0n+0`. Contributed by @Sec-ant.
- The [`useHookAtTopLevel`](https://biomejs.dev/linter/rules/use-hook-at-top-level/) rule now recognizes properties named as hooks like `foo.useFoo()`. Contributed by @ksnyder9801
- Fix [#3092](https://github.com/biomejs/biome/issues/3092), prevent warning for `Custom properties (--*)`. Contributed by @chansuke
- Fix a false positive in the [`useLiteralKeys`](https://biomejs.dev/linter/rules/use-literal-keys/) rule. ([#3160](https://github.com/biomejs/biome/issues/3160))

  This rule now ignores the following kind of computed member name:

  ```js
  const a = {
    [`line1
    line2`]: true,
  };
  ```

  Contributed by @Sec-ant

- The [noUnknownProperty](https://biomejs.dev/linter/rules/no-unknown-property/) rule now ignores the `composes` property often used in css modules. [#3000](https://github.com/biomejs/biome/issues/3000) Contributed by @chansuke

- Fix false positives of the [useExhaustiveDependencies](https://biomejs.dev/linter/rules/use-exhaustive-dependencies/) rule.

  The component itself is considered stable when it is used recursively inside a hook closure defined inside of it:

  ```jsx
  import { useMemo } from "react";

  function MyRecursiveComponent() {
    // MyRecursiveComponent is stable, we don't need to add it to the dependencies list.
    const children = useMemo(() => <MyRecursiveComponent />, []);
    return <div>{children}</div>;
  }
  ```

  Also, `export default function` and `export default class` are considered stable now because they can only appear at the top level of a module.

  Contributed by @Sec-ant

- Fix missing `withDefaults` macro in vue files for globals variables. Contributed by @Shyam-Chen

### Parser

#### Bug fixes

- Fix CSS modules settings mapping. Contributed by @denbezrukov

## v1.8.1 (2024-06-10)

### CLI

#### Bug fixes

- Fix [#3069](https://github.com/biomejs/biome/issues/3069), prevent overwriting paths when using `--staged` or `--changed` options. Contributed by @unvalley
- Fix a case where the file link inside a diagnostic wasn't correctly displayed inside a terminal run by VSCode. Contributed by @uncenter

### Configuration

#### Bug fixes

- Fix [#3067](https://github.com/biomejs/biome/issues/3067), by assigning the correct default value to `indentWidth`. Contributed by @ematipico

### Formatter

#### Bug fixes
- Fix the bug where whitespace after the & character in CSS nesting was incorrectly trimmed, ensuring proper targeting of child classes [#3061](https://github.com/biomejs/biome/issues/3061). Contributed by @denbezrukov
- Fix [#3068](https://github.com/biomejs/biome/issues/3068) where the CSS formatter was inadvertently converting variable declarations and function calls to lowercase. Contributed by @denbezrukov
- Fix the formatting of CSS grid layout properties. Contributed by @denbezrukov

### Linter

#### Bug fixes

- The `noEmptyBlock` css lint rule now treats empty blocks containing comments as valid ones. Contributed by @Sec-ant

- [useLiteralKeys](https://biomejs.dev/linter/rules/use-literal-keys/) no longer reports quoted member names ([#3085](https://github.com/biomejs/biome/issues/3085)).

  Previously [useLiteralKeys](https://biomejs.dev/linter/rules/use-literal-keys/) reported quoted member names that can be unquoted.
  For example, the rule suggested the following fix:

  ```diff
  - const x = { "prop": 0 };
  + const x = { prop: 0 };
  ```

  This conflicted with the option [quoteProperties](https://biomejs.dev/reference/configuration/#javascriptformatterquoteproperties) of our formatter.

  The rule now ignores quoted member names.

  Contributed by @Conaclos

- [noEmptyInterface](https://biomejs.dev/linter/rules/no-empty-interface/) now ignores empty interfaces in ambient modules ([#3110](https://github.com/biomejs/biome/issues/3110)). Contributed by @Conaclos

- [noUnusedVariables](https://biomejs.dev/linter/rules/no-unused-variables/) and [noUnusedFunctionParameters](https://biomejs.dev/linter/rules/no-unused-function-parameters/) no longer report the parameters of a constructor type ([#3135](https://github.com/biomejs/biome/issues/3135)).

  Previously, `arg` was reported as unused in a constructor type like:

  ```ts
  export type Classlike = new (arg: unknown) => string;
  ```

  Contributed by @Conaclos

- [noStringCaseMismatch](https://biomejs.dev/linter/rules/no-string-case-mismatch/) now ignores escape sequences ([#3134](https://github.com/biomejs/biome/issues/3134)).

  The following code is no longer reported by the rule:

  ```js
  s.toUpperCase() === "\u001b";
  ```

  Contributed by @Conaclos

### Parser

#### Bug fixes

- Implemented CSS Unknown At-Rule parsing, allowing the parser to gracefully handle unsupported or unrecognized CSS at-rules. Contributed by @denbezrukov
- Fix [#3055](https://github.com/biomejs/biome/issues/3055) CSS: Layout using named grid lines is now correctly parsed. Contributed by @denbezrukov
- Fix [#3091](https://github.com/biomejs/biome/issues/3091). Allows the parser to handle nested style rules and at-rules properly, enhancing the parser's compatibility with the CSS Nesting Module. Contributed by @denbezrukov

## 1.8.0 (2024-06-04)

### Analyzer

#### New features

- Allow suppression comments to suppress individual instances of rules. This is
  used for the lint rule `useExhaustiveDependencies`, which is now able to
  suppress specific dependencies. Fixes #2509. Contributed by @arendjr

#### Enhancements

- Assume `Astro` object is always a global when processing `.astro` files. Contributed by @minht11
- Assume Vue compiler macros are globals when processing `.vue` files. ([#2771](https://github.com/biomejs/biome/pull/2771)) Contributed by @dyc3

### CLI

#### New features

- New `clean` command. Use this new command to clean after the `biome-logs` directory, and remove all the log files.

  ```shell
  biome clean
  ```

- Add two new options `--only` and `--skip` to the command `biome lint` ([#58](https://github.com/biomejs/biome/issues/58)).

  The `--only` option allows you to run a given rule or rule group,
  For example, the following command runs only the `style/useNamingConvention` and `style/noInferrableTypes` rules.
  If the rule is disabled in the configuration, then its severity level is set to `error` for a recommended rule or `warn` otherwise.

  ```shell
  biome lint --only=style/useNamingConvention --only=style/noInferrableTypes
  ```

  Passing a group does not change the severity level of the rules in the group.
  All the disabled rules in the group will remain disabled.
  To ensure that the group is run, the `recommended` field of the group is enabled.
  The `nursery` group cannot be passed, as no rules are enabled by default in the nursery group.

  The `--skip` option allows you to skip the execution of a given group or a given rule.
  For example, the following command skips the `style` group and the `suspicious/noExplicitAny` rule.

  ```shell
  biome lint --skip=style --skip=suspicious/noExplicitAny
  ```

  You can also use `--only` and `--skip` together. `--skip` oevrrides `--only`.
  The following command executes only the rules from the `style` group, but the `style/useNamingConvention` rule.

  ```shell
  biome lint --only=style --skip=style/useNamingConvention
  ```

  These options are compatible with other options such as `--write` (previously `--apply`), and `--reporter`.

  Contributed by @Conaclos

- Add new command `biome clean`. Use this command to purge all the logs emitted by the Biome daemon. This command is really useful, because the Biome daemon tends
  log many files and contents during its lifecycle. This means that if your editor is open for hours (or even days), the `biome-logs` folder could become quite heavy. Contributed by @ematipico

- Add support for formatting and linting CSS files from the CLI. These operations are **opt-in** for the time being.

  If you don't have a configuration file, you can enable these features with `--css-formatter-enabled` and `--css-linter-enabled`:

  ```shell
  biome check --css-formatter-enabled=true --css-linter-enabled=true ./
  ```
  Contributed by @ematipico

- Add new CLI options to control the CSS formatting. Check the [CLI reference page](https://biomejs.dev/reference/cli/) for more details. Contributed by @ematipico

- Add new options `--write`, `--fix` (alias of `--write`) and `--unsafe` to the command `biome lint` and `biome check`.
  Add a new option `--fix` (alias of `--write`) to the command `biome format` and `biome migrate`.

  ```shell
  biome <lint|check> --<write|fix> [--unsafe]
  biome format --<write|fix>
  biome migrate --<write|fix>
  ```

  The `biome <lint|check> --<write|fix>` has the same behavior as `biome <lint|check> --apply`.
  The `biome <lint|check> --<write|fix> --unsafe` has the same behavior as `biome <lint|check> --apply-unsafe`.
  The `biome format --fix` has the same behavior as `biome format --write`.
  The `biome migrate --fix` has the same behavior as `biome migrate --write`.

  This change allows these commands to write modifications in the same options.
  With this change, the `--apply` and `--apply-unsafe` options are deprecated.

  Contributed by @unvalley

#### Enhancements

- Biome now executes commands (lint, format, check and ci) on the working directory by default. [#2266](https://github.com/biomejs/biome/issues/2266) Contributed by @unvalley

  ```diff
  - biome check .
  + biome check    # You can run the command without the path
  ```

- `biome migrate eslint` now tries to convert ESLint ignore patterns into Biome ignore patterns.

  ESLint uses [gitignore patterns](https://git-scm.com/docs/gitignore#_pattern_format).
  Biome now tries to convert these patterns into Biome ignore patterns.

  For example, the gitignore pattern `/src` is a relative path to the file in which it appears.
  Biome now recognizes this and translates this pattern to `./src`.

  Contributed by @Conaclos

- `biome migrate eslint` now supports the `eslintIgnore` field in `package.json`.

  ESLint allows the use of `package.json` as an ESLint configuration file.
  ESLint supports two fields: `eslintConfig` and `eslintIgnore`.
  Biome only supported the former. It now supports both.

  Contributed by @Conaclos

- `biome migrate eslint` now propagates NodeJS errors to the user.

  This will help users to identify why Biome is unable to load some ESLint configurations.

  Contributed by @Conaclos

- Add a new `--reporter` called `summary`. This reporter will print diagnostics in a different way, based on the tools (formatter, linter, etc.) that are executed.
  Import sorting and formatter shows the name of the files that require formatting. Instead, the linter will group the number of rules triggered and the number of errors/warnings:

  ```
  Formatter ━━━━━━━━━━━━━━━━━━━━━━━━━━━━━━━━━━━━━━━━━━━━━━━━━━━━━━━━━━━━━━━━━━━━━━━━━━━━━━━━━━━━━━━━━━
  The following files needs to be formatted:
  main.ts
  index.ts

  Organize Imports ━━━━━━━━━━━━━━━━━━━━━━━━━━━━━━━━━━━━━━━━━━━━━━━━━━━━━━━━━━━━━━━━━━━━━━━━━━━━━━━━━━━
  The following files needs to have their imports sorted:
  main.ts
  index.ts

  Analyzer ━━━━━━━━━━━━━━━━━━━━━━━━━━━━━━━━━━━━━━━━━━━━━━━━━━━━━━━━━━━━━━━━━━━━━━━━━━━━━━━━━━━━━━━━━━━
  Some analyzer rules were triggered

  Rule Name                                               Diagnostics
  lint/suspicious/noImplicitAnyLet                        12 (12 error(s), 0 warning(s), 0 info(s))
  lint/suspicious/noDoubleEquals                          8 (8 error(s), 0 warning(s), 0 info(s))
  lint/suspicious/noRedeclare                             12 (12 error(s), 0 warning(s), 0 info(s))
  lint/suspicious/noDebugger                              20 (20 error(s), 0 warning(s), 0 info(s))
  ```
  Contributed by @ematipico

- `biome ci` now enforces printing the output using colours. If you were previously using `--colors=force`, you can remove it because it's automatically set. Contributed by @ematipico
- Add a new `--reporter` called `github`. This reporter will print diagnostics using [GitHub workflow commands](https://docs.github.com/en/actions/using-workflows/workflow-commands-for-github-actions#about-workflow-commands):

  ```
  ::error title=lint/suspicious/noDoubleEquals,file=main.ts,line=4,endLine=4,col=3,endColumn=5::Use === instead of ==
  ::error title=lint/suspicious/noDebugger,file=main.ts,line=6,endLine=6,col=1,endColumn=9::This is an unexpected use of the debugger statement.
  ::error title=lint/nursery/noEvolvingAny,file=main.ts,line=8,endLine=8,col=5,endColumn=6::This variable's type is not allowed to evolve implicitly, leading to potential any types.
  ```
  Contributed by @ematipico
- Add a new `--reporter` called `junit`. This reporter will print diagnostics using [GitHub workflow commands](https://docs.github.com/en/actions/using-workflows/workflow-commands-for-github-actions#about-workflow-commands):

  ```xml
  <?xml version="1.0" encoding="UTF-8"?>
  <testsuites name="Biome" tests="16" failures="16" errors="20" time="<TIME>">
    <testsuite name="main.ts" tests="1" disabled="0" errors="0" failures="1" package="org.biome">
        <testcase name="org.biome.lint.suspicious.noDoubleEquals" line="4" column="3">
            <failure message="Use === instead of ==. == is only allowed when comparing against `null`">line 3, col 2, Use === instead of ==. == is only allowed when comparing against `null`</failure>
        </testcase>
    </testsuite>
    <testsuite name="main.ts" tests="1" disabled="0" errors="0" failures="1" package="org.biome">
        <testcase name="org.biome.lint.suspicious.noDebugger" line="6" column="1">
            <failure message="This is an unexpected use of the debugger statement.">line 5, col 0, This is an unexpected use of the debugger statement.</failure>
        </testcase>
    </testsuite>
    <testsuite name="main.ts" tests="1" disabled="0" errors="0" failures="1" package="org.biome">
        <testcase name="org.biome.lint.nursery.noEvolvingAny" line="8" column="5">
            <failure message="This variable&apos;s type is not allowed to evolve implicitly, leading to potential any types.">line 7, col 4, This variable&apos;s type is not allowed to evolve implicitly, leading to potential any types.</failure>
        </testcase>
    </testsuite>
  </testsuites>
  ```
  Contributed by @ematipico

#### Bug fixes

- Fix  [#3024](https://github.com/biomejs/biome/issues/3024), where running `biome init` would create `biome.json` even if `biome.jsonc` already exists.  Contributed by @minht11

### Configuration

#### New features

- Add an rule option `fix` to override the code fix kind of a rule ([#2882](https://github.com/biomejs/biome/issues/2882)).

  A rule can provide a safe or an **unsafe** code **action**.
  You can now tune the kind of code actions thanks to the `fix` option.
  This rule option takes a value among:

  - `none`: the rule no longer emits code actions.
  - `safe`: the rule emits safe code action.
  - `unsafe`: the rule emits unsafe code action.

  The following configuration disables the code actions of `noUnusedVariables`, makes the emitted code actions of `style/useConst` and `style/useTemplate` unsafe and safe respectively.

  ```json
  {
    "linter": {
      "rules": {
        "correctness": {
          "noUnusedVariables": {
            "level": "error",
            "fix": "none"
          },
          "style": {
            "useConst": {
              "level": "warn",
              "fix": "unsafe"
            },
            "useTemplate": {
              "level": "warn",
              "fix": "safe"
            }
          }
        }
      }
    }
  }
  ```

  Contributed by @Conaclos

- Add option `javascript.linter.enabled` to control the linter for JavaScript (and its super languages) files. Contributed by @ematipico
- Add option `json.linter.enabled` to control the linter for JSON (and its super languages) files. Contributed by @ematipico
- Add option `css.linter.enabled` to control the linter for CSS (and its super languages) files. Contributed by @ematipico
- Add option `css.formatter`, to control the formatter options for CSS (and its super languages) files. Contributed by @ematipico
- You can now change the severity of lint rules down to `"info"`. The `"info"` severity doesn't emit error codes, and it isn't affected by other options like `--error-on-warnings`:

  ```json
  {
    "linter": {
      "rules": {
        "suspicious": {
          "noDebugger": "info"
        }
      }
    }
  }
  ```
  Contributed by @ematipico

#### Enhancements

- The `javascript.formatter.trailingComma` option is deprecated and renamed to `javascript.formatter.trailingCommas`. The corresponding CLI option `--trailing-comma` is also deprecated and renamed to `--trailing-commas`. Details can be checked in [#2492](https://github.com/biomejs/biome/pull/2492). Contributed by @Sec-ant

#### Bug fixes

- Fix a bug where if the formatter was disabled at the language level, it could be erroneously enabled by an
  override that did not specify the formatter section [#2924](https://github.com/biomejs/biome/issues/2924). Contributed by @dyc3
- Fix [#2990](https://github.com/biomejs/biome/issues/2990), now Biome doesn't add a trailing comma when formatting `biome.json`. Contributed by @dyc3

### Editors

#### New features

- Add support for LSP Workspaces

#### Enhancements

- The LSP doesn't crash anymore when the configuration file contains errors. If the configuration contains errors, Biome now shows a pop-up to the user, and it will only parse files using the default configuration.
  Formatting and linting is disabled until the configuration file is fixed. Contributed by @ematipico

#### Bug fixes

- Fixes [#2781](https://github.com/biomejs/biome/issues/2781), by correctly computing the configuration to apply to a specific file. Contributed by @ematipico

### Formatter

#### Bug fixes

- Fix [#2470](https://github.com/biomejs/biome/issues/2470) by avoid introducing linebreaks in single line string interpolations. Contributed by @ah-yu
- Resolve deadlocks by narrowing the scope of locks. Contributed by @mechairoi
- Fix [#2782](https://github.com/biomejs/biome/issues/2782) by computing the enabled rules by taking the override settings into consideration. Contributed by @ematipico
- Fix [https://github.com/biomejs/biome/issues/2877] by correctly handling line terminators in JSX string. Contributed by @ah-yu

### Linter

#### Promoted rules

New rules are incubated in the nursery group. Once stable, we promote them to a stable group. The following rules are promoted:

- [useImportRestrictions](https://biomejs.dev/linter/rules/use-import-restrictions/)
- [noNodejsModules](https://biomejs.dev/linter/rules/no-nodejs-modules/)
- [useArrayLiterals](https://biomejs.dev/linter/rules/use-array-literals/)
- [noConstantMathMinMaxClamp](https://biomejs.dev/linter/rules/no-constant-math-min-max-clamp/)
- [noFlatMapIdentity](https://biomejs.dev/linter/rules/no-flat-map-identity/)

#### New features

- Add [nursery/useDateNow](https://biomejs.dev/linter/rules/use-date-now/). Contributed by @minht11
- Add [nursery/useErrorMessage](https://biomejs.dev/linter/rules/use-error-message/). Contributed by @minht11
- Add [nursery/useThrowOnlyError](https://biomejs.dev/linter/rules/use-throw-only-error/). Contributed by @minht11
- Add [nursery/useImportExtensions](https://biomejs.dev/linter/rules/use-import-extensions/). Contributed by @minht11

- [useNamingConvention](https://biomejs.dev/linter/rules/use-naming-convention/) now supports an option to enforce custom conventions ([#1900](https://github.com/biomejs/biome/issues/1900)).

  For example, you can enforce the use of a prefix for private class members:

  ```json
  {
  	"linter": {
  		"rules": {
  			"style": {
  				"useNamingConvention": {
  					"level": "error",
  					"options": {
  						"conventions": [
  							{
  								"selector": {
  									"kind": "classMember",
  									"modifiers": ["private"]
  								},
  								"match": "_(.*)",
                  "formats": ["camelCase"]
  							}
  						]
  					}
  				}
  			}
  		}
  	}
  }
  ```

  Please, find more details in the [rule documentation](https://biomejs.dev/linter/rules/use-naming-convention/#options).

  Contributed by @Conaclos

- Add [nursery/useNumberToFixedDigitsArgument](https://biomejs.dev/linter/rules/use-number-to-fixed-digits-argument/).
  Contributed by @minht11

- Add [nursery/useThrowNewError](https://biomejs.dev/linter/rules/use-throw-new-error/).
  Contributed by @minht11
- Add [nursery/useTopLevelRegex](https://biomejs.dev/linter/rules/use-top-level-regex), which enforces defining regular expressions at the top level of a module. [#2148](https://github.com/biomejs/biome/issues/2148) Contributed by @dyc3.
- Add [nursery/noCssEmptyBlock](https://biomejs.dev/linter/rules/no-css-empty-block). [#2513](https://github.com/biomejs/biome/pull/2513) Contributed by @togami2864
- Add [nursery/noDuplicateAtImportRules](https://biomejs.dev/linter/rules/no-duplicate-at-import-rules). [#2658](https://github.com/biomejs/biome/pull/2658) Contributed by @DerTimonius
- Add [nursery/noDuplicateFontNames](https://biomejs.dev/linter/rules/no-duplicate-font-names). [#2308](https://github.com/biomejs/biome/pull/2308) Contributed by @togami2864
- Add [nursery/noDuplicateSelectorsKeyframeBlock](https://biomejs.dev/linter/rules/no-duplicate-selectors-keyframe-block). [#2534](https://github.com/biomejs/biome/pull/2534) Contributed by @isnakode
- Add [nursery/noImportantInKeyframe](https://biomejs.dev/linter/rules/no-important-in-keyframe). [#2542](https://github.com/biomejs/biome/pull/2542) Contributed by @isnakode
- Add [nursery/noInvalidPositionAtImportRule](https://biomejs.dev/linter/rules/no-invalid-position-at-import-rule). [#2717](https://github.com/biomejs/biome/issues/2717) Contributed by @t-shiratori
- Add [nursery/noUnknownFunction](https://biomejs.dev/linter/rules/no-unknown-function). [#2570](https://github.com/biomejs/biome/pull/2570) Contributed by @neokidev
- Add [nursery/noUnknownMediaFeatureName](https://biomejs.dev/linter/rules/no-unknown-media-feature-name). [#2751](https://github.com/biomejs/biome/issues/2751) Contributed by @Kazuhiro-Mimaki
- Add [nursery/noUnknownProperty](https://biomejs.dev/linter/rules/no-unknown-property). [#2755](https://github.com/biomejs/biome/pull/2755) Contributed by @chansuke
- Add [nursery/noUnknownSelectorPseudoElement](https://biomejs.dev/linter/rules/no-unknown-selector-pseudo-element). [#2655](https://github.com/biomejs/biome/issues/2655) Contributed by @keita-hino
- Add [nursery/noUnknownUnit](https://biomejs.dev/linter/rules/no-unknown-unit). [#2535](https://github.com/biomejs/biome/issues/2535) Contributed by @neokidev
- Add [nursery/noUnmatchableAnbSelector](https://biomejs.dev/linter/rules/no-unmatchable-anb-selector). [#2706](https://github.com/biomejs/biome/issues/2706) Contributed by @togami2864
- Add [nursery/useGenericFontNames](https://biomejs.dev/linter/rules/use-generic-font-names). [#2573](https://github.com/biomejs/biome/pull/2573) Contributed by @togami2864
- Add [nursery/noYodaExpression](https://biomejs.dev/linter/rules/no-yoda-expression/). Contributed by @michellocana
- Add [nursery/noUnusedFunctionParameters](https://biomejs.dev/linter/rules/no-unused-function-parameters/) Contributed by @printfn
- Add [nursery/UseSemanticElements](https://biomejs.dev/linter/rules/use-semantic-elements/). Contributed by @fujiyamaorange

#### Enhancements

- Add a code action for [noConfusingVoidType](https://biomejs.dev/linter/rules/no-confusing-void-type/) and improve the diagnostics.

  The rule now suggests using `undefined` instead of `void` in confusing places.
  The diagnosis is also clearer.

  Contributed by @Conaclos
- Improve code action for [nursery/noUselessUndefinedInitialization](https://biomejs.dev/linter/rules/no-useless-undefined-initialization/) to handle comments.

  The rule now places inline comments after the declaration statement, instead of removing them.
  The code action is now safe to apply.

  Contributed by @lutaok

- Make [useExhaustiveDependencies](https://biomejs.dev/linter/rules/use-exhaustive-dependencies/) report duplicate dependencies. Contributed by @tunamaguro

- Rename `noEvolvingAny` into `noEvolvingTypes` ([#48](https://github.com/biomejs/website/issues/48)). Contributed by @Conaclos

#### Bug fixes

- [noUndeclaredVariables](https://biomejs.dev/linter/rules/no-undeclared-variables/) and [noUnusedImports](https://biomejs.dev/linter/rules/no-unused-imports) now correctly handle import namespaces ([#2796](https://github.com/biomejs/biome/issues/2796)).

  Previously, Biome bound unqualified type to import namespaces.
  Import namespaces can only be used as qualified names in a type (ambient) context.

  ```ts
  // Unused import
  import * as Ns1 from "";
  // This doesn't reference the import namespace `Ns1`
  type T1 = Ns1; // Undeclared variable `Ns1`

  // Unused import
  import type * as Ns2 from "";
  // This doesn't reference the import namespace `Ns2`
  type T2 = Ns2; // Undeclared variable `Ns2`

  import type * as Ns3 from "";
  // This references the import namespace because it is a qualified name.
  type T3 = Ns3.Inner;
  // This also references the import namespace.
  export type { Ns3 }
  ```

  Contributed by @Conaclos

- [noUndeclaredVariables](https://biomejs.dev/linter/rules/no-undeclared-variables/) now correctly handle ambient computed member names ([#2975](https://github.com/biomejs/biome/issues/2975)).

  A constant can be imported as a type and used in a computed member name of a member signature.
  Previously, Biome was unable to bind the value imported as a type to the computed member name.

  ```ts
  import type { NAME } from "./constants.js";
  type X = { [NAME]: number };
  ```

  Contributed by @Conaclos

- [noUndeclaredVariables](https://biomejs.dev/linter/rules/no-undeclared-variables/) now ignores `this` in JSX components ([#2636](https://github.com/biomejs/biome/issues/2636)).

  The rule no longer reports `this` as undeclared in following code.

  ```jsx
  import { Component } from 'react';

  export class MyComponent extends Component {
    render() {
      return <this.foo />
    }
  }
  ```

  Contributed by @printfn and @Conaclos

- `useJsxKeyInIterable` now handles more cases involving fragments. See the snippets below. Contributed by @dyc3
```jsx
// valid
[].map((item) => {
	return <>{item.condition ? <div key={item.id} /> : <div key={item.id}>foo</div>}</>;
});

// invalid
[].map((item) => {
	return <>{item.condition ? <div /> : <div>foo</div>}</>;
});
```
- `noExcessiveNestedTestSuites` no longer erroneously alerts on `describe` calls that are not invoking the global `describe` function. [#2599](https://github.com/biomejs/biome/issues/2599) Contributed by @dyc3
```js
// now valid
z.object({})
  .describe('')
  .describe('')
  .describe('')
  .describe('')
  .describe('')
  .describe('');
```
- `noEmptyBlockStatements` no longer reports empty constructors using typescript parameter properties. [#3005](https://github.com/biomejs/biome/issues/3005) Contributed by @dyc3
- `noEmptyBlockStatements` no longer reports empty private or protected constructors. Contributed by @dyc3

- [noExportsInTest](https://biomejs.dev/linter/rules/no-exports-in-test/) rule no longer treats files with in-source testing as test files https://github.com/biomejs/biome/issues/2859. Contributed by @ah-yu
- [useSortedClasses](https://biomejs.dev/linter/rules/use-sorted-classes/) now keeps leading and trailing spaces when applying the code action inside template literals:

  ```
  i Unsafe fix: Sort the classes.

    1 1 │   <>
    2   │ - → <div·class={`${variable}·px-2·foo·p-4·bar`}/>
      2 │ + → <div·class={`${variable}·foo·bar·p-4·px-2`}/>
    3 3 │   	<div class={`px-2 foo p-4 bar ${variable}`}/>
    4 4 │   </>
  ```
- [noUndeclaredDependencies](https://biomejs.dev/linter/rules/no-undeclared-dependencies/) is correctly triggered when running `biome ci`. Contributed by @ematipico
- [noUnusedVariables](https://biomejs.dev/linter/rules/no-unused-variables/) no longer panics when a certain combination of characters is typed. Contributed by @ematipico

- [noUndeclaredVariables](https://biomejs.dev/linter/rules/no-undeclared-variables/) no logger alerts on `arguments` object in a function scope. Contributed by @ah-yu
### Parser

#### Enhancements

- `lang="tsx"` is now supported in Vue Single File Components. [#2765](https://github.com/biomejs/biome/issues/2765) Contributed by @dyc3

#### Bug fixes

- The `const` modifier for type parameters is now accepted for TypeScript `new` signatures ([#2825](https://github.com/biomejs/biome/issues/2825)).

  The following code is now correctly parsed:

  ```ts
  interface I {
    new<const T>(x: T): T
  }
  ```

  Contributed by @Conaclos

- Some invalid TypeScript syntax caused the Biome parser to crash.

  The following invalid syntax no longer causes the Biome parser to crash:

  ```ts
  declare using x: null;
  declare qwait using x: null;
  ```

  Contributed by @Conaclos

## 1.7.3 (2024-05-06)

### CLI

#### Bug fixes

- The [stdin-file-path](https://biomejs.dev/guides/integrate-in-editor/#use-stdin) option now works correctly for Astro/Svelte/Vue files ([#2686](https://github.com/biomejs/biome/pull/2686))

  Fix [#2225](https://github.com/biomejs/biome/issues/2225) where lint output become empty for Vue files.

  Contributed by @tasshi-me

- `biome migrate eslint` now correctly resolve `@scope/eslint-config` ([#2705](https://github.com/biomejs/biome/issues/2705)). Contributed by @Conaclos

### Linter

#### New features

- Add [nursery/noUselessStringConcat](https://biomejs.dev/linter/rules/no-useless-string-concat/).
- Add [nursery/useExplicitLengthCheck](https://biomejs.dev/linter/rules/use-explicit-length-check/). Contributed by @minht11

- `useExhaustiveDependencies` now recognizes (some) dependencies that change on
  every render ([#2374](https://github.com/biomejs/biome/issues/2374)).
  Contributed by @arendjr

#### Bug fixes

- [noBlankTarget](https://biomejs.dev/linter/rules/no-blank-target/) no longer hangs when applying a code fix ([#2675](https://github.com/biomejs/biome/issues/2675)).

  Previously, the following code made Biome hangs when applying a code fix.

  ```jsx
  <a href="https://example.com" rel="" target="_blank"></a>
  ```

  Contributed by @Conaclos

- [noRedeclare](https://biomejs.dev/linter/rules/no-redeclare/) no longer panics on conditional type ([#2659](https://github.com/biomejs/biome/issues/2659)).

  This is a regression introduced by [#2394](https://github.com/biomejs/biome/issues/2394).
  This regression makes `noRedeclare` panics on every conditional types with `infer` bindings.

  Contributed by @Conaclos

- [noUnusedLabels](https://biomejs.dev/linter/rules/no-unused-labels/) and [noConfusingLabels](https://biomejs.dev/linter/rules/no-confusing-labels/) now ignore svelte reactive statements ([#2571](https://github.com/biomejs/biome/issues/2571)).

  The rules now ignore reactive Svelte blocks in Svelte components.

  ```svelte
  <script>
  $: { /* reactive block */ }
  </script>
  ```

  Contributed by @Conaclos

- [useExportType](https://biomejs.dev/linter/rules/use-export-type/) no longer removes leading comments ([#2685](https://github.com/biomejs/biome/issues/2685)).

  Previously, `useExportType` removed leading comments when it factorized the `type` qualifier.
  It now provides a code fix that preserves the leading comments:

  ```diff
  - export {
  + export type {
      /**leading comment*/
  -   type T
  +   T
    }
  ```

  Contributed by @Conaclos

- [useJsxKeyInIterable](https://biomejs.dev/linter/rules/use-jsx-key-in-iterable/) no longer reports false positive when iterating on non-jsx items ([#2590](https://github.com/biomejs/biome/issues/2590)).

  The following snipet of code no longer triggers the rule:

  ```jsx
  <>{data.reduce((total, next) => total + next, 0)}</>
  ```

  Contributed by @dyc3

- Fix typo by renaming `useConsistentBuiltinInstatiation` to `useConsistentBuiltinInstantiation`
  Contributed by @minht11
- Fix the rule `useSingleCaseStatement` including `break` statements when counting the number of statements in a `switch` statement (#2696)


## 1.7.2 (2024-04-30)

### Analyzer

#### Bug fixes

- Import sorting now ignores side effect imports ([#817](https://github.com/biomejs/biome/issues/817)).

  A side effect import consists now in its own group.
  This ensures that side effect imports are not reordered.

  Here is an example of how imports are now sorted:

  ```diff
    import "z"
  - import { D } from "d";
    import { C } from "c";
  + import { D } from "d";
    import "y"
    import "x"
  - import { B } from "b";
    import { A } from "a";
  + import { B } from "b";
    import "w"
  ```

  Contributed by @Conaclos

- Import sorting now adds spaces where needed ([#1665](https://github.com/biomejs/biome/issues/1665))
  Contributed by @Conaclos

### CLI

#### Bug fixes

- `biome migrate eslint` now handles cyclic references.

  Some plugins and configurations export objects with cyclic references.
  This causes `biome migrate eslint` to fail or ignore them.
  These edge cases are now handled correctly.

  Contributed by @Conaclos

### Formatter

#### Bug fixes

- Correctly handle placement of comments inside named import clauses. [#2566](https://github.com/biomejs/biome/pull/2566). Contributed by @ah-yu

### Linter

#### New features

- Add [nursery/noReactSpecificProps](https://biomejs.dev/linter/rules/no-react-specific-props/).
  Contributed by @marvin-j97

- Add [noUselessUndefinedInitialization](https://biomejs.dev/linter/rules/no-useless-undefined-initialization/).
  Contributed by @lutaok

- Add [nursery/useArrayLiterals](https://biomejs.dev/linter/rules/use-array-literals/).
  Contributed by @Kazuhiro-Mimaki

- Add [nursery/useConsistentBuiltinInstatiation](https://biomejs.dev/linter/rules/use-consistent-builtin-instantiation/).
  Contributed by @minht11

- Add [nursery/useDefaultSwitchClause](https://biomejs.dev/linter/rules/use-default-switch-clause/).
  Contributed by @michellocana

#### Bug fixes

- [noDuplicateJsonKeys](https://biomejs.dev/linter/rules/no-duplicate-json-keys/) no longer crashes when a JSON file contains an unterminated string ([#2357](https://github.com/biomejs/biome/issues/2357)).
  Contributed by @Conaclos

- [noRedeclare](https://biomejs.dev/linter/rules/no-redeclare/) now reports redeclarations of parameters in a functions body ([#2394](https://github.com/biomejs/biome/issues/2394)).

  The rule was unable to detect redeclarations of a parameter or a type parameter in the function body.
  The following two redeclarations are now reported:

  ```ts
  function f<T>(a) {
    type T = number; // redeclaration
    const a = 0; // redeclaration
  }
  ```

  Contributed by @Conaclos

- [noRedeclare](https://biomejs.dev/linter/rules/no-redeclare/) no longer reports overloads in object types ([#2608](https://github.com/biomejs/biome/issues/2608)).

  The rule no longer report redeclarations in the following code:

  ```ts
  type Overloads = {
    ({ a }: { a: number }): number,
    ({ a }: { a: string }): string,
  };
  ```

  Contributed by @Conaclos

- [noRedeclare](https://biomejs.dev/linter/rules/no-redeclare/) now merge default function export declarations and types ([#2372](https://github.com/biomejs/biome/issues/2372)).

  The following code is no longer reported as a redeclaration:

  ```ts
  interface Foo {}
  export default function Foo() {}
  ```

  Contributed by @Conaclos

- [noUndeclaredVariables](https://biomejs.dev/linter/rules/no-undeclared-variables/) no longer reports variable-only and type-only exports ([#2637](https://github.com/biomejs/biome/issues/2637)).
  Contributed by @Conaclos

- [noUnusedVariables](https://biomejs.dev/linter/rules/no-unused-variables/) no longer crash Biome when encountering a malformed conditional type ([#1695](https://github.com/biomejs/biome/issues/1695)).
  Contributed by @Conaclos

- [useConst](https://biomejs.dev/linter/rules/use-const/) now ignores a variable that is read before its assignment.

  Previously, the rule reported the following example:

  ```js
  let x;
  x; // read
  x = 0; // write
  ```

  It is now correctly ignored.

  Contributed by @Conaclos

- [useShorthandFunctionType](https://biomejs.dev/linter/rules/use-shorthand-function-type/) now suggests correct code fixes when parentheses are required ([#2595](https://github.com/biomejs/biome/issues/2595)).

  Previously, the rule didn't add parentheses when they were needed.
  It now adds parentheses when the function signature is inside an array, a union, or an intersection.

  ```diff
  - type Union = { (): number } | string;
  + type Union = (() => number) | string;
  ```

  Contributed by @Conaclos

- [useTemplate](https://biomejs.dev/linter/rules/use-template/) now correctly escapes strings ([#2580](https://github.com/biomejs/biome/issues/2580)).

  Previously, the rule didn't correctly escape characters preceded by an escaped character.

  Contributed by @Conaclos

- [noMisplacedAssertion](https://biomejs.dev/linter/rules/no-misplaced-assertion/) now allow these matchers

  - `expect.any()`
  - `expect.anything()`
  - `expect.closeTo`
  - `expect.arrayContaining`
  - `expect.objectContaining`
  - `expect.stringContaining`
  - `expect.stringMatching`
  - `expect.extend`
  - `expect.addEqualityTesters`
  - `expect.addSnapshotSerializer`

  Contributed by @fujiyamaorange

### Parser

#### Bug fixes

- The language parsers no longer panic on unterminated strings followed by a newline and a space ([#2606](https://github.com/biomejs/biome/issues/2606), [#2410](https://github.com/biomejs/biome/issues/2410)).

  The following example is now parsed without making Biome panics:

  ```
  "
   "
  ```

  Contributed by @Conaclos


## 1.7.1 (2024-04-22)

### Editors

#### Bug fixes

- Fix [#2403](https://github.com/biomejs/biome/issues/2403) by printing the errors in the client console. Contributed by @ematipico

### Formatter

#### Bug fixes

- Add parentheses for the return expression that has leading multiline comments. [#2504](https://github.com/biomejs/biome/pull/2504). Contributed by @ah-yu

- Correctly format dangling comments of continue statements. [#2555](https://github.com/biomejs/biome/pull/2555). Contributed by @ah-yu

- Prevent comments from being eaten by the formatter [#2578](https://github.com/biomejs/biome/pull/2578). Now the comments won't be eaten for the following code:
  ```js
  console.log((a,b/* comment */));
  ```
  Contributed by @ah-yu

- Correctly format nested union type to avoid reformatting issue. [#2628](https://github.com/biomejs/biome/pull/2628). Contributed by @ah-yu

### Linter

#### Bug fixes

- Fix case where `jsxRuntime` wasn't being respected by `useImportType` rule ([#2473](https://github.com/biomejs/biome/issues/2473)).Contributed by @arendjr
- Fix [#2460](https://github.com/biomejs/biome/issues/2460), where the rule `noUselessFragments` was crashing the linter in some cases. Now cases like these are correctly handled:
  ```jsx
  callFunction(<>{bar}</>)
  ```
  Contributed by @ematipico
- Fix [#2366](https://github.com/biomejs/biome/issues/2366), where `noDuplicateJsonKeys` incorrectly computed the kes to highlight. Contributed by @ematipico
#### Enhancements

- The rule `noMisplacedAssertions` now considers valid calling `expect` inside `waitFor`:
  ```js
  import { waitFor } from '@testing-library/react';

  await waitFor(() => {
    expect(111).toBe(222);
  });
  ```
  Contributed by @ematipico


## 1.7.0 (2024-04-15)

### Analyzer

#### Bug fixes

- Now Biome can detect the script language in Svelte and Vue script blocks more reliably ([#2245](https://github.com/biomejs/biome/issues/2245)). Contributed by @Sec-ant

- `useExhaustiveDependencies` no longer reports recursive calls as missing
  dependencies ([#2361](https://github.com/biomejs/biome/issues/2361)).
  Contributed by @arendjr

- `useExhaustiveDependencies` correctly reports missing dependencies declared
  using function declarations ([#2362](https://github.com/biomejs/biome/issues/2362)).
  Contributed by @arendjr

- Biome now can handle `.svelte` and `.vue` files with `CRLF` as the end-of-line sequence. Contributed by @Sec-ant

- `noMisplacedAssertion` no longer reports method calls by `describe`, `test`, `it` objects (e.g. `test.each([])()`) ([#2443](https://github.com/biomejs/biome/issues/2443)). Contributed by @unvalley.

- Biome now can handle `.vue` files with [generic components](https://vuejs.org/api/sfc-script-setup#generics) ([#2456](https://github.com/biomejs/biome/issues/2456)).
  ```vue
  <script generic="T extends Record<string, any>" lang="ts" setup>
  //...
  </script>
  ```
  Contributed by @Sec-ant

#### Enhancements

- Complete the well-known file lists for JSON-like files. Trailing commas are allowed in `.jsonc` files by default. Some well-known files like `tsconfig.json` and `.babelrc` don't use the `.jsonc` extension but still allow comments and trailing commas. While others, such as `.eslintrc.json`, only allow comments. Biome is able to identify these files and adjusts the `json.parser.allowTrailingCommas` option accordingly to ensure they are correctly parsed. Contributed by @Sec-ant

- Fix dedent logic inconsistent with prettier where the indent-style is space and the indent-width is not 2. Contributed by @mdm317

### CLI

#### New features

- Add a command to migrate from ESLint

  `biome migrate eslint` allows you to migrate an ESLint configuration to Biome.
  The command supports [legacy ESLint configurations](https://eslint.org/docs/latest/use/configure/configuration-files) and [new flat ESLint configurations](https://eslint.org/docs/latest/use/configure/configuration-files-new).
  Legacy ESLint configurations using the YAML format are not supported.

  When loading a legacy ESLint configuration, Biome resolves the `extends` field.
  It resolves both shared configurations and plugin presets!
  To do this, it invokes _Node.js_.

  Biome relies on the metadata of its rules to determine the [equivalent rule of an ESLint rule](https://biomejs.dev/linter/rules-sources/).
  A Biome rule is either inspired or roughly identical to an ESLint rules.
  By default, inspired and nursery rules are excluded from the migration.
  You can use the CLI flags `--include-inspired` and `--include-nursery` to migrate them as well.

  Note that this is a best-effort approach.
  You are not guaranteed to get the same behavior as ESLint.

  Given the following ESLint configuration:

  ```json
  {
        "ignore_patterns": ["**/*.test.js"],
        "globals": { "var2": "readonly" },
        "rules": {
            "eqeqeq": "error"
        },
        "overrides": [{
            "files": ["lib/*.js"],
            "rules": {
              "default-param-last": "off"
            }
        }]
  }
  ```

  `biome migrate eslint --write` changes the Biome configuration as follows:

  ```json
  {
    "linter": {
      "rules": {
        "recommended": false,
        "suspicious": {
          "noDoubleEquals": "error"
        }
      }
    },
    "javascript": { "globals": ["var2"] },
    "overrides": [{
      "include": ["lib/*.js"],
      "linter": {
        "rules": {
          "style": {
            "useDefaultParameterLast": "off"
          }
        }
      }
    }]
  }
  ```

  Also, if the working directory contains `.eslintignore`, then Biome migrates the glob patterns.
  Nested `.eslintignore` in subdirectories and negated glob patterns are not supported.

  If you find any issue, please don't hesitate to report them.

  Contributed by @Conaclos

- Added two new options to customise the emitted output of the CLI: `--reporter=json` and `--reporter=json-pretty`. With `--reporter=json`, the diagnostics and the
  summary will be printed in the **terminal** in JSON format. With `--reporter=json-pretty`, you can print the same information, but formatted using the same options of your configuration.

  NOTE: the shape of the JSON is considered experimental, and the shape of the JSON might change in the future.

  <details>
  <summary>Example of output when running `biome format` command</summary>
  ```json
  {
    "summary": {
      "changed": 0,
      "unchanged": 1,
      "errors": 1,
      "warnings": 0,
      "skipped": 0,
      "suggestedFixesSkipped": 0,
      "diagnosticsNotPrinted": 0
    },
    "diagnostics": [
      {
        "category": "format",
        "severity": "error",
        "description": "Formatter would have printed the following content:",
        "message": [
          {
            "elements": [],
            "content": "Formatter would have printed the following content:"
          }
        ],
        "advices": {
          "advices": [
            {
              "diff": {
                "dictionary": "  statement();\n",
                "ops": [
                  { "diffOp": { "delete": { "range": [0, 2] } } },
                  { "diffOp": { "equal": { "range": [2, 12] } } },
                  { "diffOp": { "delete": { "range": [0, 2] } } },
                  { "diffOp": { "equal": { "range": [12, 13] } } },
                  { "diffOp": { "delete": { "range": [0, 2] } } },
                  { "diffOp": { "insert": { "range": [13, 15] } } }
                ]
              }
            }
          ]
        },
        "verboseAdvices": { "advices": [] },
        "location": {
          "path": { "file": "format.js" },
          "span": null,
          "sourceCode": null
        },
        "tags": [],
        "source": null
      }
    ],
    "command": "format"
  }
  ```
  </details>

- Added new `--staged` flag to the `check`, `format` and `lint` subcommands.

  This new option allows users to apply the command _only_ to the files that are staged (the
  ones that will be committed), which can be very useful to simplify writing git hook scripts
  such as `pre-commit`. Contributed by @castarco

#### Enhancements

- Improve support of `.prettierignore` when migrating from Prettier

  Now, Biome translates most of the glob patterns in `.prettierignore` to the equivalent Biome ignore pattern.
  Only negated glob patterns are not supported.

  Contributed by @Conaclos

- Support JavaScript configuration files when migrating from Prettier

  `biome migrate prettier` is now able to migrate Prettier configuration files
  ending with `js`, `mjs`, or `cjs` extensions.
  To do this, Biome invokes Node.js.

  Also, embedded Prettier configurations in `package.json` are now supported.

  Contributed by @Conaclos

- Support `overrides` field in Prettier configuration files when migrating from Prettier.
  Contributed by @Conaclos

- Support passing a file path to the `--config-path` flag or the `BIOME_CONFIG_PATH` environment variable.

  Now you can pass a `.json`/`.jsonc` file path with any filename to the `--config-path` flag or the
  `BIOME_CONFIG_PATH` environment variable. This will disable the configuration auto-resolution and Biome
  will try to read the configuration from the said file path ([#2265](https://github.com/biomejs/biome/issues/2265)).

  ```shell
  biome format --config-path=../biome.json ./src
  ```

  Contributed by @Sec-ant

#### Bug fixes

- Biome now tags the diagnostics emitted by `organizeImports` and `formatter` with correct severity levels, so they will be properly filtered by the flag `--diagnostic-level` ([#2288](https://github.com/biomejs/biome/issues/2288)). Contributed by @Sec-ant

- Biome now correctly filters out files that are not present in the current directory when using the `--changed` flag [#1996](https://github.com/biomejs/biome/issues/1996). Contributed by @castarco

- Biome now skips traversing `fifo` or `socket` files ([#2311](https://github.com/biomejs/biome/issues/2311)). Contributed by @Sec-ant

- Biome now resolves configuration files exported from external libraries in `extends` from the working directory (CLI) or project root (LSP). This is the documented behavior and previous resolution behavior is considered as a bug ([#2231](https://github.com/biomejs/biome/issues/2231)). Contributed by @Sec-ant

### Configuration

#### Bug fixes

- Now setting group level `all` to `false` can disable recommended rules from that group when top level `recommended` is `true` or unset. Contributed by @Sec-ant

- Biome configuration files can correctly extends `.jsonc` configuration files now ([#2279](https://github.com/biomejs/biome/issues/2279)). Contributed by @Sec-ant

- Fixed the JSON schema for React hooks configuration ([#2396](https://github.com/biomejs/biome/issues/2396)). Contributed by @arendjr

#### Enhancements

- Biome now displays the location of a parsing error for its configuration file ([#1627](https://github.com/biomejs/biome/issues/1627)).

  Previously, when Biome encountered a parsing error in its configuration file,
  it didn't indicate the location of the error.
  It now displays the name of the configuration file and the range where the error occurred.

  Contributed by @Conaclos

- `options` is no longer required for rules without any options ([#2313](https://github.com/biomejs/biome/issues/2313)).

  Previously, the JSON schema required to set `options` to `null` when an object is used to set the diagnostic level of a rule without any option.
  However, if `options` is set to `null`, Biome emits an error.

  The schema is now fixed and it no longer requires specifying `options`.
  This makes the following configuration valid:

  ```json
  {
    "linter": {
      "rules": {
        "style": {
          "noDefaultExport": {
            "level": "off"
          }
        }
      }
    }
  }
  ```

  Contributed by @Conaclos

### Editors

#### Bug fixes

- Biome extension is now able to parse the JSX syntax in files that associated with the `javascript` [language identifier](https://microsoft.github.io/language-server-protocol/specifications/lsp/3.17/specification/#textDocumentItem). This is an ad hoc fix, because [in the React world, `.js` files are allowed to include JSX syntax](https://github.com/facebook/create-react-app/issues/87#issuecomment-234627904), and these files are often associated with the `javascript` language identifier in most of the editors. Plus, [some editor extensions](https://github.com/michaelgmcd/vscode-language-babel/blob/8b3a472748ad07c99dc022b66795c9eb46be4ccb/package.json#L63-L80) will also associate `.jsx` files with the `javascript` language identifier. Relative links: [discussion](https://github.com/biomejs/biome/discussions/838#discussioncomment-9047539), [#2085](https://github.com/biomejs/biome/issues/2085). Contributed by @Sec-ant

### Formatter

#### Bug fixes

- Fix [#2291](https://github.com/biomejs/biome/issues/2291) by correctly handle comment placement for JSX spread attributes and JSX spread children. Contributed by @ah-yu

### JavaScript APIs

### Linter

#### Promoted rules

New rules are incubated in the nursery group.
Once stable, we promote them to a stable group.
The following rules are promoted:

- [complecity/noExcessiveNestedTestSuites](https://biomejs.dev/linter/rules/no-excessive-nested-test-suites)
- [complexity/noUselessTernary](https://biomejs.dev/linter/rules/no-useless-ternary)
- [correctness/useJsxKeyInIterable](https://biomejs.dev/linter/rules/use-jsx-key-in-iterable)
- [performance/noBarrelFile](https://biomejs.dev/linter/rules/no-barrel-file/)
- [performance/noReExportAll](https://biomejs.dev/linter/rules/no-re-export-all/)
- [style/noNamespaceImport](https://biomejs.dev/linter/rules/no-namespace-import/)
- [style/useNodeAssertStrict](https://biomejs.dev/linter/rules/use-node-assert-strict/)
- [suspicious/noDuplicateTestHooks](https://biomejs.dev/linter/rules/no-duplicate-test-hooks/)
- [suspicious/noExportsInTest](https://biomejs.dev/linter/rules/no-exports-in-test/)
- [suspicious/noFocusedTests](https://biomejs.dev/linter/rules/no-focused-tests/)
- [suspicious/noSkippedTests](https://biomejs.dev/linter/rules/no-skipped-tests/)
- [suspicious/noSuspiciousSemicolonInJsx](https://biomejs.dev/linter/rules/no-suspicious-semicolon-in-jsx)

#### New features

- Add a new option `jsxRuntime` to the `javascript` configuration. When set to `reactClassic`, the [noUnusedImports](https://biomejs.dev/linter/rules/no-unused-imports) and [useImportType](https://biomejs.dev/linter/rules/use-import-type) rules use this information to make exceptions for the React global that is required by the React Classic JSX transform.

  This is only necessary for React users who haven't upgraded to the [new JSX transform](https://legacy.reactjs.org/blog/2020/09/22/introducing-the-new-jsx-transform.html).

  Contributed by @Conaclos and @arendjr

- Implement [#2043](https://github.com/biomejs/biome/issues/2043): The React rule [`useExhaustiveDependencies`](https://biomejs.dev/linter/rules/use-exhaustive-dependencies/) is now also compatible with Preact hooks imported from `preact/hooks` or `preact/compat`. Contributed by @arendjr

- Add rule [noFlatMapIdentity](https://biomejs.dev/linter/rules/no-flat-map-identity) to disallow unnecessary callback use on `flatMap`. Contributed by @isnakode

- Add rule [noConstantMathMinMaxClamp](https://biomejs.dev/linter/rules/no-constant-math-min-max-clamp), which disallows using `Math.min` and `Math.max` to clamp a value where the result itself is constant. Contributed by @mgomulak

#### Enhancements

- [style/useFilenamingConvention](https://biomejs.dev/linter/rules/use-filenaming-convention/) now allows prefixing a filename with `+` ([#2341](https://github.com/biomejs/biome/issues/2341)).

  This is a convention used by [Sveltekit](https://kit.svelte.dev/docs/routing#page) and [Vike](https://vike.dev/route).

  Contributed by @Conaclos

- [style/useNamingConvention](https://biomejs.dev/linter/rules/use-naming-convention/) now accepts `PascalCase` for local and top-level variables.

  This allows supporting local variables that hold a component or a regular class.
  The following code is now accepted:

  ```tsx
  function loadComponent() {
    const Component = getComponent();
    return <Component />;
  }
  ```

  Contributed by @Conaclos

- [complexity/useLiteralKeys](https://biomejs.dev/linter/rules/use-literal-keys/) no longer report computed properties named `__proto__` ([#2430](https://github.com/biomejs/biome/issues/2430)).

  In JavaScript, `{["__proto__"]: null}` and `{__proto__: null}` have not the same semantic.
  The first code set a regular property to `null`.
  The second one set the prototype of the object to `null`.
  See the [MDN Docs](https://developer.mozilla.org/en-US/docs/Web/JavaScript/Reference/Global_Objects/Object/proto) for more details.

  The rule now ignores computed properties named `__proto__`.

  Contributed by @Conaclos

#### Bug fixes

- Lint rules `useNodejsImportProtocol`, `useNodeAssertStrict`, `noRestrictedImports`, `noNodejsModules` will no longer check `declare module` statements anymore. Contributed by @Sec-ant

- [style/useNamingConvention](https://biomejs.dev/linter/rules/use-naming-convention/) now accepts any case for variables from object destructuring ([#2332](https://github.com/biomejs/biome/issues/2332)).

  The following name is now ignored:

  ```js
  const { Strange_Style } = obj;
  ```

  Previously, the rule renamed this variable. This led to a runtime error.

  Contributed by @Conaclos

### Parser

#### Bug fixes

- Fixed an issue when Unicode surrogate pairs were encoded in JavaScript strings
  using an escape sequence ([#2384](https://github.com/biomejs/biome/issues/2384)).
  Contributed by @arendjr


## 1.6.4 (2024-04-03)

### Analyzer

#### Bug fixes

- An operator with no spaces around in a binary expression no longer breaks the js analyzer ([#2243](https://github.com/biomejs/biome/issues/2243)). Contributed by @Sec-ant

### CLI

#### Bug fixes

- Fix the printed error count ([#2048](https://github.com/biomejs/biome/issues/2048)). Contributed by @Sec-ant

### Configuration

#### Bug fixes

- Correctly calculate enabled rules in lint rule groups. Now a specific rule belonging to a group can be enabled even if its group-level preset option `recommended` or `all` is `false` ([#2191](https://github.com/biomejs/biome/issues/2191)). Contributed by @Sec-ant

### Editors

#### Bug fixes

- Fix the unexpected code deletion and repetition when `quickfix.biome` is enabled and some `import`-related rules are applied ([#2222](https://github.com/biomejs/biome/issues/2222), [#688](https://github.com/biomejs/biome/issues/688), [#1015](https://github.com/biomejs/biome/issues/1015)). Contributed by @Sec-ant

### Linter

#### New features

- Add [nursery/noMisplacedAssertion](https://biomejs.dev/linter/rules/no-misplaced-assertion/). COntributed by @ematipico

#### Bug fixes

- Fix [#2211](https://github.com/biomejs/biome/issues/2211). noChildrenProp should work fine when children pass as a prop in a new line. Contributed by @fireairforce

- Fix [#2248](https://github.com/biomejs/biome/issues/2248). `lint/a11y/useButtonType` should not trigger when button element with spread attribute. Contributed by @fireairforce

- Fix [#2216](https://github.com/biomejs/biome/issues/2216). `lint/style/useNamingConvention` should not ignore JSX Component name binding. Contributed by @fireairforce

#### Enhancements

- Add support for object property members in the rule `useSortedClasses`. Contributed by @ematipico

### Parser

- The parser doesn't throw any error when the frontmatter of `.astro` files contains an illegal return:

  ```astro
  ---
  const condition = true;
  if (condition) {
    return "Something";
  }
  ---
  <div></div>
  ```
  Contributed by @ematipico

## 1.6.3 (2024-03-25)

### CLI

#### Bug fixes

- Fix configuration resolution. Biome is now able to correctly find the `biome.jsonc` configuration file when `--config-path` is explicitly set ([#2164](https://github.com/biomejs/biome/issues/2164)). Contributed by @Sec-ant

- JavaScript/TypeScript files of different variants (`.ts`, `.js`, `.tsx`, `.jsx`) in a single workspace now have stable formatting behaviors when running the CLI command in paths of different nested levels or in different operating systems ([#2080](https://github.com/biomejs/biome/issues/2080), [#2109](https://github.com/biomejs/biome/issues/2109)). Contributed by @Sec-ant

### Configuration

#### Bug fixes

- Complete the documentation and overrides support for options `formatter.lineEnding`, `[language].formatter.lineEnding`, `formatter.attributePosition` and `javascript.formatter.attributePosition`. Contributed by @Sec-ant

### Formatter

#### Bug fixes

- Fix [#2172](https://github.com/biomejs/biome/issues/2172) by breaking long object destructuring patterns. Contributed by @ah-yu

### Linter

#### New features

- Add rule [noEvolvingTypes](https://biomejs.dev/linter/rules/no-evolving-any) to disallow variables from evolving into `any` type through reassignments. Contributed by @fujiyamaorange

#### Enhancements

- Rename `noSemicolonInJsx` to `noSuspiciousSemicolonInJsx`. Contributed by @fujiyamaorange

### LSP

#### Bug fixes

- Quickfix action no longer autofixes lint rule errors on save when `linter` is disabled ([#2161](https://github.com/biomejs/biome/issues/2161)). Contributed by @Sec-ant
- Range formatting for Astro/Svelte/Vue doesn't place code out of place, especially when formatting on paste is enabled. Contributed by @ematipico

## 1.6.2 (2024-03-22)

### Analyzer

#### Bug fixes

- The `noSuperWithoutExtends` rule now allows for calling `super()` in derived class constructors of class expressions ([#2108](https://github.com/biomejs/biome/issues/2108)). Contributed by @Sec-ant

- Fix discrepancies on file source detection. Allow module syntax in `.cts` files ([#2114](https://github.com/biomejs/biome/issues/2114)). Contributed by @Sec-ant

### CLI

#### Bug fixes

- Fixes [#2131](https://github.com/biomejs/biome/issues/2131), where folders were incorrectly ignored when running the command `check`. Now folders are correctly ignored based on their command. Contributed by @ematipico

- Smoother handling of `"endOfLine": "auto"` in prettier migration: falling back to `"lf"` ([#2145](https://github.com/biomejs/biome/pull/2145)). Contributed by @eMerzh

### Configuration

#### Bug fixes

- Fix enabled rules calculation. The precendence of individual rules, `all` and `recommend` presets in top-level and group-level configs is now correctly respected. More details can be seen in ([#2072](https://github.com/biomejs/biome/pull/2072)) ([#2028](https://github.com/biomejs/biome/issues/2028)). Contributed by @Sec-ant

### Formatter

#### Bug fixes

- Fix [#1661](https://github.com/biomejs/biome/issues/1661). Now nested conditionals are aligned with Prettier's logic, and won't contain mixed spaces and tabs. Contributed by @ematipico

### JavaScript APIs

#### Enhancements

- Support applying lint fixes when calling the `lintContent` method of the `Biome` class ([#1956](https://github.com/biomejs/biome/pull/1956)). Contributed by @mnahkies

### Linter

#### New features

- Add [nursery/noDuplicateElseIf](https://biomejs.dev/linter/rules/no-duplicate-else-if/). COntributed by @mdm317

#### Bug fixes

- Rule `noUndeclaredDependencies` now also validates `peerDependencies` and `optionalDependencies` ([#2122](https://github.com/biomejs/biome/issues/2122)). Contributed by @Sec-ant

- Rule `noUndeclaredDependencies` won't check `declare module` statements anymore ([#2123](https://github.com/biomejs/biome/issues/2123)). Contributed by @Sec-ant

- Fix [#1925](https://github.com/biomejs/biome/issues/1925). The fix for `useOptionalChain` would sometimes suggest an incorrect fix that discarded optional chaining operators on the left-hand side of logical expressions. These are now preserved. Contributed by @arendjr

- Rule `noUndeclaredVariables` now also checks for worker globals ([#2121](https://github.com/biomejs/biome/issues/2121)). Contributed by @Sec-ant

### LSP

#### Bug fixes

- Correctly parse `.jsonc` files. Contributed by @Sec-ant

- Correctly resolve external `extends` configs. Contributed by @Sec-ant

## 1.6.1 (2024-03-12)

### CLI

#### Bug fixes

- CLI is now able to automatically search and resolve `biome.jsonc` ([#2008](https://github.com/biomejs/biome/issues/2008)). Contributed by @Sec-ant
- Fix a false positive where some files were counted as "fixed" even though they weren't modified. Contributed by @ematipico

### Configuration

#### Bug fixes

- `json.formatter.trailingCommas` option now works in `overrides` ([#2009](https://github.com/biomejs/biome/issues/2009)). Contributed by @Sec-ant

### Linter

#### New features

- Add rule [noDoneCallback](https://biomejs.dev/linter/rules/no-done-callback), this rule checks the function parameter of hooks & tests
  for use of the done argument, suggesting you return a promise instead. Contributed by @vasucp1207

  ```js
  beforeEach(done => {
    // ...
  });
  ```

#### Bug fixes

- [useJsxKeyInIterable](https://biomejs.dev/linter/rules/use-jsx-key-in-iterable) now recognizes function bodies wrapped in parentheses ([#2011](https://github.com/biomejs/biome/issues/2011)). Contributed by @Sec-ant

- [useShorthandFunctionType](https://biomejs.dev/linter/rules/use-shorthand-function-type) now preserves type parameters of generic interfaces when applying fixes ([#2015](https://github.com/biomejs/biome/issues/2015)). Contributed by @Sec-ant

- Code fixes of [useImportType](https://biomejs.dev/linter/rules/use-import-type) and [useExportType](https://biomejs.dev/linter/rules/use-export-type) now handle multiline statements ([#2041](https://github.com/biomejs/biome/issues/2041)). Contributed by @Conaclos

- [noRedeclare](https://biomejs.dev/linter/rules/no-redeclare) no longer reports type parameter and parameter with identical names ([#1992](https://github.com/biomejs/biome/issues/1992)).

  The following code is no longer reported:

  ```ts
  function f<a>(a: a) {}
  ```

  Contributed by @Conaclos

- [noRedeclare](https://biomejs.dev/linter/rules/no-redeclare) now reports duplicate type parameters in a same declaration.

  The following type parameters are now reported as a redeclaration:

  ```ts
  function f<T, T>() {}
  ```

  Contributed by @Conaclos

- [noUndeclaredDependencies](https://biomejs.dev/linter/rules/no-undeclared-dependencies/) now recognizes imports of subpath exports.

  E.g., the following import statements no longer report errors if `@mui/material` and `tailwindcss` are installed as dependencies:

  ```ts
  import Button from "@mui/material/Button";
  import { fontFamily } from "tailwindcss/defaultTheme";
  ```

  Contributed by @Sec-ant

### Parser

#### Bug fixes

- JavaScript lexer is now able to lex regular expression literals with escaped non-ascii chars ([#1941](https://github.com/biomejs/biome/issues/1941)).

  Contributed by @Sec-ant

## 1.6.0 (2024-03-08)

### Analyzer

#### New features

- Add partial for `.astro` files. Biome is able to sort imports inside the frontmatter of the Astro files. Contributed
  by @ematipico

  ```diff
  ---
  - import { getLocale } from "astro:i18n";
  - import { Code } from "astro:components";
  + import { Code } from "astro:components";
  + import { getLocale } from "astro:i18n";
  ---

  <div></div>
  ```
- Add partial for `.vue` files. Biome is able to sort imports inside the script block of Vue files. Contributed by
  @nhedger

  ```diff
  <script setup lang="ts">
  - import Button from "./components/Button.vue";
  - import * as vueUse from "vue-use";
  + import * as vueUse from "vue-use";
  + import Button from "./components/Button.vue";
  </script/>

  <template></template>
  ```

- Add partial for `.svelte` files. Biome is able to sort imports inside the script block of Svelte files. Contributed by
  @ematipico

  ```diff
  <script setup lang="ts">
  - import Button from "./components/Button.svelte";
  - import * as svelteUse from "svelte-use";
  + import * as svelteUse from "svelte-use";
  + import Button from "./components/Button.svelte";
  </script/>

  <div></div>
  ```

- The analyzer now **infers** the correct quote from `javascript.formatter.quoteStyle`, if set. This means that code fixes suggested by the analyzer will use the same quote of the formatter. Contributed by @ematipico

#### Enhancements

- [noUnusedVariables](https://biomejs.dev/linter/rules/no-unused-variables) ignores unused rest spread siblings.

  The following code is now valid:

  ```js
  const { a, ...rest } = { a: 0, b: 1 };
  console.log(rest);
  ```

  Contributed by @ah-yu

- Fix [#1931](https://github.com/biomejs/biome/issues/1931). Built-in React hooks such as
  `useEffect()` can now be validated by the
  [`useExhaustiveDependendies`](https://biomejs.dev/linter/rules/use-exhaustive-dependencies/), even
  when they're not being imported from the React library. To do so, simply configure them like
  any other user-provided hooks.

  Contributed by @arendjr

- Implemented [#1128](https://github.com/biomejs/biome/issues/1128). User-provided React hooks can
  now be configured to track stable results. For example:

  ```json
  "useExhaustiveDependencies": {
      "level": "error",
      "options": {
          "hooks": [{
              "name": "useMyState",
              "stableResult": [
                  1
              ]
          }]
      }
  }
  ```

  This will allow the following to be validated:

  ```js
  const [myState, setMyState] = useMyState();
  const toggleMyState = useCallback(() => {
    setMyState(!myState);
  }, [myState]); // Only `myState` needs to be specified here.
  ```

  Contributed by @arendjr

#### Bug fixes

- Fix [#1748](https://github.com/biomejs/biome/issues/1748). Now for the following case we won't provide an unsafe fix
  for the `noNonNullAssertion` rule:

  ```ts
  x[y.z!];
  ```

  Contributed by @ah-yu

- Imports that contain the protocol `:` are now sorted after the `npm:` modules, and before the `URL` modules.
  Contributed by @ematipico

  ```diff
  import express from "npm:express";
  - import Component from "./component.js"
  - import { sortBy } from "virtual:utils";
  + import { sortBy } from "virtual:utils";
  + import Component from "./component.js"
  ```

- Fix [#1081](https://github.com/biomejs/biome/issues/1081). The `useAwait` rule does not report `for await...of`.
  Contributed by @unvalley

- Fix [#1827](https://github.com/biomejs/biome/issues/1827) by properly analyzing nested `try-finally` statements. Contributed by @ah-yu

- Fix [#1924](https://github.com/biomejs/biome/issues/1924) Use the correct export name to sort in the import clause. Contributed by @ah-yu
- Fix [#1805](https://github.com/biomejs/biome/issues/1805) fix formatting arrow function which has conditional expression body  Contributed by @mdm317

- Fix [#1781](https://github.com/biomejs/biome/issues/1781) by avoiding the retrieval of the entire static member expression for the reference if the static member expression does not start with the reference. Contributed by @ah-yu

### CLI

#### New features

- Add a new command `biome migrate prettier`. The command will read the file `.prettierrc`/`prettier.json`
  and `.prettierignore` and map its configuration to Biome's one.
  Due to the different nature of `.prettierignore` globs and Biome's globs, it's **highly** advised to make sure that
  those still work under Biome.

- Now the file name printed in the diagnostics is clickable. If you run the CLI from your editor, you can <kbd>
  Ctrl</kbd>/<kbd title="Cmd">⌘</kbd> + Click on the file name, and the editor will open said file. If row and columns
  are specified e.g. `file.js:32:7`, the editor will set the cursor right in that position. Contributed by @ematipico

- Add an option `--linter` to `biome rage`. The option needs to check Biome linter configuration. Contributed by
  @seitarof

- Add an option `--formatter` to `biome rage`. The option needs to check Biome formatter configuration. Contributed by
  @seitarof
- The CLI now consistently reports the number of files tha were changed, out of the total files that were analysed. Contributed by @ematipico
- The CLI now consistently shows the number of errors and warnings emitted. Contributed by @ematipico

#### Bug fixes

- Don't process files under an ignored directory.

  Previously, Biome processed all files in the traversed hierarchy,
  even the files under an ignored directory.
  Now, it completely skips the content of ignored directories.

  For now, directories cannot be ignored using `files.include` in the configuration file.
  This is a known limitation that we want to address in a future release.

  For instance, if you have a project with a folder `src` and a folder `test`,
  the following configuration doesn't completely ignore `test`.

  ```json
  {
    "files": {
      "include": ["src"]
    }
  }
  ```

  Biome will traverse `test`,
  however all files of the directory are correctly ignored.
  This can result in file system errors,
  if Biome encounters dangling symbolic links or files with higher permissions.

  To avoid traversing the `test` directory,
  you should ignore the directory using `ignore`:

  ```json
  {
    "files": {
      "include": ["src"],
      "ignore": ["test"]
    }
  }
  ```

- Fix [#1508](https://github.com/biomejs/biome/issues/1508) by excluding deleted files from being processed. Contributed
  by @ematipico

- Fix [#1173](https://github.com/biomejs/biome/issues/1173). Fix the formatting of a single instruction with commented
  in a control flow body to ensure consistency. Contributed by @mdm317

- Fix overriding of `javascript.globals`. Contributed by @arendjr
- Fix a bug where syntax rules weren't run when pulling the diagnostics. Now Biome will emit more parsing diagnostics,
  e.g.
  ```
  check.js:1:17 parse/noDuplicatePrivateClassMembers ━━━━━━━━━━━━━━━━━━━━━━━━━━━━━━

    × Duplicate private class member "#foo"

    > 1 │ class A { #foo; #foo }
        │                 ^^^^

  ```
  Contributed by @ematipico

- Fix [#1774](https://github.com/biomejs/biome/issues/1774) by taking into account the option `--no-errors-on-unmatched` when running the CLI using `--changed`. Contributed by @antogyn

#### Enhancements

- Removed a superfluous diagnostic that was printed during the linting/check phase of a file:

  ```
  test.js check ━━━━━━━━━━━━━━━━━━━━━━━━━━━━━━━━━━━━━━━━━━━━━━━━━━━━━━━━━━━━━━━━━━━━━━━

    × The file contains diagnostics that needs to be addressed.
  ```
  Contributed by @ematipico
- The command `format` now emits parsing diagnostics if there are any, and it will terminate with a non-zero exit code. Contributed by @ematipico

### Configuration

#### New features

- Add the ability to resolve the configuration files defined inside `extends` from the `node_modules/` directory.

  If you want to resolve a configuration file that matches the specifier `@org/configs/biome`, then your `package.json`
  file must look this:

  ```json
  {
    "name": "@org/configs",
    "exports": {
      "./biome": "./biome.json"
    }
  }
  ```

  And the `biome.json` file that "imports" said configuration, will look like this:
  ```json
  {
    "extends": "@org/configs/biome"
  }
  ```
  Read the [documentation](https://biomejs.dev/guides/how-biome-works#the-extends-option) to better understand how it
  works, expectations and restrictions.

### Editors

#### Bug fixes

- Fix a regression where ignored files where formatted in the editor. Contributed by @ematipico
- Fix a bug where syntax rules weren't run when pulling the diagnostics. Now Biome will emit more parsing diagnostics,
  e.g.
  ```
  check.js:1:17 parse/noDuplicatePrivateClassMembers ━━━━━━━━━━━━━━━━━━━━━━━━━━━━━━

    × Duplicate private class member "#foo"

    > 1 │ class A { #foo; #foo }
        │                 ^^^^

  ```
  Contributed by @ematipico

### Formatter

#### New features

- Biome now allows to format the `package.json` file. This is now the default behaviour and users can remove their
  workarounds.
  If you rely on other tools to format `package.json`, you'll have to ignore it via configuration. Contributed by
  @pattrickrice
- New formatter option `attributePosition` that have similar behavior as
  Prettier `singleAttributePerLine` [#1706](https://github.com/biomejs/biome/issues/1706). Contributed by @octoshikari
- Add partial for `.astro` files. Biome is able to format the frontmatter of the Astro files. Contributed by @ematipico

  ```diff
  ---
  - statement ( );
  + statement();
  ---

  <div></div>
  ```
- Add partial for `.vue` files. Biome is able to format the script block of Vue files. Contributed by @nhedger

  ```diff
  <script setup lang="ts">
  - statement ( );
  + statement();
  </script/>

  <template></template>
  ```

- Add partial for `.svelte` files. Biome is able to format the script block of Svelte files. Contributed by @ematipico

  ```diff
  <script setup lang="ts">
  - statement ( );
  + statement();
  </script/>

  <div></div>
  ```

#### Enhancements

- `composer.json`, `deno.json`, `jsconfig.json`, `package.json` and `tsconfig.json` are no longer protected files.

  This means that you can now format them.

  If you want to ignore these files, you can use the [files.ignore](https://biomejs.dev/reference/configuration/#filesignore) configuration:

  ```json
  {
    "files": {
      "ignore": [
        "composer.json",
        "jsconfig.json",
        "package.json",
        "tsconfig.json",
        "typescript.json",
        "deno.json",
        "deno.jsonc"
      ]
    }
  }
  ```

  The following files are still protected, and thus ignored:

  - `composer.lock`
  - `npm-shrinkwrap.json`
  - `package-lock.json`
  - `yarn.lock`

   Contributed by @pattrickrice and @Conaclos

#### Bug fixes

- Fix [#1039](https://github.com/biomejs/biome/issues/1039). Check unicode width instead of number of bytes when
  checking if regex expression is a simple argument.

  This no longer breaks.

  ```js
  s(/🚀🚀/).s().s();
  ```

   Contributed by @kalleep

- Fix [#1218](https://github.com/biomejs/biome/issues/1218), by correctly preserving empty lines in member chains.
  Contributed by @ah-yu
- Fix [#1659](https://github.com/biomejs/biome/issues/1659) and [#1662](https://github.com/biomejs/biome/issues/1662), by correctly taking into account the leading comma inside the formatter options. Contributed by @ematipico

- Fix [#1934](https://github.com/biomejs/biome/pull/1934). Fix invalid formatting of long arrow function for AsNeeded arrow parens Contributed by @fireairforce

### JavaScript APIs

### Linter

#### Promoted rules

New rules are incubated in the nursery group.
Once stable, we promote them to a stable group.
The following rules are promoted:

- [complexity/noEmptyTypeParameters](https://biomejs.dev/linter/rules/no-empty-type-parameters)
- [complexity/noUselessLoneBlockStatements](https://biomejs.dev/linter/rules/no-useless-lone-block-statements)
- [correctness/noInvalidUseBeforeDeclaration](https://biomejs.dev/linter/rules/no-invalid-use-before-declaration)
- [correctness/noUnusedImports](https://biomejs.dev/linter/rules/no-unused-imports)
- [correctness/noUnusedPrivateClassMembers](https://biomejs.dev/linter/rules/no-unused-private-class-members)
- [security/noGlobalEval](https://biomejs.dev/linter/rules/no-global-eval)
- [style/useConsistentArrayType](https://biomejs.dev/linter/rules/use-consistent-array-type)
- [style/useExportType](https://biomejs.dev/linter/rules/use-export-type)
- [style/useFilenamingConvention](https://biomejs.dev/linter/rules/use-filenaming-convention)
- [style/useForOf](https://biomejs.dev/linter/rules/use-for-of)
- [style/useImportType](https://biomejs.dev/linter/rules/use-import-type)
- [style/useNodejsImportProtocol](https://biomejs.dev/linter/rules/use-nodejs-import-protocol)
- [style/useNumberNamespace](https://biomejs.dev/linter/rules/use-number-namespace)
- [style/useShorthandFunctionType](https://biomejs.dev/linter/rules/use-shorthand-function-type)
- [suspicious/noEmptyBlockStatements](https://biomejs.dev/linter/rules/no-empty-block-statements)
- [suspicious/noGlobalAssign](https://biomejs.dev/linter/rules/no-global-assign)
- [suspicious/noMisleadingCharacterClass](https://biomejs.dev/linter/rules/no-misleading-character-class)
- [suspicious/noThenProperty](https://biomejs.dev/linter/rules/no-then-property)
- [suspicious/useAwait](https://biomejs.dev/linter/rules/use-await)

Additionally, the following rules are now recommended:

- [suspicious/noApproximativeNumericConstant](https://biomejs.dev/linter/rules/no-approximative-numeric-constant)
- [suspicious/noMisrefactoredShorthandAssign](https://biomejs.dev/linter/rules/no-misrefactored-shorthand-assign)

#### Removed rules

- Remove `nursery/useGroupedTypeImport`. The rule [style/useImportType](https://biomejs.dev/linter/rules/use-import-type) covers the behavior of this rule.

  Note that removing a nursery rule is not considered a breaking change according to our [semantic versioning](https://biomejs.dev/internals/versioning).

  Contributed by @Conaclos

#### New features

- Add the rule [noSkippedTests](https://biomejs.dev/linter/rules/no-skipped-tests), to disallow skipped tests:

  ```js
  describe.skip("test", () => {});
  it.skip("test", () => {});
  ```
  Contributed by @ematipico

- Add the rule [noFocusedTests](https://biomejs.dev/linter/rules/no-focused-tests), to disallow skipped tests:

  ```js
  describe.only("test", () => {});
  it.only("test", () => {});
  ```
  Contributed by @ematipico

- Add rule [useSortedClasses](https://biomejs.dev/linter/rules/use-sorted-classes), to sort CSS utility classes:

  ```diff
  - <div class="px-2 foo p-4 bar" />
  + <div class="foo bar p-4 px-2" />
  ```
  Contributed by @DaniGuardiola

- Add rule [noUndeclaredDependencies](https://biomejs.dev/linter/rules/no-undeclared-dependencies), to detect the use of
  dependencies that aren't present in the `package.json`.

  The rule ignores imports using a protocol such as `node:`, `bun:`, `jsr:`, `https:`.

  Contributed by @ematipico and @Conaclos

- Add rule [noNamespaceImport](https://biomejs.dev/linter/rules/no-namespace-import), to report namespace imports:

  ```js
  import * as foo from "foo";
  ```
  Contributed by @unvalley
- Add partial support for `.astro` files. Biome is able to lint and fix the frontmatter of the Astro files. Contributed
  by @ematipico

  ```diff
  ---
  - delete a.b
  + a.b = undefined
  ---

  <div></div>
  ```

- Add partial support for `.vue` files. Biome is able to lint and fix the script block of the Vue files.

  ```diff
  <script setup lang="ts">
  - delete a.b
  + a.b = undefined
  <script>

  <template></template>
  ```

  Contributed by @nhedger

- Add rule [useNodeAssertStrict](https://biomejs.dev/linter/rules/use-node-assert-strict), which promotes the use
  of `node:assert/strict` over `node:assert`. Contributed by @ematipico

- Add rule [noExportsInTest](https://biomejs.dev/linter/rules/no-exports-in-test) which disallows `export` or `modules.exports` in files
  containing test. Contributed by @ah-yu

- Add rule [noSemicolonInJsx](https://biomejs.dev/linter/rules/no-suspicious-semicolon-in-jsx/) to detect possible wrong semicolons inside JSX elements.

  ```jsx
  const Component = () => {
    return (
      <div>
        <div />;
      </div>
    );
  }
  ```

  Contributed by @fujiyamaorange
- Add rule [noBarrelFile](https://biomejs.dev/linter/rules/no-barrel-file), to report the usage of barrel file:

  ```js
  export * from "foo";
  ```
  Contributed by @togami2864

- Add rule [noReExportAll](https://biomejs.dev/linter/rules/no-re-export-all/) that report `export * from "mod"`.
  Contributed by @mdm317

- Add rule [noExcessiveNestedTestSuites](https://biomejs.dev/linter/rules/no-excessive-nested-test-suites/).
  Contributed by @vasucp1207

- Add rule [useJsxKeyInIterable](https://biomejs.dev/linter/rules/use-jsx-key-in-iterable/).
  Contributed by @vohoanglong0107

#### Enhancements

- [noUselessFragments](https://biomejs.dev/linter/rules/no-useless-fragments/) now rule not triggered for jsx attributes when
   the fragment child is simple text.

  ```js
  export function SomeComponent() {
    return <div x-some-prop={<>Foo</>} />;
  }
  ```

   Also fixes code action when the fragment child is of type `JsxExpressionChild`.

  ```js
  <>
    <Hello leftIcon={<>{provider?.icon}</>} />
    {<>{provider?.icon}</>}
    <>{provider?.icon}</>
  </>
  ```

  Contributed by @vasucp1207

- [noUselessTernary](https://biomejs.dev/linter/rules/no-useless-ternary) now provides unsafe code fixes. Contributed by
  @vasucp1207

- [noApproximativeNumericConstant](https://biomejs.dev/linter/rules/no-approximative-numeric-constant) now provides
  unsafe code fixes and handle numbers without leading zero and numbers with digit separators.

  The following numbers are now reported as approximated constants.

  ```js
  3.14_15; // PI
  .4342; // LOG10E
  ```

  Contributed by @Conaclos

- [noPrecisionLoss](https://biomejs.dev/linter/rules/no-precision-loss) no longer reports number with extra zeros.

  The following numbers are now valid.

  ```js
  .1230000000000000000000000;
  1230000000000000000000000.0;
  ```

  Contributed by @Conaclos

- [useNamingConvention](https://biomejs.dev/linter/rules/use-naming-convention) now
  supports [unicase](https://en.wikipedia.org/wiki/Unicase)
  letters ([#1786](https://github.com/biomejs/biome/issues/1786)).

  [unicase](https://en.wikipedia.org/wiki/Unicase) letters have a single case: they are neither uppercase nor lowercase.
  Previously, Biome reported names in unicase as invalid.
  It now accepts a name in unicase everywhere.

  The following code is now accepted:

  ```js
  const 안녕하세요 = { 안녕하세요: 0 };
  ```

  We still reject a name that mixes unicase characters with lowercase or uppercase characters:
  The following names are rejected:

  ```js
  const A안녕하세요 = { a안녕하세요: 0 };
  ```

  Contributed by @Conaclos

- [useNamingConvention](https://biomejs.dev/linter/rules/use-naming-convention)
  and [useFilenamingConvention](https://biomejs.dev/linter/rules/use-filenaming-convention) now provides a new option `requireAscii` to require identifiers to
  be in ASCII.

  To avoid any breaking change, this option is turned off by default.
  We intend to turn it on in the next major release of Biome (Biome 2.0).

  Set the `requireAscii` rule option to `true` to require identifiers to be in ASCII.

  ```json
  {
    "linter": {
      "rules": {
        "style": {
          "useNamingConvention": { "options": { "requireAscii": false } }
        },
        "nursery": {
          "useFilenamingConvention": { "options": { "requireAscii": false } }
        }
      }
    }
  }
  ```

  Contributed by @Conaclos

- [noUnusedVariables](https://biomejs.dev/linter/rules/no-unused-variables) no longer reports unused imports.

  We now have a dedicated rule for reporting unused imports:
  [noUnusedImports](https://biomejs.dev/linter/rules/no-unused-imports)

  Contributed by @Conaclos

#### Bug fixes

- Fix missing link in [noStaticOnlyClass](https://biomejs.dev/linter/rules/no-static-only-class) documentation.
  Contributed by @yndajas

- [noConfusingVoidType](https://biomejs.dev/linter/rules/no-confusing-void-type) no longer reports valid use of the void
  type in conditional types ([#1812](https://github.com/biomejs/biome/issues/1812)).

  The rule no longer reports the following code:

  ```ts
  type Conditional<T> = T extends void ? Record<string, never> : T
  ```

  Contributed by @lucasweng

- [noInvalidUseBeforeDeclaration](https://biomejs.dev/linter/rules/no-invalid-use-before-declaration) no longer reports
  valid use of binding patterns ([#1648](https://github.com/biomejs/biome/issues/1648)).

  The rule no longer reports the following code:

  ```js
  const { a = 0, b = a } = {};
  ```

  Contributed by @Conaclos

- [noUnusedVariables](https://biomejs.dev/linter/rules/no-unused-variables) no longer reports used binding
  patterns ([#1652](https://github.com/biomejs/biome/issues/1652)).

  The rule no longer reports `a` as unused the following code:

  ```js
  const { a = 0, b = a } = {};
  export { b };
  ```

  Contributed by @Conaclos

- Fix [#1651](https://github.com/biomejs/biome/issues/1651). [noVar](https://biomejs.dev/linter/rules/no-var/) now
  ignores TsGlobalDeclaration. Contributed by @vasucp1207

- Fix [#1640](https://github.com/biomejs/biome/issues/1640). [useEnumInitializers](https://biomejs.dev/linter/rules/use-enum-initializers) code action now generates valid code when last member has a comment but no comma. Contributed by @kalleep

- Fix [#1653](https://github.com/biomejs/biome/issues/1653). Handle a shorthand value in `useForOf` to avoid the false-positive case. Contributed by @togami2864

- Fix [#1656](https://github.com/biomejs/biome/issues/1656). [useOptionalChain](https://biomejs.dev/linter/rules/use-optional-chain/) code action now correctly handles logical and chains where methods with the same name are invoked with different arguments:

  ```diff
  - tags && tags.includes('a') && tags.includes('b')
  + tags?.includes('a') && tags.includes('b')
  ```

  Contributed by @lucasweng

- Fix [#1704](https://github.com/biomejs/biome/issues/1704). Convert `/` to escaped slash `\/` to avoid parsing error in
  the result of autofix. Contributed by @togami2864

- Fix[#1697](https://github.com/biomejs/biome/issues/1697). Preserve leading trivia in autofix of suppression rules.
  Contributed by @togami2864

- Fix [#603](https://github.com/biomejs/biome/issues/603). Trim trailing whitespace to avoid double insertion.
  Contributed by @togami2864

- Fix [#1765](https://github.com/biomejs/biome/issues/1765). Now the rule `noDelete` doesn't trigger when deleting a
  dataset:
  ```js
  delete element.dataset.prop;
  ```
  Contributed by @ematipico

- [useNamingConvention](https://biomejs.dev/linter/rules/use-naming-convention)
  and [useFilenamingConvention](https://biomejs.dev/linter/rules/use-filenaming-convention) now reject identifiers with consecutive delimiters.

  The following name is now invalid because it includes two underscores:

  ```js
  export const MY__CONSTANT = 0;
  ```

  Note that we still allow consecutive leading and consecutive trailing underscores.

  Contributed by @Conaclos

- Fix [#1932](https://github.com/biomejs/biome/issues/1932) Allow redeclaration of type parameters in different declarations.
  Contributed by @keita-hino

- Fix [#1945](https://github.com/biomejs/biome/issues/1945) Allow constructor with default parameters in `noUselessConstructor`

- Fix [#1982](https://github.com/biomejs/biome/issues/1982) Change to iterate over the module item lists and ignore .d.ts files. Contributed by @togami2864

### Parser

#### Bug fixes

- Fix [#1728](https://github.com/biomejs/biome/issues/1728). Correctly parse the global declaration when the `{` token
  is on the line following the `global` keyword.

  Now the following code is correctly parsed:

  ```ts
  declare global
  { }

  declare module foo {
    global
    { }
  }
  ```

  Contributed by @ah-yu

- Fix [#1730](https://github.com/biomejs/biome/issues/1730). Correctly parse `delete` expressions with operands that are
  not simple member expressions.

  ```js
  delete(a.b);
  delete console.log(1);
  delete(() => {});
  ```

  Contributed by @printfn

### Website

#### Bug fixes

- Fix [#1981](https://github.com/biomejs/biome/issues/1981). Identify TypeScript definition files by their file path within the playground. Contributed by @ah-yu

## 1.5.3 (2024-01-22)

### LSP

#### Bug fixes

- Fix [#1584](https://github.com/biomejs/biome/issues/1584). Ensure the LSP only registers the formatter once.
  Contributed by @nhedger

- Fix [#1589](https://github.com/biomejs/biome/issues/1589). Fix invalid formatting of own line comments when they were
  at the end of an import/export list. Contributed by @spanishpear

### Configuration

#### Bug fixes

- Override correctly the recommended preset ([#1349](https://github.com/biomejs/biome/issues/1349)).

  Previously, if unspecified, Biome turned on the recommended preset in overrides.
  This resulted in reporting diagnostics with a severity level set to `off`.
  This in turn caused Biome to fail.

  Now Biome won't switch on the recommended preset in `overrides` unless told to do so.

  Contributed by @Conaclos

- Don't format **ignored** files that are well-known JSONC files when `files.ignoreUnknown` is
  enabled ([#1607](https://github.com/biomejs/biome/issues/1607)).

  Previously, Biome always formatted files that are known to be JSONC files (e.g. `.eslintrc`)
  when `files.ignoreUnknown` was enabled.

  Contributed by @Conaclos

### Formatter

#### New features

- Add option `json.formatter.trailingCommas`, to provide a better control over the trailing comma in JSON/JSONC files. Its default value is `"none"`.

#### Bug fixes

- Fix [#1178](https://github.com/biomejs/biome/issues/1178), where the line ending option wasn't correctly applied.
  Contributed by @ematipico
- Fix [#1571](https://github.com/biomejs/biome/issues/1571). Fix invalid formatting of nested multiline comments.
  Contributed by @ah-yu

### Linter

#### Bug fixes

-
Fix [#1575](https://github.com/biomejs/biome/issues/1575). [noArrayIndexKey](https://biomejs.dev/linter/rules/no-array-index-key/)
now captures array index value inside template literals and with string concatination. Contributed by @vasucp1207

- Linter rules that inspect regexes now handle multibyte characters
  correctly ([#1522](https://github.com/biomejs/biome/issues/1522)).

  Previously, [noMisleadingCharacterClass](https://biomejs.dev/linter/no-misleading-character-class), [noMultipleSpacesInRegularExpressionLiterals](https://biomejs.dev/linter/no-multiple-spaces-in-regular-expression-literals),
  and [noEmptyCharacterClassInRegex](https://biomejs.dev/linter/no-empty-character-class-in-regex) made Biome errors on
  multi-bytes characters.
  Multibyte characters are now handled correctly.

  The following code no longer raises an internal error:

  ```js
  // Cyrillic characters
  /[\u200E\u2066-\u2069]/gu;
  ```

  Contributed by @Conaclos

- [useExhaustiveDependencies](https://biomejs.dev/linter/use-exhaustive-dependencies) no longer made Biome errors in
  code TypeScript import equal declarations ([#1194](https://github.com/biomejs/biome/issues/1194)). Contributed by
  @Conaclos

- Fix typo in the diagnostic of [noNodejsModules](https://biomejs.dev/linter/rules/no-nodejs-modules). Contributed by
  @huseeiin

### Parser

#### Bug fixes

- Accept the `const` modifier for type parameter in method type
  signature ([#1624](https://github.com/biomejs/biome/issues/1624)).

  The following code is now correctly parsed:

  ```ts
  type Foo = {
    <const T>();
    method<const T>();
  };
  ```

  Contributed by @magic-akari

- Correctly parse type arguments in expression([#1184](https://github.com/biomejs/biome/issues/1184)).

  The following code is now correctly parsed in typescript:

  ```ts
  0 < (0 >= 1);
  ```

  Contributed by @ah-yu

### Website

#### New

- Add a [page that maps the Biome rule to its source](https://biomejs.dev/linter/rules-sources/). Contributed by
  @ematipico

#### Fixes

- Generate Open Graph images based on the linked page. Contributed by @ematipico

- Fix examples of the [git hook page](https://biomejs.dev/recipes/git-hooks/). Contributed by @9renpoto, @lmauromb, and
  @Conaclos

- Fix dead and erroneous hyperlinks. Contributed by @Sec-ant and Conaclos

## 1.5.2 (2024-01-15)

### CLI

### Bug fixes

- Fix [#1512](https://github.com/biomejs/biome/issues/1512) by skipping verbose diagnostics from the count. Contributed
  by @ematipico

- Correctly handle cascading `include` and `ignore`.

  Previously Biome incorrectly included files that were included at tool level and ignored at global level.
  In the following example, `file.js` was formatted when it should have been ignored.
  Now, Biome correctly ignores the directory `./src/sub/`.

  ```shell
  ❯ tree src
    src
    └── sub
        └── file.js

  ❯ cat biome.json
    {
      "files": { "ignore": ["./src/sub/"] },
      "formatter": { "include": ["./src"] }
    }
  ```

  Contributed by @Conaclos

- Don't emit verbose warnings when a protected file is ignored.

  Some files, such as `package.json` and `tsconfig.json`,
  are [protected](https://biomejs.dev/guides/how-biome-works/#protected-files).
  Biome emits a verbose warning when it encounters a protected file.

  Previously, Biome emitted this verbose warning even if the file was ignored by the configuration.
  Now, it doesn't emit verbose warnings for protected files that are ignored.

  Contributed by @Conaclos

- `overrides` no longer affect which files are ignored. Contributed by @Conaclos

- The file `biome.json` can't be ignored anymore. Contributed by @ematipico

- Fix [#1541](https://github.com/biomejs/biome/issues/1541) where the content of protected files wasn't returned
  to `stdout`. Contributed by @ematipico

- Don't handle CSS files, the formatter isn't ready yet. Contributed by @ematipico

### Configuration

#### Bug fixes

- Fix [1440](https://github.com/biomejs/biome/issues/1440), a case where `extends` and `overrides` weren't correctly
  emitting the final configuration. Contributed by @arendjr

- Correctly handle `include` when `ignore` is set (#1468). Contributed by @Conaclos

  Previously, Biome ignored `include` if `ignore` was set.
  Now, Biome check both `include` and `ignore`.
  A file is processed if it is included and not ignored.
  If `include` is not set all files are considered included.

### Formatter

#### Bug fixes

- Fix placement of comments before `*` token in generator methods with
  decorators. [#1537](https://github.com/biomejs/biome/pull/1537) Contributed by @ah-yu

- Fix [#1406](https://github.com/biomejs/biome/issues/1406). Ensure comments before the `async` keyword are placed
  before it. Contributed by @ah-yu

- Fix [#1172](https://github.com/biomejs/biome/issues/1172). Fix placement of line comment after function expression
  parentheses, they are now attached to first statement in body. Contributed by @kalleep

- Fix [#1511](https://github.com/biomejs/biome/issues/1511) that made the JavaScript formatter crash. Contributed
  @Conaclos

### Linter

#### Enhancements

- Add an unsafe code fix for [noConsoleLog](https://biomejs.dev/linter/rules/no-console-log/). Contributed by
  @vasucp1207

- [useArrowFunction](https://biomejs.dev/linter/rules/use-arrow-function) no longer reports function in `extends`
  clauses or in a `new` expression. Contributed by @Conaclos

  These cases require the presence of a prototype.

- Add dependency variable names on error message when useExhaustiveDependencies rule shows errors. Contributed by
  @mehm8128

#### Bug fixes

- The fix of [useArrowFunction](https://biomejs.dev/linter/rules/use-arrow-function) now adds parentheses around the
  arrow function in more cases where it is needed ([#1524](https://github.com/biomejs/biome/issues/1524)).

  A function expression doesn't need parentheses in most expressions where it can appear.
  This is not the case with the arrow function.
  We previously added parentheses when the function appears in a call or member expression.
  We now add parentheses in binary-like expressions and other cases where they are needed, hopefully covering all cases.

  Previously:

  ```diff
  - f = f ?? function() {};
  + f = f ?? () => {};
  ```

  Now:

  ```diff
  - f = f ?? function() {};
  + f = f ?? (() => {});
  ```

  Contributed by @Conaclos

- Fix [#1514](https://github.com/biomejs/biome/issues/1514). Fix autofix suggestion to avoid the syntax error
  in `no_useless_fragments`. Contributed by @togami2864

## 1.5.1 (2024-01-10)

### CLI

#### Bug fixes

- The diagnostics `files/missingHandler` are now shown only when the option `--verbose` is passed. Contributed by
  @ematipico
- The diagnostics for protected files are now shown only when the option `--verbose` is passed. Contributed by
  @ematipico
- Fix [#1465](https://github.com/biomejs/biome/issues/1465), by taking in consideration the workspace folder when
  matching a pattern. Contributed by @ematipico
- Fix [#1465](https://github.com/biomejs/biome/issues/1465), by correctly process globs that contain file names.
  Contributed by @ematipico

### Formatter

#### Bug fixes

- Fix [#1170](https://github.com/biomejs/biome/issues/1170). Fix placement of comments inside default switch clause. Now
  all line comments that have a preceding node will keep their position. Contributed by @kalleep

### Linter

#### Bug fixes

-
Fix [#1335](https://github.com/biomejs/biome/issues/1335). [noUselessFragments](https://biomejs.dev/linter/rules/no-useless-fragments/)
now ignores code action on component props when the fragment is empty. Contributed by @vasucp1207

- [useConsistentArrayType](https://biomejs.dev/linter/rules/use-consistent-array-type) was accidentally placed in
  the `style` rule group instead of the `nursery` group. It is now correctly placed under `nursery`.

-
Fix [#1483](https://github.com/biomejs/biome/issues/1483). [useConsistentArrayType](https://biomejs.dev/linter/rules/use-consistent-array-type)
now correctly handles its option. Contributed by @Conaclos

-
Fix [#1502](https://github.com/biomejs/biome/issues/1502). [useArrowFunction](https://biomejs.dev/linter/rules/use-arrow-function)
now correctly handle functions that return a (comma) sequence expression. Contributed by @Conaclos

Previously the rule made an erroneous suggestion:

```diff
- f(function() { return 0, 1; }, "");
+ f(() => 0, 1, "")
```

Now, the rule wraps any comma sequence between parentheses:

```diff
- f(function() { return 0, 1; }, "");
+ f(() => (0, 1), "")
```

-
Fix [#1473](https://github.com/biomejs/biome/issues/1473): [useHookAtTopLevel](https://biomejs.dev/linter/rules/use-hook-at-top-level/)
now correctly handles React components and hooks that are nested inside other functions. Contributed by @arendjr

## 1.5.0 (2024-01-08)

Biome now scores 97% compatibility with Prettier and features more than 180 linter rules.

### Analyzer

### CLI

#### New features

- Biome now shows a diagnostic when it encounters a protected file. Contributed by @ematipico

- The command `biome migrate` now updates the `$schema` if there's an outdated version.

- The CLI now takes in consideration the `.gitignore` in the home directory of the user, if it exists. Contributed by
  @ematipico
- The `biome ci` command is now able to
  print [GitHub Workflow Commands](https://docs.github.com/en/actions/using-workflows/workflow-commands-for-github-actions)
  when there are diagnostics in our code. Contributed by @nikeee
  This **might** require setting the proper permissions on your GitHub action:
  ```yaml
  permissions:
    pull-requests: write
  ```
- The commands `format`, `lint`, `check` and `ci` now accept two new arguments: `--changed` and `--since`. Use these
  options with the VCS integration
  is enabled to process only the files that were changed. Contributed by @simonxabris

  ```shell
  biome format --write --changed
  ```

- Introduced a new command called `biome explain`, which has the capability to display documentation for lint rules.
  Contributed by @kalleep
- You can use the command `biome explain` to print the documentation of lint rules. Contributed by @kalleep
  ```shell
  biome explain noDebugger
  biome explain useAltText
  ```
- You can use the command `biome explain` to print the directory where daemon logs are stored. Contributed by @ematipico
  ```shell
  biome explain daemon-logs
  ```
- Removed the hard coded limit of 200 printable diagnostics. Contributed by @ematipico

#### Bug fixes

- Fix [#1247](https://github.com/biomejs/biome/issues/1247), Biome now prints a **warning** diagnostic if it encounters
  files that can't handle. Contributed by @ematipico

  You can ignore unknown file types using
  the [`files.ignoreUnknown`](https://biomejs.dev/reference/configuration/#filesignoreunknown) configuration
  in `biome.json`:

  ```jsonc
  {
    "files": {
      "ignoreUnknown": true
    }
  }
  ```

  Or the `--files-ignore-unknown` CLI option:

  ```shell
  biome format --files-ignore-unknown=true --write .
  ```

- Fix [#709](https://github.com/biomejs/biome/issues/709) and [#805](https://github.com/biomejs/biome/issues/805) by
  correctly parsing `.gitignore` files. Contributed by @ematipico

- Fix [#1117](https://github.com/biomejs/biome/issues/1117) by correctly respecting the matching. Contributed by
  @ematipico

- Fix [#691](https://github.com/biomejs/biome/issues/691) and [#1190](https://github.com/biomejs/biome/issues/1190), by
  correctly apply the configuration when
  computing [`overrides` configuration](https://biomejs.dev/reference/configuration/#overrides). Contributed by
  @ematipico

### Configuration

#### New features

- Users can specify _git ignore patterns_ inside `ignore` and `include` properties, for example it's possible to **allow
  list** globs of files using the `!` character:

  ```jsonc
  {
    "files": {
      "ignore": [
        "node_modules/**",
        "!**/dist/**" // this is now accepted and allow files inside the `dist` folder
      ]
    }
  }
  ```

### Editors

#### New features

- The LSP registers formatting without the need of using dynamic capabilities from the client.

  This brings formatting services to the editors that don't support or have limited support for dynamic capabilities.

### Formatter

#### Bug fixes

- Fix [#1169](https://github.com/biomejs/biome/issues/1169). Account for escaped strings when computing layout for
  assignments. Contributed by @kalleep
- Fix [#851](https://github.com/biomejs/biome/issues/851). Allow regular function expressions to group and break as call
  arguments, just like arrow function expressions. [#1003](https://github.com/biomejs/biome/issues/1003) Contributed by
  @faultyserver
- Fix [#914](https://github.com/biomejs/biome/issues/914). Only parenthesize type-casted function expressions as default
  exports. [#1023](https://github.com/biomejs/biome/issues/1023) Contributed by @faultyserver
- Fix [#1112](https://github.com/biomejs/biome/issues/1112). Break block bodies in case clauses onto their own lines and
  preserve trailing fallthrough comments. [#1035](https://github.com/biomejs/biome/pull/1035) Contributed by
  @faultyserver
- Fix `RemoveSoftLinesBuffer` behavior to also removed conditional expanded content, ensuring no accidental, unused line
  breaks are included [#1032](https://github.com/biomejs/biome/pull/1032) Contributed by @faultyserver
- Fix [#1024](https://github.com/biomejs/biome/issues/1024). Allow JSX expressions to nestle in arrow
  chains [#1033](https://github.com/biomejs/biome/pull/1033) Contributed by @faultyserver
- Fix incorrect breaking on the left side of assignments by always using fluid
  assignment. [#1021](https://github.com/biomejs/biome/pull/1021) Contributed by @faultyserver
- Fix breaking strategy for nested object patterns in function
  parameters [#1054](https://github.com/biomejs/biome/pull/1054) Contributed by @faultyserver
- Fix over-indention of arrow chain expressions by simplifying the way each chain is
  grouped [#1036](https://github.com/biomejs/biome/pull/1036), [#1136](https://github.com/biomejs/biome/pull/1136),
  and [#1162](https://github.com/biomejs/biome/pull/1162) Contributed by @faultyserver.
- Fix "simple" checks for calls and member expressions to correctly handle array accesses, complex arguments to
  single-argument function calls, and multiple-argument function
  calls. [#1057](https://github.com/biomejs/biome/pull/1057) Contributed by @faultyserver
- Fix text wrapping and empty line handling for JSX Text elements to match Prettier's
  behavior. [#1075](https://github.com/biomejs/biome/pull/1075) Contributed by @faultyserver
- Fix leading comments in concisely-printed arrays to prevent unwanted line
  breaks. [#1135](https://github.com/biomejs/biome/pull/1135) Contributed by @faultyserver
- Fix `best_fitting` and interned elements preventing expansion propagation from sibling
  elements. [#1141](https://github.com/biomejs/biome/pull/1141) Contributed by @faultyserver
- Fix heuristic for grouping function parameters when type parameters with constraints are
  present. [#1153](https://github.com/biomejs/biome/pull/1153). Contributed by @faultyserver.
- Fix binary-ish and type annotation handling for grouping call arguments in function expressions and call
  signatures. [#1152](https://github.com/biomejs/biome/pull/1152)
  and [#1160](https://github.com/biomejs/biome/pull/1160) Contributed by @faultyserver
- Fix handling of nestled JSDoc comments to preserve behavior for
  overloads. [#1195](https://github.com/biomejs/biome/pull/1195) Contributed by @faultyserver
- Fix [#1208](https://github.com/biomejs/biome/issues/1208). Fix extraction of inner types when checking for simple type
  annotations in call arguments. [#1195](https://github.com/biomejs/biome/pull/1195) Contributed by @faultyserver

- Fix [#1220](https://github.com/biomejs/biome/issues/1220). Avoid duplicating comments in type unions for mapped, empty
  object, and empty tuple types. [#1240](https://github.com/biomejs/biome/pull/1240) Contributed by @faultyserver

- Fix [#1356](https://github.com/biomejs/biome/issues/1356). Ensure `if_group_fits_on_line` content is always written
  in `RemoveSoftLinesBuffer`s. [#1357](https://github.com/biomejs/biome/pull/1357) Contributed by @faultyserver

- Fix [#1171](https://github.com/biomejs/biome/issues/1171). Correctly format empty statement with comment inside arrow
  body when used as single argument in call expression. Contributed by @kalleep

- Fix [#1106](https://github.com/biomejs/biome/issues/1106). Fix invalid formatting of single bindings when Arrow
  Parentheses is set to "AsNeeded" and the expression breaks over multiple
  lines. [#1449](https://github.com/biomejs/biome/pull/1449) Contributed by @faultyserver

### JavaScript APIs

### Linter

#### Promoted rules

New rules are incubated in the nursery group.
Once stable, we promote them to a stable group.
The following rules are promoted:

- [a11y/noAriaHiddenOnFocusable](https://www.biomejs.dev/linter/rules/no-aria-hidden-on-focusable)
- [a11y/useValidAriaRole](https://www.biomejs.dev/linter/rules/use-valid-aria-role)
- [complexity/useRegexLiterals](https://www.biomejs.dev/linter/rules/use-regex-literals)
- [suspicious/noImplicitAnyLet](https://www.biomejs.dev/linter/rules/no-implicit-any-let)
- [style/noDefaultExport](https://www.biomejs.dev/linter/rules/no-default-export)

#### New features

- Add [useExportType](https://biomejs.dev/linter/rules/use-export-type) that enforces the use of type-only exports for
  types. Contributed by @Conaclos

  ```diff
    interface A {}
    interface B {}
    class C {}

  - export type { A, C }
  + export { type A, C }

  - export { type B }
  + export type { B }
  ```

- Add [useImportType](https://biomejs.dev/linter/rules/use-import-type) that enforces the use of type-only imports for
  types. Contributed by @Conaclos

  ```diff
  - import { A, B } from "./mod.js";
  + import { type A, B } from "mod";
    let a: A;
    const b: B = new B();
  ```

  Also, the rule groups type-only imports:

  ```diff
  - import { type A, type B } from "./mod.js";
  + import type { A, B } from "./mod.js";
  ```

- Add [useFilenamingConvention](https://biomejs.dev/linter/rules/use-filenaming-convention), that enforces naming
  conventions for JavaScript and TypeScript filenames. Contributed by @Conaclos

  By default, the rule requires that a filename be in `camelCase`, `kebab-case`, `snake_case`, or matches the name of
  an `export` in the file.
  The rule provides options to restrict the allowed cases.

- Add [useNodejsImportProtocol](https://biomejs.dev/linter/rules/use-nodejs-import-protocol) that enforces the use of
  the `node:` protocol when importing _Node.js_ modules. Contributed by @2-NOW, @vasucp1207, and @Conaclos

  ```diff
  - import fs from "fs";
  + import fs from "node:fs";
  ```

- Add [useNumberNamespace](https://biomejs.dev/linter/rules/use-number-namespace) that enforces the use of the `Number`
  properties instead of the global ones.

  ```diff
  - parseInt;
  + Number.parseInt;
  - - Infinity;
  + Number.NEGATIVE_INFINITY;
  ```

- Add [useShorthandFunctionType](https://biomejs.dev/linter/rules/use-shorthand-function-type) that enforces using
  function types instead of object type with call signatures. Contributed by @emab, @ImBIOS, and @seitarof

  ```diff
  - interface Example {
  -   (): string;
  - }
  + type Example = () => string

```

- Add [noNodejsModules](https://biomejs.dev/linter/rules/no-nodejs-modules), that disallows the use of _Node.js_ modules. Contributed by @anonrig, @ematipico, and @Conaclos

- Add [noInvalidUseBeforeDeclaration](https://biomejs.dev/linter/rules/no-invalid-use-before-declaration) that reports variables and function parameters used before their declaration. Contributed by @Conaclos

  ```js
  function f() {
    console.log(c); // Use of `c` before its declaration.
    const c = 0;
  }
  ```

- Add [useConsistentArrayType](https://biomejs.dev/linter/rules/use-consistent-array-type) that enforces the use of a
  consistent syntax for array types. Contributed by @eryue0220

  This rule will replace [useShorthandArrayType](https://biomejs.dev/linter/rules/use-shorthand-array-type).
  It provides an option to choose between the shorthand or the generic syntax.

- Add [noEmptyTypeParameters](https://biomejs.dev/linter/rules/no-empty-type-parameters) that ensures that any type
  parameter list has at least one type parameter. Contributed by @togami2864

  This will report the following empty type parameter lists:

  ```ts
  interface Foo<> {}
  //           ^^
  type Bar<> = {};
  //      ^^
  ```

- Add [noGlobalEval](https://biomejs.dev/linter/rules/no-global-eval) that reports any use of the global `eval`.
  Contributed by @you-5805

- Add [noGlobalAssign](https://biomejs.dev/linter/rules/no-global-assign) that reports assignment to global variables.
  Contributed by @chansuke

  ```js
  Object = {}; // report assignment to `Object`.
  ```

- Add [noMisleadingCharacterClass](https://biomejs.dev/linter/rules/no-misleading-character-class) that disallows
  characters made with multiple code points in character class. Contributed by @togami2864

- Add [noThenProperty](https://biomejs.dev/linter/rules/no-then-property) that disallows the use of `then` as property
  name. Adding a `then` property makes an object _thenable_ that can lead to errors with Promises. Contributed by
  @togami2864

- Add [noUselessTernary](https://biomejs.dev/linter/rules/no-useless-ternary) that disallows conditional expressions (
  ternaries) when simpler alternatives exist.

  ```js
  var a = x ? true : true; // this could be simplified to `x`
  ```

#### Enhancements

- [noEmptyInterface](https://biomejs.dev/linter/rules/no-empty-interface) ignores empty interfaces that extend a type.
  Address [#959](https://github.com/biomejs/biome/issues/959) and [#1157](https://github.com/biomejs/biome/issues/1157).
  Contributed by @Conaclos

  This allows supporting interface augmentation in external modules as demonstrated in the following example:

  ```ts
  interface Extension {
    metadata: unknown;
  }

  declare module "@external/module" {
    // Empty interface that extends a type.
    export interface ExistingInterface extends Extension {}
  }
  ```

- Preserve more comments in the code fix
  of [useExponentiationOperator](https://biomejs.dev/linter/rules/use-exponentiation-operator). Contributed by @Conaclos

  The rule now preserves comments that follow the (optional) trailing comma.

  For example, the rule now suggests the following code fix:

  ```diff
  - Math.pow(
  -    a, // a
  -    2, // 2
  -  );
  +
  +    a ** // a
  +    2 // 2
  +
  ```

- `<svg>` element is now considered as a non-interactive HTML
  element ([#1095](https://github.com/biomejs/biome/issues/1095)). Contributed by @chansuke

  This affects the following rules:
  - [noAriaHiddenOnFocusable](https://biomejs.dev/linter/rules/no-aria-hidden-on-focusable)
  - [noInteractiveElementToNoninteractiveRole](https://biomejs.dev/linter/rules/no-interactive-element-to-noninteractive-role)
  - [noNoninteractiveElementToInteractiveRole](https://biomejs.dev/linter/rules/no-noninteractive-element-to-interactive-role)
  - [noNoninteractiveTabindex](https://biomejs.dev/linter/rules/no-noninteractive-tabindex)
  - [useAriaActivedescendantWithTabindex](https://biomejs.dev/linter/rules/use-aria-activedescendant-with-tabindex)

- [noMultipleSpacesInRegularExpressionLiterals](https://biomejs.dev/linter/rules/no-multiple-spaces-in-regular-expression-literals/)
  has a safe code fix. Contributed by @Conaclos

- [useArrowFunction](https://biomejs.dev/linter/rules/use-arrow-function/) ignores expressions that use `new.target`.
  Contributed by @Conaclos

- [noForEach](https://biomejs.dev/linter/rules/no-for-each) now reports only calls that use a callback with `0` or `1`
  parameter. Address [#547](https://github.com/biomejs/biome/issues/547). Contributed by @Conaclos

#### Bug fixes

-
Fix [#1061](https://github.com/biomejs/biome/issues/1061). [noRedeclare](https://biomejs.dev/linter/rules/no-redeclare)
no longer reports overloads of `export default function`. Contributed by @Conaclos

The following code is no longer reported:

```ts
export default function(a: boolean): boolean;
export default function(a: number): number;
export default function(a: number | boolean): number | boolean {
  return a;
}
```

-
Fix [#651](https://github.com/biomejs/biome/issues/651), [useExhaustiveDependencies](https://biomejs.dev/linter/rules/use-exhaustive-dependencies)
no longer reports out of scope dependencies. Contributed by @kalleep

The following code is no longer reported:
```ts
let outer = false;

const Component = ({}) => {
  useEffect(() => {
    outer = true;
  }, []);
}
```

-
Fix [#1191](https://github.com/biomejs/biome/issues/1191). [noUselessElse](https://biomejs.dev/linter/rules/no-useless-else)
now preserve comments of the `else` clause. Contributed by @Conaclos

For example, the rule suggested the following fix:

```diff
  function f(x) {
    if (x <0) {
      return 0;
    }
-   // Comment
-   else {
      return x;
-   }
  }
```

Now the rule suggests a fix that preserves the comment of the `else` clause:

```diff
  function f(x) {
    if (x <0) {
      return 0;
    }
    // Comment
-   else {
      return x;
-   }
  }
```

-
Fix [#1383](https://github.com/biomejs/biome/issues/1383). [noConfusingVoidType](https://biomejs.dev/linter/rules/no-confusing-void-type)
now accepts the `void` type in type parameter lists.

The rule no longer reports the following code:

```ts
f<void>();
```

-
Fix [#728](https://github.com/biomejs/biome/issues/728). [useSingleVarDeclarator](https://biomejs.dev/linter/rules/use-single-var-declarator)
no longer outputs invalid code. Contributed by @Conaclos

-
Fix [#1167](https://github.com/biomejs/biome/issues/1167). [useValidAriaProps](https://biomejs.dev/linter/rules/use-valid-aria-props)
no longer reports `aria-atomic` as invalid. Contributed by @unvalley

-
Fix [#1192](https://github.com/biomejs/biome/issues/1192). [useTemplate](https://biomejs.dev/linter/rules/use-template/)
now correctly handles parenthesized expressions and respects type coercions. Contributed by @n-gude

These cases are now properly handled:

```js
"a" + (1 + 2) // `a${1 + 2}`
```

```js
1 + (2 + "a") // `${1}${2}a`
```

-
Fix [#1456](https://github.com/biomejs/biome/issues/1456). [useTemplate](https://biomejs.dev/linter/rules/use-template/)
now reports expressions with an interpolated template literal and non-string expressions. Contributed by @n-gude

The following code is now reported:

```js
`a${1}` + 2;
```

-
Fix [#1436](https://github.com/biomejs/biome/issues/1436). [useArrowFunction](https://biomejs.dev/linter/rules/use-arrow-function/)
now applies a correct fix when a function expression is used in a call expression or a member access. Contributed by
@Conaclos

For example, the rule proposed the following fix:

```diff
- const called = function() {}();
+ const called = () => {}();
```

It now proposes a fix that adds the needed parentheses:

```diff
- const called = function() {}();
+ const called = (() => {})();
```

-
Fix [#696](https://github.com/biomejs/biome/issues/696). [useHookAtTopLevel](https://biomejs.dev/linter/rules/use-hook-at-top-level)
now correctly detects early returns before the calls to the hook.

- The code fix of [noUselessTypeCOnstraint](https://biomejs.dev/linter/rules/no-useless-type-constraint) now adds a
  trailing comma when needed to disambiguate a type parameter list from a JSX element. COntributed by @Conaclos

-
Fix [#578](https://github.com/biomejs/biome/issues/578). [useExhaustiveDependencies](https://biomejs.dev/linter/rules/use-exhaustive-dependencies)
now correctly recognizes hooks namespaced under the `React` namespace. Contributed by @XiNiHa

-
Fix [#910](https://github.com/biomejs/biome/issues/910). [noSvgWithoutTitle](https://biomejs.dev/linter/rules/no-svg-without-title)
now ignores `<svg>` element with `aria-hidden="true"`. COntributed by @vasucp1207

### Parser

#### BREAKING CHANGES

- The representation of imports has been simplified. Contributed by @Conaclos

  The new representation is closer to the ECMAScript standard.
  It provides a single way of representing a namespace import such as `import * as ns from ""`.
  It rules out some invalid states that was previously representable.
  For example, it is no longer possible to represent a combined import with a `type` qualifier such
  as `import type D, { N } from ""`.

  See [#1163](https://github.com/biomejs/biome/pull/1163) for more details.

#### New features

- Imports and exports with both an _import attribute_ and a `type` qualifier are now reported as parse errors.

  ```ts
  import type A from "mod" with { type: "json" };
  //     ^^^^              ^^^^^^^^^^^^^^^^^^^^^
  //     parse error
  ```

#### Bug fixes

- Fix [#1077](https://github.com/biomejs/biome/issues/1077) where parenthesized identifiers in conditional expression
  were being parsed as arrow expressions. Contributed by @kalleep

  These cases are now properly parsed:

  _JavaScript_:

  ```javascript
    a ? (b) : a => {};
  ```

  _TypeScript_:

  ```ts
    a ? (b) : a => {};
  ```

  _JSX_:

  ```jsx
    bar ? (foo) : (<a>{() => {}}</a>);
  ```

- Allow empty type parameter lists for interfaces and type
  aliases ([#1237](https://github.com/biomejs/biome/issues/1237)). COntributed by @togami2864

  _TypeScript_ allows interface declarations and type aliases to have empty type parameter lists.
  Previously Biome didn't handle this edge case.
  Now, it correctly parses this syntax:

  ```ts
  interface Foo<> {}
  type Bar<> = {};
  ```

### Crates

#### BREAKING CHANGES

- Rename the `biome_js_unicode_table` crate
  to `biome_unicode_table` ([#1302](https://github.com/biomejs/biome/issues/1302)). COntributed by @chansuke

## 1.4.1 (2023-11-30)

### Editors

#### Bug fixes

- Fix [#933](https://github.com/biomejs/biome/issues/933). Some files are properly ignored in the LSP too.
  E.g. `package.json`, `tsconfig.json`, etc.
- Fix [#1394](https://github.com/biomejs/biome/issues/1394), by inferring the language extension from the internal saved
  files. Now newly created files JavaScript correctly show diagnostics.

### Formatter

#### Bug fixes

- Fix some accidental line breaks when printing array expressions within arrow functions and other long
  lines [#917](https://github.com/biomejs/biome/pull/917). Contributed by @faultyserver

- Match Prettier's breaking strategy for `ArrowChain` layouts [#934](https://github.com/biomejs/biome/pull/934).
  Contributed by @faultyserver

- Fix double-printing of leading comments in arrow chain expressions [#951](https://github.com/biomejs/biome/pull/951).
  Contributed by @faultyserver

### Linter

#### Bug fixes

- Fix [#910](https://github.com/biomejs/biome/issues/910), where the rule `noSvgWithoutTitle` should skip elements that
  have `aria-hidden` attributes. Contributed by @vasucp1207

#### New features

- Add [useForOf](https://biomejs.dev/linter/rules/use-for-of) rule.
  The rule recommends a for-of loop when the loop index is only used to read from an array that is being iterated.
  Contributed by @victor-teles

#### Enhancement

- Address [#924](https://github.com/biomejs/biome/issues/924)
  and [#920](https://github.com/biomejs/biome/issues/920). [noUselessElse](https://biomejs.dev/linter/rules/no-useless-else)
  now ignores `else` clauses that follow at least one `if` statement that doesn't break early. Contributed by @Conaclos

  For example, the following code is no longer reported by the rule:

  ```js
  function f(x) {
      if (x < 0) {
        // this `if` doesn't break early.
      } else if (x > 0) {
          return x;
      } else {
          // This `else` block was previously reported as useless.
      }
  }
  ```

#### Bug fixes

-
Fix [#918](https://github.com/biomejs/biome/issues/918). [useSimpleNumberKeys](https://biomejs.dev/linter/rules/use-simple-number-keys)
no longer repports false positive on comments. Contributed by @kalleep

- Fix [#953](https://github.com/biomejs/biome/issues/953). [noRedeclare](https://biomejs.dev/linter/rules/no-redeclare)
  no longer reports type parameters with the same name in different mapped types as redeclarations. Contributed by
  @Conaclos

-
Fix [#608](https://github.com/biomejs/biome/issues/608). [useExhaustiveDependencies](https://biomejs.dev/linter/rules/use-exhaustive-dependencies)
no longer repports missing dependencies for React hooks without dependency array. Contributed by @kalleep

### Parser

## 1.4.0 (2023-11-27)

### CLI

- Remove the CLI options from the `lsp-proxy`, as they were never meant to be passed to that command. Contributed by
  @ematipico

- Add option `--config-path` to `lsp-proxy` and `start` commands. It's now possible to tell the Daemon server to
  load `biome.json` from a custom path. Contributed by @ematipico

- Add option `--diagnostic-level`. It lets users control the level of diagnostics printed by the CLI. Possible values
  are: `"info"`, `"warn"`, and `"hint"`. Contributed by @simonxabris

- Add option `--line-feed` to the `format` command. Contributed by @SuperchupuDev

- Add option `--bracket-same-line` to the `format` command. Contributed by @faultyserver

- Add option `--bracket-spacing` to the `format` command. Contributed by @faultyserver

#### Bug fixes

- Fix the command `format`, now it returns a non-zero exit code when if there pending diffs. Contributed by @ematipico

### Formatter

#### New features

- Add the configuration [`formatter.lineFeed`](https://biomejs.dev/reference/configuration/#formatterlineending). It
  allows changing the type of line endings. Contributed by @SuperchupuDev

- Add the
  configuration [`javascript.formatter.bracketSameLine`](https://biomejs.dev/reference/configuration/#formatterbracketsameline).
  It allows controlling whether ending `>` of a multi-line _JSX_ element should be on the last attribute line or
  not. [#627](https://github.com/biomejs/biome/issues/627). Contributed by @faultyserver

- Add the
  configuration [`javascript.formatter.bracketSpacing`](https://biomejs.dev/reference/configuration/#formatterbracketspacing).
  It allows controlling whether spaces are inserted around the brackets of object
  literals. [#627](https://github.com/biomejs/biome/issues/627). Contributed by @faultyserver

#### Bug fixes

- Fix [#832](https://github.com/biomejs/biome/issues/832), the formatter no longer keeps an unnecessary trailing comma
  in type parameter lists. Contributed by @Conaclos

  ```diff
  - class A<T,> {}
  + class A<T> {}
  ```

- Fix [#301](https://github.com/biomejs/biome/issues/301), the formatter should not break before the `in` keyword.
  Contributed by @ematipico

### Linter

#### Promoted rules

- [a11y/noInteractiveElementToNoninteractiveRole](https://biomejs.dev/linter/rules/no-interactive-element-to-noninteractive-role)
- [complexity/noThisInStatic](https://biomejs.dev/linter/rules/no-this-in-static)
- [complexity/useArrowFunction](https://biomejs.dev/linter/rules/use-arrow-function)
- [correctness/noEmptyCharacterClassInRegex](https://biomejs.dev/linter/rules/no-empty-character-class-in-regex)
- [correctness/noInvalidNewBuiltin](https://biomejs.dev/linter/rules/no-invalid-new-builtin)
- [style/noUselessElse](https://biomejs.dev/linter/rules/no-useless-else)
- [style/useAsConstAssertion](https://biomejs.dev/linter/rules/use-as-const-assertion)
- [style/useShorthandAssign](https://biomejs.dev/linter/rules/use-shorthand-assign)
- [suspicious/noApproximativeNumericConstant](https://biomejs.dev/linter/rules/no-approximative-numeric-constant)
- [suspicious/noMisleadingInstantiator](https://biomejs.dev/linter/rules/no-misleading-instantiator)
- [suspicious/noMisrefactoredShorthandAssign](https://biomejs.dev/linter/rules/no-misrefactored-shorthand-assign)

The following rules are now recommended:

- [a11y/noAccessKey](https://biomejs.dev/linter/rules/no-access-key)
- [a11y/useHeadingContent](https://biomejs.dev/linter/rules/use-heading-content)
- [complexity/useSimpleNumberKeys](https://biomejs.dev/linter/rules/use-simple-number-keys)

The following rules are now deprecated:

- [correctness/noNewSymbol](https://biomejs.dev/linter/rules/no-new-symbol)
  The rule is replaced by [correctness/noInvalidNewBuiltin](https://biomejs.dev/linter/rules/no-invalid-new-builtin)

#### New features

- Add [noDefaultExport](https://biomejs.dev/linter/rules/no-default-export) which disallows `export default`.
  Contributed by @Conaclos

- Add [noAriaHiddenOnFocusable](https://biomejs.dev/linter/rules/no-aria-hidden-on-focusable) which reports hidden and
  focusable elements. Contributed by @vasucp1207

- Add [noImplicitAnyLet](https://biomejs.dev/linter/rules/no-implicit-any-let) that reports variables declared
  with `let` and without initialization and type annotation. Contributed by @TaKO8Ki and @b4s36t4

- Add [useAwait](https://biomejs.dev/linter/rules/use-await) that reports `async` functions that don't use an `await`
  expression.

- Add [useValidAriaRole](https://biomejs.dev/linter/rules/use-valid-aria-role). Contributed by @vasucp1207

- Add [useRegexLiterals](https://biomejs.dev/linter/rules/use-regex-literals) that suggests turning call to the regex
  constructor into regex literals. COntributed by @Yuiki

#### Enhancements

- Add an unsafe code fix
  for [a11y/useAriaActivedescendantWithTabindex](https://biomejs.dev/linter/rules/use-aria-activedescendant-with-tabindex)

#### Bug fixes

- Fix [#639](https://github.com/biomejs/biome/issues/639) by ignoring unused TypeScript's mapped key. Contributed by
  @Conaclos

- Fix [#565](https://github.com/biomejs/biome/issues/565) by handling several `infer` with the same name in extends
  clauses of TypeScript's conditional types. Contributed by @Conaclos

-
Fix [#653](https://github.com/biomejs/biome/issues/653). [noUnusedImports](https://biomejs.dev/linter/rules/no-unused-imports)
now correctly removes the entire line where the unused `import` is. Contributed by @Conaclos

- Fix [#607](https://github.com/biomejs/biome/issues/609) `useExhaustiveDependencies`, ignore optional chaining,
  Contributed by @msdlisper

- Fix [#676](https://github.com/biomejs/biome/issues/676), by using the correct node for the `"noreferrer"` when
  applying the code action. Contributed by @ematipico

- Fix [#455](https://github.com/biomejs/biome/issues/455). The CLI can now print complex emojis to the console
  correctly.

-
Fix [#727](https://github.com/biomejs/biome/issues/727). [noInferrableTypes](https://biomejs.dev/linter/rules/no-inferrable-types)
now correctly keeps type annotations when the initialization expression is `null`. Contributed by @Conaclos

-
Fix [#784](https://github.com/biomejs/biome/issues/784), [noSvgWithoutTitle](https://biomejs.dev/linter/rules/no-svg-without-title)
fixes false-positives to `aria-label` and reports svg's role attribute is implicit. Contributed by @unvalley

- Fix [#834](https://github.com/biomejs/biome/issues/834) that
  made [noUselessLoneBlockStatements](https://biomejs.dev/linter/rules/no-useless-lone-block-statements) reports block
  statements of switch clauses. Contributed by @vasucp1207

- Fix [#783](https://github.com/biomejs/biome/issues/834) that
  made [noUselessLoneBlockStatements](https://biomejs.dev/linter/rules/no-useless-lone-block-statements) reports block
  statements of `try-catch` structures. Contributed by @hougesen

- Fix [#69](https://github.com/biomejs/biome/issues/69) that
  made [correctness/noUnnecessaryContinue](https://biomejs.dev/linter/rules/no-unnecessary-continue) incorrectly reports
  a `continue` used to break a switch clause. Contributed by @TaKO8Ki

- Fix [#664](https://github.com/biomejs/biome/issues/664) by improving the diagnostic
  of [style/useNamingConvention](https://biomejs.dev/linter/rules/use-naming-convention) when double capital are
  detected in strict camel case mode. Contributed by @vasucp1207

- Fix [#643](https://github.com/biomejs/biome/issues/643) that erroneously parsed the option
  of [complexity/useExhaustiveDependencies](https://biomejs.dev/linter/rules/use-naming-convention). Contributed by
  @arendjr

### Parser

#### Bug fixes

- Fix [#846](https://github.com/biomejs/biome/issues/846) that erroneously parsed `<const T,>() => {}` as a JSX tag
  instead of an arrow function when both TypeScript and JSX are enabled.

### VSCode

## 1.3.3 (2023-10-31)

### Analyzer

#### Bug fixes

- Fix [#604](https://github.com/biomejs/biome/issues/604) which
  made [noConfusingVoidType](https://biomejs.dev/linter/rules/no-confusing-void-type) report false positives when
  the `void` type is used in a generic type parameter. Contributed by @unvalley

### CLI

#### Bug fixes

- Fix how `overrides` behave. Now `ignore` and `include` apply or not the override pattern, so they override each other.
  Now the options inside `overrides` override the top-level options.
- Bootstrap the logger only when needed. Contributed by @ematipico
- Fix how `overrides` are run. The properties `ignore` and `include` have different semantics and only apply/not apply
  an override. Contributed by @ematipico

### Editors

#### Bug fixes

- Fix [#592](https://github.com/biomejs/biome/issues/592), by changing binary resolution in the IntelliJ plugin.
  Contributed by @Joshuabaker2

### Formatter

#### Bug fixes

- Apply the correct layout when the right hand of an assignment expression is an `await` expression or a yield
  expression. Contributed by @ematipico

- Fix [#303](https://github.com/biomejs/biome/issues/303), where nested arrow functions didn't break. Contributed by
  @victor-teles

### Linter

#### New features

- Add [noUnusedPrivateClassMembers](https://biomejs.dev/linter/rules/no-unused-private-class-members) rule. The rule
  disallow unused private class members. Contributed by @victor-teles

#### Bug fixes

- Fix [#175](https://github.com/biomejs/biome/issues/175) which
  made [noRedeclare](https://biomejs.dev/linter/rules/no-redeclare) report index signatures using the name of a variable
  in the parent scope.

- Fix [#557](https://github.com/biomejs/biome/issues/557) which
  made [noUnusedImports](https://biomejs.dev/linter/rules/no-unused-imports) report imported types used in `typeof`
  expression. Contributed by @Conaclos

- Fix [#576](https://github.com/biomejs/biome/issues/576) by removing some erroneous logic
  in [noSelfAssign](https://biomejs.dev/linter/rules/no-self-assign/). Contributed by @ematipico

- Fix [#861](https://github.com/biomejs/biome/issues/861) that
  made [noUnusedVariables](https://biomejs.dev/linter/rules/no-unused-variables) always reports the parameter of a
  non-parenthesize arrow function as unused.

- Fix [#595](https://github.com/biomejs/biome/issues/595) by updating unsafe-apply logic to avoid unexpected errors
  in [noUselessFragments](https://biomejs.dev/linter/rules/no-useless-fragments/). Contributed by @nissy-dev

- Fix [#591](https://github.com/biomejs/biome/issues/591) which
  made [noRedeclare](https://biomejs.dev/linter/rules/no-redeclare) report type parameters with identical names but in
  different method signatures. Contributed by @Conaclos

- Support more a11y roles and fix some methods for a11y lint rules Contributed @nissy-dev

- Fix [#609](https://github.com/biomejs/biome/issues/609) `useExhaustiveDependencies`, by removing `useContext`, `useId`
  and `useSyncExternalStore` from the known hooks. Contributed by @msdlisper

- Fix `useExhaustiveDependencies`, by removing `useContext`, `useId` and `useSyncExternalStore` from the known hooks.
  Contributed by @msdlisper

- Fix [#871](https://github.com/biomejs/biome/issues/871) and [#610](https://github.com/biomejs/biome/issues/610).
  Now `useHookAtTopLevel` correctly handles nested functions. Contributed by @arendjr

- The options of the rule `useHookAtTopLevel` are deprecated and will be removed in Biome 2.0. The rule now determines
  the hooks using the naming convention set by React.

  ```diff
  {
    "linter": {
      "rules": {
        "correctness": {
  +        "useHookAtTopLevel": "error",
  -        "useHookAtTopLevel": {
  -          "level": "error",
  -          "options": {
  -            "hooks": [
  -              {
  -                "name": "useLocation",
  -                "closureIndex": 0,
  -                "dependenciesIndex": 1
  -              },
  -              { "name": "useQuery", "closureIndex": 1, "dependenciesIndex": 0 }
  -            ]
  -          }
  -        }
        }
      }
    }
  }
  ```

### Parser

#### Enhancements

- Support RegExp v flag. Contributed by @nissy-dev
- Improve error messages. Contributed by @ematipico

## 1.3.1 (2023-10-20)

### CLI

#### Bug fixes

- Fix `rage` command, now it doesn't print info about running servers. Contributed by @ematipico

### Editors

#### Bug fixes

- Fix [#552](https://github.com/biomejs/biome/issues/552), where the formatter isn't correctly triggered in Windows
  systems. Contributed by @victor-teles

### Linter

#### New features

- Add [noThisInStatic](https://biomejs.dev/linter/rules/no-this-in-static) rule. Contributed by @ditorodev and @Conaclos

#### Bug fixes

- Fix [#548](https://github.com/biomejs/biome/issues/548) which
  made [noSelfAssign](https://biomejs.dev/linter/rules/no-self-assign) panic.

- Fix [#555](https://github.com/biomejs/biome/issues/555), by correctly map `globals` into the workspace.

## 1.3.0 (2023-10-19)

### Analyzer

#### Enhancements

- Import sorting is safe to apply now, and it will be applied when running `check --apply` instead
  of `check --apply-unsafe`.

- Import sorting now handles Bun imports `bun:<name>`, absolute path imports `/<path>`,
  and [Node's subpath imports `#<name>`](https://nodejs.org/api/packages.html#subpath-imports).
  See [our documentation](https://biomejs.dev/analyzer/) for more details. Contributed by @Conaclos

### CLI

#### Bug fixes

- Fix [#319](https://github.com/biomejs/biome/issues/319). The command `biome lint` now shows the correct options.
  Contributed by @ematipico
- Fix [#312](https://github.com/biomejs/biome/issues/312). Running `biome --version` now exits with status code `0`
  instead of `1`. Contributed by @nhedger
- Fix a bug where the `extends` functionality doesn't carry over `organizeImports.ignore`. Contributed by @ematipico
- The CLI now returns the original content when using `stdin` and the original content doesn't change. Contributed by
  @ematipico

#### New features

- Add support for `BIOME_BINARY` environment variable to override the location of the binary. Contributed by @ematipico
- Add option `--indent-width`, and deprecated the option `--indent-size`. Contributed by @ematipico
- Add option `--javascript-formatter-indent-width`, and deprecated the option `--javascript-formatter-indent-size`.
  Contributed by @ematipico
- Add option `--json-formatter-indent-width`, and deprecated the option `--json-formatter-indent-size`. Contributed by
  @ematipico
- Add option `--daemon-logs` to `biome rage`. The option is required to view Biome daemon server logs. Contributed by
  @unvalley
- Add support for logging. By default, Biome doesn't log anything other than diagnostics. Logging can be enabled with
  the new option `--log-level`:

  ```shell
  biome format --log-level=info ./src
  ```
  There are four different levels of logging, from the most verbose to the least verbose: `debug`, `info`, `warn`
  and `error`. Here's how an `INFO` log will look like:

  ```
  2023-10-05T08:27:01.954727Z  INFO  Analyze file ./website/src/playground/components/Resizable.tsx
    at crates/biome_service/src/file_handlers/javascript.rs:298 on biome::worker_5
    in Pulling diagnostics with categories: RuleCategories(SYNTAX)
    in Processes formatting with path: "./website/src/playground/components/Resizable.tsx"
    in Process check with path: "./website/src/playground/components/Resizable.tsx"
  ```

  You can customize how the log will look like with a new option `--log-kind`. The supported kinds
  are: `pretty`, `compact` and `json`.

  `pretty` is the default logging. Here's how a `compact` log will look like:

  ```
  2023-10-05T08:29:04.864247Z  INFO biome::worker_2 Process check:Processes linting:Pulling diagnostics: crates/biome_service/src/file_handlers/javascript.rs: Analyze file ./website/src/playground/components/Resizable.tsx path="./website/src/playground/components/Resizable.tsx" path="./website/src/playground/components/Resizable.tsx" categories=RuleCategories(LINT)
  2023-10-05T08:29:04.864290Z  INFO biome::worker_7 Process check:Processes formatting: crates/biome_service/src/file_handlers/javascript.rs: Format file ./website/src/playground/components/Tabs.tsx path="./website/src/playground/components/Tabs.tsx" path="./website/src/playground/components/Tabs.tsx"
  2023-10-05T08:29:04.879332Z  INFO biome::worker_2 Process check:Processes formatting:Pulling diagnostics: crates/biome_service/src/file_handlers/javascript.rs: Analyze file ./website/src/playground/components/Resizable.tsx path="./website/src/playground/components/Resizable.tsx" path="./website/src/playground/components/Resizable.tsx" categories=RuleCategories(SYNTAX)
  2023-10-05T08:29:04.879383Z  INFO biome::worker_2 Process check:Processes formatting: crates/biome_service/src/file_handlers/javascript.rs: Format file ./website/src/playground/components/Resizable.tsx path="./website/src/playground/components/Resizable.tsx" path="./website/src/playground/components/Resizable.tsx"
  ```

#### Enhancements

- Deprecated the environment variable `ROME_BINARY`. Use `BIOME_BINARY` instead. Contributed by @ematipico
- Biome doesn't check anymore the presence of the `.git` folder when VCS support is enabled. Contributed by @ematipico
- `biome rage` doesn't print the logs of the daemon, use `biome rage --daemon-logs` to print them. Contributed by
  @unvalley

### Configuration

#### New features

- Add option `formatter.indentWidth`, and deprecated the option `formatter.indentSize`. Contributed by @ematipico
- Add option `javascript.formatter.indentWidth`, and deprecated the option `javascript.formatter.indentSize`.
  Contributed by @ematipico
- Add option `json.formatter.indentWidth`, and deprecated the option `json.formatter.indentSize`. Contributed by
  @ematipico
- Add option `include` to multiple sections of the configuration
  - `files.include`;
  - `formatter.include`;
  - `linter.include`;
  - `organizeImports.include`;
    When `include` and `ignore` are both specified, `ignore` takes **precedence** over `include`
- Add option `overrides`, where users can modify the behaviour of the tools for certain files or paths.

  For example, it's possible to modify the formatter `lineWidth`, and even `quoteStyle` for certain files that are
  included in glob path `generated/**`:

  ```json
  {
    "formatter": {
      "lineWidth": 100
    },
    "overrides": [
      {
        "include": ["generated/**"],
        "formatter": {
          "lineWidth": 160
        },
        "javascript": {
          "formatter": {
            "quoteStyle": "single"
          }
        }
      }
    ]
  }
  ```

  Or, you can disable certain rules for certain path, and disable the linter for other paths:

  ```json
  {
    "linter": {
      "enabled": true,
      "rules": {
        "recommended": true
      }
    },
    "overrides": [
      {
        "include": ["lib/**"],
        "linter": {
          "rules": {
            "suspicious": {
              "noDebugger": "off"
            }
          }
        }
      },
      {
        "include": ["shims/**"],
        "linter": {
          "enabled": false
        }
      }
    ]
  }
  ```

### Bug fixes

- Fix [#343](https://github.com/biomejs/biome/issues/343), `extends` was incorrectly applied to the `biome.json` file.
  Contributed by @ematipico

### Editors

#### Bug fixes

- Fix [#404](https://github.com/biomejs/biome/issues/404). Biome intellij plugin now works on Windows. Contributed by
  @victor-teles

- Fix [#402](https://github.com/biomejs/biome/issues/402). Biome `format` on intellij plugin now recognize biome.json.
  Contributed by @victor-teles

### Formatter

#### Enhancements

- Use `OnceCell` for the Memoized memory because that's what the `RefCell<Option>` implemented. Contributed by
  @denbezrukov

### Linter

#### Promoted rules

- [complexity/noExcessiveCognitiveComplexity](https://biomejs.dev/linter/rules/no-excessive-cognitive-complexity)
- [complexity/noVoid](https://biomejs.dev/linter/rules/no-void)
- [correctness/useExhaustiveDependencies](https://biomejs.dev/linter/rules/use-exhaustive-dependencies)
- [correctness/useHookAtTopLevel](https://biomejs.dev/linter/rules/use-hook-at-top-level)
- [performance/noAccumulatingSpread](https://biomejs.dev/linter/rules/no-accumulating-spread)
- [style/useCollapsedElseIf](https://biomejs.dev/linter/rules/use-collapsed-else-if)
- [suspicious/noConfusingVoidType](https://biomejs.dev/linter/rules/no-confusing-void-type)
- [suspicious/noFallthroughSwitchClause](https://biomejs.dev/linter/rules/no-fallthrough-switch-clause)
- [suspicious/noGlobalIsFinite](https://biomejs.dev/linter/rules/no-global-is-finite)
- [suspicious/noGlobalIsNan](https://biomejs.dev/linter/rules/no-global-is-nan)
- [suspicious/useIsArray](https://biomejs.dev/linter/rules/use-is-array)

The following rules are now recommended:

- [noAccumulatingSpread](https://biomejs.dev/linter/rules/)
- [noConfusingVoidType](https://biomejs.dev/linter/rules/no-confusing-void-type)
- [noFallthroughSwitchClause](https://biomejs.dev/linter/rules/no-fallthrough-switch-clause)
- [noForEach](https://biomejs.dev/linter/rules/no-for-each)

#### New features

- Add [noEmptyCharacterClassInRegex](https://biomejs.dev/linter/rules/no-empty-character-class-in-regex) rule. The rule
  reports empty character classes and empty negated character classes in regular expression literals. Contributed by
  @Conaclos

- Add [noMisleadingInstantiator](https://biomejs.dev/linter/rules/no-misleading-instantiator) rule. The rule reports the
  misleading use of the `new` and `constructor` methods. Contributed by @unvalley

- Add [noUselessElse](https://biomejs.dev/linter/rules/no-useless-else) rule.
  The rule reports `else` clauses that can be omitted because their `if` branches break.
  Contributed by @Conaclos

- Add [noUnusedImports](https://biomejs.dev/linter/rules/no-unused-imports) rule.
  The rule reports unused imports and suggests removing them.
  Contributed by @Conaclos

  [noUnusedVariables](https://biomejs.dev/linter/rules/no-unused-variables) reports also unused imports, but don't
  suggest their removal.
  Once [noUnusedImports](https://biomejs.dev/linter/rules/no-unused-imports) stabilized,
  [noUnusedVariables](https://biomejs.dev/linter/rules/no-unused-variables) will not report unused imports.

- Add [useShorthandAssign](https://biomejs.dev/linter/rules/use-shorthand-assign) rule.
  The rule enforce use of shorthand operators that combine variable assignment and some simple mathematical operations.
  For example, x = x + 4 can be shortened to x += 4.
  Contributed by @victor-teles

- Add [useAsConstAssertion](https://biomejs.dev/linter/rules/use-as-const-assertion) rule.
  The rule enforce use of `as const` assertion to infer literal types.
  Contributed by @unvalley

- Add [noMisrefactoredShorthandAssign](https://biomejs.dev/linter/rules/no-misrefactored-shorthand-assign) rule.
  The rule reports shorthand assigns when variable appears on both sides. For example `x += x + b`
  Contributed by @victor-teles
- Add [noApproximativeNumericConstant](https://biomejs.dev/linter/rules/no-approximative-numeric-constant/) rule.
  Contributed by @nikeee

-
Add [noInteractiveElementToNoninteractiveRole](https://biomejs.dev/linter/rules/no-interactive-element-to-noninteractive-role)
rule. The rule enforces the non-interactive ARIA roles are not assigned to interactive HTML elements. Contributed by
@nissy-dev

- Add [useAriaActivedescendantWithTabindex](https://biomejs.dev/linter/rules/use-aria-activedescendant-with-tabindex)
  rule. The rule enforces that `tabIndex` is assigned to non-interactive HTML elements with `aria-activedescendant`.
  Contributed by @nissy-dev

- Add [noUselessLoneBlockStatements](https://biomejs.dev/linter/rules/no-useless-lone-block-statements) rule.
  The rule reports standalone blocks that don't include any lexical scoped declaration.
  Contributed by @emab

- Add [noInvalidNewBuiltin](https://biomejs.dev/linter/rules/no-invalid-new-builtin) rule.
  The rule reports use of `new` on `Symbol` and `BigInt`. Contributed by @lucasweng

#### Enhancements

- The following rules have now safe code fixes:

  - [noNegationElse](https://biomejs.dev/linter/rules/no-negation-else)
  - [noUselessLabel](https://biomejs.dev/linter/rules/no-useless-label)
  - [noUselessTypeConstraint](https://biomejs.dev/linter/rules/no-useless-type-constraint)
  - [noUnusedLabels](https://biomejs.dev/linter/rules/no-unused-labels)
  - [useConst](https://biomejs.dev/linter/rules/use-const)
  - [useEnumInitializers](https://biomejs.dev/linter/rules/use-enum-initializers)
  - [useWhile](https://biomejs.dev/linter/rules/use-while)

- [noAccumulatingSpread](https://biomejs.dev/linter/rules/no-accumulating-spread) makes more check in order to reduce
  potential false positives. Contributed by @Vivalldi

- [noConstAssign](https://biomejs.dev/linter/rules/no-const-assign) now provides an unsafe code fix that
  replaces `const` with `let`. Contributed by @vasucp1207

- [noExcessiveComplexity](https://biomejs.dev/linter/rules/no-excessive-cognitive-complexity) default complexity
  threshold is now `15`. Contributed by @arendjr

- [noPositiveTabindexValue](https://biomejs.dev/linter/rules/no-positive-tabindex) now provides an unsafe code fix that
  set to `0` the tab index. Contributed by @vasucp1207

- [noUnusedLabels](https://biomejs.dev/linter/rules/no-unused-labels) no longer reports unbreakable labeled statements.
  Contributed by @Conaclos

- [noUnusedVariables](https://biomejs.dev/linter/rules/no-unused-variables) now reports unused TypeScript's type
  parameters. Contributed by @Conaclos

- [useAnchorContent](https://biomejs.dev/linter/rules/use-anchor-content) now provides an unsafe code fix that removes
  the `aria-hidden`` attribute. Contributed by @vasucp1207

- [useValidAriaProps](https://biomejs.dev/linter/rules/use-valid-aria-props) now provides an unsafe code fix that
  removes invalid properties. Contributed by @vasucp1207

- `noExcessiveComplexity` was renamed to `noExcessiveCognitiveComplexity`

#### Bug fixes

-
Fix [#294](https://github.com/biomejs/biome/issues/294). [noConfusingVoidType](https://biomejs.dev/linter/rules/no-confusing-void-type/)
no longer reports false positives for return types. Contributed by @b4s36t4

-
Fix [#313](https://github.com/biomejs/biome/issues/313). [noRedundantUseStrict](https://biomejs.dev/linter/rules/no-redundant-use-strict/)
now keeps leading comments.

-
Fix [#383](https://github.com/biomejs/biome/issues/383). [noMultipleSpacesInRegularExpressionLiterals](https://biomejs.dev/linter/rules/no-multiple-spaces-in-regular-expression-literals)
now provides correct code fixes when consecutive spaces are followed by a quantifier. Contributed by @Conaclos

-
Fix [#397](https://github.com/biomejs/biome/issues/397). [useNumericLiterals](https://biomejs.dev/linter/rules/use-numeric-literals)
now provides correct code fixes for signed numbers. Contributed by @Conaclos

- Fix [452](https://github.com/biomejs/biome/pull/452). The linter panicked when it met a malformed regex (a regex not
  ending with a slash).

- Fix [#104](https://github.com/biomejs/biome/issues/104). We now correctly handle types and values with the same name.

- Fix [#243](https://github.com/biomejs/biome/issues/243) a false positive case where the incorrect scope was defined
  for the `infer` type in rule [noUndeclaredVariables](https://biomejs.dev/linter/rules/no-undeclared-variables/).
  Contributed by @denbezrukov

- Fix [#322](ttps://github.com/biomejs/biome/issues/322),
  now [noSelfAssign](https://biomejs.dev/linter/rules/no-self-assign/) correctly handles literals inside call
  expressions.

- Changed how [noSelfAssign](https://biomejs.dev/linter/rules/no-self-assign/) behaves. The rule is not triggered
  anymore on function calls. Contributed by @ematipico

### Parser

- Enhance diagnostic for infer type handling in the parser. The 'infer' keyword can only be utilized within the '
  extends' clause of a conditional type. Using it outside this context will result in an error. Ensure that any type
  declarations using 'infer' are correctly placed within the conditional type structure to avoid parsing issues.
  Contributed by @denbezrukov
- Add support for parsing trailing commas inside JSON files:

  ```json
  {
    "json": {
      "parser": {
        "allowTrailingCommas": true
      }
    }
  }
  ```

  Contributed by @nissy-dev

### VSCode

## 1.2.2 (2023-09-16)

### CLI

#### Bug fixes

- Fix a condition where import sorting wasn't applied when running `biome check --apply`

## 1.2.1 (2023-09-15)

### Configuration

- Fix an edge case where the formatter language configuration wasn't picked.
- Fix the configuration schema, where `json.formatter` properties weren't transformed in camel case.

## 1.2.0 (2023-09-15)

### CLI

#### New features

- Add new options to customize the behaviour the formatter based on the language of the file
  - `--json-formatter-enabled`
  - `--json-formatter-indent-style`
  - `--json-formatter-indent-size`
  - `--json-formatter-line-width`
  - `--javascript-formatter-enabled`
  - `--javascript-formatter-indent-style`
  - `--javascript-formatter-indent-size`
  - `--javascript-formatter-line-width`

#### Bug fixes

- Fix a bug where `--errors-on-warning` didn't work when running `biome ci` command.

### Configuration

#### New features

- Add new options to customize the behaviour of the formatter based on the language of the file
  - `json.formatter.enabled`
  - `json.formatter.indentStyle`
  - `json.formatter.indentSize`
  - `json.formatter.lineWidth`
  - `javascript.formatter.enabled`
  - `javascript.formatter.indentStyle`
  - `javascript.formatter.indentSize`
  - `javascript.formatter.lineWidth`

### Linter

#### Promoted rules

New rules are incubated in the nursery group.
Once stable, we promote them to a stable group.
The following rules are promoted:

- [a11y/noAriaUnsupportedElements](https://www.biomejs.dev/linter/rules/no-aria-unsupported-elements/)
- [a11y/noNoninteractiveTabindex](https://www.biomejs.dev/linter/rules/no-noninteractive-tabindex/)
- [a11y/noRedundantRoles](https://www.biomejs.dev/linter/rules/no-redundant-roles/)
- [a11y/useValidAriaValues](https://www.biomejs.dev/linter/rules/use-valid-aria-values/)
- [complexity/noBannedTypes](https://www.biomejs.dev/linter/rules/no-banned-types)
- [complexity/noStaticOnlyClass](https://www.biomejs.dev/linter/rules/no-static-only-class)
- [complexity/noUselessEmptyExport](https://www.biomejs.dev/linter/rules/no-useless-empty-export)
- [complexity/noUselessThisAlias](https://www.biomejs.dev/linter/rules/no-useless-this-alias)
- [correctness/noConstantCondition](https://www.biomejs.dev/linter/rules/no-constant-condition)
- [correctness/noNonoctalDecimalEscape](https://www.biomejs.dev/linter/rules/no-nonoctal-decimal-escape)
- [correctness/noSelfAssign](https://www.biomejs.dev/linter/rules/no-self-assign)
- [style/useLiteralEnumMembers](https://www.biomejs.dev/linter/rules/use-literal-enum-members)
- [style/useNamingConvention](https://www.biomejs.dev/linter/rules/use-naming-convention)
- [suspicious/noControlCharactersInRegex](https://www.biomejs.dev/linter/rules/no-control-characters-in-regex)
- [suspicious/noUnsafeDeclarationMerging](https://www.biomejs.dev/linter/rules/no-unsafe-declaration-merging)
- [suspicious/useGetterReturn](https://www.biomejs.dev/linter/rules/use-getter-return)

#### New rules

- Add [noConfusingVoidType](https://biomejs.dev/linter/rules/no-confusing-void-type/) rule. The rule reports the unusual
  use of the `void` type. Contributed by @shulandmimi

#### Removed rules

- Remove `noConfusingArrow`

  Code formatters, such as prettier and Biome, always adds parentheses around the parameter or the body of an arrow
  function.
  This makes the rule useless.

  Contributed by @Conaclos

#### Enhancements

- [noFallthroughSwitchClause](https://biomejs.dev/linter/rules/no-fallthrough-switch-clause/) now relies on control flow
  analysis to report most of the switch clause fallthrough. Contributed by @Conaclos

- [noAssignInExpressions](https://biomejs.dev/linter/rules/no-assign-in-expressions/) no longer suggest code fixes. Most
  of the time the suggestion didn't match users' expectations. Contributed by @Conaclos

- [noUselessConstructor](https://biomejs.dev/linter/rules/no-useless-constructor/) no longer emits safe code fixes.
  Contributed by @Conaclos

  All code fixes are now emitted as unsafe code fixes.
  Removing a constructor can change the behavior of a program.

- [useCollapsedElseIf](https://biomejs.dev/linter/rules/use-collapsed-else-if/) now only provides safe code fixes.
  Contributed by @Conaclos

- [noUnusedVariables](https://biomejs.dev/linter/rules/no-unused-variables/) now reports more cases.

  The rule is now able to ignore self-writes.
  For example, the rule reports the following unused variable:

  ```js
  let a = 0;
  a++;
  a += 1;
  ```

  The rule is also capable of detecting an unused declaration that uses itself.
  For example, the rule reports the following unused interface:

  ```ts
  interface I {
    instance(): I
  }
  ```

  Finally, the rule now ignores all _TypeScript_ declaration files,
  including [global declaration files](https://www.typescriptlang.org/docs/handbook/declaration-files/templates/global-d-ts.html).

  Contributed by @Conaclos

#### Bug fixes

- Fix [#182](https://github.com/biomejs/biome/issues/182),
  making [useLiteralKeys](https://biomejs.dev/linter/rules/use-literal-keys/) retains optional chaining. Contributed by
  @denbezrukov

- Fix [#168](https://github.com/biomejs/biome/issues/168),
  fix [useExhaustiveDependencies](https://biomejs.dev/linter/rules/use-exhaustive-dependencies) false positive case when
  stable hook is on a new line. Contributed by @denbezrukov

- Fix [#137](https://github.com/biomejs/biome/issues/137),
  fix [noRedeclare](https://biomejs.dev/linter/rules/no-redeclare/) false positive case with TypeScript module
  declaration:

  ```typescript
  declare module '*.gif' {
      const src: string;
  }

  declare module '*.bmp' {
      const src: string;
  }
  ```
  Contributed by @denbezrukov

- Fix [#258](https://github.com/biomejs/biome/issues/258),
  fix [noUselessFragments](https://biomejs.dev/linter/rules/no-useless-fragments/) the case where the rule removing an
  assignment. Contributed by @denbezrukov
- Fix [#266](https://github.com/biomejs/biome/issues/266), where `complexity/useLiteralKeys` emitted a code action with
  an invalid AST. Contributed by @ematipico


- Fix [#105](https://github.com/biomejs/biome/issues/105), removing false positives reported
  by [noUnusedVariables](https://biomejs.dev/linter/rules/no-unused-variables/).

  The rule no longer reports the following used variable:

  ```js
  const a = f(() => a);
  ```

  Contributed by @Conaclos

### VSCode

#### Enhancements

- Improve server binary resolution when using certain package managers, notably pnpm.

  The new strategy is to point to `node_modules/.bin/biome` path,
  which is consistent for all package managers.

## 1.1.2 (2023-09-07)

### Editors

#### Bug fixes

- Fix a case where an empty JSON file would cause the LSP server to crash. Contributed by @ematipico

### Linter

#### Enhancements

- [useNamingConvention](https://biomejs.dev/linter/rules/use-naming-convention/) now accepts import namespaces in
  _PascalCase_ and rejects export namespaces in _CONSTANT\_CASE_.

  The following code is now valid:

  ```js
  import * as React from "react";
  ```

  And the following code is now invalid:

  ```js
  export * as MY_NAMESPACE from "./lib.js";
  ```

  Contributed by @Conaclos

- [noUselessConstructor](https://biomejs.dev/linter/rules/no-useless-constructor/) now ignores decorated classes and
  decorated parameters. The rule now gives suggestions instead of safe fixes when parameters are annotated with types.
  Contributed by @Conaclos

## 1.1.1 (2023-09-07)

### Analyzer

#### Bug fixes

- The diagnostic for `// rome-ignore` suppression comment should not be a warning. A warning could block the CI, marking
  a gradual migration difficult. The code action that changes `// rome-ignore` to `// biome-ignore` is disabled as
  consequence. Contributed by @ematipico

## 1.1.0 (2023-09-06)

### Analyzer

#### Enhancements

- Add a code action to replace `rome-ignore` with `biome-ignore`. Use `biome check --apply-unsafe` to update all the
  comments. The action is not bulletproof, and it might generate unwanted code, that's why it's unsafe action.
  Contributed by @ematipico

### CLI

#### Enhancements

- Biome now reports a diagnostics when a `rome.json` file is found.
- `biome migrate --write` creates `biome.json` from `rome.json`, but it won't delete the `rome.json` file. Contributed
  by @ematipico

#### Bug fixes

- Biome uses `biome.json` first, then it attempts to use `rome.json`.
- Fix a case where Biome couldn't compute correctly the ignored files when the VSC integration is enabled. Contributed
  by @ematipico

### Configuration

### Editors

#### Bug fixes

- The LSP now uses its own socket and won't rely on Biome's socket. This fixes some cases where users were seeing
  multiple servers in the `rage` output.

### Formatter

#### Enhancements

- You can use `// biome-ignore` as suppression comment.
- The `// rome-ignore` suppression is deprecated.

### JavaScript APIs

### Linter

#### New features

- Add [useCollapsedElseIf](https://biomejs.dev/linter/rules/use-collapsed-else-if/) rule. This new rule requires merging
  an `else` and an `if`, if the `if` statement is the only statement in the `else` block. Contributed by @n-gude

#### Enhancements

- [useTemplate](https://biomejs.dev/linter/rules/use-template/) now reports all string concatenations.

  Previously, the rule ignored concatenation of a value and a newline or a backquote.
  For example, the following concatenation was not reported:

  ```js
  v + "\n";
  "`" + v + "`";
  ```

  The rule now reports these cases and suggests the following code fixes:

  ```diff
  - v + "\n";
  + `${v}\n`;
  - v + "`";
  + `\`${v}\``;
  ```

  Contributed by @Conaclos

- [useExponentiationOperator](https://biomejs.dev/linter/rules/use-exponentiation-operator/) suggests better code fixes.

  The rule now preserves any comment preceding the exponent,
  and it preserves any parenthesis around the base or the exponent.
  It also adds spaces around the exponentiation operator `**`,
  and always adds parentheses for pre- and post-updates.

  ```diff
  - Math.pow(a++, /**/ (2))
  + (a++) ** /**/ (2)
  ```

  Contributed by @Conaclos

- You can use `// biome-ignore` as suppression comment.

- The `// rome-ignore` suppression is deprecated.

#### Bug fixes

- Fix [#80](https://github.com/biomejs/biome/issues/95),
  making [noDuplicateJsxProps](https://biomejs.dev/linter/rules/no-duplicate-jsx-props/) case-insensitive.

  Some frameworks, such as Material UI, rely on the case-sensitivity of JSX properties.
  For
  example, [TextField has two properties with the same name, but distinct cases](https://mui.com/material-ui/api/text-field/#TextField-prop-inputProps):

  ```jsx
  <TextField inputLabelProps="" InputLabelProps=""></TextField>
  ```

  Contributed by @Conaclos

- Fix [#138](https://github.com/biomejs/biome/issues/138)

  [noCommaOperator](https://biomejs.dev/linter/rules/no-comma-operator/) now correctly ignores all use of comma
  operators inside the update part of a `for` loop.
  The following code is now correctly ignored:

  ```js
  for (
    let i = 0, j = 1, k = 2;
    i < 100;
    i++, j++, k++
  ) {}
  ```

  Contributed by @Conaclos

- Fix [rome#4713](https://github.com/rome/tools/issues/4713).

  Previously, [useTemplate](https://biomejs.dev/linter/rules/use-template/) made the following suggestion:

  ```diff
  - a + b + "px"
  + `${a}${b}px`
  ```

  This breaks code where `a` and `b` are numbers.

  Now, the rule makes the following suggestion:

  ```diff
  - a + b + "px"
  + `${a + b}px`
   ```

  Contributed by @Conaclos

- Fix [rome#4109](https://github.com/rome/tools/issues/4109)

  Previously, [useTemplate](https://biomejs.dev/linter/rules/use-template/) suggested an invalid code fix when a leading
  or trailing single-line comment was present:

  ```diff
    // leading comment
  - 1 /* inner comment */ + "+" + 2 // trailing comment
  + `${// leading comment
  + 1 /* inner comment */}+${2 //trailing comment}` // trailing comment
  ```

  Now, the rule correctly handles this case:

  ```diff
    // leading comment
  - 1 + "+" + 2 // trailing comment
  + `${1}+${2}` // trailing comment
  ```

  As a sideeffect, the rule also suggests the removal of any inner comments.

  Contributed by @Conaclos

- Fix [rome#3850](https://github.com/rome/tools/issues/3850)

  Previously [useExponentiationOperator](https://biomejs.dev/linter/rules/use-exponentiation-operator/) suggested
  invalid code in a specific edge case:

  ```diff
  - 1 +Math.pow(++a, 2)
  + 1 +++a**2
  ```

  Now, the rule properly adds parentheses:

  ```diff
  - 1 +Math.pow(++a, 2)
  + 1 +(++a) ** 2
  ```

  Contributed by @Conaclos

- Fix [#106](https://github.com/biomejs/biome/issues/106)

  [noUndeclaredVariables](https://biomejs.dev/linter/rules/no-undeclared-variables/) now correctly recognizes some
  TypeScript types such as `Uppercase`.

  Contributed by @Conaclos

- Fix [rome#4616](https://github.com/rome/tools/issues/4616)

  Previously [noUnreachableSuper](https://biomejs.dev/linter/rules/no-unreachable-super/) reported valid codes with
  complex nesting of control flow structures.

  Contributed by @Conaclos

## 1.0.0 (2023-08-28)

### Analyzer

#### BREAKING CHANGES

- The organize imports feature now groups import statements by "distance".

  Modules "farther" from the user are put on the top, and modules "closer" to the user are placed on the bottom.
  Check the [documentation](https://biomejs.dev/analyzer/) for more information about it.

- The organize imports tool is enabled by default. If you don't want to use it, you need to disable it explicitly:

  ```json
  {
    "organizeImports": {
      "enabled": false
    }
  }
  ```

### CLI

#### BREAKING CHANGES

- The CLI now exists with an error when there's an error inside the configuration.

  Previously, biome would raise warnings and continue the execution by applying its defaults.

  This could have been better for users because this could have created false positives in linting or formatted
  code with a configuration that wasn't the user's.

- The command `biome check` now shows formatter diagnostics when checking the code.

  The diagnostics presence will result in an error code when the command finishes.

  This aligns with semantic and behaviour meant for the command `biome check`.

- `init` command emits a `biome.json` file;

#### Other changes

- Fix [#4670](https://github.com/rome/tools/issues/4670), don't crash at empty default export.

- Fix [#4556](https://github.com/rome/tools/issues/4556), which correctly handles new lines in the
  `.gitignore` file across OS.

- Add a new option to ignore unknown files `--files-ignore-unknown`:

    ```shell
    biome format --files-ignore-unknown ./src
    ```

  Doing so, Biome won't emit diagnostics for files that doesn't know how to handle.

- Add the new option `--no-errors-on-unmatched`:

    ```shell
    biome format --no-errors-on-unmatched ./src
    ```

  Biome doesn't exit with an error code if no files were processed in the given paths.

- Fix the diagnostics emitted when running the `biome format` command.

- Biome no longer warns when discovering (possibly infinite) symbolic links between directories.

  This fixes [#4193](https://github.com/rome/tools/issues/4193) which resulted in incorrect warnings
  when a single file or directory was pointed at by multiple symbolic links. Symbolic links to other
  symbolic links do still trigger warnings if they are too deeply nested.

- Introduced a new command called `biome lint`, which will only run lint rules against the code base.

- Biome recognizes known files as "JSON files with comments allowed":

  - `typescript.json`;
  - `tsconfig.json`;
  - `jsconfig.json`;
  - `tslint.json`;
  - `babel.config.json`;
  - `.babelrc.json`;
  - `.ember-cli`;
  - `typedoc.json`;
  - `.eslintrc.json`;
  - `.eslintrc`;
  - `.jsfmtrc`;
  - `.jshintrc`;
  - `.swcrc`;
  - `.hintrc`;
  - `.babelrc`;
- Add support for `biome.json`;

### Configuration

#### Other changes

- Add a new option to ignore unknown files:

    ```json
    {
       "files": {
          "ignoreUnknown": true
       }
    }
    ```
  Doing so, Biome won't emit diagnostics for file that it doesn't know how to handle.

- Add a new `"javascript"` option to support the unsafe/experimental parameter decorators:

    ```json
    {
       "javascript": {
          "parser": {
             "unsafeParameterDecoratorsEnabled": true
          }
       }
    }
    ```

- Add a new `"extends"` option, useful to split the configuration file in multiple files:

  ```json
  {
    "extends": ["../sharedFormatter.json", "linter.json"]
  }
  ```

  The resolution of the files is file system based, Biome doesn't know how to
  resolve dependencies yet.

- The commands `biome check` and `biome lint` now show the remaining diagnostics even when
  `--apply-safe` or `--apply-unsafe` are passed.

- Fix the commands `biome check` and `biome lint`,
  they won't exit with an error code if no error diagnostics are emitted.

- Add a new option `--error-on-warnings`,
  which instructs Biome to exit with an error code when warnings are emitted.

  ```shell
  biome check --error-on-warnings ./src
  ```

- Add a configuration to enable parsing comments inside JSON files:

  ```json
  {
    "json": {
      "parser": {
        "allowComments": true
      }
    }
  }
  ```

### Editors

#### Other changes

- The Biome LSP can now show diagnostics belonging to JSON lint rules.

- The Biome LSP no longer applies unsafe quickfixes on-save when `editor.codeActionsOnSave.quickfix.biome` is enabled.

- Fix [#4564](https://github.com/rome/tools/issues/4564); files too large don't emit errors.

- The Biome LSP sends client messages when files are ignored or too big.

### Formatter

- Add a new option called `--jsx-quote-style`.

  This option lets you choose between single and double quotes for JSX attributes.

- Add the option `--arrow-parentheses`.

  This option allows setting the parentheses style for arrow functions.

- The _JSON_ formatter can now format `.json` files with comments.

### Linter

#### Removed rules

- Remove `complexity/noExtraSemicolon` ([#4553](https://github.com/rome/tools/issues/4553))

  The _Biome_ formatter takes care of removing extra semicolons.
  Thus, there is no need for this rule.

- Remove `useCamelCase`

  Use [useNamingConvention](https://biomejs.dev/linter/rules/use-naming-convention/) instead.

#### New rules

- Add [noExcessiveComplexity](https://biomejs.dev/linter/rules/no-excessive-cognitive-complexity/)

- Add [useImportRestrictions](https://biomejs.dev/linter/rules/use-import-restrictions/)

- Add [noFallthroughSwitchClause](https://biomejs.dev/linter/rules/no-fallthrough-switch-clause/)

- Add [noGlobalIsFinite](https://biomejs.dev/linter/rules/no-global-is-finite/)

  This rule recommends using `Number.isFinite` instead of the global and unsafe `isFinite` that attempts a type
  coercion.

- Add [noGlobalIsNan](https://biomejs.dev/linter/rules/no-global-is-nan/)

  This rule recommends using `Number.isNaN` instead of the global and unsafe `isNaN` that attempts a type coercion.

- Add [noUnsafeDeclarationMerging](https://biomejs.dev/linter/rules/no-unsafe-declaration-merging/)

  This rule disallows declaration merging between an interface and a class.

- Add [noUselessThisAlias](https://biomejs.dev/linter/rules/no-useless-this-alias/)

  This rule disallows useless aliasing of `this` in arrow functions.

- Add [useArrowFunction](https://biomejs.dev/linter/rules/use-arrow-function/)

  This rule proposes turning function expressions into arrow functions.
  Function expressions that use `this` are ignored.

- Add [noDuplicateJsonKeys](https://biomejs.dev/linter/rules/no-duplicate-json-keys/)

  This rule disallow duplicate keys in a JSON object.

- Add [noVoid](https://biomejs.dev/linter/rules/no-void/)

  This rule disallows the use of `void`.

- Add [noNonoctalDecimalEscape](https://biomejs.dev/linter/rules/no-nonoctal-decimal-escape/)

  This rule disallows `\8` and `\9` escape sequences in string literals.

- Add [noUselessEmptyExport](https://biomejs.dev/linter/rules/no-useless-empty-export/)

  This rule disallows useless `export {}`.

- Add [useIsArray](https://biomejs.dev/linter/rules/use-is-array/)

  This rule proposes using `Array.isArray()` instead of `instanceof Array`.

- Add [useGetterReturn](https://biomejs.dev/linter/rules/use-getter-return/)

  This rule enforces the presence of non-empty return statements in getters.
  This makes the following code incorrect:

  ```js
  class Person {
      get firstName() {}
  }
  ```

#### Promoted rules

New rules are promoted, please check [#4750](https://github.com/rome/tools/discussions/4750) for more details:

- [a11y/useHeadingContent](https://biomejs.dev/linter/rules/use-heading-content/)
- [complexity/noForEach](https://biomejs.dev/linter/rules/no-for-each/)
- [complexity/useLiteralKeys](https://biomejs.dev/linter/rules/use-literal-keys/)
- [complexity/useSimpleNumberKeys](https://biomejs.dev/linter/rules/use-simple-number-keys/)
- [correctness/useIsNan](https://biomejs.dev/linter/rules/use-is-nan/)
- [suspicious/noConsoleLog](https://biomejs.dev/linter/rules/no-console-log/)
- [suspicious/noDuplicateJsxProps](https://biomejs.dev/linter/rules/no-duplicate-jsx-props/)

The following rules are now recommended:

**- [noUselessFragments](https://biomejs.dev/linter/rules/no-useless-fragments/)

- [noRedundantUseStrict](https://biomejs.dev/linter/rules/no-redundant-use-strict/)
- [useExponentiationOperator](https://biomejs.dev/linter/rules/use-exponentiation-operator/)**

#### Other changes

- Add new TypeScript globals (`AsyncDisposable`, `Awaited`, `DecoratorContext`, and
  others) [4643](https://github.com/rome/tools/issues/4643).

- [noRedeclare](https://biomejs.dev/linter/rules/no-redeclare/): allow redeclare of index signatures are in different
  type members [#4478](https://github.com/rome/tools/issues/4478)

-
Improve [noConsoleLog](https://biomejs.dev/linter/rules/no-console-log/), [noGlobalObjectCalls](https://biomejs.dev/linter/rules/no-global-object-calls/), [useIsNan](https://biomejs.dev/linter/rules/use-is-nan/),
and [useNumericLiterals](https://biomejs.dev/linter/rules/use-numeric-literals/) by handling `globalThis` and `window`
namespaces.

For instance, the following code is now reported by `noConsoleLog`:

```js
globalThis.console.log("log")
```

- Improve [noDuplicateParameters](https://biomejs.dev/linter/rules/no-duplicate-parameters/) to manage constructor
  parameters.

- Improve [noInnerDeclarations](https://biomejs.dev/linter/rules/no-inner-declarations/)

  Now, the rule doesn't report false-positives about ambient _TypeScript_ declarations.
  For example, the following code is no longer reported by the rule:

  ```ts
  declare var foo;
  ```

- Improve [useEnumInitializers](https://biomejs.dev/linter/rules/use-enum-initializers/)

  The rule now reports all uninitialized members of an enum in a single diagnostic.

  Moreover, ambient enum declarations are now ignored.
  This avoids reporting ambient enum declarations in _TypeScript_ declaration files.

  ```ts
  declare enum Weather {
    Rainy,
    Sunny,
  }
  ```

- Relax [noBannedTypes](https://biomejs.dev/linter/rules/no-banned-types/) and improve documentation

  The rule no longer reports a user type that reuses a banned type name.
  The following code is now allowed:

  ```ts
  import { Number } from "a-lib";
  declare const v: Number;
  ```

  The rule now allows the use of the type `{}` to denote a non-nullable generic type:

  ```ts
  function f<T extends {}>(x: T) {
      assert(x != null);
  }
  ```

  And in a type intersection for narrowing a type to its non-nullable equivalent type:

  ```ts
  type NonNullableMyType = MyType & {};
  ```

- Improve [noConstantCondition](https://biomejs.dev/linter/rules/no-constant-condition/)

  The rule now allows `while(true)`.
  This recognizes a common pattern in the web community:

  ```js
  while (true) {
    if (cond) {
      break;
    }
  }
  ```

- Improve the diagnostic and the code action
  of [useDefaultParameterLast](https://biomejs.dev/linter/rules/use-default-parameter-last/).

  The diagnostic now reports the last required parameter which should precede optional and default parameters.

  The code action now removes any whitespace between the parameter name and its initialization.

- Relax `noConfusingArrow`

  All arrow functions that enclose its parameter with parenthesis are allowed.
  Thus, the following snippet no longer trigger the rule:

  ```js
  var x = (a) => 1 ? 2 : 3;
  ```

  The following snippet still triggers the rule:

  ```js
  var x = a => 1 ? 2 : 3;
  ```

- Relax [useLiteralEnumMembers](https://biomejs.dev/linter/rules/use-literal-enum-members/)

  Enum members that refer to previous enum members are now allowed.
  This allows a common pattern in enum flags like in the following example:

  ```ts
  enum FileAccess {
    None = 0,
    Read = 1,
    Write = 1 << 1,
    All = Read | Write,
  }
  ```

  Arbitrary numeric constant expressions are also allowed:

  ```ts
  enum FileAccess {
    None = 0,
    Read = 2**0,
    Write = 2**1,
    All = Read | Write,
  }
  ```

- Improve [useLiteralKeys](https://biomejs.dev/linter/rules/use-literal-keys/).

  Now, the rule suggests simplifying computed properties to string literal properties:

  ```diff
  {
  -  ["1+1"]: 2,
  +  "1+1": 2,
  }
  ```

  It also suggests simplifying string literal properties to static properties:

  ```diff
  {
  -  "a": 0,
  +  a: 0,
  }
  ```

  These suggestions are made in object literals, classes, interfaces, and object types.

- Improve [noNewSymbol](https://biomejs.dev/linter/rules/no-new-symbol/).

  The rule now handles cases where `Symbol` is namespaced with the global `globalThis` or `window`.

- The rules [useExhaustiveDependencies](https://biomejs.dev/linter/rules/use-exhaustive-dependencies/)
  and [useHookAtTopLevel](https://biomejs.dev/linter/rules/use-hook-at-top-level/) accept a different shape of options

  Old configuration:

  ```json
  {
    "linter": {
       "rules": {
          "nursery": {
             "useExhaustiveDependencies": {
                "level": "error",
                "options": {
                   "hooks": [
                      ["useMyEffect", 0, 1]
                   ]
                }
             }
          }
       }
    }
  }
  ```

  New configuration:

  ```json
  {
    "linter": {
       "rules": {
          "nursery": {
             "useExhaustiveDependencies": {
                "level": "error",
                "options": {
                   "hooks": [
                      {
                         "name": "useMyEffect",
                         "closureIndex": 0,
                         "dependenciesIndex": 1
                      }
                   ]
                }
             }
          }
       }
    }
  }
  ```

- [noRedundantUseStrict](https://biomejs.dev/linter/rules/no-redundant-use-strict/) check only `'use strict'` directive
  to resolve false positive diagnostics.

  React introduced new directives, "use client" and "use server".
  The rule raises false positive errors about these directives.

- Fix a crash in the [NoParameterAssign](https://biomejs.dev/linter/rules/no-parameter-assign/) rule that occurred when
  there was a bogus binding. [#4323](https://github.com/rome/tools/issues/4323)

- Fix [useExhaustiveDependencies](https://biomejs.dev/linter/rules/use-exhaustive-dependencies/) in the following
  cases [#4330](https://github.com/rome/tools/issues/4330):

  - when the first argument of hooks is a named function
  - inside an export default function
  - for `React.use` hooks

- Fix [noInvalidConstructorSuper](https://biomejs.dev/linter/rules/no-invalid-constructor-super/) that erroneously
  reported generic parents [#4624](https://github.com/rome/tools/issues/4624).

- Fix [noDuplicateCase](https://biomejs.dev/linter/rules/no-duplicate-case/) that erroneously reported as equals the
  strings literals `"'"` and `'"'` [#4706](https://github.com/rome/tools/issues/4706).

- Fix [NoUnreachableSuper](https://biomejs.dev/linter/rules/no-unreachable-super/)'s false positive
  diagnostics ([#4483](https://github.com/rome/tools/issues/4483)) caused to nested if statement.

  The rule no longer reports `This constructor calls super() in a loop`
  when using nested if statements in a constructor.

- Fix [useHookAtTopLevel](https://biomejs.dev/linter/rules/use-hook-at-top-level/)'s false positive
  diagnostics ([#4637](https://github.com/rome/tools/issues/4637))

  The rule no longer reports false positive diagnostics when accessing properties directly from a hook and calling a
  hook inside function arguments.

- Fix [noUselessConstructor](https://biomejs.dev/linter/rules/no-useless-constructor/) which erroneously reported
  constructors with default parameters [rome#4781](https://github.com/rome/tools/issues/4781)

- Fix [noUselessFragments](https://biomejs.dev/linter/rules/no-useless-fragments/)'s panics when
  running `biome check --apply-unsafe` ([#4637](https://github.com/rome/tools/issues/4639))

  This rule's code action emits an invalid AST, so I fixed using JsxString instead of JsStringLiteral

- Fix [noUndeclaredVariables](https://biomejs.dev/linter/rules/no-undeclared-variables/)'s false positive
  diagnostics ([#4675](https://github.com/rome/tools/issues/4675))

  The semantic analyzer no longer handles `this` reference identifier.

- Fix [noUnusedVariables](https://biomejs.dev/linter/rules/no-unused-variables/)'s false positive
  diagnostics ([#4688](https://github.com/rome/tools/issues/4688))

  The semantic analyzer handles ts export declaration clause correctly.

### Parser

- Add support for decorators in class method parameters, example:

    ```js
    class AppController {
       get(@Param() id) {}
       // ^^^^^^^^ new supported syntax
    }
    ```

  This syntax is only supported via configuration, because it's a non-standard syntax.

    ```json
    {
       "javascript": {
          "parser": {
             "unsafeParameterDecoratorsEnabled": true
          }
       }
    }
    ```
- Add support for parsing comments inside JSON files:

  ```json
  {
    "json": {
      "parser": {
        "allowComments": true
      }
    }
  }
  ```
- Add support for the new `using` syntax

  ```js
  const using = resource.lock();
  ```<|MERGE_RESOLUTION|>--- conflicted
+++ resolved
@@ -66,6 +66,7 @@
   Contributed by @Conaclos
 
 - Add [nursery/noIrregularWhitespace](https://biomejs.dev/linter/rules/no-irregular-whitespace). Contributed by @michellocana
+- Add [nursery/useTrimStartEnd](https://biomejs.dev/linter/rules/use-trim-start-end/). Contributed by @chansuke
 
 #### Enhancements
 
@@ -96,14 +97,6 @@
 
   Contributed by @Conaclos
 
-<<<<<<< HEAD
-#### New features
-
-- Add support for GraphQL linting. Contributed by @ematipico
-- Add [nursery/useTrimStartEnd](https://biomejs.dev/linter/rules/use-trim-start-end/). Contributed by @chansuke
-
-=======
->>>>>>> 71888566
 #### Bug fixes
 
 - Don't request alt text for elements hidden from assistive technologies ([#3316](https://github.com/biomejs/biome/issues/3316)). Contributed by @robintown
