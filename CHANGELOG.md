# Biome changelog

This project follows [Semantic Versioning](https://semver.org/spec/v2.0.0.html).
Due to the nature of Biome as a toolchain,
it can be unclear what changes are considered major, minor, or patch.
Read our [guidelines to categorize a change](https://biomejs.dev/internals/versioning).

New entries must be placed in a section entitled `Unreleased`.
Read our [guidelines for writing a good changelog entry](https://github.com/biomejs/biome/blob/main/CONTRIBUTING.md#changelog).

## Unreleased

### Analyzer

### CLI

#### Bug fixes

- Don't process files under an ignored directory.

  Previously, Biome processed all files in the traversed hierarchy,
  even the files under an ignored directory.
  Now, it completly skip the content of ignored directories.

- Fix [#1508](https://github.com/biomejs/biome/issues/1508) by excluding deleted files from being processed. Contributed by @ematipico

- Fix [#1173](https://github.com/biomejs/biome/issues/1173). Fix the formatting of a single instruction with commented in a control flow body to ensure consistency. Contributed by @mdm317

- Fix overriding of `javascript.globals`. Contributed by @arendjr

### Configuration

### Editors

#### Bug fixes

- Fix a regression where ignored files where formatted in the editor. Contributed by @ematipico

### Formatter

#### New features

- Biome now allows to format the `package.json` file. This is now the default behaviour and users can remove their workarounds.
  If you rely on other tools to format `package.json`, you'll have to ignore it via configuration. Contributed by @pattrickrice
- New formatter option `attributePosition` that have similar behavior as Prettier `singleAttributePerLine` [#1706](https://github.com/biomejs/biome/issues/1706). Contributed by @octoshikari

#### Bug fixes

- Fix [#1039](https://github.com/biomejs/biome/issues/1039). Check unicode width instead of number of bytes when checking if regex expression is a simple argument. Contributed by @kalleep

  This no longer breaks.

  ```js
  s(/🚀🚀/).s().s();
  ```

- Fix [#1218](https://github.com/biomejs/biome/issues/1218), by correctly preserving empty lines in member chains. Contributed by @ah-yu

### JavaScript APIs

### Linter

#### New features

- Add the rule [noSkippedTests](https://biomejs.dev/linter/rules/no-skipped-tests), to disallow skipped tests:

  ```js
  describe.skip("test", () => {});
  it.skip("test", () => {});
  ```
  Contributed by @ematipico

- Add the rule [noFocusedTests](https://biomejs.dev/linter/rules/no-focused-tests), to disallow skipped tests:

  ```js
  describe.only("test", () => {});
  it.only("test", () => {});
  ```
  Contributed by @ematipico

- Add rule [useSortedClasses](https://biomejs.dev/linter/rules/use-sorted-classes), to sort CSS utility classes:

  ```diff
  - <div class="px-2 foo p-4 bar" />
  + <div class="foo·bar·p-4·px-2" />
  ```
  Contributed by @DaniGuardiola

#### Enhancements

- [noUselessTernary](https://biomejs.dev/linter/rules/no-useless-ternary) now provides unsafe code fixes. Contributed by @vasucp1207

- [noApproximativeNumericConstant](https://biomejs.dev/linter/rules/no-approximative-numeric-constant) now provides unsafe code fixes and handle numbers without leading zero and numbers with digit separators.

  The following numbers are now reported as approximated constants.

  ```js
  3.14_15; // PI
  .4342; // LOG10E
  ```

  Contributed by @Conaclos

- [noPrecisionLoss](https://biomejs.dev/linter/rules/no-precision-loss) no longer reports number with extra zeros.

  The following numbers are now valid.

  ```js
  .1230000000000000000000000;
  1230000000000000000000000.0;
  ```

  Contributed by @Conaclos

#### Bug fixes

- Fix [#1651](https://github.com/biomejs/biome/issues/1651). [noVar](https://biomejs.dev/linter/rules/no-var/) now ignores TsGlobalDeclaration. Contributed by @vasucp1207

- Fix [#1640](https://github.com/biomejs/biome/issues/1640). [useEnumInitializers](https://biomejs.dev/linter/rules/use-enum-initializers) code action now generates valid code when last member has a comment but no comma. Contributed by @kalleep

- Fix [#1653](https://github.com/biomejs/biome/issues/1653). Handle a shorthand value in `useForOf` to avoid the false-positive case. Contributed by @togami2864

- Fix [#1656](https://github.com/biomejs/biome/issues/1656). [useOptionalChain](https://biomejs.dev/linter/rules/use-optional-chain/) code action now correctly handles logical and chains where methods with the same name are invoked with different arguments:
  ```diff
  - tags·&&·tags.includes('a')·&&·tags.includes('b')
  + tags?.includes('a') && tags.includes('b')
  ```
  Contributed by @lucasweng

- Fix [#1704](https://github.com/biomejs/biome/issues/1704). Convert `/` to escaped slash `\/` to avoid parsing error in the result of autofix. Contributed by @togami2864

- Fix[#1697](https://github.com/biomejs/biome/issues/1697). Preserve leading trivia in autofix of suppression rules. Contributed by @togami2864

### Parser

#### Bug fixes
- Fix [#1728](https://github.com/biomejs/biome/issues/1728). Correctly parse the global declaration when the `{` token is on the line following the `global` keyword.

  Now the following code is correctly parsed:

  ```ts
  declare global
  { }

  declare module foo {
    global
    { }
  }
  ```

  Contributed by @ah-yu
<<<<<<< HEAD

- Fix [#1730](https://github.com/biomejs/biome/issues/1730). Correctly parse `delete` expressions with operands that are not simple member expressions.

  ```js
  delete(a.b);
  delete console.log(1);
  delete(() => {});
  ```

  Contributed by @printfn
=======
>>>>>>> 504ac4d6

## 1.5.3 (2024-01-22)

### LSP

#### Bug fixes

- Fix [#1584](https://github.com/biomejs/biome/issues/1584). Ensure the LSP only registers the formatter once. Contributed by @nhedger

- Fix [#1589](https://github.com/biomejs/biome/issues/1589). Fix invalid formatting of own line comments when they were at the end of an import/export list. Contributed by @spanishpear

### Configuration

#### Bug fixes

- Override correctly the recommended preset ([#1349](https://github.com/biomejs/biome/issues/1349)).

  Previously, if unspecified, Biome turned on the recommended preset in overrides.
  This resulted in reporting diagnostics with a severity level set to `off`.
  This in turn caused Biome to fail.

  Now Biome won't switch on the recommended preset in `overrides` unless told to do so.

  Contributed by @Conaclos

- Don't format **ignored** files that are well-known JSONC files when `files.ignoreUnknown` is enabled ([#1607](https://github.com/biomejs/biome/issues/1607)).

  Previously, Biome always formatted files that are known to be JSONC files (e.g. `.eslintrc`) when `files.ignoreUnknown` was enabled.

  Contributed by @Conaclos

### Formatter

#### Bug fixes

- Fix [#1178](https://github.com/biomejs/biome/issues/1178), where the line ending option wasn't correctly applied. Contributed by @ematipico
- Fix [#1571](https://github.com/biomejs/biome/issues/1571). Fix invalid formatting of nested multiline comments. Contributed by @ah-yu

### Linter

#### Bug fixes

- Fix [#1575](https://github.com/biomejs/biome/issues/1575). [noArrayIndexKey](https://biomejs.dev/linter/rules/no-array-index-key/) now captures array index value inside template literals and with string concatination. Contributed by @vasucp1207

- Linter rules that inspect regexes now handle multibyte characters correctly ([#1522](https://github.com/biomejs/biome/issues/1522)).

  Previously, [noMisleadingCharacterClass](https://biomejs.dev/linter/no-misleading-character-class), [noMultipleSpacesInRegularExpressionLiterals](https://biomejs.dev/linter/no-multiple-spaces-in-regular-expression-literals), and [noEmptyCharacterClassInRegex](https://biomejs.dev/linter/no-empty-character-class-in-regex) made Biome errors on multi-bytes characters.
  Multibyte characters are now handled correctly.

  The following code no longer raises an internal error:

  ```js
  // Cyrillic characters
  /[\u200E\u2066-\u2069]/gu;
  ```

  Contributed by @Conaclos

- [useExhaustiveDependencies](https://biomejs.dev/linter/use-exhaustive-dependencies) no longer made Biome errors in code TypeScript import equal declarations ([#1194](https://github.com/biomejs/biome/issues/1194)). Contributed by @Conaclos

- Fix typo in the diagnostic of [noNodejsModules](https://biomejs.dev/linter/rules/no-nodejs-modules). Contributed by @huseeiin

### Parser

#### Bug fixes

- Accept the `const` modifier for type parameter in method type signature ([#1624](https://github.com/biomejs/biome/issues/1624)).

  The following code is now correctly parsed:

  ```ts
  type Foo = {
    <const T>();
    method<const T>();
  };
  ```

  Contributed by @magic-akari

- Correctly parse type arguments in expression([#1184](https://github.com/biomejs/biome/issues/1184)).

  The following code is now correctly parsed in typescript:

  ```ts
  0 < (0 >= 1);
  ```

  Contributed by @ah-yu

### Website

#### New

- Add a [page that maps the Biome rule to its source](https://biomejs.dev/linter/rules-sources/). Contributed by @ematipico

#### Fixes

- Generate Open Graph images based on the linked page. Contributed by @ematipico

- Fix examples of the [git hook page](https://biomejs.dev/recipes/git-hooks/). Contributed by @9renpoto, @lmauromb, and @Conaclos

- Fix dead and erroneous hyperlinks. Contributed by @Sec-ant and Conaclos


## 1.5.2 (2024-01-15)

### CLI

### Bug fixes

- Fix [#1512](https://github.com/biomejs/biome/issues/1512) by skipping verbose diagnostics from the count. Contributed by @ematipico

- Correctly handle cascading `include` and `ignore`.

  Previously Biome incorrectly included files that were included at tool level and ignored at global level.
  In the following example, `file.js` was formatted when it should have been ignored.
  Now, Biome correctly ignores the directory `./src/sub/`.

  ```shell
  ❯ tree src
    src
    └── sub
        └── file.js

  ❯ cat biome.json
    {
      "files": { "ignore": ["./src/sub/"] },
      "formatter": { "include": ["./src"] }
    }
  ```

  Contributed by @Conaclos

- Don't emit verbose warnings when a protected file is ignored.

  Some files, such as `package.json` and `tsconfig.json`, are [protected](https://biomejs.dev/guides/how-biome-works/#protected-files).
  Biome emits a verbose warning when it encounters a protected file.

  Previously, Biome emitted this verbose warning even if the file was ignored by the configuration.
  Now, it doesn't emit verbose warnings for protected files that are ignored.

  Contributed by @Conaclos

- `overrides` no longer affect which files are ignored. Contributed by @Conaclos

- The file `biome.json` can't be ignored anymore. Contributed by @ematipico

- Fix [#1541](https://github.com/biomejs/biome/issues/1541) where the content of protected files wasn't returned to `stdout`. Contributed by @ematipico

- Don't handle CSS files, the formatter isn't ready yet. Contributed by @ematipico

### Configuration

#### Bug fixes

- Fix [1440](https://github.com/biomejs/biome/issues/1440), a case where `extends` and `overrides` weren't correctly emitting the final configuration. Contributed by @arendjr

- Correctly handle `include` when `ignore` is set (#1468). Contributed by @Conaclos

  Previously, Biome ignored `include` if `ignore` was set.
  Now, Biome check both `include` and `ignore`.
  A file is processed if it is included and not ignored.
  If `include` is not set all files are considered included.

### Formatter

#### Bug fixes

- Fix placement of comments before `*` token in generator methods with decorators. [#1537](https://github.com/biomejs/biome/pull/1537) Contributed by @ah-yu

- Fix [#1406](https://github.com/biomejs/biome/issues/1406). Ensure comments before the `async` keyword are placed before it. Contributed by @ah-yu

- Fix [#1172](https://github.com/biomejs/biome/issues/1172). Fix placement of line comment after function expression parentheses, they are now attached to first statement in body. Contributed by @kalleep

- Fix [#1511](https://github.com/biomejs/biome/issues/1511) that made the JavaScript formatter crash. Contributed @Conaclos

### Linter

#### Enhancements

- Add an unsafe code fix for [noConsoleLog](https://biomejs.dev/linter/rules/no-console-log/). Contributed by @vasucp1207

- [useArrowFunction](https://biomejs.dev/linter/rules/use-arrow-function) no longer reports function in `extends` clauses or in a `new` expression. Contributed by @Conaclos

  These cases require the presence of a prototype.

- Add dependency variable names on error message when useExhaustiveDependencies rule shows errors. Contributed by @mehm8128

#### Bug fixes

- The fix of [useArrowFunction](https://biomejs.dev/linter/rules/use-arrow-function) now adds parentheses around the arrow function in more cases where it is needed ([#1524](https://github.com/biomejs/biome/issues/1524)).

  A function expression doesn't need parentheses in most expressions where it can appear.
  This is not the case with the arrow function.
  We previously added parentheses when the function appears in a call or member expression.
  We now add parentheses in binary-like expressions and other cases where they are needed, hopefully covering all cases.

  Previously:

  ```diff
  - f = f ?? function() {};
  + f = f ?? () => {};
  ```

  Now:

  ```diff
  - f = f ?? function() {};
  + f = f ?? (() => {});
  ```

  Contributed by @Conaclos

- Fix [#1514](https://github.com/biomejs/biome/issues/1514). Fix autofix suggestion to avoid the syntax error in `no_useless_fragments`. Contributed by @togami2864


## 1.5.1 (2024-01-10)

### CLI

#### Bug fixes

- The diagnostics `files/missingHandler` are now shown only when the option `--verbose` is passed. Contributed by @ematipico
- The diagnostics for protected files are now shown only when the option `--verbose` is passed. Contributed by @ematipico
- Fix [#1465](https://github.com/biomejs/biome/issues/1465), by taking in consideration the workspace folder when matching a pattern. Contributed by @ematipico
- Fix [#1465](https://github.com/biomejs/biome/issues/1465), by correctly process globs that contain file names. Contributed by @ematipico


### Formatter

#### Bug fixes

- Fix [#1170](https://github.com/biomejs/biome/issues/1170). Fix placement of comments inside default switch clause. Now all line comments that have a preceding node will keep their position. Contributed by @kalleep

### Linter

#### Bug fixes

- Fix [#1335](https://github.com/biomejs/biome/issues/1335). [noUselessFragments](https://biomejs.dev/linter/rules/no-useless-fragments/) now ignores code action on component props when the fragment is empty. Contributed by @vasucp1207

- [useConsistentArrayType](https://biomejs.dev/linter/rules/use-consistent-array-type) was accidentally placed in the `style` rule group instead of the `nursery` group. It is now correctly placed under `nursery`.

- Fix [#1483](https://github.com/biomejs/biome/issues/1483). [useConsistentArrayType](https://biomejs.dev/linter/rules/use-consistent-array-type) now correctly handles its option. Contributed by @Conaclos

- Fix [#1502](https://github.com/biomejs/biome/issues/1502). [useArrowFunction](https://biomejs.dev/linter/rules/use-arrow-function) now correctly handle functions that return a (comma) sequence expression. Contributed by @Conaclos

  Previously the rule made an erroneous suggestion:

  ```diff
  - f(function() { return 0, 1; }, "");
  + f(() => 0, 1, "")
  ```

  Now, the rule wraps any comma sequence between parentheses:

  ```diff
  - f(function() { return 0, 1; }, "");
  + f(() => (0, 1), "")
  ```

- Fix [#1473](https://github.com/biomejs/biome/issues/1473): [useHookAtTopLevel](https://biomejs.dev/linter/rules/use-hook-at-top-level/) now correctly handles React components and hooks that are nested inside other functions. Contributed by @arendjr


## 1.5.0 (2024-01-08)

Biome now scores 97% compatibility with Prettier and features more than 180 linter rules.

### Analyzer

### CLI

#### New features

- Biome now shows a diagnostic when it encounters a protected file. Contributed by @ematipico

- The command `biome migrate` now updates the `$schema` if there's an outdated version.

- The CLI now takes in consideration the `.gitignore` in the home directory of the user, if it exists. Contributed by @ematipico
- The `biome ci` command is now able to print [GitHub Workflow Commands](https://docs.github.com/en/actions/using-workflows/workflow-commands-for-github-actions) when there are diagnostics in our code. Contributed by @nikeee
  This **might** require setting the proper permissions on your GitHub action:
  ```yaml
  permissions:
    pull-requests: write
  ```
- The commands `format`, `lint`, `check` and `ci` now accept two new arguments: `--changed` and `--since`. Use these options with the VCS integration
  is enabled to process only the files that were changed. Contributed by @simonxabris

  ```shell
  biome format --write --changed
  ```

- Introduced a new command called `biome explain`, which has the capability to display documentation for lint rules. Contributed by @kalleep
- You can use the command `biome explain` to print the documentation of lint rules. Contributed by @kalleep
  ```shell
  biome explain noDebugger
  biome explain useAltText
  ```
- You can use the command `biome explain` to print the directory where daemon logs are stored. Contributed by @ematipico
  ```shell
  biome explain daemon-logs
  ```
- Removed the hard coded limit of 200 printable diagnostics. Contributed by @ematipico

#### Bug fixes

- Fix [#1247](https://github.com/biomejs/biome/issues/1247), Biome now prints a **warning** diagnostic if it encounters files that can't handle. Contributed by @ematipico

  You can ignore unknown file types using the [`files.ignoreUnknown`](https://biomejs.dev/reference/configuration/#filesignoreunknown) configuration in `biome.json`:

  ```jsonc
  {
    "files": {
      "ignoreUnknown": true
    }
  }
  ```

  Or the `--files-ignore-unknown` CLI option:

  ```shell
  biome format --files-ignore-unknown=true --write .
  ```

- Fix [#709](https://github.com/biomejs/biome/issues/709) and [#805](https://github.com/biomejs/biome/issues/805) by correctly parsing `.gitignore` files. Contributed by @ematipico

- Fix [#1117](https://github.com/biomejs/biome/issues/1117) by correctly respecting the matching. Contributed by @ematipico

- Fix [#691](https://github.com/biomejs/biome/issues/691) and [#1190](https://github.com/biomejs/biome/issues/1190), by correctly apply the configuration when computing [`overrides` configuration](https://biomejs.dev/reference/configuration/#overrides). Contributed by @ematipico

### Configuration

#### New features

- Users can specify _git ignore patterns_ inside `ignore` and `include` properties, for example it's possible to **allow list** globs of files using the `!` character:

  ```jsonc
  {
    "files": {
      "ignore": [
        "node_modules/**",
        "!**/dist/**" // this is now accepted and allow files inside the `dist` folder
      ]
    }
  }
  ```

### Editors

#### New features

- The LSP registers formatting without the need of using dynamic capabilities from the client.

  This brings formatting services to the editors that don't support or have limited support for dynamic capabilities.

### Formatter

#### Bug fixes

- Fix [#1169](https://github.com/biomejs/biome/issues/1169). Account for escaped strings when computing layout for assignments. Contributed by @kalleep
- Fix [#851](https://github.com/biomejs/biome/issues/851). Allow regular function expressions to group and break as call arguments, just like arrow function expressions. [#1003](https://github.com/biomejs/biome/issues/1003) Contributed by @faultyserver
- Fix [#914](https://github.com/biomejs/biome/issues/914). Only parenthesize type-casted function expressions as default exports. [#1023](https://github.com/biomejs/biome/issues/1023) Contributed by @faultyserver
- Fix [#1112](https://github.com/biomejs/biome/issues/1112). Break block bodies in case clauses onto their own lines and preserve trailing fallthrough comments. [#1035](https://github.com/biomejs/biome/pull/1035) Contributed by @faultyserver
- Fix `RemoveSoftLinesBuffer` behavior to also removed conditional expanded content, ensuring no accidental, unused line breaks are included [#1032](https://github.com/biomejs/biome/pull/1032) Contributed by @faultyserver
- Fix [#1024](https://github.com/biomejs/biome/issues/1024). Allow JSX expressions to nestle in arrow chains [#1033](https://github.com/biomejs/biome/pull/1033) Contributed by @faultyserver
- Fix incorrect breaking on the left side of assignments by always using fluid assignment. [#1021](https://github.com/biomejs/biome/pull/1021) Contributed by @faultyserver
- Fix breaking strategy for nested object patterns in function parameters [#1054](https://github.com/biomejs/biome/pull/1054) Contributed by @faultyserver
- Fix over-indention of arrow chain expressions by simplifying the way each chain is grouped [#1036](https://github.com/biomejs/biome/pull/1036), [#1136](https://github.com/biomejs/biome/pull/1136), and [#1162](https://github.com/biomejs/biome/pull/1162) Contributed by @faultyserver.
- Fix "simple" checks for calls and member expressions to correctly handle array accesses, complex arguments to single-argument function calls, and multiple-argument function calls. [#1057](https://github.com/biomejs/biome/pull/1057) Contributed by @faultyserver
- Fix text wrapping and empty line handling for JSX Text elements to match Prettier's behavior. [#1075](https://github.com/biomejs/biome/pull/1075) Contributed by @faultyserver
- Fix leading comments in concisely-printed arrays to prevent unwanted line breaks. [#1135](https://github.com/biomejs/biome/pull/1135) Contributed by @faultyserver
- Fix `best_fitting` and interned elements preventing expansion propagation from sibling elements. [#1141](https://github.com/biomejs/biome/pull/1141) Contributed by @faultyserver
- Fix heuristic for grouping function parameters when type parameters with constraints are present. [#1153](https://github.com/biomejs/biome/pull/1153).  Contributed by @faultyserver.
- Fix binary-ish and type annotation handling for grouping call arguments in function expressions and call signatures. [#1152](https://github.com/biomejs/biome/pull/1152) and [#1160](https://github.com/biomejs/biome/pull/1160) Contributed by @faultyserver
- Fix handling of nestled JSDoc comments to preserve behavior for overloads. [#1195](https://github.com/biomejs/biome/pull/1195) Contributed by @faultyserver
- Fix [#1208](https://github.com/biomejs/biome/issues/1208). Fix extraction of inner types when checking for simple type annotations in call arguments. [#1195](https://github.com/biomejs/biome/pull/1195) Contributed by @faultyserver

- Fix [#1220](https://github.com/biomejs/biome/issues/1220). Avoid duplicating comments in type unions for mapped, empty object, and empty tuple types. [#1240](https://github.com/biomejs/biome/pull/1240) Contributed by @faultyserver

- Fix [#1356](https://github.com/biomejs/biome/issues/1356). Ensure `if_group_fits_on_line` content is always written in `RemoveSoftLinesBuffer`s. [#1357](https://github.com/biomejs/biome/pull/1357) Contributed by @faultyserver

- Fix [#1171](https://github.com/biomejs/biome/issues/1171). Correctly format empty statement with comment inside arrow body when used as single argument in call expression. Contributed by @kalleep

- Fix [#1106](https://github.com/biomejs/biome/issues/1106). Fix invalid formatting of single bindings when Arrow Parentheses is set to "AsNeeded" and the expression breaks over multiple lines. [#1449](https://github.com/biomejs/biome/pull/1449) Contributed by @faultyserver

### JavaScript APIs

### Linter

#### Promoted rules

New rules are incubated in the nursery group.
Once stable, we promote them to a stable group.
The following rules are promoted:

- [a11y/noAriaHiddenOnFocusable](https://www.biomejs.dev/linter/rules/no-aria-hidden-on-focusable)
- [a11y/useValidAriaRole](https://www.biomejs.dev/linter/rules/use-valid-aria-role)
- [complexity/useRegexLiterals](https://www.biomejs.dev/linter/rules/use-regex-literals)
- [suspicious/noImplicitAnyLet](https://www.biomejs.dev/linter/rules/no-implicit-any-let)
- [style/noDefaultExport](https://www.biomejs.dev/linter/rules/no-default-export)

#### New features

- Add [useExportType](https://biomejs.dev/linter/rules/use-export-type) that enforces the use of type-only exports for types. Contributed by @Conaclos

  ```diff
    interface A {}
    interface B {}
    class C {}

  - export type { A, C }
  + export { type A, C }

  - export { type B }
  + export type { B }
  ```

- Add [useImportType](https://biomejs.dev/linter/rules/use-import-type) that enforces the use of type-only imports for types. Contributed by @Conaclos

  ```diff
  - import { A, B } from "./mod.js";
  + import { type A, B } from "mod";
    let a: A;
    const b: B = new B();
  ```

  Also, the rule groups type-only imports:

  ```diff
  - import { type A, type B } from "./mod.js";
  + import type { A, B } from "./mod.js";
  ```

- Add [useFilenamingConvention](https://biomejs.dev/linter/rules/use-filenaming-convention), that enforces naming conventions for JavaScript and TypeScript filenames. Contributed by @Conaclos

  By default, the rule requires that a filename be in `camelCase`, `kebab-case`, `snake_case`, or matches the name of an `export` in the file.
  The rule provides options to restrict the allowed cases.

- Add [useNodejsImportProtocol](https://biomejs.dev/linter/rules/use-nodejs-import-protocol) that enforces the use of the `node:` protocol when importing _Node.js_ modules. Contributed by @2-NOW, @vasucp1207, and @Conaclos

  ```diff
  - import fs from "fs";
  + import fs from "node:fs";
  ```

- Add [useNumberNamespace](https://biomejs.dev/linter/rules/use-number-namespace) that enforces the use of the `Number` properties instead of the global ones.

  ```diff
  - parseInt;
  + Number.parseInt;
  - - Infinity;
  + Number.NEGATIVE_INFINITY;
  ```

- Add [useShorthandFunctionType](https://biomejs.dev/linter/rules/use-shorthand-function-type) that enforces using function types instead of object type with call signatures. Contributed by @emab, @ImBIOS, and @seitarof

  ```diff
  - interface Example {
  -   (): string;
  - }
  + type Example = () => string
```

- Add [noNodejsModules](https://biomejs.dev/linter/rules/no-nodejs-modules), that disallows the use of _Node.js_ modules. Contributed by @anonrig, @ematipico, and @Conaclos

- Add [noInvalidUseBeforeDeclaration](https://biomejs.dev/linter/rules/no-invalid-use-before-declaration) that reports variables and function parameters used before their declaration. Contributed by @Conaclos

  ```js
  function f() {
    console.log(c); // Use of `c` before its declaration.
    const c = 0;
  }
  ```

- Add [useConsistentArrayType](https://biomejs.dev/linter/rules/use-consistent-array-type) that enforces the use of a consistent syntax for array types. Contributed by @eryue0220

  This rule will replace [useShorthandArrayType](https://biomejs.dev/linter/rules/use-shorthand-array-type).
  It provides an option to choose between the shorthand or the generic syntax.

- Add [noEmptyTypeParameters](https://biomejs.dev/linter/rules/no-empty-type-parameters) that ensures that any type parameter list has at least one type parameter. Contributed by @togami2864

  This will report the following empty type parameter lists:

  ```ts
  interface Foo<> {}
  //           ^^
  type Bar<> = {};
  //      ^^
  ```

- Add [noGlobalEval](https://biomejs.dev/linter/rules/no-global-eval) that reports any use of the global `eval`.
  Contributed by @you-5805

- Add [noGlobalAssign](https://biomejs.dev/linter/rules/no-global-assign) that reports assignment to global variables. Contributed by @chansuke

  ```js
  Object = {}; // report assignment to `Object`.
  ```

- Add [noMisleadingCharacterClass](https://biomejs.dev/linter/rules/no-misleading-character-class) that disallows characters made with multiple code points in character class. Contributed by @togami2864

- Add [noThenProperty](https://biomejs.dev/linter/rules/no-then-property) that disallows the use of `then` as property name. Adding a `then` property makes an object _thenable_ that can lead to errors with Promises. Contributed by @togami2864

- Add [noUselessTernary](https://biomejs.dev/linter/rules/no-useless-ternary) that disallows conditional expressions (ternaries) when simpler alternatives exist.

  ```js
  var a = x ? true : true; // this could be simplified to `x`
  ```

#### Enhancements

- [noEmptyInterface](https://biomejs.dev/linter/rules/no-empty-interface) ignores empty interfaces that extend a type. Address [#959](https://github.com/biomejs/biome/issues/959) and [#1157](https://github.com/biomejs/biome/issues/1157). Contributed by @Conaclos

  This allows supporting interface augmentation in external modules as demonstrated in the following example:

  ```ts
  interface Extension {
    metadata: unknown;
  }

  declare module "@external/module" {
    // Empty interface that extends a type.
    export interface ExistingInterface extends Extension {}
  }
  ```

- Preserve more comments in the code fix of [useExponentiationOperator](https://biomejs.dev/linter/rules/use-exponentiation-operator). Contributed by @Conaclos

  The rule now preserves comments that follow the (optional) trailing comma.

  For example, the rule now suggests the following code fix:

  ```diff
  - Math.pow(
  -    a, // a
  -    2, // 2
  -  );
  +
  +    a ** // a
  +    2 // 2
  +
  ```

- `<svg>` element is now considered as a non-interactive HTML element ([#1095](https://github.com/biomejs/biome/issues/1095)). Contributed by @chansuke

  This affects the following rules:
  - [noAriaHiddenOnFocusable](https://biomejs.dev/linter/rules/no-aria-hidden-on-focusable)
  - [noInteractiveElementToNoninteractiveRole](https://biomejs.dev/linter/rules/no-interactive-element-to-noninteractive-role)
  - [noNoninteractiveElementToInteractiveRole](https://biomejs.dev/linter/rules/no-noninteractive-element-to-interactive-role)
  - [noNoninteractiveTabindex](https://biomejs.dev/linter/rules/no-noninteractive-tabindex)
  - [useAriaActivedescendantWithTabindex](https://biomejs.dev/linter/rules/use-aria-activedescendant-with-tabindex)

- [noMultipleSpacesInRegularExpressionLiterals](https://biomejs.dev/linter/rules/no-multiple-spaces-in-regular-expression-literals/) has a safe code fix. Contributed by @Conaclos

- [useArrowFunction](https://biomejs.dev/linter/rules/use-arrow-function/) ignores expressions that use `new.target`. Contributed by @Conaclos

- [noForEach](https://biomejs.dev/linter/rules/no-for-each) now reports only calls that use a callback with `0` or `1` parameter. Address [#547](https://github.com/biomejs/biome/issues/547). Contributed by @Conaclos

#### Bug fixes

- Fix [#1061](https://github.com/biomejs/biome/issues/1061). [noRedeclare](https://biomejs.dev/linter/rules/no-redeclare) no longer reports overloads of `export default function`. Contributed by @Conaclos

  The following code is no longer reported:

  ```ts
  export default function(a: boolean): boolean;
  export default function(a: number): number;
  export default function(a: number | boolean): number | boolean {
  	return a;
  }
  ```

- Fix [#651](https://github.com/biomejs/biome/issues/651), [useExhaustiveDependencies](https://biomejs.dev/linter/rules/use-exhaustive-dependencies) no longer reports out of scope dependencies. Contributed by @kalleep

  The following code is no longer reported:
  ```ts
  let outer = false;

  const Component = ({}) => {
    useEffect(() => {
      outer = true;
    }, []);
  }
  ```

- Fix [#1191](https://github.com/biomejs/biome/issues/1191). [noUselessElse](https://biomejs.dev/linter/rules/no-useless-else) now preserve comments of the `else` clause. Contributed by @Conaclos

  For example, the rule suggested the following fix:

  ```diff
    function f(x) {
      if (x <0) {
        return 0;
      }
  -   // Comment
  -   else {
        return x;
  -   }
    }
  ```

  Now the rule suggests a fix that preserves the comment of the `else` clause:

  ```diff
    function f(x) {
      if (x <0) {
        return 0;
      }
      // Comment
  -   else {
        return x;
  -   }
    }
  ```

- Fix [#1383](https://github.com/biomejs/biome/issues/1383). [noConfusingVoidType](https://biomejs.dev/linter/rules/no-confusing-void-type) now accepts the `void` type in type parameter lists.

  The rule no longer reports the following code:

  ```ts
  f<void>();
  ```

- Fix [#728](https://github.com/biomejs/biome/issues/728). [useSingleVarDeclarator](https://biomejs.dev/linter/rules/use-single-var-declarator) no longer outputs invalid code. Contributed by @Conaclos

- Fix [#1167](https://github.com/biomejs/biome/issues/1167). [useValidAriaProps](https://biomejs.dev/linter/rules/use-valid-aria-props) no longer reports `aria-atomic` as invalid. Contributed by @unvalley

- Fix [#1192](https://github.com/biomejs/biome/issues/1192). [useTemplate](https://biomejs.dev/linter/rules/use-template/) now correctly handles parenthesized expressions and respects type coercions. Contributed by @n-gude

  These cases are now properly handled:

  ```js
  "a" + (1 + 2) // `a${1 + 2}`
  ```

  ```js
  1 + (2 + "a") // `${1}${2}a`
  ```

- Fix [#1456](https://github.com/biomejs/biome/issues/1456). [useTemplate](https://biomejs.dev/linter/rules/use-template/) now reports expressions with an interpolated template literal and non-string expressions. Contributed by @n-gude

  The following code is now reported:

  ```js
  `a${1}` + 2;
  ```

- Fix [#1436](https://github.com/biomejs/biome/issues/1436). [useArrowFunction](https://biomejs.dev/linter/rules/use-arrow-function/) now applies a correct fix when a function expression is used in a call expression or a member access. Contributed by @Conaclos

  For example, the rule proposed the following fix:

  ```diff
  - const called = function() {}();
  + const called = () => {}();
  ```

  It now proposes a fix that adds the needed parentheses:

  ```diff
  - const called = function() {}();
  + const called = (() => {})();
  ```

- Fix [#696](https://github.com/biomejs/biome/issues/696). [useHookAtTopLevel](https://biomejs.dev/linter/rules/use-hook-at-top-level) now correctly detects early returns before the calls to the hook.

- The code fix of [noUselessTypeCOnstraint](https://biomejs.dev/linter/rules/no-useless-type-constraint) now adds a trailing comma when needed to disambiguate a type parameter list from a JSX element. COntributed by @Conaclos

- Fix [#578](https://github.com/biomejs/biome/issues/578). [useExhaustiveDependencies](https://biomejs.dev/linter/rules/use-exhaustive-dependencies) now correctly recognizes hooks namespaced under the `React` namespace.  Contributed by @XiNiHa

- Fix [#910](https://github.com/biomejs/biome/issues/910). [noSvgWithoutTitle](https://biomejs.dev/linter/rules/no-svg-without-title) now ignores `<svg>` element with `aria-hidden="true"`. COntributed by @vasucp1207

### Parser

#### BREAKING CHANGES

- The representation of imports has been simplified. Contributed by @Conaclos

  The new representation is closer to the ECMAScript standard.
  It provides a single way of representing a namespace import such as `import * as ns from ""`.
  It rules out some invalid states that was previously representable.
  For example, it is no longer possible to represent a combined import with a `type` qualifier such as `import type D, { N } from ""`.

  See [#1163](https://github.com/biomejs/biome/pull/1163) for more details.

#### New features

- Imports and exports with both an _import attribute_ and a `type` qualifier are now reported as parse errors.

  ```ts
  import type A from "mod" with { type: "json" };
  //     ^^^^              ^^^^^^^^^^^^^^^^^^^^^
  //     parse error
  ```

#### Bug fixes

- Fix [#1077](https://github.com/biomejs/biome/issues/1077) where parenthesized identifiers in conditional expression were being parsed as arrow expressions. Contributed by @kalleep

  These cases are now properly parsed:

  _JavaScript_:

  ```javascript
    a ? (b) : a => {};
  ```

  _TypeScript_:

  ```ts
    a ? (b) : a => {};
  ```

  _JSX_:

  ```jsx
    bar ? (foo) : (<a>{() => {}}</a>);
  ```

- Allow empty type parameter lists for interfaces and type aliases ([#1237](https://github.com/biomejs/biome/issues/1237)). COntributed by @togami2864

  _TypeScript_ allows interface declarations and type aliases to have empty type parameter lists.
  Previously Biome didn't handle this edge case.
  Now, it correctly parses this syntax:

  ```ts
  interface Foo<> {}
  type Bar<> = {};
  ```

### Crates

#### BREAKING CHANGES

- Rename the `biome_js_unicode_table` crate to `biome_unicode_table` ([#1302](https://github.com/biomejs/biome/issues/1302)). COntributed by @chansuke


## 1.4.1 (2023-11-30)

### Editors

#### Bug fixes

- Fix [#933](https://github.com/biomejs/biome/issues/933). Some files are properly ignored in the LSP too. E.g. `package.json`, `tsconfig.json`, etc.
- Fix [#1394](https://github.com/biomejs/biome/issues/1394), by inferring the language extension from the internal saved files. Now newly created files JavaScript correctly show diagnostics.

### Formatter

#### Bug fixes

- Fix some accidental line breaks when printing array expressions within arrow functions and other long lines [#917](https://github.com/biomejs/biome/pull/917). Contributed by @faultyserver

- Match Prettier's breaking strategy for `ArrowChain` layouts [#934](https://github.com/biomejs/biome/pull/934). Contributed by @faultyserver

- Fix double-printing of leading comments in arrow chain expressions [#951](https://github.com/biomejs/biome/pull/951). Contributed by @faultyserver

### Linter

#### Bug fixes

- Fix [#910](https://github.com/biomejs/biome/issues/910), where the rule `noSvgWithoutTitle` should skip elements that have `aria-hidden` attributes. Contributed by @vasucp1207

#### New features

- Add [useForOf](https://biomejs.dev/linter/rules/use-for-of) rule.
  The rule recommends a for-of loop when the loop index is only used to read from an array that is being iterated.
  Contributed by @victor-teles

#### Enhancement

- Address [#924](https://github.com/biomejs/biome/issues/924) and [#920](https://github.com/biomejs/biome/issues/920). [noUselessElse](https://biomejs.dev/linter/rules/no-useless-else) now ignores `else` clauses that follow at least one `if` statement that doesn't break early. Contributed by @Conaclos

  For example, the following code is no longer reported by the rule:

  ```js
  function f(x) {
      if (x < 0) {
        // this `if` doesn't break early.
      } else if (x > 0) {
          return x;
      } else {
          // This `else` block was previously reported as useless.
      }
  }
  ```

#### Bug fixes

- Fix [#918](https://github.com/biomejs/biome/issues/918). [useSimpleNumberKeys](https://biomejs.dev/linter/rules/use-simple-number-keys) no longer repports false positive on comments. Contributed by @kalleep

- Fix [#953](https://github.com/biomejs/biome/issues/953). [noRedeclare](https://biomejs.dev/linter/rules/no-redeclare) no longer reports type parameters with the same name in different mapped types as redeclarations. Contributed by @Conaclos

- Fix [#608](https://github.com/biomejs/biome/issues/608). [useExhaustiveDependencies](https://biomejs.dev/linter/rules/use-exhaustive-dependencies) no longer repports missing dependencies for React hooks without dependency array. Contributed by @kalleep

### Parser

## 1.4.0 (2023-11-27)

### CLI

- Remove the CLI options from the `lsp-proxy`, as they were never meant to be passed to that command. Contributed by @ematipico

- Add option `--config-path` to `lsp-proxy` and `start` commands. It's now possible to tell the Daemon server to load `biome.json` from a custom path. Contributed by @ematipico

- Add option `--diagnostic-level`. It lets users control the level of diagnostics printed by the CLI. Possible values are: `"info"`, `"warn"`, and `"hint"`. Contributed by @simonxabris

- Add option `--line-feed` to the `format` command. Contributed by @SuperchupuDev

- Add option `--bracket-same-line` to the `format` command. Contributed by @faultyserve

- Add option `--bracket-spacing` to the `format` command. Contributed by @faultyserve

#### Bug fixes

- Fix the command `format`, now it returns a non-zero exit code when if there pending diffs. Contributed by @ematipico

### Formatter

#### New features

- Add the configuration [`formatter.lineFeed`](https://biomejs.dev/reference/configuration/#formatterlineending). It allows changing the type of line endings. Contributed by @SuperchupuDev

- Add the configuration [`javascript.formatter.bracketSameLine`](https://biomejs.dev/reference/configuration/#formatterbracketsameline). It allows controlling whether ending `>` of a multi-line _JSX_ element should be on the last attribute line or not. [#627](https://github.com/biomejs/biome/issues/627). Contributed by @faultyserver

- Add the configuration [`javascript.formatter.bracketSpacing`](https://biomejs.dev/reference/configuration/#formatterbracketspacing). It allows controlling whether spaces are inserted around the brackets of object literals. [#627](https://github.com/biomejs/biome/issues/627). Contributed by @faultyserver

#### Bug fixes

- Fix [#832](https://github.com/biomejs/biome/issues/832), the formatter no longer keeps an unnecessary trailing comma in type parameter lists. Contributed by @Conaclos

  ```diff
  - class A<T,> {}
  + class A<T> {}
  ```

- Fix [#301](https://github.com/biomejs/biome/issues/301), the formatter should not break before the `in` keyword. Contributed by @ematipico

### Linter

#### Promoted rules

- [a11y/noInteractiveElementToNoninteractiveRole](https://biomejs.dev/linter/rules/no-interactive-element-to-noninteractive-role)
- [complexity/noThisInStatic](https://biomejs.dev/linter/rules/no-this-in-static)
- [complexity/useArrowFunction](https://biomejs.dev/linter/rules/use-arrow-function)
- [correctness/noEmptyCharacterClassInRegex](https://biomejs.dev/linter/rules/no-empty-character-class-in-regex)
- [correctness/noInvalidNewBuiltin](https://biomejs.dev/linter/rules/no-invalid-new-builtin)
- [style/noUselessElse](https://biomejs.dev/linter/rules/no-useless-else)
- [style/useAsConstAssertion](https://biomejs.dev/linter/rules/use-as-const-assertion)
- [style/useShorthandAssign](https://biomejs.dev/linter/rules/use-shorthand-assign)
- [suspicious/noApproximativeNumericConstant](https://biomejs.dev/linter/rules/no-approximative-numeric-constant)
- [suspicious/noMisleadingInstantiator](https://biomejs.dev/linter/rules/no-misleading-instantiator)
- [suspicious/noMisrefactoredShorthandAssign](https://biomejs.dev/linter/rules/no-misrefactored-shorthand-assign)

The following rules are now recommended:

- [a11y/noAccessKey](https://biomejs.dev/linter/rules/no-access-key)
- [a11y/useHeadingContent](https://biomejs.dev/linter/rules/use-heading-content)
- [complexity/useSimpleNumberKeys](https://biomejs.dev/linter/rules/use-simple-number-keys)

The following rules are now deprecated:

- [correctness/noNewSymbol](https://biomejs.dev/linter/rules/no-new-symbol)
  The rule is replaced by [correctness/noInvalidNewBuiltin](https://biomejs.dev/linter/rules/no-invalid-new-builtin)

#### New features

- Add [noDefaultExport](https://biomejs.dev/linter/rules/no-default-export) which disallows `export default`. Contributed by @Conaclos

- Add [noAriaHiddenOnFocusable](https://biomejs.dev/linter/rules/no-aria-hidden-on-focusable) which reports hidden and focusable elements. Contributed by @vasucp1207

- Add [noImplicitAnyLet](https://biomejs.dev/linter/rules/no-implicit-any-let) that reports variables declared with `let` and without initialization and type annotation. Contributed by @TaKO8Ki and @b4s36t4

- Add [useAwait](https://biomejs.dev/linter/rules/use-await) that reports `async` functions that don't use an `await` expression.

- Add [useValidAriaRole](https://biomejs.dev/linter/rules/use-valid-aria-role). Contributed by @vasucp1207

- Add [useRegexLiterals](https://biomejs.dev/linter/rules/use-regex-literals) that suggests turning call to the regex constructor into regex literals. COntributed by @Yuiki

#### Enhancements

- Add an unsafe code fix for [a11y/useAriaActivedescendantWithTabindex](https://biomejs.dev/linter/rules/use-aria-activedescendant-with-tabindex)

#### Bug fixes

- Fix [#639](https://github.com/biomejs/biome/issues/639) by ignoring unused TypeScript's mapped key. Contributed by @Conaclos

- Fix [#565](https://github.com/biomejs/biome/issues/565) by handling several `infer` with the same name in extends clauses of TypeScript's conditional types. Contributed by @Conaclos

- Fix [#653](https://github.com/biomejs/biome/issues/653). [noUnusedImports](https://biomejs.dev/linter/rules/no-unused-imports) now correctly removes the entire line where the unused `import` is. Contributed by @Conaclos

- Fix [#607](https://github.com/biomejs/biome/issues/609) `useExhaustiveDependencies`, ignore optional chaining, Contributed by @msdlisper

- Fix [#676](https://github.com/biomejs/biome/issues/676), by using the correct node for the `"noreferrer"` when applying the code action. Contributed by @ematipico

- Fix [#455](https://github.com/biomejs/biome/issues/455). The CLI can now print complex emojis to the console correctly.

- Fix [#727](https://github.com/biomejs/biome/issues/727). [noInferrableTypes](https://biomejs.dev/linter/rules/no-inferrable-types) now correctly keeps type annotations when the initialization expression is `null`. Contributed by @Conaclos

- Fix [#784](https://github.com/biomejs/biome/issues/784), [noSvgWithoutTitle](https://biomejs.dev/linter/rules/no-svg-without-title) fixes false-positives to `aria-label` and reports svg's role attribute is implicit. Contributed by @unvalley

- Fix [#834](https://github.com/biomejs/biome/issues/834) that made [noUselessLoneBlockStatements](https://biomejs.dev/linter/rules/no-useless-lone-block-statements) reports block statements of switch clauses. Contributed by @vasucp1207

- Fix [#783](https://github.com/biomejs/biome/issues/834) that made [noUselessLoneBlockStatements](https://biomejs.dev/linter/rules/no-useless-lone-block-statements) reports block statements of `try-catch` structures. Contributed by @hougesen

- Fix [#69](https://github.com/biomejs/biome/issues/69) that made [correctness/noUnnecessaryContinue](https://biomejs.dev/linter/rules/no-unnecessary-continue) incorrectly reports a `continue` used to break a switch clause. Contributed by @TaKO8Ki

- Fix [#664](https://github.com/biomejs/biome/issues/664) by improving the diagnostic of [style/useNamingConvention](https://biomejs.dev/linter/rules/use-naming-convention) when double capital are detected in strict camel case mode. Contributed by @vasucp1207

- Fix [#643](https://github.com/biomejs/biome/issues/643) that erroneously parsed the option of [complexity/useExhaustiveDependencies](https://biomejs.dev/linter/rules/use-naming-convention). Contributed by @arendjr

### Parser

#### Bug fixes

- Fix [#846](https://github.com/biomejs/biome/issues/846) that erroneously parsed `<const T,>() => {}` as a JSX tag instead of an arrow function when both TypeScript and JSX are enabled.

### VSCode

## 1.3.3 (2023-10-31)

### Analyzer

#### Bug fixes

- Fix [#604](https://github.com/biomejs/biome/issues/604) which made [noConfusingVoidType](https://biomejs.dev/linter/rules/no-confusing-void-type) report false positives when the `void` type is used in a generic type parameter. Contributed by @unvalley

### CLI

#### Bug fixes

- Fix how `overrides` behave. Now `ignore` and `include` apply or not the override pattern, so they override each other.
  Now the options inside `overrides` override the top-level options.
- Bootstrap the logger only when needed. Contributed by @ematipico
- Fix how `overrides` are run. The properties `ignore` and `include` have different semantics and only apply/not apply an override. Contributed by @ematipico

### Editors

#### Bug fixes

- Fix [#592](https://github.com/biomejs/biome/issues/592), by changing binary resolution in the IntelliJ plugin. Contributed by @Joshuabaker2

### Formatter

#### Bug fixes

- Apply the correct layout when the right hand of an assignment expression is an `await` expression or a yield expression. Contributed by @ematipico

- Fix [#303](https://github.com/biomejs/biome/issues/303), where nested arrow functions didn't break. Contributed by @victor-teles

### Linter

#### New features

- Add [noUnusedPrivateClassMembers](https://biomejs.dev/linter/rules/no-unused-private-class-members) rule. The rule disallow unused private class members. Contributed by @victor-teles

#### Bug fixes

- Fix [#175](https://github.com/biomejs/biome/issues/175) which made [noRedeclare](https://biomejs.dev/linter/rules/no-redeclare) report index signatures using the name of a variable in the parent scope.

- Fix [#557](https://github.com/biomejs/biome/issues/557) which made [noUnusedImports](https://biomejs.dev/linter/rules/no-unused-imports) report imported types used in `typeof` expression. Contributed by @Conaclos

- Fix [#576](https://github.com/biomejs/biome/issues/576) by removing some erroneous logic in [noSelfAssign](https://biomejs.dev/linter/rules/no-self-assign/). Contributed by @ematipico

- Fix [#861](https://github.com/biomejs/biome/issues/861) that made [noUnusedVariables](https://biomejs.dev/linter/rules/no-unused-variables) always reports the parameter of a non-parenthesize arrow function as unused.

- Fix [#595](https://github.com/biomejs/biome/issues/595) by updating unsafe-apply logic to avoid unexpected errors in [noUselessFragments](https://biomejs.dev/linter/rules/no-useless-fragments/). Contributed by @nissy-dev

- Fix [#591](https://github.com/biomejs/biome/issues/591) which made [noRedeclare](https://biomejs.dev/linter/rules/no-redeclare) report type parameters with identical names but in different method signatures. Contributed by @Conaclos

- Support more a11y roles and fix some methods for a11y lint rules Contributed @nissy-dev

- Fix [#609](https://github.com/biomejs/biome/issues/609) `useExhaustiveDependencies`, by removing `useContext`, `useId` and `useSyncExternalStore` from the known hooks. Contributed by @msdlisper

- Fix `useExhaustiveDependencies`, by removing `useContext`, `useId` and `useSyncExternalStore` from the known hooks. Contributed by @msdlisper

- Fix [#871](https://github.com/biomejs/biome/issues/871) and [#610](https://github.com/biomejs/biome/issues/610). Now `useHookAtTopLevel` correctly handles nested functions.  Contributed by @arendjr

- The options of the rule `useHookAtTopLevel` are deprecated and will be removed in Biome 2.0. The rule now determines the hooks using the naming convention set by React.

  ```diff
  {
    "linter": {
      "rules": {
        "correctness": {
  +        "useHookAtTopLevel": "error",
  -        "useHookAtTopLevel": {
  -          "level": "error",
  -          "options": {
  -            "hooks": [
  -              {
  -                "name": "useLocation",
  -                "closureIndex": 0,
  -                "dependenciesIndex": 1
  -              },
  -              { "name": "useQuery", "closureIndex": 1, "dependenciesIndex": 0 }
  -            ]
  -          }
  -        }
        }
      }
    }
  }
  ```

### Parser

#### Enhancements

- Support RegExp v flag. Contributed by @nissy-dev
- Improve error messages. Contributed by @ematipico

## 1.3.1 (2023-10-20)

### CLI

#### Bug fixes

- Fix `rage` command, now it doesn't print info about running servers. Contributed by @ematipico

### Editors

#### Bug fixes

- Fix [#552](https://github.com/biomejs/biome/issues/552), where the formatter isn't correctly triggered in Windows systems. Contributed by @victor-teles

### Linter

#### New features

- Add [noThisInStatic](https://biomejs.dev/linter/rules/no-this-in-static) rule. Contributed by @ditorodev and @Conaclos

#### Bug fixes

- Fix [#548](https://github.com/biomejs/biome/issues/548) which made [noSelfAssign](https://biomejs.dev/linter/rules/no-self-assign) panic.

- Fix [#555](https://github.com/biomejs/biome/issues/555), by correctly map `globals` into the workspace.

## 1.3.0 (2023-10-19)

### Analyzer

#### Enhancements

- Import sorting is safe to apply now, and it will be applied when running `check --apply` instead of `check --apply-unsafe`.

- Import sorting now handles Bun imports `bun:<name>`, absolute path imports `/<path>`, and [Node's subpath imports `#<name>`](https://nodejs.org/api/packages.html#subpath-imports). See [our documentation](https://biomejs.dev/analyzer/) for more details. Contributed by @Conaclos

### CLI

#### Bug fixes

- Fix [#319](https://github.com/biomejs/biome/issues/319). The command `biome lint` now shows the correct options. Contributed by @ematipico
- Fix [#312](https://github.com/biomejs/biome/issues/312). Running `biome --version` now exits with status code `0` instead of `1`. Contributed by @nhedger
- Fix a bug where the `extends` functionality doesn't carry over `organizeImports.ignore`. Contributed by @ematipico
- The CLI now returns the original content when using `stdin` and the original content doesn't change. Contributed by @ematipico

#### New features

- Add support for `BIOME_BINARY` environment variable to override the location of the binary. Contributed by @ematipico
- Add option `--indent-width`, and deprecated the option `--indent-size`. Contributed by @ematipico
- Add option `--javascript-formatter-indent-width`, and deprecated the option `--javascript-formatter-indent-size`. Contributed by @ematipico
- Add option `--json-formatter-indent-width`, and deprecated the option `--json-formatter-indent-size`. Contributed by @ematipico
- Add option `--daemon-logs` to `biome rage`. The option is required to view Biome daemon server logs.  Contributed by @unvalley
- Add support for logging. By default, Biome doesn't log anything other than diagnostics. Logging can be enabled with the new option `--log-level`:

  ```shell
  biome format --log-level=info ./src
  ```
  There are four different levels of logging, from the most verbose to the least verbose: `debug`, `info`, `warn` and `error`. Here's how an `INFO` log will look like:

  ```
  2023-10-05T08:27:01.954727Z  INFO  Analyze file ./website/src/playground/components/Resizable.tsx
    at crates/biome_service/src/file_handlers/javascript.rs:298 on biome::worker_5
    in Pulling diagnostics with categories: RuleCategories(SYNTAX)
    in Processes formatting with path: "./website/src/playground/components/Resizable.tsx"
    in Process check with path: "./website/src/playground/components/Resizable.tsx"
  ```

  You can customize how the log will look like with a new option `--log-kind`. The supported kinds are: `pretty`, `compact` and `json`.

  `pretty` is the default logging. Here's how a `compact` log will look like:

  ```
  2023-10-05T08:29:04.864247Z  INFO biome::worker_2 Process check:Processes linting:Pulling diagnostics: crates/biome_service/src/file_handlers/javascript.rs: Analyze file ./website/src/playground/components/Resizable.tsx path="./website/src/playground/components/Resizable.tsx" path="./website/src/playground/components/Resizable.tsx" categories=RuleCategories(LINT)
  2023-10-05T08:29:04.864290Z  INFO biome::worker_7 Process check:Processes formatting: crates/biome_service/src/file_handlers/javascript.rs: Format file ./website/src/playground/components/Tabs.tsx path="./website/src/playground/components/Tabs.tsx" path="./website/src/playground/components/Tabs.tsx"
  2023-10-05T08:29:04.879332Z  INFO biome::worker_2 Process check:Processes formatting:Pulling diagnostics: crates/biome_service/src/file_handlers/javascript.rs: Analyze file ./website/src/playground/components/Resizable.tsx path="./website/src/playground/components/Resizable.tsx" path="./website/src/playground/components/Resizable.tsx" categories=RuleCategories(SYNTAX)
  2023-10-05T08:29:04.879383Z  INFO biome::worker_2 Process check:Processes formatting: crates/biome_service/src/file_handlers/javascript.rs: Format file ./website/src/playground/components/Resizable.tsx path="./website/src/playground/components/Resizable.tsx" path="./website/src/playground/components/Resizable.tsx"
  ```

#### Enhancements

- Deprecated the environment variable `ROME_BINARY`. Use `BIOME_BINARY` instead. Contributed by @ematipico
- Biome doesn't check anymore the presence of the `.git` folder when VCS support is enabled. Contributed by @ematipico
- `biome rage` doesn't print the logs of the daemon, use `biome rage --daemon-logs` to print them. Contributed by @unvalley

### Configuration

#### New features

- Add option `formatter.indentWidth`, and deprecated the option `formatter.indentSize`. Contributed by @ematipico
- Add option `javascript.formatter.indentWidth`, and deprecated the option `javascript.formatter.indentSize`. Contributed by @ematipico
- Add option `json.formatter.indentWidth`, and deprecated the option `json.formatter.indentSize`. Contributed by @ematipico
- Add option `include` to multiple sections of the configuration
  - `files.include`;
  - `formatter.include`;
  - `linter.include`;
  - `organizeImports.include`;
  When `include` and `ignore` are both specified, `ignore` takes **precedence** over `include`
- Add option `overrides`, where users can modify the behaviour of the tools for certain files or paths.

  For example, it's possible to modify the formatter `lineWidth`, and even `quoteStyle` for certain files that are included in glob path `generated/**`:

  ```json
  {
    "formatter": {
      "lineWidth": 100
    },
    "overrides": [
      {
        "include": ["generated/**"],
        "formatter": {
          "lineWidth": 160
        },
        "javascript": {
          "formatter": {
            "quoteStyle": "single"
          }
        }
      }
    ]
  }
  ```

  Or, you can disable certain rules for certain path, and disable the linter for other paths:

  ```json
  {
    "linter": {
      "enabled": true,
      "rules": {
        "recommended": true
      }
    },
    "overrides": [
      {
        "include": ["lib/**"],
        "linter": {
          "rules": {
            "suspicious": {
              "noDebugger": "off"
            }
          }
        }
      },
      {
        "include": ["shims/**"],
        "linter": {
          "enabled": false
        }
      }
    ]
  }
  ```

### Bug fixes

- Fix [#343](https://github.com/biomejs/biome/issues/343), `extends` was incorrectly applied to the `biome.json` file. Contributed by @ematipico

### Editors

#### Bug fixes

- Fix [#404](https://github.com/biomejs/biome/issues/404). Biome intellij plugin now works on Windows. Contributed by @victor-teles

- Fix [#402](https://github.com/biomejs/biome/issues/402). Biome `format` on intellij plugin now recognize biome.json. Contributed by @victor-teles

### Formatter

#### Enhancements
- Use `OnceCell` for the Memoized memory because that's what the `RefCell<Option>` implemented. Contributed by @denbezrukov

### Linter

#### Promoted rules

- [complexity/noExcessiveCognitiveComplexity](https://biomejs.dev/linter/rules/no-excessive-cognitive-complexity)
- [complexity/noVoid](https://biomejs.dev/linter/rules/no-void)
- [correctness/useExhaustiveDependencies](https://biomejs.dev/linter/rules/use-exhaustive-dependencies)
- [correctness/useHookAtTopLevel](https://biomejs.dev/linter/rules/use-hook-at-top-level)
- [performance/noAccumulatingSpread](https://biomejs.dev/linter/rules/no-accumulating-spread)
- [style/useCollapsedElseIf](https://biomejs.dev/linter/rules/use-collapsed-else-if)
- [suspicious/noConfusingVoidType](https://biomejs.dev/linter/rules/no-confusing-void-type)
- [suspicious/noFallthroughSwitchClause](https://biomejs.dev/linter/rules/no-fallthrough-switch-clause)
- [suspicious/noGlobalIsFinite](https://biomejs.dev/linter/rules/no-global-is-finite)
- [suspicious/noGlobalIsNan](https://biomejs.dev/linter/rules/no-global-is-nan)
- [suspicious/useIsArray](https://biomejs.dev/linter/rules/use-is-array)

The following rules are now recommended:

- [noAccumulatingSpread](https://biomejs.dev/linter/rules/)
- [noConfusingVoidType](https://biomejs.dev/linter/rules/no-confusing-void-type)
- [noFallthroughSwitchClause](https://biomejs.dev/linter/rules/no-fallthrough-switch-clause)
- [noForEach](https://biomejs.dev/linter/rules/no-for-each)

#### New features

- Add [noEmptyCharacterClassInRegex](https://biomejs.dev/linter/rules/no-empty-character-class-in-regex) rule. The rule reports empty character classes and empty negated character classes in regular expression literals. Contributed by @Conaclos

- Add [noMisleadingInstantiator](https://biomejs.dev/linter/rules/no-misleading-instantiator) rule. The rule reports the misleading use of the `new` and `constructor` methods. Contributed by @unvalley

- Add [noUselessElse](https://biomejs.dev/linter/rules/no-useless-else) rule.
  The rule reports `else` clauses that can be omitted because their `if` branches break.
  Contributed by @Conaclos

- Add [noUnusedImports](https://biomejs.dev/linter/rules/no-unused-imports) rule.
  The rule reports unused imports and suggests removing them.
  Contributed by @Conaclos

  [noUnusedVariables](https://biomejs.dev/linter/rules/no-unused-variables) reports also unused imports, but don't suggest their removal.
  Once [noUnusedImports](https://biomejs.dev/linter/rules/no-unused-imports) stabilized,
  [noUnusedVariables](https://biomejs.dev/linter/rules/no-unused-variables) will not report unused imports.

- Add [useShorthandAssign](https://biomejs.dev/linter/rules/use-shorthand-assign) rule.
  The rule enforce use of shorthand operators that combine variable assignment and some simple mathematical operations. For example, x = x + 4 can be shortened to x += 4.
  Contributed by @victor-teles

- Add [useAsConstAssertion](https://biomejs.dev/linter/rules/use-as-const-assertion) rule.
  The rule enforce use of `as const` assertion to infer literal types.
  Contributed by @unvalley

- Add [noMisrefactoredShorthandAssign](https://biomejs.dev/linter/rules/no-misrefactored-shorthand-assign) rule.
  The rule reports shorthand assigns when variable appears on both sides. For example `x += x + b`
  Contributed by @victor-teles
- Add [noApproximativeNumericConstant](https://biomejs.dev/linter/rules/no-approximative-numeric-constant/) rule. Contributed by @nikeee

- Add [noInteractiveElementToNoninteractiveRole](https://biomejs.dev/linter/rules/no-interactive-element-to-noninteractive-role) rule. The rule enforces the non-interactive ARIA roles are not assigned to interactive HTML elements. Contributed by @nissy-dev

- Add [useAriaActivedescendantWithTabindex](https://biomejs.dev/linter/rules/use-aria-activedescendant-with-tabindex) rule. The rule enforces that `tabIndex` is assigned to non-interactive HTML elements with `aria-activedescendant`. Contributed by @nissy-dev

- Add [noUselessLoneBlockStatements](https://biomejs.dev/linter/rules/no-useless-lone-block-statements) rule.
  The rule reports standalone blocks that don't include any lexical scoped declaration.
  Contributed by @emab

- Add [noInvalidNewBuiltin](https://biomejs.dev/linter/rules/no-invalid-new-builtin) rule.
  The rule reports use of `new` on `Symbol` and `BigInt`. Contributed by @lucasweng

#### Enhancements

- The following rules have now safe code fixes:

  - [noNegationElse](https://biomejs.dev/linter/rules/no-negation-else)
  - [noUselessLabel](https://biomejs.dev/linter/rules/no-useless-label)
  - [noUselessTypeConstraint](https://biomejs.dev/linter/rules/no-useless-type-constraint)
  - [noUnusedLabels](https://biomejs.dev/linter/rules/no-unused-labels)
  - [useConst](https://biomejs.dev/linter/rules/use-const)
  - [useEnumInitializers](https://biomejs.dev/linter/rules/use-enum-initializers)
  - [useWhile](https://biomejs.dev/linter/rules/use-while)

- [noAccumulatingSpread](https://biomejs.dev/linter/rules/no-accumulating-spread) makes more check in order to reduce potential false positives. Contributed by @Vivalldi

- [noConstAssign](https://biomejs.dev/linter/rules/no-const-assign) now provides an unsafe code fix that replaces `const` with `let`. Contributed by @vasucp1207

- [noExcessiveComplexity](https://biomejs.dev/linter/rules/no-excessive-cognitive-complexity) default complexity threshold is now `15`. Contributed by @arendjr

- [noPositiveTabindexValue](https://biomejs.dev/linter/rules/no-positive-tabindex) now provides an unsafe code fix that set to `0` the tab index. Contributed by @vasucp1207

- [noUnusedLabels](https://biomejs.dev/linter/rules/no-unused-labels) no longer reports unbreakable labeled statements. Contributed by @Conaclos

- [noUnusedVariables](https://biomejs.dev/linter/rules/no-unused-variables) now reports unused TypeScript's type parameters. Contributed by @Conaclos

- [useAnchorContent](https://biomejs.dev/linter/rules/use-anchor-content) now provides an unsafe code fix that removes the `aria-hidden`` attribute. Contributed by @vasucp1207

- [useValidAriaProps](https://biomejs.dev/linter/rules/use-valid-aria-props) now provides an unsafe code fix that removes invalid properties. Contributed by @vasucp1207

- `noExcessiveComplexity` was renamed to `noExcessiveCognitiveComplexity`

#### Bug fixes

- Fix [#294](https://github.com/biomejs/biome/issues/294). [noConfusingVoidType](https://biomejs.dev/linter/rules/no-confusing-void-type/) no longer reports false positives for return types. Contributed by @b4s36t4

- Fix [#313](https://github.com/biomejs/biome/issues/313). [noRedundantUseStrict](https://biomejs.dev/linter/rules/no-redundant-use-strict/) now keeps leading comments.

- Fix [#383](https://github.com/biomejs/biome/issues/383). [noMultipleSpacesInRegularExpressionLiterals](https://biomejs.dev/linter/rules/no-multiple-spaces-in-regular-expression-literals) now provides correct code fixes when consecutive spaces are followed by a quantifier. Contributed by @Conaclos

- Fix [#397](https://github.com/biomejs/biome/issues/397). [useNumericLiterals](https://biomejs.dev/linter/rules/use-numeric-literals) now provides correct code fixes for signed numbers. Contributed by @Conaclos

- Fix [452](https://github.com/biomejs/biome/pull/452). The linter panicked when it met a malformed regex (a regex not ending with a slash).

- Fix [#104](https://github.com/biomejs/biome/issues/104). We now correctly handle types and values with the same name.

- Fix [#243](https://github.com/biomejs/biome/issues/243) a false positive case where the incorrect scope was defined for the `infer` type in rule [noUndeclaredVariables](https://biomejs.dev/linter/rules/no-undeclared-variables/). Contributed by @denbezrukov

- Fix [#322](ttps://github.com/biomejs/biome/issues/322), now [noSelfAssign](https://biomejs.dev/linter/rules/no-self-assign/) correctly handles literals inside call expressions.

- Changed how [noSelfAssign](https://biomejs.dev/linter/rules/no-self-assign/) behaves. The rule is not triggered anymore on function calls. Contributed by @ematipico

### Parser

- Enhance diagnostic for infer type handling in the parser. The 'infer' keyword can only be utilized within the 'extends' clause of a conditional type. Using it outside this context will result in an error. Ensure that any type declarations using 'infer' are correctly placed within the conditional type structure to avoid parsing issues. Contributed by @denbezrukov
- Add support for parsing trailing commas inside JSON files:

  ```json
  {
    "json": {
      "parser": {
        "allowTrailingCommas": true
      }
    }
  }
  ```

  Contributed by @nissy-dev

### VSCode

## 1.2.2 (2023-09-16)

### CLI

#### Bug fixes

- Fix a condition where import sorting wasn't applied when running `biome check --apply`


## 1.2.1 (2023-09-15)

### Configuration

- Fix an edge case where the formatter language configuration wasn't picked.
- Fix the configuration schema, where `json.formatter` properties weren't transformed in camel case.

## 1.2.0 (2023-09-15)

### CLI

#### New features

- Add new options to customize the behaviour the formatter based on the language of the file
  - `--json-formatter-enabled`
  - `--json-formatter-indent-style`
  - `--json-formatter-indent-size`
  - `--json-formatter-line-width`
  - `--javascript-formatter-enabled`
  - `--javascript-formatter-indent-style`
  - `--javascript-formatter-indent-size`
  - `--javascript-formatter-line-width`

#### Bug fixes

- Fix a bug where `--errors-on-warning` didn't work when running `biome ci` command.

### Configuration

#### New features

- Add new options to customize the behaviour of the formatter based on the language of the file
  - `json.formatter.enabled`
  - `json.formatter.indentStyle`
  - `json.formatter.indentSize`
  - `json.formatter.lineWidth`
  - `javascript.formatter.enabled`
  - `javascript.formatter.indentStyle`
  - `javascript.formatter.indentSize`
  - `javascript.formatter.lineWidth`

### Linter

#### Promoted rules

New rules are incubated in the nursery group.
Once stable, we promote them to a stable group.
The following rules are promoted:

- [a11y/noAriaUnsupportedElements](https://www.biomejs.dev/linter/rules/no-aria-unsupported-elements/)
- [a11y/noNoninteractiveTabindex](https://www.biomejs.dev/linter/rules/no-noninteractive-tabindex/)
- [a11y/noRedundantRoles](https://www.biomejs.dev/linter/rules/no-redundant-roles/)
- [a11y/useValidAriaValues](https://www.biomejs.dev/linter/rules/use-valid-aria-values/)
- [complexity/noBannedTypes](https://www.biomejs.dev/linter/rules/no-banned-types)
- [complexity/noStaticOnlyClass](https://www.biomejs.dev/linter/rules/no-static-only-class)
- [complexity/noUselessEmptyExport](https://www.biomejs.dev/linter/rules/no-useless-empty-export)
- [complexity/noUselessThisAlias](https://www.biomejs.dev/linter/rules/no-useless-this-alias)
- [correctness/noConstantCondition](https://www.biomejs.dev/linter/rules/no-constant-condition)
- [correctness/noNonoctalDecimalEscape](https://www.biomejs.dev/linter/rules/no-nonoctal-decimal-escape)
- [correctness/noSelfAssign](https://www.biomejs.dev/linter/rules/no-self-assign)
- [style/useLiteralEnumMembers](https://www.biomejs.dev/linter/rules/use-literal-enum-members)
- [style/useNamingConvention](https://www.biomejs.dev/linter/rules/use-naming-convention)
- [suspicious/noControlCharactersInRegex](https://www.biomejs.dev/linter/rules/no-control-characters-in-regex)
- [suspicious/noUnsafeDeclarationMerging](https://www.biomejs.dev/linter/rules/no-unsafe-declaration-merging)
- [suspicious/useGetterReturn](https://www.biomejs.dev/linter/rules/use-getter-return)

#### New rules

- Add [noConfusingVoidType](https://biomejs.dev/linter/rules/no-confusing-void-type/) rule. The rule reports the unusual use of the `void` type. Contributed by @shulandmimi

#### Removed rules

- Remove `noConfusingArrow`

  Code formatters, such as prettier and Biome, always adds parentheses around the parameter or the body of an arrow function.
  This makes the rule useless.

  Contributed by @Conaclos

#### Enhancements

- [noFallthroughSwitchClause](https://biomejs.dev/linter/rules/no-fallthrough-switch-clause/) now relies on control flow analysis to report most of the switch clause fallthrough. Contributed by @Conaclos

- [noAssignInExpressions](https://biomejs.dev/linter/rules/no-assign-in-expressions/) no longer suggest code fixes. Most of the time the suggestion didn't match users' expectations. Contributed by @Conaclos

- [noUselessConstructor](https://biomejs.dev/linter/rules/no-useless-constructor/) no longer emits safe code fixes. Contributed by @Conaclos

  All code fixes are now emitted as unsafe code fixes.
  Removing a constructor can change the behavior of a program.

- [useCollapsedElseIf](https://biomejs.dev/linter/rules/use-collapsed-else-if/) now only provides safe code fixes. Contributed by @Conaclos

- [noUnusedVariables](https://biomejs.dev/linter/rules/no-unused-variables/) now reports more cases.

  The rule is now able to ignore self-writes.
  For example, the rule reports the following unused variable:

  ```js
  let a = 0;
  a++;
  a += 1;
  ```

  The rule is also capable of detecting an unused declaration that uses itself.
  For example, the rule reports the following unused interface:

  ```ts
  interface I {
    instance(): I
  }
  ```

  Finally, the rule now ignores all _TypeScript_ declaration files,
  including [global declaration files](https://www.typescriptlang.org/docs/handbook/declaration-files/templates/global-d-ts.html).

  Contributed by @Conaclos

#### Bug fixes

- Fix [#182](https://github.com/biomejs/biome/issues/182), making [useLiteralKeys](https://biomejs.dev/linter/rules/use-literal-keys/) retains optional chaining. Contributed by @denbezrukov

- Fix [#168](https://github.com/biomejs/biome/issues/168), fix [useExhaustiveDependencies](https://biomejs.dev/linter/rules/use-exhaustive-dependencies) false positive case when stable hook is on a new line. Contributed by @denbezrukov

- Fix [#137](https://github.com/biomejs/biome/issues/137), fix [noRedeclare](https://biomejs.dev/linter/rules/no-redeclare/) false positive case with TypeScript module declaration:

  ```typescript
  declare module '*.gif' {
      const src: string;
  }

  declare module '*.bmp' {
      const src: string;
  }
  ```
  Contributed by @denbezrukov

- Fix [#258](https://github.com/biomejs/biome/issues/258), fix [noUselessFragments](https://biomejs.dev/linter/rules/no-useless-fragments/) the case where the rule removing an assignment. Contributed by @denbezrukov
- Fix [#266](https://github.com/biomejs/biome/issues/266), where `complexity/useLiteralKeys` emitted a code action with an invalid AST. Contributed by @ematipico


- Fix [#105](https://github.com/biomejs/biome/issues/105), removing false positives reported by [noUnusedVariables](https://biomejs.dev/linter/rules/no-unused-variables/).

  The rule no longer reports the following used variable:

  ```js
  const a = f(() => a);
  ```

  Contributed by @Conaclos

### VSCode

#### Enhancements

- Improve server binary resolution when using certain package managers, notably pnpm.

  The new strategy is to point to `node_modules/.bin/biome` path,
  which is consistent for all package managers.

## 1.1.2 (2023-09-07)

### Editors

#### Bug fixes

- Fix a case where an empty JSON file would cause the LSP server to crash. Contributed by @ematipico

### Linter

#### Enhancements

- [useNamingConvention](https://biomejs.dev/linter/rules/use-naming-convention/) now accepts import namespaces in _PascalCase_ and rejects export namespaces in _CONSTANT\_CASE_.

  The following code is now valid:

  ```js
  import * as React from "react";
  ```

  And the following code is now invalid:

  ```js
  export * as MY_NAMESPACE from "./lib.js";
  ```

  Contributed by @Conaclos

- [noUselessConstructor](https://biomejs.dev/linter/rules/no-useless-constructor/) now ignores decorated classes and decorated parameters. The rule now gives suggestions instead of safe fixes when parameters are annotated with types. Contributed by @Conaclos

## 1.1.1 (2023-09-07)

### Analyzer

#### Bug fixes

- The diagnostic for `// rome-ignore` suppression comment should not be a warning. A warning could block the CI, marking a gradual migration difficult. The code action that changes `// rome-ignore` to `// biome-ignore` is disabled as consequence. Contributed by @ematipico

## 1.1.0 (2023-09-06)

### Analyzer

#### Enhancements

- Add a code action to replace `rome-ignore` with `biome-ignore`. Use `biome check --apply-unsafe` to update all the comments. The action is not bulletproof, and it might generate unwanted code, that's why it's unsafe action. Contributed by @ematipico


### CLI

#### Enhancements

- Biome now reports a diagnostics when a `rome.json` file is found.
- `biome migrate --write` creates `biome.json` from `rome.json`, but it won't delete the `rome.json` file. Contributed by @ematipico

#### Bug fixes

- Biome uses `biome.json` first, then it attempts to use `rome.json`.
- Fix a case where Biome couldn't compute correctly the ignored files when the VSC integration is enabled. Contributed by @ematipico

### Configuration
### Editors

#### Bug fixes

- The LSP now uses its own socket and won't rely on Biome's socket. This fixes some cases where users were seeing multiple servers in the `rage` output.

### Formatter

#### Enhancements

- You can use `// biome-ignore` as suppression comment.
- The `// rome-ignore` suppression is deprecated.

### JavaScript APIs
### Linter

#### New features

- Add [useCollapsedElseIf](https://biomejs.dev/linter/rules/use-collapsed-else-if/) rule. This new rule requires merging an `else` and an `if`, if the `if` statement is the only statement in the `else` block. Contributed by @n-gude

#### Enhancements

- [useTemplate](https://biomejs.dev/linter/rules/use-template/) now reports all string concatenations.

  Previously, the rule ignored concatenation of a value and a newline or a backquote.
  For example, the following concatenation was not reported:

  ```js
  v + "\n";
  "`" + v + "`";
  ```

  The rule now reports these cases and suggests the following code fixes:

  ```diff
  - v + "\n";
  + `${v}\n`;
  - v + "`";
  + `\`${v}\``;
  ```

  Contributed by @Conaclos

- [useExponentiationOperator](https://biomejs.dev/linter/rules/use-exponentiation-operator/) suggests better code fixes.

  The rule now preserves any comment preceding the exponent,
  and it preserves any parenthesis around the base or the exponent.
  It also adds spaces around the exponentiation operator `**`,
  and always adds parentheses for pre- and post-updates.

  ```diff
  - Math.pow(a++, /**/ (2))
  + (a++) ** /**/ (2)
  ```

  Contributed by @Conaclos

- You can use `// biome-ignore` as suppression comment.

- The `// rome-ignore` suppression is deprecated.

#### Bug fixes

- Fix [#80](https://github.com/biomejs/biome/issues/95), making [noDuplicateJsxProps](https://biomejs.dev/linter/rules/no-duplicate-jsx-props/) case-insensitive.

  Some frameworks, such as Material UI, rely on the case-sensitivity of JSX properties.
  For example, [TextField has two properties with the same name, but distinct cases](https://mui.com/material-ui/api/text-field/#TextField-prop-inputProps):

  ```jsx
  <TextField inputLabelProps="" InputLabelProps=""></TextField>
  ```

   Contributed by @Conaclos

- Fix [#138](https://github.com/biomejs/biome/issues/138)

  [noCommaOperator](https://biomejs.dev/linter/rules/no-comma-operator/) now correctly ignores all use of comma operators inside the update part of a `for` loop.
  The following code is now correctly ignored:

  ```js
  for (
    let i = 0, j = 1, k = 2;
    i < 100;
    i++, j++, k++
  ) {}
  ```

  Contributed by @Conaclos

- Fix [rome#4713](https://github.com/rome/tools/issues/4713).

  Previously, [useTemplate](https://biomejs.dev/linter/rules/use-template/) made the following suggestion:

  ```diff
  - a + b + "px"
  + `${a}${b}px`
  ```

  This breaks code where `a` and `b` are numbers.

  Now, the rule makes the following suggestion:

  ```diff
  - a + b + "px"
  + `${a + b}px`
   ```

  Contributed by @Conaclos

- Fix [rome#4109](https://github.com/rome/tools/issues/4109)

  Previously, [useTemplate](https://biomejs.dev/linter/rules/use-template/) suggested an invalid code fix when a leading or trailing single-line comment was present:

  ```diff
    // leading comment
  - 1 /* inner comment */ + "+" + 2 // trailing comment
  + `${// leading comment
  + 1 /* inner comment */}+${2 //trailing comment}` // trailing comment
  ```

  Now, the rule correctly handles this case:

  ```diff
    // leading comment
  - 1 + "+" + 2 // trailing comment
  + `${1}+${2}` // trailing comment
  ```

  As a sideeffect, the rule also suggests the removal of any inner comments.

  Contributed by @Conaclos

- Fix [rome#3850](https://github.com/rome/tools/issues/3850)

  Previously [useExponentiationOperator](https://biomejs.dev/linter/rules/use-exponentiation-operator/) suggested invalid code in a specific edge case:

  ```diff
  - 1 +Math.pow(++a, 2)
  + 1 +++a**2
  ```

  Now, the rule properly adds parentheses:

  ```diff
  - 1 +Math.pow(++a, 2)
  + 1 +(++a) ** 2
  ```

  Contributed by @Conaclos

- Fix [#106](https://github.com/biomejs/biome/issues/106)

  [noUndeclaredVariables](https://biomejs.dev/linter/rules/no-undeclared-variables/) now correctly recognizes some TypeScript types such as `Uppercase`.

  Contributed by @Conaclos

- Fix [rome#4616](https://github.com/rome/tools/issues/4616)

  Previously [noUnreachableSuper](https://biomejs.dev/linter/rules/no-unreachable-super/) reported valid codes with complex nesting of control flow structures.

  Contributed by @Conaclos

## 1.0.0 (2023-08-28)

### Analyzer

#### BREAKING CHANGES

- The organize imports feature now groups import statements by "distance".

  Modules "farther" from the user are put on the top, and modules "closer" to the user are placed on the bottom.
  Check the [documentation](https://biomejs.dev/analyzer/) for more information about it.

- The organize imports tool is enabled by default. If you don't want to use it, you need to disable it explicitly:

  ```json
  {
    "organizeImports": {
      "enabled": false
    }
  }
  ```

### CLI

#### BREAKING CHANGES

- The CLI now exists with an error when there's an error inside the configuration.

  Previously, biome would raise warnings and continue the execution by applying its defaults.

  This could have been better for users because this could have created false positives in linting or formatted
  code with a configuration that wasn't the user's.

- The command `biome check` now shows formatter diagnostics when checking the code.

  The diagnostics presence will result in an error code when the command finishes.

  This aligns with semantic and behaviour meant for the command `biome check`.

- `init` command emits a `biome.json` file;

#### Other changes

- Fix [#4670](https://github.com/rome/tools/issues/4670), don't crash at empty default export.

- Fix [#4556](https://github.com/rome/tools/issues/4556), which correctly handles new lines in the
  `.gitignore` file across OS.

- Add a new option to ignore unknown files `--files-ignore-unknown`:

    ```shell
    biome format --files-ignore-unknown ./src
    ```

  Doing so, Biome won't emit diagnostics for files that doesn't know how to handle.

- Add the new option `--no-errors-on-unmatched`:

    ```shell
    biome format --no-errors-on-unmatched ./src
    ```

  Biome doesn't exit with an error code if no files were processed in the given paths.

- Fix the diagnostics emitted when running the `biome format` command.

- Biome no longer warns when discovering (possibly infinite) symbolic links between directories.

  This fixes [#4193](https://github.com/rome/tools/issues/4193) which resulted in incorrect warnings
  when a single file or directory was pointed at by multiple symbolic links. Symbolic links to other
  symbolic links do still trigger warnings if they are too deeply nested.

- Introduced a new command called `biome lint`, which will only run lint rules against the code base.

- Biome recognizes known files as "JSON files with comments allowed":

  - `typescript.json`;
  - `tsconfig.json`;
  - `jsconfig.json`;
  - `tslint.json`;
  - `babel.config.json`;
  - `.babelrc.json`;
  - `.ember-cli`;
  - `typedoc.json`;
  - `.eslintrc.json`;
  - `.eslintrc`;
  - `.jsfmtrc`;
  - `.jshintrc`;
  - `.swcrc`;
  - `.hintrc`;
  - `.babelrc`;
- Add support for `biome.json`;
### Configuration

#### Other changes

- Add a new option to ignore unknown files:

    ```json
    {
       "files": {
          "ignoreUnknown": true
       }
    }
    ```
  Doing so, Biome won't emit diagnostics for file that it doesn't know how to handle.

- Add a new `"javascript"` option to support the unsafe/experimental parameter decorators:

    ```json
    {
       "javascript": {
          "parser": {
             "unsafeParameterDecoratorsEnabled": true
          }
       }
    }
    ```

- Add a new `"extends"` option, useful to split the configuration file in multiple files:

  ```json
  {
    "extends": ["../sharedFormatter.json", "linter.json"]
  }
  ```

  The resolution of the files is file system based, Biome doesn't know how to
  resolve dependencies yet.

- The commands `biome check` and `biome lint` now show the remaining diagnostics even when
  `--apply-safe` or `--apply-unsafe` are passed.

- Fix the commands `biome check` and `biome lint`,
  they won't exit with an error code if no error diagnostics are emitted.

- Add a new option `--error-on-warnings`,
  which instructs Biome to exit with an error code when warnings are emitted.

  ```shell
  biome check --error-on-wanrings ./src
  ```

- Add a configuration to enable parsing comments inside JSON files:

  ```json
  {
    "json": {
      "parser": {
        "allowComments": true
      }
    }
  }
  ```

### Editors

#### Other changes

- The Biome LSP can now show diagnostics belonging to JSON lint rules.

- The Biome LSP no longer applies unsafe quickfixes on-save when `editor.codeActionsOnSave.quickfix.biome` is enabled.

- Fix [#4564](https://github.com/rome/tools/issues/4564); files too large don't emit errors.

- The Biome LSP sends client messages when files are ignored or too big.

### Formatter

- Add a new option called `--jsx-quote-style`.

  This option lets you choose between single and double quotes for JSX attributes.

- Add the option `--arrow-parentheses`.

  This option allows setting the parentheses style for arrow functions.

- The _JSON_ formatter can now format `.json` files with comments.

### Linter

#### Removed rules

- Remove `complexity/noExtraSemicolon` ([#4553](https://github.com/rome/tools/issues/4553))

  The _Biome_ formatter takes care of removing extra semicolons.
  Thus, there is no need for this rule.

- Remove `useCamelCase`

  Use [useNamingConvention](https://biomejs.dev/linter/rules/use-naming-convention/) instead.

#### New rules

- Add [noExcessiveComplexity](https://biomejs.dev/linter/rules/no-excessive-cognitive-complexity/)

- Add [useImportRestrictions](https://biomejs.dev/linter/rules/use-import-restrictions/)

- Add [noFallthroughSwitchClause](https://biomejs.dev/linter/rules/no-fallthrough-switch-clause/)

- Add [noGlobalIsFinite](https://biomejs.dev/linter/rules/no-global-is-finite/)

  This rule recommends using `Number.isFinite` instead of the global and unsafe `isFinite` that attempts a type coercion.

- Add [noGlobalIsNan](https://biomejs.dev/linter/rules/no-global-is-nan/)

  This rule recommends using `Number.isNaN` instead of the global and unsafe `isNaN` that attempts a type coercion.

- Add [noUnsafeDeclarationMerging](https://biomejs.dev/linter/rules/no-unsafe-declaration-merging/)

  This rule disallows declaration merging between an interface and a class.

- Add [noUselessThisAlias](https://biomejs.dev/linter/rules/no-useless-this-alias/)

  This rule disallows useless aliasing of `this` in arrow functions.

- Add [useArrowFunction](https://biomejs.dev/linter/rules/use-arrow-function/)

  This rule proposes turning function expressions into arrow functions.
  Function expressions that use `this` are ignored.

- Add [noDuplicateJsonKeys](https://biomejs.dev/linter/rules/no-duplicate-json-keys/)

  This rule disallow duplicate keys in a JSON object.

- Add [noVoid](https://biomejs.dev/linter/rules/no-void/)

  This rule disallows the use of `void`.

- Add [noNonoctalDecimalEscape](https://biomejs.dev/linter/rules/no-nonoctal-decimal-escape/)

  This rule disallows `\8` and `\9` escape sequences in string literals.

- Add [noUselessEmptyExport](https://biomejs.dev/linter/rules/no-useless-empty-export/)

  This rule disallows useless `export {}`.

- Add [useIsArray](https://biomejs.dev/linter/rules/use-is-array/)

  This rule proposes using `Array.isArray()` instead of `instanceof Array`.

- Add [useGetterReturn](https://biomejs.dev/linter/rules/use-getter-return/)

  This rule enforces the presence of non-empty return statements in getters.
  This makes the following code incorrect:

  ```js
  class Person {
      get firstName() {}
  }
  ```

#### Promoted rules

New rules are promoted, please check [#4750](https://github.com/rome/tools/discussions/4750) for more details:

- [a11y/useHeadingContent](https://biomejs.dev/linter/rules/use-heading-content/)
- [complexity/noForEach](https://biomejs.dev/linter/rules/no-for-each/)
- [complexity/useLiteralKeys](https://biomejs.dev/linter/rules/use-literal-keys/)
- [complexity/useSimpleNumberKeys](https://biomejs.dev/linter/rules/use-simple-number-keys/)
- [correctness/useIsNan](https://biomejs.dev/linter/rules/use-is-nan/)
- [suspicious/noConsoleLog](https://biomejs.dev/linter/rules/no-console-log/)
- [suspicious/noDuplicateJsxProps](https://biomejs.dev/linter/rules/no-duplicate-jsx-props/)

The following rules are now recommended:

**- [noUselessFragments](https://biomejs.dev/linter/rules/no-useless-fragments/)
- [noRedundantUseStrict](https://biomejs.dev/linter/rules/no-redundant-use-strict/)
- [useExponentiationOperator](https://biomejs.dev/linter/rules/use-exponentiation-operator/)**

#### Other changes

- Add new TypeScript globals (`AsyncDisposable`, `Awaited`, `DecoratorContext`, and others) [4643](https://github.com/rome/tools/issues/4643).

- [noRedeclare](https://biomejs.dev/linter/rules/no-redeclare/): allow redeclare of index signatures are in different type members [#4478](https://github.com/rome/tools/issues/4478)

- Improve [noConsoleLog](https://biomejs.dev/linter/rules/no-console-log/), [noGlobalObjectCalls](https://biomejs.dev/linter/rules/no-global-object-calls/), [useIsNan](https://biomejs.dev/linter/rules/use-is-nan/), and [useNumericLiterals](https://biomejs.dev/linter/rules/use-numeric-literals/) by handling `globalThis` and `window` namespaces.

  For instance, the following code is now reported by `noConsoleLog`:

  ```js
  globalThis.console.log("log")
  ```

- Improve [noDuplicateParameters](https://biomejs.dev/linter/rules/no-duplicate-parameters/) to manage constructor parameters.

- Improve [noInnerDeclarations](https://biomejs.dev/linter/rules/no-inner-declarations/)

  Now, the rule doesn't report false-positives about ambient _TypeScript_ declarations.
  For example, the following code is no longer reported by the rule:

  ```ts
  declare var foo;
  ```

- Improve [useEnumInitializers](https://biomejs.dev/linter/rules/use-enum-initializers/)

  The rule now reports all uninitialized members of an enum in a single diagnostic.

  Moreover, ambient enum declarations are now ignored.
  This avoids reporting ambient enum declarations in _TypeScript_ declaration files.

  ```ts
  declare enum Weather {
    Rainy,
    Sunny,
  }
  ```

- Relax [noBannedTypes](https://biomejs.dev/linter/rules/no-banned-types/) and improve documentation

  The rule no longer reports a user type that reuses a banned type name.
  The following code is now allowed:

  ```ts
  import { Number } from "a-lib";
  declare const v: Number;
  ```

  The rule now allows the use of the type `{}` to denote a non-nullable generic type:

  ```ts
  function f<T extends {}>(x: T) {
      assert(x != null);
  }
  ```

  And in a type intersection for narrowing a type to its non-nullable equivalent type:

  ```ts
  type NonNullableMyType = MyType & {};
  ```

- Improve [noConstantCondition](https://biomejs.dev/linter/rules/no-constant-condition/)

  The rule now allows `while(true)`.
  This recognizes a common pattern in the web community:

  ```js
  while (true) {
    if (cond) {
      break;
    }
  }
  ```

- Improve the diagnostic and the code action of [useDefaultParameterLast](https://biomejs.dev/linter/rules/use-default-parameter-last/).

  The diagnostic now reports the last required parameter which should precede optional and default parameters.

  The code action now removes any whitespace between the parameter name and its initialization.

- Relax `noConfusingArrow`

  All arrow functions that enclose its parameter with parenthesis are allowed.
  Thus, the following snippet no longer trigger the rule:

  ```js
  var x = (a) => 1 ? 2 : 3;
  ```

  The following snippet still triggers the rule:

  ```js
  var x = a => 1 ? 2 : 3;
  ```

- Relax [useLiteralEnumMembers](https://biomejs.dev/linter/rules/use-literal-enum-members/)

  Enum members that refer to previous enum members are now allowed.
  This allows a common pattern in enum flags like in the following example:

  ```ts
  enum FileAccess {
    None = 0,
    Read = 1,
    Write = 1 << 1,
    All = Read | Write,
  }
  ```

  Arbitrary numeric constant expressions are also allowed:

  ```ts
  enum FileAccess {
    None = 0,
    Read = 2**0,
    Write = 2**1,
    All = Read | Write,
  }
  ```

- Improve [useLiteralKeys](https://biomejs.dev/linter/rules/use-literal-keys/).

  Now, the rule suggests simplifying computed properties to string literal properties:

  ```diff
  {
  -  ["1+1"]: 2,
  +  "1+1": 2,
  }
  ```

  It also suggests simplifying string literal properties to static properties:

  ```diff
  {
  -  "a": 0,
  +  a: 0,
  }
  ```

  These suggestions are made in object literals, classes, interfaces, and object types.

- Improve [noNewSymbol](https://biomejs.dev/linter/rules/no-new-symbol/).

  The rule now handles cases where `Symbol` is namespaced with the global `globalThis` or `window`.

- The rules [useExhaustiveDependencies](https://biomejs.dev/linter/rules/use-exhaustive-dependencies/) and [useHookAtTopLevel](https://biomejs.dev/linter/rules/use-hook-at-top-level/) accept a different shape of options

  Old configuration:

  ```json
  {
    "linter": {
       "rules": {
          "nursery": {
             "useExhaustiveDependencies": {
                "level": "error",
                "options": {
                   "hooks": [
                      ["useMyEffect", 0, 1]
                   ]
                }
             }
          }
       }
    }
  }
  ```

  New configuration:

  ```json
  {
    "linter": {
       "rules": {
          "nursery": {
             "useExhaustiveDependencies": {
                "level": "error",
                "options": {
                   "hooks": [
                      {
                         "name": "useMyEffect",
                         "closureIndex": 0,
                         "dependenciesIndex": 1
                      }
                   ]
                }
             }
          }
       }
    }
  }
  ```

- [noRedundantUseStrict](https://biomejs.dev/linter/rules/no-redundant-use-strict/) check only `'use strict'` directive to resolve false positive diagnostics.

  React introduced new directives, "use client" and "use server".
  The rule raises false positive errors about these directives.

- Fix a crash in the [NoParameterAssign](https://biomejs.dev/linter/rules/no-parameter-assign/) rule that occurred when there was a bogus binding. [#4323](https://github.com/rome/tools/issues/4323)

- Fix [useExhaustiveDependencies](https://biomejs.dev/linter/rules/use-exhaustive-dependencies/) in the following cases [#4330](https://github.com/rome/tools/issues/4330):

    - when the first argument of hooks is a named function
    - inside an export default function
    - for `React.use` hooks

- Fix [noInvalidConstructorSuper](https://biomejs.dev/linter/rules/no-invalid-constructor-super/) that erroneously reported generic parents [#4624](https://github.com/rome/tools/issues/4624).

-  Fix [noDuplicateCase](https://biomejs.dev/linter/rules/no-duplicate-case/) that erroneously reported as equals the strings literals `"'"` and `'"'` [#4706](https://github.com/rome/tools/issues/4706).

- Fix [NoUnreachableSuper](https://biomejs.dev/linter/rules/no-unreachable-super/)'s false positive diagnostics ([#4483](https://github.com/rome/tools/issues/4483)) caused to nested if statement.

  The rule no longer reports `This constructor calls super() in a loop`
  when using nested if statements in a constructor.

- Fix [useHookAtTopLevel](https://biomejs.dev/linter/rules/use-hook-at-top-level/)'s false positive diagnostics ([#4637](https://github.com/rome/tools/issues/4637))

  The rule no longer reports false positive diagnostics when accessing properties directly from a hook and calling a hook inside function arguments.

- Fix [noUselessConstructor](https://biomejs.dev/linter/rules/no-useless-constructor/) which erroneously reported constructors with default parameters [rome#4781](https://github.com/rome/tools/issues/4781)

- Fix [noUselessFragments](https://biomejs.dev/linter/rules/no-useless-fragments/)'s panics when running `biome check --apply-unsafe` ([#4637](https://github.com/rome/tools/issues/4639))

  This rule's code action emits an invalid AST, so I fixed using JsxString instead of JsStringLiteral

- Fix [noUndeclaredVariables](https://biomejs.dev/linter/rules/no-undeclared-variables/)'s false positive diagnostics ([#4675](https://github.com/rome/tools/issues/4675))

  The semantic analyzer no longer handles `this` reference identifier.

- Fix [noUnusedVariables](https://biomejs.dev/linter/rules/no-unused-variables/)'s false positive diagnostics ([#4688](https://github.com/rome/tools/issues/4688))

  The semantic analyzer handles ts export declaration clause correctly.

### Parser

- Add support for decorators in class method parameters, example:

    ```js
    class AppController {
       get(@Param() id) {}
       // ^^^^^^^^ new supported syntax
    }
    ```

  This syntax is only supported via configuration, because it's a non-standard syntax.

    ```json
    {
       "javascript": {
          "parser": {
             "unsafeParameterDecoratorsEnabled": true
          }
       }
    }
    ```
- Add support for parsing comments inside JSON files:

  ```json
  {
    "json": {
      "parser": {
        "allowComments": true
      }
    }
  }
  ```
- Add support for the new `using` syntax

  ```js
  const using = resource.lock();
  ```<|MERGE_RESOLUTION|>--- conflicted
+++ resolved
@@ -149,7 +149,6 @@
   ```
 
   Contributed by @ah-yu
-<<<<<<< HEAD
 
 - Fix [#1730](https://github.com/biomejs/biome/issues/1730). Correctly parse `delete` expressions with operands that are not simple member expressions.
 
@@ -160,8 +159,6 @@
   ```
 
   Contributed by @printfn
-=======
->>>>>>> 504ac4d6
 
 ## 1.5.3 (2024-01-22)
 
