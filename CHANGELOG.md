# Biome changelog

This project follows [Semantic Versioning](https://semver.org/spec/v2.0.0.html).
Due to the nature of Biome as a toolchain,
it can be unclear what changes are considered major, minor, or patch.
Read our [guidelines to categorize a change](https://biomejs.dev/internals/versioning).

New entries must be placed in a section entitled `Unreleased`.
Read
our [guidelines for writing a good changelog entry](https://github.com/biomejs/biome/blob/main/CONTRIBUTING.md#changelog).

## Unreleased

- Fix [#4323](https://github.com/biomejs/biome/issues/4258), where `lint/a11y/useSemanticElement` accidentally showed recommendations for `role="searchbox"` instead of `role="search"`

### Analyzer

#### Bug fixes

- Fix CSS parser case error, `@-moz-document url-prefix(https://example.com)` and `@-moz-document domain(example.com)` are now valid. Contributed by @eryue0220
- Fix [#4258](https://github.com/biomejs/biome/issues/4258), where fixed css parse error with @-moz-document url-prefix(). Contributed by @eryue0220

### CLI

### Configuration

### Editors

### Formatter

### JavaScript APIs

### Linter

#### New features

- Add [noUselessUndefined](https://biomejs.dev/linter/rules/no-useless-undefined/). Contributed by @unvalley

- [useFilenamingConvention](https://biomejs.dev/linter/rules/use-filenaming-convention) accepts a new option `match` ([#4105](https://github.com/biomejs/biome/issues/4105)).

  You can now validate filenames with a regular expression.
  For instance, you can allow filenames to start with `%`:

  ```json
  {
    "linter": {
      "rules": {
        "style": {
          "useFilenamingConvention": {
            "level": "warn",
            "options": {
                "match": "%?(.+?)[.](.+)",
                "filenameCases": ["camelCase"]
            }
          }
        }
      }
    }
  }
  ```

  If the regular expression captures strings, the first capture is considered to be the name of the file, and the second one to be the extensions (dot-separated values).
  The name of the file and the extensions are checked against `filenameCases`.
  Given the previous configuration, the filename `%index.d.ts` is valid because the first capture `index` is in `camelCase` and the second capture `d.ts` include dot-separated values in `lowercase`.
  On the other hand, `%Index.d.ts` is not valid because the first capture `Index` is in `PascalCase`.

  Note that specifying `match` disallows any exceptions that are handled by the rule by default.
  For example, the previous configuration doesn't allow filenames to be prefixed with underscores,
  a period or a plus sign.
  You need to include them in the regular expression if you still want to allow these exceptions.

  Contributed by @Conaclos

- [useFilenamingConvention](https://biomejs.dev/linter/rules/use-filenaming-convention) and [useNamingConvention](https://biomejs.dev/linter/rules/use-naming-convention) `match` options now accept case-insensitive and case-sensitive groups.

  By default, the regular expression in `match` is case-sensitive.
  You can now make it case-insensitive by using a case-insensitive group `(?i:)`.
  For example, the regular expression `(?i:a)` matches `a` and `A`.

  Contributed by @Conaclos

#### Enhancements

- `useExportType` and `useImportType` now ignore TypeScript declaration files ([#4416](https://github.com/biomejs/biome/pull/4416)). Contributed by @Conaclos

### Parser

#### Bug fixes

- Fix [#4317](https://github.com/biomejs/biome/issues/4317), setter parameter can contain a trailing comma, the following example will now parsed correctly:

  ```js
  export class DummyClass {
    set input(
      value: string,
    ) {}
  }
  ```

  Contributed by @fireairforce

- Fix [#3836](https://github.com/biomejs/biome/issues/3836), css parser allow multiple semicolons after a declaration, the following example will now parsed correctly:

  ```css
  .foo {
    color: red;;
  }
  ```

  Contributed by @fireairforce

<<<<<<< HEAD
- Fix [#342](https://github.com/biomejs/biome/issues/342), js parser handle unterminated `JSX_STRING_LITERAL` properly

  ```jsx
  function Comp() {
    return (
        <a rel="
  ```
=======
- Fix [#342](https://github.com/biomejs/biome/issues/342), js parser is no longer progressing for an invalid object
  member name:

  ```js
  ({
    params: { [paramName: string]: number } = {}
  })
  ```

  Contributed by @denbezrukov
>>>>>>> 6a8ff77a

## v1.9.4 (2024-10-17)

### Analyzer

#### Bug fixes

- Implement [GraphQL suppression action](https://github.com/biomejs/biome/pull/4312). Contributed by @vohoanglong0107

- Improved the message for unused suppression comments. Contributed by @dyc3

- Fix [#4228](https://github.com/biomejs/biome/issues/4228), where the rule `a11y/noInteractiveElementToNoninteractiveRole` incorrectly reports a `role` for non-interactive elements. Contributed by @eryue0220

- `noSuspiciousSemicolonInJsx` now catches suspicious semicolons in React fragments. Contributed by @vasucp1207

- The syntax rule `noTypeOnlyImportAttributes` now ignores `.cts` files ([#4361](https://github.com/biomejs/biome/issues/4361)).

  Since TypeScript 5.3, type-only imports can be associated to an import attribute in CommonJS-enabled files.
  See the [TypeScript docs](https://www.typescriptlang.org/docs/handbook/release-notes/typescript-5-3.html#stable-support-resolution-mode-in-import-types).

  The following code is no longer reported as a syntax error:

  ```cts
  import type { TypeFromRequire } from "pkg" with {
      "resolution-mode": "require"
  };
  ```

  Note that this is only allowed in files ending with the `cts` extension.

  Contributed by @Conaclos

### CLI

#### Enhancements

- The `--summary` reporter now reports parsing diagnostics too. Contributed by @ematipico

- Improved performance of GritQL queries by roughly 25-30%. Contributed by @arendjr

### Configuration

#### Bug fixes

- Fix an issue where the JSON schema marked lint rules options as mandatory. Contributed by @ematipico

### Editors

### Formatter

#### Bug fixes

- Fix [#4121](https://github.com/biomejs/biome/issues/4121). Respect line width when printing multiline strings. Contributed by @ah-yu

### JavaScript APIs

### Linter

#### New features

- Add [useGuardForIn](https://biomejs.dev/linter/rules/use-guard-for-in/). Contributed by @fireairforce
- Add [noDocumentCookie](https://biomejs.dev/linter/rules/no-document-cookie/). Contributed by @tunamaguro
- Add [noDocumentImportInPage](https://biomejs.dev/linter/rules/no-document-import-in-page/). Contributed by @kaioduarte
- Add [noDuplicateProperties](https://biomejs.dev/linter/rules/no-duplicate-properties/). Contributed by @togami2864
- Add [noHeadElement](https://biomejs.dev/linter/rules/no-head-element/). Contributed by @kaioduarte
- Add [noHeadImportInDocument](https://biomejs.dev/linter/rules/no-head-import-in-document/). Contributed by @kaioduarte
- Add [noImgElement](https://biomejs.dev/linter/rules/no-img-element/). Contributed by @kaioduarte
- Add [noUnknownTypeSelector](https://biomejs.dev/linter/rules/no-unknown-type-selector/). Contributed by @Kazuhiro-Mimaki
- Add [useAtIndex](https://biomejs.dev/linter/rules/use-at-index/). Contributed by @GunseiKPaseri
- Add [noUselessStringRaw](https://biomejs.dev/linter/rules/no-useless-string-raw/). Contributed by @fireairforce
- Add [nursery/useCollapsedIf](https://biomejs.dev/linter/rules/use-collapsed-if/). Contributed by @siketyan
- Add [useGoogleFontDisplay](https://biomejs.dev/linter/rules/use-google-font-display/). Contributed by @kaioduarte

#### Bug Fixes

- Biome no longer crashes when it encounters a string that contain a multibyte character ([#4181](https://github.com/biomejs/biome/issues/4181)).

  This fixes a regression introduced in Biome 1.9.3
  The regression affected the following linter rules:

  - `nursery/useSortedClasses`
  - `nursery/useTrimStartEnd`
  - `style/useTemplate`
  - `suspicious/noMisleadingCharacterClass`

  Contributed by @Conaclos

- Fix [#4190](https://github.com/biomejs/biome/issues/4190), where the rule `noMissingVarFunction` wrongly reported a variable as missing when used inside a `var()`  function that was a newline. Contributed by @ematipico

- Fix [#4041](https://github.com/biomejs/biome/issues/4041). Now the rule `useSortedClasses` won't be triggered if `className` is composed only by inlined variables. Contributed by @ematipico

- [useImportType](https://biomejs.dev/linter/rules/use-import-type/) and [useExportType](https://biomejs.dev/linter/rules/use-export-type/) now report useless inline type qualifiers ([#4178](https://github.com/biomejs/biome/issues/4178)).

  The following fix is now proposed:

  ```diff
  - import type { type A, B } from "";
  + import type { A, B } from "";

  - export type { type C, D };
  + export type { C, D };
  ```

  Contributed by @Conaclos

- [useExportType](https://biomejs.dev/linter/rules/use-export-type/) now reports ungrouped `export from`.

  The following fix is now proposed:

  ```diff
  - export { type A, type B } from "";
  + export type { A, B } from "";
  ```

  Contributed by @Conaclos

- [noVoidTypeReturn](https://biomejs.dev/linter/rules/no-void-type-return/) now accepts `void` expressions in return position ([#4173](https://github.com/biomejs/biome/issues/4173)).

  The following code is now accepted:

  ```ts
  function f(): void {
    return void 0;
  }
  ```

  Contributed by @Conaclos

- [noUselessFragments](https://biomejs.dev/linter/rules/no-useless-fragments/) now correctly handles fragments containing HTML escapes (e.g. `&nbsp;`) inside expression escapes `{ ... }` ([#4059](https://github.com/biomejs/biome/issues/4059)).

  The following code is no longer reported:

  ```jsx
  function Component() {
    return (
      <div key={index}>{line || <>&nbsp;</>}</div>
    )
  }
  ```

  Contributed by @fireairforce

- [noUnusedFunctionParameters](https://biomejs.dev/linter/rules/no-unused-function-parameters/) and [noUnusedVariables](https://biomejs.dev/linter/rules/no-unused-variables/) no longer reports a parameter as unused when another parameter has a constructor type with the same parameter name ([#4227](https://github.com/biomejs/biome/issues/4227)).

  In the following code, the `name` parameter is no longer reported as unused.

  ```ts
  export class Foo {
    bar(name: string, _class: new (name: string) => any) {
      return name
    }
  }
  ```

  Contributed by @Conaclos

- [noUndeclaredDependencies](https://biomejs.dev/linter/rules/no-undeclared-dependencies/) now accepts dependency names with dots. Contributed by @Conaclos

- [useFilenamingConvention](https://biomejs.dev/linter/rules/use-filenaming-convention) now correctly handles renamed exports ([#4254](https://github.com/biomejs/biome/issues/4254)).

  The rule allows the filename to be named as one of the exports of the module.
  For instance, the file containing the following export can be named `Button`.

  ```js
  class Button {}
  export { Button }
  ```

  The rule now correctly handles the renaming of an export.
  For example, the file containing the following export can only be named `Button`.
  Previously the rule expected the file to be named `A`.

  ```js
  class A {}
  export { A as Button }
  ```

  Contributed by @Conaclos

- [useConsistentMemberAccessibility](https://biomejs.dev/linter/rules/use-consistent-member-accessibility/) now ignore private class members such as `#property` ([#4276](https://github.com/biomejs/biome/issues/4276)). Contributed by @Conaclos

- [noUnknownFunction](https://biomejs.dev/linter/rules/no-unknown-function/) correctly handles `calc-size` function ([#4212](https://github.com/biomejs/biome/issues/4212)).

   The following code `calc-size` is no longer reported as unknown:

   ```css
   .a { height: calc-size(0px); }
   ```

   Contributed by @fireairforce

 - [useNamingConvention](https://biomejs.dev/linter/rules/use-naming-convention/) now allows configuring conventions for readonly index signatures.

  Contributed by @sepruko

- [noDuplicateCustomProperties](https://biomejs.dev/linter/rules/no-duplicate-custom-properties/) now correctly handles custom properties and ignores non-custom properties.
  Previously, the rule incorrectly reported duplicates for all properties, including non-custom ones. Contributed by @togami2864

### Parser

#### Bug Fixes

- The CSS parser now accepts more emoji in identifiers ([#3627](https://github.com/biomejs/biome/issues/3627#issuecomment-2392388022)).

  Browsers accept more emoji than the standard allows.
  Biome now accepts these additional emojis.

  The following code is now correctly parsed:

  ```css
  p {
    --✨-color: red;
    color: var(--✨-color);
  }
  ```

  Contributed by @Conaclos

- Add support for parsing typescript's `resolution-mode` in Import Types([#2115](https://github.com/biomejs/biome/issues/2115))

  ```ts
  export type Fs = typeof import('fs', { with: { 'resolution-mode': 'import' } });
  export type TypeFromRequire =
    import("pkg", { with: { "resolution-mode": "require" } }).TypeFromRequire;
  export type TypeFromImport =
    import("pkg", { with: { "resolution-mode": "import" } }).TypeFromImport;
  ```

  Contributed by @fireairforce

## v1.9.3 (2024-10-01)

### CLI

#### New features

- GritQL queries that match functions or methods will now match async functions or methods as well.

  If this is not what you want, you can capture the `async` keyword (or its absence) in a metavariable and assert its emptiness:

  ```grit
  $async function foo() {} where $async <: .
  ```

  Contributed by @arendjr

#### Bug fixes

- Fix [#4077](https://github.com/biomejs/biome/issues/4077): Grit queries no longer need to match the statement's trailing semicolon. Contributed by @arendjr

- Fix [#4102](https://github.com/biomejs/biome/issues/4102). Now the CLI command `lint` doesn't exit with an error code when using `--write`/`--fix`. Contributed by @ematipico

### Configuration

#### Bug fixes
- Fix [#4125](https://github.com/biomejs/biome/issues/4125), where `noLabelWithoutControl` options where incorrectly marked as mandatory. Contributed by @ematipico

### Editors

- Fix a case where CSS files weren't correctly linted using the default configuration. Contributed by @ematipico

#### Bug fixes

- Fix [#4116](https://github.com/biomejs/biome/issues/4116). Unify LSP code action kinds. Contributed by @vitallium

### Formatter

#### Bug fixes

- Fix [#3924](https://github.com/biomejs/biome/issues/3924) where GraphQL formatter panics in block comments with empty line. Contributed by @vohoanglong0107
- Fix [#3364](https://github.com/biomejs/biome/issues/3364) where the `useSelfClosingElements` rule forces the `script` tag to be self-closing. Previously, this rule applies to all elements and cannot be disabled for native HTML elements.

  Now, this rule accepts a `ignoreHtmlElements` option, which when set to `true`, ignores native HTML elements and allows them to be non-self-closing.

  Contributed by @abidjappie

- Fix a case where raw values inside `url()` functions weren't properly trimmed.
  ```diff
  .value {
  -  background: url(
  -   whitespace-around-string
  -  );
  + background: url(whitespace-around-string);
  }
  ```
  Contributed by @ematipico

- Fixed [#4076](https://github.com/biomejs/biome/issues/4076), where a media query wasn't correctly formatted:
  ```diff
  .class {
  -  @media (1024px <= width <=1280px) {
  +  @media (1024px <= width <= 1280px) {
     color: red;
     }
  }
  ```
  Contributed by @blaze-d83

### JavaScript API

#### Bug fixes

- Fix [#3881](https://github.com/biomejs/biome/issues/3881), by updating the APIs to use the latest WASM changes. Contributed by @ematipico

### Linter

#### New features

- Add [noDescendingSpecificity](https://biomejs.dev/linter/rules/no-descending-specificity/). Contributed by @tunamaguro

- Add [noNestedTernary](https://biomejs.dev/linter/rules/no-nested-ternary/). Contributed by @kaykdm

- Add [noTemplateCurlyInString](https://biomejs.dev/linter/rules/no-template-curly-in-string/). Contributed by @fireairforce

- Add [noOctalEscape](https://biomejs.dev/linter/rules/no-octal-escape/). Contributed by @fireairforce

#### Enhancements

- Add an option `reportUnnecessaryDependencies` to [useExhaustiveDependencies](https://biomejs.dev/linter/rules/use-exhaustive-dependencies/).

  Defaults to true. When set to false, errors will be suppressed for React hooks that declare dependencies but do not use them.

  Contributed by @simon-paris

- Add an option `reportMissingDependenciesArray` to [useExhaustiveDependencies](https://biomejs.dev/linter/rules/use-exhaustive-dependencies/). Contributed by @simon-paris

#### Bug fixes

- [noControlCharactersInRegex](https://www.biomejs.dev/linter/rules/no-control-characters-in-regex) no longer panics on regexes with incomplete escape sequences. Contributed by @Conaclos

- [noMisleadingCharacterClass](https://biomejs.dev/linter/rules/no-misleading-character-class/) no longer reports issues outside of character classes.

  The following code is no longer reported:

  ```js
  /[a-z]👍/;
  ```

  Contributed by @Conaclos

- [noUndeclaredDependencies](https://biomejs.dev/linter/rules/no-undeclared-dependencies/) no longer reports Node.js builtin modules as undeclared dependencies.

  The rule no longer reports the following code:

  ```js
  import * as fs from "fs";
  ```

  Contributed by @Conaclos

- [noUnusedVariables](https://biomejs.dev/linter/rules/no-unused-variables/) no longer panics when suggesting the renaming of a variable at the start of a file ([#4114](https://github.com/biomejs/biome/issues/4114)). Contributed by @Conaclos

- [noUselessEscapeInRegex](https://biomejs.dev/linter/rules/no-useless-escape-in-regex/) no longer panics on regexes that start with an empty character class. Contributed by @Conaclos

- [noUselessStringConcat](https://biomejs.dev/linter/rules/no-useless-string-concat/) no longer panics when it encounters malformed code. Contributed by @Conaclos

- [noUnusedFunctionParameters](https://biomejs.dev/linter/rules/no-unused-function-parameters/) no longer reports unused parameters inside an object pattern with a rest parameter.

  In the following code, the rule no longer reports `a` as unused.

  ```js
  function f({ a, ...rest }) {
    return rest;
  }
  ```

  This matches the behavior of [noUnusedVariables](https://biomejs.dev/linter/rules/no-unused-variables/).

  Contributed by @Conaclos

- [useButtonType](https://biomejs.dev/linter/rules/use-button-type/) no longer reports dynamically created button with a valid type ([#4072](https://github.com/biomejs/biome/issues/4072)).

  The following code is no longer reported:

  ```js
  React.createElement("button", { type: "button" }, "foo")
  ```

  Contributed by @Conaclos

- [useSemanticElements](https://biomejs.dev/linter/rules/use-semantic-elements/) now ignores elements with the `img` role ([#3994](https://github.com/biomejs/biome/issues/3994)).

  [MDN recommends](https://developer.mozilla.org/en-US/docs/Web/Accessibility/ARIA/Roles/img_role) using `role="img"` for grouping images or creating an image from other elements.
  The following code is no longer reported:

  ```jsx
  <div role="img" aria-label="That cat is so cute">
    <p>&#x1F408; &#x1F602;</p>
  </div>
  ```

  Contributed by @Conaclos

- [useSemanticElements](https://biomejs.dev/linter/rules/use-semantic-elements/) now ignores `alert` and `alertdialog` roles ([#3858](https://github.com/biomejs/biome/issues/3858)). Contributed by @Conaclos

- [noUselessFragments](https://biomejs.dev/linter/rules/no-useless-fragments/) don't create invaild JSX code when Fragments children contains JSX Expression and in a LogicalExpression. Contributed by @fireairforce

### Parser

#### Bug fixes

- Forbid undefined as type name for typescript parser. Contributed by @fireairforce

## v1.9.2 (2024-09-19)

### CLI

#### New features

- Added support for custom GritQL definitions, including:
  - Pattern and predicate definitions: https://docs.grit.io/guides/patterns
  - Function definitions: https://docs.grit.io/language/functions#function-definitions

  Contributed by @arendjr

#### Bug fixes

- Fix [#3917](https://github.com/biomejs/biome/issues/3917), where the fixed files were incorrectly computed. Contributed by @ematipico
- Fixed an issue that caused GritQL `contains` queries to report false positives when the matched
  node appeared inside a sibling node. Contributed by @arendjr

### Editors

#### Bug fixes

- Fix [#3923](https://github.com/biomejs/biome/issues/3923). Now the `.editorconfig` is correctly parsed by the LSP, and the options are correctly applied to files when formatting is triggered.
  Plus, the Biome LSP now watches for any change to the `.editorconfig`, and updates the formatting settings.
- Reduced the number of log files generated by the LSP server. Now the maximum number of logs saved on disk is **seven**. Contributed by @ematipico
- Fix the code actions capabilities available in the LSP Biome server. Before, the LSP was using the default capabilities, which resulted in pulling code actions even when they were disabled by the editor.

  This means that the code actions are pulled by the client **only** when the editor enables `quickfix.biome`, `source.organizeImports.biome` and `source.fixAll.biome`.

  Now, if you enable `organizeImports.enabled: true` in the `biome.json`, and then you configure your editor with the following code action `source.organizeImports.biome: false`, the editor **won't** sort the imports.

  Contributed by @ematipico

### Linter

#### New features

- Add [nursery/noMissingVarFunction](https://biomejs.dev/linter/rules/no-missing-var-function). Contributed by @michellocana
- Add [nursery/useComponentExportOnlyModules](https://biomejs.dev/linter/rules/use-component-export-only-modules). Use this rule in React projects to enforce a code styling that fits React Refresh. Contributed by @GunseiKPaseri

#### Bug fixes

- [noLabelWithoutControl](https://biomejs.dev/linter/rules/no-label-without-control/) now accept JSX expression as label value ([#3875](https://github.com/biomejs/biome/issues/3875)). Contributed by @Conaclos

- [useFilenamingConvention](https://biomejs.dev/linter/rules/use-filenaming-convention) no longer suggests names with a disallowed case ([#3952](https://github.com/biomejs/biome/issues/3952)). Contributed by @Conaclos

- [useFilenamingConvention](https://biomejs.dev/linter/rules/use-filenaming-convention) now recognizes file names starting with ASCII digits as lowercase ([#3952](https://github.com/biomejs/biome/issues/3952)).

  Thus, `2024-09-17-filename`, `2024_09_17_filename` and `20240917FileName` are in `kebab-case`, `snake_case`, and `camelCase` respectively.

  Contributed by @Conaclos

- [useFilenamingConvention](https://biomejs.dev/linter/rules/use-filenaming-convention) now applies the configured formats to the file extensions ([#3650](https://github.com/biomejs/biome/discussions/3650)). Contributed by @Conaclos

### Parser

#### Bug fixes

- [useStrictMode](https://biomejs.dev/linter/rules/use-strict-mode/) now reports Script files with some directives, but without the `use strict` directive. Contributed by @Conaclos

- The CSS parser now accepts the characters U+FFDCF and U+FFFD in identifiers. Contributed by @Conaclos

## v1.9.1 (2024-09-15)

### CLI

#### Bug fixes

- `useEditorConfig` now loads the editorconfig when running `biome ci` [#3864](https://github.com/biomejs/biome/issues/3864). Contributed by @dyc3

### Editors

#### Bug fixes

- Revert [#3731](https://github.com/biomejs/biome/pull/3731) to fix broken quick fixes and code actions. Contributed by @nhedger

### Linter

#### New Features

- Add [nursery/noProcessEnv](https://biomejs.dev/linter/rules/no-process-env/). Contributed by @unvalley

#### Bug fixes

- [noUndeclaredDependencies](https://biomejs.dev/linter/rules/no-undeclared-dependencies/) now ignores `@/` imports and recognizes type imports from Definitely Typed and `bun` imports. Contributed by @Conaclos

## v1.9.0 (2024-09-12)

### Analyzer

- Implement the [semantic model for CSS](https://github.com/biomejs/biome/pull/3546). Contributed by @togami2864

### CLI

#### New features

- Add `--graphql-linter-enabled` option, to control whether the linter should be enabled or not for GraphQL files. Contributed by @ematipico

- New EXPERIMENTAL `search` command. The search command allows you to search a Biome project using [GritQL syntax](https://biomejs.dev/reference/gritql).

  GritQL is a powerful language that lets you do _structural_ searches on your codebase. This means that trivia such as whitespace or even the type of strings quotes used will be ignored in your search query. It also has many features for querying the structure of your code, making it much more elegant for searching code than regular expressions.

  While we believe this command may already be useful to users in some situations (especially when integrated in the IDE extensions!), we also had an ulterior motive for adding this command: We intend to utilize GritQL for our plugin efforts, and by allowing our users to try it out in a first iteration, we hope to gain insight in the type of queries you want to do, as well as the bugs we need to focus on.

  For now, the `search` command is explicitly marked as EXPERIMENTAL, since many bugs remain. Keep this in mind when you try it out, and please [let us know](https://github.com/biomejs/biome/issues) your issues!

  Note: GritQL escapes code snippets using backticks, but most shells interpret backticks as command invocations. To avoid this, it's best to put _single quotes_ around your Grit queries.

  ```shell
  biome search '`console.log($message)`' # find all `console.log` invocations
  ```

  Contributed by @arendjr and @BackupMiles

- The option `--max-diagnostics` now accept a `none` value, which lifts the limit of diagnostics shown. Contributed by @ematipico
  - Add a new reporter `--reporter=gitlab`, that emits diagnostics for using the [GitLab Code Quality report](https://docs.gitlab.com/ee/ci/testing/code_quality.html#implement-a-custom-tool).

    ```json
    [
      {
        "description": "Use === instead of ==. == is only allowed when comparing against `null`",
        "check_name": "lint/suspicious/noDoubleEquals",
        "fingerprint": "6143155163249580709",
        "severity": "critical",
        "location": {
          "path": "main.ts",
          "lines": {
            "begin": 4
          }
        }
      }
    ]
    ```

    Contributed by @NiclasvanEyk

- Add new options to the `lsp-proxy` and `start` commands:
  - `--log-path`: a directory where to store the daemon logs. The commands also accepts the environment variable `BIOME_LOG_PATH`.
  - `--log-prefix-name`: a prefix that's added to the file name of the logs. It defaults to `server.log`. The commands also accepts the environment variable `BIOME_LOG_PREFIX_NAME`.

  @Contributed by @ematipico

#### Enhancements

- When a `--reporter` is provided, and it's different from the default one, the value provided by via `--max-diagnostics` is ignored and **the limit is lifted**. Contributed by @ematipico

- `biome init` now generates a new config file with more options set.
  This change intends to improve discoverability of the options and to set the more commonly used options to their default values.
  Contributed by @Conaclos

- The `--verbose` flag now reports the list of files that were evaluated, and the list of files that were fixed.
  The **evaluated** files are the those files that can be handled by Biome, files that are ignored, don't have an extension or have an extension that Biome can't evaluate are excluded by this list.
  The **fixed** files are those files that were handled by Biome and *changed*. Files that stays the same after the process are excluded from this list.

  ```shell
   VERBOSE  ━━━━━━━━━━━━━━━━━━━━━━━━━━━━━━━━━━━━━━━━━━━━━━━━━━━━━━━━━━━━━━━━━━━━━━━━━━━━━━━━━━━━━━━━━━

    ℹ Files processed:

    - biome/biome.json
    - biome/packages/@biomejs/cli-win32-arm64/package.json
    - biome/packages/tailwindcss-config-analyzer/package.json

   VERBOSE  ━━━━━━━━━━━━━━━━━━━━━━━━━━━━━━━━━━━━━━━━━━━━━━━━━━━━━━━━━━━━━━━━━━━━━━━━━━━━━━━━━━━━━━━━━━

    ℹ Files fixed:

    - biome/biome/packages/tailwindcss-config-analyzer/src/generate-tailwind-preset.ts
  ```

  Contributed by @ematipico

- Allow passing `nursery` to the `--only` and `--skip` filters.

  The `--only` option allows you to run a given rule or rule group.
  The `--skip` option allows you to skip the execution of a given group or a given rule.

  Previously, it was not possible to pass `nursery`.
  This restriction is now removed, as it may make sense to skip the nursery rules that a project has enabled.

  Contributed by @Conaclos

- The CLI now returns an error code when calling a command in `stdin` mode, and the contents of the files aren't fixed. For example, the following example will result in an error code of `1` because the `lint` command triggers some lint rules:

  ```shell
  echo "let x = 1" | biome lint --stdin-file-path=stdin.js
  ```

  Contributed by @ematipico

#### Bug fixes

- `biome lint --write` now takes `--only` and `--skip` into account ([#3470](https://github.com/biomejs/biome/issues/3470)). Contributed by @Conaclos

- Fix [#3368](https://github.com/biomejs/biome/issues/3368), now the reporter `github` tracks the diagnostics that belong to formatting and organize imports. Contributed by @ematipico

- Fix [#3545](https://github.com/biomejs/biome/issues/3545), display a warning, 'Avoid using unnecessary Fragment,' when a Fragment contains only one child element that is placed on a new line. Contributed by @satojin219

- Migrating from Prettier or ESLint no longer overwrite the `overrides` field from the configuration ([#3544](https://github.com/biomejs/biome/issues/3544)). Contributed by @Conaclos

- Fix JSX expressions for `noAriaHiddenOnFocusable` ([#3708](https://github.com/biomejs/biome/pull/3708)). Contributed by @anthonyshew

- Fix edge case for `<canvas>` elements that use `role="img"` ([#3728](https://github.com/biomejs/biome/pull/3728)). Contributed by @anthonyshew

- Fix [#3633](https://github.com/biomejs/biome/issues/3633), where diagnostics where incorrectly printed if the code has errors. Contributed by @ematipico

- Allow `aria-label` on heading to prevent `useHeadingContent` diagnostic ([#3767](https://github.com/biomejs/biome/pull/3767)). Contributed by @anthonyshew

- Fix edge case [#3791](https://github.com/biomejs/biome/issues/3791) for rule `noFocusedTests` being used with non-string-like expressions ([#3793](https://github.com/biomejs/biome/pull/3793)). Contributed by @h-a-n-a

- Fix optional ARIA properties for `role="separator"` in `useAriaPropsForRole` ([#3856](https://github.com/biomejs/biome/pull/3856)). Contributed by @anthonyshew

### Configuration

- Add support for loading configuration from `.editorconfig` files ([#1724](https://github.com/biomejs/biome/issues/1724)).

  Configuration supplied in `.editorconfig` will be overridden by the configuration in `biome.json`. Support is disabled by default and can be enabled by adding the following to your formatter configuration in `biome.json`:

  ```json
  {
    "formatter": {
      "useEditorconfig": true
    }
  }
  ```

  Contributed by @dyc3

- `overrides` from an extended configuration is now merged with the `overrides` of the extension.

  Given the following shared configuration `biome.shared.json`:

  ```json5
  {
    "overrides": [
      {
        "include": ["**/*.json"],
        // ...
      }
    ]
  }
  ```

  and the following configuration:

  ```json5
  {
    "extends": ["./biome.shared.json"],
    "overrides": [
      {
        "include": ["**/*.ts"],
        // ...
      }
    ]
  }
  ```

  Previously, the `overrides` from `biome.shared.json` was overwritten.
  It is now merged and results in the following configuration:

  ```json5
  {
    "extends": ["./biome.shared.json"],
    "overrides": [
      {
        "include": ["**/*.json"],
        // ...
      },
      {
        "include": ["**/*.ts"],
        // ...
      }
    ]
  }
  ```

  Contributed by @Conaclos

### Editors

- Fix [#3577](https://github.com/biomejs/biome/issues/3577), where the update of the configuration file was resulting in the creation of a new internal project. Contributed by @ematipico

- Fix [#3696](https://github.com/biomejs/biome/issues/3696), where `biome.jsonc` was incorrectly parsed with incorrect options. Contributed by @ematipico

### Formatter

- The CSS formatter is enabled by default. Which means that you don't need to opt-in anymore using the configuration file `biome.json`:

  ```diff
  {
  -  "css": {
  -    "formatter": {
  -      "enabled": true
  -    }
  -  }
  }
  ```

  Contributed by @ematipico

- Add parentheses for nullcoalescing in ternaries.

  This change aligns on [Prettier 3.3.3](https://github.com/prettier/prettier/blob/main/CHANGELOG.md#333).
  This adds clarity to operator precedence.

  ```diff
  - foo ? bar ?? foo : baz;
  + foo ? (bar ?? foo) : baz;
  ```

  Contributed by @Conaclos

- Keep the parentheses around `infer ... extends` declarations in type unions and type intersections ([#3419](https://github.com/biomejs/biome/issues/3419)). Contributed by @Conaclos

- Keep parentheses around a `yield` expression inside a type assertion.

  Previously, Biome removed parentheses around some expressions that require them inside a type assertion.
  For example, in the following code, Biome now preserves the parentheses.

  ```ts
  function* f() {
    return <T>(yield 0);
  }
  ```

  Contributed by @Conaclos

- Remove parentheses around expressions that don't need them inside a decorator.

  Biome now matches Prettier in the following cases:

  ```diff
    class {
  -   @(decorator)
  +   @decorator
      method() {}
    },
    class {
  -   @(decorator())
  +   @decorator()
      method() {}
    },
    class {
      @(decorator?.())
      method() {}
    },
  ```

  Contributed by @Conaclos

- Keep parentheses around objects preceded with a `@satisfies` comment.

  In the following example, parentheses are no longer removed.

  ```ts
  export const PROPS = /** @satisfies {Record<string, string>} */ ({
    prop: 0,
  });
  ```

  Contributed by @Conaclos

### Linter

#### Promoted rules

New rules are incubated in the nursery group.
Once stable, we promote them to a stable group.

The following CSS rules are promoted:

- [a11y/useGenericFontNames](https://biomejs.dev/linter/rules/use-generic-font-names/)
- [correctness/noInvalidDirectionInLinearGradient](https://biomejs.dev/linter/rules/no-invalid-direction-in-linear-gradient/)
- [correctness/noInvalidGridAreas](https://biomejs.dev/linter/rules/no-invalid-grid-areas/)
- [correctness/noInvalidPositionAtImportRule](https://biomejs.dev/linter/rules/no-invalid-position-at-import-rule/)
- [correctness/noUnknownFunction](https://biomejs.dev/linter/rules/no-unknown-function/)
- [correctness/noUnknownMediaFeatureName](https://biomejs.dev/linter/rules/no-unknown-media-feature-name/)
- [correctness/noUnknownProperty](https://biomejs.dev/linter/rules/no-unknown-property/)
- [correctness/noUnknownUnit](https://biomejs.dev/linter/rules/no-unknown-unit/)
- [correctness/noUnmatchableAnbSelector](https://biomejs.dev/linter/rules/no-unmatchable-anb-selector/)
- [suspicious/noDuplicateAtImportRules](https://biomejs.dev/linter/rules/no-duplicate-at-import-rules/)
- [suspicious/noDuplicateFontNames](https://biomejs.dev/linter/rules/no-duplicate-font-names/)
- [suspicious/noDuplicateSelectorsKeyframeBlock](https://biomejs.dev/linter/rules/no-duplicate-selectors-keyframe-block/)
- [suspicious/noEmptyBlock](https://biomejs.dev/linter/rules/no-empty-block/)
- [suspicious/noImportantInKeyframe](https://biomejs.dev/linter/rules/no-important-in-keyframe/)
- [suspicious/noShorthandPropertyOverrides](https://biomejs.dev/linter/rules/no-shorthand-property-overrides/)

The following JavaScript rules are promoted:

- [a11y/noLabelWithoutControl](https://biomejs.dev/linter/rules/no-label-without-control/)
- [a11y/useFocusableInteractive](https://biomejs.dev/linter/rules/use-focusable-interactive/)
- [a11y/useSemanticElements](https://biomejs.dev/linter/rules/use-semantic-elements/)
- [complexity/noUselessStringConcat](https://biomejs.dev/linter/rules/no-useless-string-concat/)
- [complexity/noUselessUndefinedInitialization](https://biomejs.dev/linter/rules/no-useless-undefined-initialization/)
- [complexity/useDateNow](https://biomejs.dev/linter/rules/use-date-now/)
- [correctness/noUndeclaredDependencies](https://biomejs.dev/linter/rules/no-undeclared-dependencies/)
- [correctness/noInvalidBuiltinInstantiation](https://biomejs.dev/linter/rules/no-invalid-builtin-instantiation/)
- [correctness/noUnusedFunctionParameters](https://biomejs.dev/linter/rules/no-unused-function-parameters/)
- [correctness/useImportExtensions](https://biomejs.dev/linter/rules/use-import-extensions/)
- [performance/useTopLevelRegex](https://biomejs.dev/linter/rules/use-top-level-regex/)
- [style/noDoneCallback](https://biomejs.dev/linter/rules/no-done-callback/)
- [style/noYodaExpression](https://biomejs.dev/linter/rules/no-yoda-expression/)
- [style/useConsistentBuiltinInstantiation](https://biomejs.dev/linter/rules/use-consistent-builtin-instantiation/)
- [style/useDefaultSwitchClause](https://biomejs.dev/linter/rules/use-default-switch-clause/)
- [style/useExplicitLengthCheck](https://biomejs.dev/linter/rules/use-explicit-length-check/)
- [style/useThrowNewError](https://biomejs.dev/linter/rules/use-throw-new-error/)
- [style/useThrowOnlyError](https://biomejs.dev/linter/rules/use-throw-only-error/)
- [suspicious/noConsole](https://biomejs.dev/linter/rules/no-console/)
- [suspicious/noEvolvingTypes](https://biomejs.dev/linter/rules/no-evolving-types/)
- [suspicious/noMisplacedAssertion](https://biomejs.dev/linter/rules/no-misplaced-assertion/)
- [suspicious/noReactSpecificProps](https://biomejs.dev/linter/rules/no-react-specific-props/)
- [suspicious/useErrorMessage](https://biomejs.dev/linter/rules/use-error-message/)
- [suspicious/useNumberToFixedDigitsArgument](https://biomejs.dev/linter/rules/use-number-to-fixed-digits-argument/)

#### Deprecated rules

- `correctness/noInvalidNewBuiltin` is deprecated. Use [correctness/noInvalidBuiltinInstantiation](https://biomejs.dev/linter/rules/no-invalid-builtin-instantiation/) instead.
- `style/useSingleCaseStatement` is deprecated. Use [correctness/noSwitchDeclarations](https://biomejs.dev/linter/rules/no-switch-declarations/) instead.
- `suspicious/noConsoleLog` is deprecated. Use [suspicious/noConsole](https://biomejs.dev/linter/rules/no-console/) instead.

#### New features

- Implement [css suppression action](https://github.com/biomejs/biome/issues/3278). Contributed by @togami2864

- Add support for GraphQL linting. Contributed by @ematipico

- Add [nursery/noCommonJs](https://biomejs.dev/linter/rules/no-common-js/). Contributed by @minht11

- Add [nursery/noDuplicateCustomProperties](https://biomejs.dev/linter/rules/no-duplicate-custom-properties/). Contributed by @chansuke

- Add [nursery/noEnum](https://biomejs.dev/linter/rules/no-enum/). Contributed by @nickfla1

- Add [nursery/noDynamicNamespaceImportAccess](https://biomejs.dev/linter/no-dynamic-namespace-import-access/). Contributed by @minht11

- Add [nursery/noIrregularWhitespace](https://biomejs.dev/linter/rules/no-irregular-whitespace). Contributed by @michellocana

- Add [nursery/noRestrictedTypes](https://biomejs.dev/linter/no-restricted-types/). Contributed by @minht11

- Add [nursery/noSecrets](https://biomejs.dev/linter/rules/no-secrets/). Contributed by @SaadBazaz

- Add [nursery/noUselessEscapeInRegex](https://biomejs.dev/linter/rules/no-useless-escape-in-regex/). Contributed by @Conaclos

- Add [nursery/noValueAtRule](https://biomejs.dev/linter/rules/no-value-at-rule/). Contributed by @rishabh3112

- Add [nursery/useAriaPropsSupportedByRole](https://biomejs.dev/linter/rules/use-aria-props-supported-by-role/). Contributed by @ryo-ebata

- Add [nursery/useConsistentMemberAccessibility](https://biomejs.dev/linter/rules/use-consistent-member-accessibility/). Contributed by @seitarof

- Add [nursery/useStrictMode](https://biomejs.dev/linter/rules/use-strict-mode/). Contributed by @ematipico

- Add [nursery/useTrimStartEnd](https://biomejs.dev/linter/rules/use-trim-start-end/). Contributed by @chansuke

- Add [nursery/noIrregularWhitespace](https://biomejs.dev/linter/rules/no-irreguluar-whitespace/). Contributed by @DerTimonius

#### Enhancements

- Rename `nursery/noUnknownSelectorPseudoElement` to `nursery/noUnknownPseudoElement`. Contributed by @togami2864

- The CSS linter is now enabled by default. Which means that you don't need to opt-in anymore using the configuration file `biome.json`:

  ```diff
  {
  -  "css": {
  -    "linter": {
  -      "enabled": true
  -    }
  -  }
  }
  ```

  Contributed by @ematipico

- The JavaScript linter recognizes TypeScript 5.5 and 5.6 globals. Contributed by @Conaclos

- [noBlankTarget](https://biomejs.dev/linter/rules/no-blank-target/) now supports an array of allowed domains.

  The following configuration allows `example.com` and `example.org` as blank targets.

  ```json
  "linter": {
    "rules": {
      "a11y": {
        "noBlankTarget": {
        "level": "error",
          "options": {
             "allowDomains": ["example.com", "example.org"]
            }
          }
        }
      }
    }
  ```

  Contributed by @Jayllyz

- [noConsole](https://biomejs.dev/linter/rules/no-console/) now accepts an option that specifies some allowed calls on `console`. Contributed by @Conaclos

- Add an `ignoreNull` option for [noDoubleEquals](https://biomejs.dev/linter/rules/no-double-equals/).

  By default the rule allows loose comparisons against `null`.
  The option `ignoreNull` can be set to `false` for reporting loose comparison against `null`.

  Contributed by @peaBerberian.

- [noDuplicateObjectKeys](https://biomejs.dev/linter/rules/no-duplicate-object-keys/) now works for JSON and JSONC files. Contributed by @ematipico

- [noInvalidUseBeforeDeclaration](https://biomejs.dev/linter/rules/no-invalid-use-before-declaration) now reports direct use of an enum member before its declaration.

  In the following code, `A` is reported as use before its declaration.

  ```ts
  enum E {
    B = A << 1,
    A = 1,
  }
  ```

  Contributed by @Conaclos

- [noNodejsModules](https://biomejs.dev/linter/rules/no-nodejs-modules/) now ignores imports of a package which has the same name as a Node.js module. Contributed by @Conaclos

- [noNodejsModules](https://biomejs.dev/linter/rules/no-nodejs-modules/) now ignores type-only imports ([#1674](https://github.com/biomejs/biome/issues/1674)).

  The rule no longer reports type-only imports such as:

  ```ts
  import type assert from "assert";
  import type * as assert2 from "assert";
  ```

  Contributed by @Conaclos

- [noRedundantUseStrict](https://biomejs.dev/linter/rules/no-redundant-use-strict/) no longer reports `"use strict"` directives when the `package.json` marks explicitly the file as a script using the field `"type": "commonjs"`. Contributed by @ematipico

- [noStaticOnlyClass](https://biomejs.dev/linter/rules/no-static-only-class/) no longer reports a class that extends another class ([#3612](https://github.com/biomejs/biome/issues/3612)). Contributed by @errmayank

- [noUndeclaredVariables](https://biomejs.dev/linter/rules/no-undeclared-variables/) no longer reports a direct reference to an enum member ([#2974](https://github.com/biomejs/biome/issues/2974)).

  In the following code, the `A` reference is no longer reported as an undeclared variable.

  ```ts
  enum E {
    A = 1,
    B = A << 1,
  }
  ```

  Contributed by @Conaclos

- [noUndeclaredVariables](https://biomejs.dev/linter/rules/no-undeclared-variables/) recognized Svelte 5 runes in Svelte components and svelte files.

  Svelte 5 introduced runes.
  The rule now recognizes Svelte 5 runes in files ending with the `.svelte`, `.svelte.js` or `.svelte.ts` extensions.

  Contributed by @Conaclos

- [noUnusedVariables](https://biomejs.dev/linter/rules/no-unused-variables/) now checks TypeScript declaration files.

  This allows to report a type that is unused because it isn't exported.
  Global declarations files (declarations files without exports and imports) are still ignored.

  Contributed by @Conaclos

- [useFilenamingConvention](https://biomejs.dev/linter/rules/use-filenaming-convention) now supports [unicase](https://en.wikipedia.org/wiki/Unicase) letters.

  [unicase](https://en.wikipedia.org/wiki/Unicase) letters have a single case: they are neither uppercase nor lowercase.
  Biome now accepts filenames in unicase.
  For example, the filename `안녕하세요` is now accepted.

  We still reject a name that mixes unicase characters with lowercase or uppercase characters.
  For example, the filename `A안녕하세요` is rejected.

  This change also fixes [#3353](https://github.com/biomejs/biome/issues/3353).
  Filenames consisting only of numbers are now accepted.

  Contributed by @Conaclos

- [useFilenamingConvention](https://biomejs.dev/linter/rules/use-filenaming-convention) now supports Next.js/Nuxt/Astro dynamic routes ([#3465](https://github.com/biomejs/biome/issues/3465)).

  [Next.js](https://nextjs.org/docs/pages/building-your-application/routing/dynamic-routes#catch-all-segments), [SolidStart](https://docs.solidjs.com/solid-start/building-your-application/routing#renaming-index), [Nuxt](https://nuxt.com/docs/guide/directory-structure/server#catch-all-route), and [Astro](https://docs.astro.build/en/guides/routing/#rest-parameters) support dynamic routes such as `[...slug].js` and `[[...slug]].js`.

  Biome now recognizes this syntax. `slug` must contain only alphanumeric characters.

  Contributed by @Conaclos

- [useExportType](https://biomejs.dev/linter/rules/use-export-type/) no longer reports empty `export` ([#3535](https://github.com/biomejs/biome/issues/3535)).

  An empty `export {}` allows you to force TypeScript to consider a file with no imports and exports as an EcmaScript module.
  While `export type {}` is valid, it is more common to use `export {}`.
  Users may find it confusing that the linter asks them to convert it to `export type {}`.
  Also, a bundler should be able to remove `export {}` as well as `export type {}`.
  So it is not so useful to report `export {}`.

  Contributed by @Conaclos

#### Bug fixes

- [noControlCharactersInRegex](https://www.biomejs.dev/linter/rules/no-control-characters-in-regex) now corretcly handle `\u` escapes in unicode-aware regexes.

  Previously, the rule didn't consider regex with the `v` flags as unicode-aware regexes.
  Moreover, `\uhhhh` was not handled in unicode-aware regexes.

  Contributed by @Conaclos

- [noControlCharactersInRegex](https://www.biomejs.dev/linter/rules/no-control-characters-in-regex) now reports control characters and escape sequence of control characters in string regexes. Contributed by @Conaclos

- `noExcessiveNestedTestSuites`: fix an edge case where the rule would alert on heavily nested zod schemas. Contributed by @dyc3

- `noExtraNonNullAssertion` no longer reports a single non-null assertion enclosed in parentheses ([#3352](https://github.com/biomejs/biome/issues/3352)). Contributed by @Conaclos

- [noMultipleSpacesInRegularExpressionLiterals](https://biomejs.dev/linter/rules/no-multiple-spaces-in-regular-expression-literals/) now correctly provides a code fix when Unicode characters are used. Contributed by @Conaclos

- [noRedeclare](https://biomejs.dev/linter/rules/no-redeclare/) no longer report redeclartions for lexically scoped function declarations [#3664](https://github.com/biomejs/biome/issues/3664).

  In JavaScript strict mode, function declarations are lexically scoped:
  they cannot be accessed outside the block where they are declared.

  In non-strict mode, function declarations are hoisted to the top of the enclosing function or global scope.

  Previously Biome always hoisted function declarations.
  It now takes into account whether the code is in strict or non strict mode.

  Contributed by @Conaclos

- [noUndeclaredDependencies](https://biomejs.dev/linter/rules/no-undeclared-dependencies/) now ignores self package imports.

  Given teh following `package.json`:

  ```json
  {
    "name": "my-package",
    "main": "index.js"
  }
  ```

  The following import is no longer reported by the rule:

  ```js
  import * as mod from "my-package";
  ```

  Contributed by @Conaclos

- Fix [[#3149](https://github.com/biomejs/biome/issues/3149)] crashes that occurred when applying the `noUselessFragments` unsafe fixes in certain scenarios. Contributed by @unvalley

- [noRedeclare](https://biomejs.dev/linter/rules/no-redeclare/) no longer reports a variable named as the function expression where it is declared. Contributed by @Conaclos

- `useAdjacentOverloadSignatures` no longer reports a `#private` class member and a public class member that share the same name ([#3309](https://github.com/biomejs/biome/issues/3309)).

  The following code is no longer reported:

  ```js
  class C {
    #f() {}
    g() {}
    f() {}
  }
  ```

  Contributed by @Conaclos

- [useAltText](https://www.biomejs.dev/linter/rules/use-alt-text) n olonger requests alt text for elements hidden from assistive technologies ([#3316](https://github.com/biomejs/biome/issues/3316)). Contributed by @robintown

- [useNamingConvention](https://biomejs.dev/linter/rules/use-naming-convention/) now accepts applying custom convention on abstract classes. Contributed by @Conaclos

- [useNamingConvention](https://biomejs.dev/linter/rules/use-naming-convention/) no longer suggests an empty fix when a name doesn't match strict Pascal case ([#3561](https://github.com/biomejs/biome/issues/3561)).

  Previously the following code led `useNamingConvention` to suggest an empty fix.
  The rule no longer provides a fix for this case.

  ```ts
  type AAb = any
  ```

  Contributed by @Conaclos

- [useNamingConvention](https://biomejs.dev/linter/rules/use-naming-convention/) no longer provides fixes for global TypeScript declaration files.

  Global TypeScript declaration files have no epxorts and no imports.
  All the declared types are available in all files of the project.
  Thus, it is not safe to propose renaming only in the declaration file.

  Contributed by @Conaclos

- [useSortedClasses](https://biomejs.dev/linter/rules/use-sorted-classes/) lint error with Template literals ([#3394](https://github.com/biomejs/biome/issues/3394)). Contributed by @hangaoke1

- [useValidAriaValues](https://biomejs.dev/linter/rules/use-valid-aria-values/) now correctly check property types ([3748](https://github.com/biomejs/biome/issues/3748)).

  Properties that expect a string now accept arbitrary text.
  An identifiers can now be made up of any characters except ASCII whitespace.
  An identifier list can now be separated by any ASCII whitespace.

  Contributed by @Conaclos

### Parser

#### Enhancements

- The JSON parser now allows comments in `turbo.json` and `jest.config.json`. Contributed by @Netail and @Conaclos

- The JSON parser now allows comments in files with the `.json` extension under the `.vscode` and `.zed` directories.

  Biome recognizes are well known JSON files that allows comments and/or trailing commas.
  Previously, Biome did not recognize JSON files under the `.vscode` and the `.zed` directories as JSON files that allow comments.
  You had to configure Biome to recognize them:

  ```json
  {
    "overrides": [
      {
        "include": ["**/.vscode/*.json", "**/.zed/*.json"],
        "json": { "parser": { "allowComments": true } }
      }
    ]
  }
  ```

  This override is no longer needed!
  Note that JSON files under the `.vscode` and the `.zed` directories don't accept trailing commas.

  Contributed by @Conaclos

#### Bug fixes

- The CSS parser now accepts emoji in identifiers ([3627](https://github.com/biomejs/biome/issues/3627)).

  The following code is now correctly parsed:

  ```css
  p {
    --🥔-color: red;
    color: var(--🥔-color);
  }
  ```

  Contributed by @Conaclos

- Fix [#3287](https://github.com/biomejs/biome/issues/3287) nested selectors with pseudo-classes. Contributed by @denbezrukov

- Fix [#3349](https://github.com/biomejs/biome/issues/3349) allow CSS multiple ampersand support. Contributed by @denbezrukov

  ```css
  .class {
    && {
      color: red;
    }
  }
  ```

- Fix [#3410](https://github.com/biomejs/biome/issues/3410) by correctly parsing break statements containing keywords.
  ```js
  out: while (true) {
    break out;
  }
  ```
  Contributed by @ah-yu

- Fix [#3464](https://github.com/biomejs/biome/issues/3464) by enabling JSX in `.vue` files that use the `lang='jsx'` or `lang='tsx'` attribute. Contributed by @ematipico


## v1.8.3 (2024-06-27)

### CLI

#### Bug fixes

- Fix [#3104](https://github.com/biomejs/biome/issues/3104) by suppressing node warnings when using `biome migrate`. Contributed by @SuperchupuDev

- Force colors to be off when using the GitHub reporter to properly create annotations in GitHub actions ([#3148](https://github.com/biomejs/biome/issues/3148)). Contributed by @Sec-ant

### Parser

#### Bug fixes

- Implement [CSS unicode range](https://github.com/biomejs/biome/pull/3251). Contributed by @denbezrukov

### Formatter

#### Bug fixes

- Fix [#3184](https://github.com/biomejs/biome/issues/3184) CSS formatter converts custom identifiers to lowercase. Contributed by @denbezrukov
- Fix [#3256](https://github.com/biomejs/biome/issues/3256) constant crashes when editing css files #3256. Contributed by @denbezrukov

### Linter

#### New features

- Add `nursery/useDeprecatedReason` rule. Contributed by @vohoanglong0107.
- Add [nursery/noExportedImports](https://biomejs.dev/linter/rules/no-exported-imports/). Contributed by @Conaclos

#### Enhancements

- Implement [suggestedExtensions option](https://github.com/biomejs/biome/pull/3274) for `useImportExtensions` rule. Contributed by @drdaemos

#### Bug fixes

- `useConsistentArrayType` and `useShorthandArrayType` now ignore `Array` in the `extends` and `implements` clauses. Fix [#3247](https://github.com/biomejs/biome/issues/3247). Contributed by @Conaclos
- Fixes [#3066](https://github.com/biomejs/biome/issues/3066) by taking into account the dependencies declared in the `package.json`. Contributed by @ematipico
- The code action of the `useArrowFunction` rule now preserves a trailing comma when there is only a single type parameter in the arrow function and JSX is enabled. Fixes [#3292](https://github.com/biomejs/biome/issues/3292). Contributed by @Sec-ant

#### Enhancements
- Enhance tailwind sorting lint rule [#1274](https://github.com/biomejs/biome/issues/1274) with variant support.

  Every preconfigured variant is assigned a `weight` that concurs on establishing the output sorting order.
  Since nesting variants on the same utility class is possible, the resulting `weight` is the Bitwise XOR of all the variants weight for that class.
  Dynamic variants (e.g. `has-[.custom-class]`, `group-[:checked]`) are also supported and they take the `weight` of their base variant name the custom value attached (e.g. `has-[.custom-class]` takes `has` weight).
  Arbitrary variants (e.g. `[&nth-child(2)]`) don't have a weight assigned and they are placed after every known variant.
  Classes with the same amount of arbitrary variants follow lexicographical order. The class that has the highest number of nested arbitrary variants is placed last.
  Screen variants (e.g. `sm:`, `max-md:`, `min-lg:`) are not supported yet.

  Contributed by @lutaok

## v1.8.2 (2024-06-20)

### CLI

#### Bug fixes

- Fix [#3201](https://github.com/biomejs/biome/issues/3201) by correctly injecting the source code of the file when printing the diagnostics. Contributed by @ematipico
- Fix [#3179](https://github.com/biomejs/biome/issues/3179) where comma separators are not correctly removed after running `biome migrate` and thus choke the parser. Contributed by @Sec-ant
- Fix [#3232](https://github.com/biomejs/biome/issues/3232) by correctly using the colors set by the user. Contributed by @ematipico

#### Enhancement

- Reword the reporter message `No fixes needed` to `No fixes applied`.

  The former message is misleading when there're still errors or warnings in the files that should be taken care of manually. For example:

  ```block
  Checked 2 files in <TIME>. No fixes needed.
  Found 2 errors.
  ```

  The new message suits better in these cases.

  Contributed by @Sec-ant

### Configuration

#### Bug fixes

- Don't conceal previous overrides ([#3176](https://github.com/biomejs/biome/issues/3176)).

  Previously, each override inherited the unset configuration of the base configuration.
  This means that setting a configuration in an override can be concealed by a subsequent override that inherits of the value from the base configuration.

  For example, in the next example, `noDebugger` was disabled for the `index.js` file.

  ```json
  {
    "linter": {
      "rules": {
        "suspicious": { "noDebugger": "off" }
      }
    },
    "overrides": [
      {
        "include": ["index.js"],
        "linter": {
          "rules": {
            "suspicious": { "noDebugger": "warn" }
          }
        }
      }, {
        "include": ["index.js"],
        "linter": {
          "rules": {
            "suspicious": { "noDoubleEquals": "off" }
          }
        }
      }
    ]
  }
  ```

  The rule is now correctly enabled for the `index.js` file.

  Contributed by @Conaclos

### Formatter

#### Bug fixes

- Fix [#3103](https://github.com/biomejs/biome/issues/3103) by correctly resolving CSS formatter options. Contributed by @ah-yu
- Fix [#3192](https://github.com/biomejs/biome/issues/3192) don't add an extra whitespace within :has. Contributed by @denbezrukov

### JavaScript APIs

#### Bug fixes

- Fix a regression introduced by the release of `v1.8.0`

### Linter

#### New features

- Add [nursery/noSubstr](https://biomejs.dev/linter/rules/no-substr/). Contributed by @chansuke

- Add [nursery/useConsistentCurlyBraces](https://biomejs.dev/linter/rules/use-consistent-curly-braces/). Contributed by @dyc3

- Add [nursery/useValidAutocomplete](https://biomejs.dev/linter/rules/use-valid-autocomplete/). Contributed by @unvalley

#### Enhancements

- Add a code action for [noUselessCatch](https://biomejs.dev/linter/rules/no-useless-catch/). Contributed by @chansuke

#### Bug fixes

- Add [nursery/noShorthandPropertyOverrides](https://biomejs.dev/linter/rules/no-shorthand-property-overrides). [#2958](https://github.com/biomejs/biome/issues/2958) Contributed by @neokidev
- Fix [[#3084](https://github.com/biomejs/biome/issues/3084)] false positive by correctly recognize parenthesized return statement. Contributed by @unvalley
- [useImportExtensions](https://biomejs.dev/linter/rules/use-import-extensions/) now suggests a correct fix for `import '.'` and `import './.'`. Contributed by @minht11
- Fix [useDateNow](https://biomejs.dev/linter/rules/use-date-now/) false positive when new Date object has arguments `new Date(0).getTime()`. Contributed by @minht11.
- The [`noUnmatchableAnbSelector`](https://biomejs.dev/linter/rules/no-unmatchable-anb-selector/) rule is now able to catch unmatchable `an+b` selectors like `0n+0` or `-0n+0`. Contributed by @Sec-ant.
- The [`useHookAtTopLevel`](https://biomejs.dev/linter/rules/use-hook-at-top-level/) rule now recognizes properties named as hooks like `foo.useFoo()`. Contributed by @ksnyder9801
- Fix [#3092](https://github.com/biomejs/biome/issues/3092), prevent warning for `Custom properties (--*)`. Contributed by @chansuke
- Fix a false positive in the [`useLiteralKeys`](https://biomejs.dev/linter/rules/use-literal-keys/) rule. ([#3160](https://github.com/biomejs/biome/issues/3160))

  This rule now ignores the following kind of computed member name:

  ```js
  const a = {
    [`line1
    line2`]: true,
  };
  ```

  Contributed by @Sec-ant

- The [noUnknownProperty](https://biomejs.dev/linter/rules/no-unknown-property/) rule now ignores the `composes` property often used in css modules. [#3000](https://github.com/biomejs/biome/issues/3000) Contributed by @chansuke

- Fix false positives of the [useExhaustiveDependencies](https://biomejs.dev/linter/rules/use-exhaustive-dependencies/) rule.

  The component itself is considered stable when it is used recursively inside a hook closure defined inside of it:

  ```jsx
  import { useMemo } from "react";

  function MyRecursiveComponent() {
    // MyRecursiveComponent is stable, we don't need to add it to the dependencies list.
    const children = useMemo(() => <MyRecursiveComponent />, []);
    return <div>{children}</div>;
  }
  ```

  Also, `export default function` and `export default class` are considered stable now because they can only appear at the top level of a module.

  Contributed by @Sec-ant

- Fix missing `withDefaults` macro in vue files for globals variables. Contributed by @Shyam-Chen

### Parser

#### Bug fixes

- Fix CSS modules settings mapping. Contributed by @denbezrukov

## v1.8.1 (2024-06-10)

### CLI

#### Bug fixes

- Fix [#3069](https://github.com/biomejs/biome/issues/3069), prevent overwriting paths when using `--staged` or `--changed` options. Contributed by @unvalley
- Fix a case where the file link inside a diagnostic wasn't correctly displayed inside a terminal run by VSCode. Contributed by @uncenter

### Configuration

#### Bug fixes

- Fix [#3067](https://github.com/biomejs/biome/issues/3067), by assigning the correct default value to `indentWidth`. Contributed by @ematipico

### Formatter

#### Bug fixes
- Fix the bug where whitespace after the & character in CSS nesting was incorrectly trimmed, ensuring proper targeting of child classes [#3061](https://github.com/biomejs/biome/issues/3061). Contributed by @denbezrukov
- Fix [#3068](https://github.com/biomejs/biome/issues/3068) where the CSS formatter was inadvertently converting variable declarations and function calls to lowercase. Contributed by @denbezrukov
- Fix the formatting of CSS grid layout properties. Contributed by @denbezrukov

### Linter

#### New features

- Add [noUnknownPseudoClass](https://biomejs.dev/linter/rules/no-unknown-pseudo-class/). Contributed by  @tunamaguro

#### Bug fixes

- The `noEmptyBlock` css lint rule now treats empty blocks containing comments as valid ones. Contributed by @Sec-ant

- [useLiteralKeys](https://biomejs.dev/linter/rules/use-literal-keys/) no longer reports quoted member names ([#3085](https://github.com/biomejs/biome/issues/3085)).

  Previously [useLiteralKeys](https://biomejs.dev/linter/rules/use-literal-keys/) reported quoted member names that can be unquoted.
  For example, the rule suggested the following fix:

  ```diff
  - const x = { "prop": 0 };
  + const x = { prop: 0 };
  ```

  This conflicted with the option [quoteProperties](https://biomejs.dev/reference/configuration/#javascriptformatterquoteproperties) of our formatter.

  The rule now ignores quoted member names.

  Contributed by @Conaclos

- [noEmptyInterface](https://biomejs.dev/linter/rules/no-empty-interface/) now ignores empty interfaces in ambient modules ([#3110](https://github.com/biomejs/biome/issues/3110)). Contributed by @Conaclos

- [noUnusedVariables](https://biomejs.dev/linter/rules/no-unused-variables/) and [noUnusedFunctionParameters](https://biomejs.dev/linter/rules/no-unused-function-parameters/) no longer report the parameters of a constructor type ([#3135](https://github.com/biomejs/biome/issues/3135)).

  Previously, `arg` was reported as unused in a constructor type like:

  ```ts
  export type Classlike = new (arg: unknown) => string;
  ```

  Contributed by @Conaclos

- [noStringCaseMismatch](https://biomejs.dev/linter/rules/no-string-case-mismatch/) now ignores escape sequences ([#3134](https://github.com/biomejs/biome/issues/3134)).

  The following code is no longer reported by the rule:

  ```js
  s.toUpperCase() === "\u001b";
  ```

  Contributed by @Conaclos

### Parser

#### Bug fixes

- Implemented CSS Unknown At-Rule parsing, allowing the parser to gracefully handle unsupported or unrecognized CSS at-rules. Contributed by @denbezrukov
- Fix [#3055](https://github.com/biomejs/biome/issues/3055) CSS: Layout using named grid lines is now correctly parsed. Contributed by @denbezrukov
- Fix [#3091](https://github.com/biomejs/biome/issues/3091). Allows the parser to handle nested style rules and at-rules properly, enhancing the parser's compatibility with the CSS Nesting Module. Contributed by @denbezrukov

## 1.8.0 (2024-06-04)

### Analyzer

#### New features

- Allow suppression comments to suppress individual instances of rules. This is
  used for the lint rule `useExhaustiveDependencies`, which is now able to
  suppress specific dependencies. Fixes #2509. Contributed by @arendjr

#### Enhancements

- Assume `Astro` object is always a global when processing `.astro` files. Contributed by @minht11
- Assume Vue compiler macros are globals when processing `.vue` files. ([#2771](https://github.com/biomejs/biome/pull/2771)) Contributed by @dyc3

### CLI

#### New features

- New `clean` command. Use this new command to clean after the `biome-logs` directory, and remove all the log files.

  ```shell
  biome clean
  ```

- Add two new options `--only` and `--skip` to the command `biome lint` ([#58](https://github.com/biomejs/biome/issues/58)).

  The `--only` option allows you to run a given rule or rule group,
  For example, the following command runs only the `style/useNamingConvention` and `style/noInferrableTypes` rules.
  If the rule is disabled in the configuration, then its severity level is set to `error` for a recommended rule or `warn` otherwise.

  ```shell
  biome lint --only=style/useNamingConvention --only=style/noInferrableTypes
  ```

  Passing a group does not change the severity level of the rules in the group.
  All the disabled rules in the group will remain disabled.
  To ensure that the group is run, the `recommended` field of the group is enabled.
  The `nursery` group cannot be passed, as no rules are enabled by default in the nursery group.

  The `--skip` option allows you to skip the execution of a given group or a given rule.
  For example, the following command skips the `style` group and the `suspicious/noExplicitAny` rule.

  ```shell
  biome lint --skip=style --skip=suspicious/noExplicitAny
  ```

  You can also use `--only` and `--skip` together. `--skip` overrides `--only`.
  The following command executes only the rules from the `style` group, but the `style/useNamingConvention` rule.

  ```shell
  biome lint --only=style --skip=style/useNamingConvention
  ```

  These options are compatible with other options such as `--write` (previously `--apply`), and `--reporter`.

  Contributed by @Conaclos

- Add new command `biome clean`. Use this command to purge all the logs emitted by the Biome daemon. This command is really useful, because the Biome daemon tends
  log many files and contents during its lifecycle. This means that if your editor is open for hours (or even days), the `biome-logs` folder could become quite heavy. Contributed by @ematipico

- Add support for formatting and linting CSS files from the CLI. These operations are **opt-in** for the time being.

  If you don't have a configuration file, you can enable these features with `--css-formatter-enabled` and `--css-linter-enabled`:

  ```shell
  biome check --css-formatter-enabled=true --css-linter-enabled=true ./
  ```
  Contributed by @ematipico

- Add new CLI options to control the CSS formatting. Check the [CLI reference page](https://biomejs.dev/reference/cli/) for more details. Contributed by @ematipico

- Add new options `--write`, `--fix` (alias of `--write`) and `--unsafe` to the command `biome lint` and `biome check`.
  Add a new option `--fix` (alias of `--write`) to the command `biome format` and `biome migrate`.

  ```shell
  biome <lint|check> --<write|fix> [--unsafe]
  biome format --<write|fix>
  biome migrate --<write|fix>
  ```

  The `biome <lint|check> --<write|fix>` has the same behavior as `biome <lint|check> --apply`.
  The `biome <lint|check> --<write|fix> --unsafe` has the same behavior as `biome <lint|check> --apply-unsafe`.
  The `biome format --fix` has the same behavior as `biome format --write`.
  The `biome migrate --fix` has the same behavior as `biome migrate --write`.

  This change allows these commands to write modifications in the same options.
  With this change, the `--apply` and `--apply-unsafe` options are deprecated.

  Contributed by @unvalley

#### Enhancements

- Biome now executes commands (lint, format, check and ci) on the working directory by default. [#2266](https://github.com/biomejs/biome/issues/2266) Contributed by @unvalley

  ```diff
  - biome check .
  + biome check    # You can run the command without the path
  ```

- `biome migrate eslint` now tries to convert ESLint ignore patterns into Biome ignore patterns.

  ESLint uses [gitignore patterns](https://git-scm.com/docs/gitignore#_pattern_format).
  Biome now tries to convert these patterns into Biome ignore patterns.

  For example, the gitignore pattern `/src` is a relative path to the file in which it appears.
  Biome now recognizes this and translates this pattern to `./src`.

  Contributed by @Conaclos

- `biome migrate eslint` now supports the `eslintIgnore` field in `package.json`.

  ESLint allows the use of `package.json` as an ESLint configuration file.
  ESLint supports two fields: `eslintConfig` and `eslintIgnore`.
  Biome only supported the former. It now supports both.

  Contributed by @Conaclos

- `biome migrate eslint` now propagates NodeJS errors to the user.

  This will help users to identify why Biome is unable to load some ESLint configurations.

  Contributed by @Conaclos

- Add a new `--reporter` called `summary`. This reporter will print diagnostics in a different way, based on the tools (formatter, linter, etc.) that are executed.
  Import sorting and formatter shows the name of the files that require formatting. Instead, the linter will group the number of rules triggered and the number of errors/warnings:

  ```
  Formatter ━━━━━━━━━━━━━━━━━━━━━━━━━━━━━━━━━━━━━━━━━━━━━━━━━━━━━━━━━━━━━━━━━━━━━━━━━━━━━━━━━━━━━━━━━━
  The following files needs to be formatted:
  main.ts
  index.ts

  Organize Imports ━━━━━━━━━━━━━━━━━━━━━━━━━━━━━━━━━━━━━━━━━━━━━━━━━━━━━━━━━━━━━━━━━━━━━━━━━━━━━━━━━━━
  The following files needs to have their imports sorted:
  main.ts
  index.ts

  Analyzer ━━━━━━━━━━━━━━━━━━━━━━━━━━━━━━━━━━━━━━━━━━━━━━━━━━━━━━━━━━━━━━━━━━━━━━━━━━━━━━━━━━━━━━━━━━━
  Some analyzer rules were triggered

  Rule Name                                               Diagnostics
  lint/suspicious/noImplicitAnyLet                        12 (12 error(s), 0 warning(s), 0 info(s))
  lint/suspicious/noDoubleEquals                          8 (8 error(s), 0 warning(s), 0 info(s))
  lint/suspicious/noRedeclare                             12 (12 error(s), 0 warning(s), 0 info(s))
  lint/suspicious/noDebugger                              20 (20 error(s), 0 warning(s), 0 info(s))
  ```
  Contributed by @ematipico

- `biome ci` now enforces printing the output using colours. If you were previously using `--colors=force`, you can remove it because it's automatically set. Contributed by @ematipico
- Add a new `--reporter` called `github`. This reporter will print diagnostics using [GitHub workflow commands](https://docs.github.com/en/actions/using-workflows/workflow-commands-for-github-actions#about-workflow-commands):

  ```
  ::error title=lint/suspicious/noDoubleEquals,file=main.ts,line=4,endLine=4,col=3,endColumn=5::Use === instead of ==
  ::error title=lint/suspicious/noDebugger,file=main.ts,line=6,endLine=6,col=1,endColumn=9::This is an unexpected use of the debugger statement.
  ::error title=lint/nursery/noEvolvingAny,file=main.ts,line=8,endLine=8,col=5,endColumn=6::This variable's type is not allowed to evolve implicitly, leading to potential any types.
  ```
  Contributed by @ematipico
- Add a new `--reporter` called `junit`. This reporter will print diagnostics using [GitHub workflow commands](https://docs.github.com/en/actions/using-workflows/workflow-commands-for-github-actions#about-workflow-commands):

  ```xml
  <?xml version="1.0" encoding="UTF-8"?>
  <testsuites name="Biome" tests="16" failures="16" errors="20" time="<TIME>">
    <testsuite name="main.ts" tests="1" disabled="0" errors="0" failures="1" package="org.biome">
        <testcase name="org.biome.lint.suspicious.noDoubleEquals" line="4" column="3">
            <failure message="Use === instead of ==. == is only allowed when comparing against `null`">line 3, col 2, Use === instead of ==. == is only allowed when comparing against `null`</failure>
        </testcase>
    </testsuite>
    <testsuite name="main.ts" tests="1" disabled="0" errors="0" failures="1" package="org.biome">
        <testcase name="org.biome.lint.suspicious.noDebugger" line="6" column="1">
            <failure message="This is an unexpected use of the debugger statement.">line 5, col 0, This is an unexpected use of the debugger statement.</failure>
        </testcase>
    </testsuite>
    <testsuite name="main.ts" tests="1" disabled="0" errors="0" failures="1" package="org.biome">
        <testcase name="org.biome.lint.nursery.noEvolvingAny" line="8" column="5">
            <failure message="This variable&apos;s type is not allowed to evolve implicitly, leading to potential any types.">line 7, col 4, This variable&apos;s type is not allowed to evolve implicitly, leading to potential any types.</failure>
        </testcase>
    </testsuite>
  </testsuites>
  ```
  Contributed by @ematipico

#### Bug fixes

- Fix  [#3024](https://github.com/biomejs/biome/issues/3024), where running `biome init` would create `biome.json` even if `biome.jsonc` already exists.  Contributed by @minht11

### Configuration

#### New features

- Add an rule option `fix` to override the code fix kind of a rule ([#2882](https://github.com/biomejs/biome/issues/2882)).

  A rule can provide a safe or an **unsafe** code **action**.
  You can now tune the kind of code actions thanks to the `fix` option.
  This rule option takes a value among:

  - `none`: the rule no longer emits code actions.
  - `safe`: the rule emits safe code action.
  - `unsafe`: the rule emits unsafe code action.

  The following configuration disables the code actions of `noUnusedVariables`, makes the emitted code actions of `style/useConst` and `style/useTemplate` unsafe and safe respectively.

  ```json
  {
    "linter": {
      "rules": {
        "correctness": {
          "noUnusedVariables": {
            "level": "error",
            "fix": "none"
          },
          "style": {
            "useConst": {
              "level": "warn",
              "fix": "unsafe"
            },
            "useTemplate": {
              "level": "warn",
              "fix": "safe"
            }
          }
        }
      }
    }
  }
  ```

  Contributed by @Conaclos

- Add option `javascript.linter.enabled` to control the linter for JavaScript (and its super languages) files. Contributed by @ematipico
- Add option `json.linter.enabled` to control the linter for JSON (and its super languages) files. Contributed by @ematipico
- Add option `css.linter.enabled` to control the linter for CSS (and its super languages) files. Contributed by @ematipico
- Add option `css.formatter`, to control the formatter options for CSS (and its super languages) files. Contributed by @ematipico
- You can now change the severity of lint rules down to `"info"`. The `"info"` severity doesn't emit error codes, and it isn't affected by other options like `--error-on-warnings`:

  ```json
  {
    "linter": {
      "rules": {
        "suspicious": {
          "noDebugger": "info"
        }
      }
    }
  }
  ```
  Contributed by @ematipico

#### Enhancements

- The `javascript.formatter.trailingComma` option is deprecated and renamed to `javascript.formatter.trailingCommas`. The corresponding CLI option `--trailing-comma` is also deprecated and renamed to `--trailing-commas`. Details can be checked in [#2492](https://github.com/biomejs/biome/pull/2492). Contributed by @Sec-ant

#### Bug fixes

- Fix a bug where if the formatter was disabled at the language level, it could be erroneously enabled by an
  override that did not specify the formatter section [#2924](https://github.com/biomejs/biome/issues/2924). Contributed by @dyc3
- Fix [#2990](https://github.com/biomejs/biome/issues/2990), now Biome doesn't add a trailing comma when formatting `biome.json`. Contributed by @dyc3

### Editors

#### New features

- Add support for LSP Workspaces

#### Enhancements

- The LSP doesn't crash anymore when the configuration file contains errors. If the configuration contains errors, Biome now shows a pop-up to the user, and it will only parse files using the default configuration.
  Formatting and linting is disabled until the configuration file is fixed. Contributed by @ematipico

#### Bug fixes

- Fixes [#2781](https://github.com/biomejs/biome/issues/2781), by correctly computing the configuration to apply to a specific file. Contributed by @ematipico

### Formatter

#### Bug fixes

- Fix [#2470](https://github.com/biomejs/biome/issues/2470) by avoid introducing linebreaks in single line string interpolations. Contributed by @ah-yu
- Resolve deadlocks by narrowing the scope of locks. Contributed by @mechairoi
- Fix [#2782](https://github.com/biomejs/biome/issues/2782) by computing the enabled rules by taking the override settings into consideration. Contributed by @ematipico
- Fix [https://github.com/biomejs/biome/issues/2877] by correctly handling line terminators in JSX string. Contributed by @ah-yu

### Linter

#### Promoted rules

New rules are incubated in the nursery group. Once stable, we promote them to a stable group. The following rules are promoted:

- [useImportRestrictions](https://biomejs.dev/linter/rules/use-import-restrictions/)
- [noNodejsModules](https://biomejs.dev/linter/rules/no-nodejs-modules/)
- [useArrayLiterals](https://biomejs.dev/linter/rules/use-array-literals/)
- [noConstantMathMinMaxClamp](https://biomejs.dev/linter/rules/no-constant-math-min-max-clamp/)
- [noFlatMapIdentity](https://biomejs.dev/linter/rules/no-flat-map-identity/)

#### New features

- Add [nursery/useDateNow](https://biomejs.dev/linter/rules/use-date-now/). Contributed by @minht11
- Add [nursery/useErrorMessage](https://biomejs.dev/linter/rules/use-error-message/). Contributed by @minht11
- Add [nursery/useThrowOnlyError](https://biomejs.dev/linter/rules/use-throw-only-error/). Contributed by @minht11
- Add [nursery/useImportExtensions](https://biomejs.dev/linter/rules/use-import-extensions/). Contributed by @minht11

- [useNamingConvention](https://biomejs.dev/linter/rules/use-naming-convention/) now supports an option to enforce custom conventions ([#1900](https://github.com/biomejs/biome/issues/1900)).

  For example, you can enforce the use of a prefix for private class members:

  ```json
  {
  	"linter": {
  		"rules": {
  			"style": {
  				"useNamingConvention": {
  					"level": "error",
  					"options": {
  						"conventions": [
  							{
  								"selector": {
  									"kind": "classMember",
  									"modifiers": ["private"]
  								},
  								"match": "_(.*)",
                  "formats": ["camelCase"]
  							}
  						]
  					}
  				}
  			}
  		}
  	}
  }
  ```

  Please, find more details in the [rule documentation](https://biomejs.dev/linter/rules/use-naming-convention/#options).

  Contributed by @Conaclos

- Add [nursery/useNumberToFixedDigitsArgument](https://biomejs.dev/linter/rules/use-number-to-fixed-digits-argument/).
  Contributed by @minht11

- Add [nursery/useThrowNewError](https://biomejs.dev/linter/rules/use-throw-new-error/).
  Contributed by @minht11
- Add [nursery/useTopLevelRegex](https://biomejs.dev/linter/rules/use-top-level-regex), which enforces defining regular expressions at the top level of a module. [#2148](https://github.com/biomejs/biome/issues/2148) Contributed by @dyc3.
- Add [nursery/noCssEmptyBlock](https://biomejs.dev/linter/rules/no-css-empty-block). [#2513](https://github.com/biomejs/biome/pull/2513) Contributed by @togami2864
- Add [nursery/noDuplicateAtImportRules](https://biomejs.dev/linter/rules/no-duplicate-at-import-rules). [#2658](https://github.com/biomejs/biome/pull/2658) Contributed by @DerTimonius
- Add [nursery/noDuplicateFontNames](https://biomejs.dev/linter/rules/no-duplicate-font-names). [#2308](https://github.com/biomejs/biome/pull/2308) Contributed by @togami2864
- Add [nursery/noDuplicateSelectorsKeyframeBlock](https://biomejs.dev/linter/rules/no-duplicate-selectors-keyframe-block). [#2534](https://github.com/biomejs/biome/pull/2534) Contributed by @isnakode
- Add [nursery/noImportantInKeyframe](https://biomejs.dev/linter/rules/no-important-in-keyframe). [#2542](https://github.com/biomejs/biome/pull/2542) Contributed by @isnakode
- Add [nursery/noInvalidPositionAtImportRule](https://biomejs.dev/linter/rules/no-invalid-position-at-import-rule). [#2717](https://github.com/biomejs/biome/issues/2717) Contributed by @t-shiratori
- Add [nursery/noUnknownFunction](https://biomejs.dev/linter/rules/no-unknown-function). [#2570](https://github.com/biomejs/biome/pull/2570) Contributed by @neokidev
- Add [nursery/noUnknownMediaFeatureName](https://biomejs.dev/linter/rules/no-unknown-media-feature-name). [#2751](https://github.com/biomejs/biome/issues/2751) Contributed by @Kazuhiro-Mimaki
- Add [nursery/noUnknownProperty](https://biomejs.dev/linter/rules/no-unknown-property). [#2755](https://github.com/biomejs/biome/pull/2755) Contributed by @chansuke
- Add [nursery/noUnknownPseudoElement](https://biomejs.dev/linter/rules/no-unknown-selector-pseudo-element). [#2655](https://github.com/biomejs/biome/issues/2655) Contributed by @keita-hino
- Add [nursery/noUnknownUnit](https://biomejs.dev/linter/rules/no-unknown-unit). [#2535](https://github.com/biomejs/biome/issues/2535) Contributed by @neokidev
- Add [nursery/noUnmatchableAnbSelector](https://biomejs.dev/linter/rules/no-unmatchable-anb-selector). [#2706](https://github.com/biomejs/biome/issues/2706) Contributed by @togami2864
- Add [nursery/useGenericFontNames](https://biomejs.dev/linter/rules/use-generic-font-names). [#2573](https://github.com/biomejs/biome/pull/2573) Contributed by @togami2864
- Add [nursery/noYodaExpression](https://biomejs.dev/linter/rules/no-yoda-expression/). Contributed by @michellocana
- Add [nursery/noUnusedFunctionParameters](https://biomejs.dev/linter/rules/no-unused-function-parameters/) Contributed by @printfn
- Add [nursery/UseSemanticElements](https://biomejs.dev/linter/rules/use-semantic-elements/). Contributed by @fujiyamaorange

#### Enhancements

- Add a code action for [noConfusingVoidType](https://biomejs.dev/linter/rules/no-confusing-void-type/) and improve the diagnostics.

  The rule now suggests using `undefined` instead of `void` in confusing places.
  The diagnosis is also clearer.

  Contributed by @Conaclos
- Improve code action for [nursery/noUselessUndefinedInitialization](https://biomejs.dev/linter/rules/no-useless-undefined-initialization/) to handle comments.

  The rule now places inline comments after the declaration statement, instead of removing them.
  The code action is now safe to apply.

  Contributed by @lutaok

- Make [useExhaustiveDependencies](https://biomejs.dev/linter/rules/use-exhaustive-dependencies/) report duplicate dependencies. Contributed by @tunamaguro

- Rename `noEvolvingAny` into `noEvolvingTypes` ([#48](https://github.com/biomejs/website/issues/48)). Contributed by @Conaclos

#### Bug fixes

- [noUndeclaredVariables](https://biomejs.dev/linter/rules/no-undeclared-variables/) and [noUnusedImports](https://biomejs.dev/linter/rules/no-unused-imports) now correctly handle import namespaces ([#2796](https://github.com/biomejs/biome/issues/2796)).

  Previously, Biome bound unqualified type to import namespaces.
  Import namespaces can only be used as qualified names in a type (ambient) context.

  ```ts
  // Unused import
  import * as Ns1 from "";
  // This doesn't reference the import namespace `Ns1`
  type T1 = Ns1; // Undeclared variable `Ns1`

  // Unused import
  import type * as Ns2 from "";
  // This doesn't reference the import namespace `Ns2`
  type T2 = Ns2; // Undeclared variable `Ns2`

  import type * as Ns3 from "";
  // This references the import namespace because it is a qualified name.
  type T3 = Ns3.Inner;
  // This also references the import namespace.
  export type { Ns3 }
  ```

  Contributed by @Conaclos

- [noUndeclaredVariables](https://biomejs.dev/linter/rules/no-undeclared-variables/) now correctly handle ambient computed member names ([#2975](https://github.com/biomejs/biome/issues/2975)).

  A constant can be imported as a type and used in a computed member name of a member signature.
  Previously, Biome was unable to bind the value imported as a type to the computed member name.

  ```ts
  import type { NAME } from "./constants.js";
  type X = { [NAME]: number };
  ```

  Contributed by @Conaclos

- [noUndeclaredVariables](https://biomejs.dev/linter/rules/no-undeclared-variables/) now ignores `this` in JSX components ([#2636](https://github.com/biomejs/biome/issues/2636)).

  The rule no longer reports `this` as undeclared in following code.

  ```jsx
  import { Component } from 'react';

  export class MyComponent extends Component {
    render() {
      return <this.foo />
    }
  }
  ```

  Contributed by @printfn and @Conaclos

- `useJsxKeyInIterable` now handles more cases involving fragments. See the snippets below. Contributed by @dyc3
```jsx
// valid
[].map((item) => {
	return <>{item.condition ? <div key={item.id} /> : <div key={item.id}>foo</div>}</>;
});

// invalid
[].map((item) => {
	return <>{item.condition ? <div /> : <div>foo</div>}</>;
});
```
- `noExcessiveNestedTestSuites` no longer erroneously alerts on `describe` calls that are not invoking the global `describe` function. [#2599](https://github.com/biomejs/biome/issues/2599) Contributed by @dyc3
```js
// now valid
z.object({})
  .describe('')
  .describe('')
  .describe('')
  .describe('')
  .describe('')
  .describe('');
```
- `noEmptyBlockStatements` no longer reports empty constructors using typescript parameter properties. [#3005](https://github.com/biomejs/biome/issues/3005) Contributed by @dyc3
- `noEmptyBlockStatements` no longer reports empty private or protected constructors. Contributed by @dyc3

- [noExportsInTest](https://biomejs.dev/linter/rules/no-exports-in-test/) rule no longer treats files with in-source testing as test files https://github.com/biomejs/biome/issues/2859. Contributed by @ah-yu
- [useSortedClasses](https://biomejs.dev/linter/rules/use-sorted-classes/) now keeps leading and trailing spaces when applying the code action inside template literals:

  ```
  i Unsafe fix: Sort the classes.

    1 1 │   <>
    2   │ - → <div·class={`${variable}·px-2·foo·p-4·bar`}/>
      2 │ + → <div·class={`${variable}·foo·bar·p-4·px-2`}/>
    3 3 │   	<div class={`px-2 foo p-4 bar ${variable}`}/>
    4 4 │   </>
  ```
- [noUndeclaredDependencies](https://biomejs.dev/linter/rules/no-undeclared-dependencies/) is correctly triggered when running `biome ci`. Contributed by @ematipico
- [noUnusedVariables](https://biomejs.dev/linter/rules/no-unused-variables/) no longer panics when a certain combination of characters is typed. Contributed by @ematipico

- [noUndeclaredVariables](https://biomejs.dev/linter/rules/no-undeclared-variables/) no logger alerts on `arguments` object in a function scope. Contributed by @ah-yu
### Parser

#### Enhancements

- `lang="tsx"` is now supported in Vue Single File Components. [#2765](https://github.com/biomejs/biome/issues/2765) Contributed by @dyc3

#### Bug fixes

- The `const` modifier for type parameters is now accepted for TypeScript `new` signatures ([#2825](https://github.com/biomejs/biome/issues/2825)).

  The following code is now correctly parsed:

  ```ts
  interface I {
    new<const T>(x: T): T
  }
  ```

  Contributed by @Conaclos

- Some invalid TypeScript syntax caused the Biome parser to crash.

  The following invalid syntax no longer causes the Biome parser to crash:

  ```ts
  declare using x: null;
  declare qwait using x: null;
  ```

  Contributed by @Conaclos

## 1.7.3 (2024-05-06)

### CLI

#### Bug fixes

- The [stdin-file-path](https://biomejs.dev/guides/integrate-in-editor/#use-stdin) option now works correctly for Astro/Svelte/Vue files ([#2686](https://github.com/biomejs/biome/pull/2686))

  Fix [#2225](https://github.com/biomejs/biome/issues/2225) where lint output become empty for Vue files.

  Contributed by @tasshi-me

- `biome migrate eslint` now correctly resolve `@scope/eslint-config` ([#2705](https://github.com/biomejs/biome/issues/2705)). Contributed by @Conaclos

### Linter

#### New features

- Add [nursery/noUselessStringConcat](https://biomejs.dev/linter/rules/no-useless-string-concat/).
- Add [nursery/useExplicitLengthCheck](https://biomejs.dev/linter/rules/use-explicit-length-check/). Contributed by @minht11

- `useExhaustiveDependencies` now recognizes (some) dependencies that change on
  every render ([#2374](https://github.com/biomejs/biome/issues/2374)).
  Contributed by @arendjr

#### Bug fixes

- [noBlankTarget](https://biomejs.dev/linter/rules/no-blank-target/) no longer hangs when applying a code fix ([#2675](https://github.com/biomejs/biome/issues/2675)).

  Previously, the following code made Biome hangs when applying a code fix.

  ```jsx
  <a href="https://example.com" rel="" target="_blank"></a>
  ```

  Contributed by @Conaclos

- [noRedeclare](https://biomejs.dev/linter/rules/no-redeclare/) no longer panics on conditional type ([#2659](https://github.com/biomejs/biome/issues/2659)).

  This is a regression introduced by [#2394](https://github.com/biomejs/biome/issues/2394).
  This regression makes `noRedeclare` panics on every conditional types with `infer` bindings.

  Contributed by @Conaclos

- [noUnusedLabels](https://biomejs.dev/linter/rules/no-unused-labels/) and [noConfusingLabels](https://biomejs.dev/linter/rules/no-confusing-labels/) now ignore svelte reactive statements ([#2571](https://github.com/biomejs/biome/issues/2571)).

  The rules now ignore reactive Svelte blocks in Svelte components.

  ```svelte
  <script>
  $: { /* reactive block */ }
  </script>
  ```

  Contributed by @Conaclos

- [useExportType](https://biomejs.dev/linter/rules/use-export-type/) no longer removes leading comments ([#2685](https://github.com/biomejs/biome/issues/2685)).

  Previously, `useExportType` removed leading comments when it factorized the `type` qualifier.
  It now provides a code fix that preserves the leading comments:

  ```diff
  - export {
  + export type {
      /**leading comment*/
  -   type T
  +   T
    }
  ```

  Contributed by @Conaclos

- [useJsxKeyInIterable](https://biomejs.dev/linter/rules/use-jsx-key-in-iterable/) no longer reports false positive when iterating on non-jsx items ([#2590](https://github.com/biomejs/biome/issues/2590)).

  The following snipet of code no longer triggers the rule:

  ```jsx
  <>{data.reduce((total, next) => total + next, 0)}</>
  ```

  Contributed by @dyc3

- Fix typo by renaming `useConsistentBuiltinInstatiation` to `useConsistentBuiltinInstantiation`
  Contributed by @minht11
- Fix the rule `useSingleCaseStatement` including `break` statements when counting the number of statements in a `switch` statement (#2696)


## 1.7.2 (2024-04-30)

### Analyzer

#### Bug fixes

- Import sorting now ignores side effect imports ([#817](https://github.com/biomejs/biome/issues/817)).

  A side effect import consists now in its own group.
  This ensures that side effect imports are not reordered.

  Here is an example of how imports are now sorted:

  ```diff
    import "z"
  - import { D } from "d";
    import { C } from "c";
  + import { D } from "d";
    import "y"
    import "x"
  - import { B } from "b";
    import { A } from "a";
  + import { B } from "b";
    import "w"
  ```

  Contributed by @Conaclos

- Import sorting now adds spaces where needed ([#1665](https://github.com/biomejs/biome/issues/1665))
  Contributed by @Conaclos

### CLI

#### Bug fixes

- `biome migrate eslint` now handles cyclic references.

  Some plugins and configurations export objects with cyclic references.
  This causes `biome migrate eslint` to fail or ignore them.
  These edge cases are now handled correctly.

  Contributed by @Conaclos

### Formatter

#### Bug fixes

- Correctly handle placement of comments inside named import clauses. [#2566](https://github.com/biomejs/biome/pull/2566). Contributed by @ah-yu

### Linter

#### New features

- Add [nursery/noReactSpecificProps](https://biomejs.dev/linter/rules/no-react-specific-props/).
  Contributed by @marvin-j97

- Add [noUselessUndefinedInitialization](https://biomejs.dev/linter/rules/no-useless-undefined-initialization/).
  Contributed by @lutaok

- Add [nursery/useArrayLiterals](https://biomejs.dev/linter/rules/use-array-literals/).
  Contributed by @Kazuhiro-Mimaki

- Add [nursery/useConsistentBuiltinInstatiation](https://biomejs.dev/linter/rules/use-consistent-builtin-instantiation/).
  Contributed by @minht11

- Add [nursery/useDefaultSwitchClause](https://biomejs.dev/linter/rules/use-default-switch-clause/).
  Contributed by @michellocana

#### Bug fixes

- [noDuplicateJsonKeys](https://biomejs.dev/linter/rules/no-duplicate-json-keys/) no longer crashes when a JSON file contains an unterminated string ([#2357](https://github.com/biomejs/biome/issues/2357)).
  Contributed by @Conaclos

- [noRedeclare](https://biomejs.dev/linter/rules/no-redeclare/) now reports redeclarations of parameters in a functions body ([#2394](https://github.com/biomejs/biome/issues/2394)).

  The rule was unable to detect redeclarations of a parameter or a type parameter in the function body.
  The following two redeclarations are now reported:

  ```ts
  function f<T>(a) {
    type T = number; // redeclaration
    const a = 0; // redeclaration
  }
  ```

  Contributed by @Conaclos

- [noRedeclare](https://biomejs.dev/linter/rules/no-redeclare/) no longer reports overloads in object types ([#2608](https://github.com/biomejs/biome/issues/2608)).

  The rule no longer report redeclarations in the following code:

  ```ts
  type Overloads = {
    ({ a }: { a: number }): number,
    ({ a }: { a: string }): string,
  };
  ```

  Contributed by @Conaclos

- [noRedeclare](https://biomejs.dev/linter/rules/no-redeclare/) now merge default function export declarations and types ([#2372](https://github.com/biomejs/biome/issues/2372)).

  The following code is no longer reported as a redeclaration:

  ```ts
  interface Foo {}
  export default function Foo() {}
  ```

  Contributed by @Conaclos

- [noUndeclaredVariables](https://biomejs.dev/linter/rules/no-undeclared-variables/) no longer reports variable-only and type-only exports ([#2637](https://github.com/biomejs/biome/issues/2637)).
  Contributed by @Conaclos

- [noUnusedVariables](https://biomejs.dev/linter/rules/no-unused-variables/) no longer crash Biome when encountering a malformed conditional type ([#1695](https://github.com/biomejs/biome/issues/1695)).
  Contributed by @Conaclos

- [useConst](https://biomejs.dev/linter/rules/use-const/) now ignores a variable that is read before its assignment.

  Previously, the rule reported the following example:

  ```js
  let x;
  x; // read
  x = 0; // write
  ```

  It is now correctly ignored.

  Contributed by @Conaclos

- [useShorthandFunctionType](https://biomejs.dev/linter/rules/use-shorthand-function-type/) now suggests correct code fixes when parentheses are required ([#2595](https://github.com/biomejs/biome/issues/2595)).

  Previously, the rule didn't add parentheses when they were needed.
  It now adds parentheses when the function signature is inside an array, a union, or an intersection.

  ```diff
  - type Union = { (): number } | string;
  + type Union = (() => number) | string;
  ```

  Contributed by @Conaclos

- [useTemplate](https://biomejs.dev/linter/rules/use-template/) now correctly escapes strings ([#2580](https://github.com/biomejs/biome/issues/2580)).

  Previously, the rule didn't correctly escape characters preceded by an escaped character.

  Contributed by @Conaclos

- [noMisplacedAssertion](https://biomejs.dev/linter/rules/no-misplaced-assertion/) now allow these matchers

  - `expect.any()`
  - `expect.anything()`
  - `expect.closeTo`
  - `expect.arrayContaining`
  - `expect.objectContaining`
  - `expect.stringContaining`
  - `expect.stringMatching`
  - `expect.extend`
  - `expect.addEqualityTesters`
  - `expect.addSnapshotSerializer`

  Contributed by @fujiyamaorange

### Parser

#### Bug fixes

- The language parsers no longer panic on unterminated strings followed by a newline and a space ([#2606](https://github.com/biomejs/biome/issues/2606), [#2410](https://github.com/biomejs/biome/issues/2410)).

  The following example is now parsed without making Biome panics:

  ```
  "
   "
  ```

  Contributed by @Conaclos


## 1.7.1 (2024-04-22)

### Editors

#### Bug fixes

- Fix [#2403](https://github.com/biomejs/biome/issues/2403) by printing the errors in the client console. Contributed by @ematipico

### Formatter

#### Bug fixes

- Add parentheses for the return expression that has leading multiline comments. [#2504](https://github.com/biomejs/biome/pull/2504). Contributed by @ah-yu

- Correctly format dangling comments of continue statements. [#2555](https://github.com/biomejs/biome/pull/2555). Contributed by @ah-yu

- Prevent comments from being eaten by the formatter [#2578](https://github.com/biomejs/biome/pull/2578). Now the comments won't be eaten for the following code:
  ```js
  console.log((a,b/* comment */));
  ```
  Contributed by @ah-yu

- Correctly format nested union type to avoid reformatting issue. [#2628](https://github.com/biomejs/biome/pull/2628). Contributed by @ah-yu

### Linter

#### Bug fixes

- Fix case where `jsxRuntime` wasn't being respected by `useImportType` rule ([#2473](https://github.com/biomejs/biome/issues/2473)).Contributed by @arendjr
- Fix [#2460](https://github.com/biomejs/biome/issues/2460), where the rule `noUselessFragments` was crashing the linter in some cases. Now cases like these are correctly handled:
  ```jsx
  callFunction(<>{bar}</>)
  ```
  Contributed by @ematipico
- Fix [#2366](https://github.com/biomejs/biome/issues/2366), where `noDuplicateJsonKeys` incorrectly computed the kes to highlight. Contributed by @ematipico
#### Enhancements

- The rule `noMisplacedAssertions` now considers valid calling `expect` inside `waitFor`:
  ```js
  import { waitFor } from '@testing-library/react';

  await waitFor(() => {
    expect(111).toBe(222);
  });
  ```
  Contributed by @ematipico


## 1.7.0 (2024-04-15)

### Analyzer

#### Bug fixes

- Now Biome can detect the script language in Svelte and Vue script blocks more reliably ([#2245](https://github.com/biomejs/biome/issues/2245)). Contributed by @Sec-ant

- `useExhaustiveDependencies` no longer reports recursive calls as missing
  dependencies ([#2361](https://github.com/biomejs/biome/issues/2361)).
  Contributed by @arendjr

- `useExhaustiveDependencies` correctly reports missing dependencies declared
  using function declarations ([#2362](https://github.com/biomejs/biome/issues/2362)).
  Contributed by @arendjr

- Biome now can handle `.svelte` and `.vue` files with `CRLF` as the end-of-line sequence. Contributed by @Sec-ant

- `noMisplacedAssertion` no longer reports method calls by `describe`, `test`, `it` objects (e.g. `test.each([])()`) ([#2443](https://github.com/biomejs/biome/issues/2443)). Contributed by @unvalley.

- Biome now can handle `.vue` files with [generic components](https://vuejs.org/api/sfc-script-setup#generics) ([#2456](https://github.com/biomejs/biome/issues/2456)).
  ```vue
  <script generic="T extends Record<string, any>" lang="ts" setup>
  //...
  </script>
  ```
  Contributed by @Sec-ant

#### Enhancements

- Complete the well-known file lists for JSON-like files. Trailing commas are allowed in `.jsonc` files by default. Some well-known files like `tsconfig.json` and `.babelrc` don't use the `.jsonc` extension but still allow comments and trailing commas. While others, such as `.eslintrc.json`, only allow comments. Biome is able to identify these files and adjusts the `json.parser.allowTrailingCommas` option accordingly to ensure they are correctly parsed. Contributed by @Sec-ant

- Fix dedent logic inconsistent with prettier where the indent-style is space and the indent-width is not 2. Contributed by @mdm317

### CLI

#### New features

- Add a command to migrate from ESLint

  `biome migrate eslint` allows you to migrate an ESLint configuration to Biome.
  The command supports [legacy ESLint configurations](https://eslint.org/docs/latest/use/configure/configuration-files) and [new flat ESLint configurations](https://eslint.org/docs/latest/use/configure/configuration-files-new).
  Legacy ESLint configurations using the YAML format are not supported.

  When loading a legacy ESLint configuration, Biome resolves the `extends` field.
  It resolves both shared configurations and plugin presets!
  To do this, it invokes _Node.js_.

  Biome relies on the metadata of its rules to determine the [equivalent rule of an ESLint rule](https://biomejs.dev/linter/rules-sources/).
  A Biome rule is either inspired or roughly identical to an ESLint rules.
  By default, inspired and nursery rules are excluded from the migration.
  You can use the CLI flags `--include-inspired` and `--include-nursery` to migrate them as well.

  Note that this is a best-effort approach.
  You are not guaranteed to get the same behavior as ESLint.

  Given the following ESLint configuration:

  ```json
  {
        "ignore_patterns": ["**/*.test.js"],
        "globals": { "var2": "readonly" },
        "rules": {
            "eqeqeq": "error"
        },
        "overrides": [{
            "files": ["lib/*.js"],
            "rules": {
              "default-param-last": "off"
            }
        }]
  }
  ```

  `biome migrate eslint --write` changes the Biome configuration as follows:

  ```json
  {
    "linter": {
      "rules": {
        "recommended": false,
        "suspicious": {
          "noDoubleEquals": "error"
        }
      }
    },
    "javascript": { "globals": ["var2"] },
    "overrides": [{
      "include": ["lib/*.js"],
      "linter": {
        "rules": {
          "style": {
            "useDefaultParameterLast": "off"
          }
        }
      }
    }]
  }
  ```

  Also, if the working directory contains `.eslintignore`, then Biome migrates the glob patterns.
  Nested `.eslintignore` in subdirectories and negated glob patterns are not supported.

  If you find any issue, please don't hesitate to report them.

  Contributed by @Conaclos

- Added two new options to customise the emitted output of the CLI: `--reporter=json` and `--reporter=json-pretty`. With `--reporter=json`, the diagnostics and the
  summary will be printed in the **terminal** in JSON format. With `--reporter=json-pretty`, you can print the same information, but formatted using the same options of your configuration.

  NOTE: the shape of the JSON is considered experimental, and the shape of the JSON might change in the future.

  <details>
  <summary>Example of output when running `biome format` command</summary>
  ```json
  {
    "summary": {
      "changed": 0,
      "unchanged": 1,
      "errors": 1,
      "warnings": 0,
      "skipped": 0,
      "suggestedFixesSkipped": 0,
      "diagnosticsNotPrinted": 0
    },
    "diagnostics": [
      {
        "category": "format",
        "severity": "error",
        "description": "Formatter would have printed the following content:",
        "message": [
          {
            "elements": [],
            "content": "Formatter would have printed the following content:"
          }
        ],
        "advices": {
          "advices": [
            {
              "diff": {
                "dictionary": "  statement();\n",
                "ops": [
                  { "diffOp": { "delete": { "range": [0, 2] } } },
                  { "diffOp": { "equal": { "range": [2, 12] } } },
                  { "diffOp": { "delete": { "range": [0, 2] } } },
                  { "diffOp": { "equal": { "range": [12, 13] } } },
                  { "diffOp": { "delete": { "range": [0, 2] } } },
                  { "diffOp": { "insert": { "range": [13, 15] } } }
                ]
              }
            }
          ]
        },
        "verboseAdvices": { "advices": [] },
        "location": {
          "path": { "file": "format.js" },
          "span": null,
          "sourceCode": null
        },
        "tags": [],
        "source": null
      }
    ],
    "command": "format"
  }
  ```
  </details>

- Added new `--staged` flag to the `check`, `format` and `lint` subcommands.

  This new option allows users to apply the command _only_ to the files that are staged (the
  ones that will be committed), which can be very useful to simplify writing git hook scripts
  such as `pre-commit`. Contributed by @castarco

#### Enhancements

- Improve support of `.prettierignore` when migrating from Prettier

  Now, Biome translates most of the glob patterns in `.prettierignore` to the equivalent Biome ignore pattern.
  Only negated glob patterns are not supported.

  Contributed by @Conaclos

- Support JavaScript configuration files when migrating from Prettier

  `biome migrate prettier` is now able to migrate Prettier configuration files
  ending with `js`, `mjs`, or `cjs` extensions.
  To do this, Biome invokes Node.js.

  Also, embedded Prettier configurations in `package.json` are now supported.

  Contributed by @Conaclos

- Support `overrides` field in Prettier configuration files when migrating from Prettier.
  Contributed by @Conaclos

- Support passing a file path to the `--config-path` flag or the `BIOME_CONFIG_PATH` environment variable.

  Now you can pass a `.json`/`.jsonc` file path with any filename to the `--config-path` flag or the
  `BIOME_CONFIG_PATH` environment variable. This will disable the configuration auto-resolution and Biome
  will try to read the configuration from the said file path ([#2265](https://github.com/biomejs/biome/issues/2265)).

  ```shell
  biome format --config-path=../biome.json ./src
  ```

  Contributed by @Sec-ant

#### Bug fixes

- Biome now tags the diagnostics emitted by `organizeImports` and `formatter` with correct severity levels, so they will be properly filtered by the flag `--diagnostic-level` ([#2288](https://github.com/biomejs/biome/issues/2288)). Contributed by @Sec-ant

- Biome now correctly filters out files that are not present in the current directory when using the `--changed` flag [#1996](https://github.com/biomejs/biome/issues/1996). Contributed by @castarco

- Biome now skips traversing `fifo` or `socket` files ([#2311](https://github.com/biomejs/biome/issues/2311)). Contributed by @Sec-ant

- Biome now resolves configuration files exported from external libraries in `extends` from the working directory (CLI) or project root (LSP). This is the documented behavior and previous resolution behavior is considered as a bug ([#2231](https://github.com/biomejs/biome/issues/2231)). Contributed by @Sec-ant

### Configuration

#### Bug fixes

- Now setting group level `all` to `false` can disable recommended rules from that group when top level `recommended` is `true` or unset. Contributed by @Sec-ant

- Biome configuration files can correctly extends `.jsonc` configuration files now ([#2279](https://github.com/biomejs/biome/issues/2279)). Contributed by @Sec-ant

- Fixed the JSON schema for React hooks configuration ([#2396](https://github.com/biomejs/biome/issues/2396)). Contributed by @arendjr

#### Enhancements

- Biome now displays the location of a parsing error for its configuration file ([#1627](https://github.com/biomejs/biome/issues/1627)).

  Previously, when Biome encountered a parsing error in its configuration file,
  it didn't indicate the location of the error.
  It now displays the name of the configuration file and the range where the error occurred.

  Contributed by @Conaclos

- `options` is no longer required for rules without any options ([#2313](https://github.com/biomejs/biome/issues/2313)).

  Previously, the JSON schema required to set `options` to `null` when an object is used to set the diagnostic level of a rule without any option.
  However, if `options` is set to `null`, Biome emits an error.

  The schema is now fixed and it no longer requires specifying `options`.
  This makes the following configuration valid:

  ```json
  {
    "linter": {
      "rules": {
        "style": {
          "noDefaultExport": {
            "level": "off"
          }
        }
      }
    }
  }
  ```

  Contributed by @Conaclos

### Editors

#### Bug fixes

- Biome extension is now able to parse the JSX syntax in files that associated with the `javascript` [language identifier](https://microsoft.github.io/language-server-protocol/specifications/lsp/3.17/specification/#textDocumentItem). This is an ad hoc fix, because [in the React world, `.js` files are allowed to include JSX syntax](https://github.com/facebook/create-react-app/issues/87#issuecomment-234627904), and these files are often associated with the `javascript` language identifier in most of the editors. Plus, [some editor extensions](https://github.com/michaelgmcd/vscode-language-babel/blob/8b3a472748ad07c99dc022b66795c9eb46be4ccb/package.json#L63-L80) will also associate `.jsx` files with the `javascript` language identifier. Relative links: [discussion](https://github.com/biomejs/biome/discussions/838#discussioncomment-9047539), [#2085](https://github.com/biomejs/biome/issues/2085). Contributed by @Sec-ant

### Formatter

#### Bug fixes

- Fix [#2291](https://github.com/biomejs/biome/issues/2291) by correctly handle comment placement for JSX spread attributes and JSX spread children. Contributed by @ah-yu

### JavaScript APIs

### Linter

#### Promoted rules

New rules are incubated in the nursery group.
Once stable, we promote them to a stable group.
The following rules are promoted:

- [complecity/noExcessiveNestedTestSuites](https://biomejs.dev/linter/rules/no-excessive-nested-test-suites)
- [complexity/noUselessTernary](https://biomejs.dev/linter/rules/no-useless-ternary)
- [correctness/useJsxKeyInIterable](https://biomejs.dev/linter/rules/use-jsx-key-in-iterable)
- [performance/noBarrelFile](https://biomejs.dev/linter/rules/no-barrel-file/)
- [performance/noReExportAll](https://biomejs.dev/linter/rules/no-re-export-all/)
- [style/noNamespaceImport](https://biomejs.dev/linter/rules/no-namespace-import/)
- [style/useNodeAssertStrict](https://biomejs.dev/linter/rules/use-node-assert-strict/)
- [suspicious/noDuplicateTestHooks](https://biomejs.dev/linter/rules/no-duplicate-test-hooks/)
- [suspicious/noExportsInTest](https://biomejs.dev/linter/rules/no-exports-in-test/)
- [suspicious/noFocusedTests](https://biomejs.dev/linter/rules/no-focused-tests/)
- [suspicious/noSkippedTests](https://biomejs.dev/linter/rules/no-skipped-tests/)
- [suspicious/noSuspiciousSemicolonInJsx](https://biomejs.dev/linter/rules/no-suspicious-semicolon-in-jsx)

#### New features

- Add a new option `jsxRuntime` to the `javascript` configuration. When set to `reactClassic`, the [noUnusedImports](https://biomejs.dev/linter/rules/no-unused-imports) and [useImportType](https://biomejs.dev/linter/rules/use-import-type) rules use this information to make exceptions for the React global that is required by the React Classic JSX transform.

  This is only necessary for React users who haven't upgraded to the [new JSX transform](https://legacy.reactjs.org/blog/2020/09/22/introducing-the-new-jsx-transform.html).

  Contributed by @Conaclos and @arendjr

- Implement [#2043](https://github.com/biomejs/biome/issues/2043): The React rule [`useExhaustiveDependencies`](https://biomejs.dev/linter/rules/use-exhaustive-dependencies/) is now also compatible with Preact hooks imported from `preact/hooks` or `preact/compat`. Contributed by @arendjr

- Add rule [noFlatMapIdentity](https://biomejs.dev/linter/rules/no-flat-map-identity) to disallow unnecessary callback use on `flatMap`. Contributed by @isnakode

- Add rule [noConstantMathMinMaxClamp](https://biomejs.dev/linter/rules/no-constant-math-min-max-clamp), which disallows using `Math.min` and `Math.max` to clamp a value where the result itself is constant. Contributed by @mgomulak

#### Enhancements

- [style/useFilenamingConvention](https://biomejs.dev/linter/rules/use-filenaming-convention/) now allows prefixing a filename with `+` ([#2341](https://github.com/biomejs/biome/issues/2341)).

  This is a convention used by [Sveltekit](https://kit.svelte.dev/docs/routing#page) and [Vike](https://vike.dev/route).

  Contributed by @Conaclos

- [style/useNamingConvention](https://biomejs.dev/linter/rules/use-naming-convention/) now accepts `PascalCase` for local and top-level variables.

  This allows supporting local variables that hold a component or a regular class.
  The following code is now accepted:

  ```tsx
  function loadComponent() {
    const Component = getComponent();
    return <Component />;
  }
  ```

  Contributed by @Conaclos

- [complexity/useLiteralKeys](https://biomejs.dev/linter/rules/use-literal-keys/) no longer report computed properties named `__proto__` ([#2430](https://github.com/biomejs/biome/issues/2430)).

  In JavaScript, `{["__proto__"]: null}` and `{__proto__: null}` have not the same semantic.
  The first code set a regular property to `null`.
  The second one set the prototype of the object to `null`.
  See the [MDN Docs](https://developer.mozilla.org/en-US/docs/Web/JavaScript/Reference/Global_Objects/Object/proto) for more details.

  The rule now ignores computed properties named `__proto__`.

  Contributed by @Conaclos

#### Bug fixes

- Lint rules `useNodejsImportProtocol`, `useNodeAssertStrict`, `noRestrictedImports`, `noNodejsModules` will no longer check `declare module` statements anymore. Contributed by @Sec-ant

- [style/useNamingConvention](https://biomejs.dev/linter/rules/use-naming-convention/) now accepts any case for variables from object destructuring ([#2332](https://github.com/biomejs/biome/issues/2332)).

  The following name is now ignored:

  ```js
  const { Strange_Style } = obj;
  ```

  Previously, the rule renamed this variable. This led to a runtime error.

  Contributed by @Conaclos

### Parser

#### Bug fixes

- Fixed an issue when Unicode surrogate pairs were encoded in JavaScript strings
  using an escape sequence ([#2384](https://github.com/biomejs/biome/issues/2384)).
  Contributed by @arendjr


## 1.6.4 (2024-04-03)

### Analyzer

#### Bug fixes

- An operator with no spaces around in a binary expression no longer breaks the js analyzer ([#2243](https://github.com/biomejs/biome/issues/2243)). Contributed by @Sec-ant

### CLI

#### Bug fixes

- Fix the printed error count ([#2048](https://github.com/biomejs/biome/issues/2048)). Contributed by @Sec-ant

### Configuration

#### Bug fixes

- Correctly calculate enabled rules in lint rule groups. Now a specific rule belonging to a group can be enabled even if its group-level preset option `recommended` or `all` is `false` ([#2191](https://github.com/biomejs/biome/issues/2191)). Contributed by @Sec-ant

### Editors

#### Bug fixes

- Fix the unexpected code deletion and repetition when `quickfix.biome` is enabled and some `import`-related rules are applied ([#2222](https://github.com/biomejs/biome/issues/2222), [#688](https://github.com/biomejs/biome/issues/688), [#1015](https://github.com/biomejs/biome/issues/1015)). Contributed by @Sec-ant

### Linter

#### New features

- Add [nursery/noMisplacedAssertion](https://biomejs.dev/linter/rules/no-misplaced-assertion/). COntributed by @ematipico

#### Bug fixes

- Fix [#2211](https://github.com/biomejs/biome/issues/2211). noChildrenProp should work fine when children pass as a prop in a new line. Contributed by @fireairforce

- Fix [#2248](https://github.com/biomejs/biome/issues/2248). `lint/a11y/useButtonType` should not trigger when button element with spread attribute. Contributed by @fireairforce

- Fix [#2216](https://github.com/biomejs/biome/issues/2216). `lint/style/useNamingConvention` should not ignore JSX Component name binding. Contributed by @fireairforce

#### Enhancements

- Add support for object property members in the rule `useSortedClasses`. Contributed by @ematipico

### Parser

- The parser doesn't throw any error when the frontmatter of `.astro` files contains an illegal return:

  ```astro
  ---
  const condition = true;
  if (condition) {
    return "Something";
  }
  ---
  <div></div>
  ```
  Contributed by @ematipico

## 1.6.3 (2024-03-25)

### CLI

#### Bug fixes

- Fix configuration resolution. Biome is now able to correctly find the `biome.jsonc` configuration file when `--config-path` is explicitly set ([#2164](https://github.com/biomejs/biome/issues/2164)). Contributed by @Sec-ant

- JavaScript/TypeScript files of different variants (`.ts`, `.js`, `.tsx`, `.jsx`) in a single workspace now have stable formatting behaviors when running the CLI command in paths of different nested levels or in different operating systems ([#2080](https://github.com/biomejs/biome/issues/2080), [#2109](https://github.com/biomejs/biome/issues/2109)). Contributed by @Sec-ant

### Configuration

#### Bug fixes

- Complete the documentation and overrides support for options `formatter.lineEnding`, `[language].formatter.lineEnding`, `formatter.attributePosition` and `javascript.formatter.attributePosition`. Contributed by @Sec-ant

### Formatter

#### Bug fixes

- Fix [#2172](https://github.com/biomejs/biome/issues/2172) by breaking long object destructuring patterns. Contributed by @ah-yu

### Linter

#### New features

- Add rule [noEvolvingTypes](https://biomejs.dev/linter/rules/no-evolving-any) to disallow variables from evolving into `any` type through reassignments. Contributed by @fujiyamaorange

#### Enhancements

- Rename `noSemicolonInJsx` to `noSuspiciousSemicolonInJsx`. Contributed by @fujiyamaorange

### LSP

#### Bug fixes

- Quickfix action no longer autofixes lint rule errors on save when `linter` is disabled ([#2161](https://github.com/biomejs/biome/issues/2161)). Contributed by @Sec-ant
- Range formatting for Astro/Svelte/Vue doesn't place code out of place, especially when formatting on paste is enabled. Contributed by @ematipico

## 1.6.2 (2024-03-22)

### Analyzer

#### Bug fixes

- The `noSuperWithoutExtends` rule now allows for calling `super()` in derived class constructors of class expressions ([#2108](https://github.com/biomejs/biome/issues/2108)). Contributed by @Sec-ant

- Fix discrepancies on file source detection. Allow module syntax in `.cts` files ([#2114](https://github.com/biomejs/biome/issues/2114)). Contributed by @Sec-ant

### CLI

#### Bug fixes

- Fixes [#2131](https://github.com/biomejs/biome/issues/2131), where folders were incorrectly ignored when running the command `check`. Now folders are correctly ignored based on their command. Contributed by @ematipico

- Smoother handling of `"endOfLine": "auto"` in prettier migration: falling back to `"lf"` ([#2145](https://github.com/biomejs/biome/pull/2145)). Contributed by @eMerzh

### Configuration

#### Bug fixes

- Fix enabled rules calculation. The precendence of individual rules, `all` and `recommend` presets in top-level and group-level configs is now correctly respected. More details can be seen in ([#2072](https://github.com/biomejs/biome/pull/2072)) ([#2028](https://github.com/biomejs/biome/issues/2028)). Contributed by @Sec-ant

### Formatter

#### Bug fixes

- Fix [#1661](https://github.com/biomejs/biome/issues/1661). Now nested conditionals are aligned with Prettier's logic, and won't contain mixed spaces and tabs. Contributed by @ematipico

### JavaScript APIs

#### Enhancements

- Support applying lint fixes when calling the `lintContent` method of the `Biome` class ([#1956](https://github.com/biomejs/biome/pull/1956)). Contributed by @mnahkies

### Linter

#### New features

- Add [nursery/noDuplicateElseIf](https://biomejs.dev/linter/rules/no-duplicate-else-if/). COntributed by @mdm317

#### Bug fixes

- Rule `noUndeclaredDependencies` now also validates `peerDependencies` and `optionalDependencies` ([#2122](https://github.com/biomejs/biome/issues/2122)). Contributed by @Sec-ant

- Rule `noUndeclaredDependencies` won't check `declare module` statements anymore ([#2123](https://github.com/biomejs/biome/issues/2123)). Contributed by @Sec-ant

- Fix [#1925](https://github.com/biomejs/biome/issues/1925). The fix for `useOptionalChain` would sometimes suggest an incorrect fix that discarded optional chaining operators on the left-hand side of logical expressions. These are now preserved. Contributed by @arendjr

- Rule `noUndeclaredVariables` now also checks for worker globals ([#2121](https://github.com/biomejs/biome/issues/2121)). Contributed by @Sec-ant

### LSP

#### Bug fixes

- Correctly parse `.jsonc` files. Contributed by @Sec-ant

- Correctly resolve external `extends` configs. Contributed by @Sec-ant

## 1.6.1 (2024-03-12)

### CLI

#### Bug fixes

- CLI is now able to automatically search and resolve `biome.jsonc` ([#2008](https://github.com/biomejs/biome/issues/2008)). Contributed by @Sec-ant
- Fix a false positive where some files were counted as "fixed" even though they weren't modified. Contributed by @ematipico

### Configuration

#### Bug fixes

- `json.formatter.trailingCommas` option now works in `overrides` ([#2009](https://github.com/biomejs/biome/issues/2009)). Contributed by @Sec-ant

### Linter

#### New features

- Add rule [noDoneCallback](https://biomejs.dev/linter/rules/no-done-callback), this rule checks the function parameter of hooks & tests
  for use of the done argument, suggesting you return a promise instead. Contributed by @vasucp1207

  ```js
  beforeEach(done => {
    // ...
  });
  ```

#### Bug fixes

- [useJsxKeyInIterable](https://biomejs.dev/linter/rules/use-jsx-key-in-iterable) now recognizes function bodies wrapped in parentheses ([#2011](https://github.com/biomejs/biome/issues/2011)). Contributed by @Sec-ant

- [useShorthandFunctionType](https://biomejs.dev/linter/rules/use-shorthand-function-type) now preserves type parameters of generic interfaces when applying fixes ([#2015](https://github.com/biomejs/biome/issues/2015)). Contributed by @Sec-ant

- Code fixes of [useImportType](https://biomejs.dev/linter/rules/use-import-type) and [useExportType](https://biomejs.dev/linter/rules/use-export-type) now handle multiline statements ([#2041](https://github.com/biomejs/biome/issues/2041)). Contributed by @Conaclos

- [noRedeclare](https://biomejs.dev/linter/rules/no-redeclare) no longer reports type parameter and parameter with identical names ([#1992](https://github.com/biomejs/biome/issues/1992)).

  The following code is no longer reported:

  ```ts
  function f<a>(a: a) {}
  ```

  Contributed by @Conaclos

- [noRedeclare](https://biomejs.dev/linter/rules/no-redeclare) now reports duplicate type parameters in a same declaration.

  The following type parameters are now reported as a redeclaration:

  ```ts
  function f<T, T>() {}
  ```

  Contributed by @Conaclos

- [noUndeclaredDependencies](https://biomejs.dev/linter/rules/no-undeclared-dependencies/) now recognizes imports of subpath exports.

  E.g., the following import statements no longer report errors if `@mui/material` and `tailwindcss` are installed as dependencies:

  ```ts
  import Button from "@mui/material/Button";
  import { fontFamily } from "tailwindcss/defaultTheme";
  ```

  Contributed by @Sec-ant

### Parser

#### Bug fixes

- JavaScript lexer is now able to lex regular expression literals with escaped non-ascii chars ([#1941](https://github.com/biomejs/biome/issues/1941)).

  Contributed by @Sec-ant

## 1.6.0 (2024-03-08)

### Analyzer

#### New features

- Add partial for `.astro` files. Biome is able to sort imports inside the frontmatter of the Astro files. Contributed
  by @ematipico

  ```diff
  ---
  - import { getLocale } from "astro:i18n";
  - import { Code } from "astro:components";
  + import { Code } from "astro:components";
  + import { getLocale } from "astro:i18n";
  ---

  <div></div>
  ```
- Add partial for `.vue` files. Biome is able to sort imports inside the script block of Vue files. Contributed by
  @nhedger

  ```diff
  <script setup lang="ts">
  - import Button from "./components/Button.vue";
  - import * as vueUse from "vue-use";
  + import * as vueUse from "vue-use";
  + import Button from "./components/Button.vue";
  </script/>

  <template></template>
  ```

- Add partial for `.svelte` files. Biome is able to sort imports inside the script block of Svelte files. Contributed by
  @ematipico

  ```diff
  <script setup lang="ts">
  - import Button from "./components/Button.svelte";
  - import * as svelteUse from "svelte-use";
  + import * as svelteUse from "svelte-use";
  + import Button from "./components/Button.svelte";
  </script/>

  <div></div>
  ```

- The analyzer now **infers** the correct quote from `javascript.formatter.quoteStyle`, if set. This means that code fixes suggested by the analyzer will use the same quote of the formatter. Contributed by @ematipico

#### Enhancements

- [noUnusedVariables](https://biomejs.dev/linter/rules/no-unused-variables) ignores unused rest spread siblings.

  The following code is now valid:

  ```js
  const { a, ...rest } = { a: 0, b: 1 };
  console.log(rest);
  ```

  Contributed by @ah-yu

- Fix [#1931](https://github.com/biomejs/biome/issues/1931). Built-in React hooks such as
  `useEffect()` can now be validated by the
  [`useExhaustiveDependendies`](https://biomejs.dev/linter/rules/use-exhaustive-dependencies/), even
  when they're not being imported from the React library. To do so, simply configure them like
  any other user-provided hooks.

  Contributed by @arendjr

- Implemented [#1128](https://github.com/biomejs/biome/issues/1128). User-provided React hooks can
  now be configured to track stable results. For example:

  ```json
  "useExhaustiveDependencies": {
      "level": "error",
      "options": {
          "hooks": [{
              "name": "useMyState",
              "stableResult": [
                  1
              ]
          }]
      }
  }
  ```

  This will allow the following to be validated:

  ```js
  const [myState, setMyState] = useMyState();
  const toggleMyState = useCallback(() => {
    setMyState(!myState);
  }, [myState]); // Only `myState` needs to be specified here.
  ```

  Contributed by @arendjr

#### Bug fixes

- Fix [#1748](https://github.com/biomejs/biome/issues/1748). Now for the following case we won't provide an unsafe fix
  for the `noNonNullAssertion` rule:

  ```ts
  x[y.z!];
  ```

  Contributed by @ah-yu

- Imports that contain the protocol `:` are now sorted after the `npm:` modules, and before the `URL` modules.
  Contributed by @ematipico

  ```diff
  import express from "npm:express";
  - import Component from "./component.js"
  - import { sortBy } from "virtual:utils";
  + import { sortBy } from "virtual:utils";
  + import Component from "./component.js"
  ```

- Fix [#1081](https://github.com/biomejs/biome/issues/1081). The `useAwait` rule does not report `for await...of`.
  Contributed by @unvalley

- Fix [#1827](https://github.com/biomejs/biome/issues/1827) by properly analyzing nested `try-finally` statements. Contributed by @ah-yu

- Fix [#1924](https://github.com/biomejs/biome/issues/1924) Use the correct export name to sort in the import clause. Contributed by @ah-yu
- Fix [#1805](https://github.com/biomejs/biome/issues/1805) fix formatting arrow function which has conditional expression body  Contributed by @mdm317

- Fix [#1781](https://github.com/biomejs/biome/issues/1781) by avoiding the retrieval of the entire static member expression for the reference if the static member expression does not start with the reference. Contributed by @ah-yu

### CLI

#### New features

- Add a new command `biome migrate prettier`. The command will read the file `.prettierrc`/`prettier.json`
  and `.prettierignore` and map its configuration to Biome's one.
  Due to the different nature of `.prettierignore` globs and Biome's globs, it's **highly** advised to make sure that
  those still work under Biome.

- Now the file name printed in the diagnostics is clickable. If you run the CLI from your editor, you can <kbd>
  Ctrl</kbd>/<kbd title="Cmd">⌘</kbd> + Click on the file name, and the editor will open said file. If row and columns
  are specified e.g. `file.js:32:7`, the editor will set the cursor right in that position. Contributed by @ematipico

- Add an option `--linter` to `biome rage`. The option needs to check Biome linter configuration. Contributed by
  @seitarof

- Add an option `--formatter` to `biome rage`. The option needs to check Biome formatter configuration. Contributed by
  @seitarof
- The CLI now consistently reports the number of files tha were changed, out of the total files that were analysed. Contributed by @ematipico
- The CLI now consistently shows the number of errors and warnings emitted. Contributed by @ematipico

#### Bug fixes

- Don't process files under an ignored directory.

  Previously, Biome processed all files in the traversed hierarchy,
  even the files under an ignored directory.
  Now, it completely skips the content of ignored directories.

  For now, directories cannot be ignored using `files.include` in the configuration file.
  This is a known limitation that we want to address in a future release.

  For instance, if you have a project with a folder `src` and a folder `test`,
  the following configuration doesn't completely ignore `test`.

  ```json
  {
    "files": {
      "include": ["src"]
    }
  }
  ```

  Biome will traverse `test`,
  however all files of the directory are correctly ignored.
  This can result in file system errors,
  if Biome encounters dangling symbolic links or files with higher permissions.

  To avoid traversing the `test` directory,
  you should ignore the directory using `ignore`:

  ```json
  {
    "files": {
      "include": ["src"],
      "ignore": ["test"]
    }
  }
  ```

- Fix [#1508](https://github.com/biomejs/biome/issues/1508) by excluding deleted files from being processed. Contributed
  by @ematipico

- Fix [#1173](https://github.com/biomejs/biome/issues/1173). Fix the formatting of a single instruction with commented
  in a control flow body to ensure consistency. Contributed by @mdm317

- Fix overriding of `javascript.globals`. Contributed by @arendjr
- Fix a bug where syntax rules weren't run when pulling the diagnostics. Now Biome will emit more parsing diagnostics,
  e.g.
  ```
  check.js:1:17 parse/noDuplicatePrivateClassMembers ━━━━━━━━━━━━━━━━━━━━━━━━━━━━━━

    × Duplicate private class member "#foo"

    > 1 │ class A { #foo; #foo }
        │                 ^^^^

  ```
  Contributed by @ematipico

- Fix [#1774](https://github.com/biomejs/biome/issues/1774) by taking into account the option `--no-errors-on-unmatched` when running the CLI using `--changed`. Contributed by @antogyn

#### Enhancements

- Removed a superfluous diagnostic that was printed during the linting/check phase of a file:

  ```
  test.js check ━━━━━━━━━━━━━━━━━━━━━━━━━━━━━━━━━━━━━━━━━━━━━━━━━━━━━━━━━━━━━━━━━━━━━━━

    × The file contains diagnostics that needs to be addressed.
  ```
  Contributed by @ematipico
- The command `format` now emits parsing diagnostics if there are any, and it will terminate with a non-zero exit code. Contributed by @ematipico

### Configuration

#### New features

- Add the ability to resolve the configuration files defined inside `extends` from the `node_modules/` directory.

  If you want to resolve a configuration file that matches the specifier `@org/configs/biome`, then your `package.json`
  file must look this:

  ```json
  {
    "name": "@org/configs",
    "exports": {
      "./biome": "./biome.json"
    }
  }
  ```

  And the `biome.json` file that "imports" said configuration, will look like this:
  ```json
  {
    "extends": "@org/configs/biome"
  }
  ```
  Read the [documentation](https://biomejs.dev/guides/how-biome-works#the-extends-option) to better understand how it
  works, expectations and restrictions.

### Editors

#### Bug fixes

- Fix a regression where ignored files where formatted in the editor. Contributed by @ematipico
- Fix a bug where syntax rules weren't run when pulling the diagnostics. Now Biome will emit more parsing diagnostics,
  e.g.
  ```
  check.js:1:17 parse/noDuplicatePrivateClassMembers ━━━━━━━━━━━━━━━━━━━━━━━━━━━━━━

    × Duplicate private class member "#foo"

    > 1 │ class A { #foo; #foo }
        │                 ^^^^

  ```
  Contributed by @ematipico

### Formatter

#### New features

- Biome now allows to format the `package.json` file. This is now the default behaviour and users can remove their
  workarounds.
  If you rely on other tools to format `package.json`, you'll have to ignore it via configuration. Contributed by
  @pattrickrice
- New formatter option `attributePosition` that have similar behavior as
  Prettier `singleAttributePerLine` [#1706](https://github.com/biomejs/biome/issues/1706). Contributed by @octoshikari
- Add partial for `.astro` files. Biome is able to format the frontmatter of the Astro files. Contributed by @ematipico

  ```diff
  ---
  - statement ( );
  + statement();
  ---

  <div></div>
  ```
- Add partial for `.vue` files. Biome is able to format the script block of Vue files. Contributed by @nhedger

  ```diff
  <script setup lang="ts">
  - statement ( );
  + statement();
  </script/>

  <template></template>
  ```

- Add partial for `.svelte` files. Biome is able to format the script block of Svelte files. Contributed by @ematipico

  ```diff
  <script setup lang="ts">
  - statement ( );
  + statement();
  </script/>

  <div></div>
  ```

#### Enhancements

- `composer.json`, `deno.json`, `jsconfig.json`, `package.json` and `tsconfig.json` are no longer protected files.

  This means that you can now format them.

  If you want to ignore these files, you can use the [files.ignore](https://biomejs.dev/reference/configuration/#filesignore) configuration:

  ```json
  {
    "files": {
      "ignore": [
        "composer.json",
        "jsconfig.json",
        "package.json",
        "tsconfig.json",
        "typescript.json",
        "deno.json",
        "deno.jsonc"
      ]
    }
  }
  ```

  The following files are still protected, and thus ignored:

  - `composer.lock`
  - `npm-shrinkwrap.json`
  - `package-lock.json`
  - `yarn.lock`

   Contributed by @pattrickrice and @Conaclos

#### Bug fixes

- Fix [#1039](https://github.com/biomejs/biome/issues/1039). Check unicode width instead of number of bytes when
  checking if regex expression is a simple argument.

  This no longer breaks.

  ```js
  s(/🚀🚀/).s().s();
  ```

   Contributed by @kalleep

- Fix [#1218](https://github.com/biomejs/biome/issues/1218), by correctly preserving empty lines in member chains.
  Contributed by @ah-yu
- Fix [#1659](https://github.com/biomejs/biome/issues/1659) and [#1662](https://github.com/biomejs/biome/issues/1662), by correctly taking into account the leading comma inside the formatter options. Contributed by @ematipico

- Fix [#1934](https://github.com/biomejs/biome/pull/1934). Fix invalid formatting of long arrow function for AsNeeded arrow parens Contributed by @fireairforce

### JavaScript APIs

### Linter

#### Promoted rules

New rules are incubated in the nursery group.
Once stable, we promote them to a stable group.
The following rules are promoted:

- [complexity/noEmptyTypeParameters](https://biomejs.dev/linter/rules/no-empty-type-parameters)
- [complexity/noUselessLoneBlockStatements](https://biomejs.dev/linter/rules/no-useless-lone-block-statements)
- [correctness/noInvalidUseBeforeDeclaration](https://biomejs.dev/linter/rules/no-invalid-use-before-declaration)
- [correctness/noUnusedImports](https://biomejs.dev/linter/rules/no-unused-imports)
- [correctness/noUnusedPrivateClassMembers](https://biomejs.dev/linter/rules/no-unused-private-class-members)
- [security/noGlobalEval](https://biomejs.dev/linter/rules/no-global-eval)
- [style/useConsistentArrayType](https://biomejs.dev/linter/rules/use-consistent-array-type)
- [style/useExportType](https://biomejs.dev/linter/rules/use-export-type)
- [style/useFilenamingConvention](https://biomejs.dev/linter/rules/use-filenaming-convention)
- [style/useForOf](https://biomejs.dev/linter/rules/use-for-of)
- [style/useImportType](https://biomejs.dev/linter/rules/use-import-type)
- [style/useNodejsImportProtocol](https://biomejs.dev/linter/rules/use-nodejs-import-protocol)
- [style/useNumberNamespace](https://biomejs.dev/linter/rules/use-number-namespace)
- [style/useShorthandFunctionType](https://biomejs.dev/linter/rules/use-shorthand-function-type)
- [suspicious/noEmptyBlockStatements](https://biomejs.dev/linter/rules/no-empty-block-statements)
- [suspicious/noGlobalAssign](https://biomejs.dev/linter/rules/no-global-assign)
- [suspicious/noMisleadingCharacterClass](https://biomejs.dev/linter/rules/no-misleading-character-class)
- [suspicious/noThenProperty](https://biomejs.dev/linter/rules/no-then-property)
- [suspicious/useAwait](https://biomejs.dev/linter/rules/use-await)

Additionally, the following rules are now recommended:

- [suspicious/noApproximativeNumericConstant](https://biomejs.dev/linter/rules/no-approximative-numeric-constant)
- [suspicious/noMisrefactoredShorthandAssign](https://biomejs.dev/linter/rules/no-misrefactored-shorthand-assign)

#### Removed rules

- Remove `nursery/useGroupedTypeImport`. The rule [style/useImportType](https://biomejs.dev/linter/rules/use-import-type) covers the behavior of this rule.

  Note that removing a nursery rule is not considered a breaking change according to our [semantic versioning](https://biomejs.dev/internals/versioning).

  Contributed by @Conaclos

#### New features

- Add the rule [noSkippedTests](https://biomejs.dev/linter/rules/no-skipped-tests), to disallow skipped tests:

  ```js
  describe.skip("test", () => {});
  it.skip("test", () => {});
  ```
  Contributed by @ematipico

- Add the rule [noFocusedTests](https://biomejs.dev/linter/rules/no-focused-tests), to disallow skipped tests:

  ```js
  describe.only("test", () => {});
  it.only("test", () => {});
  ```
  Contributed by @ematipico

- Add rule [useSortedClasses](https://biomejs.dev/linter/rules/use-sorted-classes), to sort CSS utility classes:

  ```diff
  - <div class="px-2 foo p-4 bar" />
  + <div class="foo bar p-4 px-2" />
  ```
  Contributed by @DaniGuardiola

- Add rule [noUndeclaredDependencies](https://biomejs.dev/linter/rules/no-undeclared-dependencies), to detect the use of
  dependencies that aren't present in the `package.json`.

  The rule ignores imports using a protocol such as `node:`, `bun:`, `jsr:`, `https:`.

  Contributed by @ematipico and @Conaclos

- Add rule [noNamespaceImport](https://biomejs.dev/linter/rules/no-namespace-import), to report namespace imports:

  ```js
  import * as foo from "foo";
  ```
  Contributed by @unvalley
- Add partial support for `.astro` files. Biome is able to lint and fix the frontmatter of the Astro files. Contributed
  by @ematipico

  ```diff
  ---
  - delete a.b
  + a.b = undefined
  ---

  <div></div>
  ```

- Add partial support for `.vue` files. Biome is able to lint and fix the script block of the Vue files.

  ```diff
  <script setup lang="ts">
  - delete a.b
  + a.b = undefined
  <script>

  <template></template>
  ```

  Contributed by @nhedger

- Add rule [useNodeAssertStrict](https://biomejs.dev/linter/rules/use-node-assert-strict), which promotes the use
  of `node:assert/strict` over `node:assert`. Contributed by @ematipico

- Add rule [noExportsInTest](https://biomejs.dev/linter/rules/no-exports-in-test) which disallows `export` or `modules.exports` in files
  containing test. Contributed by @ah-yu

- Add rule [noSemicolonInJsx](https://biomejs.dev/linter/rules/no-suspicious-semicolon-in-jsx/) to detect possible wrong semicolons inside JSX elements.

  ```jsx
  const Component = () => {
    return (
      <div>
        <div />;
      </div>
    );
  }
  ```

  Contributed by @fujiyamaorange
- Add rule [noBarrelFile](https://biomejs.dev/linter/rules/no-barrel-file), to report the usage of barrel file:

  ```js
  export * from "foo";
  ```
  Contributed by @togami2864

- Add rule [noReExportAll](https://biomejs.dev/linter/rules/no-re-export-all/) that report `export * from "mod"`.
  Contributed by @mdm317

- Add rule [noExcessiveNestedTestSuites](https://biomejs.dev/linter/rules/no-excessive-nested-test-suites/).
  Contributed by @vasucp1207

- Add rule [useJsxKeyInIterable](https://biomejs.dev/linter/rules/use-jsx-key-in-iterable/).
  Contributed by @vohoanglong0107

#### Enhancements

- [noUselessFragments](https://biomejs.dev/linter/rules/no-useless-fragments/) now rule not triggered for jsx attributes when
   the fragment child is simple text.

  ```js
  export function SomeComponent() {
    return <div x-some-prop={<>Foo</>} />;
  }
  ```

   Also fixes code action when the fragment child is of type `JsxExpressionChild`.

  ```js
  <>
    <Hello leftIcon={<>{provider?.icon}</>} />
    {<>{provider?.icon}</>}
    <>{provider?.icon}</>
  </>
  ```

  Contributed by @vasucp1207

- [noUselessTernary](https://biomejs.dev/linter/rules/no-useless-ternary) now provides unsafe code fixes. Contributed by
  @vasucp1207

- [noApproximativeNumericConstant](https://biomejs.dev/linter/rules/no-approximative-numeric-constant) now provides
  unsafe code fixes and handle numbers without leading zero and numbers with digit separators.

  The following numbers are now reported as approximated constants.

  ```js
  3.14_15; // PI
  .4342; // LOG10E
  ```

  Contributed by @Conaclos

- [noPrecisionLoss](https://biomejs.dev/linter/rules/no-precision-loss) no longer reports number with extra zeros.

  The following numbers are now valid.

  ```js
  .1230000000000000000000000;
  1230000000000000000000000.0;
  ```

  Contributed by @Conaclos

- [useNamingConvention](https://biomejs.dev/linter/rules/use-naming-convention) now
  supports [unicase](https://en.wikipedia.org/wiki/Unicase)
  letters ([#1786](https://github.com/biomejs/biome/issues/1786)).

  [unicase](https://en.wikipedia.org/wiki/Unicase) letters have a single case: they are neither uppercase nor lowercase.
  Previously, Biome reported names in unicase as invalid.
  It now accepts a name in unicase everywhere.

  The following code is now accepted:

  ```js
  const 안녕하세요 = { 안녕하세요: 0 };
  ```

  We still reject a name that mixes unicase characters with lowercase or uppercase characters:
  The following names are rejected:

  ```js
  const A안녕하세요 = { a안녕하세요: 0 };
  ```

  Contributed by @Conaclos

- [useNamingConvention](https://biomejs.dev/linter/rules/use-naming-convention)
  and [useFilenamingConvention](https://biomejs.dev/linter/rules/use-filenaming-convention) now provides a new option `requireAscii` to require identifiers to
  be in ASCII.

  To avoid any breaking change, this option is turned off by default.
  We intend to turn it on in the next major release of Biome (Biome 2.0).

  Set the `requireAscii` rule option to `true` to require identifiers to be in ASCII.

  ```json
  {
    "linter": {
      "rules": {
        "style": {
          "useNamingConvention": { "options": { "requireAscii": false } }
        },
        "nursery": {
          "useFilenamingConvention": { "options": { "requireAscii": false } }
        }
      }
    }
  }
  ```

  Contributed by @Conaclos

- [noUnusedVariables](https://biomejs.dev/linter/rules/no-unused-variables) no longer reports unused imports.

  We now have a dedicated rule for reporting unused imports:
  [noUnusedImports](https://biomejs.dev/linter/rules/no-unused-imports)

  Contributed by @Conaclos

#### Bug fixes

- Fix missing link in [noStaticOnlyClass](https://biomejs.dev/linter/rules/no-static-only-class) documentation.
  Contributed by @yndajas

- [noConfusingVoidType](https://biomejs.dev/linter/rules/no-confusing-void-type) no longer reports valid use of the void
  type in conditional types ([#1812](https://github.com/biomejs/biome/issues/1812)).

  The rule no longer reports the following code:

  ```ts
  type Conditional<T> = T extends void ? Record<string, never> : T
  ```

  Contributed by @lucasweng

- [noInvalidUseBeforeDeclaration](https://biomejs.dev/linter/rules/no-invalid-use-before-declaration) no longer reports
  valid use of binding patterns ([#1648](https://github.com/biomejs/biome/issues/1648)).

  The rule no longer reports the following code:

  ```js
  const { a = 0, b = a } = {};
  ```

  Contributed by @Conaclos

- [noUnusedVariables](https://biomejs.dev/linter/rules/no-unused-variables) no longer reports used binding
  patterns ([#1652](https://github.com/biomejs/biome/issues/1652)).

  The rule no longer reports `a` as unused the following code:

  ```js
  const { a = 0, b = a } = {};
  export { b };
  ```

  Contributed by @Conaclos

- Fix [#1651](https://github.com/biomejs/biome/issues/1651). [noVar](https://biomejs.dev/linter/rules/no-var/) now
  ignores TsGlobalDeclaration. Contributed by @vasucp1207

- Fix [#1640](https://github.com/biomejs/biome/issues/1640). [useEnumInitializers](https://biomejs.dev/linter/rules/use-enum-initializers) code action now generates valid code when last member has a comment but no comma. Contributed by @kalleep

- Fix [#1653](https://github.com/biomejs/biome/issues/1653). Handle a shorthand value in `useForOf` to avoid the false-positive case. Contributed by @togami2864

- Fix [#1656](https://github.com/biomejs/biome/issues/1656). [useOptionalChain](https://biomejs.dev/linter/rules/use-optional-chain/) code action now correctly handles logical and chains where methods with the same name are invoked with different arguments:

  ```diff
  - tags && tags.includes('a') && tags.includes('b')
  + tags?.includes('a') && tags.includes('b')
  ```

  Contributed by @lucasweng

- Fix [#1704](https://github.com/biomejs/biome/issues/1704). Convert `/` to escaped slash `\/` to avoid parsing error in
  the result of autofix. Contributed by @togami2864

- Fix[#1697](https://github.com/biomejs/biome/issues/1697). Preserve leading trivia in autofix of suppression rules.
  Contributed by @togami2864

- Fix [#603](https://github.com/biomejs/biome/issues/603). Trim trailing whitespace to avoid double insertion.
  Contributed by @togami2864

- Fix [#1765](https://github.com/biomejs/biome/issues/1765). Now the rule `noDelete` doesn't trigger when deleting a
  dataset:
  ```js
  delete element.dataset.prop;
  ```
  Contributed by @ematipico

- [useNamingConvention](https://biomejs.dev/linter/rules/use-naming-convention)
  and [useFilenamingConvention](https://biomejs.dev/linter/rules/use-filenaming-convention) now reject identifiers with consecutive delimiters.

  The following name is now invalid because it includes two underscores:

  ```js
  export const MY__CONSTANT = 0;
  ```

  Note that we still allow consecutive leading and consecutive trailing underscores.

  Contributed by @Conaclos

- Fix [#1932](https://github.com/biomejs/biome/issues/1932) Allow redeclaration of type parameters in different declarations.
  Contributed by @keita-hino

- Fix [#1945](https://github.com/biomejs/biome/issues/1945) Allow constructor with default parameters in `noUselessConstructor`

- Fix [#1982](https://github.com/biomejs/biome/issues/1982) Change to iterate over the module item lists and ignore .d.ts files. Contributed by @togami2864

### Parser

#### Bug fixes

- Fix [#1728](https://github.com/biomejs/biome/issues/1728). Correctly parse the global declaration when the `{` token
  is on the line following the `global` keyword.

  Now the following code is correctly parsed:

  ```ts
  declare global
  { }

  declare module foo {
    global
    { }
  }
  ```

  Contributed by @ah-yu

- Fix [#1730](https://github.com/biomejs/biome/issues/1730). Correctly parse `delete` expressions with operands that are
  not simple member expressions.

  ```js
  delete(a.b);
  delete console.log(1);
  delete(() => {});
  ```

  Contributed by @printfn

### Website

#### Bug fixes

- Fix [#1981](https://github.com/biomejs/biome/issues/1981). Identify TypeScript definition files by their file path within the playground. Contributed by @ah-yu

## 1.5.3 (2024-01-22)

### LSP

#### Bug fixes

- Fix [#1584](https://github.com/biomejs/biome/issues/1584). Ensure the LSP only registers the formatter once.
  Contributed by @nhedger

- Fix [#1589](https://github.com/biomejs/biome/issues/1589). Fix invalid formatting of own line comments when they were
  at the end of an import/export list. Contributed by @spanishpear

### Configuration

#### Bug fixes

- Override correctly the recommended preset ([#1349](https://github.com/biomejs/biome/issues/1349)).

  Previously, if unspecified, Biome turned on the recommended preset in overrides.
  This resulted in reporting diagnostics with a severity level set to `off`.
  This in turn caused Biome to fail.

  Now Biome won't switch on the recommended preset in `overrides` unless told to do so.

  Contributed by @Conaclos

- Don't format **ignored** files that are well-known JSONC files when `files.ignoreUnknown` is
  enabled ([#1607](https://github.com/biomejs/biome/issues/1607)).

  Previously, Biome always formatted files that are known to be JSONC files (e.g. `.eslintrc`)
  when `files.ignoreUnknown` was enabled.

  Contributed by @Conaclos

### Formatter

#### New features

- Add option `json.formatter.trailingCommas`, to provide a better control over the trailing comma in JSON/JSONC files. Its default value is `"none"`.

#### Bug fixes

- Fix [#1178](https://github.com/biomejs/biome/issues/1178), where the line ending option wasn't correctly applied.
  Contributed by @ematipico
- Fix [#1571](https://github.com/biomejs/biome/issues/1571). Fix invalid formatting of nested multiline comments.
  Contributed by @ah-yu

### Linter

#### Bug fixes

-
Fix [#1575](https://github.com/biomejs/biome/issues/1575). [noArrayIndexKey](https://biomejs.dev/linter/rules/no-array-index-key/)
now captures array index value inside template literals and with string concatination. Contributed by @vasucp1207

- Linter rules that inspect regexes now handle multibyte characters
  correctly ([#1522](https://github.com/biomejs/biome/issues/1522)).

  Previously, [noMisleadingCharacterClass](https://biomejs.dev/linter/no-misleading-character-class), [noMultipleSpacesInRegularExpressionLiterals](https://biomejs.dev/linter/no-multiple-spaces-in-regular-expression-literals),
  and [noEmptyCharacterClassInRegex](https://biomejs.dev/linter/no-empty-character-class-in-regex) made Biome errors on
  multi-bytes characters.
  Multibyte characters are now handled correctly.

  The following code no longer raises an internal error:

  ```js
  // Cyrillic characters
  /[\u200E\u2066-\u2069]/gu;
  ```

  Contributed by @Conaclos

- [useExhaustiveDependencies](https://biomejs.dev/linter/use-exhaustive-dependencies) no longer made Biome errors in
  code TypeScript import equal declarations ([#1194](https://github.com/biomejs/biome/issues/1194)). Contributed by
  @Conaclos

- Fix typo in the diagnostic of [noNodejsModules](https://biomejs.dev/linter/rules/no-nodejs-modules). Contributed by
  @huseeiin

### Parser

#### Bug fixes

- Accept the `const` modifier for type parameter in method type
  signature ([#1624](https://github.com/biomejs/biome/issues/1624)).

  The following code is now correctly parsed:

  ```ts
  type Foo = {
    <const T>();
    method<const T>();
  };
  ```

  Contributed by @magic-akari

- Correctly parse type arguments in expression([#1184](https://github.com/biomejs/biome/issues/1184)).

  The following code is now correctly parsed in typescript:

  ```ts
  0 < (0 >= 1);
  ```

  Contributed by @ah-yu

### Website

#### New

- Add a [page that maps the Biome rule to its source](https://biomejs.dev/linter/rules-sources/). Contributed by
  @ematipico

#### Fixes

- Generate Open Graph images based on the linked page. Contributed by @ematipico

- Fix examples of the [git hook page](https://biomejs.dev/recipes/git-hooks/). Contributed by @9renpoto, @lmauromb, and
  @Conaclos

- Fix dead and erroneous hyperlinks. Contributed by @Sec-ant and Conaclos

## 1.5.2 (2024-01-15)

### CLI

### Bug fixes

- Fix [#1512](https://github.com/biomejs/biome/issues/1512) by skipping verbose diagnostics from the count. Contributed
  by @ematipico

- Correctly handle cascading `include` and `ignore`.

  Previously Biome incorrectly included files that were included at tool level and ignored at global level.
  In the following example, `file.js` was formatted when it should have been ignored.
  Now, Biome correctly ignores the directory `./src/sub/`.

  ```shell
  ❯ tree src
    src
    └── sub
        └── file.js

  ❯ cat biome.json
    {
      "files": { "ignore": ["./src/sub/"] },
      "formatter": { "include": ["./src"] }
    }
  ```

  Contributed by @Conaclos

- Don't emit verbose warnings when a protected file is ignored.

  Some files, such as `package.json` and `tsconfig.json`,
  are [protected](https://biomejs.dev/guides/how-biome-works/#protected-files).
  Biome emits a verbose warning when it encounters a protected file.

  Previously, Biome emitted this verbose warning even if the file was ignored by the configuration.
  Now, it doesn't emit verbose warnings for protected files that are ignored.

  Contributed by @Conaclos

- `overrides` no longer affect which files are ignored. Contributed by @Conaclos

- The file `biome.json` can't be ignored anymore. Contributed by @ematipico

- Fix [#1541](https://github.com/biomejs/biome/issues/1541) where the content of protected files wasn't returned
  to `stdout`. Contributed by @ematipico

- Don't handle CSS files, the formatter isn't ready yet. Contributed by @ematipico

### Configuration

#### Bug fixes

- Fix [1440](https://github.com/biomejs/biome/issues/1440), a case where `extends` and `overrides` weren't correctly
  emitting the final configuration. Contributed by @arendjr

- Correctly handle `include` when `ignore` is set (#1468). Contributed by @Conaclos

  Previously, Biome ignored `include` if `ignore` was set.
  Now, Biome check both `include` and `ignore`.
  A file is processed if it is included and not ignored.
  If `include` is not set all files are considered included.

### Formatter

#### Bug fixes

- Fix placement of comments before `*` token in generator methods with
  decorators. [#1537](https://github.com/biomejs/biome/pull/1537) Contributed by @ah-yu

- Fix [#1406](https://github.com/biomejs/biome/issues/1406). Ensure comments before the `async` keyword are placed
  before it. Contributed by @ah-yu

- Fix [#1172](https://github.com/biomejs/biome/issues/1172). Fix placement of line comment after function expression
  parentheses, they are now attached to first statement in body. Contributed by @kalleep

- Fix [#1511](https://github.com/biomejs/biome/issues/1511) that made the JavaScript formatter crash. Contributed
  @Conaclos

### Linter

#### Enhancements

- Add an unsafe code fix for [noConsoleLog](https://biomejs.dev/linter/rules/no-console-log/). Contributed by
  @vasucp1207

- [useArrowFunction](https://biomejs.dev/linter/rules/use-arrow-function) no longer reports function in `extends`
  clauses or in a `new` expression. Contributed by @Conaclos

  These cases require the presence of a prototype.

- Add dependency variable names on error message when useExhaustiveDependencies rule shows errors. Contributed by
  @mehm8128

#### Bug fixes

- The fix of [useArrowFunction](https://biomejs.dev/linter/rules/use-arrow-function) now adds parentheses around the
  arrow function in more cases where it is needed ([#1524](https://github.com/biomejs/biome/issues/1524)).

  A function expression doesn't need parentheses in most expressions where it can appear.
  This is not the case with the arrow function.
  We previously added parentheses when the function appears in a call or member expression.
  We now add parentheses in binary-like expressions and other cases where they are needed, hopefully covering all cases.

  Previously:

  ```diff
  - f = f ?? function() {};
  + f = f ?? () => {};
  ```

  Now:

  ```diff
  - f = f ?? function() {};
  + f = f ?? (() => {});
  ```

  Contributed by @Conaclos

- Fix [#1514](https://github.com/biomejs/biome/issues/1514). Fix autofix suggestion to avoid the syntax error
  in `no_useless_fragments`. Contributed by @togami2864

## 1.5.1 (2024-01-10)

### CLI

#### Bug fixes

- The diagnostics `files/missingHandler` are now shown only when the option `--verbose` is passed. Contributed by
  @ematipico
- The diagnostics for protected files are now shown only when the option `--verbose` is passed. Contributed by
  @ematipico
- Fix [#1465](https://github.com/biomejs/biome/issues/1465), by taking in consideration the workspace folder when
  matching a pattern. Contributed by @ematipico
- Fix [#1465](https://github.com/biomejs/biome/issues/1465), by correctly process globs that contain file names.
  Contributed by @ematipico

### Formatter

#### Bug fixes

- Fix [#1170](https://github.com/biomejs/biome/issues/1170). Fix placement of comments inside default switch clause. Now
  all line comments that have a preceding node will keep their position. Contributed by @kalleep

### Linter

#### Bug fixes

-
Fix [#1335](https://github.com/biomejs/biome/issues/1335). [noUselessFragments](https://biomejs.dev/linter/rules/no-useless-fragments/)
now ignores code action on component props when the fragment is empty. Contributed by @vasucp1207

- [useConsistentArrayType](https://biomejs.dev/linter/rules/use-consistent-array-type) was accidentally placed in
  the `style` rule group instead of the `nursery` group. It is now correctly placed under `nursery`.

-
Fix [#1483](https://github.com/biomejs/biome/issues/1483). [useConsistentArrayType](https://biomejs.dev/linter/rules/use-consistent-array-type)
now correctly handles its option. Contributed by @Conaclos

-
Fix [#1502](https://github.com/biomejs/biome/issues/1502). [useArrowFunction](https://biomejs.dev/linter/rules/use-arrow-function)
now correctly handle functions that return a (comma) sequence expression. Contributed by @Conaclos

Previously the rule made an erroneous suggestion:

```diff
- f(function() { return 0, 1; }, "");
+ f(() => 0, 1, "")
```

Now, the rule wraps any comma sequence between parentheses:

```diff
- f(function() { return 0, 1; }, "");
+ f(() => (0, 1), "")
```

-
Fix [#1473](https://github.com/biomejs/biome/issues/1473): [useHookAtTopLevel](https://biomejs.dev/linter/rules/use-hook-at-top-level/)
now correctly handles React components and hooks that are nested inside other functions. Contributed by @arendjr

## 1.5.0 (2024-01-08)

Biome now scores 97% compatibility with Prettier and features more than 180 linter rules.

### Analyzer

### CLI

#### New features

- Biome now shows a diagnostic when it encounters a protected file. Contributed by @ematipico

- The command `biome migrate` now updates the `$schema` if there's an outdated version.

- The CLI now takes in consideration the `.gitignore` in the home directory of the user, if it exists. Contributed by
  @ematipico
- The `biome ci` command is now able to
  print [GitHub Workflow Commands](https://docs.github.com/en/actions/using-workflows/workflow-commands-for-github-actions)
  when there are diagnostics in our code. Contributed by @nikeee
  This **might** require setting the proper permissions on your GitHub action:
  ```yaml
  permissions:
    pull-requests: write
  ```
- The commands `format`, `lint`, `check` and `ci` now accept two new arguments: `--changed` and `--since`. Use these
  options with the VCS integration
  is enabled to process only the files that were changed. Contributed by @simonxabris

  ```shell
  biome format --write --changed
  ```

- Introduced a new command called `biome explain`, which has the capability to display documentation for lint rules.
  Contributed by @kalleep
- You can use the command `biome explain` to print the documentation of lint rules. Contributed by @kalleep
  ```shell
  biome explain noDebugger
  biome explain useAltText
  ```
- You can use the command `biome explain` to print the directory where daemon logs are stored. Contributed by @ematipico
  ```shell
  biome explain daemon-logs
  ```
- Removed the hard coded limit of 200 printable diagnostics. Contributed by @ematipico

#### Bug fixes

- Fix [#1247](https://github.com/biomejs/biome/issues/1247), Biome now prints a **warning** diagnostic if it encounters
  files that can't handle. Contributed by @ematipico

  You can ignore unknown file types using
  the [`files.ignoreUnknown`](https://biomejs.dev/reference/configuration/#filesignoreunknown) configuration
  in `biome.json`:

  ```jsonc
  {
    "files": {
      "ignoreUnknown": true
    }
  }
  ```

  Or the `--files-ignore-unknown` CLI option:

  ```shell
  biome format --files-ignore-unknown=true --write .
  ```

- Fix [#709](https://github.com/biomejs/biome/issues/709) and [#805](https://github.com/biomejs/biome/issues/805) by
  correctly parsing `.gitignore` files. Contributed by @ematipico

- Fix [#1117](https://github.com/biomejs/biome/issues/1117) by correctly respecting the matching. Contributed by
  @ematipico

- Fix [#691](https://github.com/biomejs/biome/issues/691) and [#1190](https://github.com/biomejs/biome/issues/1190), by
  correctly apply the configuration when
  computing [`overrides` configuration](https://biomejs.dev/reference/configuration/#overrides). Contributed by
  @ematipico

### Configuration

#### New features

- Users can specify _git ignore patterns_ inside `ignore` and `include` properties, for example it's possible to **allow
  list** globs of files using the `!` character:

  ```jsonc
  {
    "files": {
      "ignore": [
        "node_modules/**",
        "!**/dist/**" // this is now accepted and allow files inside the `dist` folder
      ]
    }
  }
  ```

### Editors

#### New features

- The LSP registers formatting without the need of using dynamic capabilities from the client.

  This brings formatting services to the editors that don't support or have limited support for dynamic capabilities.

### Formatter

#### Bug fixes

- Fix [#1169](https://github.com/biomejs/biome/issues/1169). Account for escaped strings when computing layout for
  assignments. Contributed by @kalleep
- Fix [#851](https://github.com/biomejs/biome/issues/851). Allow regular function expressions to group and break as call
  arguments, just like arrow function expressions. [#1003](https://github.com/biomejs/biome/issues/1003) Contributed by
  @faultyserver
- Fix [#914](https://github.com/biomejs/biome/issues/914). Only parenthesize type-casted function expressions as default
  exports. [#1023](https://github.com/biomejs/biome/issues/1023) Contributed by @faultyserver
- Fix [#1112](https://github.com/biomejs/biome/issues/1112). Break block bodies in case clauses onto their own lines and
  preserve trailing fallthrough comments. [#1035](https://github.com/biomejs/biome/pull/1035) Contributed by
  @faultyserver
- Fix `RemoveSoftLinesBuffer` behavior to also removed conditional expanded content, ensuring no accidental, unused line
  breaks are included [#1032](https://github.com/biomejs/biome/pull/1032) Contributed by @faultyserver
- Fix [#1024](https://github.com/biomejs/biome/issues/1024). Allow JSX expressions to nestle in arrow
  chains [#1033](https://github.com/biomejs/biome/pull/1033) Contributed by @faultyserver
- Fix incorrect breaking on the left side of assignments by always using fluid
  assignment. [#1021](https://github.com/biomejs/biome/pull/1021) Contributed by @faultyserver
- Fix breaking strategy for nested object patterns in function
  parameters [#1054](https://github.com/biomejs/biome/pull/1054) Contributed by @faultyserver
- Fix over-indention of arrow chain expressions by simplifying the way each chain is
  grouped [#1036](https://github.com/biomejs/biome/pull/1036), [#1136](https://github.com/biomejs/biome/pull/1136),
  and [#1162](https://github.com/biomejs/biome/pull/1162) Contributed by @faultyserver.
- Fix "simple" checks for calls and member expressions to correctly handle array accesses, complex arguments to
  single-argument function calls, and multiple-argument function
  calls. [#1057](https://github.com/biomejs/biome/pull/1057) Contributed by @faultyserver
- Fix text wrapping and empty line handling for JSX Text elements to match Prettier's
  behavior. [#1075](https://github.com/biomejs/biome/pull/1075) Contributed by @faultyserver
- Fix leading comments in concisely-printed arrays to prevent unwanted line
  breaks. [#1135](https://github.com/biomejs/biome/pull/1135) Contributed by @faultyserver
- Fix `best_fitting` and interned elements preventing expansion propagation from sibling
  elements. [#1141](https://github.com/biomejs/biome/pull/1141) Contributed by @faultyserver
- Fix heuristic for grouping function parameters when type parameters with constraints are
  present. [#1153](https://github.com/biomejs/biome/pull/1153). Contributed by @faultyserver.
- Fix binary-ish and type annotation handling for grouping call arguments in function expressions and call
  signatures. [#1152](https://github.com/biomejs/biome/pull/1152)
  and [#1160](https://github.com/biomejs/biome/pull/1160) Contributed by @faultyserver
- Fix handling of nestled JSDoc comments to preserve behavior for
  overloads. [#1195](https://github.com/biomejs/biome/pull/1195) Contributed by @faultyserver
- Fix [#1208](https://github.com/biomejs/biome/issues/1208). Fix extraction of inner types when checking for simple type
  annotations in call arguments. [#1195](https://github.com/biomejs/biome/pull/1195) Contributed by @faultyserver

- Fix [#1220](https://github.com/biomejs/biome/issues/1220). Avoid duplicating comments in type unions for mapped, empty
  object, and empty tuple types. [#1240](https://github.com/biomejs/biome/pull/1240) Contributed by @faultyserver

- Fix [#1356](https://github.com/biomejs/biome/issues/1356). Ensure `if_group_fits_on_line` content is always written
  in `RemoveSoftLinesBuffer`s. [#1357](https://github.com/biomejs/biome/pull/1357) Contributed by @faultyserver

- Fix [#1171](https://github.com/biomejs/biome/issues/1171). Correctly format empty statement with comment inside arrow
  body when used as single argument in call expression. Contributed by @kalleep

- Fix [#1106](https://github.com/biomejs/biome/issues/1106). Fix invalid formatting of single bindings when Arrow
  Parentheses is set to "AsNeeded" and the expression breaks over multiple
  lines. [#1449](https://github.com/biomejs/biome/pull/1449) Contributed by @faultyserver

### JavaScript APIs

### Linter

#### Promoted rules

New rules are incubated in the nursery group.
Once stable, we promote them to a stable group.
The following rules are promoted:

- [a11y/noAriaHiddenOnFocusable](https://www.biomejs.dev/linter/rules/no-aria-hidden-on-focusable)
- [a11y/useValidAriaRole](https://www.biomejs.dev/linter/rules/use-valid-aria-role)
- [complexity/useRegexLiterals](https://www.biomejs.dev/linter/rules/use-regex-literals)
- [suspicious/noImplicitAnyLet](https://www.biomejs.dev/linter/rules/no-implicit-any-let)
- [style/noDefaultExport](https://www.biomejs.dev/linter/rules/no-default-export)

#### New features

- Add [useExportType](https://biomejs.dev/linter/rules/use-export-type) that enforces the use of type-only exports for
  types. Contributed by @Conaclos

  ```diff
    interface A {}
    interface B {}
    class C {}

  - export type { A, C }
  + export { type A, C }

  - export { type B }
  + export type { B }
  ```

- Add [useImportType](https://biomejs.dev/linter/rules/use-import-type) that enforces the use of type-only imports for
  types. Contributed by @Conaclos

  ```diff
  - import { A, B } from "./mod.js";
  + import { type A, B } from "mod";
    let a: A;
    const b: B = new B();
  ```

  Also, the rule groups type-only imports:

  ```diff
  - import { type A, type B } from "./mod.js";
  + import type { A, B } from "./mod.js";
  ```

- Add [useFilenamingConvention](https://biomejs.dev/linter/rules/use-filenaming-convention), that enforces naming
  conventions for JavaScript and TypeScript filenames. Contributed by @Conaclos

  By default, the rule requires that a filename be in `camelCase`, `kebab-case`, `snake_case`, or matches the name of
  an `export` in the file.
  The rule provides options to restrict the allowed cases.

- Add [useNodejsImportProtocol](https://biomejs.dev/linter/rules/use-nodejs-import-protocol) that enforces the use of
  the `node:` protocol when importing _Node.js_ modules. Contributed by @2-NOW, @vasucp1207, and @Conaclos

  ```diff
  - import fs from "fs";
  + import fs from "node:fs";
  ```

- Add [useNumberNamespace](https://biomejs.dev/linter/rules/use-number-namespace) that enforces the use of the `Number`
  properties instead of the global ones.

  ```diff
  - parseInt;
  + Number.parseInt;
  - - Infinity;
  + Number.NEGATIVE_INFINITY;
  ```

- Add [useShorthandFunctionType](https://biomejs.dev/linter/rules/use-shorthand-function-type) that enforces using
  function types instead of object type with call signatures. Contributed by @emab, @ImBIOS, and @seitarof

  ```diff
  - interface Example {
  -   (): string;
  - }
  + type Example = () => string

```

- Add [noNodejsModules](https://biomejs.dev/linter/rules/no-nodejs-modules), that disallows the use of _Node.js_ modules. Contributed by @anonrig, @ematipico, and @Conaclos

- Add [noInvalidUseBeforeDeclaration](https://biomejs.dev/linter/rules/no-invalid-use-before-declaration) that reports variables and function parameters used before their declaration. Contributed by @Conaclos

  ```js
  function f() {
    console.log(c); // Use of `c` before its declaration.
    const c = 0;
  }
  ```

- Add [useConsistentArrayType](https://biomejs.dev/linter/rules/use-consistent-array-type) that enforces the use of a
  consistent syntax for array types. Contributed by @eryue0220

  This rule will replace [useShorthandArrayType](https://biomejs.dev/linter/rules/use-shorthand-array-type).
  It provides an option to choose between the shorthand or the generic syntax.

- Add [noEmptyTypeParameters](https://biomejs.dev/linter/rules/no-empty-type-parameters) that ensures that any type
  parameter list has at least one type parameter. Contributed by @togami2864

  This will report the following empty type parameter lists:

  ```ts
  interface Foo<> {}
  //           ^^
  type Bar<> = {};
  //      ^^
  ```

- Add [noGlobalEval](https://biomejs.dev/linter/rules/no-global-eval) that reports any use of the global `eval`.
  Contributed by @you-5805

- Add [noGlobalAssign](https://biomejs.dev/linter/rules/no-global-assign) that reports assignment to global variables.
  Contributed by @chansuke

  ```js
  Object = {}; // report assignment to `Object`.
  ```

- Add [noMisleadingCharacterClass](https://biomejs.dev/linter/rules/no-misleading-character-class) that disallows
  characters made with multiple code points in character class. Contributed by @togami2864

- Add [noThenProperty](https://biomejs.dev/linter/rules/no-then-property) that disallows the use of `then` as property
  name. Adding a `then` property makes an object _thenable_ that can lead to errors with Promises. Contributed by
  @togami2864

- Add [noUselessTernary](https://biomejs.dev/linter/rules/no-useless-ternary) that disallows conditional expressions (
  ternaries) when simpler alternatives exist.

  ```js
  var a = x ? true : true; // this could be simplified to `x`
  ```

#### Enhancements

- [noEmptyInterface](https://biomejs.dev/linter/rules/no-empty-interface) ignores empty interfaces that extend a type.
  Address [#959](https://github.com/biomejs/biome/issues/959) and [#1157](https://github.com/biomejs/biome/issues/1157).
  Contributed by @Conaclos

  This allows supporting interface augmentation in external modules as demonstrated in the following example:

  ```ts
  interface Extension {
    metadata: unknown;
  }

  declare module "@external/module" {
    // Empty interface that extends a type.
    export interface ExistingInterface extends Extension {}
  }
  ```

- Preserve more comments in the code fix
  of [useExponentiationOperator](https://biomejs.dev/linter/rules/use-exponentiation-operator). Contributed by @Conaclos

  The rule now preserves comments that follow the (optional) trailing comma.

  For example, the rule now suggests the following code fix:

  ```diff
  - Math.pow(
  -    a, // a
  -    2, // 2
  -  );
  +
  +    a ** // a
  +    2 // 2
  +
  ```

- `<svg>` element is now considered as a non-interactive HTML
  element ([#1095](https://github.com/biomejs/biome/issues/1095)). Contributed by @chansuke

  This affects the following rules:
  - [noAriaHiddenOnFocusable](https://biomejs.dev/linter/rules/no-aria-hidden-on-focusable)
  - [noInteractiveElementToNoninteractiveRole](https://biomejs.dev/linter/rules/no-interactive-element-to-noninteractive-role)
  - [noNoninteractiveElementToInteractiveRole](https://biomejs.dev/linter/rules/no-noninteractive-element-to-interactive-role)
  - [noNoninteractiveTabindex](https://biomejs.dev/linter/rules/no-noninteractive-tabindex)
  - [useAriaActivedescendantWithTabindex](https://biomejs.dev/linter/rules/use-aria-activedescendant-with-tabindex)

- [noMultipleSpacesInRegularExpressionLiterals](https://biomejs.dev/linter/rules/no-multiple-spaces-in-regular-expression-literals/)
  has a safe code fix. Contributed by @Conaclos

- [useArrowFunction](https://biomejs.dev/linter/rules/use-arrow-function/) ignores expressions that use `new.target`.
  Contributed by @Conaclos

- [noForEach](https://biomejs.dev/linter/rules/no-for-each) now reports only calls that use a callback with `0` or `1`
  parameter. Address [#547](https://github.com/biomejs/biome/issues/547). Contributed by @Conaclos

#### Bug fixes

-
Fix [#1061](https://github.com/biomejs/biome/issues/1061). [noRedeclare](https://biomejs.dev/linter/rules/no-redeclare)
no longer reports overloads of `export default function`. Contributed by @Conaclos

The following code is no longer reported:

```ts
export default function(a: boolean): boolean;
export default function(a: number): number;
export default function(a: number | boolean): number | boolean {
  return a;
}
```

-
Fix [#651](https://github.com/biomejs/biome/issues/651), [useExhaustiveDependencies](https://biomejs.dev/linter/rules/use-exhaustive-dependencies)
no longer reports out of scope dependencies. Contributed by @kalleep

The following code is no longer reported:
```ts
let outer = false;

const Component = ({}) => {
  useEffect(() => {
    outer = true;
  }, []);
}
```

-
Fix [#1191](https://github.com/biomejs/biome/issues/1191). [noUselessElse](https://biomejs.dev/linter/rules/no-useless-else)
now preserve comments of the `else` clause. Contributed by @Conaclos

For example, the rule suggested the following fix:

```diff
  function f(x) {
    if (x <0) {
      return 0;
    }
-   // Comment
-   else {
      return x;
-   }
  }
```

Now the rule suggests a fix that preserves the comment of the `else` clause:

```diff
  function f(x) {
    if (x <0) {
      return 0;
    }
    // Comment
-   else {
      return x;
-   }
  }
```

-
Fix [#1383](https://github.com/biomejs/biome/issues/1383). [noConfusingVoidType](https://biomejs.dev/linter/rules/no-confusing-void-type)
now accepts the `void` type in type parameter lists.

The rule no longer reports the following code:

```ts
f<void>();
```

-
Fix [#728](https://github.com/biomejs/biome/issues/728). [useSingleVarDeclarator](https://biomejs.dev/linter/rules/use-single-var-declarator)
no longer outputs invalid code. Contributed by @Conaclos

-
Fix [#1167](https://github.com/biomejs/biome/issues/1167). [useValidAriaProps](https://biomejs.dev/linter/rules/use-valid-aria-props)
no longer reports `aria-atomic` as invalid. Contributed by @unvalley

-
Fix [#1192](https://github.com/biomejs/biome/issues/1192). [useTemplate](https://biomejs.dev/linter/rules/use-template/)
now correctly handles parenthesized expressions and respects type coercions. Contributed by @n-gude

These cases are now properly handled:

```js
"a" + (1 + 2) // `a${1 + 2}`
```

```js
1 + (2 + "a") // `${1}${2}a`
```

-
Fix [#1456](https://github.com/biomejs/biome/issues/1456). [useTemplate](https://biomejs.dev/linter/rules/use-template/)
now reports expressions with an interpolated template literal and non-string expressions. Contributed by @n-gude

The following code is now reported:

```js
`a${1}` + 2;
```

-
Fix [#1436](https://github.com/biomejs/biome/issues/1436). [useArrowFunction](https://biomejs.dev/linter/rules/use-arrow-function/)
now applies a correct fix when a function expression is used in a call expression or a member access. Contributed by
@Conaclos

For example, the rule proposed the following fix:

```diff
- const called = function() {}();
+ const called = () => {}();
```

It now proposes a fix that adds the needed parentheses:

```diff
- const called = function() {}();
+ const called = (() => {})();
```

-
Fix [#696](https://github.com/biomejs/biome/issues/696). [useHookAtTopLevel](https://biomejs.dev/linter/rules/use-hook-at-top-level)
now correctly detects early returns before the calls to the hook.

- The code fix of [noUselessTypeCOnstraint](https://biomejs.dev/linter/rules/no-useless-type-constraint) now adds a
  trailing comma when needed to disambiguate a type parameter list from a JSX element. COntributed by @Conaclos

-
Fix [#578](https://github.com/biomejs/biome/issues/578). [useExhaustiveDependencies](https://biomejs.dev/linter/rules/use-exhaustive-dependencies)
now correctly recognizes hooks namespaced under the `React` namespace. Contributed by @XiNiHa

-
Fix [#910](https://github.com/biomejs/biome/issues/910). [noSvgWithoutTitle](https://biomejs.dev/linter/rules/no-svg-without-title)
now ignores `<svg>` element with `aria-hidden="true"`. COntributed by @vasucp1207

### Parser

#### BREAKING CHANGES

- The representation of imports has been simplified. Contributed by @Conaclos

  The new representation is closer to the ECMAScript standard.
  It provides a single way of representing a namespace import such as `import * as ns from ""`.
  It rules out some invalid states that was previously representable.
  For example, it is no longer possible to represent a combined import with a `type` qualifier such
  as `import type D, { N } from ""`.

  See [#1163](https://github.com/biomejs/biome/pull/1163) for more details.

#### New features

- Imports and exports with both an _import attribute_ and a `type` qualifier are now reported as parse errors.

  ```ts
  import type A from "mod" with { type: "json" };
  //     ^^^^              ^^^^^^^^^^^^^^^^^^^^^
  //     parse error
  ```

#### Bug fixes

- Fix [#1077](https://github.com/biomejs/biome/issues/1077) where parenthesized identifiers in conditional expression
  were being parsed as arrow expressions. Contributed by @kalleep

  These cases are now properly parsed:

  _JavaScript_:

  ```javascript
    a ? (b) : a => {};
  ```

  _TypeScript_:

  ```ts
    a ? (b) : a => {};
  ```

  _JSX_:

  ```jsx
    bar ? (foo) : (<a>{() => {}}</a>);
  ```

- Allow empty type parameter lists for interfaces and type
  aliases ([#1237](https://github.com/biomejs/biome/issues/1237)). COntributed by @togami2864

  _TypeScript_ allows interface declarations and type aliases to have empty type parameter lists.
  Previously Biome didn't handle this edge case.
  Now, it correctly parses this syntax:

  ```ts
  interface Foo<> {}
  type Bar<> = {};
  ```

### Crates

#### BREAKING CHANGES

- Rename the `biome_js_unicode_table` crate
  to `biome_unicode_table` ([#1302](https://github.com/biomejs/biome/issues/1302)). COntributed by @chansuke

## 1.4.1 (2023-11-30)

### Editors

#### Bug fixes

- Fix [#933](https://github.com/biomejs/biome/issues/933). Some files are properly ignored in the LSP too.
  E.g. `package.json`, `tsconfig.json`, etc.
- Fix [#1394](https://github.com/biomejs/biome/issues/1394), by inferring the language extension from the internal saved
  files. Now newly created files JavaScript correctly show diagnostics.

### Formatter

#### Bug fixes

- Fix some accidental line breaks when printing array expressions within arrow functions and other long
  lines [#917](https://github.com/biomejs/biome/pull/917). Contributed by @faultyserver

- Match Prettier's breaking strategy for `ArrowChain` layouts [#934](https://github.com/biomejs/biome/pull/934).
  Contributed by @faultyserver

- Fix double-printing of leading comments in arrow chain expressions [#951](https://github.com/biomejs/biome/pull/951).
  Contributed by @faultyserver

### Linter

#### Bug fixes

- Fix [#910](https://github.com/biomejs/biome/issues/910), where the rule `noSvgWithoutTitle` should skip elements that
  have `aria-hidden` attributes. Contributed by @vasucp1207

#### New features

- Add [useForOf](https://biomejs.dev/linter/rules/use-for-of) rule.
  The rule recommends a for-of loop when the loop index is only used to read from an array that is being iterated.
  Contributed by @victor-teles

#### Enhancement

- Address [#924](https://github.com/biomejs/biome/issues/924)
  and [#920](https://github.com/biomejs/biome/issues/920). [noUselessElse](https://biomejs.dev/linter/rules/no-useless-else)
  now ignores `else` clauses that follow at least one `if` statement that doesn't break early. Contributed by @Conaclos

  For example, the following code is no longer reported by the rule:

  ```js
  function f(x) {
      if (x < 0) {
        // this `if` doesn't break early.
      } else if (x > 0) {
          return x;
      } else {
          // This `else` block was previously reported as useless.
      }
  }
  ```

#### Bug fixes

-
Fix [#918](https://github.com/biomejs/biome/issues/918). [useSimpleNumberKeys](https://biomejs.dev/linter/rules/use-simple-number-keys)
no longer repports false positive on comments. Contributed by @kalleep

- Fix [#953](https://github.com/biomejs/biome/issues/953). [noRedeclare](https://biomejs.dev/linter/rules/no-redeclare)
  no longer reports type parameters with the same name in different mapped types as redeclarations. Contributed by
  @Conaclos

-
Fix [#608](https://github.com/biomejs/biome/issues/608). [useExhaustiveDependencies](https://biomejs.dev/linter/rules/use-exhaustive-dependencies)
no longer repports missing dependencies for React hooks without dependency array. Contributed by @kalleep

### Parser

## 1.4.0 (2023-11-27)

### CLI

- Remove the CLI options from the `lsp-proxy`, as they were never meant to be passed to that command. Contributed by
  @ematipico

- Add option `--config-path` to `lsp-proxy` and `start` commands. It's now possible to tell the Daemon server to
  load `biome.json` from a custom path. Contributed by @ematipico

- Add option `--diagnostic-level`. It lets users control the level of diagnostics printed by the CLI. Possible values
  are: `"info"`, `"warn"`, and `"hint"`. Contributed by @simonxabris

- Add option `--line-feed` to the `format` command. Contributed by @SuperchupuDev

- Add option `--bracket-same-line` to the `format` command. Contributed by @faultyserver

- Add option `--bracket-spacing` to the `format` command. Contributed by @faultyserver

#### Bug fixes

- Fix the command `format`, now it returns a non-zero exit code when if there pending diffs. Contributed by @ematipico

### Formatter

#### New features

- Add the configuration [`formatter.lineFeed`](https://biomejs.dev/reference/configuration/#formatterlineending). It
  allows changing the type of line endings. Contributed by @SuperchupuDev

- Add the
  configuration [`javascript.formatter.bracketSameLine`](https://biomejs.dev/reference/configuration/#formatterbracketsameline).
  It allows controlling whether ending `>` of a multi-line _JSX_ element should be on the last attribute line or
  not. [#627](https://github.com/biomejs/biome/issues/627). Contributed by @faultyserver

- Add the
  configuration [`javascript.formatter.bracketSpacing`](https://biomejs.dev/reference/configuration/#formatterbracketspacing).
  It allows controlling whether spaces are inserted around the brackets of object
  literals. [#627](https://github.com/biomejs/biome/issues/627). Contributed by @faultyserver

#### Bug fixes

- Fix [#832](https://github.com/biomejs/biome/issues/832), the formatter no longer keeps an unnecessary trailing comma
  in type parameter lists. Contributed by @Conaclos

  ```diff
  - class A<T,> {}
  + class A<T> {}
  ```

- Fix [#301](https://github.com/biomejs/biome/issues/301), the formatter should not break before the `in` keyword.
  Contributed by @ematipico

### Linter

#### Promoted rules

- [a11y/noInteractiveElementToNoninteractiveRole](https://biomejs.dev/linter/rules/no-interactive-element-to-noninteractive-role)
- [complexity/noThisInStatic](https://biomejs.dev/linter/rules/no-this-in-static)
- [complexity/useArrowFunction](https://biomejs.dev/linter/rules/use-arrow-function)
- [correctness/noEmptyCharacterClassInRegex](https://biomejs.dev/linter/rules/no-empty-character-class-in-regex)
- [correctness/noInvalidNewBuiltin](https://biomejs.dev/linter/rules/no-invalid-new-builtin)
- [style/noUselessElse](https://biomejs.dev/linter/rules/no-useless-else)
- [style/useAsConstAssertion](https://biomejs.dev/linter/rules/use-as-const-assertion)
- [style/useShorthandAssign](https://biomejs.dev/linter/rules/use-shorthand-assign)
- [suspicious/noApproximativeNumericConstant](https://biomejs.dev/linter/rules/no-approximative-numeric-constant)
- [suspicious/noMisleadingInstantiator](https://biomejs.dev/linter/rules/no-misleading-instantiator)
- [suspicious/noMisrefactoredShorthandAssign](https://biomejs.dev/linter/rules/no-misrefactored-shorthand-assign)

The following rules are now recommended:

- [a11y/noAccessKey](https://biomejs.dev/linter/rules/no-access-key)
- [a11y/useHeadingContent](https://biomejs.dev/linter/rules/use-heading-content)
- [complexity/useSimpleNumberKeys](https://biomejs.dev/linter/rules/use-simple-number-keys)

The following rules are now deprecated:

- [correctness/noNewSymbol](https://biomejs.dev/linter/rules/no-new-symbol)
  The rule is replaced by [correctness/noInvalidNewBuiltin](https://biomejs.dev/linter/rules/no-invalid-new-builtin)

#### New features

- Add [noDefaultExport](https://biomejs.dev/linter/rules/no-default-export) which disallows `export default`.
  Contributed by @Conaclos

- Add [noAriaHiddenOnFocusable](https://biomejs.dev/linter/rules/no-aria-hidden-on-focusable) which reports hidden and
  focusable elements. Contributed by @vasucp1207

- Add [noImplicitAnyLet](https://biomejs.dev/linter/rules/no-implicit-any-let) that reports variables declared
  with `let` and without initialization and type annotation. Contributed by @TaKO8Ki and @b4s36t4

- Add [useAwait](https://biomejs.dev/linter/rules/use-await) that reports `async` functions that don't use an `await`
  expression.

- Add [useValidAriaRole](https://biomejs.dev/linter/rules/use-valid-aria-role). Contributed by @vasucp1207

- Add [useRegexLiterals](https://biomejs.dev/linter/rules/use-regex-literals) that suggests turning call to the regex
  constructor into regex literals. COntributed by @Yuiki

#### Enhancements

- Add an unsafe code fix
  for [a11y/useAriaActivedescendantWithTabindex](https://biomejs.dev/linter/rules/use-aria-activedescendant-with-tabindex)

#### Bug fixes

- Fix [#639](https://github.com/biomejs/biome/issues/639) by ignoring unused TypeScript's mapped key. Contributed by
  @Conaclos

- Fix [#565](https://github.com/biomejs/biome/issues/565) by handling several `infer` with the same name in extends
  clauses of TypeScript's conditional types. Contributed by @Conaclos

-
Fix [#653](https://github.com/biomejs/biome/issues/653). [noUnusedImports](https://biomejs.dev/linter/rules/no-unused-imports)
now correctly removes the entire line where the unused `import` is. Contributed by @Conaclos

- Fix [#607](https://github.com/biomejs/biome/issues/609) `useExhaustiveDependencies`, ignore optional chaining,
  Contributed by @msdlisper

- Fix [#676](https://github.com/biomejs/biome/issues/676), by using the correct node for the `"noreferrer"` when
  applying the code action. Contributed by @ematipico

- Fix [#455](https://github.com/biomejs/biome/issues/455). The CLI can now print complex emojis to the console
  correctly.

-
Fix [#727](https://github.com/biomejs/biome/issues/727). [noInferrableTypes](https://biomejs.dev/linter/rules/no-inferrable-types)
now correctly keeps type annotations when the initialization expression is `null`. Contributed by @Conaclos

-
Fix [#784](https://github.com/biomejs/biome/issues/784), [noSvgWithoutTitle](https://biomejs.dev/linter/rules/no-svg-without-title)
fixes false-positives to `aria-label` and reports svg's role attribute is implicit. Contributed by @unvalley

- Fix [#834](https://github.com/biomejs/biome/issues/834) that
  made [noUselessLoneBlockStatements](https://biomejs.dev/linter/rules/no-useless-lone-block-statements) reports block
  statements of switch clauses. Contributed by @vasucp1207

- Fix [#783](https://github.com/biomejs/biome/issues/834) that
  made [noUselessLoneBlockStatements](https://biomejs.dev/linter/rules/no-useless-lone-block-statements) reports block
  statements of `try-catch` structures. Contributed by @hougesen

- Fix [#69](https://github.com/biomejs/biome/issues/69) that
  made [correctness/noUnnecessaryContinue](https://biomejs.dev/linter/rules/no-unnecessary-continue) incorrectly reports
  a `continue` used to break a switch clause. Contributed by @TaKO8Ki

- Fix [#664](https://github.com/biomejs/biome/issues/664) by improving the diagnostic
  of [style/useNamingConvention](https://biomejs.dev/linter/rules/use-naming-convention) when double capital are
  detected in strict camel case mode. Contributed by @vasucp1207

- Fix [#643](https://github.com/biomejs/biome/issues/643) that erroneously parsed the option
  of [complexity/useExhaustiveDependencies](https://biomejs.dev/linter/rules/use-naming-convention). Contributed by
  @arendjr

### Parser

#### Bug fixes

- Fix [#846](https://github.com/biomejs/biome/issues/846) that erroneously parsed `<const T,>() => {}` as a JSX tag
  instead of an arrow function when both TypeScript and JSX are enabled.

### VSCode

## 1.3.3 (2023-10-31)

### Analyzer

#### Bug fixes

- Fix [#604](https://github.com/biomejs/biome/issues/604) which
  made [noConfusingVoidType](https://biomejs.dev/linter/rules/no-confusing-void-type) report false positives when
  the `void` type is used in a generic type parameter. Contributed by @unvalley

### CLI

#### Bug fixes

- Fix how `overrides` behave. Now `ignore` and `include` apply or not the override pattern, so they override each other.
  Now the options inside `overrides` override the top-level options.
- Bootstrap the logger only when needed. Contributed by @ematipico
- Fix how `overrides` are run. The properties `ignore` and `include` have different semantics and only apply/not apply
  an override. Contributed by @ematipico

### Editors

#### Bug fixes

- Fix [#592](https://github.com/biomejs/biome/issues/592), by changing binary resolution in the IntelliJ plugin.
  Contributed by @Joshuabaker2

### Formatter

#### Bug fixes

- Apply the correct layout when the right hand of an assignment expression is an `await` expression or a yield
  expression. Contributed by @ematipico

- Fix [#303](https://github.com/biomejs/biome/issues/303), where nested arrow functions didn't break. Contributed by
  @victor-teles

### Linter

#### New features

- Add [noUnusedPrivateClassMembers](https://biomejs.dev/linter/rules/no-unused-private-class-members) rule. The rule
  disallow unused private class members. Contributed by @victor-teles

#### Bug fixes

- Fix [#175](https://github.com/biomejs/biome/issues/175) which
  made [noRedeclare](https://biomejs.dev/linter/rules/no-redeclare) report index signatures using the name of a variable
  in the parent scope.

- Fix [#557](https://github.com/biomejs/biome/issues/557) which
  made [noUnusedImports](https://biomejs.dev/linter/rules/no-unused-imports) report imported types used in `typeof`
  expression. Contributed by @Conaclos

- Fix [#576](https://github.com/biomejs/biome/issues/576) by removing some erroneous logic
  in [noSelfAssign](https://biomejs.dev/linter/rules/no-self-assign/). Contributed by @ematipico

- Fix [#861](https://github.com/biomejs/biome/issues/861) that
  made [noUnusedVariables](https://biomejs.dev/linter/rules/no-unused-variables) always reports the parameter of a
  non-parenthesize arrow function as unused.

- Fix [#595](https://github.com/biomejs/biome/issues/595) by updating unsafe-apply logic to avoid unexpected errors
  in [noUselessFragments](https://biomejs.dev/linter/rules/no-useless-fragments/). Contributed by @nissy-dev

- Fix [#591](https://github.com/biomejs/biome/issues/591) which
  made [noRedeclare](https://biomejs.dev/linter/rules/no-redeclare) report type parameters with identical names but in
  different method signatures. Contributed by @Conaclos

- Support more a11y roles and fix some methods for a11y lint rules Contributed @nissy-dev

- Fix [#609](https://github.com/biomejs/biome/issues/609) `useExhaustiveDependencies`, by removing `useContext`, `useId`
  and `useSyncExternalStore` from the known hooks. Contributed by @msdlisper

- Fix `useExhaustiveDependencies`, by removing `useContext`, `useId` and `useSyncExternalStore` from the known hooks.
  Contributed by @msdlisper

- Fix [#871](https://github.com/biomejs/biome/issues/871) and [#610](https://github.com/biomejs/biome/issues/610).
  Now `useHookAtTopLevel` correctly handles nested functions. Contributed by @arendjr

- The options of the rule `useHookAtTopLevel` are deprecated and will be removed in Biome 2.0. The rule now determines
  the hooks using the naming convention set by React.

  ```diff
  {
    "linter": {
      "rules": {
        "correctness": {
  +        "useHookAtTopLevel": "error",
  -        "useHookAtTopLevel": {
  -          "level": "error",
  -          "options": {
  -            "hooks": [
  -              {
  -                "name": "useLocation",
  -                "closureIndex": 0,
  -                "dependenciesIndex": 1
  -              },
  -              { "name": "useQuery", "closureIndex": 1, "dependenciesIndex": 0 }
  -            ]
  -          }
  -        }
        }
      }
    }
  }
  ```

### Parser

#### Enhancements

- Support RegExp v flag. Contributed by @nissy-dev
- Improve error messages. Contributed by @ematipico

## 1.3.1 (2023-10-20)

### CLI

#### Bug fixes

- Fix `rage` command, now it doesn't print info about running servers. Contributed by @ematipico

### Editors

#### Bug fixes

- Fix [#552](https://github.com/biomejs/biome/issues/552), where the formatter isn't correctly triggered in Windows
  systems. Contributed by @victor-teles

### Linter

#### New features

- Add [noThisInStatic](https://biomejs.dev/linter/rules/no-this-in-static) rule. Contributed by @ditorodev and @Conaclos

#### Bug fixes

- Fix [#548](https://github.com/biomejs/biome/issues/548) which
  made [noSelfAssign](https://biomejs.dev/linter/rules/no-self-assign) panic.

- Fix [#555](https://github.com/biomejs/biome/issues/555), by correctly map `globals` into the workspace.

## 1.3.0 (2023-10-19)

### Analyzer

#### Enhancements

- Import sorting is safe to apply now, and it will be applied when running `check --apply` instead
  of `check --apply-unsafe`.

- Import sorting now handles Bun imports `bun:<name>`, absolute path imports `/<path>`,
  and [Node's subpath imports `#<name>`](https://nodejs.org/api/packages.html#subpath-imports).
  See [our documentation](https://biomejs.dev/analyzer/) for more details. Contributed by @Conaclos

### CLI

#### Bug fixes

- Fix [#319](https://github.com/biomejs/biome/issues/319). The command `biome lint` now shows the correct options.
  Contributed by @ematipico
- Fix [#312](https://github.com/biomejs/biome/issues/312). Running `biome --version` now exits with status code `0`
  instead of `1`. Contributed by @nhedger
- Fix a bug where the `extends` functionality doesn't carry over `organizeImports.ignore`. Contributed by @ematipico
- The CLI now returns the original content when using `stdin` and the original content doesn't change. Contributed by
  @ematipico

#### New features

- Add support for `BIOME_BINARY` environment variable to override the location of the binary. Contributed by @ematipico
- Add option `--indent-width`, and deprecated the option `--indent-size`. Contributed by @ematipico
- Add option `--javascript-formatter-indent-width`, and deprecated the option `--javascript-formatter-indent-size`.
  Contributed by @ematipico
- Add option `--json-formatter-indent-width`, and deprecated the option `--json-formatter-indent-size`. Contributed by
  @ematipico
- Add option `--daemon-logs` to `biome rage`. The option is required to view Biome daemon server logs. Contributed by
  @unvalley
- Add support for logging. By default, Biome doesn't log anything other than diagnostics. Logging can be enabled with
  the new option `--log-level`:

  ```shell
  biome format --log-level=info ./src
  ```
  There are four different levels of logging, from the most verbose to the least verbose: `debug`, `info`, `warn`
  and `error`. Here's how an `INFO` log will look like:

  ```
  2023-10-05T08:27:01.954727Z  INFO  Analyze file ./website/src/playground/components/Resizable.tsx
    at crates/biome_service/src/file_handlers/javascript.rs:298 on biome::worker_5
    in Pulling diagnostics with categories: RuleCategories(SYNTAX)
    in Processes formatting with path: "./website/src/playground/components/Resizable.tsx"
    in Process check with path: "./website/src/playground/components/Resizable.tsx"
  ```

  You can customize how the log will look like with a new option `--log-kind`. The supported kinds
  are: `pretty`, `compact` and `json`.

  `pretty` is the default logging. Here's how a `compact` log will look like:

  ```
  2023-10-05T08:29:04.864247Z  INFO biome::worker_2 Process check:Processes linting:Pulling diagnostics: crates/biome_service/src/file_handlers/javascript.rs: Analyze file ./website/src/playground/components/Resizable.tsx path="./website/src/playground/components/Resizable.tsx" path="./website/src/playground/components/Resizable.tsx" categories=RuleCategories(LINT)
  2023-10-05T08:29:04.864290Z  INFO biome::worker_7 Process check:Processes formatting: crates/biome_service/src/file_handlers/javascript.rs: Format file ./website/src/playground/components/Tabs.tsx path="./website/src/playground/components/Tabs.tsx" path="./website/src/playground/components/Tabs.tsx"
  2023-10-05T08:29:04.879332Z  INFO biome::worker_2 Process check:Processes formatting:Pulling diagnostics: crates/biome_service/src/file_handlers/javascript.rs: Analyze file ./website/src/playground/components/Resizable.tsx path="./website/src/playground/components/Resizable.tsx" path="./website/src/playground/components/Resizable.tsx" categories=RuleCategories(SYNTAX)
  2023-10-05T08:29:04.879383Z  INFO biome::worker_2 Process check:Processes formatting: crates/biome_service/src/file_handlers/javascript.rs: Format file ./website/src/playground/components/Resizable.tsx path="./website/src/playground/components/Resizable.tsx" path="./website/src/playground/components/Resizable.tsx"
  ```

#### Enhancements

- Deprecated the environment variable `ROME_BINARY`. Use `BIOME_BINARY` instead. Contributed by @ematipico
- Biome doesn't check anymore the presence of the `.git` folder when VCS support is enabled. Contributed by @ematipico
- `biome rage` doesn't print the logs of the daemon, use `biome rage --daemon-logs` to print them. Contributed by
  @unvalley

### Configuration

#### New features

- Add option `formatter.indentWidth`, and deprecated the option `formatter.indentSize`. Contributed by @ematipico
- Add option `javascript.formatter.indentWidth`, and deprecated the option `javascript.formatter.indentSize`.
  Contributed by @ematipico
- Add option `json.formatter.indentWidth`, and deprecated the option `json.formatter.indentSize`. Contributed by
  @ematipico
- Add option `include` to multiple sections of the configuration
  - `files.include`;
  - `formatter.include`;
  - `linter.include`;
  - `organizeImports.include`;
    When `include` and `ignore` are both specified, `ignore` takes **precedence** over `include`
- Add option `overrides`, where users can modify the behaviour of the tools for certain files or paths.

  For example, it's possible to modify the formatter `lineWidth`, and even `quoteStyle` for certain files that are
  included in glob path `generated/**`:

  ```json
  {
    "formatter": {
      "lineWidth": 100
    },
    "overrides": [
      {
        "include": ["generated/**"],
        "formatter": {
          "lineWidth": 160
        },
        "javascript": {
          "formatter": {
            "quoteStyle": "single"
          }
        }
      }
    ]
  }
  ```

  Or, you can disable certain rules for certain path, and disable the linter for other paths:

  ```json
  {
    "linter": {
      "enabled": true,
      "rules": {
        "recommended": true
      }
    },
    "overrides": [
      {
        "include": ["lib/**"],
        "linter": {
          "rules": {
            "suspicious": {
              "noDebugger": "off"
            }
          }
        }
      },
      {
        "include": ["shims/**"],
        "linter": {
          "enabled": false
        }
      }
    ]
  }
  ```

### Bug fixes

- Fix [#343](https://github.com/biomejs/biome/issues/343), `extends` was incorrectly applied to the `biome.json` file.
  Contributed by @ematipico

### Editors

#### Bug fixes

- Fix [#404](https://github.com/biomejs/biome/issues/404). Biome intellij plugin now works on Windows. Contributed by
  @victor-teles

- Fix [#402](https://github.com/biomejs/biome/issues/402). Biome `format` on intellij plugin now recognize biome.json.
  Contributed by @victor-teles

### Formatter

#### Enhancements

- Use `OnceCell` for the Memoized memory because that's what the `RefCell<Option>` implemented. Contributed by
  @denbezrukov

### Linter

#### Promoted rules

- [complexity/noExcessiveCognitiveComplexity](https://biomejs.dev/linter/rules/no-excessive-cognitive-complexity)
- [complexity/noVoid](https://biomejs.dev/linter/rules/no-void)
- [correctness/useExhaustiveDependencies](https://biomejs.dev/linter/rules/use-exhaustive-dependencies)
- [correctness/useHookAtTopLevel](https://biomejs.dev/linter/rules/use-hook-at-top-level)
- [performance/noAccumulatingSpread](https://biomejs.dev/linter/rules/no-accumulating-spread)
- [style/useCollapsedElseIf](https://biomejs.dev/linter/rules/use-collapsed-else-if)
- [suspicious/noConfusingVoidType](https://biomejs.dev/linter/rules/no-confusing-void-type)
- [suspicious/noFallthroughSwitchClause](https://biomejs.dev/linter/rules/no-fallthrough-switch-clause)
- [suspicious/noGlobalIsFinite](https://biomejs.dev/linter/rules/no-global-is-finite)
- [suspicious/noGlobalIsNan](https://biomejs.dev/linter/rules/no-global-is-nan)
- [suspicious/useIsArray](https://biomejs.dev/linter/rules/use-is-array)

The following rules are now recommended:

- [noAccumulatingSpread](https://biomejs.dev/linter/rules/)
- [noConfusingVoidType](https://biomejs.dev/linter/rules/no-confusing-void-type)
- [noFallthroughSwitchClause](https://biomejs.dev/linter/rules/no-fallthrough-switch-clause)
- [noForEach](https://biomejs.dev/linter/rules/no-for-each)

#### New features

- Add [noEmptyCharacterClassInRegex](https://biomejs.dev/linter/rules/no-empty-character-class-in-regex) rule. The rule
  reports empty character classes and empty negated character classes in regular expression literals. Contributed by
  @Conaclos

- Add [noMisleadingInstantiator](https://biomejs.dev/linter/rules/no-misleading-instantiator) rule. The rule reports the
  misleading use of the `new` and `constructor` methods. Contributed by @unvalley

- Add [noUselessElse](https://biomejs.dev/linter/rules/no-useless-else) rule.
  The rule reports `else` clauses that can be omitted because their `if` branches break.
  Contributed by @Conaclos

- Add [noUnusedImports](https://biomejs.dev/linter/rules/no-unused-imports) rule.
  The rule reports unused imports and suggests removing them.
  Contributed by @Conaclos

  [noUnusedVariables](https://biomejs.dev/linter/rules/no-unused-variables) reports also unused imports, but don't
  suggest their removal.
  Once [noUnusedImports](https://biomejs.dev/linter/rules/no-unused-imports) stabilized,
  [noUnusedVariables](https://biomejs.dev/linter/rules/no-unused-variables) will not report unused imports.

- Add [useShorthandAssign](https://biomejs.dev/linter/rules/use-shorthand-assign) rule.
  The rule enforce use of shorthand operators that combine variable assignment and some simple mathematical operations.
  For example, x = x + 4 can be shortened to x += 4.
  Contributed by @victor-teles

- Add [useAsConstAssertion](https://biomejs.dev/linter/rules/use-as-const-assertion) rule.
  The rule enforce use of `as const` assertion to infer literal types.
  Contributed by @unvalley

- Add [noMisrefactoredShorthandAssign](https://biomejs.dev/linter/rules/no-misrefactored-shorthand-assign) rule.
  The rule reports shorthand assigns when variable appears on both sides. For example `x += x + b`
  Contributed by @victor-teles
- Add [noApproximativeNumericConstant](https://biomejs.dev/linter/rules/no-approximative-numeric-constant/) rule.
  Contributed by @nikeee

-
Add [noInteractiveElementToNoninteractiveRole](https://biomejs.dev/linter/rules/no-interactive-element-to-noninteractive-role)
rule. The rule enforces the non-interactive ARIA roles are not assigned to interactive HTML elements. Contributed by
@nissy-dev

- Add [useAriaActivedescendantWithTabindex](https://biomejs.dev/linter/rules/use-aria-activedescendant-with-tabindex)
  rule. The rule enforces that `tabIndex` is assigned to non-interactive HTML elements with `aria-activedescendant`.
  Contributed by @nissy-dev

- Add [noUselessLoneBlockStatements](https://biomejs.dev/linter/rules/no-useless-lone-block-statements) rule.
  The rule reports standalone blocks that don't include any lexical scoped declaration.
  Contributed by @emab

- Add [noInvalidNewBuiltin](https://biomejs.dev/linter/rules/no-invalid-new-builtin) rule.
  The rule reports use of `new` on `Symbol` and `BigInt`. Contributed by @lucasweng

#### Enhancements

- The following rules have now safe code fixes:

  - [noNegationElse](https://biomejs.dev/linter/rules/no-negation-else)
  - [noUselessLabel](https://biomejs.dev/linter/rules/no-useless-label)
  - [noUselessTypeConstraint](https://biomejs.dev/linter/rules/no-useless-type-constraint)
  - [noUnusedLabels](https://biomejs.dev/linter/rules/no-unused-labels)
  - [useConst](https://biomejs.dev/linter/rules/use-const)
  - [useEnumInitializers](https://biomejs.dev/linter/rules/use-enum-initializers)
  - [useWhile](https://biomejs.dev/linter/rules/use-while)

- [noAccumulatingSpread](https://biomejs.dev/linter/rules/no-accumulating-spread) makes more check in order to reduce
  potential false positives. Contributed by @Vivalldi

- [noConstAssign](https://biomejs.dev/linter/rules/no-const-assign) now provides an unsafe code fix that
  replaces `const` with `let`. Contributed by @vasucp1207

- [noExcessiveComplexity](https://biomejs.dev/linter/rules/no-excessive-cognitive-complexity) default complexity
  threshold is now `15`. Contributed by @arendjr

- [noPositiveTabindexValue](https://biomejs.dev/linter/rules/no-positive-tabindex) now provides an unsafe code fix that
  set to `0` the tab index. Contributed by @vasucp1207

- [noUnusedLabels](https://biomejs.dev/linter/rules/no-unused-labels) no longer reports unbreakable labeled statements.
  Contributed by @Conaclos

- [noUnusedVariables](https://biomejs.dev/linter/rules/no-unused-variables) now reports unused TypeScript's type
  parameters. Contributed by @Conaclos

- [useAnchorContent](https://biomejs.dev/linter/rules/use-anchor-content) now provides an unsafe code fix that removes
  the `aria-hidden`` attribute. Contributed by @vasucp1207

- [useValidAriaProps](https://biomejs.dev/linter/rules/use-valid-aria-props) now provides an unsafe code fix that
  removes invalid properties. Contributed by @vasucp1207

- `noExcessiveComplexity` was renamed to `noExcessiveCognitiveComplexity`

#### Bug fixes

-
Fix [#294](https://github.com/biomejs/biome/issues/294). [noConfusingVoidType](https://biomejs.dev/linter/rules/no-confusing-void-type/)
no longer reports false positives for return types. Contributed by @b4s36t4

-
Fix [#313](https://github.com/biomejs/biome/issues/313). [noRedundantUseStrict](https://biomejs.dev/linter/rules/no-redundant-use-strict/)
now keeps leading comments.

-
Fix [#383](https://github.com/biomejs/biome/issues/383). [noMultipleSpacesInRegularExpressionLiterals](https://biomejs.dev/linter/rules/no-multiple-spaces-in-regular-expression-literals)
now provides correct code fixes when consecutive spaces are followed by a quantifier. Contributed by @Conaclos

-
Fix [#397](https://github.com/biomejs/biome/issues/397). [useNumericLiterals](https://biomejs.dev/linter/rules/use-numeric-literals)
now provides correct code fixes for signed numbers. Contributed by @Conaclos

- Fix [452](https://github.com/biomejs/biome/pull/452). The linter panicked when it met a malformed regex (a regex not
  ending with a slash).

- Fix [#104](https://github.com/biomejs/biome/issues/104). We now correctly handle types and values with the same name.

- Fix [#243](https://github.com/biomejs/biome/issues/243) a false positive case where the incorrect scope was defined
  for the `infer` type in rule [noUndeclaredVariables](https://biomejs.dev/linter/rules/no-undeclared-variables/).
  Contributed by @denbezrukov

- Fix [#322](ttps://github.com/biomejs/biome/issues/322),
  now [noSelfAssign](https://biomejs.dev/linter/rules/no-self-assign/) correctly handles literals inside call
  expressions.

- Changed how [noSelfAssign](https://biomejs.dev/linter/rules/no-self-assign/) behaves. The rule is not triggered
  anymore on function calls. Contributed by @ematipico

### Parser

- Enhance diagnostic for infer type handling in the parser. The 'infer' keyword can only be utilized within the '
  extends' clause of a conditional type. Using it outside this context will result in an error. Ensure that any type
  declarations using 'infer' are correctly placed within the conditional type structure to avoid parsing issues.
  Contributed by @denbezrukov
- Add support for parsing trailing commas inside JSON files:

  ```json
  {
    "json": {
      "parser": {
        "allowTrailingCommas": true
      }
    }
  }
  ```

  Contributed by @nissy-dev

### VSCode

## 1.2.2 (2023-09-16)

### CLI

#### Bug fixes

- Fix a condition where import sorting wasn't applied when running `biome check --apply`

## 1.2.1 (2023-09-15)

### Configuration

- Fix an edge case where the formatter language configuration wasn't picked.
- Fix the configuration schema, where `json.formatter` properties weren't transformed in camel case.

## 1.2.0 (2023-09-15)

### CLI

#### New features

- Add new options to customize the behaviour the formatter based on the language of the file
  - `--json-formatter-enabled`
  - `--json-formatter-indent-style`
  - `--json-formatter-indent-size`
  - `--json-formatter-line-width`
  - `--javascript-formatter-enabled`
  - `--javascript-formatter-indent-style`
  - `--javascript-formatter-indent-size`
  - `--javascript-formatter-line-width`

#### Bug fixes

- Fix a bug where `--errors-on-warning` didn't work when running `biome ci` command.

### Configuration

#### New features

- Add new options to customize the behaviour of the formatter based on the language of the file
  - `json.formatter.enabled`
  - `json.formatter.indentStyle`
  - `json.formatter.indentSize`
  - `json.formatter.lineWidth`
  - `javascript.formatter.enabled`
  - `javascript.formatter.indentStyle`
  - `javascript.formatter.indentSize`
  - `javascript.formatter.lineWidth`

### Linter

#### Promoted rules

New rules are incubated in the nursery group.
Once stable, we promote them to a stable group.
The following rules are promoted:

- [a11y/noAriaUnsupportedElements](https://www.biomejs.dev/linter/rules/no-aria-unsupported-elements/)
- [a11y/noNoninteractiveTabindex](https://www.biomejs.dev/linter/rules/no-noninteractive-tabindex/)
- [a11y/noRedundantRoles](https://www.biomejs.dev/linter/rules/no-redundant-roles/)
- [a11y/useValidAriaValues](https://www.biomejs.dev/linter/rules/use-valid-aria-values/)
- [complexity/noBannedTypes](https://www.biomejs.dev/linter/rules/no-banned-types)
- [complexity/noStaticOnlyClass](https://www.biomejs.dev/linter/rules/no-static-only-class)
- [complexity/noUselessEmptyExport](https://www.biomejs.dev/linter/rules/no-useless-empty-export)
- [complexity/noUselessThisAlias](https://www.biomejs.dev/linter/rules/no-useless-this-alias)
- [correctness/noConstantCondition](https://www.biomejs.dev/linter/rules/no-constant-condition)
- [correctness/noNonoctalDecimalEscape](https://www.biomejs.dev/linter/rules/no-nonoctal-decimal-escape)
- [correctness/noSelfAssign](https://www.biomejs.dev/linter/rules/no-self-assign)
- [style/useLiteralEnumMembers](https://www.biomejs.dev/linter/rules/use-literal-enum-members)
- [style/useNamingConvention](https://www.biomejs.dev/linter/rules/use-naming-convention)
- [suspicious/noControlCharactersInRegex](https://www.biomejs.dev/linter/rules/no-control-characters-in-regex)
- [suspicious/noUnsafeDeclarationMerging](https://www.biomejs.dev/linter/rules/no-unsafe-declaration-merging)
- [suspicious/useGetterReturn](https://www.biomejs.dev/linter/rules/use-getter-return)

#### New rules

- Add [noConfusingVoidType](https://biomejs.dev/linter/rules/no-confusing-void-type/) rule. The rule reports the unusual
  use of the `void` type. Contributed by @shulandmimi

#### Removed rules

- Remove `noConfusingArrow`

  Code formatters, such as prettier and Biome, always adds parentheses around the parameter or the body of an arrow
  function.
  This makes the rule useless.

  Contributed by @Conaclos

#### Enhancements

- [noFallthroughSwitchClause](https://biomejs.dev/linter/rules/no-fallthrough-switch-clause/) now relies on control flow
  analysis to report most of the switch clause fallthrough. Contributed by @Conaclos

- [noAssignInExpressions](https://biomejs.dev/linter/rules/no-assign-in-expressions/) no longer suggest code fixes. Most
  of the time the suggestion didn't match users' expectations. Contributed by @Conaclos

- [noUselessConstructor](https://biomejs.dev/linter/rules/no-useless-constructor/) no longer emits safe code fixes.
  Contributed by @Conaclos

  All code fixes are now emitted as unsafe code fixes.
  Removing a constructor can change the behavior of a program.

- [useCollapsedElseIf](https://biomejs.dev/linter/rules/use-collapsed-else-if/) now only provides safe code fixes.
  Contributed by @Conaclos

- [noUnusedVariables](https://biomejs.dev/linter/rules/no-unused-variables/) now reports more cases.

  The rule is now able to ignore self-writes.
  For example, the rule reports the following unused variable:

  ```js
  let a = 0;
  a++;
  a += 1;
  ```

  The rule is also capable of detecting an unused declaration that uses itself.
  For example, the rule reports the following unused interface:

  ```ts
  interface I {
    instance(): I
  }
  ```

  Finally, the rule now ignores all _TypeScript_ declaration files,
  including [global declaration files](https://www.typescriptlang.org/docs/handbook/declaration-files/templates/global-d-ts.html).

  Contributed by @Conaclos

#### Bug fixes

- Fix [#182](https://github.com/biomejs/biome/issues/182),
  making [useLiteralKeys](https://biomejs.dev/linter/rules/use-literal-keys/) retains optional chaining. Contributed by
  @denbezrukov

- Fix [#168](https://github.com/biomejs/biome/issues/168),
  fix [useExhaustiveDependencies](https://biomejs.dev/linter/rules/use-exhaustive-dependencies) false positive case when
  stable hook is on a new line. Contributed by @denbezrukov

- Fix [#137](https://github.com/biomejs/biome/issues/137),
  fix [noRedeclare](https://biomejs.dev/linter/rules/no-redeclare/) false positive case with TypeScript module
  declaration:

  ```typescript
  declare module '*.gif' {
      const src: string;
  }

  declare module '*.bmp' {
      const src: string;
  }
  ```
  Contributed by @denbezrukov

- Fix [#258](https://github.com/biomejs/biome/issues/258),
  fix [noUselessFragments](https://biomejs.dev/linter/rules/no-useless-fragments/) the case where the rule removing an
  assignment. Contributed by @denbezrukov
- Fix [#266](https://github.com/biomejs/biome/issues/266), where `complexity/useLiteralKeys` emitted a code action with
  an invalid AST. Contributed by @ematipico


- Fix [#105](https://github.com/biomejs/biome/issues/105), removing false positives reported
  by [noUnusedVariables](https://biomejs.dev/linter/rules/no-unused-variables/).

  The rule no longer reports the following used variable:

  ```js
  const a = f(() => a);
  ```

  Contributed by @Conaclos

### VSCode

#### Enhancements

- Improve server binary resolution when using certain package managers, notably pnpm.

  The new strategy is to point to `node_modules/.bin/biome` path,
  which is consistent for all package managers.

## 1.1.2 (2023-09-07)

### Editors

#### Bug fixes

- Fix a case where an empty JSON file would cause the LSP server to crash. Contributed by @ematipico

### Linter

#### Enhancements

- [useNamingConvention](https://biomejs.dev/linter/rules/use-naming-convention/) now accepts import namespaces in
  _PascalCase_ and rejects export namespaces in _CONSTANT\_CASE_.

  The following code is now valid:

  ```js
  import * as React from "react";
  ```

  And the following code is now invalid:

  ```js
  export * as MY_NAMESPACE from "./lib.js";
  ```

  Contributed by @Conaclos

- [noUselessConstructor](https://biomejs.dev/linter/rules/no-useless-constructor/) now ignores decorated classes and
  decorated parameters. The rule now gives suggestions instead of safe fixes when parameters are annotated with types.
  Contributed by @Conaclos

## 1.1.1 (2023-09-07)

### Analyzer

#### Bug fixes

- The diagnostic for `// rome-ignore` suppression comment should not be a warning. A warning could block the CI, marking
  a gradual migration difficult. The code action that changes `// rome-ignore` to `// biome-ignore` is disabled as
  consequence. Contributed by @ematipico

## 1.1.0 (2023-09-06)

### Analyzer

#### Enhancements

- Add a code action to replace `rome-ignore` with `biome-ignore`. Use `biome check --apply-unsafe` to update all the
  comments. The action is not bulletproof, and it might generate unwanted code, that's why it's unsafe action.
  Contributed by @ematipico

### CLI

#### Enhancements

- Biome now reports a diagnostics when a `rome.json` file is found.
- `biome migrate --write` creates `biome.json` from `rome.json`, but it won't delete the `rome.json` file. Contributed
  by @ematipico

#### Bug fixes

- Biome uses `biome.json` first, then it attempts to use `rome.json`.
- Fix a case where Biome couldn't compute correctly the ignored files when the VSC integration is enabled. Contributed
  by @ematipico

### Configuration

### Editors

#### Bug fixes

- The LSP now uses its own socket and won't rely on Biome's socket. This fixes some cases where users were seeing
  multiple servers in the `rage` output.

### Formatter

#### Enhancements

- You can use `// biome-ignore` as suppression comment.
- The `// rome-ignore` suppression is deprecated.

### JavaScript APIs

### Linter

#### New features

- Add [useCollapsedElseIf](https://biomejs.dev/linter/rules/use-collapsed-else-if/) rule. This new rule requires merging
  an `else` and an `if`, if the `if` statement is the only statement in the `else` block. Contributed by @n-gude

#### Enhancements

- [useTemplate](https://biomejs.dev/linter/rules/use-template/) now reports all string concatenations.

  Previously, the rule ignored concatenation of a value and a newline or a backquote.
  For example, the following concatenation was not reported:

  ```js
  v + "\n";
  "`" + v + "`";
  ```

  The rule now reports these cases and suggests the following code fixes:

  ```diff
  - v + "\n";
  + `${v}\n`;
  - v + "`";
  + `\`${v}\``;
  ```

  Contributed by @Conaclos

- [useExponentiationOperator](https://biomejs.dev/linter/rules/use-exponentiation-operator/) suggests better code fixes.

  The rule now preserves any comment preceding the exponent,
  and it preserves any parenthesis around the base or the exponent.
  It also adds spaces around the exponentiation operator `**`,
  and always adds parentheses for pre- and post-updates.

  ```diff
  - Math.pow(a++, /**/ (2))
  + (a++) ** /**/ (2)
  ```

  Contributed by @Conaclos

- You can use `// biome-ignore` as suppression comment.

- The `// rome-ignore` suppression is deprecated.

#### Bug fixes

- Fix [#80](https://github.com/biomejs/biome/issues/95),
  making [noDuplicateJsxProps](https://biomejs.dev/linter/rules/no-duplicate-jsx-props/) case-insensitive.

  Some frameworks, such as Material UI, rely on the case-sensitivity of JSX properties.
  For
  example, [TextField has two properties with the same name, but distinct cases](https://mui.com/material-ui/api/text-field/#TextField-prop-inputProps):

  ```jsx
  <TextField inputLabelProps="" InputLabelProps=""></TextField>
  ```

  Contributed by @Conaclos

- Fix [#138](https://github.com/biomejs/biome/issues/138)

  [noCommaOperator](https://biomejs.dev/linter/rules/no-comma-operator/) now correctly ignores all use of comma
  operators inside the update part of a `for` loop.
  The following code is now correctly ignored:

  ```js
  for (
    let i = 0, j = 1, k = 2;
    i < 100;
    i++, j++, k++
  ) {}
  ```

  Contributed by @Conaclos

- Fix [rome#4713](https://github.com/rome/tools/issues/4713).

  Previously, [useTemplate](https://biomejs.dev/linter/rules/use-template/) made the following suggestion:

  ```diff
  - a + b + "px"
  + `${a}${b}px`
  ```

  This breaks code where `a` and `b` are numbers.

  Now, the rule makes the following suggestion:

  ```diff
  - a + b + "px"
  + `${a + b}px`
   ```

  Contributed by @Conaclos

- Fix [rome#4109](https://github.com/rome/tools/issues/4109)

  Previously, [useTemplate](https://biomejs.dev/linter/rules/use-template/) suggested an invalid code fix when a leading
  or trailing single-line comment was present:

  ```diff
    // leading comment
  - 1 /* inner comment */ + "+" + 2 // trailing comment
  + `${// leading comment
  + 1 /* inner comment */}+${2 //trailing comment}` // trailing comment
  ```

  Now, the rule correctly handles this case:

  ```diff
    // leading comment
  - 1 + "+" + 2 // trailing comment
  + `${1}+${2}` // trailing comment
  ```

  As a sideeffect, the rule also suggests the removal of any inner comments.

  Contributed by @Conaclos

- Fix [rome#3850](https://github.com/rome/tools/issues/3850)

  Previously [useExponentiationOperator](https://biomejs.dev/linter/rules/use-exponentiation-operator/) suggested
  invalid code in a specific edge case:

  ```diff
  - 1 +Math.pow(++a, 2)
  + 1 +++a**2
  ```

  Now, the rule properly adds parentheses:

  ```diff
  - 1 +Math.pow(++a, 2)
  + 1 +(++a) ** 2
  ```

  Contributed by @Conaclos

- Fix [#106](https://github.com/biomejs/biome/issues/106)

  [noUndeclaredVariables](https://biomejs.dev/linter/rules/no-undeclared-variables/) now correctly recognizes some
  TypeScript types such as `Uppercase`.

  Contributed by @Conaclos

- Fix [rome#4616](https://github.com/rome/tools/issues/4616)

  Previously [noUnreachableSuper](https://biomejs.dev/linter/rules/no-unreachable-super/) reported valid codes with
  complex nesting of control flow structures.

  Contributed by @Conaclos

## 1.0.0 (2023-08-28)

### Analyzer

#### BREAKING CHANGES

- The organize imports feature now groups import statements by "distance".

  Modules "farther" from the user are put on the top, and modules "closer" to the user are placed on the bottom.
  Check the [documentation](https://biomejs.dev/analyzer/) for more information about it.

- The organize imports tool is enabled by default. If you don't want to use it, you need to disable it explicitly:

  ```json
  {
    "organizeImports": {
      "enabled": false
    }
  }
  ```

### CLI

#### BREAKING CHANGES

- The CLI now exists with an error when there's an error inside the configuration.

  Previously, biome would raise warnings and continue the execution by applying its defaults.

  This could have been better for users because this could have created false positives in linting or formatted
  code with a configuration that wasn't the user's.

- The command `biome check` now shows formatter diagnostics when checking the code.

  The diagnostics presence will result in an error code when the command finishes.

  This aligns with semantic and behaviour meant for the command `biome check`.

- `init` command emits a `biome.json` file;

#### Other changes

- Fix [#4670](https://github.com/rome/tools/issues/4670), don't crash at empty default export.

- Fix [#4556](https://github.com/rome/tools/issues/4556), which correctly handles new lines in the
  `.gitignore` file across OS.

- Add a new option to ignore unknown files `--files-ignore-unknown`:

    ```shell
    biome format --files-ignore-unknown ./src
    ```

  Doing so, Biome won't emit diagnostics for files that doesn't know how to handle.

- Add the new option `--no-errors-on-unmatched`:

    ```shell
    biome format --no-errors-on-unmatched ./src
    ```

  Biome doesn't exit with an error code if no files were processed in the given paths.

- Fix the diagnostics emitted when running the `biome format` command.

- Biome no longer warns when discovering (possibly infinite) symbolic links between directories.

  This fixes [#4193](https://github.com/rome/tools/issues/4193) which resulted in incorrect warnings
  when a single file or directory was pointed at by multiple symbolic links. Symbolic links to other
  symbolic links do still trigger warnings if they are too deeply nested.

- Introduced a new command called `biome lint`, which will only run lint rules against the code base.

- Biome recognizes known files as "JSON files with comments allowed":

  - `typescript.json`;
  - `tsconfig.json`;
  - `jsconfig.json`;
  - `tslint.json`;
  - `babel.config.json`;
  - `.babelrc.json`;
  - `.ember-cli`;
  - `typedoc.json`;
  - `.eslintrc.json`;
  - `.eslintrc`;
  - `.jsfmtrc`;
  - `.jshintrc`;
  - `.swcrc`;
  - `.hintrc`;
  - `.babelrc`;
- Add support for `biome.json`;

### Configuration

#### Other changes

- Add a new option to ignore unknown files:

    ```json
    {
       "files": {
          "ignoreUnknown": true
       }
    }
    ```
  Doing so, Biome won't emit diagnostics for file that it doesn't know how to handle.

- Add a new `"javascript"` option to support the unsafe/experimental parameter decorators:

    ```json
    {
       "javascript": {
          "parser": {
             "unsafeParameterDecoratorsEnabled": true
          }
       }
    }
    ```

- Add a new `"extends"` option, useful to split the configuration file in multiple files:

  ```json
  {
    "extends": ["../sharedFormatter.json", "linter.json"]
  }
  ```

  The resolution of the files is file system based, Biome doesn't know how to
  resolve dependencies yet.

- The commands `biome check` and `biome lint` now show the remaining diagnostics even when
  `--apply-safe` or `--apply-unsafe` are passed.

- Fix the commands `biome check` and `biome lint`,
  they won't exit with an error code if no error diagnostics are emitted.

- Add a new option `--error-on-warnings`,
  which instructs Biome to exit with an error code when warnings are emitted.

  ```shell
  biome check --error-on-warnings ./src
  ```

- Add a configuration to enable parsing comments inside JSON files:

  ```json
  {
    "json": {
      "parser": {
        "allowComments": true
      }
    }
  }
  ```

### Editors

#### Other changes

- The Biome LSP can now show diagnostics belonging to JSON lint rules.

- The Biome LSP no longer applies unsafe quickfixes on-save when `editor.codeActionsOnSave.quickfix.biome` is enabled.

- Fix [#4564](https://github.com/rome/tools/issues/4564); files too large don't emit errors.

- The Biome LSP sends client messages when files are ignored or too big.

### Formatter

- Add a new option called `--jsx-quote-style`.

  This option lets you choose between single and double quotes for JSX attributes.

- Add the option `--arrow-parentheses`.

  This option allows setting the parentheses style for arrow functions.

- The _JSON_ formatter can now format `.json` files with comments.

### Linter

#### Removed rules

- Remove `complexity/noExtraSemicolon` ([#4553](https://github.com/rome/tools/issues/4553))

  The _Biome_ formatter takes care of removing extra semicolons.
  Thus, there is no need for this rule.

- Remove `useCamelCase`

  Use [useNamingConvention](https://biomejs.dev/linter/rules/use-naming-convention/) instead.

#### New rules

- Add [noExcessiveComplexity](https://biomejs.dev/linter/rules/no-excessive-cognitive-complexity/)

- Add [useImportRestrictions](https://biomejs.dev/linter/rules/use-import-restrictions/)

- Add [noFallthroughSwitchClause](https://biomejs.dev/linter/rules/no-fallthrough-switch-clause/)

- Add [noGlobalIsFinite](https://biomejs.dev/linter/rules/no-global-is-finite/)

  This rule recommends using `Number.isFinite` instead of the global and unsafe `isFinite` that attempts a type
  coercion.

- Add [noGlobalIsNan](https://biomejs.dev/linter/rules/no-global-is-nan/)

  This rule recommends using `Number.isNaN` instead of the global and unsafe `isNaN` that attempts a type coercion.

- Add [noUnsafeDeclarationMerging](https://biomejs.dev/linter/rules/no-unsafe-declaration-merging/)

  This rule disallows declaration merging between an interface and a class.

- Add [noUselessThisAlias](https://biomejs.dev/linter/rules/no-useless-this-alias/)

  This rule disallows useless aliasing of `this` in arrow functions.

- Add [useArrowFunction](https://biomejs.dev/linter/rules/use-arrow-function/)

  This rule proposes turning function expressions into arrow functions.
  Function expressions that use `this` are ignored.

- Add [noDuplicateJsonKeys](https://biomejs.dev/linter/rules/no-duplicate-json-keys/)

  This rule disallow duplicate keys in a JSON object.

- Add [noVoid](https://biomejs.dev/linter/rules/no-void/)

  This rule disallows the use of `void`.

- Add [noNonoctalDecimalEscape](https://biomejs.dev/linter/rules/no-nonoctal-decimal-escape/)

  This rule disallows `\8` and `\9` escape sequences in string literals.

- Add [noUselessEmptyExport](https://biomejs.dev/linter/rules/no-useless-empty-export/)

  This rule disallows useless `export {}`.

- Add [useIsArray](https://biomejs.dev/linter/rules/use-is-array/)

  This rule proposes using `Array.isArray()` instead of `instanceof Array`.

- Add [useGetterReturn](https://biomejs.dev/linter/rules/use-getter-return/)

  This rule enforces the presence of non-empty return statements in getters.
  This makes the following code incorrect:

  ```js
  class Person {
      get firstName() {}
  }
  ```

#### Promoted rules

New rules are promoted, please check [#4750](https://github.com/rome/tools/discussions/4750) for more details:

- [a11y/useHeadingContent](https://biomejs.dev/linter/rules/use-heading-content/)
- [complexity/noForEach](https://biomejs.dev/linter/rules/no-for-each/)
- [complexity/useLiteralKeys](https://biomejs.dev/linter/rules/use-literal-keys/)
- [complexity/useSimpleNumberKeys](https://biomejs.dev/linter/rules/use-simple-number-keys/)
- [correctness/useIsNan](https://biomejs.dev/linter/rules/use-is-nan/)
- [suspicious/noConsoleLog](https://biomejs.dev/linter/rules/no-console-log/)
- [suspicious/noDuplicateJsxProps](https://biomejs.dev/linter/rules/no-duplicate-jsx-props/)

The following rules are now recommended:

**- [noUselessFragments](https://biomejs.dev/linter/rules/no-useless-fragments/)

- [noRedundantUseStrict](https://biomejs.dev/linter/rules/no-redundant-use-strict/)
- [useExponentiationOperator](https://biomejs.dev/linter/rules/use-exponentiation-operator/)**

#### Other changes

- Add new TypeScript globals (`AsyncDisposable`, `Awaited`, `DecoratorContext`, and
  others) [4643](https://github.com/rome/tools/issues/4643).

- [noRedeclare](https://biomejs.dev/linter/rules/no-redeclare/): allow redeclare of index signatures are in different
  type members [#4478](https://github.com/rome/tools/issues/4478)

-
Improve [noConsoleLog](https://biomejs.dev/linter/rules/no-console-log/), [noGlobalObjectCalls](https://biomejs.dev/linter/rules/no-global-object-calls/), [useIsNan](https://biomejs.dev/linter/rules/use-is-nan/),
and [useNumericLiterals](https://biomejs.dev/linter/rules/use-numeric-literals/) by handling `globalThis` and `window`
namespaces.

For instance, the following code is now reported by `noConsoleLog`:

```js
globalThis.console.log("log")
```

- Improve [noDuplicateParameters](https://biomejs.dev/linter/rules/no-duplicate-parameters/) to manage constructor
  parameters.

- Improve [noInnerDeclarations](https://biomejs.dev/linter/rules/no-inner-declarations/)

  Now, the rule doesn't report false-positives about ambient _TypeScript_ declarations.
  For example, the following code is no longer reported by the rule:

  ```ts
  declare var foo;
  ```

- Improve [useEnumInitializers](https://biomejs.dev/linter/rules/use-enum-initializers/)

  The rule now reports all uninitialized members of an enum in a single diagnostic.

  Moreover, ambient enum declarations are now ignored.
  This avoids reporting ambient enum declarations in _TypeScript_ declaration files.

  ```ts
  declare enum Weather {
    Rainy,
    Sunny,
  }
  ```

- Relax [noBannedTypes](https://biomejs.dev/linter/rules/no-banned-types/) and improve documentation

  The rule no longer reports a user type that reuses a banned type name.
  The following code is now allowed:

  ```ts
  import { Number } from "a-lib";
  declare const v: Number;
  ```

  The rule now allows the use of the type `{}` to denote a non-nullable generic type:

  ```ts
  function f<T extends {}>(x: T) {
      assert(x != null);
  }
  ```

  And in a type intersection for narrowing a type to its non-nullable equivalent type:

  ```ts
  type NonNullableMyType = MyType & {};
  ```

- Improve [noConstantCondition](https://biomejs.dev/linter/rules/no-constant-condition/)

  The rule now allows `while(true)`.
  This recognizes a common pattern in the web community:

  ```js
  while (true) {
    if (cond) {
      break;
    }
  }
  ```

- Improve the diagnostic and the code action
  of [useDefaultParameterLast](https://biomejs.dev/linter/rules/use-default-parameter-last/).

  The diagnostic now reports the last required parameter which should precede optional and default parameters.

  The code action now removes any whitespace between the parameter name and its initialization.

- Relax `noConfusingArrow`

  All arrow functions that enclose its parameter with parenthesis are allowed.
  Thus, the following snippet no longer trigger the rule:

  ```js
  var x = (a) => 1 ? 2 : 3;
  ```

  The following snippet still triggers the rule:

  ```js
  var x = a => 1 ? 2 : 3;
  ```

- Relax [useLiteralEnumMembers](https://biomejs.dev/linter/rules/use-literal-enum-members/)

  Enum members that refer to previous enum members are now allowed.
  This allows a common pattern in enum flags like in the following example:

  ```ts
  enum FileAccess {
    None = 0,
    Read = 1,
    Write = 1 << 1,
    All = Read | Write,
  }
  ```

  Arbitrary numeric constant expressions are also allowed:

  ```ts
  enum FileAccess {
    None = 0,
    Read = 2**0,
    Write = 2**1,
    All = Read | Write,
  }
  ```

- Improve [useLiteralKeys](https://biomejs.dev/linter/rules/use-literal-keys/).

  Now, the rule suggests simplifying computed properties to string literal properties:

  ```diff
  {
  -  ["1+1"]: 2,
  +  "1+1": 2,
  }
  ```

  It also suggests simplifying string literal properties to static properties:

  ```diff
  {
  -  "a": 0,
  +  a: 0,
  }
  ```

  These suggestions are made in object literals, classes, interfaces, and object types.

- Improve [noNewSymbol](https://biomejs.dev/linter/rules/no-new-symbol/).

  The rule now handles cases where `Symbol` is namespaced with the global `globalThis` or `window`.

- The rules [useExhaustiveDependencies](https://biomejs.dev/linter/rules/use-exhaustive-dependencies/)
  and [useHookAtTopLevel](https://biomejs.dev/linter/rules/use-hook-at-top-level/) accept a different shape of options

  Old configuration:

  ```json
  {
    "linter": {
       "rules": {
          "nursery": {
             "useExhaustiveDependencies": {
                "level": "error",
                "options": {
                   "hooks": [
                      ["useMyEffect", 0, 1]
                   ]
                }
             }
          }
       }
    }
  }
  ```

  New configuration:

  ```json
  {
    "linter": {
       "rules": {
          "nursery": {
             "useExhaustiveDependencies": {
                "level": "error",
                "options": {
                   "hooks": [
                      {
                         "name": "useMyEffect",
                         "closureIndex": 0,
                         "dependenciesIndex": 1
                      }
                   ]
                }
             }
          }
       }
    }
  }
  ```

- [noRedundantUseStrict](https://biomejs.dev/linter/rules/no-redundant-use-strict/) check only `'use strict'` directive
  to resolve false positive diagnostics.

  React introduced new directives, "use client" and "use server".
  The rule raises false positive errors about these directives.

- Fix a crash in the [NoParameterAssign](https://biomejs.dev/linter/rules/no-parameter-assign/) rule that occurred when
  there was a bogus binding. [#4323](https://github.com/rome/tools/issues/4323)

- Fix [useExhaustiveDependencies](https://biomejs.dev/linter/rules/use-exhaustive-dependencies/) in the following
  cases [#4330](https://github.com/rome/tools/issues/4330):

  - when the first argument of hooks is a named function
  - inside an export default function
  - for `React.use` hooks

- Fix [noInvalidConstructorSuper](https://biomejs.dev/linter/rules/no-invalid-constructor-super/) that erroneously
  reported generic parents [#4624](https://github.com/rome/tools/issues/4624).

- Fix [noDuplicateCase](https://biomejs.dev/linter/rules/no-duplicate-case/) that erroneously reported as equals the
  strings literals `"'"` and `'"'` [#4706](https://github.com/rome/tools/issues/4706).

- Fix [NoUnreachableSuper](https://biomejs.dev/linter/rules/no-unreachable-super/)'s false positive
  diagnostics ([#4483](https://github.com/rome/tools/issues/4483)) caused to nested if statement.

  The rule no longer reports `This constructor calls super() in a loop`
  when using nested if statements in a constructor.

- Fix [useHookAtTopLevel](https://biomejs.dev/linter/rules/use-hook-at-top-level/)'s false positive
  diagnostics ([#4637](https://github.com/rome/tools/issues/4637))

  The rule no longer reports false positive diagnostics when accessing properties directly from a hook and calling a
  hook inside function arguments.

- Fix [noUselessConstructor](https://biomejs.dev/linter/rules/no-useless-constructor/) which erroneously reported
  constructors with default parameters [rome#4781](https://github.com/rome/tools/issues/4781)

- Fix [noUselessFragments](https://biomejs.dev/linter/rules/no-useless-fragments/)'s panics when
  running `biome check --apply-unsafe` ([#4637](https://github.com/rome/tools/issues/4639))

  This rule's code action emits an invalid AST, so I fixed using JsxString instead of JsStringLiteral

- Fix [noUndeclaredVariables](https://biomejs.dev/linter/rules/no-undeclared-variables/)'s false positive
  diagnostics ([#4675](https://github.com/rome/tools/issues/4675))

  The semantic analyzer no longer handles `this` reference identifier.

- Fix [noUnusedVariables](https://biomejs.dev/linter/rules/no-unused-variables/)'s false positive
  diagnostics ([#4688](https://github.com/rome/tools/issues/4688))

  The semantic analyzer handles ts export declaration clause correctly.

### Parser

- Add support for decorators in class method parameters, example:

    ```js
    class AppController {
       get(@Param() id) {}
       // ^^^^^^^^ new supported syntax
    }
    ```

  This syntax is only supported via configuration, because it's a non-standard syntax.

    ```json
    {
       "javascript": {
          "parser": {
             "unsafeParameterDecoratorsEnabled": true
          }
       }
    }
    ```
- Add support for parsing comments inside JSON files:

  ```json
  {
    "json": {
      "parser": {
        "allowComments": true
      }
    }
  }
  ```
- Add support for the new `using` syntax

  ```js
  const using = resource.lock();
  ```<|MERGE_RESOLUTION|>--- conflicted
+++ resolved
@@ -109,7 +109,6 @@
 
   Contributed by @fireairforce
 
-<<<<<<< HEAD
 - Fix [#342](https://github.com/biomejs/biome/issues/342), js parser handle unterminated `JSX_STRING_LITERAL` properly
 
   ```jsx
@@ -117,7 +116,6 @@
     return (
         <a rel="
   ```
-=======
 - Fix [#342](https://github.com/biomejs/biome/issues/342), js parser is no longer progressing for an invalid object
   member name:
 
@@ -128,7 +126,6 @@
   ```
 
   Contributed by @denbezrukov
->>>>>>> 6a8ff77a
 
 ## v1.9.4 (2024-10-17)
 
