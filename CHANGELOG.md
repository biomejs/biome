# Biome changelog

This project follows [Semantic Versioning](https://semver.org/spec/v2.0.0.html).
Due to the nature of Biome as a toolchain,
it can be unclear what changes are considered major, minor, or patch.
Read our [guidelines to categorize a change](https://biomejs.dev/internals/versioning).

New entries must be placed in a section entitled `Unreleased`.
Read
our [guidelines for writing a good changelog entry](https://github.com/biomejs/biome/blob/main/CONTRIBUTING.md#changelog).

## Unreleased

<<<<<<< HEAD
### Parser

#### New features

- Implement [CSS unicode range](https://github.com/biomejs/biome/pull/3251). Contributed by @denbezrukov
=======
### Formatter

#### Bug fixes

- Fix [#3184](https://github.com/biomejs/biome/issues/3184) CSS formatter converts custom identifiers to lowercase. Contributed by @denbezrukov
>>>>>>> c502f6ac

## v1.8.2 (2024-06-20)

### CLI

#### Bug fixes

- Fix [#3201](https://github.com/biomejs/biome/issues/3201) by correctly injecting the source code of the file when printing the diagnostics. Contributed by @ematipico
- Fix [#3179](https://github.com/biomejs/biome/issues/3179) where comma separators are not correctly removed after running `biome migrate` and thus choke the parser. Contributed by @Sec-ant
- Fix [#3232](https://github.com/biomejs/biome/issues/3232) by correctly using the colors set by the user. Contributed by @ematipico
#### Enhancement

- Reword the reporter message `No fixes needed` to `No fixes applied`.

  The former message is misleading when there're still errors or warnings in the files that should be taken care of manually. For example:

  ```block
  Checked 2 files in <TIME>. No fixes needed.
  Found 2 errors.
  ```

  The new message suits better in these cases.

  Contributed by @Sec-ant

### Configuration

#### Bug fixes

- Don't conceal previous overrides ([#3176](https://github.com/biomejs/biome/issues/3176)).

  Previously, each override inherited the unset configuration of the base configuration.
  This means that setting a configuration in an override can be concealed by a subsequent override that inherits of the value from the base configuration.

  For example, in the next example, `noDebugger` was disabled for the `index.js` file.

  ```json
  {
    "linter": {
      "rules": {
        "suspicious": { "noDebugger": "off" }
      }
    },
    "overrides": [
      {
        "include": ["index.js"],
        "linter": {
          "rules": {
            "suspicious": { "noDebugger": "warn" }
          }
        }
      }, {
        "include": ["index.js"],
        "linter": {
          "rules": {
            "suspicious": { "noDoubleEquals": "off" }
          }
        }
      }
    ]
  }
  ```

  The rule is now correctly enabled for the `index.js` file.

  Contributed by @Conaclos

### Formatter

#### Bug fixes

- Fix [#3103](https://github.com/biomejs/biome/issues/3103) by correctly resolving CSS formatter options. Contributed by @ah-yu
- Fix [#3192](https://github.com/biomejs/biome/issues/3192) don't add an extra whitespace within :has. Contributed by @denbezrukov

### JavaScript APIs

#### Bug fixes

- Fix a regression introduced by the release of `v1.8.0`

### Linter

#### New features

- Add [nursery/useValidAutocomplete](https://biomejs.dev/linter/rules/use-valid-autocomplete/). Contributed by @unvalley

#### Bug fixes

- Add [nursery/noShorthandPropertyOverrides](https://biomejs.dev/linter/rules/no-shorthand-property-overrides). [#2958](https://github.com/biomejs/biome/issues/2958) Contributed by @neokidev
- Fix [[#3084](https://github.com/biomejs/biome/issues/3084)] false positive by correctly recognize parenthesized return statement. Contributed by @unvalley
- [useImportExtensions](https://biomejs.dev/linter/rules/use-import-extensions/) now suggests a correct fix for `import '.'` and `import './.'`. Contributed by @minht11
- Fix [useDateNow](https://biomejs.dev/linter/rules/use-date-now/) false positive when new Date object has arguments `new Date(0).getTime()`. Contributed by @minht11.
- The [`noUnmatchableAnbSelector`](https://biomejs.dev/linter/rules/no-unmatchable-anb-selector/) rule is now able to catch unmatchable `an+b` selectors like `0n+0` or `-0n+0`. Contributed by @Sec-ant.
- The [`useHookAtTopLevel`](https://biomejs.dev/linter/rules/use-hook-at-top-level/) rule now recognizes properties named as hooks like `foo.useFoo()`. Contributed by @ksnyder9801
- Fix [#3092](https://github.com/biomejs/biome/issues/3092), prevent warning for `Custom properties (--*)`. Contributed by @chansuke
- Fix a false positive in the [`useLiteralKeys`](https://biomejs.dev/linter/rules/use-literal-keys/) rule. ([#3160](https://github.com/biomejs/biome/issues/3160))

  This rule now ignores the following kind of computed member name:

  ```js
  const a = {
    [`line1
    line2`]: true,
  };
  ```

  Contributed by @Sec-ant

- The [noUnknownProperty](https://biomejs.dev/linter/rules/no-unknown-property/) rule now ignores the `composes` property often used in css modules. [#3000](https://github.com/biomejs/biome/issues/3000) Contributed by @chansuke

- Fix false positives of the [useExhaustiveDependencies](https://biomejs.dev/linter/rules/use-exhaustive-dependencies/) rule.

  The component itself is considered stable when it is used recursively inside a hook closure defined inside of it:

  ```jsx
  import { useMemo } from "react";

  function MyRecursiveComponent() {
    // MyRecursiveComponent is stable, we don't need to add it to the dependencies list.
    const children = useMemo(() => <MyRecursiveComponent />, []);
    return <div>{children}</div>;
  }
  ```

  Also, `export default function` and `export default class` are considered stable now because they can only appear at the top level of a module.

  Contributed by @Sec-ant

- Fix missing `withDefaults` macro in vue files for globals variables. Contributed by @Shyam-Chen

### Parser

#### Bug fixes

- Fix CSS modules settings mapping. Contributed by @denbezrukov

## v1.8.1 (2024-06-10)

### CLI

#### Bug fixes

- Fix [#3069](https://github.com/biomejs/biome/issues/3069), prevent overwriting paths when using `--staged` or `--changed` options. Contributed by @unvalley
- Fix a case where the file link inside a diagnostic wasn't correctly displayed inside a terminal run by VSCode. Contributed by @uncenter

### Configuration

#### Bug fixes

- Fix [#3067](https://github.com/biomejs/biome/issues/3067), by assigning the correct default value to `indentWidth`. Contributed by @ematipico

### Formatter

#### Bug fixes
- Fix the bug where whitespace after the & character in CSS nesting was incorrectly trimmed, ensuring proper targeting of child classes [#3061](https://github.com/biomejs/biome/issues/3061). Contributed by @denbezrukov
- Fix [#3068](https://github.com/biomejs/biome/issues/3068) where the CSS formatter was inadvertently converting variable declarations and function calls to lowercase. Contributed by @denbezrukov
- Fix the formatting of CSS grid layout properties. Contributed by @denbezrukov

### Linter

#### Bug fixes

- The `noEmptyBlock` css lint rule now treats empty blocks containing comments as valid ones. Contributed by @Sec-ant

- [useLiteralKeys](https://biomejs.dev/linter/rules/use-literal-keys/) no longer reports quoted member names ([#3085](https://github.com/biomejs/biome/issues/3085)).

  Previously [useLiteralKeys](https://biomejs.dev/linter/rules/use-literal-keys/) reported quoted member names that can be unquoted.
  For example, the rule suggested the following fix:

  ```diff
  - const x = { "prop": 0 };
  + const x = { prop: 0 };
  ```

  This conflicted with the option [quoteProperties](https://biomejs.dev/reference/configuration/#javascriptformatterquoteproperties) of our formatter.

  The rule now ignores quoted member names.

  Contributed by @Conaclos

- [noEmptyInterface](https://biomejs.dev/linter/rules/no-empty-interface/) now ignores empty interfaces in ambient modules ([#3110](https://github.com/biomejs/biome/issues/3110)). Contributed by @Conaclos

- [noUnusedVariables](https://biomejs.dev/linter/rules/no-unused-variables/) and [noUnusedFunctionParameters](https://biomejs.dev/linter/rules/no-unused-function-parameters/) no longer report the parameters of a constructor type ([#3135](https://github.com/biomejs/biome/issues/3135)).

  Previously, `arg` was reported as unused in a constructor type like:

  ```ts
  export type Classlike = new (arg: unknown) => string;
  ```

  Contributed by @Conaclos

- [noStringCaseMismatch](https://biomejs.dev/linter/rules/no-string-case-mismatch/) now ignores escape sequences ([#3134](https://github.com/biomejs/biome/issues/3134)).

  The following code is no longer reported by the rule:

  ```js
  s.toUpperCase() === "\u001b";
  ```

  Contributed by @Conaclos

### Parser

#### Bug fixes

- Implemented CSS Unknown At-Rule parsing, allowing the parser to gracefully handle unsupported or unrecognized CSS at-rules. Contributed by @denbezrukov
- Fix [#3055](https://github.com/biomejs/biome/issues/3055) CSS: Layout using named grid lines is now correctly parsed. Contributed by @denbezrukov
- Fix [#3091](https://github.com/biomejs/biome/issues/3091). Allows the parser to handle nested style rules and at-rules properly, enhancing the parser's compatibility with the CSS Nesting Module. Contributed by @denbezrukov

## 1.8.0 (2024-06-04)

### Analyzer

#### New features

- Allow suppression comments to suppress individual instances of rules. This is
  used for the lint rule `useExhaustiveDependencies`, which is now able to
  suppress specific dependencies. Fixes #2509. Contributed by @arendjr

#### Enhancements

- Assume `Astro` object is always a global when processing `.astro` files. Contributed by @minht11
- Assume Vue compiler macros are globals when processing `.vue` files. ([#2771](https://github.com/biomejs/biome/pull/2771)) Contributed by @dyc3

### CLI

#### New features

- New `clean` command. Use this new command to clean after the `biome-logs` directory, and remove all the log files.

  ```shell
  biome clean
  ```

- Add two new options `--only` and `--skip` to the command `biome lint` ([#58](https://github.com/biomejs/biome/issues/58)).

  The `--only` option allows you to run a given rule or rule group,
  For example, the following command runs only the `style/useNamingConvention` and `style/noInferrableTypes` rules.
  If the rule is disabled in the configuration, then its severity level is set to `error` for a recommended rule or `warn` otherwise.

  ```shell
  biome lint --only=style/useNamingConvention --only=style/noInferrableTypes
  ```

  Passing a group does not change the severity level of the rules in the group.
  All the disabled rules in the group will remain disabled.
  To ensure that the group is run, the `recommended` field of the group is enabled.
  The `nursery` group cannot be passed, as no rules are enabled by default in the nursery group.

  The `--skip` option allows you to skip the execution of a given group or a given rule.
  For example, the following command skips the `style` group and the `suspicious/noExplicitAny` rule.

  ```shell
  biome lint --skip=style --skip=suspicious/noExplicitAny
  ```

  You can also use `--only` and `--skip` together. `--skip` oevrrides `--only`.
  The following command executes only the rules from the `style` group, but the `style/useNamingConvention` rule.

  ```shell
  biome lint --only=style --skip=style/useNamingConvention
  ```

  These options are compatible with other options such as `--write` (previously `--apply`), and `--reporter`.

  Contributed by @Conaclos

- Add new command `biome clean`. Use this command to purge all the logs emitted by the Biome daemon. This command is really useful, because the Biome daemon tends
  log many files and contents during its lifecycle. This means that if your editor is open for hours (or even days), the `biome-logs` folder could become quite heavy. Contributed by @ematipico

- Add support for formatting and linting CSS files from the CLI. These operations are **opt-in** for the time being.

  If you don't have a configuration file, you can enable these features with `--css-formatter-enabled` and `--css-linter-enabled`:

  ```shell
  biome check --css-formatter-enabled=true --css-linter-enabled=true ./
  ```
  Contributed by @ematipico

- Add new CLI options to control the CSS formatting. Check the [CLI reference page](https://biomejs.dev/reference/cli/) for more details. Contributed by @ematipico

- Add new options `--write`, `--fix` (alias of `--write`) and `--unsafe` to the command `biome lint` and `biome check`.
  Add a new option `--fix` (alias of `--write`) to the command `biome format` and `biome migrate`.

  ```shell
  biome <lint|check> --<write|fix> [--unsafe]
  biome format --<write|fix>
  biome migrate --<write|fix>
  ```

  The `biome <lint|check> --<write|fix>` has the same behavior as `biome <lint|check> --apply`.
  The `biome <lint|check> --<write|fix> --unsafe` has the same behavior as `biome <lint|check> --apply-unsafe`.
  The `biome format --fix` has the same behavior as `biome format --write`.
  The `biome migrate --fix` has the same behavior as `biome migrate --write`.

  This change allows these commands to write modifications in the same options.
  With this change, the `--apply` and `--apply-unsafe` options are deprecated.

  Contributed by @unvalley

#### Enhancements

- Biome now executes commands (lint, format, check and ci) on the working directory by default. [#2266](https://github.com/biomejs/biome/issues/2266) Contributed by @unvalley

  ```diff
  - biome check .
  + biome check    # You can run the command without the path
  ```

- `biome migrate eslint` now tries to convert ESLint ignore patterns into Biome ignore patterns.

  ESLint uses [gitignore patterns](https://git-scm.com/docs/gitignore#_pattern_format).
  Biome now tries to convert these patterns into Biome ignore patterns.

  For example, the gitignore pattern `/src` is a relative path to the file in which it appears.
  Biome now recognizes this and translates this pattern to `./src`.

  Contributed by @Conaclos

- `biome migrate eslint` now supports the `eslintIgnore` field in `package.json`.

  ESLint allows the use of `package.json` as an ESLint configuration file.
  ESLint supports two fields: `eslintConfig` and `eslintIgnore`.
  Biome only supported the former. It now supports both.

  Contributed by @Conaclos

- `biome migrate eslint` now propagates NodeJS errors to the user.

  This will help users to identify why Biome is unable to load some ESLint configurations.

  Contributed by @Conaclos

- Add a new `--reporter` called `summary`. This reporter will print diagnostics in a different way, based on the tools (formatter, linter, etc.) that are executed.
  Import sorting and formatter shows the name of the files that require formatting. Instead, the linter will group the number of rules triggered and the number of errors/warnings:

  ```
  Formatter ━━━━━━━━━━━━━━━━━━━━━━━━━━━━━━━━━━━━━━━━━━━━━━━━━━━━━━━━━━━━━━━━━━━━━━━━━━━━━━━━━━━━━━━━━━
  The following files needs to be formatted:
  main.ts
  index.ts

  Organize Imports ━━━━━━━━━━━━━━━━━━━━━━━━━━━━━━━━━━━━━━━━━━━━━━━━━━━━━━━━━━━━━━━━━━━━━━━━━━━━━━━━━━━
  The following files needs to have their imports sorted:
  main.ts
  index.ts

  Analyzer ━━━━━━━━━━━━━━━━━━━━━━━━━━━━━━━━━━━━━━━━━━━━━━━━━━━━━━━━━━━━━━━━━━━━━━━━━━━━━━━━━━━━━━━━━━━
  Some analyzer rules were triggered

  Rule Name                                               Diagnostics
  lint/suspicious/noImplicitAnyLet                        12 (12 error(s), 0 warning(s), 0 info(s))
  lint/suspicious/noDoubleEquals                          8 (8 error(s), 0 warning(s), 0 info(s))
  lint/suspicious/noRedeclare                             12 (12 error(s), 0 warning(s), 0 info(s))
  lint/suspicious/noDebugger                              20 (20 error(s), 0 warning(s), 0 info(s))
  ```
  Contributed by @ematipico

- `biome ci` now enforces printing the output using colours. If you were previously using `--colors=force`, you can remove it because it's automatically set. Contributed by @ematipico
- Add a new `--reporter` called `github`. This reporter will print diagnostics using [GitHub workflow commands](https://docs.github.com/en/actions/using-workflows/workflow-commands-for-github-actions#about-workflow-commands):

  ```
  ::error title=lint/suspicious/noDoubleEquals,file=main.ts,line=4,endLine=4,col=3,endColumn=5::Use === instead of ==
  ::error title=lint/suspicious/noDebugger,file=main.ts,line=6,endLine=6,col=1,endColumn=9::This is an unexpected use of the debugger statement.
  ::error title=lint/nursery/noEvolvingAny,file=main.ts,line=8,endLine=8,col=5,endColumn=6::This variable's type is not allowed to evolve implicitly, leading to potential any types.
  ```
  Contributed by @ematipico
- Add a new `--reporter` called `junit`. This reporter will print diagnostics using [GitHub workflow commands](https://docs.github.com/en/actions/using-workflows/workflow-commands-for-github-actions#about-workflow-commands):

  ```xml
  <?xml version="1.0" encoding="UTF-8"?>
  <testsuites name="Biome" tests="16" failures="16" errors="20" time="<TIME>">
    <testsuite name="main.ts" tests="1" disabled="0" errors="0" failures="1" package="org.biome">
        <testcase name="org.biome.lint.suspicious.noDoubleEquals" line="4" column="3">
            <failure message="Use === instead of ==. == is only allowed when comparing against `null`">line 3, col 2, Use === instead of ==. == is only allowed when comparing against `null`</failure>
        </testcase>
    </testsuite>
    <testsuite name="main.ts" tests="1" disabled="0" errors="0" failures="1" package="org.biome">
        <testcase name="org.biome.lint.suspicious.noDebugger" line="6" column="1">
            <failure message="This is an unexpected use of the debugger statement.">line 5, col 0, This is an unexpected use of the debugger statement.</failure>
        </testcase>
    </testsuite>
    <testsuite name="main.ts" tests="1" disabled="0" errors="0" failures="1" package="org.biome">
        <testcase name="org.biome.lint.nursery.noEvolvingAny" line="8" column="5">
            <failure message="This variable&apos;s type is not allowed to evolve implicitly, leading to potential any types.">line 7, col 4, This variable&apos;s type is not allowed to evolve implicitly, leading to potential any types.</failure>
        </testcase>
    </testsuite>
  </testsuites>
  ```
  Contributed by @ematipico

#### Bug fixes

- Fix  [#3024](https://github.com/biomejs/biome/issues/3024), where running `biome init` would create `biome.json` even if `biome.jsonc` already exists.  Contributed by @minht11

### Configuration

#### New features

- Add an rule option `fix` to override the code fix kind of a rule ([#2882](https://github.com/biomejs/biome/issues/2882)).

  A rule can provide a safe or an **unsafe** code **action**.
  You can now tune the kind of code actions thanks to the `fix` option.
  This rule option takes a value among:

  - `none`: the rule no longer emits code actions.
  - `safe`: the rule emits safe code action.
  - `unsafe`: the rule emits unsafe code action.

  The following configuration disables the code actions of `noUnusedVariables`, makes the emitted code actions of `style/useConst` and `style/useTemplate` unsafe and safe respectively.

  ```json
  {
    "linter": {
      "rules": {
        "correctness": {
          "noUnusedVariables": {
            "level": "error",
            "fix": "none"
          },
          "style": {
            "useConst": {
              "level": "warn",
              "fix": "unsafe"
            },
            "useTemplate": {
              "level": "warn",
              "fix": "safe"
            }
          }
        }
      }
    }
  }
  ```

  Contributed by @Conaclos

- Add option `javascript.linter.enabled` to control the linter for JavaScript (and its super languages) files. Contributed by @ematipico
- Add option `json.linter.enabled` to control the linter for JSON (and its super languages) files. Contributed by @ematipico
- Add option `css.linter.enabled` to control the linter for CSS (and its super languages) files. Contributed by @ematipico
- Add option `css.formatter`, to control the formatter options for CSS (and its super languages) files. Contributed by @ematipico
- You can now change the severity of lint rules down to `"info"`. The `"info"` severity doesn't emit error codes, and it isn't affected by other options like `--error-on-warnings`:

  ```json
  {
    "linter": {
      "rules": {
        "suspicious": {
          "noDebugger": "info"
        }
      }
    }
  }
  ```
  Contributed by @ematipico

#### Enhancements

- The `javascript.formatter.trailingComma` option is deprecated and renamed to `javascript.formatter.trailingCommas`. The corresponding CLI option `--trailing-comma` is also deprecated and renamed to `--trailing-commas`. Details can be checked in [#2492](https://github.com/biomejs/biome/pull/2492). Contributed by @Sec-ant

#### Bug fixes

- Fix a bug where if the formatter was disabled at the language level, it could be erroneously enabled by an
  override that did not specify the formatter section [#2924](https://github.com/biomejs/biome/issues/2924). Contributed by @dyc3
- Fix [#2990](https://github.com/biomejs/biome/issues/2990), now Biome doesn't add a trailing comma when formatting `biome.json`. Contributed by @dyc3

### Editors

#### New features

- Add support for LSP Workspaces

#### Enhancements

- The LSP doesn't crash anymore when the configuration file contains errors. If the configuration contains errors, Biome now shows a pop-up to the user, and it will only parse files using the default configuration.
  Formatting and linting is disabled until the configuration file is fixed. Contributed by @ematipico

#### Bug fixes

- Fixes [#2781](https://github.com/biomejs/biome/issues/2781), by correctly computing the configuration to apply to a specific file. Contributed by @ematipico

### Formatter

#### Bug fixes

- Fix [#2470](https://github.com/biomejs/biome/issues/2470) by avoid introducing linebreaks in single line string interpolations. Contributed by @ah-yu
- Resolve deadlocks by narrowing the scope of locks. Contributed by @mechairoi
- Fix [#2782](https://github.com/biomejs/biome/issues/2782) by computing the enabled rules by taking the override settings into consideration. Contributed by @ematipico
- Fix [https://github.com/biomejs/biome/issues/2877] by correctly handling line terminators in JSX string. Contributed by @ah-yu

### Linter

#### Promoted rules

New rules are incubated in the nursery group. Once stable, we promote them to a stable group. The following rules are promoted:

- [useImportRestrictions](https://biomejs.dev/linter/rules/use-import-restrictions/)
- [noNodejsModules](https://biomejs.dev/linter/rules/no-nodejs-modules/)
- [useArrayLiterals](https://biomejs.dev/linter/rules/use-array-literals/)
- [noConstantMathMinMaxClamp](https://biomejs.dev/linter/rules/no-constant-math-min-max-clamp/)
- [noFlatMapIdentity](https://biomejs.dev/linter/rules/no-flat-map-identity/)

#### New features

- Add [nursery/useDateNow](https://biomejs.dev/linter/rules/use-date-now/). Contributed by @minht11
- Add [nursery/useErrorMessage](https://biomejs.dev/linter/rules/use-error-message/). Contributed by @minht11
- Add [nursery/useThrowOnlyError](https://biomejs.dev/linter/rules/use-throw-only-error/). Contributed by @minht11
- Add [nursery/useImportExtensions](https://biomejs.dev/linter/rules/use-import-extensions/). Contributed by @minht11

- [useNamingConvention](https://biomejs.dev/linter/rules/use-naming-convention/) now supports an option to enforce custom conventions ([#1900](https://github.com/biomejs/biome/issues/1900)).

  For example, you can enforce the use of a prefix for private class members:

  ```json
  {
  	"linter": {
  		"rules": {
  			"style": {
  				"useNamingConvention": {
  					"level": "error",
  					"options": {
  						"conventions": [
  							{
  								"selector": {
  									"kind": "classMember",
  									"modifiers": ["private"]
  								},
  								"match": "_(.*)",
                  "formats": ["camelCase"]
  							}
  						]
  					}
  				}
  			}
  		}
  	}
  }
  ```

  Please, find more details in the [rule documentation](https://biomejs.dev/linter/rules/use-naming-convention/#options).

  Contributed by @Conaclos

- Add [nursery/useNumberToFixedDigitsArgument](https://biomejs.dev/linter/rules/use-number-to-fixed-digits-argument/).
  Contributed by @minht11

- Add [nursery/useThrowNewError](https://biomejs.dev/linter/rules/use-throw-new-error/).
  Contributed by @minht11
- Add [nursery/useTopLevelRegex](https://biomejs.dev/linter/rules/use-top-level-regex), which enforces defining regular expressions at the top level of a module. [#2148](https://github.com/biomejs/biome/issues/2148) Contributed by @dyc3.
- Add [nursery/noCssEmptyBlock](https://biomejs.dev/linter/rules/no-css-empty-block). [#2513](https://github.com/biomejs/biome/pull/2513) Contributed by @togami2864
- Add [nursery/noDuplicateAtImportRules](https://biomejs.dev/linter/rules/no-duplicate-at-import-rules). [#2658](https://github.com/biomejs/biome/pull/2658) Contributed by @DerTimonius
- Add [nursery/noDuplicateFontNames](https://biomejs.dev/linter/rules/no-duplicate-font-names). [#2308](https://github.com/biomejs/biome/pull/2308) Contributed by @togami2864
- Add [nursery/noDuplicateSelectorsKeyframeBlock](https://biomejs.dev/linter/rules/no-duplicate-selectors-keyframe-block). [#2534](https://github.com/biomejs/biome/pull/2534) Contributed by @isnakode
- Add [nursery/noImportantInKeyframe](https://biomejs.dev/linter/rules/no-important-in-keyframe). [#2542](https://github.com/biomejs/biome/pull/2542) Contributed by @isnakode
- Add [nursery/noInvalidPositionAtImportRule](https://biomejs.dev/linter/rules/no-invalid-position-at-import-rule). [#2717](https://github.com/biomejs/biome/issues/2717) Contributed by @t-shiratori
- Add [nursery/noUnknownFunction](https://biomejs.dev/linter/rules/no-unknown-function). [#2570](https://github.com/biomejs/biome/pull/2570) Contributed by @neokidev
- Add [nursery/noUnknownMediaFeatureName](https://biomejs.dev/linter/rules/no-unknown-media-feature-name). [#2751](https://github.com/biomejs/biome/issues/2751) Contributed by @Kazuhiro-Mimaki
- Add [nursery/noUnknownProperty](https://biomejs.dev/linter/rules/no-unknown-property). [#2755](https://github.com/biomejs/biome/pull/2755) Contributed by @chansuke
- Add [nursery/noUnknownSelectorPseudoElement](https://biomejs.dev/linter/rules/no-unknown-selector-pseudo-element). [#2655](https://github.com/biomejs/biome/issues/2655) Contributed by @keita-hino
- Add [nursery/noUnknownUnit](https://biomejs.dev/linter/rules/no-unknown-unit). [#2535](https://github.com/biomejs/biome/issues/2535) Contributed by @neokidev
- Add [nursery/noUnmatchableAnbSelector](https://biomejs.dev/linter/rules/no-unmatchable-anb-selector). [#2706](https://github.com/biomejs/biome/issues/2706) Contributed by @togami2864
- Add [nursery/useGenericFontNames](https://biomejs.dev/linter/rules/use-generic-font-names). [#2573](https://github.com/biomejs/biome/pull/2573) Contributed by @togami2864
- Add [nursery/noYodaExpression](https://biomejs.dev/linter/rules/no-yoda-expression/). Contributed by @michellocana
- Add [nursery/noUnusedFunctionParameters](https://biomejs.dev/linter/rules/no-unused-function-parameters/) Contributed by @printfn
- Add [nursery/UseSemanticElements](https://biomejs.dev/linter/rules/use-semantic-elements/). Contributed by @fujiyamaorange

#### Enhancements

- Add a code action for [noConfusingVoidType](https://biomejs.dev/linter/rules/no-confusing-void-type/) and improve the diagnostics.

  The rule now suggests using `undefined` instead of `void` in confusing places.
  The diagnosis is also clearer.

  Contributed by @Conaclos
- Improve code action for [nursery/noUselessUndefinedInitialization](https://biomejs.dev/linter/rules/no-useless-undefined-initialization/) to handle comments.

  The rule now places inline comments after the declaration statement, instead of removing them.
  The code action is now safe to apply.

  Contributed by @lutaok

- Make [useExhaustiveDependencies](https://biomejs.dev/linter/rules/use-exhaustive-dependencies/) report duplicate dependencies. Contributed by @tunamaguro

- Rename `noEvolvingAny` into `noEvolvingTypes` ([#48](https://github.com/biomejs/website/issues/48)). Contributed by @Conaclos

#### Bug fixes

- [noUndeclaredVariables](https://biomejs.dev/linter/rules/no-undeclared-variables/) and [noUnusedImports](https://biomejs.dev/linter/rules/no-unused-imports) now correctly handle import namespaces ([#2796](https://github.com/biomejs/biome/issues/2796)).

  Previously, Biome bound unqualified type to import namespaces.
  Import namespaces can only be used as qualified names in a type (ambient) context.

  ```ts
  // Unused import
  import * as Ns1 from "";
  // This doesn't reference the import namespace `Ns1`
  type T1 = Ns1; // Undeclared variable `Ns1`

  // Unused import
  import type * as Ns2 from "";
  // This doesn't reference the import namespace `Ns2`
  type T2 = Ns2; // Undeclared variable `Ns2`

  import type * as Ns3 from "";
  // This references the import namespace because it is a qualified name.
  type T3 = Ns3.Inner;
  // This also references the import namespace.
  export type { Ns3 }
  ```

  Contributed by @Conaclos

- [noUndeclaredVariables](https://biomejs.dev/linter/rules/no-undeclared-variables/) now correctly handle ambient computed member names ([#2975](https://github.com/biomejs/biome/issues/2975)).

  A constant can be imported as a type and used in a computed member name of a member signature.
  Previously, Biome was unable to bind the value imported as a type to the computed member name.

  ```ts
  import type { NAME } from "./constants.js";
  type X = { [NAME]: number };
  ```

  Contributed by @Conaclos

- [noUndeclaredVariables](https://biomejs.dev/linter/rules/no-undeclared-variables/) now ignores `this` in JSX components ([#2636](https://github.com/biomejs/biome/issues/2636)).

  The rule no longer reports `this` as undeclared in following code.

  ```jsx
  import { Component } from 'react';

  export class MyComponent extends Component {
    render() {
      return <this.foo />
    }
  }
  ```

  Contributed by @printfn and @Conaclos

- `useJsxKeyInIterable` now handles more cases involving fragments. See the snippets below. Contributed by @dyc3
```jsx
// valid
[].map((item) => {
	return <>{item.condition ? <div key={item.id} /> : <div key={item.id}>foo</div>}</>;
});

// invalid
[].map((item) => {
	return <>{item.condition ? <div /> : <div>foo</div>}</>;
});
```
- `noExcessiveNestedTestSuites` no longer erroneously alerts on `describe` calls that are not invoking the global `describe` function. [#2599](https://github.com/biomejs/biome/issues/2599) Contributed by @dyc3
```js
// now valid
z.object({})
  .describe('')
  .describe('')
  .describe('')
  .describe('')
  .describe('')
  .describe('');
```
- `noEmptyBlockStatements` no longer reports empty constructors using typescript parameter properties. [#3005](https://github.com/biomejs/biome/issues/3005) Contributed by @dyc3
- `noEmptyBlockStatements` no longer reports empty private or protected constructors. Contributed by @dyc3

- [noExportsInTest](https://biomejs.dev/linter/rules/no-exports-in-test/) rule no longer treats files with in-source testing as test files https://github.com/biomejs/biome/issues/2859. Contributed by @ah-yu
- [useSortedClasses](https://biomejs.dev/linter/rules/use-sorted-classes/) now keeps leading and trailing spaces when applying the code action inside template literals:

  ```
  i Unsafe fix: Sort the classes.

    1 1 │   <>
    2   │ - → <div·class={`${variable}·px-2·foo·p-4·bar`}/>
      2 │ + → <div·class={`${variable}·foo·bar·p-4·px-2`}/>
    3 3 │   	<div class={`px-2 foo p-4 bar ${variable}`}/>
    4 4 │   </>
  ```
- [noUndeclaredDependencies](https://biomejs.dev/linter/rules/no-undeclared-dependencies/) is correctly triggered when running `biome ci`. Contributed by @ematipico
- [noUnusedVariables](https://biomejs.dev/linter/rules/no-unused-variables/) no longer panics when a certain combination of characters is typed. Contributed by @ematipico

- [noUndeclaredVariables](https://biomejs.dev/linter/rules/no-undeclared-variables/) no logger alerts on `arguments` object in a function scope. Contributed by @ah-yu
### Parser

#### Enhancements

- `lang="tsx"` is now supported in Vue Single File Components. [#2765](https://github.com/biomejs/biome/issues/2765) Contributed by @dyc3

#### Bug fixes

- The `const` modifier for type parameters is now accepted for TypeScript `new` signatures ([#2825](https://github.com/biomejs/biome/issues/2825)).

  The following code is now correctly parsed:

  ```ts
  interface I {
    new<const T>(x: T): T
  }
  ```

  Contributed by @Conaclos

- Some invalid TypeScript syntax caused the Biome parser to crash.

  The following invalid syntax no longer causes the Biome parser to crash:

  ```ts
  declare using x: null;
  declare qwait using x: null;
  ```

  Contributed by @Conaclos

## 1.7.3 (2024-05-06)

### CLI

#### Bug fixes

- The [stdin-file-path](https://biomejs.dev/guides/integrate-in-editor/#use-stdin) option now works correctly for Astro/Svelte/Vue files ([#2686](https://github.com/biomejs/biome/pull/2686))

  Fix [#2225](https://github.com/biomejs/biome/issues/2225) where lint output become empty for Vue files.

  Contributed by @tasshi-me

- `biome migrate eslint` now correctly resolve `@scope/eslint-config` ([#2705](https://github.com/biomejs/biome/issues/2705)). Contributed by @Conaclos

### Linter

#### New features

- Add [nursery/noUselessStringConcat](https://biomejs.dev/linter/rules/no-useless-string-concat/).
- Add [nursery/useExplicitLengthCheck](https://biomejs.dev/linter/rules/use-explicit-length-check/). Contributed by @minht11

- `useExhaustiveDependencies` now recognizes (some) dependencies that change on
  every render ([#2374](https://github.com/biomejs/biome/issues/2374)).
  Contributed by @arendjr

#### Bug fixes

- [noBlankTarget](https://biomejs.dev/linter/rules/no-blank-target/) no longer hangs when applying a code fix ([#2675](https://github.com/biomejs/biome/issues/2675)).

  Previously, the following code made Biome hangs when applying a code fix.

  ```jsx
  <a href="https://example.com" rel="" target="_blank"></a>
  ```

  Contributed by @Conaclos

- [noRedeclare](https://biomejs.dev/linter/rules/no-redeclare/) no longer panics on conditional type ([#2659](https://github.com/biomejs/biome/issues/2659)).

  This is a regression introduced by [#2394](https://github.com/biomejs/biome/issues/2394).
  This regression makes `noRedeclare` panics on every conditional types with `infer` bindings.

  Contributed by @Conaclos

- [noUnusedLabels](https://biomejs.dev/linter/rules/no-unused-labels/) and [noConfusingLabels](https://biomejs.dev/linter/rules/no-confusing-labels/) now ignore svelte reactive statements ([#2571](https://github.com/biomejs/biome/issues/2571)).

  The rules now ignore reactive Svelte blocks in Svelte components.

  ```svelte
  <script>
  $: { /* reactive block */ }
  </script>
  ```

  Contributed by @Conaclos

- [useExportType](https://biomejs.dev/linter/rules/use-export-type/) no longer removes leading comments ([#2685](https://github.com/biomejs/biome/issues/2685)).

  Previously, `useExportType` removed leading comments when it factorized the `type` qualifier.
  It now provides a code fix that preserves the leading comments:

  ```diff
  - export {
  + export type {
      /**leading comment*/
  -   type T
  +   T
    }
  ```

  Contributed by @Conaclos

- [useJsxKeyInIterable](https://biomejs.dev/linter/rules/use-jsx-key-in-iterable/) no longer reports false positive when iterating on non-jsx items ([#2590](https://github.com/biomejs/biome/issues/2590)).

  The following snipet of code no longer triggers the rule:

  ```jsx
  <>{data.reduce((total, next) => total + next, 0)}</>
  ```

  Contributed by @dyc3

- Fix typo by renaming `useConsistentBuiltinInstatiation` to `useConsistentBuiltinInstantiation`
  Contributed by @minht11
- Fix the rule `useSingleCaseStatement` including `break` statements when counting the number of statements in a `switch` statement (#2696)


## 1.7.2 (2024-04-30)

### Analyzer

#### Bug fixes

- Import sorting now ignores side effect imports ([#817](https://github.com/biomejs/biome/issues/817)).

  A side effect import consists now in its own group.
  This ensures that side effect imports are not reordered.

  Here is an example of how imports are now sorted:

  ```diff
    import "z"
  - import { D } from "d";
    import { C } from "c";
  + import { D } from "d";
    import "y"
    import "x"
  - import { B } from "b";
    import { A } from "a";
  + import { B } from "b";
    import "w"
  ```

  Contributed by @Conaclos

- Import sorting now adds spaces where needed ([#1665](https://github.com/biomejs/biome/issues/1665))
  Contributed by @Conaclos

### CLI

#### Bug fixes

- `biome migrate eslint` now handles cyclic references.

  Some plugins and configurations export objects with cyclic references.
  This causes `biome migrate eslint` to fail or ignore them.
  These edge cases are now handled correctly.

  Contributed by @Conaclos

### Formatter

#### Bug fixes

- Correctly handle placement of comments inside named import clauses. [#2566](https://github.com/biomejs/biome/pull/2566). Contributed by @ah-yu

### Linter

#### New features

- Add [nursery/noReactSpecificProps](https://biomejs.dev/linter/rules/no-react-specific-props/).
  Contributed by @marvin-j97

- Add [noUselessUndefinedInitialization](https://biomejs.dev/linter/rules/no-useless-undefined-initialization/).
  Contributed by @lutaok

- Add [nursery/useArrayLiterals](https://biomejs.dev/linter/rules/use-array-literals/).
  Contributed by @Kazuhiro-Mimaki

- Add [nursery/useConsistentBuiltinInstatiation](https://biomejs.dev/linter/rules/use-consistent-builtin-instantiation/).
  Contributed by @minht11

- Add [nursery/useDefaultSwitchClause](https://biomejs.dev/linter/rules/use-default-switch-clause/).
  Contributed by @michellocana

#### Bug fixes

- [noDuplicateJsonKeys](https://biomejs.dev/linter/rules/no-duplicate-json-keys/) no longer crashes when a JSON file contains an unterminated string ([#2357](https://github.com/biomejs/biome/issues/2357)).
  Contributed by @Conaclos

- [noRedeclare](https://biomejs.dev/linter/rules/no-redeclare/) now reports redeclarations of parameters in a functions body ([#2394](https://github.com/biomejs/biome/issues/2394)).

  The rule was unable to detect redeclarations of a parameter or a type parameter in the function body.
  The following two redeclarations are now reported:

  ```ts
  function f<T>(a) {
    type T = number; // redeclaration
    const a = 0; // redeclaration
  }
  ```

  Contributed by @Conaclos

- [noRedeclare](https://biomejs.dev/linter/rules/no-redeclare/) no longer reports overloads in object types ([#2608](https://github.com/biomejs/biome/issues/2608)).

  The rule no longer report redeclarations in the following code:

  ```ts
  type Overloads = {
    ({ a }: { a: number }): number,
    ({ a }: { a: string }): string,
  };
  ```

  Contributed by @Conaclos

- [noRedeclare](https://biomejs.dev/linter/rules/no-redeclare/) now merge default function export declarations and types ([#2372](https://github.com/biomejs/biome/issues/2372)).

  The following code is no longer reported as a redeclaration:

  ```ts
  interface Foo {}
  export default function Foo() {}
  ```

  Contributed by @Conaclos

- [noUndeclaredVariables](https://biomejs.dev/linter/rules/no-undeclared-variables/) no longer reports variable-only and type-only exports ([#2637](https://github.com/biomejs/biome/issues/2637)).
  Contributed by @Conaclos

- [noUnusedVariables](https://biomejs.dev/linter/rules/no-unused-variables/) no longer crash Biome when encountering a malformed conditional type ([#1695](https://github.com/biomejs/biome/issues/1695)).
  Contributed by @Conaclos

- [useConst](https://biomejs.dev/linter/rules/use-const/) now ignores a variable that is read before its assignment.

  Previously, the rule reported the following example:

  ```js
  let x;
  x; // read
  x = 0; // write
  ```

  It is now correctly ignored.

  Contributed by @Conaclos

- [useShorthandFunctionType](https://biomejs.dev/linter/rules/use-shorthand-function-type/) now suggests correct code fixes when parentheses are required ([#2595](https://github.com/biomejs/biome/issues/2595)).

  Previously, the rule didn't add parentheses when they were needed.
  It now adds parentheses when the function signature is inside an array, a union, or an intersection.

  ```diff
  - type Union = { (): number } | string;
  + type Union = (() => number) | string;
  ```

  Contributed by @Conaclos

- [useTemplate](https://biomejs.dev/linter/rules/use-template/) now correctly escapes strings ([#2580](https://github.com/biomejs/biome/issues/2580)).

  Previously, the rule didn't correctly escape characters preceded by an escaped character.

  Contributed by @Conaclos

- [noMisplacedAssertion](https://biomejs.dev/linter/rules/no-misplaced-assertion/) now allow these matchers

  - `expect.any()`
  - `expect.anything()`
  - `expect.closeTo`
  - `expect.arrayContaining`
  - `expect.objectContaining`
  - `expect.stringContaining`
  - `expect.stringMatching`
  - `expect.extend`
  - `expect.addEqualityTesters`
  - `expect.addSnapshotSerializer`

  Contributed by @fujiyamaorange

### Parser

#### Bug fixes

- The language parsers no longer panic on unterminated strings followed by a newline and a space ([#2606](https://github.com/biomejs/biome/issues/2606), [#2410](https://github.com/biomejs/biome/issues/2410)).

  The following example is now parsed without making Biome panics:

  ```
  "
   "
  ```

  Contributed by @Conaclos


## 1.7.1 (2024-04-22)

### Editors

#### Bug fixes

- Fix [#2403](https://github.com/biomejs/biome/issues/2403) by printing the errors in the client console. Contributed by @ematipico

### Formatter

#### Bug fixes

- Add parentheses for the return expression that has leading multiline comments. [#2504](https://github.com/biomejs/biome/pull/2504). Contributed by @ah-yu

- Correctly format dangling comments of continue statements. [#2555](https://github.com/biomejs/biome/pull/2555). Contributed by @ah-yu

- Prevent comments from being eaten by the formatter [#2578](https://github.com/biomejs/biome/pull/2578). Now the comments won't be eaten for the following code:
  ```js
  console.log((a,b/* comment */));
  ```
  Contributed by @ah-yu

- Correctly format nested union type to avoid reformatting issue. [#2628](https://github.com/biomejs/biome/pull/2628). Contributed by @ah-yu

### Linter

#### Bug fixes

- Fix case where `jsxRuntime` wasn't being respected by `useImportType` rule ([#2473](https://github.com/biomejs/biome/issues/2473)).Contributed by @arendjr
- Fix [#2460](https://github.com/biomejs/biome/issues/2460), where the rule `noUselessFragments` was crashing the linter in some cases. Now cases like these are correctly handled:
  ```jsx
  callFunction(<>{bar}</>)
  ```
  Contributed by @ematipico
- Fix [#2366](https://github.com/biomejs/biome/issues/2366), where `noDuplicateJsonKeys` incorrectly computed the kes to highlight. Contributed by @ematipico
#### Enhancements

- The rule `noMisplacedAssertions` now considers valid calling `expect` inside `waitFor`:
  ```js
  import { waitFor } from '@testing-library/react';

  await waitFor(() => {
    expect(111).toBe(222);
  });
  ```
  Contributed by @ematipico


## 1.7.0 (2024-04-15)

### Analyzer

#### Bug fixes

- Now Biome can detect the script language in Svelte and Vue script blocks more reliably ([#2245](https://github.com/biomejs/biome/issues/2245)). Contributed by @Sec-ant

- `useExhaustiveDependencies` no longer reports recursive calls as missing
  dependencies ([#2361](https://github.com/biomejs/biome/issues/2361)).
  Contributed by @arendjr

- `useExhaustiveDependencies` correctly reports missing dependencies declared
  using function declarations ([#2362](https://github.com/biomejs/biome/issues/2362)).
  Contributed by @arendjr

- Biome now can handle `.svelte` and `.vue` files with `CRLF` as the end-of-line sequence. Contributed by @Sec-ant

- `noMisplacedAssertion` no longer reports method calls by `describe`, `test`, `it` objects (e.g. `test.each([])()`) ([#2443](https://github.com/biomejs/biome/issues/2443)). Contributed by @unvalley.

- Biome now can handle `.vue` files with [generic components](https://vuejs.org/api/sfc-script-setup#generics) ([#2456](https://github.com/biomejs/biome/issues/2456)).
  ```vue
  <script generic="T extends Record<string, any>" lang="ts" setup>
  //...
  </script>
  ```
  Contributed by @Sec-ant

#### Enhancements

- Complete the well-known file lists for JSON-like files. Trailing commas are allowed in `.jsonc` files by default. Some well-known files like `tsconfig.json` and `.babelrc` don't use the `.jsonc` extension but still allow comments and trailing commas. While others, such as `.eslintrc.json`, only allow comments. Biome is able to identify these files and adjusts the `json.parser.allowTrailingCommas` option accordingly to ensure they are correctly parsed. Contributed by @Sec-ant

- Fix dedent logic inconsistent with prettier where the indent-style is space and the indent-width is not 2. Contributed by @mdm317

### CLI

#### New features

- Add a command to migrate from ESLint

  `biome migrate eslint` allows you to migrate an ESLint configuration to Biome.
  The command supports [legacy ESLint configurations](https://eslint.org/docs/latest/use/configure/configuration-files) and [new flat ESLint configurations](https://eslint.org/docs/latest/use/configure/configuration-files-new).
  Legacy ESLint configurations using the YAML format are not supported.

  When loading a legacy ESLint configuration, Biome resolves the `extends` field.
  It resolves both shared configurations and plugin presets!
  To do this, it invokes _Node.js_.

  Biome relies on the metadata of its rules to determine the [equivalent rule of an ESLint rule](https://biomejs.dev/linter/rules-sources/).
  A Biome rule is either inspired or roughly identical to an ESLint rules.
  By default, inspired and nursery rules are excluded from the migration.
  You can use the CLI flags `--include-inspired` and `--include-nursery` to migrate them as well.

  Note that this is a best-effort approach.
  You are not guaranteed to get the same behavior as ESLint.

  Given the following ESLint configuration:

  ```json
  {
        "ignore_patterns": ["**/*.test.js"],
        "globals": { "var2": "readonly" },
        "rules": {
            "eqeqeq": "error"
        },
        "overrides": [{
            "files": ["lib/*.js"],
            "rules": {
              "default-param-last": "off"
            }
        }]
  }
  ```

  `biome migrate eslint --write` changes the Biome configuration as follows:

  ```json
  {
    "linter": {
      "rules": {
        "recommended": false,
        "suspicious": {
          "noDoubleEquals": "error"
        }
      }
    },
    "javascript": { "globals": ["var2"] },
    "overrides": [{
      "include": ["lib/*.js"],
      "linter": {
        "rules": {
          "style": {
            "useDefaultParameterLast": "off"
          }
        }
      }
    }]
  }
  ```

  Also, if the working directory contains `.eslintignore`, then Biome migrates the glob patterns.
  Nested `.eslintignore` in subdirectories and negated glob patterns are not supported.

  If you find any issue, please don't hesitate to report them.

  Contributed by @Conaclos

- Added two new options to customise the emitted output of the CLI: `--reporter=json` and `--reporter=json-pretty`. With `--reporter=json`, the diagnostics and the
  summary will be printed in the **terminal** in JSON format. With `--reporter=json-pretty`, you can print the same information, but formatted using the same options of your configuration.

  NOTE: the shape of the JSON is considered experimental, and the shape of the JSON might change in the future.

  <details>
  <summary>Example of output when running `biome format` command</summary>
  ```json
  {
    "summary": {
      "changed": 0,
      "unchanged": 1,
      "errors": 1,
      "warnings": 0,
      "skipped": 0,
      "suggestedFixesSkipped": 0,
      "diagnosticsNotPrinted": 0
    },
    "diagnostics": [
      {
        "category": "format",
        "severity": "error",
        "description": "Formatter would have printed the following content:",
        "message": [
          {
            "elements": [],
            "content": "Formatter would have printed the following content:"
          }
        ],
        "advices": {
          "advices": [
            {
              "diff": {
                "dictionary": "  statement();\n",
                "ops": [
                  { "diffOp": { "delete": { "range": [0, 2] } } },
                  { "diffOp": { "equal": { "range": [2, 12] } } },
                  { "diffOp": { "delete": { "range": [0, 2] } } },
                  { "diffOp": { "equal": { "range": [12, 13] } } },
                  { "diffOp": { "delete": { "range": [0, 2] } } },
                  { "diffOp": { "insert": { "range": [13, 15] } } }
                ]
              }
            }
          ]
        },
        "verboseAdvices": { "advices": [] },
        "location": {
          "path": { "file": "format.js" },
          "span": null,
          "sourceCode": null
        },
        "tags": [],
        "source": null
      }
    ],
    "command": "format"
  }
  ```
  </details>

- Added new `--staged` flag to the `check`, `format` and `lint` subcommands.

  This new option allows users to apply the command _only_ to the files that are staged (the
  ones that will be committed), which can be very useful to simplify writing git hook scripts
  such as `pre-commit`. Contributed by @castarco

#### Enhancements

- Improve support of `.prettierignore` when migrating from Prettier

  Now, Biome translates most of the glob patterns in `.prettierignore` to the equivalent Biome ignore pattern.
  Only negated glob patterns are not supported.

  Contributed by @Conaclos

- Support JavaScript configuration files when migrating from Prettier

  `biome migrate prettier` is now able to migrate Prettier configuration files
  ending with `js`, `mjs`, or `cjs` extensions.
  To do this, Biome invokes Node.js.

  Also, embedded Prettier configurations in `package.json` are now supported.

  Contributed by @Conaclos

- Support `overrides` field in Prettier configuration files when migrating from Prettier.
  Contributed by @Conaclos

- Support passing a file path to the `--config-path` flag or the `BIOME_CONFIG_PATH` environment variable.

  Now you can pass a `.json`/`.jsonc` file path with any filename to the `--config-path` flag or the
  `BIOME_CONFIG_PATH` environment variable. This will disable the configuration auto-resolution and Biome
  will try to read the configuration from the said file path ([#2265](https://github.com/biomejs/biome/issues/2265)).

  ```shell
  biome format --config-path=../biome.json ./src
  ```

  Contributed by @Sec-ant

#### Bug fixes

- Biome now tags the diagnostics emitted by `organizeImports` and `formatter` with correct severity levels, so they will be properly filtered by the flag `--diagnostic-level` ([#2288](https://github.com/biomejs/biome/issues/2288)). Contributed by @Sec-ant

- Biome now correctly filters out files that are not present in the current directory when using the `--changed` flag [#1996](https://github.com/biomejs/biome/issues/1996). Contributed by @castarco

- Biome now skips traversing `fifo` or `socket` files ([#2311](https://github.com/biomejs/biome/issues/2311)). Contributed by @Sec-ant

- Biome now resolves configuration files exported from external libraries in `extends` from the working directory (CLI) or project root (LSP). This is the documented behavior and previous resolution behavior is considered as a bug ([#2231](https://github.com/biomejs/biome/issues/2231)). Contributed by @Sec-ant

### Configuration

#### Bug fixes

- Now setting group level `all` to `false` can disable recommended rules from that group when top level `recommended` is `true` or unset. Contributed by @Sec-ant

- Biome configuration files can correctly extends `.jsonc` configuration files now ([#2279](https://github.com/biomejs/biome/issues/2279)). Contributed by @Sec-ant

- Fixed the JSON schema for React hooks configuration ([#2396](https://github.com/biomejs/biome/issues/2396)). Contributed by @arendjr

#### Enhancements

- Biome now displays the location of a parsing error for its configuration file ([#1627](https://github.com/biomejs/biome/issues/1627)).

  Previously, when Biome encountered a parsing error in its configuration file,
  it didn't indicate the location of the error.
  It now displays the name of the configuration file and the range where the error occurred.

  Contributed by @Conaclos

- `options` is no longer required for rules without any options ([#2313](https://github.com/biomejs/biome/issues/2313)).

  Previously, the JSON schema required to set `options` to `null` when an object is used to set the diagnostic level of a rule without any option.
  However, if `options` is set to `null`, Biome emits an error.

  The schema is now fixed and it no longer requires specifying `options`.
  This makes the following configuration valid:

  ```json
  {
    "linter": {
      "rules": {
        "style": {
          "noDefaultExport": {
            "level": "off"
          }
        }
      }
    }
  }
  ```

  Contributed by @Conaclos

### Editors

#### Bug fixes

- Biome extension is now able to parse the JSX syntax in files that associated with the `javascript` [language identifier](https://microsoft.github.io/language-server-protocol/specifications/lsp/3.17/specification/#textDocumentItem). This is an ad hoc fix, because [in the React world, `.js` files are allowed to include JSX syntax](https://github.com/facebook/create-react-app/issues/87#issuecomment-234627904), and these files are often associated with the `javascript` language identifier in most of the editors. Plus, [some editor extensions](https://github.com/michaelgmcd/vscode-language-babel/blob/8b3a472748ad07c99dc022b66795c9eb46be4ccb/package.json#L63-L80) will also associate `.jsx` files with the `javascript` language identifier. Relative links: [discussion](https://github.com/biomejs/biome/discussions/838#discussioncomment-9047539), [#2085](https://github.com/biomejs/biome/issues/2085). Contributed by @Sec-ant

### Formatter

#### Bug fixes

- Fix [#2291](https://github.com/biomejs/biome/issues/2291) by correctly handle comment placement for JSX spread attributes and JSX spread children. Contributed by @ah-yu

### JavaScript APIs

### Linter

#### Promoted rules

New rules are incubated in the nursery group.
Once stable, we promote them to a stable group.
The following rules are promoted:

- [complecity/noExcessiveNestedTestSuites](https://biomejs.dev/linter/rules/no-excessive-nested-test-suites)
- [complexity/noUselessTernary](https://biomejs.dev/linter/rules/no-useless-ternary)
- [correctness/useJsxKeyInIterable](https://biomejs.dev/linter/rules/use-jsx-key-in-iterable)
- [performance/noBarrelFile](https://biomejs.dev/linter/rules/no-barrel-file/)
- [performance/noReExportAll](https://biomejs.dev/linter/rules/no-re-export-all/)
- [style/noNamespaceImport](https://biomejs.dev/linter/rules/no-namespace-import/)
- [style/useNodeAssertStrict](https://biomejs.dev/linter/rules/use-node-assert-strict/)
- [suspicious/noDuplicateTestHooks](https://biomejs.dev/linter/rules/no-duplicate-test-hooks/)
- [suspicious/noExportsInTest](https://biomejs.dev/linter/rules/no-exports-in-test/)
- [suspicious/noFocusedTests](https://biomejs.dev/linter/rules/no-focused-tests/)
- [suspicious/noSkippedTests](https://biomejs.dev/linter/rules/no-skipped-tests/)
- [suspicious/noSuspiciousSemicolonInJsx](https://biomejs.dev/linter/rules/no-suspicious-semicolon-in-jsx)

#### New features

- Add a new option `jsxRuntime` to the `javascript` configuration. When set to `reactClassic`, the [noUnusedImports](https://biomejs.dev/linter/rules/no-unused-imports) and [useImportType](https://biomejs.dev/linter/rules/use-import-type) rules use this information to make exceptions for the React global that is required by the React Classic JSX transform.

  This is only necessary for React users who haven't upgraded to the [new JSX transform](https://legacy.reactjs.org/blog/2020/09/22/introducing-the-new-jsx-transform.html).

  Contributed by @Conaclos and @arendjr

- Implement [#2043](https://github.com/biomejs/biome/issues/2043): The React rule [`useExhaustiveDependencies`](https://biomejs.dev/linter/rules/use-exhaustive-dependencies/) is now also compatible with Preact hooks imported from `preact/hooks` or `preact/compat`. Contributed by @arendjr

- Add rule [noFlatMapIdentity](https://biomejs.dev/linter/rules/no-flat-map-identity) to disallow unnecessary callback use on `flatMap`. Contributed by @isnakode

- Add rule [noConstantMathMinMaxClamp](https://biomejs.dev/linter/rules/no-constant-math-min-max-clamp), which disallows using `Math.min` and `Math.max` to clamp a value where the result itself is constant. Contributed by @mgomulak

#### Enhancements

- [style/useFilenamingConvention](https://biomejs.dev/linter/rules/use-filenaming-convention/) now allows prefixing a filename with `+` ([#2341](https://github.com/biomejs/biome/issues/2341)).

  This is a convention used by [Sveltekit](https://kit.svelte.dev/docs/routing#page) and [Vike](https://vike.dev/route).

  Contributed by @Conaclos

- [style/useNamingConvention](https://biomejs.dev/linter/rules/use-naming-convention/) now accepts `PascalCase` for local and top-level variables.

  This allows supporting local variables that hold a component or a regular class.
  The following code is now accepted:

  ```tsx
  function loadComponent() {
    const Component = getComponent();
    return <Component />;
  }
  ```

  Contributed by @Conaclos

- [complexity/useLiteralKeys](https://biomejs.dev/linter/rules/use-literal-keys/) no longer report computed properties named `__proto__` ([#2430](https://github.com/biomejs/biome/issues/2430)).

  In JavaScript, `{["__proto__"]: null}` and `{__proto__: null}` have not the same semantic.
  The first code set a regular property to `null`.
  The second one set the prototype of the object to `null`.
  See the [MDN Docs](https://developer.mozilla.org/en-US/docs/Web/JavaScript/Reference/Global_Objects/Object/proto) for more details.

  The rule now ignores computed properties named `__proto__`.

  Contributed by @Conaclos

#### Bug fixes

- Lint rules `useNodejsImportProtocol`, `useNodeAssertStrict`, `noRestrictedImports`, `noNodejsModules` will no longer check `declare module` statements anymore. Contributed by @Sec-ant

- [style/useNamingConvention](https://biomejs.dev/linter/rules/use-naming-convention/) now accepts any case for variables from object destructuring ([#2332](https://github.com/biomejs/biome/issues/2332)).

  The following name is now ignored:

  ```js
  const { Strange_Style } = obj;
  ```

  Previously, the rule renamed this variable. This led to a runtime error.

  Contributed by @Conaclos

### Parser

#### Bug fixes

- Fixed an issue when Unicode surrogate pairs were encoded in JavaScript strings
  using an escape sequence ([#2384](https://github.com/biomejs/biome/issues/2384)).
  Contributed by @arendjr


## 1.6.4 (2024-04-03)

### Analyzer

#### Bug fixes

- An operator with no spaces around in a binary expression no longer breaks the js analyzer ([#2243](https://github.com/biomejs/biome/issues/2243)). Contributed by @Sec-ant

### CLI

#### Bug fixes

- Fix the printed error count ([#2048](https://github.com/biomejs/biome/issues/2048)). Contributed by @Sec-ant

### Configuration

#### Bug fixes

- Correctly calculate enabled rules in lint rule groups. Now a specific rule belonging to a group can be enabled even if its group-level preset option `recommended` or `all` is `false` ([#2191](https://github.com/biomejs/biome/issues/2191)). Contributed by @Sec-ant

### Editors

#### Bug fixes

- Fix the unexpected code deletion and repetition when `quickfix.biome` is enabled and some `import`-related rules are applied ([#2222](https://github.com/biomejs/biome/issues/2222), [#688](https://github.com/biomejs/biome/issues/688), [#1015](https://github.com/biomejs/biome/issues/1015)). Contributed by @Sec-ant

### Linter

#### New features

- Add [nursery/noMisplacedAssertion](https://biomejs.dev/linter/rules/no-misplaced-assertion/). COntributed by @ematipico

#### Bug fixes

- Fix [#2211](https://github.com/biomejs/biome/issues/2211). noChildrenProp should work fine when children pass as a prop in a new line. Contributed by @fireairforce

- Fix [#2248](https://github.com/biomejs/biome/issues/2248). `lint/a11y/useButtonType` should not trigger when button element with spread attribute. Contributed by @fireairforce

- Fix [#2216](https://github.com/biomejs/biome/issues/2216). `lint/style/useNamingConvention` should not ignore JSX Component name binding. Contributed by @fireairforce

#### Enhancements

- Add support for object property members in the rule `useSortedClasses`. Contributed by @ematipico

### Parser

- The parser doesn't throw any error when the frontmatter of `.astro` files contains an illegal return:

  ```astro
  ---
  const condition = true;
  if (condition) {
    return "Something";
  }
  ---
  <div></div>
  ```
  Contributed by @ematipico

## 1.6.3 (2024-03-25)

### CLI

#### Bug fixes

- Fix configuration resolution. Biome is now able to correctly find the `biome.jsonc` configuration file when `--config-path` is explicitly set ([#2164](https://github.com/biomejs/biome/issues/2164)). Contributed by @Sec-ant

- JavaScript/TypeScript files of different variants (`.ts`, `.js`, `.tsx`, `.jsx`) in a single workspace now have stable formatting behaviors when running the CLI command in paths of different nested levels or in different operating systems ([#2080](https://github.com/biomejs/biome/issues/2080), [#2109](https://github.com/biomejs/biome/issues/2109)). Contributed by @Sec-ant

### Configuration

#### Bug fixes

- Complete the documentation and overrides support for options `formatter.lineEnding`, `[language].formatter.lineEnding`, `formatter.attributePosition` and `javascript.formatter.attributePosition`. Contributed by @Sec-ant

### Formatter

#### Bug fixes

- Fix [#2172](https://github.com/biomejs/biome/issues/2172) by breaking long object destructuring patterns. Contributed by @ah-yu

### Linter

#### New features

- Add rule [noEvolvingTypes](https://biomejs.dev/linter/rules/no-evolving-any) to disallow variables from evolving into `any` type through reassignments. Contributed by @fujiyamaorange

#### Enhancements

- Rename `noSemicolonInJsx` to `noSuspiciousSemicolonInJsx`. Contributed by @fujiyamaorange

### LSP

#### Bug fixes

- Quickfix action no longer autofixes lint rule errors on save when `linter` is disabled ([#2161](https://github.com/biomejs/biome/issues/2161)). Contributed by @Sec-ant
- Range formatting for Astro/Svelte/Vue doesn't place code out of place, especially when formatting on paste is enabled. Contributed by @ematipico

## 1.6.2 (2024-03-22)

### Analyzer

#### Bug fixes

- The `noSuperWithoutExtends` rule now allows for calling `super()` in derived class constructors of class expressions ([#2108](https://github.com/biomejs/biome/issues/2108)). Contributed by @Sec-ant

- Fix discrepancies on file source detection. Allow module syntax in `.cts` files ([#2114](https://github.com/biomejs/biome/issues/2114)). Contributed by @Sec-ant

### CLI

#### Bug fixes

- Fixes [#2131](https://github.com/biomejs/biome/issues/2131), where folders were incorrectly ignored when running the command `check`. Now folders are correctly ignored based on their command. Contributed by @ematipico

- Smoother handling of `"endOfLine": "auto"` in prettier migration: falling back to `"lf"` ([#2145](https://github.com/biomejs/biome/pull/2145)). Contributed by @eMerzh

### Configuration

#### Bug fixes

- Fix enabled rules calculation. The precendence of individual rules, `all` and `recommend` presets in top-level and group-level configs is now correctly respected. More details can be seen in ([#2072](https://github.com/biomejs/biome/pull/2072)) ([#2028](https://github.com/biomejs/biome/issues/2028)). Contributed by @Sec-ant

### Formatter

#### Bug fixes

- Fix [#1661](https://github.com/biomejs/biome/issues/1661). Now nested conditionals are aligned with Prettier's logic, and won't contain mixed spaces and tabs. Contributed by @ematipico

### JavaScript APIs

#### Enhancements

- Support applying lint fixes when calling the `lintContent` method of the `Biome` class ([#1956](https://github.com/biomejs/biome/pull/1956)). Contributed by @mnahkies

### Linter

#### New features

- Add [nursery/noDuplicateElseIf](https://biomejs.dev/linter/rules/no-duplicate-else-if/). COntributed by @mdm317

#### Bug fixes

- Rule `noUndeclaredDependencies` now also validates `peerDependencies` and `optionalDependencies` ([#2122](https://github.com/biomejs/biome/issues/2122)). Contributed by @Sec-ant

- Rule `noUndeclaredDependencies` won't check `declare module` statements anymore ([#2123](https://github.com/biomejs/biome/issues/2123)). Contributed by @Sec-ant

- Fix [#1925](https://github.com/biomejs/biome/issues/1925). The fix for `useOptionalChain` would sometimes suggest an incorrect fix that discarded optional chaining operators on the left-hand side of logical expressions. These are now preserved. Contributed by @arendjr

- Rule `noUndeclaredVariables` now also checks for worker globals ([#2121](https://github.com/biomejs/biome/issues/2121)). Contributed by @Sec-ant

### LSP

#### Bug fixes

- Correctly parse `.jsonc` files. Contributed by @Sec-ant

- Correctly resolve external `extends` configs. Contributed by @Sec-ant

## 1.6.1 (2024-03-12)

### CLI

#### Bug fixes

- CLI is now able to automatically search and resolve `biome.jsonc` ([#2008](https://github.com/biomejs/biome/issues/2008)). Contributed by @Sec-ant
- Fix a false positive where some files were counted as "fixed" even though they weren't modified. Contributed by @ematipico

### Configuration

#### Bug fixes

- `json.formatter.trailingCommas` option now works in `overrides` ([#2009](https://github.com/biomejs/biome/issues/2009)). Contributed by @Sec-ant

### Linter

#### New features

- Add rule [noDoneCallback](https://biomejs.dev/linter/rules/no-done-callback), this rule checks the function parameter of hooks & tests
  for use of the done argument, suggesting you return a promise instead. Contributed by @vasucp1207

  ```js
  beforeEach(done => {
    // ...
  });
  ```

#### Bug fixes

- [useJsxKeyInIterable](https://biomejs.dev/linter/rules/use-jsx-key-in-iterable) now recognizes function bodies wrapped in parentheses ([#2011](https://github.com/biomejs/biome/issues/2011)). Contributed by @Sec-ant

- [useShorthandFunctionType](https://biomejs.dev/linter/rules/use-shorthand-function-type) now preserves type parameters of generic interfaces when applying fixes ([#2015](https://github.com/biomejs/biome/issues/2015)). Contributed by @Sec-ant

- Code fixes of [useImportType](https://biomejs.dev/linter/rules/use-import-type) and [useExportType](https://biomejs.dev/linter/rules/use-export-type) now handle multiline statements ([#2041](https://github.com/biomejs/biome/issues/2041)). Contributed by @Conaclos

- [noRedeclare](https://biomejs.dev/linter/rules/no-redeclare) no longer reports type parameter and parameter with identical names ([#1992](https://github.com/biomejs/biome/issues/1992)).

  The following code is no longer reported:

  ```ts
  function f<a>(a: a) {}
  ```

  Contributed by @Conaclos

- [noRedeclare](https://biomejs.dev/linter/rules/no-redeclare) now reports duplicate type parameters in a same declaration.

  The following type parameters are now reported as a redeclaration:

  ```ts
  function f<T, T>() {}
  ```

  Contributed by @Conaclos

- [noUndeclaredDependencies](https://biomejs.dev/linter/rules/no-undeclared-dependencies/) now recognizes imports of subpath exports.

  E.g., the following import statements no longer report errors if `@mui/material` and `tailwindcss` are installed as dependencies:

  ```ts
  import Button from "@mui/material/Button";
  import { fontFamily } from "tailwindcss/defaultTheme";
  ```

  Contributed by @Sec-ant

### Parser

#### Bug fixes

- JavaScript lexer is now able to lex regular expression literals with escaped non-ascii chars ([#1941](https://github.com/biomejs/biome/issues/1941)).

  Contributed by @Sec-ant

## 1.6.0 (2024-03-08)

### Analyzer

#### New features

- Add partial for `.astro` files. Biome is able to sort imports inside the frontmatter of the Astro files. Contributed
  by @ematipico

  ```diff
  ---
  - import { getLocale } from "astro:i18n";
  - import { Code } from "astro:components";
  + import { Code } from "astro:components";
  + import { getLocale } from "astro:i18n";
  ---

  <div></div>
  ```
- Add partial for `.vue` files. Biome is able to sort imports inside the script block of Vue files. Contributed by
  @nhedger

  ```diff
  <script setup lang="ts">
  - import Button from "./components/Button.vue";
  - import * as vueUse from "vue-use";
  + import * as vueUse from "vue-use";
  + import Button from "./components/Button.vue";
  </script/>

  <template></template>
  ```

- Add partial for `.svelte` files. Biome is able to sort imports inside the script block of Svelte files. Contributed by
  @ematipico

  ```diff
  <script setup lang="ts">
  - import Button from "./components/Button.svelte";
  - import * as svelteUse from "svelte-use";
  + import * as svelteUse from "svelte-use";
  + import Button from "./components/Button.svelte";
  </script/>

  <div></div>
  ```

- The analyzer now **infers** the correct quote from `javascript.formatter.quoteStyle`, if set. This means that code fixes suggested by the analyzer will use the same quote of the formatter. Contributed by @ematipico

#### Enhancements

- [noUnusedVariables](https://biomejs.dev/linter/rules/no-unused-variables) ignores unused rest spread siblings.

  The following code is now valid:

  ```js
  const { a, ...rest } = { a: 0, b: 1 };
  console.log(rest);
  ```

  Contributed by @ah-yu

- Fix [#1931](https://github.com/biomejs/biome/issues/1931). Built-in React hooks such as
  `useEffect()` can now be validated by the
  [`useExhaustiveDependendies`](https://biomejs.dev/linter/rules/use-exhaustive-dependencies/), even
  when they're not being imported from the React library. To do so, simply configure them like
  any other user-provided hooks.

  Contributed by @arendjr

- Implemented [#1128](https://github.com/biomejs/biome/issues/1128). User-provided React hooks can
  now be configured to track stable results. For example:

  ```json
  "useExhaustiveDependencies": {
      "level": "error",
      "options": {
          "hooks": [{
              "name": "useMyState",
              "stableResult": [
                  1
              ]
          }]
      }
  }
  ```

  This will allow the following to be validated:

  ```js
  const [myState, setMyState] = useMyState();
  const toggleMyState = useCallback(() => {
    setMyState(!myState);
  }, [myState]); // Only `myState` needs to be specified here.
  ```

  Contributed by @arendjr

#### Bug fixes

- Fix [#1748](https://github.com/biomejs/biome/issues/1748). Now for the following case we won't provide an unsafe fix
  for the `noNonNullAssertion` rule:

  ```ts
  x[y.z!];
  ```

  Contributed by @ah-yu

- Imports that contain the protocol `:` are now sorted after the `npm:` modules, and before the `URL` modules.
  Contributed by @ematipico

  ```diff
  import express from "npm:express";
  - import Component from "./component.js"
  - import { sortBy } from "virtual:utils";
  + import { sortBy } from "virtual:utils";
  + import Component from "./component.js"
  ```

- Fix [#1081](https://github.com/biomejs/biome/issues/1081). The `useAwait` rule does not report `for await...of`.
  Contributed by @unvalley

- Fix [#1827](https://github.com/biomejs/biome/issues/1827) by properly analyzing nested `try-finally` statements. Contributed by @ah-yu

- Fix [#1924](https://github.com/biomejs/biome/issues/1924) Use the correct export name to sort in the import clause. Contributed by @ah-yu
- Fix [#1805](https://github.com/biomejs/biome/issues/1805) fix formatting arrow function which has conditional expression body  Contributed by @mdm317

- Fix [#1781](https://github.com/biomejs/biome/issues/1781) by avoiding the retrieval of the entire static member expression for the reference if the static member expression does not start with the reference. Contributed by @ah-yu

### CLI

#### New features

- Add a new command `biome migrate prettier`. The command will read the file `.prettierrc`/`prettier.json`
  and `.prettierignore` and map its configuration to Biome's one.
  Due to the different nature of `.prettierignore` globs and Biome's globs, it's **highly** advised to make sure that
  those still work under Biome.

- Now the file name printed in the diagnostics is clickable. If you run the CLI from your editor, you can <kbd>
  Ctrl</kbd>/<kbd title="Cmd">⌘</kbd> + Click on the file name, and the editor will open said file. If row and columns
  are specified e.g. `file.js:32:7`, the editor will set the cursor right in that position. Contributed by @ematipico

- Add an option `--linter` to `biome rage`. The option needs to check Biome linter configuration. Contributed by
  @seitarof

- Add an option `--formatter` to `biome rage`. The option needs to check Biome formatter configuration. Contributed by
  @seitarof
- The CLI now consistently reports the number of files tha were changed, out of the total files that were analysed. Contributed by @ematipico
- The CLI now consistently shows the number of errors and warnings emitted. Contributed by @ematipico

#### Bug fixes

- Don't process files under an ignored directory.

  Previously, Biome processed all files in the traversed hierarchy,
  even the files under an ignored directory.
  Now, it completely skips the content of ignored directories.

  For now, directories cannot be ignored using `files.include` in the configuration file.
  This is a known limitation that we want to address in a future release.

  For instance, if you have a project with a folder `src` and a folder `test`,
  the following configuration doesn't completely ignore `test`.

  ```json
  {
    "files": {
      "include": ["src"]
    }
  }
  ```

  Biome will traverse `test`,
  however all files of the directory are correctly ignored.
  This can result in file system errors,
  if Biome encounters dangling symbolic links or files with higher permissions.

  To avoid traversing the `test` directory,
  you should ignore the directory using `ignore`:

  ```json
  {
    "files": {
      "include": ["src"],
      "ignore": ["test"]
    }
  }
  ```

- Fix [#1508](https://github.com/biomejs/biome/issues/1508) by excluding deleted files from being processed. Contributed
  by @ematipico

- Fix [#1173](https://github.com/biomejs/biome/issues/1173). Fix the formatting of a single instruction with commented
  in a control flow body to ensure consistency. Contributed by @mdm317

- Fix overriding of `javascript.globals`. Contributed by @arendjr
- Fix a bug where syntax rules weren't run when pulling the diagnostics. Now Biome will emit more parsing diagnostics,
  e.g.
  ```
  check.js:1:17 parse/noDuplicatePrivateClassMembers ━━━━━━━━━━━━━━━━━━━━━━━━━━━━━━

    × Duplicate private class member "#foo"

    > 1 │ class A { #foo; #foo }
        │                 ^^^^

  ```
  Contributed by @ematipico

- Fix [#1774](https://github.com/biomejs/biome/issues/1774) by taking into account the option `--no-errors-on-unmatched` when running the CLI using `--changed`. Contributed by @antogyn

#### Enhancements

- Removed a superfluous diagnostic that was printed during the linting/check phase of a file:

  ```
  test.js check ━━━━━━━━━━━━━━━━━━━━━━━━━━━━━━━━━━━━━━━━━━━━━━━━━━━━━━━━━━━━━━━━━━━━━━━

    × The file contains diagnostics that needs to be addressed.
  ```
  Contributed by @ematipico
- The command `format` now emits parsing diagnostics if there are any, and it will terminate with a non-zero exit code. Contributed by @ematipico

### Configuration

#### New features

- Add the ability to resolve the configuration files defined inside `extends` from the `node_modules/` directory.

  If you want to resolve a configuration file that matches the specifier `@org/configs/biome`, then your `package.json`
  file must look this:

  ```json
  {
    "name": "@org/configs",
    "exports": {
      "./biome": "./biome.json"
    }
  }
  ```

  And the `biome.json` file that "imports" said configuration, will look like this:
  ```json
  {
    "extends": "@org/configs/biome"
  }
  ```
  Read the [documentation](https://biomejs.dev/guides/how-biome-works#the-extends-option) to better understand how it
  works, expectations and restrictions.

### Editors

#### Bug fixes

- Fix a regression where ignored files where formatted in the editor. Contributed by @ematipico
- Fix a bug where syntax rules weren't run when pulling the diagnostics. Now Biome will emit more parsing diagnostics,
  e.g.
  ```
  check.js:1:17 parse/noDuplicatePrivateClassMembers ━━━━━━━━━━━━━━━━━━━━━━━━━━━━━━

    × Duplicate private class member "#foo"

    > 1 │ class A { #foo; #foo }
        │                 ^^^^

  ```
  Contributed by @ematipico

### Formatter

#### New features

- Biome now allows to format the `package.json` file. This is now the default behaviour and users can remove their
  workarounds.
  If you rely on other tools to format `package.json`, you'll have to ignore it via configuration. Contributed by
  @pattrickrice
- New formatter option `attributePosition` that have similar behavior as
  Prettier `singleAttributePerLine` [#1706](https://github.com/biomejs/biome/issues/1706). Contributed by @octoshikari
- Add partial for `.astro` files. Biome is able to format the frontmatter of the Astro files. Contributed by @ematipico

  ```diff
  ---
  - statement ( );
  + statement();
  ---

  <div></div>
  ```
- Add partial for `.vue` files. Biome is able to format the script block of Vue files. Contributed by @nhedger

  ```diff
  <script setup lang="ts">
  - statement ( );
  + statement();
  </script/>

  <template></template>
  ```

- Add partial for `.svelte` files. Biome is able to format the script block of Svelte files. Contributed by @ematipico

  ```diff
  <script setup lang="ts">
  - statement ( );
  + statement();
  </script/>

  <div></div>
  ```

#### Enhancements

- `composer.json`, `deno.json`, `jsconfig.json`, `package.json` and `tsconfig.json` are no longer protected files.

  This means that you can now format them.

  If you want to ignore these files, you can use the [files.ignore](https://biomejs.dev/reference/configuration/#filesignore) configuration:

  ```json
  {
    "files": {
      "ignore": [
        "composer.json",
        "jsconfig.json",
        "package.json",
        "tsconfig.json",
        "typescript.json",
        "deno.json",
        "deno.jsonc"
      ]
    }
  }
  ```

  The following files are still protected, and thus ignored:

  - `composer.lock`
  - `npm-shrinkwrap.json`
  - `package-lock.json`
  - `yarn.lock`

   Contributed by @pattrickrice and @Conaclos

#### Bug fixes

- Fix [#1039](https://github.com/biomejs/biome/issues/1039). Check unicode width instead of number of bytes when
  checking if regex expression is a simple argument.

  This no longer breaks.

  ```js
  s(/🚀🚀/).s().s();
  ```

   Contributed by @kalleep

- Fix [#1218](https://github.com/biomejs/biome/issues/1218), by correctly preserving empty lines in member chains.
  Contributed by @ah-yu
- Fix [#1659](https://github.com/biomejs/biome/issues/1659) and [#1662](https://github.com/biomejs/biome/issues/1662), by correctly taking into account the leading comma inside the formatter options. Contributed by @ematipico

- Fix [#1934](https://github.com/biomejs/biome/pull/1934). Fix invalid formatting of long arrow function for AsNeeded arrow parens Contributed by @fireairforce

### JavaScript APIs

### Linter

#### Promoted rules

New rules are incubated in the nursery group.
Once stable, we promote them to a stable group.
The following rules are promoted:

- [complexity/noEmptyTypeParameters](https://biomejs.dev/linter/rules/no-empty-type-parameters)
- [complexity/noUselessLoneBlockStatements](https://biomejs.dev/linter/rules/no-useless-lone-block-statements)
- [correctness/noInvalidUseBeforeDeclaration](https://biomejs.dev/linter/rules/no-invalid-use-before-declaration)
- [correctness/noUnusedImports](https://biomejs.dev/linter/rules/no-unused-imports)
- [correctness/noUnusedPrivateClassMembers](https://biomejs.dev/linter/rules/no-unused-private-class-members)
- [security/noGlobalEval](https://biomejs.dev/linter/rules/no-global-eval)
- [style/useConsistentArrayType](https://biomejs.dev/linter/rules/use-consistent-array-type)
- [style/useExportType](https://biomejs.dev/linter/rules/use-export-type)
- [style/useFilenamingConvention](https://biomejs.dev/linter/rules/use-filenaming-convention)
- [style/useForOf](https://biomejs.dev/linter/rules/use-for-of)
- [style/useImportType](https://biomejs.dev/linter/rules/use-import-type)
- [style/useNodejsImportProtocol](https://biomejs.dev/linter/rules/use-nodejs-import-protocol)
- [style/useNumberNamespace](https://biomejs.dev/linter/rules/use-number-namespace)
- [style/useShorthandFunctionType](https://biomejs.dev/linter/rules/use-shorthand-function-type)
- [suspicious/noEmptyBlockStatements](https://biomejs.dev/linter/rules/no-empty-block-statements)
- [suspicious/noGlobalAssign](https://biomejs.dev/linter/rules/no-global-assign)
- [suspicious/noMisleadingCharacterClass](https://biomejs.dev/linter/rules/no-misleading-character-class)
- [suspicious/noThenProperty](https://biomejs.dev/linter/rules/no-then-property)
- [suspicious/useAwait](https://biomejs.dev/linter/rules/use-await)

Additionally, the following rules are now recommended:

- [suspicious/noApproximativeNumericConstant](https://biomejs.dev/linter/rules/no-approximative-numeric-constant)
- [suspicious/noMisrefactoredShorthandAssign](https://biomejs.dev/linter/rules/no-misrefactored-shorthand-assign)

#### Removed rules

- Remove `nursery/useGroupedTypeImport`. The rule [style/useImportType](https://biomejs.dev/linter/rules/use-import-type) covers the behavior of this rule.

  Note that removing a nursery rule is not considered a breaking change according to our [semantic versioning](https://biomejs.dev/internals/versioning).

  Contributed by @Conaclos

#### New features

- Add the rule [noSkippedTests](https://biomejs.dev/linter/rules/no-skipped-tests), to disallow skipped tests:

  ```js
  describe.skip("test", () => {});
  it.skip("test", () => {});
  ```
  Contributed by @ematipico

- Add the rule [noFocusedTests](https://biomejs.dev/linter/rules/no-focused-tests), to disallow skipped tests:

  ```js
  describe.only("test", () => {});
  it.only("test", () => {});
  ```
  Contributed by @ematipico

- Add rule [useSortedClasses](https://biomejs.dev/linter/rules/use-sorted-classes), to sort CSS utility classes:

  ```diff
  - <div class="px-2 foo p-4 bar" />
  + <div class="foo bar p-4 px-2" />
  ```
  Contributed by @DaniGuardiola

- Add rule [noUndeclaredDependencies](https://biomejs.dev/linter/rules/no-undeclared-dependencies), to detect the use of
  dependencies that aren't present in the `package.json`.

  The rule ignores imports using a protocol such as `node:`, `bun:`, `jsr:`, `https:`.

  Contributed by @ematipico and @Conaclos

- Add rule [noNamespaceImport](https://biomejs.dev/linter/rules/no-namespace-import), to report namespace imports:

  ```js
  import * as foo from "foo";
  ```
  Contributed by @unvalley
- Add partial support for `.astro` files. Biome is able to lint and fix the frontmatter of the Astro files. Contributed
  by @ematipico

  ```diff
  ---
  - delete a.b
  + a.b = undefined
  ---

  <div></div>
  ```

- Add partial support for `.vue` files. Biome is able to lint and fix the script block of the Vue files.

  ```diff
  <script setup lang="ts">
  - delete a.b
  + a.b = undefined
  <script>

  <template></template>
  ```

  Contributed by @nhedger

- Add rule [useNodeAssertStrict](https://biomejs.dev/linter/rules/use-node-assert-strict), which promotes the use
  of `node:assert/strict` over `node:assert`. Contributed by @ematipico

- Add rule [noExportsInTest](https://biomejs.dev/linter/rules/no-exports-in-test) which disallows `export` or `modules.exports` in files
  containing test. Contributed by @ah-yu

- Add rule [noSemicolonInJsx](https://biomejs.dev/linter/rules/no-suspicious-semicolon-in-jsx/) to detect possible wrong semicolons inside JSX elements.

  ```jsx
  const Component = () => {
    return (
      <div>
        <div />;
      </div>
    );
  }
  ```

  Contributed by @fujiyamaorange
- Add rule [noBarrelFile](https://biomejs.dev/linter/rules/no-barrel-file), to report the usage of barrel file:

  ```js
  export * from "foo";
  ```
  Contributed by @togami2864

- Add rule [noReExportAll](https://biomejs.dev/linter/rules/no-re-export-all/) that report `export * from "mod"`.
  Contributed by @mdm317

- Add rule [noExcessiveNestedTestSuites](https://biomejs.dev/linter/rules/no-excessive-nested-test-suites/).
  Contributed by @vasucp1207

- Add rule [useJsxKeyInIterable](https://biomejs.dev/linter/rules/use-jsx-key-in-iterable/).
  Contributed by @vohoanglong0107

#### Enhancements

- [noUselessFragments](https://biomejs.dev/linter/rules/no-useless-fragments/) now rule not triggered for jsx attributes when
   the fragment child is simple text.

  ```js
  export function SomeComponent() {
    return <div x-some-prop={<>Foo</>} />;
  }
  ```

   Also fixes code action when the fragment child is of type `JsxExpressionChild`.

  ```js
  <>
    <Hello leftIcon={<>{provider?.icon}</>} />
    {<>{provider?.icon}</>}
    <>{provider?.icon}</>
  </>
  ```

  Contributed by @vasucp1207

- [noUselessTernary](https://biomejs.dev/linter/rules/no-useless-ternary) now provides unsafe code fixes. Contributed by
  @vasucp1207

- [noApproximativeNumericConstant](https://biomejs.dev/linter/rules/no-approximative-numeric-constant) now provides
  unsafe code fixes and handle numbers without leading zero and numbers with digit separators.

  The following numbers are now reported as approximated constants.

  ```js
  3.14_15; // PI
  .4342; // LOG10E
  ```

  Contributed by @Conaclos

- [noPrecisionLoss](https://biomejs.dev/linter/rules/no-precision-loss) no longer reports number with extra zeros.

  The following numbers are now valid.

  ```js
  .1230000000000000000000000;
  1230000000000000000000000.0;
  ```

  Contributed by @Conaclos

- [useNamingConvention](https://biomejs.dev/linter/rules/use-naming-convention) now
  supports [unicase](https://en.wikipedia.org/wiki/Unicase)
  letters ([#1786](https://github.com/biomejs/biome/issues/1786)).

  [unicase](https://en.wikipedia.org/wiki/Unicase) letters have a single case: they are neither uppercase nor lowercase.
  Previously, Biome reported names in unicase as invalid.
  It now accepts a name in unicase everywhere.

  The following code is now accepted:

  ```js
  const 안녕하세요 = { 안녕하세요: 0 };
  ```

  We still reject a name that mixes unicase characters with lowercase or uppercase characters:
  The following names are rejected:

  ```js
  const A안녕하세요 = { a안녕하세요: 0 };
  ```

  Contributed by @Conaclos

- [useNamingConvention](https://biomejs.dev/linter/rules/use-naming-convention)
  and [useFilenamingConvention](https://biomejs.dev/linter/rules/use-filenaming-convention) now provides a new option `requireAscii` to require identifiers to
  be in ASCII.

  To avoid any breaking change, this option is turned off by default.
  We intend to turn it on in the next major release of Biome (Biome 2.0).

  Set the `requireAscii` rule option to `true` to require identifiers to be in ASCII.

  ```json
  {
    "linter": {
      "rules": {
        "style": {
          "useNamingConvention": { "options": { "requireAscii": false } }
        },
        "nursery": {
          "useFilenamingConvention": { "options": { "requireAscii": false } }
        }
      }
    }
  }
  ```

  Contributed by @Conaclos

- [noUnusedVariables](https://biomejs.dev/linter/rules/no-unused-variables) no longer reports unused imports.

  We now have a dedicated rule for reporting unused imports:
  [noUnusedImports](https://biomejs.dev/linter/rules/no-unused-imports)

  Contributed by @Conaclos

#### Bug fixes

- Fix missing link in [noStaticOnlyClass](https://biomejs.dev/linter/rules/no-static-only-class) documentation.
  Contributed by @yndajas

- [noConfusingVoidType](https://biomejs.dev/linter/rules/no-confusing-void-type) no longer reports valid use of the void
  type in conditional types ([#1812](https://github.com/biomejs/biome/issues/1812)).

  The rule no longer reports the following code:

  ```ts
  type Conditional<T> = T extends void ? Record<string, never> : T
  ```

  Contributed by @lucasweng

- [noInvalidUseBeforeDeclaration](https://biomejs.dev/linter/rules/no-invalid-use-before-declaration) no longer reports
  valid use of binding patterns ([#1648](https://github.com/biomejs/biome/issues/1648)).

  The rule no longer reports the following code:

  ```js
  const { a = 0, b = a } = {};
  ```

  Contributed by @Conaclos

- [noUnusedVariables](https://biomejs.dev/linter/rules/no-unused-variables) no longer reports used binding
  patterns ([#1652](https://github.com/biomejs/biome/issues/1652)).

  The rule no longer reports `a` as unused the following code:

  ```js
  const { a = 0, b = a } = {};
  export { b };
  ```

  Contributed by @Conaclos

- Fix [#1651](https://github.com/biomejs/biome/issues/1651). [noVar](https://biomejs.dev/linter/rules/no-var/) now
  ignores TsGlobalDeclaration. Contributed by @vasucp1207

- Fix [#1640](https://github.com/biomejs/biome/issues/1640). [useEnumInitializers](https://biomejs.dev/linter/rules/use-enum-initializers) code action now generates valid code when last member has a comment but no comma. Contributed by @kalleep

- Fix [#1653](https://github.com/biomejs/biome/issues/1653). Handle a shorthand value in `useForOf` to avoid the false-positive case. Contributed by @togami2864

- Fix [#1656](https://github.com/biomejs/biome/issues/1656). [useOptionalChain](https://biomejs.dev/linter/rules/use-optional-chain/) code action now correctly handles logical and chains where methods with the same name are invoked with different arguments:

  ```diff
  - tags && tags.includes('a') && tags.includes('b')
  + tags?.includes('a') && tags.includes('b')
  ```

  Contributed by @lucasweng

- Fix [#1704](https://github.com/biomejs/biome/issues/1704). Convert `/` to escaped slash `\/` to avoid parsing error in
  the result of autofix. Contributed by @togami2864

- Fix[#1697](https://github.com/biomejs/biome/issues/1697). Preserve leading trivia in autofix of suppression rules.
  Contributed by @togami2864

- Fix [#603](https://github.com/biomejs/biome/issues/603). Trim trailing whitespace to avoid double insertion.
  Contributed by @togami2864

- Fix [#1765](https://github.com/biomejs/biome/issues/1765). Now the rule `noDelete` doesn't trigger when deleting a
  dataset:
  ```js
  delete element.dataset.prop;
  ```
  Contributed by @ematipico

- [useNamingConvention](https://biomejs.dev/linter/rules/use-naming-convention)
  and [useFilenamingConvention](https://biomejs.dev/linter/rules/use-filenaming-convention) now reject identifiers with consecutive delimiters.

  The following name is now invalid because it includes two underscores:

  ```js
  export const MY__CONSTANT = 0;
  ```

  Note that we still allow consecutive leading and consecutive trailing underscores.

  Contributed by @Conaclos

- Fix [#1932](https://github.com/biomejs/biome/issues/1932) Allow redeclaration of type parameters in different declarations.
  Contributed by @keita-hino

- Fix [#1945](https://github.com/biomejs/biome/issues/1945) Allow constructor with default parameters in `noUselessConstructor`

- Fix [#1982](https://github.com/biomejs/biome/issues/1982) Change to iterate over the module item lists and ignore .d.ts files. Contributed by @togami2864

### Parser

#### Bug fixes

- Fix [#1728](https://github.com/biomejs/biome/issues/1728). Correctly parse the global declaration when the `{` token
  is on the line following the `global` keyword.

  Now the following code is correctly parsed:

  ```ts
  declare global
  { }

  declare module foo {
    global
    { }
  }
  ```

  Contributed by @ah-yu

- Fix [#1730](https://github.com/biomejs/biome/issues/1730). Correctly parse `delete` expressions with operands that are
  not simple member expressions.

  ```js
  delete(a.b);
  delete console.log(1);
  delete(() => {});
  ```

  Contributed by @printfn

### Website

#### Bug fixes

- Fix [#1981](https://github.com/biomejs/biome/issues/1981). Identify TypeScript definition files by their file path within the playground. Contributed by @ah-yu

## 1.5.3 (2024-01-22)

### LSP

#### Bug fixes

- Fix [#1584](https://github.com/biomejs/biome/issues/1584). Ensure the LSP only registers the formatter once.
  Contributed by @nhedger

- Fix [#1589](https://github.com/biomejs/biome/issues/1589). Fix invalid formatting of own line comments when they were
  at the end of an import/export list. Contributed by @spanishpear

### Configuration

#### Bug fixes

- Override correctly the recommended preset ([#1349](https://github.com/biomejs/biome/issues/1349)).

  Previously, if unspecified, Biome turned on the recommended preset in overrides.
  This resulted in reporting diagnostics with a severity level set to `off`.
  This in turn caused Biome to fail.

  Now Biome won't switch on the recommended preset in `overrides` unless told to do so.

  Contributed by @Conaclos

- Don't format **ignored** files that are well-known JSONC files when `files.ignoreUnknown` is
  enabled ([#1607](https://github.com/biomejs/biome/issues/1607)).

  Previously, Biome always formatted files that are known to be JSONC files (e.g. `.eslintrc`)
  when `files.ignoreUnknown` was enabled.

  Contributed by @Conaclos

### Formatter

#### New features

- Add option `json.formatter.trailingCommas`, to provide a better control over the trailing comma in JSON/JSONC files. Its default value is `"none"`.

#### Bug fixes

- Fix [#1178](https://github.com/biomejs/biome/issues/1178), where the line ending option wasn't correctly applied.
  Contributed by @ematipico
- Fix [#1571](https://github.com/biomejs/biome/issues/1571). Fix invalid formatting of nested multiline comments.
  Contributed by @ah-yu

### Linter

#### Bug fixes

-
Fix [#1575](https://github.com/biomejs/biome/issues/1575). [noArrayIndexKey](https://biomejs.dev/linter/rules/no-array-index-key/)
now captures array index value inside template literals and with string concatination. Contributed by @vasucp1207

- Linter rules that inspect regexes now handle multibyte characters
  correctly ([#1522](https://github.com/biomejs/biome/issues/1522)).

  Previously, [noMisleadingCharacterClass](https://biomejs.dev/linter/no-misleading-character-class), [noMultipleSpacesInRegularExpressionLiterals](https://biomejs.dev/linter/no-multiple-spaces-in-regular-expression-literals),
  and [noEmptyCharacterClassInRegex](https://biomejs.dev/linter/no-empty-character-class-in-regex) made Biome errors on
  multi-bytes characters.
  Multibyte characters are now handled correctly.

  The following code no longer raises an internal error:

  ```js
  // Cyrillic characters
  /[\u200E\u2066-\u2069]/gu;
  ```

  Contributed by @Conaclos

- [useExhaustiveDependencies](https://biomejs.dev/linter/use-exhaustive-dependencies) no longer made Biome errors in
  code TypeScript import equal declarations ([#1194](https://github.com/biomejs/biome/issues/1194)). Contributed by
  @Conaclos

- Fix typo in the diagnostic of [noNodejsModules](https://biomejs.dev/linter/rules/no-nodejs-modules). Contributed by
  @huseeiin

### Parser

#### Bug fixes

- Accept the `const` modifier for type parameter in method type
  signature ([#1624](https://github.com/biomejs/biome/issues/1624)).

  The following code is now correctly parsed:

  ```ts
  type Foo = {
    <const T>();
    method<const T>();
  };
  ```

  Contributed by @magic-akari

- Correctly parse type arguments in expression([#1184](https://github.com/biomejs/biome/issues/1184)).

  The following code is now correctly parsed in typescript:

  ```ts
  0 < (0 >= 1);
  ```

  Contributed by @ah-yu

### Website

#### New

- Add a [page that maps the Biome rule to its source](https://biomejs.dev/linter/rules-sources/). Contributed by
  @ematipico

#### Fixes

- Generate Open Graph images based on the linked page. Contributed by @ematipico

- Fix examples of the [git hook page](https://biomejs.dev/recipes/git-hooks/). Contributed by @9renpoto, @lmauromb, and
  @Conaclos

- Fix dead and erroneous hyperlinks. Contributed by @Sec-ant and Conaclos

## 1.5.2 (2024-01-15)

### CLI

### Bug fixes

- Fix [#1512](https://github.com/biomejs/biome/issues/1512) by skipping verbose diagnostics from the count. Contributed
  by @ematipico

- Correctly handle cascading `include` and `ignore`.

  Previously Biome incorrectly included files that were included at tool level and ignored at global level.
  In the following example, `file.js` was formatted when it should have been ignored.
  Now, Biome correctly ignores the directory `./src/sub/`.

  ```shell
  ❯ tree src
    src
    └── sub
        └── file.js

  ❯ cat biome.json
    {
      "files": { "ignore": ["./src/sub/"] },
      "formatter": { "include": ["./src"] }
    }
  ```

  Contributed by @Conaclos

- Don't emit verbose warnings when a protected file is ignored.

  Some files, such as `package.json` and `tsconfig.json`,
  are [protected](https://biomejs.dev/guides/how-biome-works/#protected-files).
  Biome emits a verbose warning when it encounters a protected file.

  Previously, Biome emitted this verbose warning even if the file was ignored by the configuration.
  Now, it doesn't emit verbose warnings for protected files that are ignored.

  Contributed by @Conaclos

- `overrides` no longer affect which files are ignored. Contributed by @Conaclos

- The file `biome.json` can't be ignored anymore. Contributed by @ematipico

- Fix [#1541](https://github.com/biomejs/biome/issues/1541) where the content of protected files wasn't returned
  to `stdout`. Contributed by @ematipico

- Don't handle CSS files, the formatter isn't ready yet. Contributed by @ematipico

### Configuration

#### Bug fixes

- Fix [1440](https://github.com/biomejs/biome/issues/1440), a case where `extends` and `overrides` weren't correctly
  emitting the final configuration. Contributed by @arendjr

- Correctly handle `include` when `ignore` is set (#1468). Contributed by @Conaclos

  Previously, Biome ignored `include` if `ignore` was set.
  Now, Biome check both `include` and `ignore`.
  A file is processed if it is included and not ignored.
  If `include` is not set all files are considered included.

### Formatter

#### Bug fixes

- Fix placement of comments before `*` token in generator methods with
  decorators. [#1537](https://github.com/biomejs/biome/pull/1537) Contributed by @ah-yu

- Fix [#1406](https://github.com/biomejs/biome/issues/1406). Ensure comments before the `async` keyword are placed
  before it. Contributed by @ah-yu

- Fix [#1172](https://github.com/biomejs/biome/issues/1172). Fix placement of line comment after function expression
  parentheses, they are now attached to first statement in body. Contributed by @kalleep

- Fix [#1511](https://github.com/biomejs/biome/issues/1511) that made the JavaScript formatter crash. Contributed
  @Conaclos

### Linter

#### Enhancements

- Add an unsafe code fix for [noConsoleLog](https://biomejs.dev/linter/rules/no-console-log/). Contributed by
  @vasucp1207

- [useArrowFunction](https://biomejs.dev/linter/rules/use-arrow-function) no longer reports function in `extends`
  clauses or in a `new` expression. Contributed by @Conaclos

  These cases require the presence of a prototype.

- Add dependency variable names on error message when useExhaustiveDependencies rule shows errors. Contributed by
  @mehm8128

#### Bug fixes

- The fix of [useArrowFunction](https://biomejs.dev/linter/rules/use-arrow-function) now adds parentheses around the
  arrow function in more cases where it is needed ([#1524](https://github.com/biomejs/biome/issues/1524)).

  A function expression doesn't need parentheses in most expressions where it can appear.
  This is not the case with the arrow function.
  We previously added parentheses when the function appears in a call or member expression.
  We now add parentheses in binary-like expressions and other cases where they are needed, hopefully covering all cases.

  Previously:

  ```diff
  - f = f ?? function() {};
  + f = f ?? () => {};
  ```

  Now:

  ```diff
  - f = f ?? function() {};
  + f = f ?? (() => {});
  ```

  Contributed by @Conaclos

- Fix [#1514](https://github.com/biomejs/biome/issues/1514). Fix autofix suggestion to avoid the syntax error
  in `no_useless_fragments`. Contributed by @togami2864

## 1.5.1 (2024-01-10)

### CLI

#### Bug fixes

- The diagnostics `files/missingHandler` are now shown only when the option `--verbose` is passed. Contributed by
  @ematipico
- The diagnostics for protected files are now shown only when the option `--verbose` is passed. Contributed by
  @ematipico
- Fix [#1465](https://github.com/biomejs/biome/issues/1465), by taking in consideration the workspace folder when
  matching a pattern. Contributed by @ematipico
- Fix [#1465](https://github.com/biomejs/biome/issues/1465), by correctly process globs that contain file names.
  Contributed by @ematipico

### Formatter

#### Bug fixes

- Fix [#1170](https://github.com/biomejs/biome/issues/1170). Fix placement of comments inside default switch clause. Now
  all line comments that have a preceding node will keep their position. Contributed by @kalleep

### Linter

#### Bug fixes

-
Fix [#1335](https://github.com/biomejs/biome/issues/1335). [noUselessFragments](https://biomejs.dev/linter/rules/no-useless-fragments/)
now ignores code action on component props when the fragment is empty. Contributed by @vasucp1207

- [useConsistentArrayType](https://biomejs.dev/linter/rules/use-consistent-array-type) was accidentally placed in
  the `style` rule group instead of the `nursery` group. It is now correctly placed under `nursery`.

-
Fix [#1483](https://github.com/biomejs/biome/issues/1483). [useConsistentArrayType](https://biomejs.dev/linter/rules/use-consistent-array-type)
now correctly handles its option. Contributed by @Conaclos

-
Fix [#1502](https://github.com/biomejs/biome/issues/1502). [useArrowFunction](https://biomejs.dev/linter/rules/use-arrow-function)
now correctly handle functions that return a (comma) sequence expression. Contributed by @Conaclos

Previously the rule made an erroneous suggestion:

```diff
- f(function() { return 0, 1; }, "");
+ f(() => 0, 1, "")
```

Now, the rule wraps any comma sequence between parentheses:

```diff
- f(function() { return 0, 1; }, "");
+ f(() => (0, 1), "")
```

-
Fix [#1473](https://github.com/biomejs/biome/issues/1473): [useHookAtTopLevel](https://biomejs.dev/linter/rules/use-hook-at-top-level/)
now correctly handles React components and hooks that are nested inside other functions. Contributed by @arendjr

## 1.5.0 (2024-01-08)

Biome now scores 97% compatibility with Prettier and features more than 180 linter rules.

### Analyzer

### CLI

#### New features

- Biome now shows a diagnostic when it encounters a protected file. Contributed by @ematipico

- The command `biome migrate` now updates the `$schema` if there's an outdated version.

- The CLI now takes in consideration the `.gitignore` in the home directory of the user, if it exists. Contributed by
  @ematipico
- The `biome ci` command is now able to
  print [GitHub Workflow Commands](https://docs.github.com/en/actions/using-workflows/workflow-commands-for-github-actions)
  when there are diagnostics in our code. Contributed by @nikeee
  This **might** require setting the proper permissions on your GitHub action:
  ```yaml
  permissions:
    pull-requests: write
  ```
- The commands `format`, `lint`, `check` and `ci` now accept two new arguments: `--changed` and `--since`. Use these
  options with the VCS integration
  is enabled to process only the files that were changed. Contributed by @simonxabris

  ```shell
  biome format --write --changed
  ```

- Introduced a new command called `biome explain`, which has the capability to display documentation for lint rules.
  Contributed by @kalleep
- You can use the command `biome explain` to print the documentation of lint rules. Contributed by @kalleep
  ```shell
  biome explain noDebugger
  biome explain useAltText
  ```
- You can use the command `biome explain` to print the directory where daemon logs are stored. Contributed by @ematipico
  ```shell
  biome explain daemon-logs
  ```
- Removed the hard coded limit of 200 printable diagnostics. Contributed by @ematipico

#### Bug fixes

- Fix [#1247](https://github.com/biomejs/biome/issues/1247), Biome now prints a **warning** diagnostic if it encounters
  files that can't handle. Contributed by @ematipico

  You can ignore unknown file types using
  the [`files.ignoreUnknown`](https://biomejs.dev/reference/configuration/#filesignoreunknown) configuration
  in `biome.json`:

  ```jsonc
  {
    "files": {
      "ignoreUnknown": true
    }
  }
  ```

  Or the `--files-ignore-unknown` CLI option:

  ```shell
  biome format --files-ignore-unknown=true --write .
  ```

- Fix [#709](https://github.com/biomejs/biome/issues/709) and [#805](https://github.com/biomejs/biome/issues/805) by
  correctly parsing `.gitignore` files. Contributed by @ematipico

- Fix [#1117](https://github.com/biomejs/biome/issues/1117) by correctly respecting the matching. Contributed by
  @ematipico

- Fix [#691](https://github.com/biomejs/biome/issues/691) and [#1190](https://github.com/biomejs/biome/issues/1190), by
  correctly apply the configuration when
  computing [`overrides` configuration](https://biomejs.dev/reference/configuration/#overrides). Contributed by
  @ematipico

### Configuration

#### New features

- Users can specify _git ignore patterns_ inside `ignore` and `include` properties, for example it's possible to **allow
  list** globs of files using the `!` character:

  ```jsonc
  {
    "files": {
      "ignore": [
        "node_modules/**",
        "!**/dist/**" // this is now accepted and allow files inside the `dist` folder
      ]
    }
  }
  ```

### Editors

#### New features

- The LSP registers formatting without the need of using dynamic capabilities from the client.

  This brings formatting services to the editors that don't support or have limited support for dynamic capabilities.

### Formatter

#### Bug fixes

- Fix [#1169](https://github.com/biomejs/biome/issues/1169). Account for escaped strings when computing layout for
  assignments. Contributed by @kalleep
- Fix [#851](https://github.com/biomejs/biome/issues/851). Allow regular function expressions to group and break as call
  arguments, just like arrow function expressions. [#1003](https://github.com/biomejs/biome/issues/1003) Contributed by
  @faultyserver
- Fix [#914](https://github.com/biomejs/biome/issues/914). Only parenthesize type-casted function expressions as default
  exports. [#1023](https://github.com/biomejs/biome/issues/1023) Contributed by @faultyserver
- Fix [#1112](https://github.com/biomejs/biome/issues/1112). Break block bodies in case clauses onto their own lines and
  preserve trailing fallthrough comments. [#1035](https://github.com/biomejs/biome/pull/1035) Contributed by
  @faultyserver
- Fix `RemoveSoftLinesBuffer` behavior to also removed conditional expanded content, ensuring no accidental, unused line
  breaks are included [#1032](https://github.com/biomejs/biome/pull/1032) Contributed by @faultyserver
- Fix [#1024](https://github.com/biomejs/biome/issues/1024). Allow JSX expressions to nestle in arrow
  chains [#1033](https://github.com/biomejs/biome/pull/1033) Contributed by @faultyserver
- Fix incorrect breaking on the left side of assignments by always using fluid
  assignment. [#1021](https://github.com/biomejs/biome/pull/1021) Contributed by @faultyserver
- Fix breaking strategy for nested object patterns in function
  parameters [#1054](https://github.com/biomejs/biome/pull/1054) Contributed by @faultyserver
- Fix over-indention of arrow chain expressions by simplifying the way each chain is
  grouped [#1036](https://github.com/biomejs/biome/pull/1036), [#1136](https://github.com/biomejs/biome/pull/1136),
  and [#1162](https://github.com/biomejs/biome/pull/1162) Contributed by @faultyserver.
- Fix "simple" checks for calls and member expressions to correctly handle array accesses, complex arguments to
  single-argument function calls, and multiple-argument function
  calls. [#1057](https://github.com/biomejs/biome/pull/1057) Contributed by @faultyserver
- Fix text wrapping and empty line handling for JSX Text elements to match Prettier's
  behavior. [#1075](https://github.com/biomejs/biome/pull/1075) Contributed by @faultyserver
- Fix leading comments in concisely-printed arrays to prevent unwanted line
  breaks. [#1135](https://github.com/biomejs/biome/pull/1135) Contributed by @faultyserver
- Fix `best_fitting` and interned elements preventing expansion propagation from sibling
  elements. [#1141](https://github.com/biomejs/biome/pull/1141) Contributed by @faultyserver
- Fix heuristic for grouping function parameters when type parameters with constraints are
  present. [#1153](https://github.com/biomejs/biome/pull/1153). Contributed by @faultyserver.
- Fix binary-ish and type annotation handling for grouping call arguments in function expressions and call
  signatures. [#1152](https://github.com/biomejs/biome/pull/1152)
  and [#1160](https://github.com/biomejs/biome/pull/1160) Contributed by @faultyserver
- Fix handling of nestled JSDoc comments to preserve behavior for
  overloads. [#1195](https://github.com/biomejs/biome/pull/1195) Contributed by @faultyserver
- Fix [#1208](https://github.com/biomejs/biome/issues/1208). Fix extraction of inner types when checking for simple type
  annotations in call arguments. [#1195](https://github.com/biomejs/biome/pull/1195) Contributed by @faultyserver

- Fix [#1220](https://github.com/biomejs/biome/issues/1220). Avoid duplicating comments in type unions for mapped, empty
  object, and empty tuple types. [#1240](https://github.com/biomejs/biome/pull/1240) Contributed by @faultyserver

- Fix [#1356](https://github.com/biomejs/biome/issues/1356). Ensure `if_group_fits_on_line` content is always written
  in `RemoveSoftLinesBuffer`s. [#1357](https://github.com/biomejs/biome/pull/1357) Contributed by @faultyserver

- Fix [#1171](https://github.com/biomejs/biome/issues/1171). Correctly format empty statement with comment inside arrow
  body when used as single argument in call expression. Contributed by @kalleep

- Fix [#1106](https://github.com/biomejs/biome/issues/1106). Fix invalid formatting of single bindings when Arrow
  Parentheses is set to "AsNeeded" and the expression breaks over multiple
  lines. [#1449](https://github.com/biomejs/biome/pull/1449) Contributed by @faultyserver

### JavaScript APIs

### Linter

#### Promoted rules

New rules are incubated in the nursery group.
Once stable, we promote them to a stable group.
The following rules are promoted:

- [a11y/noAriaHiddenOnFocusable](https://www.biomejs.dev/linter/rules/no-aria-hidden-on-focusable)
- [a11y/useValidAriaRole](https://www.biomejs.dev/linter/rules/use-valid-aria-role)
- [complexity/useRegexLiterals](https://www.biomejs.dev/linter/rules/use-regex-literals)
- [suspicious/noImplicitAnyLet](https://www.biomejs.dev/linter/rules/no-implicit-any-let)
- [style/noDefaultExport](https://www.biomejs.dev/linter/rules/no-default-export)

#### New features

- Add [useExportType](https://biomejs.dev/linter/rules/use-export-type) that enforces the use of type-only exports for
  types. Contributed by @Conaclos

  ```diff
    interface A {}
    interface B {}
    class C {}

  - export type { A, C }
  + export { type A, C }

  - export { type B }
  + export type { B }
  ```

- Add [useImportType](https://biomejs.dev/linter/rules/use-import-type) that enforces the use of type-only imports for
  types. Contributed by @Conaclos

  ```diff
  - import { A, B } from "./mod.js";
  + import { type A, B } from "mod";
    let a: A;
    const b: B = new B();
  ```

  Also, the rule groups type-only imports:

  ```diff
  - import { type A, type B } from "./mod.js";
  + import type { A, B } from "./mod.js";
  ```

- Add [useFilenamingConvention](https://biomejs.dev/linter/rules/use-filenaming-convention), that enforces naming
  conventions for JavaScript and TypeScript filenames. Contributed by @Conaclos

  By default, the rule requires that a filename be in `camelCase`, `kebab-case`, `snake_case`, or matches the name of
  an `export` in the file.
  The rule provides options to restrict the allowed cases.

- Add [useNodejsImportProtocol](https://biomejs.dev/linter/rules/use-nodejs-import-protocol) that enforces the use of
  the `node:` protocol when importing _Node.js_ modules. Contributed by @2-NOW, @vasucp1207, and @Conaclos

  ```diff
  - import fs from "fs";
  + import fs from "node:fs";
  ```

- Add [useNumberNamespace](https://biomejs.dev/linter/rules/use-number-namespace) that enforces the use of the `Number`
  properties instead of the global ones.

  ```diff
  - parseInt;
  + Number.parseInt;
  - - Infinity;
  + Number.NEGATIVE_INFINITY;
  ```

- Add [useShorthandFunctionType](https://biomejs.dev/linter/rules/use-shorthand-function-type) that enforces using
  function types instead of object type with call signatures. Contributed by @emab, @ImBIOS, and @seitarof

  ```diff
  - interface Example {
  -   (): string;
  - }
  + type Example = () => string

```

- Add [noNodejsModules](https://biomejs.dev/linter/rules/no-nodejs-modules), that disallows the use of _Node.js_ modules. Contributed by @anonrig, @ematipico, and @Conaclos

- Add [noInvalidUseBeforeDeclaration](https://biomejs.dev/linter/rules/no-invalid-use-before-declaration) that reports variables and function parameters used before their declaration. Contributed by @Conaclos

  ```js
  function f() {
    console.log(c); // Use of `c` before its declaration.
    const c = 0;
  }
  ```

- Add [useConsistentArrayType](https://biomejs.dev/linter/rules/use-consistent-array-type) that enforces the use of a
  consistent syntax for array types. Contributed by @eryue0220

  This rule will replace [useShorthandArrayType](https://biomejs.dev/linter/rules/use-shorthand-array-type).
  It provides an option to choose between the shorthand or the generic syntax.

- Add [noEmptyTypeParameters](https://biomejs.dev/linter/rules/no-empty-type-parameters) that ensures that any type
  parameter list has at least one type parameter. Contributed by @togami2864

  This will report the following empty type parameter lists:

  ```ts
  interface Foo<> {}
  //           ^^
  type Bar<> = {};
  //      ^^
  ```

- Add [noGlobalEval](https://biomejs.dev/linter/rules/no-global-eval) that reports any use of the global `eval`.
  Contributed by @you-5805

- Add [noGlobalAssign](https://biomejs.dev/linter/rules/no-global-assign) that reports assignment to global variables.
  Contributed by @chansuke

  ```js
  Object = {}; // report assignment to `Object`.
  ```

- Add [noMisleadingCharacterClass](https://biomejs.dev/linter/rules/no-misleading-character-class) that disallows
  characters made with multiple code points in character class. Contributed by @togami2864

- Add [noThenProperty](https://biomejs.dev/linter/rules/no-then-property) that disallows the use of `then` as property
  name. Adding a `then` property makes an object _thenable_ that can lead to errors with Promises. Contributed by
  @togami2864

- Add [noUselessTernary](https://biomejs.dev/linter/rules/no-useless-ternary) that disallows conditional expressions (
  ternaries) when simpler alternatives exist.

  ```js
  var a = x ? true : true; // this could be simplified to `x`
  ```

#### Enhancements

- [noEmptyInterface](https://biomejs.dev/linter/rules/no-empty-interface) ignores empty interfaces that extend a type.
  Address [#959](https://github.com/biomejs/biome/issues/959) and [#1157](https://github.com/biomejs/biome/issues/1157).
  Contributed by @Conaclos

  This allows supporting interface augmentation in external modules as demonstrated in the following example:

  ```ts
  interface Extension {
    metadata: unknown;
  }

  declare module "@external/module" {
    // Empty interface that extends a type.
    export interface ExistingInterface extends Extension {}
  }
  ```

- Preserve more comments in the code fix
  of [useExponentiationOperator](https://biomejs.dev/linter/rules/use-exponentiation-operator). Contributed by @Conaclos

  The rule now preserves comments that follow the (optional) trailing comma.

  For example, the rule now suggests the following code fix:

  ```diff
  - Math.pow(
  -    a, // a
  -    2, // 2
  -  );
  +
  +    a ** // a
  +    2 // 2
  +
  ```

- `<svg>` element is now considered as a non-interactive HTML
  element ([#1095](https://github.com/biomejs/biome/issues/1095)). Contributed by @chansuke

  This affects the following rules:
  - [noAriaHiddenOnFocusable](https://biomejs.dev/linter/rules/no-aria-hidden-on-focusable)
  - [noInteractiveElementToNoninteractiveRole](https://biomejs.dev/linter/rules/no-interactive-element-to-noninteractive-role)
  - [noNoninteractiveElementToInteractiveRole](https://biomejs.dev/linter/rules/no-noninteractive-element-to-interactive-role)
  - [noNoninteractiveTabindex](https://biomejs.dev/linter/rules/no-noninteractive-tabindex)
  - [useAriaActivedescendantWithTabindex](https://biomejs.dev/linter/rules/use-aria-activedescendant-with-tabindex)

- [noMultipleSpacesInRegularExpressionLiterals](https://biomejs.dev/linter/rules/no-multiple-spaces-in-regular-expression-literals/)
  has a safe code fix. Contributed by @Conaclos

- [useArrowFunction](https://biomejs.dev/linter/rules/use-arrow-function/) ignores expressions that use `new.target`.
  Contributed by @Conaclos

- [noForEach](https://biomejs.dev/linter/rules/no-for-each) now reports only calls that use a callback with `0` or `1`
  parameter. Address [#547](https://github.com/biomejs/biome/issues/547). Contributed by @Conaclos

#### Bug fixes

-
Fix [#1061](https://github.com/biomejs/biome/issues/1061). [noRedeclare](https://biomejs.dev/linter/rules/no-redeclare)
no longer reports overloads of `export default function`. Contributed by @Conaclos

The following code is no longer reported:

```ts
export default function(a: boolean): boolean;
export default function(a: number): number;
export default function(a: number | boolean): number | boolean {
  return a;
}
```

-
Fix [#651](https://github.com/biomejs/biome/issues/651), [useExhaustiveDependencies](https://biomejs.dev/linter/rules/use-exhaustive-dependencies)
no longer reports out of scope dependencies. Contributed by @kalleep

The following code is no longer reported:
```ts
let outer = false;

const Component = ({}) => {
  useEffect(() => {
    outer = true;
  }, []);
}
```

-
Fix [#1191](https://github.com/biomejs/biome/issues/1191). [noUselessElse](https://biomejs.dev/linter/rules/no-useless-else)
now preserve comments of the `else` clause. Contributed by @Conaclos

For example, the rule suggested the following fix:

```diff
  function f(x) {
    if (x <0) {
      return 0;
    }
-   // Comment
-   else {
      return x;
-   }
  }
```

Now the rule suggests a fix that preserves the comment of the `else` clause:

```diff
  function f(x) {
    if (x <0) {
      return 0;
    }
    // Comment
-   else {
      return x;
-   }
  }
```

-
Fix [#1383](https://github.com/biomejs/biome/issues/1383). [noConfusingVoidType](https://biomejs.dev/linter/rules/no-confusing-void-type)
now accepts the `void` type in type parameter lists.

The rule no longer reports the following code:

```ts
f<void>();
```

-
Fix [#728](https://github.com/biomejs/biome/issues/728). [useSingleVarDeclarator](https://biomejs.dev/linter/rules/use-single-var-declarator)
no longer outputs invalid code. Contributed by @Conaclos

-
Fix [#1167](https://github.com/biomejs/biome/issues/1167). [useValidAriaProps](https://biomejs.dev/linter/rules/use-valid-aria-props)
no longer reports `aria-atomic` as invalid. Contributed by @unvalley

-
Fix [#1192](https://github.com/biomejs/biome/issues/1192). [useTemplate](https://biomejs.dev/linter/rules/use-template/)
now correctly handles parenthesized expressions and respects type coercions. Contributed by @n-gude

These cases are now properly handled:

```js
"a" + (1 + 2) // `a${1 + 2}`
```

```js
1 + (2 + "a") // `${1}${2}a`
```

-
Fix [#1456](https://github.com/biomejs/biome/issues/1456). [useTemplate](https://biomejs.dev/linter/rules/use-template/)
now reports expressions with an interpolated template literal and non-string expressions. Contributed by @n-gude

The following code is now reported:

```js
`a${1}` + 2;
```

-
Fix [#1436](https://github.com/biomejs/biome/issues/1436). [useArrowFunction](https://biomejs.dev/linter/rules/use-arrow-function/)
now applies a correct fix when a function expression is used in a call expression or a member access. Contributed by
@Conaclos

For example, the rule proposed the following fix:

```diff
- const called = function() {}();
+ const called = () => {}();
```

It now proposes a fix that adds the needed parentheses:

```diff
- const called = function() {}();
+ const called = (() => {})();
```

-
Fix [#696](https://github.com/biomejs/biome/issues/696). [useHookAtTopLevel](https://biomejs.dev/linter/rules/use-hook-at-top-level)
now correctly detects early returns before the calls to the hook.

- The code fix of [noUselessTypeCOnstraint](https://biomejs.dev/linter/rules/no-useless-type-constraint) now adds a
  trailing comma when needed to disambiguate a type parameter list from a JSX element. COntributed by @Conaclos

-
Fix [#578](https://github.com/biomejs/biome/issues/578). [useExhaustiveDependencies](https://biomejs.dev/linter/rules/use-exhaustive-dependencies)
now correctly recognizes hooks namespaced under the `React` namespace. Contributed by @XiNiHa

-
Fix [#910](https://github.com/biomejs/biome/issues/910). [noSvgWithoutTitle](https://biomejs.dev/linter/rules/no-svg-without-title)
now ignores `<svg>` element with `aria-hidden="true"`. COntributed by @vasucp1207

### Parser

#### BREAKING CHANGES

- The representation of imports has been simplified. Contributed by @Conaclos

  The new representation is closer to the ECMAScript standard.
  It provides a single way of representing a namespace import such as `import * as ns from ""`.
  It rules out some invalid states that was previously representable.
  For example, it is no longer possible to represent a combined import with a `type` qualifier such
  as `import type D, { N } from ""`.

  See [#1163](https://github.com/biomejs/biome/pull/1163) for more details.

#### New features

- Imports and exports with both an _import attribute_ and a `type` qualifier are now reported as parse errors.

  ```ts
  import type A from "mod" with { type: "json" };
  //     ^^^^              ^^^^^^^^^^^^^^^^^^^^^
  //     parse error
  ```

#### Bug fixes

- Fix [#1077](https://github.com/biomejs/biome/issues/1077) where parenthesized identifiers in conditional expression
  were being parsed as arrow expressions. Contributed by @kalleep

  These cases are now properly parsed:

  _JavaScript_:

  ```javascript
    a ? (b) : a => {};
  ```

  _TypeScript_:

  ```ts
    a ? (b) : a => {};
  ```

  _JSX_:

  ```jsx
    bar ? (foo) : (<a>{() => {}}</a>);
  ```

- Allow empty type parameter lists for interfaces and type
  aliases ([#1237](https://github.com/biomejs/biome/issues/1237)). COntributed by @togami2864

  _TypeScript_ allows interface declarations and type aliases to have empty type parameter lists.
  Previously Biome didn't handle this edge case.
  Now, it correctly parses this syntax:

  ```ts
  interface Foo<> {}
  type Bar<> = {};
  ```

### Crates

#### BREAKING CHANGES

- Rename the `biome_js_unicode_table` crate
  to `biome_unicode_table` ([#1302](https://github.com/biomejs/biome/issues/1302)). COntributed by @chansuke

## 1.4.1 (2023-11-30)

### Editors

#### Bug fixes

- Fix [#933](https://github.com/biomejs/biome/issues/933). Some files are properly ignored in the LSP too.
  E.g. `package.json`, `tsconfig.json`, etc.
- Fix [#1394](https://github.com/biomejs/biome/issues/1394), by inferring the language extension from the internal saved
  files. Now newly created files JavaScript correctly show diagnostics.

### Formatter

#### Bug fixes

- Fix some accidental line breaks when printing array expressions within arrow functions and other long
  lines [#917](https://github.com/biomejs/biome/pull/917). Contributed by @faultyserver

- Match Prettier's breaking strategy for `ArrowChain` layouts [#934](https://github.com/biomejs/biome/pull/934).
  Contributed by @faultyserver

- Fix double-printing of leading comments in arrow chain expressions [#951](https://github.com/biomejs/biome/pull/951).
  Contributed by @faultyserver

### Linter

#### Bug fixes

- Fix [#910](https://github.com/biomejs/biome/issues/910), where the rule `noSvgWithoutTitle` should skip elements that
  have `aria-hidden` attributes. Contributed by @vasucp1207

#### New features

- Add [useForOf](https://biomejs.dev/linter/rules/use-for-of) rule.
  The rule recommends a for-of loop when the loop index is only used to read from an array that is being iterated.
  Contributed by @victor-teles

#### Enhancement

- Address [#924](https://github.com/biomejs/biome/issues/924)
  and [#920](https://github.com/biomejs/biome/issues/920). [noUselessElse](https://biomejs.dev/linter/rules/no-useless-else)
  now ignores `else` clauses that follow at least one `if` statement that doesn't break early. Contributed by @Conaclos

  For example, the following code is no longer reported by the rule:

  ```js
  function f(x) {
      if (x < 0) {
        // this `if` doesn't break early.
      } else if (x > 0) {
          return x;
      } else {
          // This `else` block was previously reported as useless.
      }
  }
  ```

#### Bug fixes

-
Fix [#918](https://github.com/biomejs/biome/issues/918). [useSimpleNumberKeys](https://biomejs.dev/linter/rules/use-simple-number-keys)
no longer repports false positive on comments. Contributed by @kalleep

- Fix [#953](https://github.com/biomejs/biome/issues/953). [noRedeclare](https://biomejs.dev/linter/rules/no-redeclare)
  no longer reports type parameters with the same name in different mapped types as redeclarations. Contributed by
  @Conaclos

-
Fix [#608](https://github.com/biomejs/biome/issues/608). [useExhaustiveDependencies](https://biomejs.dev/linter/rules/use-exhaustive-dependencies)
no longer repports missing dependencies for React hooks without dependency array. Contributed by @kalleep

### Parser

## 1.4.0 (2023-11-27)

### CLI

- Remove the CLI options from the `lsp-proxy`, as they were never meant to be passed to that command. Contributed by
  @ematipico

- Add option `--config-path` to `lsp-proxy` and `start` commands. It's now possible to tell the Daemon server to
  load `biome.json` from a custom path. Contributed by @ematipico

- Add option `--diagnostic-level`. It lets users control the level of diagnostics printed by the CLI. Possible values
  are: `"info"`, `"warn"`, and `"hint"`. Contributed by @simonxabris

- Add option `--line-feed` to the `format` command. Contributed by @SuperchupuDev

- Add option `--bracket-same-line` to the `format` command. Contributed by @faultyserver

- Add option `--bracket-spacing` to the `format` command. Contributed by @faultyserver

#### Bug fixes

- Fix the command `format`, now it returns a non-zero exit code when if there pending diffs. Contributed by @ematipico

### Formatter

#### New features

- Add the configuration [`formatter.lineFeed`](https://biomejs.dev/reference/configuration/#formatterlineending). It
  allows changing the type of line endings. Contributed by @SuperchupuDev

- Add the
  configuration [`javascript.formatter.bracketSameLine`](https://biomejs.dev/reference/configuration/#formatterbracketsameline).
  It allows controlling whether ending `>` of a multi-line _JSX_ element should be on the last attribute line or
  not. [#627](https://github.com/biomejs/biome/issues/627). Contributed by @faultyserver

- Add the
  configuration [`javascript.formatter.bracketSpacing`](https://biomejs.dev/reference/configuration/#formatterbracketspacing).
  It allows controlling whether spaces are inserted around the brackets of object
  literals. [#627](https://github.com/biomejs/biome/issues/627). Contributed by @faultyserver

#### Bug fixes

- Fix [#832](https://github.com/biomejs/biome/issues/832), the formatter no longer keeps an unnecessary trailing comma
  in type parameter lists. Contributed by @Conaclos

  ```diff
  - class A<T,> {}
  + class A<T> {}
  ```

- Fix [#301](https://github.com/biomejs/biome/issues/301), the formatter should not break before the `in` keyword.
  Contributed by @ematipico

### Linter

#### Promoted rules

- [a11y/noInteractiveElementToNoninteractiveRole](https://biomejs.dev/linter/rules/no-interactive-element-to-noninteractive-role)
- [complexity/noThisInStatic](https://biomejs.dev/linter/rules/no-this-in-static)
- [complexity/useArrowFunction](https://biomejs.dev/linter/rules/use-arrow-function)
- [correctness/noEmptyCharacterClassInRegex](https://biomejs.dev/linter/rules/no-empty-character-class-in-regex)
- [correctness/noInvalidNewBuiltin](https://biomejs.dev/linter/rules/no-invalid-new-builtin)
- [style/noUselessElse](https://biomejs.dev/linter/rules/no-useless-else)
- [style/useAsConstAssertion](https://biomejs.dev/linter/rules/use-as-const-assertion)
- [style/useShorthandAssign](https://biomejs.dev/linter/rules/use-shorthand-assign)
- [suspicious/noApproximativeNumericConstant](https://biomejs.dev/linter/rules/no-approximative-numeric-constant)
- [suspicious/noMisleadingInstantiator](https://biomejs.dev/linter/rules/no-misleading-instantiator)
- [suspicious/noMisrefactoredShorthandAssign](https://biomejs.dev/linter/rules/no-misrefactored-shorthand-assign)

The following rules are now recommended:

- [a11y/noAccessKey](https://biomejs.dev/linter/rules/no-access-key)
- [a11y/useHeadingContent](https://biomejs.dev/linter/rules/use-heading-content)
- [complexity/useSimpleNumberKeys](https://biomejs.dev/linter/rules/use-simple-number-keys)

The following rules are now deprecated:

- [correctness/noNewSymbol](https://biomejs.dev/linter/rules/no-new-symbol)
  The rule is replaced by [correctness/noInvalidNewBuiltin](https://biomejs.dev/linter/rules/no-invalid-new-builtin)

#### New features

- Add [noDefaultExport](https://biomejs.dev/linter/rules/no-default-export) which disallows `export default`.
  Contributed by @Conaclos

- Add [noAriaHiddenOnFocusable](https://biomejs.dev/linter/rules/no-aria-hidden-on-focusable) which reports hidden and
  focusable elements. Contributed by @vasucp1207

- Add [noImplicitAnyLet](https://biomejs.dev/linter/rules/no-implicit-any-let) that reports variables declared
  with `let` and without initialization and type annotation. Contributed by @TaKO8Ki and @b4s36t4

- Add [useAwait](https://biomejs.dev/linter/rules/use-await) that reports `async` functions that don't use an `await`
  expression.

- Add [useValidAriaRole](https://biomejs.dev/linter/rules/use-valid-aria-role). Contributed by @vasucp1207

- Add [useRegexLiterals](https://biomejs.dev/linter/rules/use-regex-literals) that suggests turning call to the regex
  constructor into regex literals. COntributed by @Yuiki

#### Enhancements

- Add an unsafe code fix
  for [a11y/useAriaActivedescendantWithTabindex](https://biomejs.dev/linter/rules/use-aria-activedescendant-with-tabindex)

#### Bug fixes

- Fix [#639](https://github.com/biomejs/biome/issues/639) by ignoring unused TypeScript's mapped key. Contributed by
  @Conaclos

- Fix [#565](https://github.com/biomejs/biome/issues/565) by handling several `infer` with the same name in extends
  clauses of TypeScript's conditional types. Contributed by @Conaclos

-
Fix [#653](https://github.com/biomejs/biome/issues/653). [noUnusedImports](https://biomejs.dev/linter/rules/no-unused-imports)
now correctly removes the entire line where the unused `import` is. Contributed by @Conaclos

- Fix [#607](https://github.com/biomejs/biome/issues/609) `useExhaustiveDependencies`, ignore optional chaining,
  Contributed by @msdlisper

- Fix [#676](https://github.com/biomejs/biome/issues/676), by using the correct node for the `"noreferrer"` when
  applying the code action. Contributed by @ematipico

- Fix [#455](https://github.com/biomejs/biome/issues/455). The CLI can now print complex emojis to the console
  correctly.

-
Fix [#727](https://github.com/biomejs/biome/issues/727). [noInferrableTypes](https://biomejs.dev/linter/rules/no-inferrable-types)
now correctly keeps type annotations when the initialization expression is `null`. Contributed by @Conaclos

-
Fix [#784](https://github.com/biomejs/biome/issues/784), [noSvgWithoutTitle](https://biomejs.dev/linter/rules/no-svg-without-title)
fixes false-positives to `aria-label` and reports svg's role attribute is implicit. Contributed by @unvalley

- Fix [#834](https://github.com/biomejs/biome/issues/834) that
  made [noUselessLoneBlockStatements](https://biomejs.dev/linter/rules/no-useless-lone-block-statements) reports block
  statements of switch clauses. Contributed by @vasucp1207

- Fix [#783](https://github.com/biomejs/biome/issues/834) that
  made [noUselessLoneBlockStatements](https://biomejs.dev/linter/rules/no-useless-lone-block-statements) reports block
  statements of `try-catch` structures. Contributed by @hougesen

- Fix [#69](https://github.com/biomejs/biome/issues/69) that
  made [correctness/noUnnecessaryContinue](https://biomejs.dev/linter/rules/no-unnecessary-continue) incorrectly reports
  a `continue` used to break a switch clause. Contributed by @TaKO8Ki

- Fix [#664](https://github.com/biomejs/biome/issues/664) by improving the diagnostic
  of [style/useNamingConvention](https://biomejs.dev/linter/rules/use-naming-convention) when double capital are
  detected in strict camel case mode. Contributed by @vasucp1207

- Fix [#643](https://github.com/biomejs/biome/issues/643) that erroneously parsed the option
  of [complexity/useExhaustiveDependencies](https://biomejs.dev/linter/rules/use-naming-convention). Contributed by
  @arendjr

### Parser

#### Bug fixes

- Fix [#846](https://github.com/biomejs/biome/issues/846) that erroneously parsed `<const T,>() => {}` as a JSX tag
  instead of an arrow function when both TypeScript and JSX are enabled.

### VSCode

## 1.3.3 (2023-10-31)

### Analyzer

#### Bug fixes

- Fix [#604](https://github.com/biomejs/biome/issues/604) which
  made [noConfusingVoidType](https://biomejs.dev/linter/rules/no-confusing-void-type) report false positives when
  the `void` type is used in a generic type parameter. Contributed by @unvalley

### CLI

#### Bug fixes

- Fix how `overrides` behave. Now `ignore` and `include` apply or not the override pattern, so they override each other.
  Now the options inside `overrides` override the top-level options.
- Bootstrap the logger only when needed. Contributed by @ematipico
- Fix how `overrides` are run. The properties `ignore` and `include` have different semantics and only apply/not apply
  an override. Contributed by @ematipico

### Editors

#### Bug fixes

- Fix [#592](https://github.com/biomejs/biome/issues/592), by changing binary resolution in the IntelliJ plugin.
  Contributed by @Joshuabaker2

### Formatter

#### Bug fixes

- Apply the correct layout when the right hand of an assignment expression is an `await` expression or a yield
  expression. Contributed by @ematipico

- Fix [#303](https://github.com/biomejs/biome/issues/303), where nested arrow functions didn't break. Contributed by
  @victor-teles

### Linter

#### New features

- Add [noUnusedPrivateClassMembers](https://biomejs.dev/linter/rules/no-unused-private-class-members) rule. The rule
  disallow unused private class members. Contributed by @victor-teles

#### Bug fixes

- Fix [#175](https://github.com/biomejs/biome/issues/175) which
  made [noRedeclare](https://biomejs.dev/linter/rules/no-redeclare) report index signatures using the name of a variable
  in the parent scope.

- Fix [#557](https://github.com/biomejs/biome/issues/557) which
  made [noUnusedImports](https://biomejs.dev/linter/rules/no-unused-imports) report imported types used in `typeof`
  expression. Contributed by @Conaclos

- Fix [#576](https://github.com/biomejs/biome/issues/576) by removing some erroneous logic
  in [noSelfAssign](https://biomejs.dev/linter/rules/no-self-assign/). Contributed by @ematipico

- Fix [#861](https://github.com/biomejs/biome/issues/861) that
  made [noUnusedVariables](https://biomejs.dev/linter/rules/no-unused-variables) always reports the parameter of a
  non-parenthesize arrow function as unused.

- Fix [#595](https://github.com/biomejs/biome/issues/595) by updating unsafe-apply logic to avoid unexpected errors
  in [noUselessFragments](https://biomejs.dev/linter/rules/no-useless-fragments/). Contributed by @nissy-dev

- Fix [#591](https://github.com/biomejs/biome/issues/591) which
  made [noRedeclare](https://biomejs.dev/linter/rules/no-redeclare) report type parameters with identical names but in
  different method signatures. Contributed by @Conaclos

- Support more a11y roles and fix some methods for a11y lint rules Contributed @nissy-dev

- Fix [#609](https://github.com/biomejs/biome/issues/609) `useExhaustiveDependencies`, by removing `useContext`, `useId`
  and `useSyncExternalStore` from the known hooks. Contributed by @msdlisper

- Fix `useExhaustiveDependencies`, by removing `useContext`, `useId` and `useSyncExternalStore` from the known hooks.
  Contributed by @msdlisper

- Fix [#871](https://github.com/biomejs/biome/issues/871) and [#610](https://github.com/biomejs/biome/issues/610).
  Now `useHookAtTopLevel` correctly handles nested functions. Contributed by @arendjr

- The options of the rule `useHookAtTopLevel` are deprecated and will be removed in Biome 2.0. The rule now determines
  the hooks using the naming convention set by React.

  ```diff
  {
    "linter": {
      "rules": {
        "correctness": {
  +        "useHookAtTopLevel": "error",
  -        "useHookAtTopLevel": {
  -          "level": "error",
  -          "options": {
  -            "hooks": [
  -              {
  -                "name": "useLocation",
  -                "closureIndex": 0,
  -                "dependenciesIndex": 1
  -              },
  -              { "name": "useQuery", "closureIndex": 1, "dependenciesIndex": 0 }
  -            ]
  -          }
  -        }
        }
      }
    }
  }
  ```

### Parser

#### Enhancements

- Support RegExp v flag. Contributed by @nissy-dev
- Improve error messages. Contributed by @ematipico

## 1.3.1 (2023-10-20)

### CLI

#### Bug fixes

- Fix `rage` command, now it doesn't print info about running servers. Contributed by @ematipico

### Editors

#### Bug fixes

- Fix [#552](https://github.com/biomejs/biome/issues/552), where the formatter isn't correctly triggered in Windows
  systems. Contributed by @victor-teles

### Linter

#### New features

- Add [noThisInStatic](https://biomejs.dev/linter/rules/no-this-in-static) rule. Contributed by @ditorodev and @Conaclos

#### Bug fixes

- Fix [#548](https://github.com/biomejs/biome/issues/548) which
  made [noSelfAssign](https://biomejs.dev/linter/rules/no-self-assign) panic.

- Fix [#555](https://github.com/biomejs/biome/issues/555), by correctly map `globals` into the workspace.

## 1.3.0 (2023-10-19)

### Analyzer

#### Enhancements

- Import sorting is safe to apply now, and it will be applied when running `check --apply` instead
  of `check --apply-unsafe`.

- Import sorting now handles Bun imports `bun:<name>`, absolute path imports `/<path>`,
  and [Node's subpath imports `#<name>`](https://nodejs.org/api/packages.html#subpath-imports).
  See [our documentation](https://biomejs.dev/analyzer/) for more details. Contributed by @Conaclos

### CLI

#### Bug fixes

- Fix [#319](https://github.com/biomejs/biome/issues/319). The command `biome lint` now shows the correct options.
  Contributed by @ematipico
- Fix [#312](https://github.com/biomejs/biome/issues/312). Running `biome --version` now exits with status code `0`
  instead of `1`. Contributed by @nhedger
- Fix a bug where the `extends` functionality doesn't carry over `organizeImports.ignore`. Contributed by @ematipico
- The CLI now returns the original content when using `stdin` and the original content doesn't change. Contributed by
  @ematipico

#### New features

- Add support for `BIOME_BINARY` environment variable to override the location of the binary. Contributed by @ematipico
- Add option `--indent-width`, and deprecated the option `--indent-size`. Contributed by @ematipico
- Add option `--javascript-formatter-indent-width`, and deprecated the option `--javascript-formatter-indent-size`.
  Contributed by @ematipico
- Add option `--json-formatter-indent-width`, and deprecated the option `--json-formatter-indent-size`. Contributed by
  @ematipico
- Add option `--daemon-logs` to `biome rage`. The option is required to view Biome daemon server logs. Contributed by
  @unvalley
- Add support for logging. By default, Biome doesn't log anything other than diagnostics. Logging can be enabled with
  the new option `--log-level`:

  ```shell
  biome format --log-level=info ./src
  ```
  There are four different levels of logging, from the most verbose to the least verbose: `debug`, `info`, `warn`
  and `error`. Here's how an `INFO` log will look like:

  ```
  2023-10-05T08:27:01.954727Z  INFO  Analyze file ./website/src/playground/components/Resizable.tsx
    at crates/biome_service/src/file_handlers/javascript.rs:298 on biome::worker_5
    in Pulling diagnostics with categories: RuleCategories(SYNTAX)
    in Processes formatting with path: "./website/src/playground/components/Resizable.tsx"
    in Process check with path: "./website/src/playground/components/Resizable.tsx"
  ```

  You can customize how the log will look like with a new option `--log-kind`. The supported kinds
  are: `pretty`, `compact` and `json`.

  `pretty` is the default logging. Here's how a `compact` log will look like:

  ```
  2023-10-05T08:29:04.864247Z  INFO biome::worker_2 Process check:Processes linting:Pulling diagnostics: crates/biome_service/src/file_handlers/javascript.rs: Analyze file ./website/src/playground/components/Resizable.tsx path="./website/src/playground/components/Resizable.tsx" path="./website/src/playground/components/Resizable.tsx" categories=RuleCategories(LINT)
  2023-10-05T08:29:04.864290Z  INFO biome::worker_7 Process check:Processes formatting: crates/biome_service/src/file_handlers/javascript.rs: Format file ./website/src/playground/components/Tabs.tsx path="./website/src/playground/components/Tabs.tsx" path="./website/src/playground/components/Tabs.tsx"
  2023-10-05T08:29:04.879332Z  INFO biome::worker_2 Process check:Processes formatting:Pulling diagnostics: crates/biome_service/src/file_handlers/javascript.rs: Analyze file ./website/src/playground/components/Resizable.tsx path="./website/src/playground/components/Resizable.tsx" path="./website/src/playground/components/Resizable.tsx" categories=RuleCategories(SYNTAX)
  2023-10-05T08:29:04.879383Z  INFO biome::worker_2 Process check:Processes formatting: crates/biome_service/src/file_handlers/javascript.rs: Format file ./website/src/playground/components/Resizable.tsx path="./website/src/playground/components/Resizable.tsx" path="./website/src/playground/components/Resizable.tsx"
  ```

#### Enhancements

- Deprecated the environment variable `ROME_BINARY`. Use `BIOME_BINARY` instead. Contributed by @ematipico
- Biome doesn't check anymore the presence of the `.git` folder when VCS support is enabled. Contributed by @ematipico
- `biome rage` doesn't print the logs of the daemon, use `biome rage --daemon-logs` to print them. Contributed by
  @unvalley

### Configuration

#### New features

- Add option `formatter.indentWidth`, and deprecated the option `formatter.indentSize`. Contributed by @ematipico
- Add option `javascript.formatter.indentWidth`, and deprecated the option `javascript.formatter.indentSize`.
  Contributed by @ematipico
- Add option `json.formatter.indentWidth`, and deprecated the option `json.formatter.indentSize`. Contributed by
  @ematipico
- Add option `include` to multiple sections of the configuration
  - `files.include`;
  - `formatter.include`;
  - `linter.include`;
  - `organizeImports.include`;
    When `include` and `ignore` are both specified, `ignore` takes **precedence** over `include`
- Add option `overrides`, where users can modify the behaviour of the tools for certain files or paths.

  For example, it's possible to modify the formatter `lineWidth`, and even `quoteStyle` for certain files that are
  included in glob path `generated/**`:

  ```json
  {
    "formatter": {
      "lineWidth": 100
    },
    "overrides": [
      {
        "include": ["generated/**"],
        "formatter": {
          "lineWidth": 160
        },
        "javascript": {
          "formatter": {
            "quoteStyle": "single"
          }
        }
      }
    ]
  }
  ```

  Or, you can disable certain rules for certain path, and disable the linter for other paths:

  ```json
  {
    "linter": {
      "enabled": true,
      "rules": {
        "recommended": true
      }
    },
    "overrides": [
      {
        "include": ["lib/**"],
        "linter": {
          "rules": {
            "suspicious": {
              "noDebugger": "off"
            }
          }
        }
      },
      {
        "include": ["shims/**"],
        "linter": {
          "enabled": false
        }
      }
    ]
  }
  ```

### Bug fixes

- Fix [#343](https://github.com/biomejs/biome/issues/343), `extends` was incorrectly applied to the `biome.json` file.
  Contributed by @ematipico

### Editors

#### Bug fixes

- Fix [#404](https://github.com/biomejs/biome/issues/404). Biome intellij plugin now works on Windows. Contributed by
  @victor-teles

- Fix [#402](https://github.com/biomejs/biome/issues/402). Biome `format` on intellij plugin now recognize biome.json.
  Contributed by @victor-teles

### Formatter

#### Enhancements

- Use `OnceCell` for the Memoized memory because that's what the `RefCell<Option>` implemented. Contributed by
  @denbezrukov

### Linter

#### Promoted rules

- [complexity/noExcessiveCognitiveComplexity](https://biomejs.dev/linter/rules/no-excessive-cognitive-complexity)
- [complexity/noVoid](https://biomejs.dev/linter/rules/no-void)
- [correctness/useExhaustiveDependencies](https://biomejs.dev/linter/rules/use-exhaustive-dependencies)
- [correctness/useHookAtTopLevel](https://biomejs.dev/linter/rules/use-hook-at-top-level)
- [performance/noAccumulatingSpread](https://biomejs.dev/linter/rules/no-accumulating-spread)
- [style/useCollapsedElseIf](https://biomejs.dev/linter/rules/use-collapsed-else-if)
- [suspicious/noConfusingVoidType](https://biomejs.dev/linter/rules/no-confusing-void-type)
- [suspicious/noFallthroughSwitchClause](https://biomejs.dev/linter/rules/no-fallthrough-switch-clause)
- [suspicious/noGlobalIsFinite](https://biomejs.dev/linter/rules/no-global-is-finite)
- [suspicious/noGlobalIsNan](https://biomejs.dev/linter/rules/no-global-is-nan)
- [suspicious/useIsArray](https://biomejs.dev/linter/rules/use-is-array)

The following rules are now recommended:

- [noAccumulatingSpread](https://biomejs.dev/linter/rules/)
- [noConfusingVoidType](https://biomejs.dev/linter/rules/no-confusing-void-type)
- [noFallthroughSwitchClause](https://biomejs.dev/linter/rules/no-fallthrough-switch-clause)
- [noForEach](https://biomejs.dev/linter/rules/no-for-each)

#### New features

- Add [noEmptyCharacterClassInRegex](https://biomejs.dev/linter/rules/no-empty-character-class-in-regex) rule. The rule
  reports empty character classes and empty negated character classes in regular expression literals. Contributed by
  @Conaclos

- Add [noMisleadingInstantiator](https://biomejs.dev/linter/rules/no-misleading-instantiator) rule. The rule reports the
  misleading use of the `new` and `constructor` methods. Contributed by @unvalley

- Add [noUselessElse](https://biomejs.dev/linter/rules/no-useless-else) rule.
  The rule reports `else` clauses that can be omitted because their `if` branches break.
  Contributed by @Conaclos

- Add [noUnusedImports](https://biomejs.dev/linter/rules/no-unused-imports) rule.
  The rule reports unused imports and suggests removing them.
  Contributed by @Conaclos

  [noUnusedVariables](https://biomejs.dev/linter/rules/no-unused-variables) reports also unused imports, but don't
  suggest their removal.
  Once [noUnusedImports](https://biomejs.dev/linter/rules/no-unused-imports) stabilized,
  [noUnusedVariables](https://biomejs.dev/linter/rules/no-unused-variables) will not report unused imports.

- Add [useShorthandAssign](https://biomejs.dev/linter/rules/use-shorthand-assign) rule.
  The rule enforce use of shorthand operators that combine variable assignment and some simple mathematical operations.
  For example, x = x + 4 can be shortened to x += 4.
  Contributed by @victor-teles

- Add [useAsConstAssertion](https://biomejs.dev/linter/rules/use-as-const-assertion) rule.
  The rule enforce use of `as const` assertion to infer literal types.
  Contributed by @unvalley

- Add [noMisrefactoredShorthandAssign](https://biomejs.dev/linter/rules/no-misrefactored-shorthand-assign) rule.
  The rule reports shorthand assigns when variable appears on both sides. For example `x += x + b`
  Contributed by @victor-teles
- Add [noApproximativeNumericConstant](https://biomejs.dev/linter/rules/no-approximative-numeric-constant/) rule.
  Contributed by @nikeee

-
Add [noInteractiveElementToNoninteractiveRole](https://biomejs.dev/linter/rules/no-interactive-element-to-noninteractive-role)
rule. The rule enforces the non-interactive ARIA roles are not assigned to interactive HTML elements. Contributed by
@nissy-dev

- Add [useAriaActivedescendantWithTabindex](https://biomejs.dev/linter/rules/use-aria-activedescendant-with-tabindex)
  rule. The rule enforces that `tabIndex` is assigned to non-interactive HTML elements with `aria-activedescendant`.
  Contributed by @nissy-dev

- Add [noUselessLoneBlockStatements](https://biomejs.dev/linter/rules/no-useless-lone-block-statements) rule.
  The rule reports standalone blocks that don't include any lexical scoped declaration.
  Contributed by @emab

- Add [noInvalidNewBuiltin](https://biomejs.dev/linter/rules/no-invalid-new-builtin) rule.
  The rule reports use of `new` on `Symbol` and `BigInt`. Contributed by @lucasweng

#### Enhancements

- The following rules have now safe code fixes:

  - [noNegationElse](https://biomejs.dev/linter/rules/no-negation-else)
  - [noUselessLabel](https://biomejs.dev/linter/rules/no-useless-label)
  - [noUselessTypeConstraint](https://biomejs.dev/linter/rules/no-useless-type-constraint)
  - [noUnusedLabels](https://biomejs.dev/linter/rules/no-unused-labels)
  - [useConst](https://biomejs.dev/linter/rules/use-const)
  - [useEnumInitializers](https://biomejs.dev/linter/rules/use-enum-initializers)
  - [useWhile](https://biomejs.dev/linter/rules/use-while)

- [noAccumulatingSpread](https://biomejs.dev/linter/rules/no-accumulating-spread) makes more check in order to reduce
  potential false positives. Contributed by @Vivalldi

- [noConstAssign](https://biomejs.dev/linter/rules/no-const-assign) now provides an unsafe code fix that
  replaces `const` with `let`. Contributed by @vasucp1207

- [noExcessiveComplexity](https://biomejs.dev/linter/rules/no-excessive-cognitive-complexity) default complexity
  threshold is now `15`. Contributed by @arendjr

- [noPositiveTabindexValue](https://biomejs.dev/linter/rules/no-positive-tabindex) now provides an unsafe code fix that
  set to `0` the tab index. Contributed by @vasucp1207

- [noUnusedLabels](https://biomejs.dev/linter/rules/no-unused-labels) no longer reports unbreakable labeled statements.
  Contributed by @Conaclos

- [noUnusedVariables](https://biomejs.dev/linter/rules/no-unused-variables) now reports unused TypeScript's type
  parameters. Contributed by @Conaclos

- [useAnchorContent](https://biomejs.dev/linter/rules/use-anchor-content) now provides an unsafe code fix that removes
  the `aria-hidden`` attribute. Contributed by @vasucp1207

- [useValidAriaProps](https://biomejs.dev/linter/rules/use-valid-aria-props) now provides an unsafe code fix that
  removes invalid properties. Contributed by @vasucp1207

- `noExcessiveComplexity` was renamed to `noExcessiveCognitiveComplexity`

#### Bug fixes

-
Fix [#294](https://github.com/biomejs/biome/issues/294). [noConfusingVoidType](https://biomejs.dev/linter/rules/no-confusing-void-type/)
no longer reports false positives for return types. Contributed by @b4s36t4

-
Fix [#313](https://github.com/biomejs/biome/issues/313). [noRedundantUseStrict](https://biomejs.dev/linter/rules/no-redundant-use-strict/)
now keeps leading comments.

-
Fix [#383](https://github.com/biomejs/biome/issues/383). [noMultipleSpacesInRegularExpressionLiterals](https://biomejs.dev/linter/rules/no-multiple-spaces-in-regular-expression-literals)
now provides correct code fixes when consecutive spaces are followed by a quantifier. Contributed by @Conaclos

-
Fix [#397](https://github.com/biomejs/biome/issues/397). [useNumericLiterals](https://biomejs.dev/linter/rules/use-numeric-literals)
now provides correct code fixes for signed numbers. Contributed by @Conaclos

- Fix [452](https://github.com/biomejs/biome/pull/452). The linter panicked when it met a malformed regex (a regex not
  ending with a slash).

- Fix [#104](https://github.com/biomejs/biome/issues/104). We now correctly handle types and values with the same name.

- Fix [#243](https://github.com/biomejs/biome/issues/243) a false positive case where the incorrect scope was defined
  for the `infer` type in rule [noUndeclaredVariables](https://biomejs.dev/linter/rules/no-undeclared-variables/).
  Contributed by @denbezrukov

- Fix [#322](ttps://github.com/biomejs/biome/issues/322),
  now [noSelfAssign](https://biomejs.dev/linter/rules/no-self-assign/) correctly handles literals inside call
  expressions.

- Changed how [noSelfAssign](https://biomejs.dev/linter/rules/no-self-assign/) behaves. The rule is not triggered
  anymore on function calls. Contributed by @ematipico

### Parser

- Enhance diagnostic for infer type handling in the parser. The 'infer' keyword can only be utilized within the '
  extends' clause of a conditional type. Using it outside this context will result in an error. Ensure that any type
  declarations using 'infer' are correctly placed within the conditional type structure to avoid parsing issues.
  Contributed by @denbezrukov
- Add support for parsing trailing commas inside JSON files:

  ```json
  {
    "json": {
      "parser": {
        "allowTrailingCommas": true
      }
    }
  }
  ```

  Contributed by @nissy-dev

### VSCode

## 1.2.2 (2023-09-16)

### CLI

#### Bug fixes

- Fix a condition where import sorting wasn't applied when running `biome check --apply`

## 1.2.1 (2023-09-15)

### Configuration

- Fix an edge case where the formatter language configuration wasn't picked.
- Fix the configuration schema, where `json.formatter` properties weren't transformed in camel case.

## 1.2.0 (2023-09-15)

### CLI

#### New features

- Add new options to customize the behaviour the formatter based on the language of the file
  - `--json-formatter-enabled`
  - `--json-formatter-indent-style`
  - `--json-formatter-indent-size`
  - `--json-formatter-line-width`
  - `--javascript-formatter-enabled`
  - `--javascript-formatter-indent-style`
  - `--javascript-formatter-indent-size`
  - `--javascript-formatter-line-width`

#### Bug fixes

- Fix a bug where `--errors-on-warning` didn't work when running `biome ci` command.

### Configuration

#### New features

- Add new options to customize the behaviour of the formatter based on the language of the file
  - `json.formatter.enabled`
  - `json.formatter.indentStyle`
  - `json.formatter.indentSize`
  - `json.formatter.lineWidth`
  - `javascript.formatter.enabled`
  - `javascript.formatter.indentStyle`
  - `javascript.formatter.indentSize`
  - `javascript.formatter.lineWidth`

### Linter

#### Promoted rules

New rules are incubated in the nursery group.
Once stable, we promote them to a stable group.
The following rules are promoted:

- [a11y/noAriaUnsupportedElements](https://www.biomejs.dev/linter/rules/no-aria-unsupported-elements/)
- [a11y/noNoninteractiveTabindex](https://www.biomejs.dev/linter/rules/no-noninteractive-tabindex/)
- [a11y/noRedundantRoles](https://www.biomejs.dev/linter/rules/no-redundant-roles/)
- [a11y/useValidAriaValues](https://www.biomejs.dev/linter/rules/use-valid-aria-values/)
- [complexity/noBannedTypes](https://www.biomejs.dev/linter/rules/no-banned-types)
- [complexity/noStaticOnlyClass](https://www.biomejs.dev/linter/rules/no-static-only-class)
- [complexity/noUselessEmptyExport](https://www.biomejs.dev/linter/rules/no-useless-empty-export)
- [complexity/noUselessThisAlias](https://www.biomejs.dev/linter/rules/no-useless-this-alias)
- [correctness/noConstantCondition](https://www.biomejs.dev/linter/rules/no-constant-condition)
- [correctness/noNonoctalDecimalEscape](https://www.biomejs.dev/linter/rules/no-nonoctal-decimal-escape)
- [correctness/noSelfAssign](https://www.biomejs.dev/linter/rules/no-self-assign)
- [style/useLiteralEnumMembers](https://www.biomejs.dev/linter/rules/use-literal-enum-members)
- [style/useNamingConvention](https://www.biomejs.dev/linter/rules/use-naming-convention)
- [suspicious/noControlCharactersInRegex](https://www.biomejs.dev/linter/rules/no-control-characters-in-regex)
- [suspicious/noUnsafeDeclarationMerging](https://www.biomejs.dev/linter/rules/no-unsafe-declaration-merging)
- [suspicious/useGetterReturn](https://www.biomejs.dev/linter/rules/use-getter-return)

#### New rules

- Add [noConfusingVoidType](https://biomejs.dev/linter/rules/no-confusing-void-type/) rule. The rule reports the unusual
  use of the `void` type. Contributed by @shulandmimi

#### Removed rules

- Remove `noConfusingArrow`

  Code formatters, such as prettier and Biome, always adds parentheses around the parameter or the body of an arrow
  function.
  This makes the rule useless.

  Contributed by @Conaclos

#### Enhancements

- [noFallthroughSwitchClause](https://biomejs.dev/linter/rules/no-fallthrough-switch-clause/) now relies on control flow
  analysis to report most of the switch clause fallthrough. Contributed by @Conaclos

- [noAssignInExpressions](https://biomejs.dev/linter/rules/no-assign-in-expressions/) no longer suggest code fixes. Most
  of the time the suggestion didn't match users' expectations. Contributed by @Conaclos

- [noUselessConstructor](https://biomejs.dev/linter/rules/no-useless-constructor/) no longer emits safe code fixes.
  Contributed by @Conaclos

  All code fixes are now emitted as unsafe code fixes.
  Removing a constructor can change the behavior of a program.

- [useCollapsedElseIf](https://biomejs.dev/linter/rules/use-collapsed-else-if/) now only provides safe code fixes.
  Contributed by @Conaclos

- [noUnusedVariables](https://biomejs.dev/linter/rules/no-unused-variables/) now reports more cases.

  The rule is now able to ignore self-writes.
  For example, the rule reports the following unused variable:

  ```js
  let a = 0;
  a++;
  a += 1;
  ```

  The rule is also capable of detecting an unused declaration that uses itself.
  For example, the rule reports the following unused interface:

  ```ts
  interface I {
    instance(): I
  }
  ```

  Finally, the rule now ignores all _TypeScript_ declaration files,
  including [global declaration files](https://www.typescriptlang.org/docs/handbook/declaration-files/templates/global-d-ts.html).

  Contributed by @Conaclos

#### Bug fixes

- Fix [#182](https://github.com/biomejs/biome/issues/182),
  making [useLiteralKeys](https://biomejs.dev/linter/rules/use-literal-keys/) retains optional chaining. Contributed by
  @denbezrukov

- Fix [#168](https://github.com/biomejs/biome/issues/168),
  fix [useExhaustiveDependencies](https://biomejs.dev/linter/rules/use-exhaustive-dependencies) false positive case when
  stable hook is on a new line. Contributed by @denbezrukov

- Fix [#137](https://github.com/biomejs/biome/issues/137),
  fix [noRedeclare](https://biomejs.dev/linter/rules/no-redeclare/) false positive case with TypeScript module
  declaration:

  ```typescript
  declare module '*.gif' {
      const src: string;
  }

  declare module '*.bmp' {
      const src: string;
  }
  ```
  Contributed by @denbezrukov

- Fix [#258](https://github.com/biomejs/biome/issues/258),
  fix [noUselessFragments](https://biomejs.dev/linter/rules/no-useless-fragments/) the case where the rule removing an
  assignment. Contributed by @denbezrukov
- Fix [#266](https://github.com/biomejs/biome/issues/266), where `complexity/useLiteralKeys` emitted a code action with
  an invalid AST. Contributed by @ematipico


- Fix [#105](https://github.com/biomejs/biome/issues/105), removing false positives reported
  by [noUnusedVariables](https://biomejs.dev/linter/rules/no-unused-variables/).

  The rule no longer reports the following used variable:

  ```js
  const a = f(() => a);
  ```

  Contributed by @Conaclos

### VSCode

#### Enhancements

- Improve server binary resolution when using certain package managers, notably pnpm.

  The new strategy is to point to `node_modules/.bin/biome` path,
  which is consistent for all package managers.

## 1.1.2 (2023-09-07)

### Editors

#### Bug fixes

- Fix a case where an empty JSON file would cause the LSP server to crash. Contributed by @ematipico

### Linter

#### Enhancements

- [useNamingConvention](https://biomejs.dev/linter/rules/use-naming-convention/) now accepts import namespaces in
  _PascalCase_ and rejects export namespaces in _CONSTANT\_CASE_.

  The following code is now valid:

  ```js
  import * as React from "react";
  ```

  And the following code is now invalid:

  ```js
  export * as MY_NAMESPACE from "./lib.js";
  ```

  Contributed by @Conaclos

- [noUselessConstructor](https://biomejs.dev/linter/rules/no-useless-constructor/) now ignores decorated classes and
  decorated parameters. The rule now gives suggestions instead of safe fixes when parameters are annotated with types.
  Contributed by @Conaclos

## 1.1.1 (2023-09-07)

### Analyzer

#### Bug fixes

- The diagnostic for `// rome-ignore` suppression comment should not be a warning. A warning could block the CI, marking
  a gradual migration difficult. The code action that changes `// rome-ignore` to `// biome-ignore` is disabled as
  consequence. Contributed by @ematipico

## 1.1.0 (2023-09-06)

### Analyzer

#### Enhancements

- Add a code action to replace `rome-ignore` with `biome-ignore`. Use `biome check --apply-unsafe` to update all the
  comments. The action is not bulletproof, and it might generate unwanted code, that's why it's unsafe action.
  Contributed by @ematipico

### CLI

#### Enhancements

- Biome now reports a diagnostics when a `rome.json` file is found.
- `biome migrate --write` creates `biome.json` from `rome.json`, but it won't delete the `rome.json` file. Contributed
  by @ematipico

#### Bug fixes

- Biome uses `biome.json` first, then it attempts to use `rome.json`.
- Fix a case where Biome couldn't compute correctly the ignored files when the VSC integration is enabled. Contributed
  by @ematipico

### Configuration

### Editors

#### Bug fixes

- The LSP now uses its own socket and won't rely on Biome's socket. This fixes some cases where users were seeing
  multiple servers in the `rage` output.

### Formatter

#### Enhancements

- You can use `// biome-ignore` as suppression comment.
- The `// rome-ignore` suppression is deprecated.

### JavaScript APIs

### Linter

#### New features

- Add [useCollapsedElseIf](https://biomejs.dev/linter/rules/use-collapsed-else-if/) rule. This new rule requires merging
  an `else` and an `if`, if the `if` statement is the only statement in the `else` block. Contributed by @n-gude

#### Enhancements

- [useTemplate](https://biomejs.dev/linter/rules/use-template/) now reports all string concatenations.

  Previously, the rule ignored concatenation of a value and a newline or a backquote.
  For example, the following concatenation was not reported:

  ```js
  v + "\n";
  "`" + v + "`";
  ```

  The rule now reports these cases and suggests the following code fixes:

  ```diff
  - v + "\n";
  + `${v}\n`;
  - v + "`";
  + `\`${v}\``;
  ```

  Contributed by @Conaclos

- [useExponentiationOperator](https://biomejs.dev/linter/rules/use-exponentiation-operator/) suggests better code fixes.

  The rule now preserves any comment preceding the exponent,
  and it preserves any parenthesis around the base or the exponent.
  It also adds spaces around the exponentiation operator `**`,
  and always adds parentheses for pre- and post-updates.

  ```diff
  - Math.pow(a++, /**/ (2))
  + (a++) ** /**/ (2)
  ```

  Contributed by @Conaclos

- You can use `// biome-ignore` as suppression comment.

- The `// rome-ignore` suppression is deprecated.

#### Bug fixes

- Fix [#80](https://github.com/biomejs/biome/issues/95),
  making [noDuplicateJsxProps](https://biomejs.dev/linter/rules/no-duplicate-jsx-props/) case-insensitive.

  Some frameworks, such as Material UI, rely on the case-sensitivity of JSX properties.
  For
  example, [TextField has two properties with the same name, but distinct cases](https://mui.com/material-ui/api/text-field/#TextField-prop-inputProps):

  ```jsx
  <TextField inputLabelProps="" InputLabelProps=""></TextField>
  ```

  Contributed by @Conaclos

- Fix [#138](https://github.com/biomejs/biome/issues/138)

  [noCommaOperator](https://biomejs.dev/linter/rules/no-comma-operator/) now correctly ignores all use of comma
  operators inside the update part of a `for` loop.
  The following code is now correctly ignored:

  ```js
  for (
    let i = 0, j = 1, k = 2;
    i < 100;
    i++, j++, k++
  ) {}
  ```

  Contributed by @Conaclos

- Fix [rome#4713](https://github.com/rome/tools/issues/4713).

  Previously, [useTemplate](https://biomejs.dev/linter/rules/use-template/) made the following suggestion:

  ```diff
  - a + b + "px"
  + `${a}${b}px`
  ```

  This breaks code where `a` and `b` are numbers.

  Now, the rule makes the following suggestion:

  ```diff
  - a + b + "px"
  + `${a + b}px`
   ```

  Contributed by @Conaclos

- Fix [rome#4109](https://github.com/rome/tools/issues/4109)

  Previously, [useTemplate](https://biomejs.dev/linter/rules/use-template/) suggested an invalid code fix when a leading
  or trailing single-line comment was present:

  ```diff
    // leading comment
  - 1 /* inner comment */ + "+" + 2 // trailing comment
  + `${// leading comment
  + 1 /* inner comment */}+${2 //trailing comment}` // trailing comment
  ```

  Now, the rule correctly handles this case:

  ```diff
    // leading comment
  - 1 + "+" + 2 // trailing comment
  + `${1}+${2}` // trailing comment
  ```

  As a sideeffect, the rule also suggests the removal of any inner comments.

  Contributed by @Conaclos

- Fix [rome#3850](https://github.com/rome/tools/issues/3850)

  Previously [useExponentiationOperator](https://biomejs.dev/linter/rules/use-exponentiation-operator/) suggested
  invalid code in a specific edge case:

  ```diff
  - 1 +Math.pow(++a, 2)
  + 1 +++a**2
  ```

  Now, the rule properly adds parentheses:

  ```diff
  - 1 +Math.pow(++a, 2)
  + 1 +(++a) ** 2
  ```

  Contributed by @Conaclos

- Fix [#106](https://github.com/biomejs/biome/issues/106)

  [noUndeclaredVariables](https://biomejs.dev/linter/rules/no-undeclared-variables/) now correctly recognizes some
  TypeScript types such as `Uppercase`.

  Contributed by @Conaclos

- Fix [rome#4616](https://github.com/rome/tools/issues/4616)

  Previously [noUnreachableSuper](https://biomejs.dev/linter/rules/no-unreachable-super/) reported valid codes with
  complex nesting of control flow structures.

  Contributed by @Conaclos

## 1.0.0 (2023-08-28)

### Analyzer

#### BREAKING CHANGES

- The organize imports feature now groups import statements by "distance".

  Modules "farther" from the user are put on the top, and modules "closer" to the user are placed on the bottom.
  Check the [documentation](https://biomejs.dev/analyzer/) for more information about it.

- The organize imports tool is enabled by default. If you don't want to use it, you need to disable it explicitly:

  ```json
  {
    "organizeImports": {
      "enabled": false
    }
  }
  ```

### CLI

#### BREAKING CHANGES

- The CLI now exists with an error when there's an error inside the configuration.

  Previously, biome would raise warnings and continue the execution by applying its defaults.

  This could have been better for users because this could have created false positives in linting or formatted
  code with a configuration that wasn't the user's.

- The command `biome check` now shows formatter diagnostics when checking the code.

  The diagnostics presence will result in an error code when the command finishes.

  This aligns with semantic and behaviour meant for the command `biome check`.

- `init` command emits a `biome.json` file;

#### Other changes

- Fix [#4670](https://github.com/rome/tools/issues/4670), don't crash at empty default export.

- Fix [#4556](https://github.com/rome/tools/issues/4556), which correctly handles new lines in the
  `.gitignore` file across OS.

- Add a new option to ignore unknown files `--files-ignore-unknown`:

    ```shell
    biome format --files-ignore-unknown ./src
    ```

  Doing so, Biome won't emit diagnostics for files that doesn't know how to handle.

- Add the new option `--no-errors-on-unmatched`:

    ```shell
    biome format --no-errors-on-unmatched ./src
    ```

  Biome doesn't exit with an error code if no files were processed in the given paths.

- Fix the diagnostics emitted when running the `biome format` command.

- Biome no longer warns when discovering (possibly infinite) symbolic links between directories.

  This fixes [#4193](https://github.com/rome/tools/issues/4193) which resulted in incorrect warnings
  when a single file or directory was pointed at by multiple symbolic links. Symbolic links to other
  symbolic links do still trigger warnings if they are too deeply nested.

- Introduced a new command called `biome lint`, which will only run lint rules against the code base.

- Biome recognizes known files as "JSON files with comments allowed":

  - `typescript.json`;
  - `tsconfig.json`;
  - `jsconfig.json`;
  - `tslint.json`;
  - `babel.config.json`;
  - `.babelrc.json`;
  - `.ember-cli`;
  - `typedoc.json`;
  - `.eslintrc.json`;
  - `.eslintrc`;
  - `.jsfmtrc`;
  - `.jshintrc`;
  - `.swcrc`;
  - `.hintrc`;
  - `.babelrc`;
- Add support for `biome.json`;

### Configuration

#### Other changes

- Add a new option to ignore unknown files:

    ```json
    {
       "files": {
          "ignoreUnknown": true
       }
    }
    ```
  Doing so, Biome won't emit diagnostics for file that it doesn't know how to handle.

- Add a new `"javascript"` option to support the unsafe/experimental parameter decorators:

    ```json
    {
       "javascript": {
          "parser": {
             "unsafeParameterDecoratorsEnabled": true
          }
       }
    }
    ```

- Add a new `"extends"` option, useful to split the configuration file in multiple files:

  ```json
  {
    "extends": ["../sharedFormatter.json", "linter.json"]
  }
  ```

  The resolution of the files is file system based, Biome doesn't know how to
  resolve dependencies yet.

- The commands `biome check` and `biome lint` now show the remaining diagnostics even when
  `--apply-safe` or `--apply-unsafe` are passed.

- Fix the commands `biome check` and `biome lint`,
  they won't exit with an error code if no error diagnostics are emitted.

- Add a new option `--error-on-warnings`,
  which instructs Biome to exit with an error code when warnings are emitted.

  ```shell
  biome check --error-on-warnings ./src
  ```

- Add a configuration to enable parsing comments inside JSON files:

  ```json
  {
    "json": {
      "parser": {
        "allowComments": true
      }
    }
  }
  ```

### Editors

#### Other changes

- The Biome LSP can now show diagnostics belonging to JSON lint rules.

- The Biome LSP no longer applies unsafe quickfixes on-save when `editor.codeActionsOnSave.quickfix.biome` is enabled.

- Fix [#4564](https://github.com/rome/tools/issues/4564); files too large don't emit errors.

- The Biome LSP sends client messages when files are ignored or too big.

### Formatter

- Add a new option called `--jsx-quote-style`.

  This option lets you choose between single and double quotes for JSX attributes.

- Add the option `--arrow-parentheses`.

  This option allows setting the parentheses style for arrow functions.

- The _JSON_ formatter can now format `.json` files with comments.

### Linter

#### Removed rules

- Remove `complexity/noExtraSemicolon` ([#4553](https://github.com/rome/tools/issues/4553))

  The _Biome_ formatter takes care of removing extra semicolons.
  Thus, there is no need for this rule.

- Remove `useCamelCase`

  Use [useNamingConvention](https://biomejs.dev/linter/rules/use-naming-convention/) instead.

#### New rules

- Add [noExcessiveComplexity](https://biomejs.dev/linter/rules/no-excessive-cognitive-complexity/)

- Add [useImportRestrictions](https://biomejs.dev/linter/rules/use-import-restrictions/)

- Add [noFallthroughSwitchClause](https://biomejs.dev/linter/rules/no-fallthrough-switch-clause/)

- Add [noGlobalIsFinite](https://biomejs.dev/linter/rules/no-global-is-finite/)

  This rule recommends using `Number.isFinite` instead of the global and unsafe `isFinite` that attempts a type
  coercion.

- Add [noGlobalIsNan](https://biomejs.dev/linter/rules/no-global-is-nan/)

  This rule recommends using `Number.isNaN` instead of the global and unsafe `isNaN` that attempts a type coercion.

- Add [noUnsafeDeclarationMerging](https://biomejs.dev/linter/rules/no-unsafe-declaration-merging/)

  This rule disallows declaration merging between an interface and a class.

- Add [noUselessThisAlias](https://biomejs.dev/linter/rules/no-useless-this-alias/)

  This rule disallows useless aliasing of `this` in arrow functions.

- Add [useArrowFunction](https://biomejs.dev/linter/rules/use-arrow-function/)

  This rule proposes turning function expressions into arrow functions.
  Function expressions that use `this` are ignored.

- Add [noDuplicateJsonKeys](https://biomejs.dev/linter/rules/no-duplicate-json-keys/)

  This rule disallow duplicate keys in a JSON object.

- Add [noVoid](https://biomejs.dev/linter/rules/no-void/)

  This rule disallows the use of `void`.

- Add [noNonoctalDecimalEscape](https://biomejs.dev/linter/rules/no-nonoctal-decimal-escape/)

  This rule disallows `\8` and `\9` escape sequences in string literals.

- Add [noUselessEmptyExport](https://biomejs.dev/linter/rules/no-useless-empty-export/)

  This rule disallows useless `export {}`.

- Add [useIsArray](https://biomejs.dev/linter/rules/use-is-array/)

  This rule proposes using `Array.isArray()` instead of `instanceof Array`.

- Add [useGetterReturn](https://biomejs.dev/linter/rules/use-getter-return/)

  This rule enforces the presence of non-empty return statements in getters.
  This makes the following code incorrect:

  ```js
  class Person {
      get firstName() {}
  }
  ```

#### Promoted rules

New rules are promoted, please check [#4750](https://github.com/rome/tools/discussions/4750) for more details:

- [a11y/useHeadingContent](https://biomejs.dev/linter/rules/use-heading-content/)
- [complexity/noForEach](https://biomejs.dev/linter/rules/no-for-each/)
- [complexity/useLiteralKeys](https://biomejs.dev/linter/rules/use-literal-keys/)
- [complexity/useSimpleNumberKeys](https://biomejs.dev/linter/rules/use-simple-number-keys/)
- [correctness/useIsNan](https://biomejs.dev/linter/rules/use-is-nan/)
- [suspicious/noConsoleLog](https://biomejs.dev/linter/rules/no-console-log/)
- [suspicious/noDuplicateJsxProps](https://biomejs.dev/linter/rules/no-duplicate-jsx-props/)

The following rules are now recommended:

**- [noUselessFragments](https://biomejs.dev/linter/rules/no-useless-fragments/)

- [noRedundantUseStrict](https://biomejs.dev/linter/rules/no-redundant-use-strict/)
- [useExponentiationOperator](https://biomejs.dev/linter/rules/use-exponentiation-operator/)**

#### Other changes

- Add new TypeScript globals (`AsyncDisposable`, `Awaited`, `DecoratorContext`, and
  others) [4643](https://github.com/rome/tools/issues/4643).

- [noRedeclare](https://biomejs.dev/linter/rules/no-redeclare/): allow redeclare of index signatures are in different
  type members [#4478](https://github.com/rome/tools/issues/4478)

-
Improve [noConsoleLog](https://biomejs.dev/linter/rules/no-console-log/), [noGlobalObjectCalls](https://biomejs.dev/linter/rules/no-global-object-calls/), [useIsNan](https://biomejs.dev/linter/rules/use-is-nan/),
and [useNumericLiterals](https://biomejs.dev/linter/rules/use-numeric-literals/) by handling `globalThis` and `window`
namespaces.

For instance, the following code is now reported by `noConsoleLog`:

```js
globalThis.console.log("log")
```

- Improve [noDuplicateParameters](https://biomejs.dev/linter/rules/no-duplicate-parameters/) to manage constructor
  parameters.

- Improve [noInnerDeclarations](https://biomejs.dev/linter/rules/no-inner-declarations/)

  Now, the rule doesn't report false-positives about ambient _TypeScript_ declarations.
  For example, the following code is no longer reported by the rule:

  ```ts
  declare var foo;
  ```

- Improve [useEnumInitializers](https://biomejs.dev/linter/rules/use-enum-initializers/)

  The rule now reports all uninitialized members of an enum in a single diagnostic.

  Moreover, ambient enum declarations are now ignored.
  This avoids reporting ambient enum declarations in _TypeScript_ declaration files.

  ```ts
  declare enum Weather {
    Rainy,
    Sunny,
  }
  ```

- Relax [noBannedTypes](https://biomejs.dev/linter/rules/no-banned-types/) and improve documentation

  The rule no longer reports a user type that reuses a banned type name.
  The following code is now allowed:

  ```ts
  import { Number } from "a-lib";
  declare const v: Number;
  ```

  The rule now allows the use of the type `{}` to denote a non-nullable generic type:

  ```ts
  function f<T extends {}>(x: T) {
      assert(x != null);
  }
  ```

  And in a type intersection for narrowing a type to its non-nullable equivalent type:

  ```ts
  type NonNullableMyType = MyType & {};
  ```

- Improve [noConstantCondition](https://biomejs.dev/linter/rules/no-constant-condition/)

  The rule now allows `while(true)`.
  This recognizes a common pattern in the web community:

  ```js
  while (true) {
    if (cond) {
      break;
    }
  }
  ```

- Improve the diagnostic and the code action
  of [useDefaultParameterLast](https://biomejs.dev/linter/rules/use-default-parameter-last/).

  The diagnostic now reports the last required parameter which should precede optional and default parameters.

  The code action now removes any whitespace between the parameter name and its initialization.

- Relax `noConfusingArrow`

  All arrow functions that enclose its parameter with parenthesis are allowed.
  Thus, the following snippet no longer trigger the rule:

  ```js
  var x = (a) => 1 ? 2 : 3;
  ```

  The following snippet still triggers the rule:

  ```js
  var x = a => 1 ? 2 : 3;
  ```

- Relax [useLiteralEnumMembers](https://biomejs.dev/linter/rules/use-literal-enum-members/)

  Enum members that refer to previous enum members are now allowed.
  This allows a common pattern in enum flags like in the following example:

  ```ts
  enum FileAccess {
    None = 0,
    Read = 1,
    Write = 1 << 1,
    All = Read | Write,
  }
  ```

  Arbitrary numeric constant expressions are also allowed:

  ```ts
  enum FileAccess {
    None = 0,
    Read = 2**0,
    Write = 2**1,
    All = Read | Write,
  }
  ```

- Improve [useLiteralKeys](https://biomejs.dev/linter/rules/use-literal-keys/).

  Now, the rule suggests simplifying computed properties to string literal properties:

  ```diff
  {
  -  ["1+1"]: 2,
  +  "1+1": 2,
  }
  ```

  It also suggests simplifying string literal properties to static properties:

  ```diff
  {
  -  "a": 0,
  +  a: 0,
  }
  ```

  These suggestions are made in object literals, classes, interfaces, and object types.

- Improve [noNewSymbol](https://biomejs.dev/linter/rules/no-new-symbol/).

  The rule now handles cases where `Symbol` is namespaced with the global `globalThis` or `window`.

- The rules [useExhaustiveDependencies](https://biomejs.dev/linter/rules/use-exhaustive-dependencies/)
  and [useHookAtTopLevel](https://biomejs.dev/linter/rules/use-hook-at-top-level/) accept a different shape of options

  Old configuration:

  ```json
  {
    "linter": {
       "rules": {
          "nursery": {
             "useExhaustiveDependencies": {
                "level": "error",
                "options": {
                   "hooks": [
                      ["useMyEffect", 0, 1]
                   ]
                }
             }
          }
       }
    }
  }
  ```

  New configuration:

  ```json
  {
    "linter": {
       "rules": {
          "nursery": {
             "useExhaustiveDependencies": {
                "level": "error",
                "options": {
                   "hooks": [
                      {
                         "name": "useMyEffect",
                         "closureIndex": 0,
                         "dependenciesIndex": 1
                      }
                   ]
                }
             }
          }
       }
    }
  }
  ```

- [noRedundantUseStrict](https://biomejs.dev/linter/rules/no-redundant-use-strict/) check only `'use strict'` directive
  to resolve false positive diagnostics.

  React introduced new directives, "use client" and "use server".
  The rule raises false positive errors about these directives.

- Fix a crash in the [NoParameterAssign](https://biomejs.dev/linter/rules/no-parameter-assign/) rule that occurred when
  there was a bogus binding. [#4323](https://github.com/rome/tools/issues/4323)

- Fix [useExhaustiveDependencies](https://biomejs.dev/linter/rules/use-exhaustive-dependencies/) in the following
  cases [#4330](https://github.com/rome/tools/issues/4330):

  - when the first argument of hooks is a named function
  - inside an export default function
  - for `React.use` hooks

- Fix [noInvalidConstructorSuper](https://biomejs.dev/linter/rules/no-invalid-constructor-super/) that erroneously
  reported generic parents [#4624](https://github.com/rome/tools/issues/4624).

- Fix [noDuplicateCase](https://biomejs.dev/linter/rules/no-duplicate-case/) that erroneously reported as equals the
  strings literals `"'"` and `'"'` [#4706](https://github.com/rome/tools/issues/4706).

- Fix [NoUnreachableSuper](https://biomejs.dev/linter/rules/no-unreachable-super/)'s false positive
  diagnostics ([#4483](https://github.com/rome/tools/issues/4483)) caused to nested if statement.

  The rule no longer reports `This constructor calls super() in a loop`
  when using nested if statements in a constructor.

- Fix [useHookAtTopLevel](https://biomejs.dev/linter/rules/use-hook-at-top-level/)'s false positive
  diagnostics ([#4637](https://github.com/rome/tools/issues/4637))

  The rule no longer reports false positive diagnostics when accessing properties directly from a hook and calling a
  hook inside function arguments.

- Fix [noUselessConstructor](https://biomejs.dev/linter/rules/no-useless-constructor/) which erroneously reported
  constructors with default parameters [rome#4781](https://github.com/rome/tools/issues/4781)

- Fix [noUselessFragments](https://biomejs.dev/linter/rules/no-useless-fragments/)'s panics when
  running `biome check --apply-unsafe` ([#4637](https://github.com/rome/tools/issues/4639))

  This rule's code action emits an invalid AST, so I fixed using JsxString instead of JsStringLiteral

- Fix [noUndeclaredVariables](https://biomejs.dev/linter/rules/no-undeclared-variables/)'s false positive
  diagnostics ([#4675](https://github.com/rome/tools/issues/4675))

  The semantic analyzer no longer handles `this` reference identifier.

- Fix [noUnusedVariables](https://biomejs.dev/linter/rules/no-unused-variables/)'s false positive
  diagnostics ([#4688](https://github.com/rome/tools/issues/4688))

  The semantic analyzer handles ts export declaration clause correctly.

### Parser

- Add support for decorators in class method parameters, example:

    ```js
    class AppController {
       get(@Param() id) {}
       // ^^^^^^^^ new supported syntax
    }
    ```

  This syntax is only supported via configuration, because it's a non-standard syntax.

    ```json
    {
       "javascript": {
          "parser": {
             "unsafeParameterDecoratorsEnabled": true
          }
       }
    }
    ```
- Add support for parsing comments inside JSON files:

  ```json
  {
    "json": {
      "parser": {
        "allowComments": true
      }
    }
  }
  ```
- Add support for the new `using` syntax

  ```js
  const using = resource.lock();
  ```<|MERGE_RESOLUTION|>--- conflicted
+++ resolved
@@ -11,19 +11,17 @@
 
 ## Unreleased
 
-<<<<<<< HEAD
 ### Parser
 
 #### New features
 
 - Implement [CSS unicode range](https://github.com/biomejs/biome/pull/3251). Contributed by @denbezrukov
-=======
+- 
 ### Formatter
 
 #### Bug fixes
 
 - Fix [#3184](https://github.com/biomejs/biome/issues/3184) CSS formatter converts custom identifiers to lowercase. Contributed by @denbezrukov
->>>>>>> c502f6ac
 
 ## v1.8.2 (2024-06-20)
 
