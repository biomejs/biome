# Biome changelog

This project follows [Semantic Versioning](https://semver.org/spec/v2.0.0.html).
Due to the nature of Biome as a toolchain,
it can be unclear what changes are considered major, minor, or patch.
Read our [guidelines to categorize a change](https://biomejs.dev/internals/versioning).

New entries must be placed in a section entitled `Unreleased`.
Read
our [guidelines for writing a good changelog entry](https://github.com/biomejs/biome/blob/main/CONTRIBUTING.md#changelog).

## Unreleased

### Analyzer

#### New features

- Add [nursery/noShorthandPropertyOverrides](https://biomejs.dev/linter/rules/no-shorthand-property-overrides). [#2958](https://github.com/biomejs/biome/issues/2958) Contributed by @neokidev

#### Bug fixes

- Fix [[#3084](https://github.com/biomejs/biome/issues/3084)] false positive by correctly recognize parenthesized return statement. Contributed by @unvalley

### CLI

#### Bug fixes

<<<<<<< HEAD
- Fixes [#3201](https://github.com/biomejs/biome/issues/3201) by correctly injecting the source code of the file when printing the diagnostics. Contributed by @ematipico
=======
- Fix [#3179](https://github.com/biomejs/biome/issues/3179) where comma separators are not correctly removed after running `biome migrate` and thus choke the parser. Contributed by @Sec-ant
>>>>>>> 743d8053

#### Enhancement

- Reword the reporter message `No fixes needed` to `No fixes applied`.

  The former message is misleading when there're still errors or warnings in the files that should be taken care of manually. For example:

  ```block
  Checked 2 files in <TIME>. No fixes needed.
  Found 2 errors.
  ```

  The new message suits better in these cases.

  Contributed by @Sec-ant

### Configuration

#### Bug fixes

- Don't conceal previous overrides ([#3176](https://github.com/biomejs/biome/issues/3176)).

  Previously, each override inherited the unset configuration of the base configuration.
  This means that setting a configuration in an override can be concealed by a subsequent override that inherits of the value from the base configuration.

  For example, in the next example, `noDebugger` was disabled for the `index.js` file.

  ```json
  {
    "linter": {
      "rules": {
        "suspicious": { "noDebugger": "off" }
      }
    },
    "overrides": [
      {
        "include": ["index.js"],
        "linter": {
          "rules": {
            "suspicious": { "noDebugger": "warn" }
          }
        }
      }, {
        "include": ["index.js"],
        "linter": {
          "rules": {
            "suspicious": { "noDoubleEquals": "off" }
          }
        }
      }
    ]
  }
  ```

  The rule is now correctly enabled for the `index.js` file.

  Contributed by @Conaclos

### Editors

### Formatter

#### Bug fixes

- Fix [#3103](https://github.com/biomejs/biome/issues/3103) by correctly resolving CSS formatter options. Contributed by @ah-yu
- Fix [#3192](https://github.com/biomejs/biome/issues/3192) don't add an extra whitespace within :has. Contributed by @denbezrukov

### JavaScript APIs

### Linter

#### New features

- Add [nursery/useValidAutocomplete](https://biomejs.dev/linter/rules/use-valid-autocomplete/). Contributed by @unvalley

#### Bug fixes

- [useImportExtensions](https://biomejs.dev/linter/rules/use-import-extensions/) now suggests a correct fix for `import '.'` and `import './.'`. Contributed by @minht11
- Fix [useDateNow](https://biomejs.dev/linter/rules/use-date-now/) false positive when new Date object has arguments `new Date(0).getTime()`. Contributed by @minht11.
- The [`noUnmatchableAnbSelector`](https://biomejs.dev/linter/rules/no-unmatchable-anb-selector/) rule is now able to catch unmatchable `an+b` selectors like `0n+0` or `-0n+0`. Contributed by @Sec-ant.
- The [`useHookAtTopLevel`](https://biomejs.dev/linter/rules/use-hook-at-top-level/) rule now recognizes properties named as hooks like `foo.useFoo()`. Contributed by @ksnyder9801
- Fix [#3092](https://github.com/biomejs/biome/issues/3092), prevent warning for `Custom properties (--*)`. Contributed by @chansuke
- Fix a false positive in the [`useLiteralKeys`](https://biomejs.dev/linter/rules/use-literal-keys/) rule. ([#3160](https://github.com/biomejs/biome/issues/3160))

  This rule now ignores the following kind of computed member name:

  ```js
  const a = {
    [`line1
    line2`]: true,
  };
  ```

  Contributed by @Sec-ant

### Parser

## v1.8.1 (2024-06-10)

### Analyzer

### CLI

#### Bug fixes

- Fix [#3069](https://github.com/biomejs/biome/issues/3069), prevent overwriting paths when using `--staged` or `--changed` options. Contributed by @unvalley
- Fix a case where the file link inside a diagnostic wasn't correctly displayed inside a terminal run by VSCode. Contributed by @uncenter

### Configuration

#### Bug fixes

- Fix [#3067](https://github.com/biomejs/biome/issues/3067), by assigning the correct default value to `indentWidth`. Contributed by @ematipico

### Editors

### Formatter

#### Bug fixes
- Fix the bug where whitespace after the & character in CSS nesting was incorrectly trimmed, ensuring proper targeting of child classes [#3061](https://github.com/biomejs/biome/issues/3061). Contributed by @denbezrukov
- Fix [#3068](https://github.com/biomejs/biome/issues/3068) where the CSS formatter was inadvertently converting variable declarations and function calls to lowercase. Contributed by @denbezrukov
- Fix the formatting of CSS grid layout properties. Contributed by @denbezrukov

### JavaScript APIs

### Linter

#### Bug fixes

- The `noEmptyBlock` css lint rule now treats empty blocks containing comments as valid ones. Contributed by @Sec-ant

- [useLiteralKeys](https://biomejs.dev/linter/rules/use-literal-keys/) no longer reports quoted member names ([#3085](https://github.com/biomejs/biome/issues/3085)).

  Previously [useLiteralKeys](https://biomejs.dev/linter/rules/use-literal-keys/) reported quoted member names that can be unquoted.
  For example, the rule suggested the following fix:

  ```diff
  - const x = { "prop": 0 };
  + const x = { prop: 0 };
  ```

  This conflicted with the option [quoteProperties](https://biomejs.dev/reference/configuration/#javascriptformatterquoteproperties) of our formatter.

  The rule now ignores quoted member names.

  Contributed by @Conaclos

- [noEmptyInterface](https://biomejs.dev/linter/rules/no-empty-interface/) now ignores empty interfaces in ambient modules ([#3110](https://github.com/biomejs/biome/issues/3110)). Contributed by @Conaclos

- [noUnusedVariables](https://biomejs.dev/linter/rules/no-unused-variables/) and [noUnusedFunctionParameters](https://biomejs.dev/linter/rules/no-unused-function-parameters/) no longer report the parameters of a constructor type ([#3135](https://github.com/biomejs/biome/issues/3135)).

  Previously, `arg` was reported as unused in a constructor type like:

  ```ts
  export type Classlike = new (arg: unknown) => string;
  ```

  Contributed by @Conaclos

- [noStringCaseMismatch](https://biomejs.dev/linter/rules/no-string-case-mismatch/) now ignores escape sequences ([#3134](https://github.com/biomejs/biome/issues/3134)).

  The following code is no longer reported by the rule:

  ```js
  s.toUpperCase() === "\u001b";
  ```

  Contributed by @Conaclos

### Parser

#### New features
- Implemented CSS Unknown At-Rule parsing, allowing the parser to gracefully handle unsupported or unrecognized CSS at-rules. Contributed by @denbezrukov

#### Bug fixes
- Fix [#3055](https://github.com/biomejs/biome/issues/3055) CSS: Layout using named grid lines is now correctly parsed. Contributed by @denbezrukov
- Fix [#3091](https://github.com/biomejs/biome/issues/3091). Allows the parser to handle nested style rules and at-rules properly, enhancing the parser's compatibility with the CSS Nesting Module. Contributed by @denbezrukov

## 1.8.0 (2024-06-04)

### Analyzer

#### New features

- Allow suppression comments to suppress individual instances of rules. This is
  used for the lint rule `useExhaustiveDependencies`, which is now able to
  suppress specific dependencies. Fixes #2509. Contributed by @arendjr

#### Enhancements

- Assume `Astro` object is always a global when processing `.astro` files. Contributed by @minht11
- Assume Vue compiler macros are globals when processing `.vue` files. ([#2771](https://github.com/biomejs/biome/pull/2771)) Contributed by @dyc3

### CLI

#### New features

- New `clean` command. Use this new command to clean after the `biome-logs` directory, and remove all the log files.

  ```shell
  biome clean
  ```

- Add two new options `--only` and `--skip` to the command `biome lint` ([#58](https://github.com/biomejs/biome/issues/58)).

  The `--only` option allows you to run a given rule or rule group,
  For example, the following command runs only the `style/useNamingConvention` and `style/noInferrableTypes` rules.
  If the rule is disabled in the configuration, then its severity level is set to `error` for a recommended rule or `warn` otherwise.

  ```shell
  biome lint --only=style/useNamingConvention --only=style/noInferrableTypes
  ```

  Passing a group does not change the severity level of the rules in the group.
  All the disabled rules in the group will remain disabled.
  To ensure that the group is run, the `recommended` field of the group is enabled.
  The `nursery` group cannot be passed, as no rules are enabled by default in the nursery group.

  The `--skip` option allows you to skip the execution of a given group or a given rule.
  For example, the following command skips the `style` group and the `suspicious/noExplicitAny` rule.

  ```shell
  biome lint --skip=style --skip=suspicious/noExplicitAny
  ```

  You can also use `--only` and `--skip` together. `--skip` oevrrides `--only`.
  The following command executes only the rules from the `style` group, but the `style/useNamingConvention` rule.

  ```shell
  biome lint --only=style --skip=style/useNamingConvention
  ```

  These options are compatible with other options such as `--write` (previously `--apply`), and `--reporter`.

  Contributed by @Conaclos

- Add new command `biome clean`. Use this command to purge all the logs emitted by the Biome daemon. This command is really useful, because the Biome daemon tends
  log many files and contents during its lifecycle. This means that if your editor is open for hours (or even days), the `biome-logs` folder could become quite heavy. Contributed by @ematipico

- Add support for formatting and linting CSS files from the CLI. These operations are **opt-in** for the time being.

  If you don't have a configuration file, you can enable these features with `--css-formatter-enabled` and `--css-linter-enabled`:

  ```shell
  biome check --css-formatter-enabled=true --css-linter-enabled=true ./
  ```
  Contributed by @ematipico

- Add new CLI options to control the CSS formatting. Check the [CLI reference page](https://biomejs.dev/reference/cli/) for more details. Contributed by @ematipico

- Add new options `--write`, `--fix` (alias of `--write`) and `--unsafe` to the command `biome lint` and `biome check`.
  Add a new option `--fix` (alias of `--write`) to the command `biome format` and `biome migrate`.

  ```shell
  biome <lint|check> --<write|fix> [--unsafe]
  biome format --<write|fix>
  biome migrate --<write|fix>
  ```

  The `biome <lint|check> --<write|fix>` has the same behavior as `biome <lint|check> --apply`.
  The `biome <lint|check> --<write|fix> --unsafe` has the same behavior as `biome <lint|check> --apply-unsafe`.
  The `biome format --fix` has the same behavior as `biome format --write`.
  The `biome migrate --fix` has the same behavior as `biome migrate --write`.

  This change allows these commands to write modifications in the same options.
  With this change, the `--apply` and `--apply-unsafe` options are deprecated.

  Contributed by @unvalley

#### Enhancements

- Biome now executes commands (lint, format, check and ci) on the working directory by default. [#2266](https://github.com/biomejs/biome/issues/2266) Contributed by @unvalley

  ```diff
  - biome check .
  + biome check    # You can run the command without the path
  ```

- `biome migrate eslint` now tries to convert ESLint ignore patterns into Biome ignore patterns.

  ESLint uses [gitignore patterns](https://git-scm.com/docs/gitignore#_pattern_format).
  Biome now tries to convert these patterns into Biome ignore patterns.

  For example, the gitignore pattern `/src` is a relative path to the file in which it appears.
  Biome now recognizes this and translates this pattern to `./src`.

  Contributed by @Conaclos

- `biome migrate eslint` now supports the `eslintIgnore` field in `package.json`.

  ESLint allows the use of `package.json` as an ESLint configuration file.
  ESLint supports two fields: `eslintConfig` and `eslintIgnore`.
  Biome only supported the former. It now supports both.

  Contributed by @Conaclos

- `biome migrate eslint` now propagates NodeJS errors to the user.

  This will help users to identify why Biome is unable to load some ESLint configurations.

  Contributed by @Conaclos

- Add a new `--reporter` called `summary`. This reporter will print diagnostics in a different way, based on the tools (formatter, linter, etc.) that are executed.
  Import sorting and formatter shows the name of the files that require formatting. Instead, the linter will group the number of rules triggered and the number of errors/warnings:

  ```
  Formatter ━━━━━━━━━━━━━━━━━━━━━━━━━━━━━━━━━━━━━━━━━━━━━━━━━━━━━━━━━━━━━━━━━━━━━━━━━━━━━━━━━━━━━━━━━━
  The following files needs to be formatted:
  main.ts
  index.ts

  Organize Imports ━━━━━━━━━━━━━━━━━━━━━━━━━━━━━━━━━━━━━━━━━━━━━━━━━━━━━━━━━━━━━━━━━━━━━━━━━━━━━━━━━━━
  The following files needs to have their imports sorted:
  main.ts
  index.ts

  Analyzer ━━━━━━━━━━━━━━━━━━━━━━━━━━━━━━━━━━━━━━━━━━━━━━━━━━━━━━━━━━━━━━━━━━━━━━━━━━━━━━━━━━━━━━━━━━━
  Some analyzer rules were triggered

  Rule Name                                               Diagnostics
  lint/suspicious/noImplicitAnyLet                        12 (12 error(s), 0 warning(s), 0 info(s))
  lint/suspicious/noDoubleEquals                          8 (8 error(s), 0 warning(s), 0 info(s))
  lint/suspicious/noRedeclare                             12 (12 error(s), 0 warning(s), 0 info(s))
  lint/suspicious/noDebugger                              20 (20 error(s), 0 warning(s), 0 info(s))
  ```
  Contributed by @ematipico

- `biome ci` now enforces printing the output using colours. If you were previously using `--colors=force`, you can remove it because it's automatically set. Contributed by @ematipico
- Add a new `--reporter` called `github`. This reporter will print diagnostics using [GitHub workflow commands](https://docs.github.com/en/actions/using-workflows/workflow-commands-for-github-actions#about-workflow-commands):

  ```
  ::error title=lint/suspicious/noDoubleEquals,file=main.ts,line=4,endLine=4,col=3,endColumn=5::Use === instead of ==
  ::error title=lint/suspicious/noDebugger,file=main.ts,line=6,endLine=6,col=1,endColumn=9::This is an unexpected use of the debugger statement.
  ::error title=lint/nursery/noEvolvingAny,file=main.ts,line=8,endLine=8,col=5,endColumn=6::This variable's type is not allowed to evolve implicitly, leading to potential any types.
  ```
  Contributed by @ematipico
- Add a new `--reporter` called `junit`. This reporter will print diagnostics using [GitHub workflow commands](https://docs.github.com/en/actions/using-workflows/workflow-commands-for-github-actions#about-workflow-commands):

  ```xml
  <?xml version="1.0" encoding="UTF-8"?>
  <testsuites name="Biome" tests="16" failures="16" errors="20" time="<TIME>">
    <testsuite name="main.ts" tests="1" disabled="0" errors="0" failures="1" package="org.biome">
        <testcase name="org.biome.lint.suspicious.noDoubleEquals" line="4" column="3">
            <failure message="Use === instead of ==. == is only allowed when comparing against `null`">line 3, col 2, Use === instead of ==. == is only allowed when comparing against `null`</failure>
        </testcase>
    </testsuite>
    <testsuite name="main.ts" tests="1" disabled="0" errors="0" failures="1" package="org.biome">
        <testcase name="org.biome.lint.suspicious.noDebugger" line="6" column="1">
            <failure message="This is an unexpected use of the debugger statement.">line 5, col 0, This is an unexpected use of the debugger statement.</failure>
        </testcase>
    </testsuite>
    <testsuite name="main.ts" tests="1" disabled="0" errors="0" failures="1" package="org.biome">
        <testcase name="org.biome.lint.nursery.noEvolvingAny" line="8" column="5">
            <failure message="This variable&apos;s type is not allowed to evolve implicitly, leading to potential any types.">line 7, col 4, This variable&apos;s type is not allowed to evolve implicitly, leading to potential any types.</failure>
        </testcase>
    </testsuite>
  </testsuites>
  ```
  Contributed by @ematipico

#### Bug fixes

- Fix  [#3024](https://github.com/biomejs/biome/issues/3024), where running `biome init` would create `biome.json` even if `biome.jsonc` already exists.  Contributed by @minht11

### Configuration

#### New features

- Add an rule option `fix` to override the code fix kind of a rule ([#2882](https://github.com/biomejs/biome/issues/2882)).

  A rule can provide a safe or an **unsafe** code **action**.
  You can now tune the kind of code actions thanks to the `fix` option.
  This rule option takes a value among:

  - `none`: the rule no longer emits code actions.
  - `safe`: the rule emits safe code action.
  - `unsafe`: the rule emits unsafe code action.

  The following configuration disables the code actions of `noUnusedVariables`, makes the emitted code actions of `style/useConst` and `style/useTemplate` unsafe and safe respectively.

  ```json
  {
    "linter": {
      "rules": {
        "correctness": {
          "noUnusedVariables": {
            "level": "error",
            "fix": "none"
          },
          "style": {
            "useConst": {
              "level": "warn",
              "fix": "unsafe"
            },
            "useTemplate": {
              "level": "warn",
              "fix": "safe"
            }
          }
        }
      }
    }
  }
  ```

  Contributed by @Conaclos

- Add option `javascript.linter.enabled` to control the linter for JavaScript (and its super languages) files. Contributed by @ematipico
- Add option `json.linter.enabled` to control the linter for JSON (and its super languages) files. Contributed by @ematipico
- Add option `css.linter.enabled` to control the linter for CSS (and its super languages) files. Contributed by @ematipico
- Add option `css.formatter`, to control the formatter options for CSS (and its super languages) files. Contributed by @ematipico
- You can now change the severity of lint rules down to `"info"`. The `"info"` severity doesn't emit error codes, and it isn't affected by other options like `--error-on-warnings`:

  ```json
  {
    "linter": {
      "rules": {
        "suspicious": {
          "noDebugger": "info"
        }
      }
    }
  }
  ```
  Contributed by @ematipico

#### Enhancements

- The `javascript.formatter.trailingComma` option is deprecated and renamed to `javascript.formatter.trailingCommas`. The corresponding CLI option `--trailing-comma` is also deprecated and renamed to `--trailing-commas`. Details can be checked in [#2492](https://github.com/biomejs/biome/pull/2492). Contributed by @Sec-ant

#### Bug fixes

- Fix a bug where if the formatter was disabled at the language level, it could be erroneously enabled by an
  override that did not specify the formatter section [#2924](https://github.com/biomejs/biome/issues/2924). Contributed by @dyc3
- Fix [#2990](https://github.com/biomejs/biome/issues/2990), now Biome doesn't add a trailing comma when formatting `biome.json`. Contributed by @dyc3

### Editors

#### New features

- Add support for LSP Workspaces

#### Enhancements

- The LSP doesn't crash anymore when the configuration file contains errors. If the configuration contains errors, Biome now shows a pop-up to the user, and it will only parse files using the default configuration.
  Formatting and linting is disabled until the configuration file is fixed. Contributed by @ematipico

#### Bug fixes

- Fixes [#2781](https://github.com/biomejs/biome/issues/2781), by correctly computing the configuration to apply to a specific file. Contributed by @ematipico

### Formatter

#### Bug fixes

- Fix [#2470](https://github.com/biomejs/biome/issues/2470) by avoid introducing linebreaks in single line string interpolations. Contributed by @ah-yu
- Resolve deadlocks by narrowing the scope of locks. Contributed by @mechairoi
- Fix [#2782](https://github.com/biomejs/biome/issues/2782) by computing the enabled rules by taking the override settings into consideration. Contributed by @ematipico
- Fix [https://github.com/biomejs/biome/issues/2877] by correctly handling line terminators in JSX string. Contributed by @ah-yu

### Linter

#### Promoted rules

New rules are incubated in the nursery group. Once stable, we promote them to a stable group. The following rules are promoted:

- [useImportRestrictions](https://biomejs.dev/linter/rules/use-import-restrictions/)
- [noNodejsModules](https://biomejs.dev/linter/rules/no-nodejs-modules/)
- [useArrayLiterals](https://biomejs.dev/linter/rules/use-array-literals/)
- [noConstantMathMinMaxClamp](https://biomejs.dev/linter/rules/no-constant-math-min-max-clamp/)
- [noFlatMapIdentity](https://biomejs.dev/linter/rules/no-flat-map-identity/)

#### New features

- Add [nursery/useDateNow](https://biomejs.dev/linter/rules/use-date-now/). Contributed by @minht11
- Add [nursery/useErrorMessage](https://biomejs.dev/linter/rules/use_error_message/). Contributed by @minht11
- Add [nursery/useThrowOnlyError](https://biomejs.dev/linter/rules/use_throw_only_error/). Contributed by @minht11
- Add [nursery/useImportExtensions](https://biomejs.dev/linter/rules/use-import-extensions/). Contributed by @minht11

- [useNamingConvention](https://biomejs.dev/linter/rules/use-naming-convention/) now supports an option to enforce custom conventions ([#1900](https://github.com/biomejs/biome/issues/1900)).

  For example, you can enforce the use of a prefix for private class members:

  ```json
  {
  	"linter": {
  		"rules": {
  			"style": {
  				"useNamingConvention": {
  					"level": "error",
  					"options": {
  						"conventions": [
  							{
  								"selector": {
  									"kind": "classMember",
  									"modifiers": ["private"]
  								},
  								"match": "_(.*)",
                  "formats": ["camelCase"]
  							}
  						]
  					}
  				}
  			}
  		}
  	}
  }
  ```

  Please, find more details in the [rule documentation](https://biomejs.dev/linter/rules/use-naming-convention/#options).

  Contributed by @Conaclos

- Add [nursery/useNumberToFixedDigitsArgument](https://biomejs.dev/linter/rules/use-number-to-fixed-digits-argument/).
  Contributed by @minht11

- Add [nursery/useThrowNewError](https://biomejs.dev/linter/rules/use-throw-new-error/).
  Contributed by @minht11
- Add [nursery/useTopLevelRegex](https://biomejs.dev/linter/rules/use-top-level-regex), which enforces defining regular expressions at the top level of a module. [#2148](https://github.com/biomejs/biome/issues/2148) Contributed by @dyc3.
- Add [nursery/noCssEmptyBlock](https://biomejs.dev/linter/rules/no-css-empty-block). [#2513](https://github.com/biomejs/biome/pull/2513) Contributed by @togami2864
- Add [nursery/noDuplicateAtImportRules](https://biomejs.dev/linter/rules/no-duplicate-at-import-rules). [#2658](https://github.com/biomejs/biome/pull/2658) Contributed by @DerTimonius
- Add [nursery/noDuplicateFontNames](https://biomejs.dev/linter/rules/no-duplicate-font-names). [#2308](https://github.com/biomejs/biome/pull/2308) Contributed by @togami2864
- Add [nursery/noDuplicateSelectorsKeyframeBlock](https://biomejs.dev/linter/rules/no-duplicate-selectors-keyframe-block). [#2534](https://github.com/biomejs/biome/pull/2534) Contributed by @isnakode
- Add [nursery/noImportantInKeyframe](https://biomejs.dev/linter/rules/no-important-in-keyframe). [#2542](https://github.com/biomejs/biome/pull/2542) Contributed by @isnakode
- Add [nursery/noInvalidPositionAtImportRule](https://biomejs.dev/linter/rules/no-invalid-position-at-import-rule). [#2717](https://github.com/biomejs/biome/issues/2717) Contributed by @t-shiratori
- Add [nursery/noUnknownFunction](https://biomejs.dev/linter/rules/no-unknown-function). [#2570](https://github.com/biomejs/biome/pull/2570) Contributed by @neokidev
- Add [nursery/noUnknownMediaFeatureName](https://biomejs.dev/linter/rules/no-unknown-media-feature-name). [#2751](https://github.com/biomejs/biome/issues/2751) Contributed by @Kazuhiro-Mimaki
- Add [nursery/noUnknownProperty](https://biomejs.dev/linter/rules/no-unknown-property). [#2755](https://github.com/biomejs/biome/pull/2755) Contributed by @chansuke
- Add [nursery/noUnknownSelectorPseudoElement](https://biomejs.dev/linter/rules/no-unknown-selector-pseudo-element). [#2655](https://github.com/biomejs/biome/issues/2655) Contributed by @keita-hino
- Add [nursery/noUnknownUnit](https://biomejs.dev/linter/rules/no-unknown-unit). [#2535](https://github.com/biomejs/biome/issues/2535) Contributed by @neokidev
- Add [nursery/noUnmatchableAnbSelector](https://biomejs.dev/linter/rules/no-unmatchable-anb-selector). [#2706](https://github.com/biomejs/biome/issues/2706) Contributed by @togami2864
- Add [nursery/useGenericFontNames](https://biomejs.dev/linter/rules/use-generic-font-names). [#2573](https://github.com/biomejs/biome/pull/2573) Contributed by @togami2864
- Add [nursery/noYodaExpression](https://biomejs.dev/linter/rules/no-yoda-expression/). Contributed by @michellocana
- Add [nursery/noUnusedFunctionParameters](https://biomejs.dev/linter/rules/no-unused-function-parameters/) Contributed by @printfn
- Add [nursery/UseSemanticElements](https://biomejs.dev/linter/rules/use-semantic-elements/). Contributed by @fujiyamaorange

#### Enhancements

- Add a code action for [noConfusingVoidType](https://biomejs.dev/linter/rules/no-confusing-void-type/) and improve the diagnostics.

  The rule now suggests using `undefined` instead of `void` in confusing places.
  The diagnosis is also clearer.

  Contributed by @Conaclos
- Improve code action for [nursery/noUselessUndefinedInitialization](https://biomejs.dev/linter/rules/no-useless-undefined-initialization/) to handle comments.

  The rule now places inline comments after the declaration statement, instead of removing them.
  The code action is now safe to apply.

  Contributed by @lutaok

- Make [useExhaustiveDependencies](https://biomejs.dev/linter/rules/use-exhaustive-dependencies/) report duplicate dependencies. Contributed by @tunamaguro

- Rename `noEvolvingAny` into `noEvolvingTypes` ([#48](https://github.com/biomejs/website/issues/48)). Contributed by @Conaclos

#### Bug fixes

- [noUndeclaredVariables](https://biomejs.dev/linter/rules/no-undeclared-variables/) and [noUnusedImports](https://biomejs.dev/linter/rules/no-unused-imports) now correctly handle import namespaces ([#2796](https://github.com/biomejs/biome/issues/2796)).

  Previously, Biome bound unqualified type to import namespaces.
  Import namespaces can only be used as qualified names in a type (ambient) context.

  ```ts
  // Unused import
  import * as Ns1 from "";
  // This doesn't reference the import namespace `Ns1`
  type T1 = Ns1; // Undeclared variable `Ns1`

  // Unused import
  import type * as Ns2 from "";
  // This doesn't reference the import namespace `Ns2`
  type T2 = Ns2; // Undeclared variable `Ns2`

  import type * as Ns3 from "";
  // This references the import namespace because it is a qualified name.
  type T3 = Ns3.Inner;
  // This also references the import namespace.
  export type { Ns3 }
  ```

  Contributed by @Conaclos

- [noUndeclaredVariables](https://biomejs.dev/linter/rules/no-undeclared-variables/) now correctly handle ambient computed member names ([#2975](https://github.com/biomejs/biome/issues/2975)).

  A constant can be imported as a type and used in a computed member name of a member signature.
  Previously, Biome was unable to bind the value imported as a type to the computed member name.

  ```ts
  import type { NAME } from "./constants.js";
  type X = { [NAME]: number };
  ```

  Contributed by @Conaclos

- [noUndeclaredVariables](https://biomejs.dev/linter/rules/no-undeclared-variables/) now ignores `this` in JSX components ([#2636](https://github.com/biomejs/biome/issues/2636)).

  The rule no longer reports `this` as undeclared in following code.

  ```jsx
  import { Component } from 'react';

  export class MyComponent extends Component {
    render() {
      return <this.foo />
    }
  }
  ```

  Contributed by @printfn and @Conaclos

- `useJsxKeyInIterable` now handles more cases involving fragments. See the snippets below. Contributed by @dyc3
```jsx
// valid
[].map((item) => {
	return <>{item.condition ? <div key={item.id} /> : <div key={item.id}>foo</div>}</>;
});

// invalid
[].map((item) => {
	return <>{item.condition ? <div /> : <div>foo</div>}</>;
});
```
- `noExcessiveNestedTestSuites` no longer erroneously alerts on `describe` calls that are not invoking the global `describe` function. [#2599](https://github.com/biomejs/biome/issues/2599) Contributed by @dyc3
```js
// now valid
z.object({})
  .describe('')
  .describe('')
  .describe('')
  .describe('')
  .describe('')
  .describe('');
```
- `noEmptyBlockStatements` no longer reports empty constructors using typescript parameter properties. [#3005](https://github.com/biomejs/biome/issues/3005) Contributed by @dyc3
- `noEmptyBlockStatements` no longer reports empty private or protected constructors. Contributed by @dyc3

- [noExportsInTest](https://biomejs.dev/linter/rules/no-exports-in-test/) rule no longer treats files with in-source testing as test files https://github.com/biomejs/biome/issues/2859. Contributed by @ah-yu
- [useSortedClasses](https://biomejs.dev/linter/rules/use-sorted-classes/) now keeps leading and trailing spaces when applying the code action inside template literals:

  ```
  i Unsafe fix: Sort the classes.

    1 1 │   <>
    2   │ - → <div·class={`${variable}·px-2·foo·p-4·bar`}/>
      2 │ + → <div·class={`${variable}·foo·bar·p-4·px-2`}/>
    3 3 │   	<div class={`px-2 foo p-4 bar ${variable}`}/>
    4 4 │   </>
  ```
- [noUndeclaredDependencies](https://biomejs.dev/linter/rules/no-undeclared-dependencies/) is correctly triggered when running `biome ci`. Contributed by @ematipico
- [noUnusedVariables](https://biomejs.dev/linter/rules/no-unused-variables/) no longer panics when a certain combination of characters is typed. Contributed by @ematipico

- [noUndeclaredVariables](https://biomejs.dev/linter/rules/no-undeclared-variables/) no logger alerts on `arguments` object in a function scope. Contributed by @ah-yu
### Parser

#### Enhancements

- `lang="tsx"` is now supported in Vue Single File Components. [#2765](https://github.com/biomejs/biome/issues/2765) Contributed by @dyc3

#### Bug fixes

- The `const` modifier for type parameters is now accepted for TypeScript `new` signatures ([#2825](https://github.com/biomejs/biome/issues/2825)).

  The following code is now correctly parsed:

  ```ts
  interface I {
    new<const T>(x: T): T
  }
  ```

  Contributed by @Conaclos

- Some invalid TypeScript syntax caused the Biome parser to crash.

  The following invalid syntax no longer causes the Biome parser to crash:

  ```ts
  declare using x: null;
  declare qwait using x: null;
  ```

  Contributed by @Conaclos

## 1.7.3 (2024-05-06)

### CLI

#### Bug fixes

- The [stdin-file-path](https://biomejs.dev/guides/integrate-in-editor/#use-stdin) option now works correctly for Astro/Svelte/Vue files ([#2686](https://github.com/biomejs/biome/pull/2686))

  Fix [#2225](https://github.com/biomejs/biome/issues/2225) where lint output become empty for Vue files.

  Contributed by @tasshi-me

- `biome migrate eslint` now correctly resolve `@scope/eslint-config` ([#2705](https://github.com/biomejs/biome/issues/2705)). Contributed by @Conaclos

### Linter

#### New features

- Add [nursery/noUselessStringConcat](https://biomejs.dev/linter/rules/no-useless-string-concat/).
- Add [nursery/useExplicitLengthCheck](https://biomejs.dev/linter/rules/use-explicit-length-check/). Contributed by @minht11

- `useExhaustiveDependencies` now recognizes (some) dependencies that change on
  every render ([#2374](https://github.com/biomejs/biome/issues/2374)).
  Contributed by @arendjr

#### Bug fixes

- [noBlankTarget](https://biomejs.dev/linter/rules/no-blank-target/) no longer hangs when applying a code fix ([#2675](https://github.com/biomejs/biome/issues/2675)).

  Previously, the following code made Biome hangs when applying a code fix.

  ```jsx
  <a href="https://example.com" rel="" target="_blank"></a>
  ```

  Contributed by @Conaclos

- [noRedeclare](https://biomejs.dev/linter/rules/no-redeclare/) no longer panics on conditional type ([#2659](https://github.com/biomejs/biome/issues/2659)).

  This is a regression introduced by [#2394](https://github.com/biomejs/biome/issues/2394).
  This regression makes `noRedeclare` panics on every conditional types with `infer` bindings.

  Contributed by @Conaclos

- [noUnusedLabels](https://biomejs.dev/linter/rules/no-unused-labels/) and [noConfusingLabels](https://biomejs.dev/linter/rules/no-confusing-labels/) now ignore svelte reactive statements ([#2571](https://github.com/biomejs/biome/issues/2571)).

  The rules now ignore reactive Svelte blocks in Svelte components.

  ```svelte
  <script>
  $: { /* reactive block */ }
  </script>
  ```

  Contributed by @Conaclos

- [useExportType](https://biomejs.dev/linter/rules/use-export-type/) no longer removes leading comments ([#2685](https://github.com/biomejs/biome/issues/2685)).

  Previously, `useExportType` removed leading comments when it factorized the `type` qualifier.
  It now provides a code fix that preserves the leading comments:

  ```diff
  - export {
  + export type {
      /**leading comment*/
  -   type T
  +   T
    }
  ```

  Contributed by @Conaclos

- [useJsxKeyInIterable](https://biomejs.dev/linter/rules/use-jsx-key-in-iterable/) no longer reports false positive when iterating on non-jsx items ([#2590](https://github.com/biomejs/biome/issues/2590)).

  The following snipet of code no longer triggers the rule:

  ```jsx
  <>{data.reduce((total, next) => total + next, 0)}</>
  ```

  Contributed by @dyc3

- Fix typo by renaming `useConsistentBuiltinInstatiation` to `useConsistentBuiltinInstantiation`
  Contributed by @minht11
- Fix the rule `useSingleCaseStatement` including `break` statements when counting the number of statements in a `switch` statement (#2696)


## 1.7.2 (2024-04-30)

### Analyzer

#### Bug fixes

- Import sorting now ignores side effect imports ([#817](https://github.com/biomejs/biome/issues/817)).

  A side effect import consists now in its own group.
  This ensures that side effect imports are not reordered.

  Here is an example of how imports are now sorted:

  ```diff
    import "z"
  - import { D } from "d";
    import { C } from "c";
  + import { D } from "d";
    import "y"
    import "x"
  - import { B } from "b";
    import { A } from "a";
  + import { B } from "b";
    import "w"
  ```

  Contributed by @Conaclos

- Import sorting now adds spaces where needed ([#1665](https://github.com/biomejs/biome/issues/1665))
  Contributed by @Conaclos

### CLI

#### Bug fixes

- `biome migrate eslint` now handles cyclic references.

  Some plugins and configurations export objects with cyclic references.
  This causes `biome migrate eslint` to fail or ignore them.
  These edge cases are now handled correctly.

  Contributed by @Conaclos

### Formatter

#### Bug fixes

- Correctly handle placement of comments inside named import clauses. [#2566](https://github.com/biomejs/biome/pull/2566). Contributed by @ah-yu

### Linter

#### New features

- Add [nursery/noReactSpecificProps](https://biomejs.dev/linter/rules/no-react-specific-props/).
  Contributed by @marvin-j97

- Add [noUselessUndefinedInitialization](https://biomejs.dev/linter/rules/no-useless-undefined-initialization/).
  Contributed by @lutaok

- Add [nursery/useArrayLiterals](https://biomejs.dev/linter/rules/use-array-literals/).
  Contributed by @Kazuhiro-Mimaki

- Add [nursery/useConsistentBuiltinInstatiation](https://biomejs.dev/linter/rules/use-consistent-builtin-instantiation/).
  Contributed by @minht11

- Add [nursery/useDefaultSwitchClause](https://biomejs.dev/linter/rules/use-default-switch-clause/).
  Contributed by @michellocana

#### Bug fixes

- [noDuplicateJsonKeys](https://biomejs.dev/linter/rules/no-duplicate-json-keys/) no longer crashes when a JSON file contains an unterminated string ([#2357](https://github.com/biomejs/biome/issues/2357)).
  Contributed by @Conaclos

- [noRedeclare](https://biomejs.dev/linter/rules/no-redeclare/) now reports redeclarations of parameters in a functions body ([#2394](https://github.com/biomejs/biome/issues/2394)).

  The rule was unable to detect redeclarations of a parameter or a type parameter in the function body.
  The following two redeclarations are now reported:

  ```ts
  function f<T>(a) {
    type T = number; // redeclaration
    const a = 0; // redeclaration
  }
  ```

  Contributed by @Conaclos

- [noRedeclare](https://biomejs.dev/linter/rules/no-redeclare/) no longer reports overloads in object types ([#2608](https://github.com/biomejs/biome/issues/2608)).

  The rule no longer report redeclarations in the following code:

  ```ts
  type Overloads = {
    ({ a }: { a: number }): number,
    ({ a }: { a: string }): string,
  };
  ```

  Contributed by @Conaclos

- [noRedeclare](https://biomejs.dev/linter/rules/no-redeclare/) now merge default function export declarations and types ([#2372](https://github.com/biomejs/biome/issues/2372)).

  The following code is no longer reported as a redeclaration:

  ```ts
  interface Foo {}
  export default function Foo() {}
  ```

  Contributed by @Conaclos

- [noUndeclaredVariables](https://biomejs.dev/linter/rules/no-undeclared-variables/) no longer reports variable-only and type-only exports ([#2637](https://github.com/biomejs/biome/issues/2637)).
  Contributed by @Conaclos

- [noUnusedVariables](https://biomejs.dev/linter/rules/no-unused-variables/) no longer crash Biome when encountering a malformed conditional type ([#1695](https://github.com/biomejs/biome/issues/1695)).
  Contributed by @Conaclos

- [useConst](https://biomejs.dev/linter/rules/use-const/) now ignores a variable that is read before its assignment.

  Previously, the rule reported the following example:

  ```js
  let x;
  x; // read
  x = 0; // write
  ```

  It is now correctly ignored.

  Contributed by @Conaclos

- [useShorthandFunctionType](https://biomejs.dev/linter/rules/use-shorthand-function-type/) now suggests correct code fixes when parentheses are required ([#2595](https://github.com/biomejs/biome/issues/2595)).

  Previously, the rule didn't add parentheses when they were needed.
  It now adds parentheses when the function signature is inside an array, a union, or an intersection.

  ```diff
  - type Union = { (): number } | string;
  + type Union = (() => number) | string;
  ```

  Contributed by @Conaclos

- [useTemplate](https://biomejs.dev/linter/rules/use-template/) now correctly escapes strings ([#2580](https://github.com/biomejs/biome/issues/2580)).

  Previously, the rule didn't correctly escape characters preceded by an escaped character.

  Contributed by @Conaclos

- [noMisplacedAssertion](https://biomejs.dev/linter/rules/no-misplaced-assertion/) now allow these matchers

  - `expect.any()`
  - `expect.anything()`
  - `expect.closeTo`
  - `expect.arrayContaining`
  - `expect.objectContaining`
  - `expect.stringContaining`
  - `expect.stringMatching`
  - `expect.extend`
  - `expect.addEqualityTesters`
  - `expect.addSnapshotSerializer`

  Contributed by @fujiyamaorange

### Parser

#### Bug fixes

- The language parsers no longer panic on unterminated strings followed by a newline and a space ([#2606](https://github.com/biomejs/biome/issues/2606), [#2410](https://github.com/biomejs/biome/issues/2410)).

  The following example is now parsed without making Biome panics:

  ```
  "
   "
  ```

  Contributed by @Conaclos


## 1.7.1 (2024-04-22)

### Editors

#### Bug fixes

- Fix [#2403](https://github.com/biomejs/biome/issues/2403) by printing the errors in the client console. Contributed by @ematipico

### Formatter

#### Bug fixes

- Add parentheses for the return expression that has leading multiline comments. [#2504](https://github.com/biomejs/biome/pull/2504). Contributed by @ah-yu

- Correctly format dangling comments of continue statements. [#2555](https://github.com/biomejs/biome/pull/2555). Contributed by @ah-yu

- Prevent comments from being eaten by the formatter [#2578](https://github.com/biomejs/biome/pull/2578). Now the comments won't be eaten for the following code:
  ```js
  console.log((a,b/* comment */));
  ```
  Contributed by @ah-yu

- Correctly format nested union type to avoid reformatting issue. [#2628](https://github.com/biomejs/biome/pull/2628). Contributed by @ah-yu

### Linter

#### Bug fixes

- Fix case where `jsxRuntime` wasn't being respected by `useImportType` rule ([#2473](https://github.com/biomejs/biome/issues/2473)).Contributed by @arendjr
- Fix [#2460](https://github.com/biomejs/biome/issues/2460), where the rule `noUselessFragments` was crashing the linter in some cases. Now cases like these are correctly handled:
  ```jsx
  callFunction(<>{bar}</>)
  ```
  Contributed by @ematipico
- Fix [#2366](https://github.com/biomejs/biome/issues/2366), where `noDuplicateJsonKeys` incorrectly computed the kes to highlight. Contributed by @ematipico
#### Enhancements

- The rule `noMisplacedAssertions` now considers valid calling `expect` inside `waitFor`:
  ```js
  import { waitFor } from '@testing-library/react';

  await waitFor(() => {
    expect(111).toBe(222);
  });
  ```
  Contributed by @ematipico


## 1.7.0 (2024-04-15)

### Analyzer

#### Bug fixes

- Now Biome can detect the script language in Svelte and Vue script blocks more reliably ([#2245](https://github.com/biomejs/biome/issues/2245)). Contributed by @Sec-ant

- `useExhaustiveDependencies` no longer reports recursive calls as missing
  dependencies ([#2361](https://github.com/biomejs/biome/issues/2361)).
  Contributed by @arendjr

- `useExhaustiveDependencies` correctly reports missing dependencies declared
  using function declarations ([#2362](https://github.com/biomejs/biome/issues/2362)).
  Contributed by @arendjr

- Biome now can handle `.svelte` and `.vue` files with `CRLF` as the end-of-line sequence. Contributed by @Sec-ant

- `noMisplacedAssertion` no longer reports method calls by `describe`, `test`, `it` objects (e.g. `test.each([])()`) ([#2443](https://github.com/biomejs/biome/issues/2443)). Contributed by @unvalley.

- Biome now can handle `.vue` files with [generic components](https://vuejs.org/api/sfc-script-setup#generics) ([#2456](https://github.com/biomejs/biome/issues/2456)).
  ```vue
  <script generic="T extends Record<string, any>" lang="ts" setup>
  //...
  </script>
  ```
  Contributed by @Sec-ant

#### Enhancements

- Complete the well-known file lists for JSON-like files. Trailing commas are allowed in `.jsonc` files by default. Some well-known files like `tsconfig.json` and `.babelrc` don't use the `.jsonc` extension but still allow comments and trailing commas. While others, such as `.eslintrc.json`, only allow comments. Biome is able to identify these files and adjusts the `json.parser.allowTrailingCommas` option accordingly to ensure they are correctly parsed. Contributed by @Sec-ant

- Fix dedent logic inconsistent with prettier where the indent-style is space and the indent-width is not 2. Contributed by @mdm317

### CLI

#### New features

- Add a command to migrate from ESLint

  `biome migrate eslint` allows you to migrate an ESLint configuration to Biome.
  The command supports [legacy ESLint configurations](https://eslint.org/docs/latest/use/configure/configuration-files) and [new flat ESLint configurations](https://eslint.org/docs/latest/use/configure/configuration-files-new).
  Legacy ESLint configurations using the YAML format are not supported.

  When loading a legacy ESLint configuration, Biome resolves the `extends` field.
  It resolves both shared configurations and plugin presets!
  To do this, it invokes _Node.js_.

  Biome relies on the metadata of its rules to determine the [equivalent rule of an ESLint rule](https://biomejs.dev/linter/rules-sources/).
  A Biome rule is either inspired or roughly identical to an ESLint rules.
  By default, inspired and nursery rules are excluded from the migration.
  You can use the CLI flags `--include-inspired` and `--include-nursery` to migrate them as well.

  Note that this is a best-effort approach.
  You are not guaranteed to get the same behavior as ESLint.

  Given the following ESLint configuration:

  ```json
  {
        "ignore_patterns": ["**/*.test.js"],
        "globals": { "var2": "readonly" },
        "rules": {
            "eqeqeq": "error"
        },
        "overrides": [{
            "files": ["lib/*.js"],
            "rules": {
              "default-param-last": "off"
            }
        }]
  }
  ```

  `biome migrate eslint --write` changes the Biome configuration as follows:

  ```json
  {
    "linter": {
      "rules": {
        "recommended": false,
        "suspicious": {
          "noDoubleEquals": "error"
        }
      }
    },
    "javascript": { "globals": ["var2"] },
    "overrides": [{
      "include": ["lib/*.js"],
      "linter": {
        "rules": {
          "style": {
            "useDefaultParameterLast": "off"
          }
        }
      }
    }]
  }
  ```

  Also, if the working directory contains `.eslintignore`, then Biome migrates the glob patterns.
  Nested `.eslintignore` in subdirectories and negated glob patterns are not supported.

  If you find any issue, please don't hesitate to report them.

  Contributed by @Conaclos

- Added two new options to customise the emitted output of the CLI: `--reporter=json` and `--reporter=json-pretty`. With `--reporter=json`, the diagnostics and the
  summary will be printed in the **terminal** in JSON format. With `--reporter=json-pretty`, you can print the same information, but formatted using the same options of your configuration.

  NOTE: the shape of the JSON is considered experimental, and the shape of the JSON might change in the future.

  <details>
  <summary>Example of output when running `biome format` command</summary>
  ```json
  {
    "summary": {
      "changed": 0,
      "unchanged": 1,
      "errors": 1,
      "warnings": 0,
      "skipped": 0,
      "suggestedFixesSkipped": 0,
      "diagnosticsNotPrinted": 0
    },
    "diagnostics": [
      {
        "category": "format",
        "severity": "error",
        "description": "Formatter would have printed the following content:",
        "message": [
          {
            "elements": [],
            "content": "Formatter would have printed the following content:"
          }
        ],
        "advices": {
          "advices": [
            {
              "diff": {
                "dictionary": "  statement();\n",
                "ops": [
                  { "diffOp": { "delete": { "range": [0, 2] } } },
                  { "diffOp": { "equal": { "range": [2, 12] } } },
                  { "diffOp": { "delete": { "range": [0, 2] } } },
                  { "diffOp": { "equal": { "range": [12, 13] } } },
                  { "diffOp": { "delete": { "range": [0, 2] } } },
                  { "diffOp": { "insert": { "range": [13, 15] } } }
                ]
              }
            }
          ]
        },
        "verboseAdvices": { "advices": [] },
        "location": {
          "path": { "file": "format.js" },
          "span": null,
          "sourceCode": null
        },
        "tags": [],
        "source": null
      }
    ],
    "command": "format"
  }
  ```
  </details>

- Added new `--staged` flag to the `check`, `format` and `lint` subcommands.

  This new option allows users to apply the command _only_ to the files that are staged (the
  ones that will be committed), which can be very useful to simplify writing git hook scripts
  such as `pre-commit`. Contributed by @castarco

#### Enhancements

- Improve support of `.prettierignore` when migrating from Prettier

  Now, Biome translates most of the glob patterns in `.prettierignore` to the equivalent Biome ignore pattern.
  Only negated glob patterns are not supported.

  Contributed by @Conaclos

- Support JavaScript configuration files when migrating from Prettier

  `biome migrate prettier` is now able to migrate Prettier configuration files
  ending with `js`, `mjs`, or `cjs` extensions.
  To do this, Biome invokes Node.js.

  Also, embedded Prettier configurations in `package.json` are now supported.

  Contributed by @Conaclos

- Support `overrides` field in Prettier configuration files when migrating from Prettier.
  Contributed by @Conaclos

- Support passing a file path to the `--config-path` flag or the `BIOME_CONFIG_PATH` environment variable.

  Now you can pass a `.json`/`.jsonc` file path with any filename to the `--config-path` flag or the
  `BIOME_CONFIG_PATH` environment variable. This will disable the configuration auto-resolution and Biome
  will try to read the configuration from the said file path ([#2265](https://github.com/biomejs/biome/issues/2265)).

  ```shell
  biome format --config-path=../biome.json ./src
  ```

  Contributed by @Sec-ant

#### Bug fixes

- Biome now tags the diagnostics emitted by `organizeImports` and `formatter` with correct severity levels, so they will be properly filtered by the flag `--diagnostic-level` ([#2288](https://github.com/biomejs/biome/issues/2288)). Contributed by @Sec-ant

- Biome now correctly filters out files that are not present in the current directory when using the `--changed` flag [#1996](https://github.com/biomejs/biome/issues/1996). Contributed by @castarco

- Biome now skips traversing `fifo` or `socket` files ([#2311](https://github.com/biomejs/biome/issues/2311)). Contributed by @Sec-ant

- Biome now resolves configuration files exported from external libraries in `extends` from the working directory (CLI) or project root (LSP). This is the documented behavior and previous resolution behavior is considered as a bug ([#2231](https://github.com/biomejs/biome/issues/2231)). Contributed by @Sec-ant

### Configuration

#### Bug fixes

- Now setting group level `all` to `false` can disable recommended rules from that group when top level `recommended` is `true` or unset. Contributed by @Sec-ant

- Biome configuration files can correctly extends `.jsonc` configuration files now ([#2279](https://github.com/biomejs/biome/issues/2279)). Contributed by @Sec-ant

- Fixed the JSON schema for React hooks configuration ([#2396](https://github.com/biomejs/biome/issues/2396)). Contributed by @arendjr

#### Enhancements

- Biome now displays the location of a parsing error for its configuration file ([#1627](https://github.com/biomejs/biome/issues/1627)).

  Previously, when Biome encountered a parsing error in its configuration file,
  it didn't indicate the location of the error.
  It now displays the name of the configuration file and the range where the error occurred.

  Contributed by @Conaclos

- `options` is no longer required for rules without any options ([#2313](https://github.com/biomejs/biome/issues/2313)).

  Previously, the JSON schema required to set `options` to `null` when an object is used to set the diagnostic level of a rule without any option.
  However, if `options` is set to `null`, Biome emits an error.

  The schema is now fixed and it no longer requires specifying `options`.
  This makes the following configuration valid:

  ```json
  {
    "linter": {
      "rules": {
        "style": {
          "noDefaultExport": {
            "level": "off"
          }
        }
      }
    }
  }
  ```

  Contributed by @Conaclos

### Editors

#### Bug fixes

- Biome extension is now able to parse the JSX syntax in files that associated with the `javascript` [language identifier](https://microsoft.github.io/language-server-protocol/specifications/lsp/3.17/specification/#textDocumentItem). This is an ad hoc fix, because [in the React world, `.js` files are allowed to include JSX syntax](https://github.com/facebook/create-react-app/issues/87#issuecomment-234627904), and these files are often associated with the `javascript` language identifier in most of the editors. Plus, [some editor extensions](https://github.com/michaelgmcd/vscode-language-babel/blob/8b3a472748ad07c99dc022b66795c9eb46be4ccb/package.json#L63-L80) will also associate `.jsx` files with the `javascript` language identifier. Relative links: [discussion](https://github.com/biomejs/biome/discussions/838#discussioncomment-9047539), [#2085](https://github.com/biomejs/biome/issues/2085). Contributed by @Sec-ant

### Formatter

#### Bug fixes

- Fix [#2291](https://github.com/biomejs/biome/issues/2291) by correctly handle comment placement for JSX spread attributes and JSX spread children. Contributed by @ah-yu

### JavaScript APIs

### Linter

#### Promoted rules

New rules are incubated in the nursery group.
Once stable, we promote them to a stable group.
The following rules are promoted:

- [complecity/noExcessiveNestedTestSuites](https://biomejs.dev/linter/rules/no-excessive-nested-test-suites)
- [complexity/noUselessTernary](https://biomejs.dev/linter/rules/no-useless-ternary)
- [correctness/useJsxKeyInIterable](https://biomejs.dev/linter/rules/use-jsx-key-in-iterable)
- [performance/noBarrelFile](https://biomejs.dev/linter/rules/no-barrel-file/)
- [performance/noReExportAll](https://biomejs.dev/linter/rules/no-re-export-all/)
- [style/noNamespaceImport](https://biomejs.dev/linter/rules/no-namespace-import/)
- [style/useNodeAssertStrict](https://biomejs.dev/linter/rules/use-node-assert-strict/)
- [suspicious/noDuplicateTestHooks](https://biomejs.dev/linter/rules/no-duplicate-test-hooks/)
- [suspicious/noExportsInTest](https://biomejs.dev/linter/rules/no-exports-in-test/)
- [suspicious/noFocusedTests](https://biomejs.dev/linter/rules/no-focused-tests/)
- [suspicious/noSkippedTests](https://biomejs.dev/linter/rules/no-skipped-tests/)
- [suspicious/noSuspiciousSemicolonInJsx](https://biomejs.dev/linter/rules/no-suspicious-semicolon-in-jsx)

#### New features

- Add a new option `jsxRuntime` to the `javascript` configuration. When set to `reactClassic`, the [noUnusedImports](https://biomejs.dev/linter/rules/no-unused-imports) and [useImportType](https://biomejs.dev/linter/rules/use-import-type) rules use this information to make exceptions for the React global that is required by the React Classic JSX transform.

  This is only necessary for React users who haven't upgraded to the [new JSX transform](https://legacy.reactjs.org/blog/2020/09/22/introducing-the-new-jsx-transform.html).

  Contributed by @Conaclos and @arendjr

- Implement [#2043](https://github.com/biomejs/biome/issues/2043): The React rule [`useExhaustiveDependencies`](https://biomejs.dev/linter/rules/use-exhaustive-dependencies/) is now also compatible with Preact hooks imported from `preact/hooks` or `preact/compat`. Contributed by @arendjr

- Add rule [noFlatMapIdentity](https://biomejs.dev/linter/rules/no-flat-map-identity) to disallow unnecessary callback use on `flatMap`. Contributed by @isnakode

- Add rule [noConstantMathMinMaxClamp](https://biomejs.dev/linter/rules/no-constant-math-min-max-clamp), which disallows using `Math.min` and `Math.max` to clamp a value where the result itself is constant. Contributed by @mgomulak

#### Enhancements

- [style/useFilenamingConvention](https://biomejs.dev/linter/rules/use-filenaming-convention/) now allows prefixing a filename with `+` ([#2341](https://github.com/biomejs/biome/issues/2341)).

  This is a convention used by [Sveltekit](https://kit.svelte.dev/docs/routing#page) and [Vike](https://vike.dev/route).

  Contributed by @Conaclos

- [style/useNamingConvention](https://biomejs.dev/linter/rules/use-naming-convention/) now accepts `PascalCase` for local and top-level variables.

  This allows supporting local variables that hold a component or a regular class.
  The following code is now accepted:

  ```tsx
  function loadComponent() {
    const Component = getComponent();
    return <Component />;
  }
  ```

  Contributed by @Conaclos

- [complexity/useLiteralKeys](https://biomejs.dev/linter/rules/use-literal-keys/) no longer report computed properties named `__proto__` ([#2430](https://github.com/biomejs/biome/issues/2430)).

  In JavaScript, `{["__proto__"]: null}` and `{__proto__: null}` have not the same semantic.
  The first code set a regular property to `null`.
  The second one set the prototype of the object to `null`.
  See the [MDN Docs](https://developer.mozilla.org/en-US/docs/Web/JavaScript/Reference/Global_Objects/Object/proto) for more details.

  The rule now ignores computed properties named `__proto__`.

  Contributed by @Conaclos

#### Bug fixes

- Lint rules `useNodejsImportProtocol`, `useNodeAssertStrict`, `noRestrictedImports`, `noNodejsModules` will no longer check `declare module` statements anymore. Contributed by @Sec-ant

- [style/useNamingConvention](https://biomejs.dev/linter/rules/use-naming-convention/) now accepts any case for variables from object destructuring ([#2332](https://github.com/biomejs/biome/issues/2332)).

  The following name is now ignored:

  ```js
  const { Strange_Style } = obj;
  ```

  Previously, the rule renamed this variable. This led to a runtime error.

  Contributed by @Conaclos

### Parser

#### Bug fixes

- Fixed an issue when Unicode surrogate pairs were encoded in JavaScript strings
  using an escape sequence ([#2384](https://github.com/biomejs/biome/issues/2384)).
  Contributed by @arendjr


## 1.6.4 (2024-04-03)

### Analyzer

#### Bug fixes

- An operator with no spaces around in a binary expression no longer breaks the js analyzer ([#2243](https://github.com/biomejs/biome/issues/2243)). Contributed by @Sec-ant

### CLI

#### Bug fixes

- Fix the printed error count ([#2048](https://github.com/biomejs/biome/issues/2048)). Contributed by @Sec-ant

### Configuration

#### Bug fixes

- Correctly calculate enabled rules in lint rule groups. Now a specific rule belonging to a group can be enabled even if its group-level preset option `recommended` or `all` is `false` ([#2191](https://github.com/biomejs/biome/issues/2191)). Contributed by @Sec-ant

### Editors

#### Bug fixes

- Fix the unexpected code deletion and repetition when `quickfix.biome` is enabled and some `import`-related rules are applied ([#2222](https://github.com/biomejs/biome/issues/2222), [#688](https://github.com/biomejs/biome/issues/688), [#1015](https://github.com/biomejs/biome/issues/1015)). Contributed by @Sec-ant

### Linter

#### New features

- Add [nursery/noMisplacedAssertion](https://biomejs.dev/linter/rules/no-misplaced-assertion/). COntributed by @ematipico

#### Bug fixes

- Fix [#2211](https://github.com/biomejs/biome/issues/2211). noChildrenProp should work fine when children pass as a prop in a new line. Contributed by @fireairforce

- Fix [#2248](https://github.com/biomejs/biome/issues/2248). `lint/a11y/useButtonType` should not trigger when button element with spread attribute. Contributed by @fireairforce

- Fix [#2216](https://github.com/biomejs/biome/issues/2216). `lint/style/useNamingConvention` should not ignore JSX Component name binding. Contributed by @fireairforce

#### Enhancements

- Add support for object property members in the rule `useSortedClasses`. Contributed by @ematipico

### Parser

- The parser doesn't throw any error when the frontmatter of `.astro` files contains an illegal return:

  ```astro
  ---
  const condition = true;
  if (condition) {
    return "Something";
  }
  ---
  <div></div>
  ```
  Contributed by @ematipico

## 1.6.3 (2024-03-25)

### CLI

#### Bug fixes

- Fix configuration resolution. Biome is now able to correctly find the `biome.jsonc` configuration file when `--config-path` is explicitly set ([#2164](https://github.com/biomejs/biome/issues/2164)). Contributed by @Sec-ant

- JavaScript/TypeScript files of different variants (`.ts`, `.js`, `.tsx`, `.jsx`) in a single workspace now have stable formatting behaviors when running the CLI command in paths of different nested levels or in different operating systems ([#2080](https://github.com/biomejs/biome/issues/2080), [#2109](https://github.com/biomejs/biome/issues/2109)). Contributed by @Sec-ant

### Configuration

#### Bug fixes

- Complete the documentation and overrides support for options `formatter.lineEnding`, `[language].formatter.lineEnding`, `formatter.attributePosition` and `javascript.formatter.attributePosition`. Contributed by @Sec-ant

### Formatter

#### Bug fixes

- Fix [#2172](https://github.com/biomejs/biome/issues/2172) by breaking long object destructuring patterns. Contributed by @ah-yu

### Linter

#### New features

- Add rule [noEvolvingTypes](https://biomejs.dev/linter/rules/no-evolving-any) to disallow variables from evolving into `any` type through reassignments. Contributed by @fujiyamaorange

#### Enhancements

- Rename `noSemicolonInJsx` to `noSuspiciousSemicolonInJsx`. Contributed by @fujiyamaorange

### LSP

#### Bug fixes

- Quickfix action no longer autofixes lint rule errors on save when `linter` is disabled ([#2161](https://github.com/biomejs/biome/issues/2161)). Contributed by @Sec-ant
- Range formatting for Astro/Svelte/Vue doesn't place code out of place, especially when formatting on paste is enabled. Contributed by @ematipico

## 1.6.2 (2024-03-22)

### Analyzer

#### Bug fixes

- The `noSuperWithoutExtends` rule now allows for calling `super()` in derived class constructors of class expressions ([#2108](https://github.com/biomejs/biome/issues/2108)). Contributed by @Sec-ant

- Fix discrepancies on file source detection. Allow module syntax in `.cts` files ([#2114](https://github.com/biomejs/biome/issues/2114)). Contributed by @Sec-ant

### CLI

#### Bug fixes

- Fixes [#2131](https://github.com/biomejs/biome/issues/2131), where folders were incorrectly ignored when running the command `check`. Now folders are correctly ignored based on their command. Contributed by @ematipico

- Smoother handling of `"endOfLine": "auto"` in prettier migration: falling back to `"lf"` ([#2145](https://github.com/biomejs/biome/pull/2145)). Contributed by @eMerzh

### Configuration

#### Bug fixes

- Fix enabled rules calculation. The precendence of individual rules, `all` and `recommend` presets in top-level and group-level configs is now correctly respected. More details can be seen in ([#2072](https://github.com/biomejs/biome/pull/2072)) ([#2028](https://github.com/biomejs/biome/issues/2028)). Contributed by @Sec-ant

### Formatter

#### Bug fixes

- Fix [#1661](https://github.com/biomejs/biome/issues/1661). Now nested conditionals are aligned with Prettier's logic, and won't contain mixed spaces and tabs. Contributed by @ematipico

### JavaScript APIs

#### Enhancements

- Support applying lint fixes when calling the `lintContent` method of the `Biome` class ([#1956](https://github.com/biomejs/biome/pull/1956)). Contributed by @mnahkies

### Linter

#### New features

- Add [nursery/noDuplicateElseIf](https://biomejs.dev/linter/rules/no-duplicate-else-if/). COntributed by @mdm317

#### Bug fixes

- Rule `noUndeclaredDependencies` now also validates `peerDependencies` and `optionalDependencies` ([#2122](https://github.com/biomejs/biome/issues/2122)). Contributed by @Sec-ant

- Rule `noUndeclaredDependencies` won't check `declare module` statements anymore ([#2123](https://github.com/biomejs/biome/issues/2123)). Contributed by @Sec-ant

- Fix [#1925](https://github.com/biomejs/biome/issues/1925). The fix for `useOptionalChain` would sometimes suggest an incorrect fix that discarded optional chaining operators on the left-hand side of logical expressions. These are now preserved. Contributed by @arendjr

- Rule `noUndeclaredVariables` now also checks for worker globals ([#2121](https://github.com/biomejs/biome/issues/2121)). Contributed by @Sec-ant

### LSP

#### Bug fixes

- Correctly parse `.jsonc` files. Contributed by @Sec-ant

- Correctly resolve external `extends` configs. Contributed by @Sec-ant

## 1.6.1 (2024-03-12)

### CLI

#### Bug fixes

- CLI is now able to automatically search and resolve `biome.jsonc` ([#2008](https://github.com/biomejs/biome/issues/2008)). Contributed by @Sec-ant
- Fix a false positive where some files were counted as "fixed" even though they weren't modified. Contributed by @ematipico

### Configuration

#### Bug fixes

- `json.formatter.trailingCommas` option now works in `overrides` ([#2009](https://github.com/biomejs/biome/issues/2009)). Contributed by @Sec-ant

### Linter

#### New features

- Add rule [noDoneCallback](https://biomejs.dev/linter/rules/no-done-callback), this rule checks the function parameter of hooks & tests
  for use of the done argument, suggesting you return a promise instead. Contributed by @vasucp1207

  ```js
  beforeEach(done => {
    // ...
  });
  ```

#### Bug fixes

- [useJsxKeyInIterable](https://biomejs.dev/linter/rules/use-jsx-key-in-iterable) now recognizes function bodies wrapped in parentheses ([#2011](https://github.com/biomejs/biome/issues/2011)). Contributed by @Sec-ant

- [useShorthandFunctionType](https://biomejs.dev/linter/rules/use-shorthand-function-type) now preserves type parameters of generic interfaces when applying fixes ([#2015](https://github.com/biomejs/biome/issues/2015)). Contributed by @Sec-ant

- Code fixes of [useImportType](https://biomejs.dev/linter/rules/use-import-type) and [useExportType](https://biomejs.dev/linter/rules/use-export-type) now handle multiline statements ([#2041](https://github.com/biomejs/biome/issues/2041)). Contributed by @Conaclos

- [noRedeclare](https://biomejs.dev/linter/rules/no-redeclare) no longer reports type parameter and parameter with identical names ([#1992](https://github.com/biomejs/biome/issues/1992)).

  The following code is no longer reported:

  ```ts
  function f<a>(a: a) {}
  ```

  Contributed by @Conaclos

- [noRedeclare](https://biomejs.dev/linter/rules/no-redeclare) now reports duplicate type parameters in a same declaration.

  The following type parameters are now reported as a redeclaration:

  ```ts
  function f<T, T>() {}
  ```

  Contributed by @Conaclos

- [noUndeclaredDependencies](https://biomejs.dev/linter/rules/no-undeclared-dependencies/) now recognizes imports of subpath exports.

  E.g., the following import statements no longer report errors if `@mui/material` and `tailwindcss` are installed as dependencies:

  ```ts
  import Button from "@mui/material/Button";
  import { fontFamily } from "tailwindcss/defaultTheme";
  ```

  Contributed by @Sec-ant

### Parser

#### Bug fixes

- JavaScript lexer is now able to lex regular expression literals with escaped non-ascii chars ([#1941](https://github.com/biomejs/biome/issues/1941)).

  Contributed by @Sec-ant

## 1.6.0 (2024-03-08)

### Analyzer

#### New features

- Add partial for `.astro` files. Biome is able to sort imports inside the frontmatter of the Astro files. Contributed
  by @ematipico

  ```diff
  ---
  - import { getLocale } from "astro:i18n";
  - import { Code } from "astro:components";
  + import { Code } from "astro:components";
  + import { getLocale } from "astro:i18n";
  ---

  <div></div>
  ```
- Add partial for `.vue` files. Biome is able to sort imports inside the script block of Vue files. Contributed by
  @nhedger

  ```diff
  <script setup lang="ts">
  - import Button from "./components/Button.vue";
  - import * as vueUse from "vue-use";
  + import * as vueUse from "vue-use";
  + import Button from "./components/Button.vue";
  </script/>

  <template></template>
  ```

- Add partial for `.svelte` files. Biome is able to sort imports inside the script block of Svelte files. Contributed by
  @ematipico

  ```diff
  <script setup lang="ts">
  - import Button from "./components/Button.svelte";
  - import * as svelteUse from "svelte-use";
  + import * as svelteUse from "svelte-use";
  + import Button from "./components/Button.svelte";
  </script/>

  <div></div>
  ```

- The analyzer now **infers** the correct quote from `javascript.formatter.quoteStyle`, if set. This means that code fixes suggested by the analyzer will use the same quote of the formatter. Contributed by @ematipico

#### Enhancements

- [noUnusedVariables](https://biomejs.dev/linter/rules/no-unused-variables) ignores unused rest spread siblings.

  The following code is now valid:

  ```js
  const { a, ...rest } = { a: 0, b: 1 };
  console.log(rest);
  ```

  Contributed by @ah-yu

- Fix [#1931](https://github.com/biomejs/biome/issues/1931). Built-in React hooks such as
  `useEffect()` can now be validated by the
  [`useExhaustiveDependendies`](https://biomejs.dev/linter/rules/use-exhaustive-dependencies/), even
  when they're not being imported from the React library. To do so, simply configure them like
  any other user-provided hooks.

  Contributed by @arendjr

- Implemented [#1128](https://github.com/biomejs/biome/issues/1128). User-provided React hooks can
  now be configured to track stable results. For example:

  ```json
  "useExhaustiveDependencies": {
      "level": "error",
      "options": {
          "hooks": [{
              "name": "useMyState",
              "stableResult": [
                  1
              ]
          }]
      }
  }
  ```

  This will allow the following to be validated:

  ```js
  const [myState, setMyState] = useMyState();
  const toggleMyState = useCallback(() => {
    setMyState(!myState);
  }, [myState]); // Only `myState` needs to be specified here.
  ```

  Contributed by @arendjr

#### Bug fixes

- Fix [#1748](https://github.com/biomejs/biome/issues/1748). Now for the following case we won't provide an unsafe fix
  for the `noNonNullAssertion` rule:

  ```ts
  x[y.z!];
  ```

  Contributed by @ah-yu

- Imports that contain the protocol `:` are now sorted after the `npm:` modules, and before the `URL` modules.
  Contributed by @ematipico

  ```diff
  import express from "npm:express";
  - import Component from "./component.js"
  - import { sortBy } from "virtual:utils";
  + import { sortBy } from "virtual:utils";
  + import Component from "./component.js"
  ```

- Fix [#1081](https://github.com/biomejs/biome/issues/1081). The `useAwait` rule does not report `for await...of`.
  Contributed by @unvalley

- Fix [#1827](https://github.com/biomejs/biome/issues/1827) by properly analyzing nested `try-finally` statements. Contributed by @ah-yu

- Fix [#1924](https://github.com/biomejs/biome/issues/1924) Use the correct export name to sort in the import clause. Contributed by @ah-yu
- Fix [#1805](https://github.com/biomejs/biome/issues/1805) fix formatting arrow function which has conditional expression body  Contributed by @mdm317

- Fix [#1781](https://github.com/biomejs/biome/issues/1781) by avoiding the retrieval of the entire static member expression for the reference if the static member expression does not start with the reference. Contributed by @ah-yu

### CLI

#### New features

- Add a new command `biome migrate prettier`. The command will read the file `.prettierrc`/`prettier.json`
  and `.prettierignore` and map its configuration to Biome's one.
  Due to the different nature of `.prettierignore` globs and Biome's globs, it's **highly** advised to make sure that
  those still work under Biome.

- Now the file name printed in the diagnostics is clickable. If you run the CLI from your editor, you can <kbd>
  Ctrl</kbd>/<kbd title="Cmd">⌘</kbd> + Click on the file name, and the editor will open said file. If row and columns
  are specified e.g. `file.js:32:7`, the editor will set the cursor right in that position. Contributed by @ematipico

- Add an option `--linter` to `biome rage`. The option needs to check Biome linter configuration. Contributed by
  @seitarof

- Add an option `--formatter` to `biome rage`. The option needs to check Biome formatter configuration. Contributed by
  @seitarof
- The CLI now consistently reports the number of files tha were changed, out of the total files that were analysed. Contributed by @ematipico
- The CLI now consistently shows the number of errors and warnings emitted. Contributed by @ematipico

#### Bug fixes

- Don't process files under an ignored directory.

  Previously, Biome processed all files in the traversed hierarchy,
  even the files under an ignored directory.
  Now, it completely skips the content of ignored directories.

  For now, directories cannot be ignored using `files.include` in the configuration file.
  This is a known limitation that we want to address in a future release.

  For instance, if you have a project with a folder `src` and a folder `test`,
  the following configuration doesn't completely ignore `test`.

  ```json
  {
    "files": {
      "include": ["src"]
    }
  }
  ```

  Biome will traverse `test`,
  however all files of the directory are correctly ignored.
  This can result in file system errors,
  if Biome encounters dangling symbolic links or files with higher permissions.

  To avoid traversing the `test` directory,
  you should ignore the directory using `ignore`:

  ```json
  {
    "files": {
      "include": ["src"],
      "ignore": ["test"]
    }
  }
  ```

- Fix [#1508](https://github.com/biomejs/biome/issues/1508) by excluding deleted files from being processed. Contributed
  by @ematipico

- Fix [#1173](https://github.com/biomejs/biome/issues/1173). Fix the formatting of a single instruction with commented
  in a control flow body to ensure consistency. Contributed by @mdm317

- Fix overriding of `javascript.globals`. Contributed by @arendjr
- Fix a bug where syntax rules weren't run when pulling the diagnostics. Now Biome will emit more parsing diagnostics,
  e.g.
  ```
  check.js:1:17 parse/noDuplicatePrivateClassMembers ━━━━━━━━━━━━━━━━━━━━━━━━━━━━━━

    × Duplicate private class member "#foo"

    > 1 │ class A { #foo; #foo }
        │                 ^^^^

  ```
  Contributed by @ematipico

- Fix [#1774](https://github.com/biomejs/biome/issues/1774) by taking into account the option `--no-errors-on-unmatched` when running the CLI using `--changed`. Contributed by @antogyn

#### Enhancements

- Removed a superfluous diagnostic that was printed during the linting/check phase of a file:

  ```
  test.js check ━━━━━━━━━━━━━━━━━━━━━━━━━━━━━━━━━━━━━━━━━━━━━━━━━━━━━━━━━━━━━━━━━━━━━━━

    × The file contains diagnostics that needs to be addressed.
  ```
  Contributed by @ematipico
- The command `format` now emits parsing diagnostics if there are any, and it will terminate with a non-zero exit code. Contributed by @ematipico

### Configuration

#### New features

- Add the ability to resolve the configuration files defined inside `extends` from the `node_modules/` directory.

  If you want to resolve a configuration file that matches the specifier `@org/configs/biome`, then your `package.json`
  file must look this:

  ```json
  {
    "name": "@org/configs",
    "exports": {
      "./biome": "./biome.json"
    }
  }
  ```

  And the `biome.json` file that "imports" said configuration, will look like this:
  ```json
  {
    "extends": "@org/configs/biome"
  }
  ```
  Read the [documentation](https://biomejs.dev/guides/how-biome-works#the-extends-option) to better understand how it
  works, expectations and restrictions.

### Editors

#### Bug fixes

- Fix a regression where ignored files where formatted in the editor. Contributed by @ematipico
- Fix a bug where syntax rules weren't run when pulling the diagnostics. Now Biome will emit more parsing diagnostics,
  e.g.
  ```
  check.js:1:17 parse/noDuplicatePrivateClassMembers ━━━━━━━━━━━━━━━━━━━━━━━━━━━━━━

    × Duplicate private class member "#foo"

    > 1 │ class A { #foo; #foo }
        │                 ^^^^

  ```
  Contributed by @ematipico

### Formatter

#### New features

- Biome now allows to format the `package.json` file. This is now the default behaviour and users can remove their
  workarounds.
  If you rely on other tools to format `package.json`, you'll have to ignore it via configuration. Contributed by
  @pattrickrice
- New formatter option `attributePosition` that have similar behavior as
  Prettier `singleAttributePerLine` [#1706](https://github.com/biomejs/biome/issues/1706). Contributed by @octoshikari
- Add partial for `.astro` files. Biome is able to format the frontmatter of the Astro files. Contributed by @ematipico

  ```diff
  ---
  - statement ( );
  + statement();
  ---

  <div></div>
  ```
- Add partial for `.vue` files. Biome is able to format the script block of Vue files. Contributed by @nhedger

  ```diff
  <script setup lang="ts">
  - statement ( );
  + statement();
  </script/>

  <template></template>
  ```

- Add partial for `.svelte` files. Biome is able to format the script block of Svelte files. Contributed by @ematipico

  ```diff
  <script setup lang="ts">
  - statement ( );
  + statement();
  </script/>

  <div></div>
  ```

#### Enhancements

- `composer.json`, `deno.json`, `jsconfig.json`, `package.json` and `tsconfig.json` are no longer protected files.

  This means that you can now format them.

  If you want to ignore these files, you can use the [files.ignore](https://biomejs.dev/reference/configuration/#filesignore) configuration:

  ```json
  {
    "files": {
      "ignore": [
        "composer.json",
        "jsconfig.json",
        "package.json",
        "tsconfig.json",
        "typescript.json",
        "deno.json",
        "deno.jsonc"
      ]
    }
  }
  ```

  The following files are still protected, and thus ignored:

  - `composer.lock`
  - `npm-shrinkwrap.json`
  - `package-lock.json`
  - `yarn.lock`

   Contributed by @pattrickrice and @Conaclos

#### Bug fixes

- Fix [#1039](https://github.com/biomejs/biome/issues/1039). Check unicode width instead of number of bytes when
  checking if regex expression is a simple argument.

  This no longer breaks.

  ```js
  s(/🚀🚀/).s().s();
  ```

   Contributed by @kalleep

- Fix [#1218](https://github.com/biomejs/biome/issues/1218), by correctly preserving empty lines in member chains.
  Contributed by @ah-yu
- Fix [#1659](https://github.com/biomejs/biome/issues/1659) and [#1662](https://github.com/biomejs/biome/issues/1662), by correctly taking into account the leading comma inside the formatter options. Contributed by @ematipico

- Fix [#1934](https://github.com/biomejs/biome/pull/1934). Fix invalid formatting of long arrow function for AsNeeded arrow parens Contributed by @fireairforce

### JavaScript APIs

### Linter

#### Promoted rules

New rules are incubated in the nursery group.
Once stable, we promote them to a stable group.
The following rules are promoted:

- [complexity/noEmptyTypeParameters](https://biomejs.dev/linter/rules/no-empty-type-parameters)
- [complexity/noUselessLoneBlockStatements](https://biomejs.dev/linter/rules/no-useless-lone-block-statements)
- [correctness/noInvalidUseBeforeDeclaration](https://biomejs.dev/linter/rules/no-invalid-use-before-declaration)
- [correctness/noUnusedImports](https://biomejs.dev/linter/rules/no-unused-imports)
- [correctness/noUnusedPrivateClassMembers](https://biomejs.dev/linter/rules/no-unused-private-class-members)
- [security/noGlobalEval](https://biomejs.dev/linter/rules/no-global-eval)
- [style/useConsistentArrayType](https://biomejs.dev/linter/rules/use-consistent-array-type)
- [style/useExportType](https://biomejs.dev/linter/rules/use-export-type)
- [style/useFilenamingConvention](https://biomejs.dev/linter/rules/use-filenaming-convention)
- [style/useForOf](https://biomejs.dev/linter/rules/use-for-of)
- [style/useImportType](https://biomejs.dev/linter/rules/use-import-type)
- [style/useNodejsImportProtocol](https://biomejs.dev/linter/rules/use-nodejs-import-protocol)
- [style/useNumberNamespace](https://biomejs.dev/linter/rules/use-number-namespace)
- [style/useShorthandFunctionType](https://biomejs.dev/linter/rules/use-shorthand-function-type)
- [suspicious/noEmptyBlockStatements](https://biomejs.dev/linter/rules/no-empty-block-statements)
- [suspicious/noGlobalAssign](https://biomejs.dev/linter/rules/no-global-assign)
- [suspicious/noMisleadingCharacterClass](https://biomejs.dev/linter/rules/no-misleading-character-class)
- [suspicious/noThenProperty](https://biomejs.dev/linter/rules/no-then-property)
- [suspicious/useAwait](https://biomejs.dev/linter/rules/use-await)

Additionally, the following rules are now recommended:

- [suspicious/noApproximativeNumericConstant](https://biomejs.dev/linter/rules/no-approximative-numeric-constant)
- [suspicious/noMisrefactoredShorthandAssign](https://biomejs.dev/linter/rules/no-misrefactored-shorthand-assign)

#### Removed rules

- Remove `nursery/useGroupedTypeImport`. The rule [style/useImportType](https://biomejs.dev/linter/rules/use-import-type) covers the behavior of this rule.

  Note that removing a nursery rule is not considered a breaking change according to our [semantic versioning](https://biomejs.dev/internals/versioning).

  Contributed by @Conaclos

#### New features

- Add the rule [noSkippedTests](https://biomejs.dev/linter/rules/no-skipped-tests), to disallow skipped tests:

  ```js
  describe.skip("test", () => {});
  it.skip("test", () => {});
  ```
  Contributed by @ematipico

- Add the rule [noFocusedTests](https://biomejs.dev/linter/rules/no-focused-tests), to disallow skipped tests:

  ```js
  describe.only("test", () => {});
  it.only("test", () => {});
  ```
  Contributed by @ematipico

- Add rule [useSortedClasses](https://biomejs.dev/linter/rules/use-sorted-classes), to sort CSS utility classes:

  ```diff
  - <div class="px-2 foo p-4 bar" />
  + <div class="foo bar p-4 px-2" />
  ```
  Contributed by @DaniGuardiola

- Add rule [noUndeclaredDependencies](https://biomejs.dev/linter/rules/no-undeclared-dependencies), to detect the use of
  dependencies that aren't present in the `package.json`.

  The rule ignores imports using a protocol such as `node:`, `bun:`, `jsr:`, `https:`.

  Contributed by @ematipico and @Conaclos

- Add rule [noNamespaceImport](https://biomejs.dev/linter/rules/no-namespace-import), to report namespace imports:

  ```js
  import * as foo from "foo";
  ```
  Contributed by @unvalley
- Add partial support for `.astro` files. Biome is able to lint and fix the frontmatter of the Astro files. Contributed
  by @ematipico

  ```diff
  ---
  - delete a.b
  + a.b = undefined
  ---

  <div></div>
  ```

- Add partial support for `.vue` files. Biome is able to lint and fix the script block of the Vue files.

  ```diff
  <script setup lang="ts">
  - delete a.b
  + a.b = undefined
  <script>

  <template></template>
  ```

  Contributed by @nhedger

- Add rule [useNodeAssertStrict](https://biomejs.dev/linter/rules/use-node-assert-strict), which promotes the use
  of `node:assert/strict` over `node:assert`. Contributed by @ematipico

- Add rule [noExportsInTest](https://biomejs.dev/linter/rules/no-exports-in-test) which disallows `export` or `modules.exports` in files
  containing test. Contributed by @ah-yu

- Add rule [noSemicolonInJsx](https://biomejs.dev/linter/rules/no-suspicious-semicolon-in-jsx/) to detect possible wrong semicolons inside JSX elements.

  ```jsx
  const Component = () => {
    return (
      <div>
        <div />;
      </div>
    );
  }
  ```

  Contributed by @fujiyamaorange
- Add rule [noBarrelFile](https://biomejs.dev/linter/rules/no-barrel-file), to report the usage of barrel file:

  ```js
  export * from "foo";
  ```
  Contributed by @togami2864

- Add rule [noReExportAll](https://biomejs.dev/linter/rules/no-re-export-all/) that report `export * from "mod"`.
  Contributed by @mdm317

- Add rule [noExcessiveNestedTestSuites](https://biomejs.dev/linter/rules/no-excessive-nested-test-suites/).
  Contributed by @vasucp1207

- Add rule [useJsxKeyInIterable](https://biomejs.dev/linter/rules/use-jsx-key-in-iterable/).
  Contributed by @vohoanglong0107

#### Enhancements

- [noUselessFragments](https://biomejs.dev/linter/rules/no-useless-fragments/) now rule not triggered for jsx attributes when
   the fragment child is simple text.

  ```js
  export function SomeComponent() {
    return <div x-some-prop={<>Foo</>} />;
  }
  ```

   Also fixes code action when the fragment child is of type `JsxExpressionChild`.

  ```js
  <>
    <Hello leftIcon={<>{provider?.icon}</>} />
    {<>{provider?.icon}</>}
    <>{provider?.icon}</>
  </>
  ```

  Contributed by @vasucp1207

- [noUselessTernary](https://biomejs.dev/linter/rules/no-useless-ternary) now provides unsafe code fixes. Contributed by
  @vasucp1207

- [noApproximativeNumericConstant](https://biomejs.dev/linter/rules/no-approximative-numeric-constant) now provides
  unsafe code fixes and handle numbers without leading zero and numbers with digit separators.

  The following numbers are now reported as approximated constants.

  ```js
  3.14_15; // PI
  .4342; // LOG10E
  ```

  Contributed by @Conaclos

- [noPrecisionLoss](https://biomejs.dev/linter/rules/no-precision-loss) no longer reports number with extra zeros.

  The following numbers are now valid.

  ```js
  .1230000000000000000000000;
  1230000000000000000000000.0;
  ```

  Contributed by @Conaclos

- [useNamingConvention](https://biomejs.dev/linter/rules/use-naming-convention) now
  supports [unicase](https://en.wikipedia.org/wiki/Unicase)
  letters ([#1786](https://github.com/biomejs/biome/issues/1786)).

  [unicase](https://en.wikipedia.org/wiki/Unicase) letters have a single case: they are neither uppercase nor lowercase.
  Previously, Biome reported names in unicase as invalid.
  It now accepts a name in unicase everywhere.

  The following code is now accepted:

  ```js
  const 안녕하세요 = { 안녕하세요: 0 };
  ```

  We still reject a name that mixes unicase characters with lowercase or uppercase characters:
  The following names are rejected:

  ```js
  const A안녕하세요 = { a안녕하세요: 0 };
  ```

  Contributed by @Conaclos

- [useNamingConvention](https://biomejs.dev/linter/rules/use-naming-convention)
  and [useFilenamingConvention](https://biomejs.dev/linter/rules/use-filenaming-convention) now provides a new option `requireAscii` to require identifiers to
  be in ASCII.

  To avoid any breaking change, this option is turned off by default.
  We intend to turn it on in the next major release of Biome (Biome 2.0).

  Set the `requireAscii` rule option to `true` to require identifiers to be in ASCII.

  ```json
  {
    "linter": {
      "rules": {
        "style": {
          "useNamingConvention": { "options": { "requireAscii": false } }
        },
        "nursery": {
          "useFilenamingConvention": { "options": { "requireAscii": false } }
        }
      }
    }
  }
  ```

  Contributed by @Conaclos

- [noUnusedVariables](https://biomejs.dev/linter/rules/no-unused-variables) no longer reports unused imports.

  We now have a dedicated rule for reporting unused imports:
  [noUnusedImports](https://biomejs.dev/linter/rules/no-unused-imports)

  Contributed by @Conaclos

#### Bug fixes

- Fix missing link in [noStaticOnlyClass](https://biomejs.dev/linter/rules/no-static-only-class) documentation.
  Contributed by @yndajas

- [noConfusingVoidType](https://biomejs.dev/linter/rules/no-confusing-void-type) no longer reports valid use of the void
  type in conditional types ([#1812](https://github.com/biomejs/biome/issues/1812)).

  The rule no longer reports the following code:

  ```ts
  type Conditional<T> = T extends void ? Record<string, never> : T
  ```

  Contributed by @lucasweng

- [noInvalidUseBeforeDeclaration](https://biomejs.dev/linter/rules/no-invalid-use-before-declaration) no longer reports
  valid use of binding patterns ([#1648](https://github.com/biomejs/biome/issues/1648)).

  The rule no longer reports the following code:

  ```js
  const { a = 0, b = a } = {};
  ```

  Contributed by @Conaclos

- [noUnusedVariables](https://biomejs.dev/linter/rules/no-unused-variables) no longer reports used binding
  patterns ([#1652](https://github.com/biomejs/biome/issues/1652)).

  The rule no longer reports `a` as unused the following code:

  ```js
  const { a = 0, b = a } = {};
  export { b };
  ```

  Contributed by @Conaclos

- Fix [#1651](https://github.com/biomejs/biome/issues/1651). [noVar](https://biomejs.dev/linter/rules/no-var/) now
  ignores TsGlobalDeclaration. Contributed by @vasucp1207

- Fix [#1640](https://github.com/biomejs/biome/issues/1640). [useEnumInitializers](https://biomejs.dev/linter/rules/use-enum-initializers) code action now generates valid code when last member has a comment but no comma. Contributed by @kalleep

- Fix [#1653](https://github.com/biomejs/biome/issues/1653). Handle a shorthand value in `useForOf` to avoid the false-positive case. Contributed by @togami2864

- Fix [#1656](https://github.com/biomejs/biome/issues/1656). [useOptionalChain](https://biomejs.dev/linter/rules/use-optional-chain/) code action now correctly handles logical and chains where methods with the same name are invoked with different arguments:

  ```diff
  - tags && tags.includes('a') && tags.includes('b')
  + tags?.includes('a') && tags.includes('b')
  ```

  Contributed by @lucasweng

- Fix [#1704](https://github.com/biomejs/biome/issues/1704). Convert `/` to escaped slash `\/` to avoid parsing error in
  the result of autofix. Contributed by @togami2864

- Fix[#1697](https://github.com/biomejs/biome/issues/1697). Preserve leading trivia in autofix of suppression rules.
  Contributed by @togami2864

- Fix [#603](https://github.com/biomejs/biome/issues/603). Trim trailing whitespace to avoid double insertion.
  Contributed by @togami2864

- Fix [#1765](https://github.com/biomejs/biome/issues/1765). Now the rule `noDelete` doesn't trigger when deleting a
  dataset:
  ```js
  delete element.dataset.prop;
  ```
  Contributed by @ematipico

- [useNamingConvention](https://biomejs.dev/linter/rules/use-naming-convention)
  and [useFilenamingConvention](https://biomejs.dev/linter/rules/use-filenaming-convention) now reject identifiers with consecutive delimiters.

  The following name is now invalid because it includes two underscores:

  ```js
  export const MY__CONSTANT = 0;
  ```

  Note that we still allow consecutive leading and consecutive trailing underscores.

  Contributed by @Conaclos

- Fix [#1932](https://github.com/biomejs/biome/issues/1932) Allow redeclaration of type parameters in different declarations.
  Contributed by @keita-hino

- Fix [#1945](https://github.com/biomejs/biome/issues/1945) Allow constructor with default parameters in `noUselessConstructor`

- Fix [#1982](https://github.com/biomejs/biome/issues/1982) Change to iterate over the module item lists and ignore .d.ts files. Contributed by @togami2864

### Parser

#### Bug fixes

- Fix [#1728](https://github.com/biomejs/biome/issues/1728). Correctly parse the global declaration when the `{` token
  is on the line following the `global` keyword.

  Now the following code is correctly parsed:

  ```ts
  declare global
  { }

  declare module foo {
    global
    { }
  }
  ```

  Contributed by @ah-yu

- Fix [#1730](https://github.com/biomejs/biome/issues/1730). Correctly parse `delete` expressions with operands that are
  not simple member expressions.

  ```js
  delete(a.b);
  delete console.log(1);
  delete(() => {});
  ```

  Contributed by @printfn

### Website

#### Bug fixes

- Fix [#1981](https://github.com/biomejs/biome/issues/1981). Identify TypeScript definition files by their file path within the playground. Contributed by @ah-yu

## 1.5.3 (2024-01-22)

### LSP

#### Bug fixes

- Fix [#1584](https://github.com/biomejs/biome/issues/1584). Ensure the LSP only registers the formatter once.
  Contributed by @nhedger

- Fix [#1589](https://github.com/biomejs/biome/issues/1589). Fix invalid formatting of own line comments when they were
  at the end of an import/export list. Contributed by @spanishpear

### Configuration

#### Bug fixes

- Override correctly the recommended preset ([#1349](https://github.com/biomejs/biome/issues/1349)).

  Previously, if unspecified, Biome turned on the recommended preset in overrides.
  This resulted in reporting diagnostics with a severity level set to `off`.
  This in turn caused Biome to fail.

  Now Biome won't switch on the recommended preset in `overrides` unless told to do so.

  Contributed by @Conaclos

- Don't format **ignored** files that are well-known JSONC files when `files.ignoreUnknown` is
  enabled ([#1607](https://github.com/biomejs/biome/issues/1607)).

  Previously, Biome always formatted files that are known to be JSONC files (e.g. `.eslintrc`)
  when `files.ignoreUnknown` was enabled.

  Contributed by @Conaclos

### Formatter

#### New features

- Add option `json.formatter.trailingCommas`, to provide a better control over the trailing comma in JSON/JSONC files. Its default value is `"none"`.

#### Bug fixes

- Fix [#1178](https://github.com/biomejs/biome/issues/1178), where the line ending option wasn't correctly applied.
  Contributed by @ematipico
- Fix [#1571](https://github.com/biomejs/biome/issues/1571). Fix invalid formatting of nested multiline comments.
  Contributed by @ah-yu

### Linter

#### Bug fixes

-
Fix [#1575](https://github.com/biomejs/biome/issues/1575). [noArrayIndexKey](https://biomejs.dev/linter/rules/no-array-index-key/)
now captures array index value inside template literals and with string concatination. Contributed by @vasucp1207

- Linter rules that inspect regexes now handle multibyte characters
  correctly ([#1522](https://github.com/biomejs/biome/issues/1522)).

  Previously, [noMisleadingCharacterClass](https://biomejs.dev/linter/no-misleading-character-class), [noMultipleSpacesInRegularExpressionLiterals](https://biomejs.dev/linter/no-multiple-spaces-in-regular-expression-literals),
  and [noEmptyCharacterClassInRegex](https://biomejs.dev/linter/no-empty-character-class-in-regex) made Biome errors on
  multi-bytes characters.
  Multibyte characters are now handled correctly.

  The following code no longer raises an internal error:

  ```js
  // Cyrillic characters
  /[\u200E\u2066-\u2069]/gu;
  ```

  Contributed by @Conaclos

- [useExhaustiveDependencies](https://biomejs.dev/linter/use-exhaustive-dependencies) no longer made Biome errors in
  code TypeScript import equal declarations ([#1194](https://github.com/biomejs/biome/issues/1194)). Contributed by
  @Conaclos

- Fix typo in the diagnostic of [noNodejsModules](https://biomejs.dev/linter/rules/no-nodejs-modules). Contributed by
  @huseeiin

### Parser

#### Bug fixes

- Accept the `const` modifier for type parameter in method type
  signature ([#1624](https://github.com/biomejs/biome/issues/1624)).

  The following code is now correctly parsed:

  ```ts
  type Foo = {
    <const T>();
    method<const T>();
  };
  ```

  Contributed by @magic-akari

- Correctly parse type arguments in expression([#1184](https://github.com/biomejs/biome/issues/1184)).

  The following code is now correctly parsed in typescript:

  ```ts
  0 < (0 >= 1);
  ```

  Contributed by @ah-yu

### Website

#### New

- Add a [page that maps the Biome rule to its source](https://biomejs.dev/linter/rules-sources/). Contributed by
  @ematipico

#### Fixes

- Generate Open Graph images based on the linked page. Contributed by @ematipico

- Fix examples of the [git hook page](https://biomejs.dev/recipes/git-hooks/). Contributed by @9renpoto, @lmauromb, and
  @Conaclos

- Fix dead and erroneous hyperlinks. Contributed by @Sec-ant and Conaclos

## 1.5.2 (2024-01-15)

### CLI

### Bug fixes

- Fix [#1512](https://github.com/biomejs/biome/issues/1512) by skipping verbose diagnostics from the count. Contributed
  by @ematipico

- Correctly handle cascading `include` and `ignore`.

  Previously Biome incorrectly included files that were included at tool level and ignored at global level.
  In the following example, `file.js` was formatted when it should have been ignored.
  Now, Biome correctly ignores the directory `./src/sub/`.

  ```shell
  ❯ tree src
    src
    └── sub
        └── file.js

  ❯ cat biome.json
    {
      "files": { "ignore": ["./src/sub/"] },
      "formatter": { "include": ["./src"] }
    }
  ```

  Contributed by @Conaclos

- Don't emit verbose warnings when a protected file is ignored.

  Some files, such as `package.json` and `tsconfig.json`,
  are [protected](https://biomejs.dev/guides/how-biome-works/#protected-files).
  Biome emits a verbose warning when it encounters a protected file.

  Previously, Biome emitted this verbose warning even if the file was ignored by the configuration.
  Now, it doesn't emit verbose warnings for protected files that are ignored.

  Contributed by @Conaclos

- `overrides` no longer affect which files are ignored. Contributed by @Conaclos

- The file `biome.json` can't be ignored anymore. Contributed by @ematipico

- Fix [#1541](https://github.com/biomejs/biome/issues/1541) where the content of protected files wasn't returned
  to `stdout`. Contributed by @ematipico

- Don't handle CSS files, the formatter isn't ready yet. Contributed by @ematipico

### Configuration

#### Bug fixes

- Fix [1440](https://github.com/biomejs/biome/issues/1440), a case where `extends` and `overrides` weren't correctly
  emitting the final configuration. Contributed by @arendjr

- Correctly handle `include` when `ignore` is set (#1468). Contributed by @Conaclos

  Previously, Biome ignored `include` if `ignore` was set.
  Now, Biome check both `include` and `ignore`.
  A file is processed if it is included and not ignored.
  If `include` is not set all files are considered included.

### Formatter

#### Bug fixes

- Fix placement of comments before `*` token in generator methods with
  decorators. [#1537](https://github.com/biomejs/biome/pull/1537) Contributed by @ah-yu

- Fix [#1406](https://github.com/biomejs/biome/issues/1406). Ensure comments before the `async` keyword are placed
  before it. Contributed by @ah-yu

- Fix [#1172](https://github.com/biomejs/biome/issues/1172). Fix placement of line comment after function expression
  parentheses, they are now attached to first statement in body. Contributed by @kalleep

- Fix [#1511](https://github.com/biomejs/biome/issues/1511) that made the JavaScript formatter crash. Contributed
  @Conaclos

### Linter

#### Enhancements

- Add an unsafe code fix for [noConsoleLog](https://biomejs.dev/linter/rules/no-console-log/). Contributed by
  @vasucp1207

- [useArrowFunction](https://biomejs.dev/linter/rules/use-arrow-function) no longer reports function in `extends`
  clauses or in a `new` expression. Contributed by @Conaclos

  These cases require the presence of a prototype.

- Add dependency variable names on error message when useExhaustiveDependencies rule shows errors. Contributed by
  @mehm8128

#### Bug fixes

- The fix of [useArrowFunction](https://biomejs.dev/linter/rules/use-arrow-function) now adds parentheses around the
  arrow function in more cases where it is needed ([#1524](https://github.com/biomejs/biome/issues/1524)).

  A function expression doesn't need parentheses in most expressions where it can appear.
  This is not the case with the arrow function.
  We previously added parentheses when the function appears in a call or member expression.
  We now add parentheses in binary-like expressions and other cases where they are needed, hopefully covering all cases.

  Previously:

  ```diff
  - f = f ?? function() {};
  + f = f ?? () => {};
  ```

  Now:

  ```diff
  - f = f ?? function() {};
  + f = f ?? (() => {});
  ```

  Contributed by @Conaclos

- Fix [#1514](https://github.com/biomejs/biome/issues/1514). Fix autofix suggestion to avoid the syntax error
  in `no_useless_fragments`. Contributed by @togami2864

## 1.5.1 (2024-01-10)

### CLI

#### Bug fixes

- The diagnostics `files/missingHandler` are now shown only when the option `--verbose` is passed. Contributed by
  @ematipico
- The diagnostics for protected files are now shown only when the option `--verbose` is passed. Contributed by
  @ematipico
- Fix [#1465](https://github.com/biomejs/biome/issues/1465), by taking in consideration the workspace folder when
  matching a pattern. Contributed by @ematipico
- Fix [#1465](https://github.com/biomejs/biome/issues/1465), by correctly process globs that contain file names.
  Contributed by @ematipico

### Formatter

#### Bug fixes

- Fix [#1170](https://github.com/biomejs/biome/issues/1170). Fix placement of comments inside default switch clause. Now
  all line comments that have a preceding node will keep their position. Contributed by @kalleep

### Linter

#### Bug fixes

-
Fix [#1335](https://github.com/biomejs/biome/issues/1335). [noUselessFragments](https://biomejs.dev/linter/rules/no-useless-fragments/)
now ignores code action on component props when the fragment is empty. Contributed by @vasucp1207

- [useConsistentArrayType](https://biomejs.dev/linter/rules/use-consistent-array-type) was accidentally placed in
  the `style` rule group instead of the `nursery` group. It is now correctly placed under `nursery`.

-
Fix [#1483](https://github.com/biomejs/biome/issues/1483). [useConsistentArrayType](https://biomejs.dev/linter/rules/use-consistent-array-type)
now correctly handles its option. Contributed by @Conaclos

-
Fix [#1502](https://github.com/biomejs/biome/issues/1502). [useArrowFunction](https://biomejs.dev/linter/rules/use-arrow-function)
now correctly handle functions that return a (comma) sequence expression. Contributed by @Conaclos

Previously the rule made an erroneous suggestion:

```diff
- f(function() { return 0, 1; }, "");
+ f(() => 0, 1, "")
```

Now, the rule wraps any comma sequence between parentheses:

```diff
- f(function() { return 0, 1; }, "");
+ f(() => (0, 1), "")
```

-
Fix [#1473](https://github.com/biomejs/biome/issues/1473): [useHookAtTopLevel](https://biomejs.dev/linter/rules/use-hook-at-top-level/)
now correctly handles React components and hooks that are nested inside other functions. Contributed by @arendjr

## 1.5.0 (2024-01-08)

Biome now scores 97% compatibility with Prettier and features more than 180 linter rules.

### Analyzer

### CLI

#### New features

- Biome now shows a diagnostic when it encounters a protected file. Contributed by @ematipico

- The command `biome migrate` now updates the `$schema` if there's an outdated version.

- The CLI now takes in consideration the `.gitignore` in the home directory of the user, if it exists. Contributed by
  @ematipico
- The `biome ci` command is now able to
  print [GitHub Workflow Commands](https://docs.github.com/en/actions/using-workflows/workflow-commands-for-github-actions)
  when there are diagnostics in our code. Contributed by @nikeee
  This **might** require setting the proper permissions on your GitHub action:
  ```yaml
  permissions:
    pull-requests: write
  ```
- The commands `format`, `lint`, `check` and `ci` now accept two new arguments: `--changed` and `--since`. Use these
  options with the VCS integration
  is enabled to process only the files that were changed. Contributed by @simonxabris

  ```shell
  biome format --write --changed
  ```

- Introduced a new command called `biome explain`, which has the capability to display documentation for lint rules.
  Contributed by @kalleep
- You can use the command `biome explain` to print the documentation of lint rules. Contributed by @kalleep
  ```shell
  biome explain noDebugger
  biome explain useAltText
  ```
- You can use the command `biome explain` to print the directory where daemon logs are stored. Contributed by @ematipico
  ```shell
  biome explain daemon-logs
  ```
- Removed the hard coded limit of 200 printable diagnostics. Contributed by @ematipico

#### Bug fixes

- Fix [#1247](https://github.com/biomejs/biome/issues/1247), Biome now prints a **warning** diagnostic if it encounters
  files that can't handle. Contributed by @ematipico

  You can ignore unknown file types using
  the [`files.ignoreUnknown`](https://biomejs.dev/reference/configuration/#filesignoreunknown) configuration
  in `biome.json`:

  ```jsonc
  {
    "files": {
      "ignoreUnknown": true
    }
  }
  ```

  Or the `--files-ignore-unknown` CLI option:

  ```shell
  biome format --files-ignore-unknown=true --write .
  ```

- Fix [#709](https://github.com/biomejs/biome/issues/709) and [#805](https://github.com/biomejs/biome/issues/805) by
  correctly parsing `.gitignore` files. Contributed by @ematipico

- Fix [#1117](https://github.com/biomejs/biome/issues/1117) by correctly respecting the matching. Contributed by
  @ematipico

- Fix [#691](https://github.com/biomejs/biome/issues/691) and [#1190](https://github.com/biomejs/biome/issues/1190), by
  correctly apply the configuration when
  computing [`overrides` configuration](https://biomejs.dev/reference/configuration/#overrides). Contributed by
  @ematipico

### Configuration

#### New features

- Users can specify _git ignore patterns_ inside `ignore` and `include` properties, for example it's possible to **allow
  list** globs of files using the `!` character:

  ```jsonc
  {
    "files": {
      "ignore": [
        "node_modules/**",
        "!**/dist/**" // this is now accepted and allow files inside the `dist` folder
      ]
    }
  }
  ```

### Editors

#### New features

- The LSP registers formatting without the need of using dynamic capabilities from the client.

  This brings formatting services to the editors that don't support or have limited support for dynamic capabilities.

### Formatter

#### Bug fixes

- Fix [#1169](https://github.com/biomejs/biome/issues/1169). Account for escaped strings when computing layout for
  assignments. Contributed by @kalleep
- Fix [#851](https://github.com/biomejs/biome/issues/851). Allow regular function expressions to group and break as call
  arguments, just like arrow function expressions. [#1003](https://github.com/biomejs/biome/issues/1003) Contributed by
  @faultyserver
- Fix [#914](https://github.com/biomejs/biome/issues/914). Only parenthesize type-casted function expressions as default
  exports. [#1023](https://github.com/biomejs/biome/issues/1023) Contributed by @faultyserver
- Fix [#1112](https://github.com/biomejs/biome/issues/1112). Break block bodies in case clauses onto their own lines and
  preserve trailing fallthrough comments. [#1035](https://github.com/biomejs/biome/pull/1035) Contributed by
  @faultyserver
- Fix `RemoveSoftLinesBuffer` behavior to also removed conditional expanded content, ensuring no accidental, unused line
  breaks are included [#1032](https://github.com/biomejs/biome/pull/1032) Contributed by @faultyserver
- Fix [#1024](https://github.com/biomejs/biome/issues/1024). Allow JSX expressions to nestle in arrow
  chains [#1033](https://github.com/biomejs/biome/pull/1033) Contributed by @faultyserver
- Fix incorrect breaking on the left side of assignments by always using fluid
  assignment. [#1021](https://github.com/biomejs/biome/pull/1021) Contributed by @faultyserver
- Fix breaking strategy for nested object patterns in function
  parameters [#1054](https://github.com/biomejs/biome/pull/1054) Contributed by @faultyserver
- Fix over-indention of arrow chain expressions by simplifying the way each chain is
  grouped [#1036](https://github.com/biomejs/biome/pull/1036), [#1136](https://github.com/biomejs/biome/pull/1136),
  and [#1162](https://github.com/biomejs/biome/pull/1162) Contributed by @faultyserver.
- Fix "simple" checks for calls and member expressions to correctly handle array accesses, complex arguments to
  single-argument function calls, and multiple-argument function
  calls. [#1057](https://github.com/biomejs/biome/pull/1057) Contributed by @faultyserver
- Fix text wrapping and empty line handling for JSX Text elements to match Prettier's
  behavior. [#1075](https://github.com/biomejs/biome/pull/1075) Contributed by @faultyserver
- Fix leading comments in concisely-printed arrays to prevent unwanted line
  breaks. [#1135](https://github.com/biomejs/biome/pull/1135) Contributed by @faultyserver
- Fix `best_fitting` and interned elements preventing expansion propagation from sibling
  elements. [#1141](https://github.com/biomejs/biome/pull/1141) Contributed by @faultyserver
- Fix heuristic for grouping function parameters when type parameters with constraints are
  present. [#1153](https://github.com/biomejs/biome/pull/1153). Contributed by @faultyserver.
- Fix binary-ish and type annotation handling for grouping call arguments in function expressions and call
  signatures. [#1152](https://github.com/biomejs/biome/pull/1152)
  and [#1160](https://github.com/biomejs/biome/pull/1160) Contributed by @faultyserver
- Fix handling of nestled JSDoc comments to preserve behavior for
  overloads. [#1195](https://github.com/biomejs/biome/pull/1195) Contributed by @faultyserver
- Fix [#1208](https://github.com/biomejs/biome/issues/1208). Fix extraction of inner types when checking for simple type
  annotations in call arguments. [#1195](https://github.com/biomejs/biome/pull/1195) Contributed by @faultyserver

- Fix [#1220](https://github.com/biomejs/biome/issues/1220). Avoid duplicating comments in type unions for mapped, empty
  object, and empty tuple types. [#1240](https://github.com/biomejs/biome/pull/1240) Contributed by @faultyserver

- Fix [#1356](https://github.com/biomejs/biome/issues/1356). Ensure `if_group_fits_on_line` content is always written
  in `RemoveSoftLinesBuffer`s. [#1357](https://github.com/biomejs/biome/pull/1357) Contributed by @faultyserver

- Fix [#1171](https://github.com/biomejs/biome/issues/1171). Correctly format empty statement with comment inside arrow
  body when used as single argument in call expression. Contributed by @kalleep

- Fix [#1106](https://github.com/biomejs/biome/issues/1106). Fix invalid formatting of single bindings when Arrow
  Parentheses is set to "AsNeeded" and the expression breaks over multiple
  lines. [#1449](https://github.com/biomejs/biome/pull/1449) Contributed by @faultyserver

### JavaScript APIs

### Linter

#### Promoted rules

New rules are incubated in the nursery group.
Once stable, we promote them to a stable group.
The following rules are promoted:

- [a11y/noAriaHiddenOnFocusable](https://www.biomejs.dev/linter/rules/no-aria-hidden-on-focusable)
- [a11y/useValidAriaRole](https://www.biomejs.dev/linter/rules/use-valid-aria-role)
- [complexity/useRegexLiterals](https://www.biomejs.dev/linter/rules/use-regex-literals)
- [suspicious/noImplicitAnyLet](https://www.biomejs.dev/linter/rules/no-implicit-any-let)
- [style/noDefaultExport](https://www.biomejs.dev/linter/rules/no-default-export)

#### New features

- Add [useExportType](https://biomejs.dev/linter/rules/use-export-type) that enforces the use of type-only exports for
  types. Contributed by @Conaclos

  ```diff
    interface A {}
    interface B {}
    class C {}

  - export type { A, C }
  + export { type A, C }

  - export { type B }
  + export type { B }
  ```

- Add [useImportType](https://biomejs.dev/linter/rules/use-import-type) that enforces the use of type-only imports for
  types. Contributed by @Conaclos

  ```diff
  - import { A, B } from "./mod.js";
  + import { type A, B } from "mod";
    let a: A;
    const b: B = new B();
  ```

  Also, the rule groups type-only imports:

  ```diff
  - import { type A, type B } from "./mod.js";
  + import type { A, B } from "./mod.js";
  ```

- Add [useFilenamingConvention](https://biomejs.dev/linter/rules/use-filenaming-convention), that enforces naming
  conventions for JavaScript and TypeScript filenames. Contributed by @Conaclos

  By default, the rule requires that a filename be in `camelCase`, `kebab-case`, `snake_case`, or matches the name of
  an `export` in the file.
  The rule provides options to restrict the allowed cases.

- Add [useNodejsImportProtocol](https://biomejs.dev/linter/rules/use-nodejs-import-protocol) that enforces the use of
  the `node:` protocol when importing _Node.js_ modules. Contributed by @2-NOW, @vasucp1207, and @Conaclos

  ```diff
  - import fs from "fs";
  + import fs from "node:fs";
  ```

- Add [useNumberNamespace](https://biomejs.dev/linter/rules/use-number-namespace) that enforces the use of the `Number`
  properties instead of the global ones.

  ```diff
  - parseInt;
  + Number.parseInt;
  - - Infinity;
  + Number.NEGATIVE_INFINITY;
  ```

- Add [useShorthandFunctionType](https://biomejs.dev/linter/rules/use-shorthand-function-type) that enforces using
  function types instead of object type with call signatures. Contributed by @emab, @ImBIOS, and @seitarof

  ```diff
  - interface Example {
  -   (): string;
  - }
  + type Example = () => string

```

- Add [noNodejsModules](https://biomejs.dev/linter/rules/no-nodejs-modules), that disallows the use of _Node.js_ modules. Contributed by @anonrig, @ematipico, and @Conaclos

- Add [noInvalidUseBeforeDeclaration](https://biomejs.dev/linter/rules/no-invalid-use-before-declaration) that reports variables and function parameters used before their declaration. Contributed by @Conaclos

  ```js
  function f() {
    console.log(c); // Use of `c` before its declaration.
    const c = 0;
  }
  ```

- Add [useConsistentArrayType](https://biomejs.dev/linter/rules/use-consistent-array-type) that enforces the use of a
  consistent syntax for array types. Contributed by @eryue0220

  This rule will replace [useShorthandArrayType](https://biomejs.dev/linter/rules/use-shorthand-array-type).
  It provides an option to choose between the shorthand or the generic syntax.

- Add [noEmptyTypeParameters](https://biomejs.dev/linter/rules/no-empty-type-parameters) that ensures that any type
  parameter list has at least one type parameter. Contributed by @togami2864

  This will report the following empty type parameter lists:

  ```ts
  interface Foo<> {}
  //           ^^
  type Bar<> = {};
  //      ^^
  ```

- Add [noGlobalEval](https://biomejs.dev/linter/rules/no-global-eval) that reports any use of the global `eval`.
  Contributed by @you-5805

- Add [noGlobalAssign](https://biomejs.dev/linter/rules/no-global-assign) that reports assignment to global variables.
  Contributed by @chansuke

  ```js
  Object = {}; // report assignment to `Object`.
  ```

- Add [noMisleadingCharacterClass](https://biomejs.dev/linter/rules/no-misleading-character-class) that disallows
  characters made with multiple code points in character class. Contributed by @togami2864

- Add [noThenProperty](https://biomejs.dev/linter/rules/no-then-property) that disallows the use of `then` as property
  name. Adding a `then` property makes an object _thenable_ that can lead to errors with Promises. Contributed by
  @togami2864

- Add [noUselessTernary](https://biomejs.dev/linter/rules/no-useless-ternary) that disallows conditional expressions (
  ternaries) when simpler alternatives exist.

  ```js
  var a = x ? true : true; // this could be simplified to `x`
  ```

#### Enhancements

- [noEmptyInterface](https://biomejs.dev/linter/rules/no-empty-interface) ignores empty interfaces that extend a type.
  Address [#959](https://github.com/biomejs/biome/issues/959) and [#1157](https://github.com/biomejs/biome/issues/1157).
  Contributed by @Conaclos

  This allows supporting interface augmentation in external modules as demonstrated in the following example:

  ```ts
  interface Extension {
    metadata: unknown;
  }

  declare module "@external/module" {
    // Empty interface that extends a type.
    export interface ExistingInterface extends Extension {}
  }
  ```

- Preserve more comments in the code fix
  of [useExponentiationOperator](https://biomejs.dev/linter/rules/use-exponentiation-operator). Contributed by @Conaclos

  The rule now preserves comments that follow the (optional) trailing comma.

  For example, the rule now suggests the following code fix:

  ```diff
  - Math.pow(
  -    a, // a
  -    2, // 2
  -  );
  +
  +    a ** // a
  +    2 // 2
  +
  ```

- `<svg>` element is now considered as a non-interactive HTML
  element ([#1095](https://github.com/biomejs/biome/issues/1095)). Contributed by @chansuke

  This affects the following rules:
  - [noAriaHiddenOnFocusable](https://biomejs.dev/linter/rules/no-aria-hidden-on-focusable)
  - [noInteractiveElementToNoninteractiveRole](https://biomejs.dev/linter/rules/no-interactive-element-to-noninteractive-role)
  - [noNoninteractiveElementToInteractiveRole](https://biomejs.dev/linter/rules/no-noninteractive-element-to-interactive-role)
  - [noNoninteractiveTabindex](https://biomejs.dev/linter/rules/no-noninteractive-tabindex)
  - [useAriaActivedescendantWithTabindex](https://biomejs.dev/linter/rules/use-aria-activedescendant-with-tabindex)

- [noMultipleSpacesInRegularExpressionLiterals](https://biomejs.dev/linter/rules/no-multiple-spaces-in-regular-expression-literals/)
  has a safe code fix. Contributed by @Conaclos

- [useArrowFunction](https://biomejs.dev/linter/rules/use-arrow-function/) ignores expressions that use `new.target`.
  Contributed by @Conaclos

- [noForEach](https://biomejs.dev/linter/rules/no-for-each) now reports only calls that use a callback with `0` or `1`
  parameter. Address [#547](https://github.com/biomejs/biome/issues/547). Contributed by @Conaclos

#### Bug fixes

-
Fix [#1061](https://github.com/biomejs/biome/issues/1061). [noRedeclare](https://biomejs.dev/linter/rules/no-redeclare)
no longer reports overloads of `export default function`. Contributed by @Conaclos

The following code is no longer reported:

```ts
export default function(a: boolean): boolean;
export default function(a: number): number;
export default function(a: number | boolean): number | boolean {
  return a;
}
```

-
Fix [#651](https://github.com/biomejs/biome/issues/651), [useExhaustiveDependencies](https://biomejs.dev/linter/rules/use-exhaustive-dependencies)
no longer reports out of scope dependencies. Contributed by @kalleep

The following code is no longer reported:
```ts
let outer = false;

const Component = ({}) => {
  useEffect(() => {
    outer = true;
  }, []);
}
```

-
Fix [#1191](https://github.com/biomejs/biome/issues/1191). [noUselessElse](https://biomejs.dev/linter/rules/no-useless-else)
now preserve comments of the `else` clause. Contributed by @Conaclos

For example, the rule suggested the following fix:

```diff
  function f(x) {
    if (x <0) {
      return 0;
    }
-   // Comment
-   else {
      return x;
-   }
  }
```

Now the rule suggests a fix that preserves the comment of the `else` clause:

```diff
  function f(x) {
    if (x <0) {
      return 0;
    }
    // Comment
-   else {
      return x;
-   }
  }
```

-
Fix [#1383](https://github.com/biomejs/biome/issues/1383). [noConfusingVoidType](https://biomejs.dev/linter/rules/no-confusing-void-type)
now accepts the `void` type in type parameter lists.

The rule no longer reports the following code:

```ts
f<void>();
```

-
Fix [#728](https://github.com/biomejs/biome/issues/728). [useSingleVarDeclarator](https://biomejs.dev/linter/rules/use-single-var-declarator)
no longer outputs invalid code. Contributed by @Conaclos

-
Fix [#1167](https://github.com/biomejs/biome/issues/1167). [useValidAriaProps](https://biomejs.dev/linter/rules/use-valid-aria-props)
no longer reports `aria-atomic` as invalid. Contributed by @unvalley

-
Fix [#1192](https://github.com/biomejs/biome/issues/1192). [useTemplate](https://biomejs.dev/linter/rules/use-template/)
now correctly handles parenthesized expressions and respects type coercions. Contributed by @n-gude

These cases are now properly handled:

```js
"a" + (1 + 2) // `a${1 + 2}`
```

```js
1 + (2 + "a") // `${1}${2}a`
```

-
Fix [#1456](https://github.com/biomejs/biome/issues/1456). [useTemplate](https://biomejs.dev/linter/rules/use-template/)
now reports expressions with an interpolated template literal and non-string expressions. Contributed by @n-gude

The following code is now reported:

```js
`a${1}` + 2;
```

-
Fix [#1436](https://github.com/biomejs/biome/issues/1436). [useArrowFunction](https://biomejs.dev/linter/rules/use-arrow-function/)
now applies a correct fix when a function expression is used in a call expression or a member access. Contributed by
@Conaclos

For example, the rule proposed the following fix:

```diff
- const called = function() {}();
+ const called = () => {}();
```

It now proposes a fix that adds the needed parentheses:

```diff
- const called = function() {}();
+ const called = (() => {})();
```

-
Fix [#696](https://github.com/biomejs/biome/issues/696). [useHookAtTopLevel](https://biomejs.dev/linter/rules/use-hook-at-top-level)
now correctly detects early returns before the calls to the hook.

- The code fix of [noUselessTypeCOnstraint](https://biomejs.dev/linter/rules/no-useless-type-constraint) now adds a
  trailing comma when needed to disambiguate a type parameter list from a JSX element. COntributed by @Conaclos

-
Fix [#578](https://github.com/biomejs/biome/issues/578). [useExhaustiveDependencies](https://biomejs.dev/linter/rules/use-exhaustive-dependencies)
now correctly recognizes hooks namespaced under the `React` namespace. Contributed by @XiNiHa

-
Fix [#910](https://github.com/biomejs/biome/issues/910). [noSvgWithoutTitle](https://biomejs.dev/linter/rules/no-svg-without-title)
now ignores `<svg>` element with `aria-hidden="true"`. COntributed by @vasucp1207

### Parser

#### BREAKING CHANGES

- The representation of imports has been simplified. Contributed by @Conaclos

  The new representation is closer to the ECMAScript standard.
  It provides a single way of representing a namespace import such as `import * as ns from ""`.
  It rules out some invalid states that was previously representable.
  For example, it is no longer possible to represent a combined import with a `type` qualifier such
  as `import type D, { N } from ""`.

  See [#1163](https://github.com/biomejs/biome/pull/1163) for more details.

#### New features

- Imports and exports with both an _import attribute_ and a `type` qualifier are now reported as parse errors.

  ```ts
  import type A from "mod" with { type: "json" };
  //     ^^^^              ^^^^^^^^^^^^^^^^^^^^^
  //     parse error
  ```

#### Bug fixes

- Fix [#1077](https://github.com/biomejs/biome/issues/1077) where parenthesized identifiers in conditional expression
  were being parsed as arrow expressions. Contributed by @kalleep

  These cases are now properly parsed:

  _JavaScript_:

  ```javascript
    a ? (b) : a => {};
  ```

  _TypeScript_:

  ```ts
    a ? (b) : a => {};
  ```

  _JSX_:

  ```jsx
    bar ? (foo) : (<a>{() => {}}</a>);
  ```

- Allow empty type parameter lists for interfaces and type
  aliases ([#1237](https://github.com/biomejs/biome/issues/1237)). COntributed by @togami2864

  _TypeScript_ allows interface declarations and type aliases to have empty type parameter lists.
  Previously Biome didn't handle this edge case.
  Now, it correctly parses this syntax:

  ```ts
  interface Foo<> {}
  type Bar<> = {};
  ```

### Crates

#### BREAKING CHANGES

- Rename the `biome_js_unicode_table` crate
  to `biome_unicode_table` ([#1302](https://github.com/biomejs/biome/issues/1302)). COntributed by @chansuke

## 1.4.1 (2023-11-30)

### Editors

#### Bug fixes

- Fix [#933](https://github.com/biomejs/biome/issues/933). Some files are properly ignored in the LSP too.
  E.g. `package.json`, `tsconfig.json`, etc.
- Fix [#1394](https://github.com/biomejs/biome/issues/1394), by inferring the language extension from the internal saved
  files. Now newly created files JavaScript correctly show diagnostics.

### Formatter

#### Bug fixes

- Fix some accidental line breaks when printing array expressions within arrow functions and other long
  lines [#917](https://github.com/biomejs/biome/pull/917). Contributed by @faultyserver

- Match Prettier's breaking strategy for `ArrowChain` layouts [#934](https://github.com/biomejs/biome/pull/934).
  Contributed by @faultyserver

- Fix double-printing of leading comments in arrow chain expressions [#951](https://github.com/biomejs/biome/pull/951).
  Contributed by @faultyserver

### Linter

#### Bug fixes

- Fix [#910](https://github.com/biomejs/biome/issues/910), where the rule `noSvgWithoutTitle` should skip elements that
  have `aria-hidden` attributes. Contributed by @vasucp1207

#### New features

- Add [useForOf](https://biomejs.dev/linter/rules/use-for-of) rule.
  The rule recommends a for-of loop when the loop index is only used to read from an array that is being iterated.
  Contributed by @victor-teles

#### Enhancement

- Address [#924](https://github.com/biomejs/biome/issues/924)
  and [#920](https://github.com/biomejs/biome/issues/920). [noUselessElse](https://biomejs.dev/linter/rules/no-useless-else)
  now ignores `else` clauses that follow at least one `if` statement that doesn't break early. Contributed by @Conaclos

  For example, the following code is no longer reported by the rule:

  ```js
  function f(x) {
      if (x < 0) {
        // this `if` doesn't break early.
      } else if (x > 0) {
          return x;
      } else {
          // This `else` block was previously reported as useless.
      }
  }
  ```

#### Bug fixes

-
Fix [#918](https://github.com/biomejs/biome/issues/918). [useSimpleNumberKeys](https://biomejs.dev/linter/rules/use-simple-number-keys)
no longer repports false positive on comments. Contributed by @kalleep

- Fix [#953](https://github.com/biomejs/biome/issues/953). [noRedeclare](https://biomejs.dev/linter/rules/no-redeclare)
  no longer reports type parameters with the same name in different mapped types as redeclarations. Contributed by
  @Conaclos

-
Fix [#608](https://github.com/biomejs/biome/issues/608). [useExhaustiveDependencies](https://biomejs.dev/linter/rules/use-exhaustive-dependencies)
no longer repports missing dependencies for React hooks without dependency array. Contributed by @kalleep

### Parser

## 1.4.0 (2023-11-27)

### CLI

- Remove the CLI options from the `lsp-proxy`, as they were never meant to be passed to that command. Contributed by
  @ematipico

- Add option `--config-path` to `lsp-proxy` and `start` commands. It's now possible to tell the Daemon server to
  load `biome.json` from a custom path. Contributed by @ematipico

- Add option `--diagnostic-level`. It lets users control the level of diagnostics printed by the CLI. Possible values
  are: `"info"`, `"warn"`, and `"hint"`. Contributed by @simonxabris

- Add option `--line-feed` to the `format` command. Contributed by @SuperchupuDev

- Add option `--bracket-same-line` to the `format` command. Contributed by @faultyserver

- Add option `--bracket-spacing` to the `format` command. Contributed by @faultyserver

#### Bug fixes

- Fix the command `format`, now it returns a non-zero exit code when if there pending diffs. Contributed by @ematipico

### Formatter

#### New features

- Add the configuration [`formatter.lineFeed`](https://biomejs.dev/reference/configuration/#formatterlineending). It
  allows changing the type of line endings. Contributed by @SuperchupuDev

- Add the
  configuration [`javascript.formatter.bracketSameLine`](https://biomejs.dev/reference/configuration/#formatterbracketsameline).
  It allows controlling whether ending `>` of a multi-line _JSX_ element should be on the last attribute line or
  not. [#627](https://github.com/biomejs/biome/issues/627). Contributed by @faultyserver

- Add the
  configuration [`javascript.formatter.bracketSpacing`](https://biomejs.dev/reference/configuration/#formatterbracketspacing).
  It allows controlling whether spaces are inserted around the brackets of object
  literals. [#627](https://github.com/biomejs/biome/issues/627). Contributed by @faultyserver

#### Bug fixes

- Fix [#832](https://github.com/biomejs/biome/issues/832), the formatter no longer keeps an unnecessary trailing comma
  in type parameter lists. Contributed by @Conaclos

  ```diff
  - class A<T,> {}
  + class A<T> {}
  ```

- Fix [#301](https://github.com/biomejs/biome/issues/301), the formatter should not break before the `in` keyword.
  Contributed by @ematipico

### Linter

#### Promoted rules

- [a11y/noInteractiveElementToNoninteractiveRole](https://biomejs.dev/linter/rules/no-interactive-element-to-noninteractive-role)
- [complexity/noThisInStatic](https://biomejs.dev/linter/rules/no-this-in-static)
- [complexity/useArrowFunction](https://biomejs.dev/linter/rules/use-arrow-function)
- [correctness/noEmptyCharacterClassInRegex](https://biomejs.dev/linter/rules/no-empty-character-class-in-regex)
- [correctness/noInvalidNewBuiltin](https://biomejs.dev/linter/rules/no-invalid-new-builtin)
- [style/noUselessElse](https://biomejs.dev/linter/rules/no-useless-else)
- [style/useAsConstAssertion](https://biomejs.dev/linter/rules/use-as-const-assertion)
- [style/useShorthandAssign](https://biomejs.dev/linter/rules/use-shorthand-assign)
- [suspicious/noApproximativeNumericConstant](https://biomejs.dev/linter/rules/no-approximative-numeric-constant)
- [suspicious/noMisleadingInstantiator](https://biomejs.dev/linter/rules/no-misleading-instantiator)
- [suspicious/noMisrefactoredShorthandAssign](https://biomejs.dev/linter/rules/no-misrefactored-shorthand-assign)

The following rules are now recommended:

- [a11y/noAccessKey](https://biomejs.dev/linter/rules/no-access-key)
- [a11y/useHeadingContent](https://biomejs.dev/linter/rules/use-heading-content)
- [complexity/useSimpleNumberKeys](https://biomejs.dev/linter/rules/use-simple-number-keys)

The following rules are now deprecated:

- [correctness/noNewSymbol](https://biomejs.dev/linter/rules/no-new-symbol)
  The rule is replaced by [correctness/noInvalidNewBuiltin](https://biomejs.dev/linter/rules/no-invalid-new-builtin)

#### New features

- Add [noDefaultExport](https://biomejs.dev/linter/rules/no-default-export) which disallows `export default`.
  Contributed by @Conaclos

- Add [noAriaHiddenOnFocusable](https://biomejs.dev/linter/rules/no-aria-hidden-on-focusable) which reports hidden and
  focusable elements. Contributed by @vasucp1207

- Add [noImplicitAnyLet](https://biomejs.dev/linter/rules/no-implicit-any-let) that reports variables declared
  with `let` and without initialization and type annotation. Contributed by @TaKO8Ki and @b4s36t4

- Add [useAwait](https://biomejs.dev/linter/rules/use-await) that reports `async` functions that don't use an `await`
  expression.

- Add [useValidAriaRole](https://biomejs.dev/linter/rules/use-valid-aria-role). Contributed by @vasucp1207

- Add [useRegexLiterals](https://biomejs.dev/linter/rules/use-regex-literals) that suggests turning call to the regex
  constructor into regex literals. COntributed by @Yuiki

#### Enhancements

- Add an unsafe code fix
  for [a11y/useAriaActivedescendantWithTabindex](https://biomejs.dev/linter/rules/use-aria-activedescendant-with-tabindex)

#### Bug fixes

- Fix [#639](https://github.com/biomejs/biome/issues/639) by ignoring unused TypeScript's mapped key. Contributed by
  @Conaclos

- Fix [#565](https://github.com/biomejs/biome/issues/565) by handling several `infer` with the same name in extends
  clauses of TypeScript's conditional types. Contributed by @Conaclos

-
Fix [#653](https://github.com/biomejs/biome/issues/653). [noUnusedImports](https://biomejs.dev/linter/rules/no-unused-imports)
now correctly removes the entire line where the unused `import` is. Contributed by @Conaclos

- Fix [#607](https://github.com/biomejs/biome/issues/609) `useExhaustiveDependencies`, ignore optional chaining,
  Contributed by @msdlisper

- Fix [#676](https://github.com/biomejs/biome/issues/676), by using the correct node for the `"noreferrer"` when
  applying the code action. Contributed by @ematipico

- Fix [#455](https://github.com/biomejs/biome/issues/455). The CLI can now print complex emojis to the console
  correctly.

-
Fix [#727](https://github.com/biomejs/biome/issues/727). [noInferrableTypes](https://biomejs.dev/linter/rules/no-inferrable-types)
now correctly keeps type annotations when the initialization expression is `null`. Contributed by @Conaclos

-
Fix [#784](https://github.com/biomejs/biome/issues/784), [noSvgWithoutTitle](https://biomejs.dev/linter/rules/no-svg-without-title)
fixes false-positives to `aria-label` and reports svg's role attribute is implicit. Contributed by @unvalley

- Fix [#834](https://github.com/biomejs/biome/issues/834) that
  made [noUselessLoneBlockStatements](https://biomejs.dev/linter/rules/no-useless-lone-block-statements) reports block
  statements of switch clauses. Contributed by @vasucp1207

- Fix [#783](https://github.com/biomejs/biome/issues/834) that
  made [noUselessLoneBlockStatements](https://biomejs.dev/linter/rules/no-useless-lone-block-statements) reports block
  statements of `try-catch` structures. Contributed by @hougesen

- Fix [#69](https://github.com/biomejs/biome/issues/69) that
  made [correctness/noUnnecessaryContinue](https://biomejs.dev/linter/rules/no-unnecessary-continue) incorrectly reports
  a `continue` used to break a switch clause. Contributed by @TaKO8Ki

- Fix [#664](https://github.com/biomejs/biome/issues/664) by improving the diagnostic
  of [style/useNamingConvention](https://biomejs.dev/linter/rules/use-naming-convention) when double capital are
  detected in strict camel case mode. Contributed by @vasucp1207

- Fix [#643](https://github.com/biomejs/biome/issues/643) that erroneously parsed the option
  of [complexity/useExhaustiveDependencies](https://biomejs.dev/linter/rules/use-naming-convention). Contributed by
  @arendjr

### Parser

#### Bug fixes

- Fix [#846](https://github.com/biomejs/biome/issues/846) that erroneously parsed `<const T,>() => {}` as a JSX tag
  instead of an arrow function when both TypeScript and JSX are enabled.

### VSCode

## 1.3.3 (2023-10-31)

### Analyzer

#### Bug fixes

- Fix [#604](https://github.com/biomejs/biome/issues/604) which
  made [noConfusingVoidType](https://biomejs.dev/linter/rules/no-confusing-void-type) report false positives when
  the `void` type is used in a generic type parameter. Contributed by @unvalley

### CLI

#### Bug fixes

- Fix how `overrides` behave. Now `ignore` and `include` apply or not the override pattern, so they override each other.
  Now the options inside `overrides` override the top-level options.
- Bootstrap the logger only when needed. Contributed by @ematipico
- Fix how `overrides` are run. The properties `ignore` and `include` have different semantics and only apply/not apply
  an override. Contributed by @ematipico

### Editors

#### Bug fixes

- Fix [#592](https://github.com/biomejs/biome/issues/592), by changing binary resolution in the IntelliJ plugin.
  Contributed by @Joshuabaker2

### Formatter

#### Bug fixes

- Apply the correct layout when the right hand of an assignment expression is an `await` expression or a yield
  expression. Contributed by @ematipico

- Fix [#303](https://github.com/biomejs/biome/issues/303), where nested arrow functions didn't break. Contributed by
  @victor-teles

### Linter

#### New features

- Add [noUnusedPrivateClassMembers](https://biomejs.dev/linter/rules/no-unused-private-class-members) rule. The rule
  disallow unused private class members. Contributed by @victor-teles

#### Bug fixes

- Fix [#175](https://github.com/biomejs/biome/issues/175) which
  made [noRedeclare](https://biomejs.dev/linter/rules/no-redeclare) report index signatures using the name of a variable
  in the parent scope.

- Fix [#557](https://github.com/biomejs/biome/issues/557) which
  made [noUnusedImports](https://biomejs.dev/linter/rules/no-unused-imports) report imported types used in `typeof`
  expression. Contributed by @Conaclos

- Fix [#576](https://github.com/biomejs/biome/issues/576) by removing some erroneous logic
  in [noSelfAssign](https://biomejs.dev/linter/rules/no-self-assign/). Contributed by @ematipico

- Fix [#861](https://github.com/biomejs/biome/issues/861) that
  made [noUnusedVariables](https://biomejs.dev/linter/rules/no-unused-variables) always reports the parameter of a
  non-parenthesize arrow function as unused.

- Fix [#595](https://github.com/biomejs/biome/issues/595) by updating unsafe-apply logic to avoid unexpected errors
  in [noUselessFragments](https://biomejs.dev/linter/rules/no-useless-fragments/). Contributed by @nissy-dev

- Fix [#591](https://github.com/biomejs/biome/issues/591) which
  made [noRedeclare](https://biomejs.dev/linter/rules/no-redeclare) report type parameters with identical names but in
  different method signatures. Contributed by @Conaclos

- Support more a11y roles and fix some methods for a11y lint rules Contributed @nissy-dev

- Fix [#609](https://github.com/biomejs/biome/issues/609) `useExhaustiveDependencies`, by removing `useContext`, `useId`
  and `useSyncExternalStore` from the known hooks. Contributed by @msdlisper

- Fix `useExhaustiveDependencies`, by removing `useContext`, `useId` and `useSyncExternalStore` from the known hooks.
  Contributed by @msdlisper

- Fix [#871](https://github.com/biomejs/biome/issues/871) and [#610](https://github.com/biomejs/biome/issues/610).
  Now `useHookAtTopLevel` correctly handles nested functions. Contributed by @arendjr

- The options of the rule `useHookAtTopLevel` are deprecated and will be removed in Biome 2.0. The rule now determines
  the hooks using the naming convention set by React.

  ```diff
  {
    "linter": {
      "rules": {
        "correctness": {
  +        "useHookAtTopLevel": "error",
  -        "useHookAtTopLevel": {
  -          "level": "error",
  -          "options": {
  -            "hooks": [
  -              {
  -                "name": "useLocation",
  -                "closureIndex": 0,
  -                "dependenciesIndex": 1
  -              },
  -              { "name": "useQuery", "closureIndex": 1, "dependenciesIndex": 0 }
  -            ]
  -          }
  -        }
        }
      }
    }
  }
  ```

### Parser

#### Enhancements

- Support RegExp v flag. Contributed by @nissy-dev
- Improve error messages. Contributed by @ematipico

## 1.3.1 (2023-10-20)

### CLI

#### Bug fixes

- Fix `rage` command, now it doesn't print info about running servers. Contributed by @ematipico

### Editors

#### Bug fixes

- Fix [#552](https://github.com/biomejs/biome/issues/552), where the formatter isn't correctly triggered in Windows
  systems. Contributed by @victor-teles

### Linter

#### New features

- Add [noThisInStatic](https://biomejs.dev/linter/rules/no-this-in-static) rule. Contributed by @ditorodev and @Conaclos

#### Bug fixes

- Fix [#548](https://github.com/biomejs/biome/issues/548) which
  made [noSelfAssign](https://biomejs.dev/linter/rules/no-self-assign) panic.

- Fix [#555](https://github.com/biomejs/biome/issues/555), by correctly map `globals` into the workspace.

## 1.3.0 (2023-10-19)

### Analyzer

#### Enhancements

- Import sorting is safe to apply now, and it will be applied when running `check --apply` instead
  of `check --apply-unsafe`.

- Import sorting now handles Bun imports `bun:<name>`, absolute path imports `/<path>`,
  and [Node's subpath imports `#<name>`](https://nodejs.org/api/packages.html#subpath-imports).
  See [our documentation](https://biomejs.dev/analyzer/) for more details. Contributed by @Conaclos

### CLI

#### Bug fixes

- Fix [#319](https://github.com/biomejs/biome/issues/319). The command `biome lint` now shows the correct options.
  Contributed by @ematipico
- Fix [#312](https://github.com/biomejs/biome/issues/312). Running `biome --version` now exits with status code `0`
  instead of `1`. Contributed by @nhedger
- Fix a bug where the `extends` functionality doesn't carry over `organizeImports.ignore`. Contributed by @ematipico
- The CLI now returns the original content when using `stdin` and the original content doesn't change. Contributed by
  @ematipico

#### New features

- Add support for `BIOME_BINARY` environment variable to override the location of the binary. Contributed by @ematipico
- Add option `--indent-width`, and deprecated the option `--indent-size`. Contributed by @ematipico
- Add option `--javascript-formatter-indent-width`, and deprecated the option `--javascript-formatter-indent-size`.
  Contributed by @ematipico
- Add option `--json-formatter-indent-width`, and deprecated the option `--json-formatter-indent-size`. Contributed by
  @ematipico
- Add option `--daemon-logs` to `biome rage`. The option is required to view Biome daemon server logs. Contributed by
  @unvalley
- Add support for logging. By default, Biome doesn't log anything other than diagnostics. Logging can be enabled with
  the new option `--log-level`:

  ```shell
  biome format --log-level=info ./src
  ```
  There are four different levels of logging, from the most verbose to the least verbose: `debug`, `info`, `warn`
  and `error`. Here's how an `INFO` log will look like:

  ```
  2023-10-05T08:27:01.954727Z  INFO  Analyze file ./website/src/playground/components/Resizable.tsx
    at crates/biome_service/src/file_handlers/javascript.rs:298 on biome::worker_5
    in Pulling diagnostics with categories: RuleCategories(SYNTAX)
    in Processes formatting with path: "./website/src/playground/components/Resizable.tsx"
    in Process check with path: "./website/src/playground/components/Resizable.tsx"
  ```

  You can customize how the log will look like with a new option `--log-kind`. The supported kinds
  are: `pretty`, `compact` and `json`.

  `pretty` is the default logging. Here's how a `compact` log will look like:

  ```
  2023-10-05T08:29:04.864247Z  INFO biome::worker_2 Process check:Processes linting:Pulling diagnostics: crates/biome_service/src/file_handlers/javascript.rs: Analyze file ./website/src/playground/components/Resizable.tsx path="./website/src/playground/components/Resizable.tsx" path="./website/src/playground/components/Resizable.tsx" categories=RuleCategories(LINT)
  2023-10-05T08:29:04.864290Z  INFO biome::worker_7 Process check:Processes formatting: crates/biome_service/src/file_handlers/javascript.rs: Format file ./website/src/playground/components/Tabs.tsx path="./website/src/playground/components/Tabs.tsx" path="./website/src/playground/components/Tabs.tsx"
  2023-10-05T08:29:04.879332Z  INFO biome::worker_2 Process check:Processes formatting:Pulling diagnostics: crates/biome_service/src/file_handlers/javascript.rs: Analyze file ./website/src/playground/components/Resizable.tsx path="./website/src/playground/components/Resizable.tsx" path="./website/src/playground/components/Resizable.tsx" categories=RuleCategories(SYNTAX)
  2023-10-05T08:29:04.879383Z  INFO biome::worker_2 Process check:Processes formatting: crates/biome_service/src/file_handlers/javascript.rs: Format file ./website/src/playground/components/Resizable.tsx path="./website/src/playground/components/Resizable.tsx" path="./website/src/playground/components/Resizable.tsx"
  ```

#### Enhancements

- Deprecated the environment variable `ROME_BINARY`. Use `BIOME_BINARY` instead. Contributed by @ematipico
- Biome doesn't check anymore the presence of the `.git` folder when VCS support is enabled. Contributed by @ematipico
- `biome rage` doesn't print the logs of the daemon, use `biome rage --daemon-logs` to print them. Contributed by
  @unvalley

### Configuration

#### New features

- Add option `formatter.indentWidth`, and deprecated the option `formatter.indentSize`. Contributed by @ematipico
- Add option `javascript.formatter.indentWidth`, and deprecated the option `javascript.formatter.indentSize`.
  Contributed by @ematipico
- Add option `json.formatter.indentWidth`, and deprecated the option `json.formatter.indentSize`. Contributed by
  @ematipico
- Add option `include` to multiple sections of the configuration
  - `files.include`;
  - `formatter.include`;
  - `linter.include`;
  - `organizeImports.include`;
    When `include` and `ignore` are both specified, `ignore` takes **precedence** over `include`
- Add option `overrides`, where users can modify the behaviour of the tools for certain files or paths.

  For example, it's possible to modify the formatter `lineWidth`, and even `quoteStyle` for certain files that are
  included in glob path `generated/**`:

  ```json
  {
    "formatter": {
      "lineWidth": 100
    },
    "overrides": [
      {
        "include": ["generated/**"],
        "formatter": {
          "lineWidth": 160
        },
        "javascript": {
          "formatter": {
            "quoteStyle": "single"
          }
        }
      }
    ]
  }
  ```

  Or, you can disable certain rules for certain path, and disable the linter for other paths:

  ```json
  {
    "linter": {
      "enabled": true,
      "rules": {
        "recommended": true
      }
    },
    "overrides": [
      {
        "include": ["lib/**"],
        "linter": {
          "rules": {
            "suspicious": {
              "noDebugger": "off"
            }
          }
        }
      },
      {
        "include": ["shims/**"],
        "linter": {
          "enabled": false
        }
      }
    ]
  }
  ```

### Bug fixes

- Fix [#343](https://github.com/biomejs/biome/issues/343), `extends` was incorrectly applied to the `biome.json` file.
  Contributed by @ematipico

### Editors

#### Bug fixes

- Fix [#404](https://github.com/biomejs/biome/issues/404). Biome intellij plugin now works on Windows. Contributed by
  @victor-teles

- Fix [#402](https://github.com/biomejs/biome/issues/402). Biome `format` on intellij plugin now recognize biome.json.
  Contributed by @victor-teles

### Formatter

#### Enhancements

- Use `OnceCell` for the Memoized memory because that's what the `RefCell<Option>` implemented. Contributed by
  @denbezrukov

### Linter

#### Promoted rules

- [complexity/noExcessiveCognitiveComplexity](https://biomejs.dev/linter/rules/no-excessive-cognitive-complexity)
- [complexity/noVoid](https://biomejs.dev/linter/rules/no-void)
- [correctness/useExhaustiveDependencies](https://biomejs.dev/linter/rules/use-exhaustive-dependencies)
- [correctness/useHookAtTopLevel](https://biomejs.dev/linter/rules/use-hook-at-top-level)
- [performance/noAccumulatingSpread](https://biomejs.dev/linter/rules/no-accumulating-spread)
- [style/useCollapsedElseIf](https://biomejs.dev/linter/rules/use-collapsed-else-if)
- [suspicious/noConfusingVoidType](https://biomejs.dev/linter/rules/no-confusing-void-type)
- [suspicious/noFallthroughSwitchClause](https://biomejs.dev/linter/rules/no-fallthrough-switch-clause)
- [suspicious/noGlobalIsFinite](https://biomejs.dev/linter/rules/no-global-is-finite)
- [suspicious/noGlobalIsNan](https://biomejs.dev/linter/rules/no-global-is-nan)
- [suspicious/useIsArray](https://biomejs.dev/linter/rules/use-is-array)

The following rules are now recommended:

- [noAccumulatingSpread](https://biomejs.dev/linter/rules/)
- [noConfusingVoidType](https://biomejs.dev/linter/rules/no-confusing-void-type)
- [noFallthroughSwitchClause](https://biomejs.dev/linter/rules/no-fallthrough-switch-clause)
- [noForEach](https://biomejs.dev/linter/rules/no-for-each)

#### New features

- Add [noEmptyCharacterClassInRegex](https://biomejs.dev/linter/rules/no-empty-character-class-in-regex) rule. The rule
  reports empty character classes and empty negated character classes in regular expression literals. Contributed by
  @Conaclos

- Add [noMisleadingInstantiator](https://biomejs.dev/linter/rules/no-misleading-instantiator) rule. The rule reports the
  misleading use of the `new` and `constructor` methods. Contributed by @unvalley

- Add [noUselessElse](https://biomejs.dev/linter/rules/no-useless-else) rule.
  The rule reports `else` clauses that can be omitted because their `if` branches break.
  Contributed by @Conaclos

- Add [noUnusedImports](https://biomejs.dev/linter/rules/no-unused-imports) rule.
  The rule reports unused imports and suggests removing them.
  Contributed by @Conaclos

  [noUnusedVariables](https://biomejs.dev/linter/rules/no-unused-variables) reports also unused imports, but don't
  suggest their removal.
  Once [noUnusedImports](https://biomejs.dev/linter/rules/no-unused-imports) stabilized,
  [noUnusedVariables](https://biomejs.dev/linter/rules/no-unused-variables) will not report unused imports.

- Add [useShorthandAssign](https://biomejs.dev/linter/rules/use-shorthand-assign) rule.
  The rule enforce use of shorthand operators that combine variable assignment and some simple mathematical operations.
  For example, x = x + 4 can be shortened to x += 4.
  Contributed by @victor-teles

- Add [useAsConstAssertion](https://biomejs.dev/linter/rules/use-as-const-assertion) rule.
  The rule enforce use of `as const` assertion to infer literal types.
  Contributed by @unvalley

- Add [noMisrefactoredShorthandAssign](https://biomejs.dev/linter/rules/no-misrefactored-shorthand-assign) rule.
  The rule reports shorthand assigns when variable appears on both sides. For example `x += x + b`
  Contributed by @victor-teles
- Add [noApproximativeNumericConstant](https://biomejs.dev/linter/rules/no-approximative-numeric-constant/) rule.
  Contributed by @nikeee

-
Add [noInteractiveElementToNoninteractiveRole](https://biomejs.dev/linter/rules/no-interactive-element-to-noninteractive-role)
rule. The rule enforces the non-interactive ARIA roles are not assigned to interactive HTML elements. Contributed by
@nissy-dev

- Add [useAriaActivedescendantWithTabindex](https://biomejs.dev/linter/rules/use-aria-activedescendant-with-tabindex)
  rule. The rule enforces that `tabIndex` is assigned to non-interactive HTML elements with `aria-activedescendant`.
  Contributed by @nissy-dev

- Add [noUselessLoneBlockStatements](https://biomejs.dev/linter/rules/no-useless-lone-block-statements) rule.
  The rule reports standalone blocks that don't include any lexical scoped declaration.
  Contributed by @emab

- Add [noInvalidNewBuiltin](https://biomejs.dev/linter/rules/no-invalid-new-builtin) rule.
  The rule reports use of `new` on `Symbol` and `BigInt`. Contributed by @lucasweng

#### Enhancements

- The following rules have now safe code fixes:

  - [noNegationElse](https://biomejs.dev/linter/rules/no-negation-else)
  - [noUselessLabel](https://biomejs.dev/linter/rules/no-useless-label)
  - [noUselessTypeConstraint](https://biomejs.dev/linter/rules/no-useless-type-constraint)
  - [noUnusedLabels](https://biomejs.dev/linter/rules/no-unused-labels)
  - [useConst](https://biomejs.dev/linter/rules/use-const)
  - [useEnumInitializers](https://biomejs.dev/linter/rules/use-enum-initializers)
  - [useWhile](https://biomejs.dev/linter/rules/use-while)

- [noAccumulatingSpread](https://biomejs.dev/linter/rules/no-accumulating-spread) makes more check in order to reduce
  potential false positives. Contributed by @Vivalldi

- [noConstAssign](https://biomejs.dev/linter/rules/no-const-assign) now provides an unsafe code fix that
  replaces `const` with `let`. Contributed by @vasucp1207

- [noExcessiveComplexity](https://biomejs.dev/linter/rules/no-excessive-cognitive-complexity) default complexity
  threshold is now `15`. Contributed by @arendjr

- [noPositiveTabindexValue](https://biomejs.dev/linter/rules/no-positive-tabindex) now provides an unsafe code fix that
  set to `0` the tab index. Contributed by @vasucp1207

- [noUnusedLabels](https://biomejs.dev/linter/rules/no-unused-labels) no longer reports unbreakable labeled statements.
  Contributed by @Conaclos

- [noUnusedVariables](https://biomejs.dev/linter/rules/no-unused-variables) now reports unused TypeScript's type
  parameters. Contributed by @Conaclos

- [useAnchorContent](https://biomejs.dev/linter/rules/use-anchor-content) now provides an unsafe code fix that removes
  the `aria-hidden`` attribute. Contributed by @vasucp1207

- [useValidAriaProps](https://biomejs.dev/linter/rules/use-valid-aria-props) now provides an unsafe code fix that
  removes invalid properties. Contributed by @vasucp1207

- `noExcessiveComplexity` was renamed to `noExcessiveCognitiveComplexity`

#### Bug fixes

-
Fix [#294](https://github.com/biomejs/biome/issues/294). [noConfusingVoidType](https://biomejs.dev/linter/rules/no-confusing-void-type/)
no longer reports false positives for return types. Contributed by @b4s36t4

-
Fix [#313](https://github.com/biomejs/biome/issues/313). [noRedundantUseStrict](https://biomejs.dev/linter/rules/no-redundant-use-strict/)
now keeps leading comments.

-
Fix [#383](https://github.com/biomejs/biome/issues/383). [noMultipleSpacesInRegularExpressionLiterals](https://biomejs.dev/linter/rules/no-multiple-spaces-in-regular-expression-literals)
now provides correct code fixes when consecutive spaces are followed by a quantifier. Contributed by @Conaclos

-
Fix [#397](https://github.com/biomejs/biome/issues/397). [useNumericLiterals](https://biomejs.dev/linter/rules/use-numeric-literals)
now provides correct code fixes for signed numbers. Contributed by @Conaclos

- Fix [452](https://github.com/biomejs/biome/pull/452). The linter panicked when it met a malformed regex (a regex not
  ending with a slash).

- Fix [#104](https://github.com/biomejs/biome/issues/104). We now correctly handle types and values with the same name.

- Fix [#243](https://github.com/biomejs/biome/issues/243) a false positive case where the incorrect scope was defined
  for the `infer` type in rule [noUndeclaredVariables](https://biomejs.dev/linter/rules/no-undeclared-variables/).
  Contributed by @denbezrukov

- Fix [#322](ttps://github.com/biomejs/biome/issues/322),
  now [noSelfAssign](https://biomejs.dev/linter/rules/no-self-assign/) correctly handles literals inside call
  expressions.

- Changed how [noSelfAssign](https://biomejs.dev/linter/rules/no-self-assign/) behaves. The rule is not triggered
  anymore on function calls. Contributed by @ematipico

### Parser

- Enhance diagnostic for infer type handling in the parser. The 'infer' keyword can only be utilized within the '
  extends' clause of a conditional type. Using it outside this context will result in an error. Ensure that any type
  declarations using 'infer' are correctly placed within the conditional type structure to avoid parsing issues.
  Contributed by @denbezrukov
- Add support for parsing trailing commas inside JSON files:

  ```json
  {
    "json": {
      "parser": {
        "allowTrailingCommas": true
      }
    }
  }
  ```

  Contributed by @nissy-dev

### VSCode

## 1.2.2 (2023-09-16)

### CLI

#### Bug fixes

- Fix a condition where import sorting wasn't applied when running `biome check --apply`

## 1.2.1 (2023-09-15)

### Configuration

- Fix an edge case where the formatter language configuration wasn't picked.
- Fix the configuration schema, where `json.formatter` properties weren't transformed in camel case.

## 1.2.0 (2023-09-15)

### CLI

#### New features

- Add new options to customize the behaviour the formatter based on the language of the file
  - `--json-formatter-enabled`
  - `--json-formatter-indent-style`
  - `--json-formatter-indent-size`
  - `--json-formatter-line-width`
  - `--javascript-formatter-enabled`
  - `--javascript-formatter-indent-style`
  - `--javascript-formatter-indent-size`
  - `--javascript-formatter-line-width`

#### Bug fixes

- Fix a bug where `--errors-on-warning` didn't work when running `biome ci` command.

### Configuration

#### New features

- Add new options to customize the behaviour of the formatter based on the language of the file
  - `json.formatter.enabled`
  - `json.formatter.indentStyle`
  - `json.formatter.indentSize`
  - `json.formatter.lineWidth`
  - `javascript.formatter.enabled`
  - `javascript.formatter.indentStyle`
  - `javascript.formatter.indentSize`
  - `javascript.formatter.lineWidth`

### Linter

#### Promoted rules

New rules are incubated in the nursery group.
Once stable, we promote them to a stable group.
The following rules are promoted:

- [a11y/noAriaUnsupportedElements](https://www.biomejs.dev/linter/rules/no-aria-unsupported-elements/)
- [a11y/noNoninteractiveTabindex](https://www.biomejs.dev/linter/rules/no-noninteractive-tabindex/)
- [a11y/noRedundantRoles](https://www.biomejs.dev/linter/rules/no-redundant-roles/)
- [a11y/useValidAriaValues](https://www.biomejs.dev/linter/rules/use-valid-aria-values/)
- [complexity/noBannedTypes](https://www.biomejs.dev/linter/rules/no-banned-types)
- [complexity/noStaticOnlyClass](https://www.biomejs.dev/linter/rules/no-static-only-class)
- [complexity/noUselessEmptyExport](https://www.biomejs.dev/linter/rules/no-useless-empty-export)
- [complexity/noUselessThisAlias](https://www.biomejs.dev/linter/rules/no-useless-this-alias)
- [correctness/noConstantCondition](https://www.biomejs.dev/linter/rules/no-constant-condition)
- [correctness/noNonoctalDecimalEscape](https://www.biomejs.dev/linter/rules/no-nonoctal-decimal-escape)
- [correctness/noSelfAssign](https://www.biomejs.dev/linter/rules/no-self-assign)
- [style/useLiteralEnumMembers](https://www.biomejs.dev/linter/rules/use-literal-enum-members)
- [style/useNamingConvention](https://www.biomejs.dev/linter/rules/use-naming-convention)
- [suspicious/noControlCharactersInRegex](https://www.biomejs.dev/linter/rules/no-control-characters-in-regex)
- [suspicious/noUnsafeDeclarationMerging](https://www.biomejs.dev/linter/rules/no-unsafe-declaration-merging)
- [suspicious/useGetterReturn](https://www.biomejs.dev/linter/rules/use-getter-return)

#### New rules

- Add [noConfusingVoidType](https://biomejs.dev/linter/rules/no-confusing-void-type/) rule. The rule reports the unusual
  use of the `void` type. Contributed by @shulandmimi

#### Removed rules

- Remove `noConfusingArrow`

  Code formatters, such as prettier and Biome, always adds parentheses around the parameter or the body of an arrow
  function.
  This makes the rule useless.

  Contributed by @Conaclos

#### Enhancements

- [noFallthroughSwitchClause](https://biomejs.dev/linter/rules/no-fallthrough-switch-clause/) now relies on control flow
  analysis to report most of the switch clause fallthrough. Contributed by @Conaclos

- [noAssignInExpressions](https://biomejs.dev/linter/rules/no-assign-in-expressions/) no longer suggest code fixes. Most
  of the time the suggestion didn't match users' expectations. Contributed by @Conaclos

- [noUselessConstructor](https://biomejs.dev/linter/rules/no-useless-constructor/) no longer emits safe code fixes.
  Contributed by @Conaclos

  All code fixes are now emitted as unsafe code fixes.
  Removing a constructor can change the behavior of a program.

- [useCollapsedElseIf](https://biomejs.dev/linter/rules/use-collapsed-else-if/) now only provides safe code fixes.
  Contributed by @Conaclos

- [noUnusedVariables](https://biomejs.dev/linter/rules/no-unused-variables/) now reports more cases.

  The rule is now able to ignore self-writes.
  For example, the rule reports the following unused variable:

  ```js
  let a = 0;
  a++;
  a += 1;
  ```

  The rule is also capable of detecting an unused declaration that uses itself.
  For example, the rule reports the following unused interface:

  ```ts
  interface I {
    instance(): I
  }
  ```

  Finally, the rule now ignores all _TypeScript_ declaration files,
  including [global declaration files](https://www.typescriptlang.org/docs/handbook/declaration-files/templates/global-d-ts.html).

  Contributed by @Conaclos

#### Bug fixes

- Fix [#182](https://github.com/biomejs/biome/issues/182),
  making [useLiteralKeys](https://biomejs.dev/linter/rules/use-literal-keys/) retains optional chaining. Contributed by
  @denbezrukov

- Fix [#168](https://github.com/biomejs/biome/issues/168),
  fix [useExhaustiveDependencies](https://biomejs.dev/linter/rules/use-exhaustive-dependencies) false positive case when
  stable hook is on a new line. Contributed by @denbezrukov

- Fix [#137](https://github.com/biomejs/biome/issues/137),
  fix [noRedeclare](https://biomejs.dev/linter/rules/no-redeclare/) false positive case with TypeScript module
  declaration:

  ```typescript
  declare module '*.gif' {
      const src: string;
  }

  declare module '*.bmp' {
      const src: string;
  }
  ```
  Contributed by @denbezrukov

- Fix [#258](https://github.com/biomejs/biome/issues/258),
  fix [noUselessFragments](https://biomejs.dev/linter/rules/no-useless-fragments/) the case where the rule removing an
  assignment. Contributed by @denbezrukov
- Fix [#266](https://github.com/biomejs/biome/issues/266), where `complexity/useLiteralKeys` emitted a code action with
  an invalid AST. Contributed by @ematipico


- Fix [#105](https://github.com/biomejs/biome/issues/105), removing false positives reported
  by [noUnusedVariables](https://biomejs.dev/linter/rules/no-unused-variables/).

  The rule no longer reports the following used variable:

  ```js
  const a = f(() => a);
  ```

  Contributed by @Conaclos

### VSCode

#### Enhancements

- Improve server binary resolution when using certain package managers, notably pnpm.

  The new strategy is to point to `node_modules/.bin/biome` path,
  which is consistent for all package managers.

## 1.1.2 (2023-09-07)

### Editors

#### Bug fixes

- Fix a case where an empty JSON file would cause the LSP server to crash. Contributed by @ematipico

### Linter

#### Enhancements

- [useNamingConvention](https://biomejs.dev/linter/rules/use-naming-convention/) now accepts import namespaces in
  _PascalCase_ and rejects export namespaces in _CONSTANT\_CASE_.

  The following code is now valid:

  ```js
  import * as React from "react";
  ```

  And the following code is now invalid:

  ```js
  export * as MY_NAMESPACE from "./lib.js";
  ```

  Contributed by @Conaclos

- [noUselessConstructor](https://biomejs.dev/linter/rules/no-useless-constructor/) now ignores decorated classes and
  decorated parameters. The rule now gives suggestions instead of safe fixes when parameters are annotated with types.
  Contributed by @Conaclos

## 1.1.1 (2023-09-07)

### Analyzer

#### Bug fixes

- The diagnostic for `// rome-ignore` suppression comment should not be a warning. A warning could block the CI, marking
  a gradual migration difficult. The code action that changes `// rome-ignore` to `// biome-ignore` is disabled as
  consequence. Contributed by @ematipico

## 1.1.0 (2023-09-06)

### Analyzer

#### Enhancements

- Add a code action to replace `rome-ignore` with `biome-ignore`. Use `biome check --apply-unsafe` to update all the
  comments. The action is not bulletproof, and it might generate unwanted code, that's why it's unsafe action.
  Contributed by @ematipico

### CLI

#### Enhancements

- Biome now reports a diagnostics when a `rome.json` file is found.
- `biome migrate --write` creates `biome.json` from `rome.json`, but it won't delete the `rome.json` file. Contributed
  by @ematipico

#### Bug fixes

- Biome uses `biome.json` first, then it attempts to use `rome.json`.
- Fix a case where Biome couldn't compute correctly the ignored files when the VSC integration is enabled. Contributed
  by @ematipico

### Configuration

### Editors

#### Bug fixes

- The LSP now uses its own socket and won't rely on Biome's socket. This fixes some cases where users were seeing
  multiple servers in the `rage` output.

### Formatter

#### Enhancements

- You can use `// biome-ignore` as suppression comment.
- The `// rome-ignore` suppression is deprecated.

### JavaScript APIs

### Linter

#### New features

- Add [useCollapsedElseIf](https://biomejs.dev/linter/rules/use-collapsed-else-if/) rule. This new rule requires merging
  an `else` and an `if`, if the `if` statement is the only statement in the `else` block. Contributed by @n-gude

#### Enhancements

- [useTemplate](https://biomejs.dev/linter/rules/use-template/) now reports all string concatenations.

  Previously, the rule ignored concatenation of a value and a newline or a backquote.
  For example, the following concatenation was not reported:

  ```js
  v + "\n";
  "`" + v + "`";
  ```

  The rule now reports these cases and suggests the following code fixes:

  ```diff
  - v + "\n";
  + `${v}\n`;
  - v + "`";
  + `\`${v}\``;
  ```

  Contributed by @Conaclos

- [useExponentiationOperator](https://biomejs.dev/linter/rules/use-exponentiation-operator/) suggests better code fixes.

  The rule now preserves any comment preceding the exponent,
  and it preserves any parenthesis around the base or the exponent.
  It also adds spaces around the exponentiation operator `**`,
  and always adds parentheses for pre- and post-updates.

  ```diff
  - Math.pow(a++, /**/ (2))
  + (a++) ** /**/ (2)
  ```

  Contributed by @Conaclos

- You can use `// biome-ignore` as suppression comment.

- The `// rome-ignore` suppression is deprecated.

#### Bug fixes

- Fix [#80](https://github.com/biomejs/biome/issues/95),
  making [noDuplicateJsxProps](https://biomejs.dev/linter/rules/no-duplicate-jsx-props/) case-insensitive.

  Some frameworks, such as Material UI, rely on the case-sensitivity of JSX properties.
  For
  example, [TextField has two properties with the same name, but distinct cases](https://mui.com/material-ui/api/text-field/#TextField-prop-inputProps):

  ```jsx
  <TextField inputLabelProps="" InputLabelProps=""></TextField>
  ```

  Contributed by @Conaclos

- Fix [#138](https://github.com/biomejs/biome/issues/138)

  [noCommaOperator](https://biomejs.dev/linter/rules/no-comma-operator/) now correctly ignores all use of comma
  operators inside the update part of a `for` loop.
  The following code is now correctly ignored:

  ```js
  for (
    let i = 0, j = 1, k = 2;
    i < 100;
    i++, j++, k++
  ) {}
  ```

  Contributed by @Conaclos

- Fix [rome#4713](https://github.com/rome/tools/issues/4713).

  Previously, [useTemplate](https://biomejs.dev/linter/rules/use-template/) made the following suggestion:

  ```diff
  - a + b + "px"
  + `${a}${b}px`
  ```

  This breaks code where `a` and `b` are numbers.

  Now, the rule makes the following suggestion:

  ```diff
  - a + b + "px"
  + `${a + b}px`
   ```

  Contributed by @Conaclos

- Fix [rome#4109](https://github.com/rome/tools/issues/4109)

  Previously, [useTemplate](https://biomejs.dev/linter/rules/use-template/) suggested an invalid code fix when a leading
  or trailing single-line comment was present:

  ```diff
    // leading comment
  - 1 /* inner comment */ + "+" + 2 // trailing comment
  + `${// leading comment
  + 1 /* inner comment */}+${2 //trailing comment}` // trailing comment
  ```

  Now, the rule correctly handles this case:

  ```diff
    // leading comment
  - 1 + "+" + 2 // trailing comment
  + `${1}+${2}` // trailing comment
  ```

  As a sideeffect, the rule also suggests the removal of any inner comments.

  Contributed by @Conaclos

- Fix [rome#3850](https://github.com/rome/tools/issues/3850)

  Previously [useExponentiationOperator](https://biomejs.dev/linter/rules/use-exponentiation-operator/) suggested
  invalid code in a specific edge case:

  ```diff
  - 1 +Math.pow(++a, 2)
  + 1 +++a**2
  ```

  Now, the rule properly adds parentheses:

  ```diff
  - 1 +Math.pow(++a, 2)
  + 1 +(++a) ** 2
  ```

  Contributed by @Conaclos

- Fix [#106](https://github.com/biomejs/biome/issues/106)

  [noUndeclaredVariables](https://biomejs.dev/linter/rules/no-undeclared-variables/) now correctly recognizes some
  TypeScript types such as `Uppercase`.

  Contributed by @Conaclos

- Fix [rome#4616](https://github.com/rome/tools/issues/4616)

  Previously [noUnreachableSuper](https://biomejs.dev/linter/rules/no-unreachable-super/) reported valid codes with
  complex nesting of control flow structures.

  Contributed by @Conaclos

## 1.0.0 (2023-08-28)

### Analyzer

#### BREAKING CHANGES

- The organize imports feature now groups import statements by "distance".

  Modules "farther" from the user are put on the top, and modules "closer" to the user are placed on the bottom.
  Check the [documentation](https://biomejs.dev/analyzer/) for more information about it.

- The organize imports tool is enabled by default. If you don't want to use it, you need to disable it explicitly:

  ```json
  {
    "organizeImports": {
      "enabled": false
    }
  }
  ```

### CLI

#### BREAKING CHANGES

- The CLI now exists with an error when there's an error inside the configuration.

  Previously, biome would raise warnings and continue the execution by applying its defaults.

  This could have been better for users because this could have created false positives in linting or formatted
  code with a configuration that wasn't the user's.

- The command `biome check` now shows formatter diagnostics when checking the code.

  The diagnostics presence will result in an error code when the command finishes.

  This aligns with semantic and behaviour meant for the command `biome check`.

- `init` command emits a `biome.json` file;

#### Other changes

- Fix [#4670](https://github.com/rome/tools/issues/4670), don't crash at empty default export.

- Fix [#4556](https://github.com/rome/tools/issues/4556), which correctly handles new lines in the
  `.gitignore` file across OS.

- Add a new option to ignore unknown files `--files-ignore-unknown`:

    ```shell
    biome format --files-ignore-unknown ./src
    ```

  Doing so, Biome won't emit diagnostics for files that doesn't know how to handle.

- Add the new option `--no-errors-on-unmatched`:

    ```shell
    biome format --no-errors-on-unmatched ./src
    ```

  Biome doesn't exit with an error code if no files were processed in the given paths.

- Fix the diagnostics emitted when running the `biome format` command.

- Biome no longer warns when discovering (possibly infinite) symbolic links between directories.

  This fixes [#4193](https://github.com/rome/tools/issues/4193) which resulted in incorrect warnings
  when a single file or directory was pointed at by multiple symbolic links. Symbolic links to other
  symbolic links do still trigger warnings if they are too deeply nested.

- Introduced a new command called `biome lint`, which will only run lint rules against the code base.

- Biome recognizes known files as "JSON files with comments allowed":

  - `typescript.json`;
  - `tsconfig.json`;
  - `jsconfig.json`;
  - `tslint.json`;
  - `babel.config.json`;
  - `.babelrc.json`;
  - `.ember-cli`;
  - `typedoc.json`;
  - `.eslintrc.json`;
  - `.eslintrc`;
  - `.jsfmtrc`;
  - `.jshintrc`;
  - `.swcrc`;
  - `.hintrc`;
  - `.babelrc`;
- Add support for `biome.json`;

### Configuration

#### Other changes

- Add a new option to ignore unknown files:

    ```json
    {
       "files": {
          "ignoreUnknown": true
       }
    }
    ```
  Doing so, Biome won't emit diagnostics for file that it doesn't know how to handle.

- Add a new `"javascript"` option to support the unsafe/experimental parameter decorators:

    ```json
    {
       "javascript": {
          "parser": {
             "unsafeParameterDecoratorsEnabled": true
          }
       }
    }
    ```

- Add a new `"extends"` option, useful to split the configuration file in multiple files:

  ```json
  {
    "extends": ["../sharedFormatter.json", "linter.json"]
  }
  ```

  The resolution of the files is file system based, Biome doesn't know how to
  resolve dependencies yet.

- The commands `biome check` and `biome lint` now show the remaining diagnostics even when
  `--apply-safe` or `--apply-unsafe` are passed.

- Fix the commands `biome check` and `biome lint`,
  they won't exit with an error code if no error diagnostics are emitted.

- Add a new option `--error-on-warnings`,
  which instructs Biome to exit with an error code when warnings are emitted.

  ```shell
  biome check --error-on-warnings ./src
  ```

- Add a configuration to enable parsing comments inside JSON files:

  ```json
  {
    "json": {
      "parser": {
        "allowComments": true
      }
    }
  }
  ```

### Editors

#### Other changes

- The Biome LSP can now show diagnostics belonging to JSON lint rules.

- The Biome LSP no longer applies unsafe quickfixes on-save when `editor.codeActionsOnSave.quickfix.biome` is enabled.

- Fix [#4564](https://github.com/rome/tools/issues/4564); files too large don't emit errors.

- The Biome LSP sends client messages when files are ignored or too big.

### Formatter

- Add a new option called `--jsx-quote-style`.

  This option lets you choose between single and double quotes for JSX attributes.

- Add the option `--arrow-parentheses`.

  This option allows setting the parentheses style for arrow functions.

- The _JSON_ formatter can now format `.json` files with comments.

### Linter

#### Removed rules

- Remove `complexity/noExtraSemicolon` ([#4553](https://github.com/rome/tools/issues/4553))

  The _Biome_ formatter takes care of removing extra semicolons.
  Thus, there is no need for this rule.

- Remove `useCamelCase`

  Use [useNamingConvention](https://biomejs.dev/linter/rules/use-naming-convention/) instead.

#### New rules

- Add [noExcessiveComplexity](https://biomejs.dev/linter/rules/no-excessive-cognitive-complexity/)

- Add [useImportRestrictions](https://biomejs.dev/linter/rules/use-import-restrictions/)

- Add [noFallthroughSwitchClause](https://biomejs.dev/linter/rules/no-fallthrough-switch-clause/)

- Add [noGlobalIsFinite](https://biomejs.dev/linter/rules/no-global-is-finite/)

  This rule recommends using `Number.isFinite` instead of the global and unsafe `isFinite` that attempts a type
  coercion.

- Add [noGlobalIsNan](https://biomejs.dev/linter/rules/no-global-is-nan/)

  This rule recommends using `Number.isNaN` instead of the global and unsafe `isNaN` that attempts a type coercion.

- Add [noUnsafeDeclarationMerging](https://biomejs.dev/linter/rules/no-unsafe-declaration-merging/)

  This rule disallows declaration merging between an interface and a class.

- Add [noUselessThisAlias](https://biomejs.dev/linter/rules/no-useless-this-alias/)

  This rule disallows useless aliasing of `this` in arrow functions.

- Add [useArrowFunction](https://biomejs.dev/linter/rules/use-arrow-function/)

  This rule proposes turning function expressions into arrow functions.
  Function expressions that use `this` are ignored.

- Add [noDuplicateJsonKeys](https://biomejs.dev/linter/rules/no-duplicate-json-keys/)

  This rule disallow duplicate keys in a JSON object.

- Add [noVoid](https://biomejs.dev/linter/rules/no-void/)

  This rule disallows the use of `void`.

- Add [noNonoctalDecimalEscape](https://biomejs.dev/linter/rules/no-nonoctal-decimal-escape/)

  This rule disallows `\8` and `\9` escape sequences in string literals.

- Add [noUselessEmptyExport](https://biomejs.dev/linter/rules/no-useless-empty-export/)

  This rule disallows useless `export {}`.

- Add [useIsArray](https://biomejs.dev/linter/rules/use-is-array/)

  This rule proposes using `Array.isArray()` instead of `instanceof Array`.

- Add [useGetterReturn](https://biomejs.dev/linter/rules/use-getter-return/)

  This rule enforces the presence of non-empty return statements in getters.
  This makes the following code incorrect:

  ```js
  class Person {
      get firstName() {}
  }
  ```

#### Promoted rules

New rules are promoted, please check [#4750](https://github.com/rome/tools/discussions/4750) for more details:

- [a11y/useHeadingContent](https://biomejs.dev/linter/rules/use-heading-content/)
- [complexity/noForEach](https://biomejs.dev/linter/rules/no-for-each/)
- [complexity/useLiteralKeys](https://biomejs.dev/linter/rules/use-literal-keys/)
- [complexity/useSimpleNumberKeys](https://biomejs.dev/linter/rules/use-simple-number-keys/)
- [correctness/useIsNan](https://biomejs.dev/linter/rules/use-is-nan/)
- [suspicious/noConsoleLog](https://biomejs.dev/linter/rules/no-console-log/)
- [suspicious/noDuplicateJsxProps](https://biomejs.dev/linter/rules/no-duplicate-jsx-props/)

The following rules are now recommended:

**- [noUselessFragments](https://biomejs.dev/linter/rules/no-useless-fragments/)

- [noRedundantUseStrict](https://biomejs.dev/linter/rules/no-redundant-use-strict/)
- [useExponentiationOperator](https://biomejs.dev/linter/rules/use-exponentiation-operator/)**

#### Other changes

- Add new TypeScript globals (`AsyncDisposable`, `Awaited`, `DecoratorContext`, and
  others) [4643](https://github.com/rome/tools/issues/4643).

- [noRedeclare](https://biomejs.dev/linter/rules/no-redeclare/): allow redeclare of index signatures are in different
  type members [#4478](https://github.com/rome/tools/issues/4478)

-
Improve [noConsoleLog](https://biomejs.dev/linter/rules/no-console-log/), [noGlobalObjectCalls](https://biomejs.dev/linter/rules/no-global-object-calls/), [useIsNan](https://biomejs.dev/linter/rules/use-is-nan/),
and [useNumericLiterals](https://biomejs.dev/linter/rules/use-numeric-literals/) by handling `globalThis` and `window`
namespaces.

For instance, the following code is now reported by `noConsoleLog`:

```js
globalThis.console.log("log")
```

- Improve [noDuplicateParameters](https://biomejs.dev/linter/rules/no-duplicate-parameters/) to manage constructor
  parameters.

- Improve [noInnerDeclarations](https://biomejs.dev/linter/rules/no-inner-declarations/)

  Now, the rule doesn't report false-positives about ambient _TypeScript_ declarations.
  For example, the following code is no longer reported by the rule:

  ```ts
  declare var foo;
  ```

- Improve [useEnumInitializers](https://biomejs.dev/linter/rules/use-enum-initializers/)

  The rule now reports all uninitialized members of an enum in a single diagnostic.

  Moreover, ambient enum declarations are now ignored.
  This avoids reporting ambient enum declarations in _TypeScript_ declaration files.

  ```ts
  declare enum Weather {
    Rainy,
    Sunny,
  }
  ```

- Relax [noBannedTypes](https://biomejs.dev/linter/rules/no-banned-types/) and improve documentation

  The rule no longer reports a user type that reuses a banned type name.
  The following code is now allowed:

  ```ts
  import { Number } from "a-lib";
  declare const v: Number;
  ```

  The rule now allows the use of the type `{}` to denote a non-nullable generic type:

  ```ts
  function f<T extends {}>(x: T) {
      assert(x != null);
  }
  ```

  And in a type intersection for narrowing a type to its non-nullable equivalent type:

  ```ts
  type NonNullableMyType = MyType & {};
  ```

- Improve [noConstantCondition](https://biomejs.dev/linter/rules/no-constant-condition/)

  The rule now allows `while(true)`.
  This recognizes a common pattern in the web community:

  ```js
  while (true) {
    if (cond) {
      break;
    }
  }
  ```

- Improve the diagnostic and the code action
  of [useDefaultParameterLast](https://biomejs.dev/linter/rules/use-default-parameter-last/).

  The diagnostic now reports the last required parameter which should precede optional and default parameters.

  The code action now removes any whitespace between the parameter name and its initialization.

- Relax `noConfusingArrow`

  All arrow functions that enclose its parameter with parenthesis are allowed.
  Thus, the following snippet no longer trigger the rule:

  ```js
  var x = (a) => 1 ? 2 : 3;
  ```

  The following snippet still triggers the rule:

  ```js
  var x = a => 1 ? 2 : 3;
  ```

- Relax [useLiteralEnumMembers](https://biomejs.dev/linter/rules/use-literal-enum-members/)

  Enum members that refer to previous enum members are now allowed.
  This allows a common pattern in enum flags like in the following example:

  ```ts
  enum FileAccess {
    None = 0,
    Read = 1,
    Write = 1 << 1,
    All = Read | Write,
  }
  ```

  Arbitrary numeric constant expressions are also allowed:

  ```ts
  enum FileAccess {
    None = 0,
    Read = 2**0,
    Write = 2**1,
    All = Read | Write,
  }
  ```

- Improve [useLiteralKeys](https://biomejs.dev/linter/rules/use-literal-keys/).

  Now, the rule suggests simplifying computed properties to string literal properties:

  ```diff
  {
  -  ["1+1"]: 2,
  +  "1+1": 2,
  }
  ```

  It also suggests simplifying string literal properties to static properties:

  ```diff
  {
  -  "a": 0,
  +  a: 0,
  }
  ```

  These suggestions are made in object literals, classes, interfaces, and object types.

- Improve [noNewSymbol](https://biomejs.dev/linter/rules/no-new-symbol/).

  The rule now handles cases where `Symbol` is namespaced with the global `globalThis` or `window`.

- The rules [useExhaustiveDependencies](https://biomejs.dev/linter/rules/use-exhaustive-dependencies/)
  and [useHookAtTopLevel](https://biomejs.dev/linter/rules/use-hook-at-top-level/) accept a different shape of options

  Old configuration:

  ```json
  {
    "linter": {
       "rules": {
          "nursery": {
             "useExhaustiveDependencies": {
                "level": "error",
                "options": {
                   "hooks": [
                      ["useMyEffect", 0, 1]
                   ]
                }
             }
          }
       }
    }
  }
  ```

  New configuration:

  ```json
  {
    "linter": {
       "rules": {
          "nursery": {
             "useExhaustiveDependencies": {
                "level": "error",
                "options": {
                   "hooks": [
                      {
                         "name": "useMyEffect",
                         "closureIndex": 0,
                         "dependenciesIndex": 1
                      }
                   ]
                }
             }
          }
       }
    }
  }
  ```

- [noRedundantUseStrict](https://biomejs.dev/linter/rules/no-redundant-use-strict/) check only `'use strict'` directive
  to resolve false positive diagnostics.

  React introduced new directives, "use client" and "use server".
  The rule raises false positive errors about these directives.

- Fix a crash in the [NoParameterAssign](https://biomejs.dev/linter/rules/no-parameter-assign/) rule that occurred when
  there was a bogus binding. [#4323](https://github.com/rome/tools/issues/4323)

- Fix [useExhaustiveDependencies](https://biomejs.dev/linter/rules/use-exhaustive-dependencies/) in the following
  cases [#4330](https://github.com/rome/tools/issues/4330):

  - when the first argument of hooks is a named function
  - inside an export default function
  - for `React.use` hooks

- Fix [noInvalidConstructorSuper](https://biomejs.dev/linter/rules/no-invalid-constructor-super/) that erroneously
  reported generic parents [#4624](https://github.com/rome/tools/issues/4624).

- Fix [noDuplicateCase](https://biomejs.dev/linter/rules/no-duplicate-case/) that erroneously reported as equals the
  strings literals `"'"` and `'"'` [#4706](https://github.com/rome/tools/issues/4706).

- Fix [NoUnreachableSuper](https://biomejs.dev/linter/rules/no-unreachable-super/)'s false positive
  diagnostics ([#4483](https://github.com/rome/tools/issues/4483)) caused to nested if statement.

  The rule no longer reports `This constructor calls super() in a loop`
  when using nested if statements in a constructor.

- Fix [useHookAtTopLevel](https://biomejs.dev/linter/rules/use-hook-at-top-level/)'s false positive
  diagnostics ([#4637](https://github.com/rome/tools/issues/4637))

  The rule no longer reports false positive diagnostics when accessing properties directly from a hook and calling a
  hook inside function arguments.

- Fix [noUselessConstructor](https://biomejs.dev/linter/rules/no-useless-constructor/) which erroneously reported
  constructors with default parameters [rome#4781](https://github.com/rome/tools/issues/4781)

- Fix [noUselessFragments](https://biomejs.dev/linter/rules/no-useless-fragments/)'s panics when
  running `biome check --apply-unsafe` ([#4637](https://github.com/rome/tools/issues/4639))

  This rule's code action emits an invalid AST, so I fixed using JsxString instead of JsStringLiteral

- Fix [noUndeclaredVariables](https://biomejs.dev/linter/rules/no-undeclared-variables/)'s false positive
  diagnostics ([#4675](https://github.com/rome/tools/issues/4675))

  The semantic analyzer no longer handles `this` reference identifier.

- Fix [noUnusedVariables](https://biomejs.dev/linter/rules/no-unused-variables/)'s false positive
  diagnostics ([#4688](https://github.com/rome/tools/issues/4688))

  The semantic analyzer handles ts export declaration clause correctly.

### Parser

- Add support for decorators in class method parameters, example:

    ```js
    class AppController {
       get(@Param() id) {}
       // ^^^^^^^^ new supported syntax
    }
    ```

  This syntax is only supported via configuration, because it's a non-standard syntax.

    ```json
    {
       "javascript": {
          "parser": {
             "unsafeParameterDecoratorsEnabled": true
          }
       }
    }
    ```
- Add support for parsing comments inside JSON files:

  ```json
  {
    "json": {
      "parser": {
        "allowComments": true
      }
    }
  }
  ```
- Add support for the new `using` syntax

  ```js
  const using = resource.lock();
  ```<|MERGE_RESOLUTION|>--- conflicted
+++ resolved
@@ -25,11 +25,8 @@
 
 #### Bug fixes
 
-<<<<<<< HEAD
-- Fixes [#3201](https://github.com/biomejs/biome/issues/3201) by correctly injecting the source code of the file when printing the diagnostics. Contributed by @ematipico
-=======
+- Fix [#3201](https://github.com/biomejs/biome/issues/3201) by correctly injecting the source code of the file when printing the diagnostics. Contributed by @ematipico
 - Fix [#3179](https://github.com/biomejs/biome/issues/3179) where comma separators are not correctly removed after running `biome migrate` and thus choke the parser. Contributed by @Sec-ant
->>>>>>> 743d8053
 
 #### Enhancement
 
