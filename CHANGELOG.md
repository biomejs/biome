# Biome changelog

This project follows [Semantic Versioning](https://semver.org/spec/v2.0.0.html).
Due to the nature of Biome as a toolchain,
it can be unclear what changes are considered major, minor, or patch.
Read our [guidelines to categorize a change](https://biomejs.dev/internals/versioning).

New entries must be placed in a section entitled `Unreleased`.
Read
our [guidelines for writing a good changelog entry](https://github.com/biomejs/biome/blob/main/CONTRIBUTING.md#changelog).

## Unreleased

<<<<<<< HEAD
### Linter 

#### New Features

- Add [nursery/noMissingVarFunction](https://biomejs.dev/linter/rules/no-missing-var-function). Contributed by @michellocana

## v1.9.1 (2024-09-15)

=======
>>>>>>> dd5cc689
### Analyzer

### CLI

#### Bug fixes

- Fix [#3917](https://github.com/biomejs/biome/issues/3917), where the fixed files were incorrectly computed. Contributed by @ematipico

### Configuration

### Editors

### Formatter

### JavaScript APIs

### Linter

### Parser

## v1.9.1 (2024-09-15)

### CLI

#### Bug fixes

- `useEditorConfig` now loads the editorconfig when running `biome ci` [#3864](https://github.com/biomejs/biome/issues/3864). Contributed by @dyc3

### Editors

#### Bug fixes

- Revert [#3731](https://github.com/biomejs/biome/pull/3731) to fix broken quick fixes and code actions. Contributed by @nhedger

### Linter

#### New Features

- Add [nursery/noProcessEnv](https://biomejs.dev/linter/rules/no-process-env/). Contributed by @unvalley

#### Bug fixes

- [useSemanticElements](https://biomejs.dev/linter/rules/use-semantic-elements/) now ignores `alert` and `alertdialog` roles ([3858](https://github.com/biomejs/biome/issues/3858)). Contributed by @Conaclos

- [noUndeclaredDependencies](https://biomejs.dev/linter/rules/no-undeclared-dependencies/) now ignores `@/` imports and recognizes type imports from Definitely Typed and `bun` imports. Contributed by @Conaclos

## v1.9.0 (2024-09-12)

### Analyzer

- Implement the [semantic model for CSS](https://github.com/biomejs/biome/pull/3546). Contributed by @togami2864

### CLI

#### New features

- Add `--graphql-linter-enabled` option, to control whether the linter should be enabled or not for GraphQL files. Contributed by @ematipico

- New EXPERIMENTAL `search` command. The search command allows you to search a Biome project using [GritQL syntax](https://biomejs.dev/reference/gritql).

  GritQL is a powerful language that lets you do _structural_ searches on your codebase. This means that trivia such as whitespace or even the type of strings quotes used will be ignored in your search query. It also has many features for querying the structure of your code, making it much more elegant for searching code than regular expressions.

  While we believe this command may already be useful to users in some situations (especially when integrated in the IDE extensions!), we also had an ulterior motive for adding this command: We intend to utilize GritQL for our plugin efforts, and by allowing our users to try it out in a first iteration, we hope to gain insight in the type of queries you want to do, as well as the bugs we need to focus on.

  For now, the `search` command is explicitly marked as EXPERIMENTAL, since many bugs remain. Keep this in mind when you try it out, and please [let us know](https://github.com/biomejs/biome/issues) your issues!

  Note: GritQL escapes code snippets using backticks, but most shells interpret backticks as command invocations. To avoid this, it's best to put _single quotes_ around your Grit queries.

  ```shell
  biome search '`console.log($message)`' # find all `console.log` invocations
  ```

  Contributed by @arendjr and @BackupMiles

- The option `--max-diagnostics` now accept a `none` value, which lifts the limit of diagnostics shown. Contributed by @ematipico
  - Add a new reporter `--reporter=gitlab`, that emits diagnostics for using the [GitLab Code Quality report](https://docs.gitlab.com/ee/ci/testing/code_quality.html#implement-a-custom-tool).

    ```json
    [
      {
        "description": "Use === instead of ==. == is only allowed when comparing against `null`",
        "check_name": "lint/suspicious/noDoubleEquals",
        "fingerprint": "6143155163249580709",
        "severity": "critical",
        "location": {
          "path": "main.ts",
          "lines": {
            "begin": 4
          }
        }
      }
    ]
    ```

    Contributed by @NiclasvanEyk

- Add new options to the `lsp-proxy` and `start` commands:
  - `--log-path`: a directory where to store the daemon logs. The commands also accepts the environment variable `BIOME_LOG_PATH`.
  - `--log-prefix-name`: a prefix that's added to the file name of the logs. It defaults to `server.log`. The commands also accepts the environment variable `BIOME_LOG_PREFIX_NAME`.

  @Contributed by @ematipico

#### Enhancements

- When a `--reporter` is provided, and it's different from the default one, the value provided by via `--max-diagnostics` is ignored and **the limit is lifted**. Contributed by @ematipico

- `biome init` now generates a new config file with more options set.
  This change intends to improve discoverability of the options and to set the more commonly used options to their default values.
  Contributed by @Conaclos

- The `--verbose` flag now reports the list of files that were evaluated, and the list of files that were fixed.
  The **evaluated** files are the those files that can be handled by Biome, files that are ignored, don't have an extension or have an extension that Biome can't evaluate are excluded by this list.
  The **fixed** files are those files that were handled by Biome and *changed*. Files that stays the same after the process are excluded from this list.

  ```shell
   VERBOSE  ━━━━━━━━━━━━━━━━━━━━━━━━━━━━━━━━━━━━━━━━━━━━━━━━━━━━━━━━━━━━━━━━━━━━━━━━━━━━━━━━━━━━━━━━━━

    ℹ Files processed:

    - biome/biome.json
    - biome/packages/@biomejs/cli-win32-arm64/package.json
    - biome/packages/tailwindcss-config-analyzer/package.json

   VERBOSE  ━━━━━━━━━━━━━━━━━━━━━━━━━━━━━━━━━━━━━━━━━━━━━━━━━━━━━━━━━━━━━━━━━━━━━━━━━━━━━━━━━━━━━━━━━━

    ℹ Files fixed:

    - biome/biome/packages/tailwindcss-config-analyzer/src/generate-tailwind-preset.ts
  ```

  Contributed by @ematipico

- Allow passing `nursery` to the `--only` and `--skip` filters.

  The `--only` option allows you to run a given rule or rule group.
  The `--skip` option allows you to skip the execution of a given group or a given rule.

  Previously, it was not possible to pass `nursery`.
  This restriction is now removed, as it may make sense to skip the nursery rules that a project has enabled.

  Contributed by @Conaclos

- The CLI now returns an error code when calling a command in `stdin` mode, and the contents of the files aren't fixed. For example, the following example will result in an error code of `1` because the `lint` command triggers some lint rules:

  ```shell
  echo "let x = 1" | biome lint --stdin-file-path=stdin.js
  ```

  Contributed by @ematipico

#### Bug fixes

- `biome lint --write` now takes `--only` and `--skip` into account ([#3470](https://github.com/biomejs/biome/issues/3470)). Contributed by @Conaclos

- Fix [#3368](https://github.com/biomejs/biome/issues/3368), now the reporter `github` tracks the diagnostics that belong to formatting and organize imports. Contributed by @ematipico

- Fix [#3545](https://github.com/biomejs/biome/issues/3545), display a warning, 'Avoid using unnecessary Fragment,' when a Fragment contains only one child element that is placed on a new line. Contributed by @satojin219

- Migrating from Prettier or ESLint no longer overwrite the `overrides` field from the configuration ([#3544](https://github.com/biomejs/biome/issues/3544)). Contributed by @Conaclos

- Fix JSX expressions for `noAriaHiddenOnFocusable` ([#3708](https://github.com/biomejs/biome/pull/3708)). Contributed by @anthonyshew

- Fix edge case for `<canvas>` elements that use `role="img"` ([#3728](https://github.com/biomejs/biome/pull/3728)). Contributed by @anthonyshew

- Fix [#3633](https://github.com/biomejs/biome/issues/3633), where diagnostics where incorrectly printed if the code has errors. Contributed by @ematipico

- Allow `aria-label` on heading to prevent `useHeadingContent` diagnostic ([#3767](https://github.com/biomejs/biome/pull/3767)). Contributed by @anthonyshew

- Fix edge case [#3791](https://github.com/biomejs/biome/issues/3791) for rule `noFocusedTests` being used with non-string-like expressions ([#3793](https://github.com/biomejs/biome/pull/3793)). Contributed by @h-a-n-a

- Fix optional ARIA properties for `role="separator"` in `useAriaPropsForRole` ([#3856](https://github.com/biomejs/biome/pull/3856)). Contributed by @anthonyshew

### Configuration

- Add support for loading configuration from `.editorconfig` files ([#1724](https://github.com/biomejs/biome/issues/1724)).

  Configuration supplied in `.editorconfig` will be overridden by the configuration in `biome.json`. Support is disabled by default and can be enabled by adding the following to your formatter configuration in `biome.json`:

  ```json
  {
    "formatter": {
      "useEditorconfig": true
    }
  }
  ```

  Contributed by @dyc3

- `overrides` from an extended configuration is now merged with the `overrides` of the extension.

  Given the following shared configuration `biome.shared.json`:

  ```json5
  {
    "overrides": [
      {
        "include": ["**/*.json"],
        // ...
      }
    ]
  }
  ```

  and the following configuration:

  ```json5
  {
    "extends": ["./biome.shared.json"],
    "overrides": [
      {
        "include": ["**/*.ts"],
        // ...
      }
    ]
  }
  ```

  Previously, the `overrides` from `biome.shared.json` was overwritten.
  It is now merged and results in the following configuration:

  ```json5
  {
    "extends": ["./biome.shared.json"],
    "overrides": [
      {
        "include": ["**/*.json"],
        // ...
      },
      {
        "include": ["**/*.ts"],
        // ...
      }
    ]
  }
  ```

  Contributed by @Conaclos

### Editors

- Fix [#3577](https://github.com/biomejs/biome/issues/3577), where the update of the configuration file was resulting in the creation of a new internal project. Contributed by @ematipico

- Fix [#3696](https://github.com/biomejs/biome/issues/3696), where `biome.jsonc` was incorrectly parsed with incorrect options. Contributed by @ematipico

### Formatter

- The CSS formatter is enabled by default. Which means that you don't need to opt-in anymore using the configuration file `biome.json`:

  ```diff
  {
  -  "css": {
  -    "formatter": {
  -      "enabled": true
  -    }
  -  }
  }
  ```

  Contributed by @ematipico

- Add parentheses for nullcoalescing in ternaries.

  This change aligns on [Prettier 3.3.3](https://github.com/prettier/prettier/blob/main/CHANGELOG.md#333).
  This adds clarity to operator precedence.

  ```diff
  - foo ? bar ?? foo : baz;
  + foo ? (bar ?? foo) : baz;
  ```

  Contributed by @Conaclos

- Keep the parentheses around `infer ... extends` declarations in type unions and type intersections ([#3419](https://github.com/biomejs/biome/issues/3419)). Contributed by @Conaclos

- Keep parentheses around a `yield` expression inside a type assertion.

  Previously, Biome removed parentheses around some expressions that require them inside a type assertion.
  For example, in the following code, Biome now preserves the parentheses.

  ```ts
  function* f() {
    return <T>(yield 0);
  }
  ```

  Contributed by @Conaclos

- Remove parentheses around expressions that don't need them inside a decorator.

  Biome now matches Prettier in the following cases:

  ```diff
    class {
  -   @(decorator)
  +   @decorator
      method() {}
    },
    class {
  -   @(decorator())
  +   @decorator()
      method() {}
    },
    class {
      @(decorator?.())
      method() {}
    },
  ```

  Contributed by @Conaclos

- Keep parentheses around objects preceded with a `@satisfies` comment.

  In the following example, parentheses are no longer removed.

  ```ts
  export const PROPS = /** @satisfies {Record<string, string>} */ ({
    prop: 0,
  });
  ```

  Contributed by @Conaclos

### Linter

#### Promoted rules

New rules are incubated in the nursery group.
Once stable, we promote them to a stable group.

The following CSS rules are promoted:

- [a11y/useGenericFontNames](https://biomejs.dev/linter/rules/use-generic-font-names/)
- [correctness/noInvalidDirectionInLinearGradient](https://biomejs.dev/linter/rules/no-invalid-direction-in-linear-gradient/)
- [correctness/noInvalidGridAreas](https://biomejs.dev/linter/rules/no-invalid-grid-areas/)
- [correctness/noInvalidPositionAtImportRule](https://biomejs.dev/linter/rules/no-invalid-position-at-import-rule/)
- [correctness/noUnknownFunction](https://biomejs.dev/linter/rules/no-unknown-function/)
- [correctness/noUnknownMediaFeatureName](https://biomejs.dev/linter/rules/no-unknown-media-feature-name/)
- [correctness/noUnknownProperty](https://biomejs.dev/linter/rules/no-unknown-property/)
- [correctness/noUnknownUnit](https://biomejs.dev/linter/rules/no-unknown-unit/)
- [correctness/noUnmatchableAnbSelector](https://biomejs.dev/linter/rules/no-unmatchable-anb-selector/)
- [suspicious/noDuplicateAtImportRules](https://biomejs.dev/linter/rules/no-duplicate-at-import-rules/)
- [suspicious/noDuplicateFontNames](https://biomejs.dev/linter/rules/no-duplicate-font-names/)
- [suspicious/noDuplicateSelectorsKeyframeBlock](https://biomejs.dev/linter/rules/no-duplicate-selectors-keyframe-block/)
- [suspicious/noEmptyBlock](https://biomejs.dev/linter/rules/no-empty-block/)
- [suspicious/noImportantInKeyframe](https://biomejs.dev/linter/rules/no-important-in-keyframe/)
- [suspicious/noShorthandPropertyOverrides](https://biomejs.dev/linter/rules/no-shorthand-property-overrides/)

The following JavaScript rules are promoted:

- [a11y/noLabelWithoutControl](https://biomejs.dev/linter/rules/no-label-without-control/)
- [a11y/useFocusableInteractive](https://biomejs.dev/linter/rules/use-focusable-interactive/)
- [a11y/useSemanticElements](https://biomejs.dev/linter/rules/use-semantic-elements/)
- [complexity/noUselessStringConcat](https://biomejs.dev/linter/rules/no-useless-string-concat/)
- [complexity/noUselessUndefinedInitialization](https://biomejs.dev/linter/rules/no-useless-undefined-initialization/)
- [complexity/useDateNow](https://biomejs.dev/linter/rules/use-date-now/)
- [correctness/noUndeclaredDependencies](https://biomejs.dev/linter/rules/no-undeclared-dependencies/)
- [correctness/noInvalidBuiltinInstantiation](https://biomejs.dev/linter/rules/no-invalid-builtin-instantiation/)
- [correctness/noUnusedFunctionParameters](https://biomejs.dev/linter/rules/no-unused-function-parameters/)
- [correctness/useImportExtensions](https://biomejs.dev/linter/rules/use-import-extensions/)
- [performance/useTopLevelRegex](https://biomejs.dev/linter/rules/use-top-level-regex/)
- [style/noDoneCallback](https://biomejs.dev/linter/rules/no-done-callback/)
- [style/noYodaExpression](https://biomejs.dev/linter/rules/no-yoda-expression/)
- [style/useConsistentBuiltinInstantiation](https://biomejs.dev/linter/rules/use-consistent-builtin-instantiation/)
- [style/useDefaultSwitchClause](https://biomejs.dev/linter/rules/use-default-switch-clause/)
- [style/useExplicitLengthCheck](https://biomejs.dev/linter/rules/use-explicit-length-check/)
- [style/useThrowNewError](https://biomejs.dev/linter/rules/use-throw-new-error/)
- [style/useThrowOnlyError](https://biomejs.dev/linter/rules/use-throw-only-error/)
- [suspicious/noConsole](https://biomejs.dev/linter/rules/no-console/)
- [suspicious/noEvolvingTypes](https://biomejs.dev/linter/rules/no-evolving-types/)
- [suspicious/noMisplacedAssertion](https://biomejs.dev/linter/rules/no-misplaced-assertion/)
- [suspicious/noReactSpecificProps](https://biomejs.dev/linter/rules/no-react-specific-props/)
- [suspicious/useErrorMessage](https://biomejs.dev/linter/rules/use-error-message/)
- [suspicious/useNumberToFixedDigitsArgument](https://biomejs.dev/linter/rules/use-number-to-fixed-digits-argument/)

#### Deprecated rules

- `correctness/noInvalidNewBuiltin` is deprecated. Use [correctness/noInvalidBuiltinInstantiation](https://biomejs.dev/linter/rules/no-invalid-builtin-instantiation/) instead.
- `style/useSingleCaseStatement` is deprecated. Use [correctness/noSwitchDeclarations](https://biomejs.dev/linter/rules/no-switch-declarations/) instead.
- `suspicious/noConsoleLog` is deprecated. Use [suspicious/noConsole](https://biomejs.dev/linter/rules/no-console/) instead.

#### New features

- Implement [css suppression action](https://github.com/biomejs/biome/issues/3278). Contributed by @togami2864

- Add support for GraphQL linting. Contributed by @ematipico

- Add [nursery/noCommonJs](https://biomejs.dev/linter/rules/no-common-js/). Contributed by @minht11

- Add [nursery/noDuplicateCustomProperties](https://biomejs.dev/linter/rules/no-duplicate-custom-properties/). Contributed by @chansuke

- Add [nursery/noEnum](https://biomejs.dev/linter/rules/no-enum/). Contributed by @nickfla1

- Add [nursery/noDynamicNamespaceImportAccess](https://biomejs.dev/linter/no-dynamic-namespace-import-access/). Contributed by @minht11

- Add [nursery/noIrregularWhitespace](https://biomejs.dev/linter/rules/no-irregular-whitespace). Contributed by @michellocana

- Add [nursery/noRestrictedTypes](https://biomejs.dev/linter/no-restricted-types/). Contributed by @minht11

- Add [nursery/noSecrets](https://biomejs.dev/linter/rules/no-secrets/). Contributed by @SaadBazaz

- Add [nursery/noUselessEscapeInRegex](https://biomejs.dev/linter/rules/no-useless-escape-in-regex/). Contributed by @Conaclos

- Add [nursery/noValueAtRule](https://biomejs.dev/linter/rules/no-value-at-rule/). Contributed by @rishabh3112

- Add [nursery/useAriaPropsSupportedByRole](https://biomejs.dev/linter/rules/use-aria-props-supported-by-role/). Contributed by @ryo-ebata

- Add [nursery/useConsistentMemberAccessibility](https://biomejs.dev/linter/rules/use-consistent-member-accessibility/). Contributed by @seitarof

- Add [nursery/useStrictMode](https://biomejs.dev/linter/rules/use-strict-mode/). Contributed by @ematipico

- Add [nursery/useTrimStartEnd](https://biomejs.dev/linter/rules/use-trim-start-end/). Contributed by @chansuke

- Add [nursery/noIrregularWhitespace](https://biomejs.dev/linter/rules/no-irreguluar-whitespace/). Contributed by @DerTimonius

#### Enhancements

- Rename `nursery/noUnknownSelectorPseudoElement` to `nursery/noUnknownPseudoElement`. Contributed by @togami2864

- The CSS linter is now enabled by default. Which means that you don't need to opt-in anymore using the configuration file `biome.json`:

  ```diff
  {
  -  "css": {
  -    "linter": {
  -      "enabled": true
  -    }
  -  }
  }
  ```

  Contributed by @ematipico

- The JavaScript linter recognizes TypeScript 5.5 and 5.6 globals. Contributed by @Conaclos

- [noBlankTarget](https://biomejs.dev/linter/rules/no-blank-target/) now supports an array of allowed domains.

  The following configuration allows `example.com` and `example.org` as blank targets.

  ```json
  "linter": {
    "rules": {
      "a11y": {
        "noBlankTarget": {
        "level": "error",
          "options": {
             "allowDomains": ["example.com", "example.org"]
            }
          }
        }
      }
    }
  ```

  Contributed by @Jayllyz

- [noConsole](https://biomejs.dev/linter/rules/no-console/) now accepts an option that specifies some allowed calls on `console`. Contributed by @Conaclos

- Add an `ignoreNull` option for [noDoubleEquals](https://biomejs.dev/linter/rules/no-double-equals/).

  By default the rule allows loose comparisons against `null`.
  The option `ignoreNull` can be set to `false` for reporting loose comparison against `null`.

  Contributed by @peaBerberian.

- [noDuplicateObjectKeys](https://biomejs.dev/linter/rules/no-duplicate-object-keys/) now works for JSON and JSONC files. Contributed by @ematipico

- [noInvalidUseBeforeDeclaration](https://biomejs.dev/linter/rules/no-invalid-use-before-declaration) now reports direct use of an enum member before its declaration.

  In the following code, `A` is reported as use before its declaration.

  ```ts
  enum E {
    B = A << 1,
    A = 1,
  }
  ```

  Contributed by @Conaclos

- [noNodejsModules](https://biomejs.dev/linter/rules/no-nodejs-modules/) now ignores imports of a package which has the same name as a Node.js module. Contributed by @Conaclos

- [noNodejsModules](https://biomejs.dev/linter/rules/no-nodejs-modules/) now ignores type-only imports ([#1674](https://github.com/biomejs/biome/issues/1674)).

  The rule no longer reports type-only imports such as:

  ```ts
  import type assert from "assert";
  import type * as assert2 from "assert";
  ```

  Contributed by @Conaclos

- [noRedundantUseStrict](https://biomejs.dev/linter/rules/no-redundant-use-strict/) no longer reports `"use strict"` directives when the `package.json` marks explicitly the file as a script using the field `"type": "commonjs"`. Contributed by @ematipico

- [noStaticOnlyClass](https://biomejs.dev/linter/rules/no-static-only-class/) no longer reports a class that extends another class ([#3612](https://github.com/biomejs/biome/issues/3612)). Contributed by @errmayank

- [noUndeclaredVariables](https://biomejs.dev/linter/rules/no-undeclared-variables/) no longer reports a direct reference to an enum member ([#2974](https://github.com/biomejs/biome/issues/2974)).

  In the following code, the `A` reference is no longer reported as an undeclared variable.

  ```ts
  enum E {
    A = 1,
    B = A << 1,
  }
  ```

  Contributed by @Conaclos

- [noUndeclaredVariables](https://biomejs.dev/linter/rules/no-undeclared-variables/) recognized Svelte 5 runes in Svelte components and svelte files.

  Svelte 5 introduced runes.
  The rule now recognizes Svelte 5 runes in files ending with the `.svelte`, `.svelte.js` or `.svelte.ts` extensions.

  Contributed by @Conaclos

- [noUnusedVariables](https://biomejs.dev/linter/rules/no-unused-variables/) now checks TypeScript declaration files.

  This allows to report a type that is unused because it isn't exported.
  Global declarations files (declarations files without exports and imports) are still ignored.

  Contributed by @Conaclos

- [useFilenamingConvention](https://biomejs.dev/linter/rules/use-filenaming-convention) now supports [unicase](https://en.wikipedia.org/wiki/Unicase) letters.

  [unicase](https://en.wikipedia.org/wiki/Unicase) letters have a single case: they are neither uppercase nor lowercase.
  Biome now accepts filenames in unicase.
  For example, the filename `안녕하세요` is now accepted.

  We still reject a name that mixes unicase characters with lowercase or uppercase characters.
  For example, the filename `A안녕하세요` is rejected.

  This change also fixes [#3353](https://github.com/biomejs/biome/issues/3353).
  Filenames consisting only of numbers are now accepted.

  Contributed by @Conaclos

- [useFilenamingConvention](https://biomejs.dev/linter/rules/use-filenaming-convention) now supports Next.js/Nuxt/Astro dynamic routes ([#3465](https://github.com/biomejs/biome/issues/3465)).

  [Next.js](https://nextjs.org/docs/pages/building-your-application/routing/dynamic-routes#catch-all-segments), [SolidStart](https://docs.solidjs.com/solid-start/building-your-application/routing#renaming-index), [Nuxt](https://nuxt.com/docs/guide/directory-structure/server#catch-all-route), and [Astro](https://docs.astro.build/en/guides/routing/#rest-parameters) support dynamic routes such as `[...slug].js` and `[[...slug]].js`.

  Biome now recognizes this syntax. `slug` must contain only alphanumeric characters.

  Contributed by @Conaclos

- [useExportType](https://biomejs.dev/linter/rules/use-export-type/) no longer reports empty `export` ([#3535](https://github.com/biomejs/biome/issues/3535)).

  An empty `export {}` allows you to force TypeScript to consider a file with no imports and exports as an EcmaScript module.
  While `export type {}` is valid, it is more common to use `export {}`.
  Users may find it confusing that the linter asks them to convert it to `export type {}`.
  Also, a bundler should be able to remove `export {}` as well as `export type {}`.
  So it is not so useful to report `export {}`.

  Contributed by @Conaclos

#### Bug fixes

- [noControlCharactersInRegex](https://www.biomejs.dev/linter/rules/no-control-characters-in-regex) now corretcly handle `\u` escapes in unicode-aware regexes.

  Previously, the rule didn't consider regex with the `v` flags as unicode-aware regexes.
  Moreover, `\uhhhh` was not handled in unicode-aware regexes.

  Contributed by @Conaclos

- [noControlCharactersInRegex](https://www.biomejs.dev/linter/rules/no-control-characters-in-regex) now reports control characters and escape sequence of control characters in string regexes. Contributed by @Conaclos

- `noExcessiveNestedTestSuites`: fix an edge case where the rule would alert on heavily nested zod schemas. Contributed by @dyc3

- `noExtraNonNullAssertion` no longer reports a single non-null assertion enclosed in parentheses ([#3352](https://github.com/biomejs/biome/issues/3352)). Contributed by @Conaclos

- [noMultipleSpacesInRegularExpressionLiterals](https://biomejs.dev/linter/rules/no-multiple-spaces-in-regular-expression-literals/) now correctly provides a code fix when Unicode characters are used. Contributed by @Conaclos

- [noRedeclare](https://biomejs.dev/linter/rules/no-redeclare/) no longer report redeclartions for lexically scoped function declarations [#3664](https://github.com/biomejs/biome/issues/3664).

  In JavaScript strict mode, function declarations are lexically scoped:
  they cannot be accessed outside the block where they are declared.

  In non-strict mode, function declarations are hoisted to the top of the enclosing function or global scope.

  Previously Biome always hoisted function declarations.
  It now takes into account whether the code is in strict or non strict mode.

  Contributed by @Conaclos

- [noUndeclaredDependencies](https://biomejs.dev/linter/rules/no-undeclared-dependencies/) now ignores self package imports.

  Given teh following `package.json`:

  ```json
  {
    "name": "my-package",
    "main": "index.js"
  }
  ```

  The following import is no longer reported by the rule:

  ```js
  import * as mod from "my-package";
  ```

  Contributed by @Conaclos

- Fix [[#3149](https://github.com/biomejs/biome/issues/3149)] crashes that occurred when applying the `noUselessFragments` unsafe fixes in certain scenarios. Contributed by @unvalley

- [noRedeclare](https://biomejs.dev/linter/rules/no-redeclare/) no longer reports a variable named as the function expression where it is declared. Contributed by @Conaclos

- `useAdjacentOverloadSignatures` no longer reports a `#private` class member and a public class member that share the same name ([#3309](https://github.com/biomejs/biome/issues/3309)).

  The following code is no longer reported:

  ```js
  class C {
    #f() {}
    g() {}
    f() {}
  }
  ```

  Contributed by @Conaclos

- [useAltText](https://www.biomejs.dev/linter/rules/use-alt-text) n olonger requests alt text for elements hidden from assistive technologies ([#3316](https://github.com/biomejs/biome/issues/3316)). Contributed by @robintown

- [useNamingConvention](https://biomejs.dev/linter/rules/use-naming-convention/) now accepts applying custom convention on abstract classes. Contributed by @Conaclos

- [useNamingConvention](https://biomejs.dev/linter/rules/use-naming-convention/) no longer suggests an empty fix when a name doesn't match strict Pascal case ([#3561](https://github.com/biomejs/biome/issues/3561)).

  Previously the following code led `useNamingConvention` to suggest an empty fix.
  The rule no longer provides a fix for this case.

  ```ts
  type AAb = any
  ```

  Contributed by @Conaclos

- [useNamingConvention](https://biomejs.dev/linter/rules/use-naming-convention/) no longer provides fixes for global TypeScript declaration files.

  Global TypeScript declaration files have no epxorts and no imports.
  All the declared types are available in all files of the project.
  Thus, it is not safe to propose renaming only in the declaration file.

  Contributed by @Conaclos

- [useSortedClasses](https://biomejs.dev/linter/rules/use-sorted-classes/) lint error with Template literals ([#3394](https://github.com/biomejs/biome/issues/3394)). Contributed by @hangaoke1

- [useValidAriaValues](https://biomejs.dev/linter/rules/use-valid-aria-values/) now correctly check property types ([3748](https://github.com/biomejs/biome/issues/3748)).

  Properties that expect a string now accept arbitrary text.
  An identifiers can now be made up of any characters except ASCII whitespace.
  An identifier list can now be separated by any ASCII whitespace.

  Contributed by @Conaclos

### Parser

#### Enhancements

- The JSON parser now allows comments in `turbo.json` and `jest.config.json`. Contributed by @Netail and @Conaclos

- The JSON parser now allows comments in files with the `.json` extension under the `.vscode` and `.zed` directories.

  Biome recognizes are well known JSON files that allows comments and/or trailing commas.
  Previously, Biome did not recognize JSON files under the `.vscode` and the `.zed` directories as JSON files that allow comments.
  You had to configure Biome to recognize them:

  ```json
  {
    "overrides": [
      {
        "include": ["**/.vscode/*.json", "**/.zed/*.json"],
        "json": { "parser": { "allowComments": true } }
      }
    ]
  }
  ```

  This override is no longer needed!
  Note that JSON files under the `.vscode` and the `.zed` directories don't accept trailing commas.

  Contributed by @Conaclos

#### Bug fixes

- The CSS parser now accepts emoji in identifiers ([3627](https://github.com/biomejs/biome/issues/3627)).

  The following code is now correctly parsed:

  ```css
  p {
    --🥔-color: red;
    color: var(--🥔-color);
  }
  ```

  Contributed by @Conaclos

- Fix [#3287](https://github.com/biomejs/biome/issues/3287) nested selectors with pseudo-classes. Contributed by @denbezrukov

- Fix [#3349](https://github.com/biomejs/biome/issues/3349) allow CSS multiple ampersand support. Contributed by @denbezrukov

  ```css
  .class {
    && {
      color: red;
    }
  }
  ```

- Fix [#3410](https://github.com/biomejs/biome/issues/3410) by correctly parsing break statements containing keywords.
  ```js
  out: while (true) {
    break out;
  }
  ```
  Contributed by @ah-yu

- Fix [#3464](https://github.com/biomejs/biome/issues/3464) by enabling JSX in `.vue` files that use the `lang='jsx'` or `lang='tsx'` attribute. Contributed by @ematipico


## v1.8.3 (2024-06-27)

### CLI

#### Bug fixes

- Fix [#3104](https://github.com/biomejs/biome/issues/3104) by suppressing node warnings when using `biome migrate`. Contributed by @SuperchupuDev

- Force colors to be off when using the GitHub reporter to properly create annotations in GitHub actions ([#3148](https://github.com/biomejs/biome/issues/3148)). Contributed by @Sec-ant

### Parser

#### Bug fixes

- Implement [CSS unicode range](https://github.com/biomejs/biome/pull/3251). Contributed by @denbezrukov

### Formatter

#### Bug fixes

- Fix [#3184](https://github.com/biomejs/biome/issues/3184) CSS formatter converts custom identifiers to lowercase. Contributed by @denbezrukov
- Fix [#3256](https://github.com/biomejs/biome/issues/3256) constant crashes when editing css files #3256. Contributed by @denbezrukov

### Linter

#### New features

- Add `nursery/useDeprecatedReason` rule. Contributed by @vohoanglong0107.
- Add [nursery/noExportedImports](https://biomejs.dev/linter/rules/no-exported-imports/). Contributed by @Conaclos

#### Enhancements

- Implement [suggestedExtensions option](https://github.com/biomejs/biome/pull/3274) for `useImportExtensions` rule. Contributed by @drdaemos

#### Bug fixes

- `useConsistentArrayType` and `useShorthandArrayType` now ignore `Array` in the `extends` and `implements` clauses. Fix [#3247](https://github.com/biomejs/biome/issues/3247). Contributed by @Conaclos
- Fixes [#3066](https://github.com/biomejs/biome/issues/3066) by taking into account the dependencies declared in the `package.json`. Contributed by @ematipico
- The code action of the `useArrowFunction` rule now preserves a trailing comma when there is only a single type parameter in the arrow function and JSX is enabled. Fixes [#3292](https://github.com/biomejs/biome/issues/3292). Contributed by @Sec-ant

#### Enhancements
- Enhance tailwind sorting lint rule [#1274](https://github.com/biomejs/biome/issues/1274) with variant support.

  Every preconfigured variant is assigned a `weight` that concurs on establishing the output sorting order.
  Since nesting variants on the same utility class is possible, the resulting `weight` is the Bitwise XOR of all the variants weight for that class.
  Dynamic variants (e.g. `has-[.custom-class]`, `group-[:checked]`) are also supported and they take the `weight` of their base variant name the custom value attached (e.g. `has-[.custom-class]` takes `has` weight).
  Arbitrary variants (e.g. `[&nth-child(2)]`) don't have a weight assigned and they are placed after every known variant.
  Classes with the same amount of arbitrary variants follow lexicographical order. The class that has the highest number of nested arbitrary variants is placed last.
  Screen variants (e.g. `sm:`, `max-md:`, `min-lg:`) are not supported yet.

  Contributed by @lutaok

## v1.8.2 (2024-06-20)

### CLI

#### Bug fixes

- Fix [#3201](https://github.com/biomejs/biome/issues/3201) by correctly injecting the source code of the file when printing the diagnostics. Contributed by @ematipico
- Fix [#3179](https://github.com/biomejs/biome/issues/3179) where comma separators are not correctly removed after running `biome migrate` and thus choke the parser. Contributed by @Sec-ant
- Fix [#3232](https://github.com/biomejs/biome/issues/3232) by correctly using the colors set by the user. Contributed by @ematipico

#### Enhancement

- Reword the reporter message `No fixes needed` to `No fixes applied`.

  The former message is misleading when there're still errors or warnings in the files that should be taken care of manually. For example:

  ```block
  Checked 2 files in <TIME>. No fixes needed.
  Found 2 errors.
  ```

  The new message suits better in these cases.

  Contributed by @Sec-ant

### Configuration

#### Bug fixes

- Don't conceal previous overrides ([#3176](https://github.com/biomejs/biome/issues/3176)).

  Previously, each override inherited the unset configuration of the base configuration.
  This means that setting a configuration in an override can be concealed by a subsequent override that inherits of the value from the base configuration.

  For example, in the next example, `noDebugger` was disabled for the `index.js` file.

  ```json
  {
    "linter": {
      "rules": {
        "suspicious": { "noDebugger": "off" }
      }
    },
    "overrides": [
      {
        "include": ["index.js"],
        "linter": {
          "rules": {
            "suspicious": { "noDebugger": "warn" }
          }
        }
      }, {
        "include": ["index.js"],
        "linter": {
          "rules": {
            "suspicious": { "noDoubleEquals": "off" }
          }
        }
      }
    ]
  }
  ```

  The rule is now correctly enabled for the `index.js` file.

  Contributed by @Conaclos

### Formatter

#### Bug fixes

- Fix [#3103](https://github.com/biomejs/biome/issues/3103) by correctly resolving CSS formatter options. Contributed by @ah-yu
- Fix [#3192](https://github.com/biomejs/biome/issues/3192) don't add an extra whitespace within :has. Contributed by @denbezrukov

### JavaScript APIs

#### Bug fixes

- Fix a regression introduced by the release of `v1.8.0`

### Linter

#### New features

- Add [nursery/noSubstr](https://biomejs.dev/linter/rules/no-substr/). Contributed by @chansuke

- Add [nursery/useConsistentCurlyBraces](https://biomejs.dev/linter/rules/use-consistent-curly-braces/). Contributed by @dyc3

- Add [nursery/useValidAutocomplete](https://biomejs.dev/linter/rules/use-valid-autocomplete/). Contributed by @unvalley

#### Enhancements

- Add a code action for [noUselessCatch](https://biomejs.dev/linter/rules/no-useless-catch/). Contributed by @chansuke

#### Bug fixes

- Add [nursery/noShorthandPropertyOverrides](https://biomejs.dev/linter/rules/no-shorthand-property-overrides). [#2958](https://github.com/biomejs/biome/issues/2958) Contributed by @neokidev
- Fix [[#3084](https://github.com/biomejs/biome/issues/3084)] false positive by correctly recognize parenthesized return statement. Contributed by @unvalley
- [useImportExtensions](https://biomejs.dev/linter/rules/use-import-extensions/) now suggests a correct fix for `import '.'` and `import './.'`. Contributed by @minht11
- Fix [useDateNow](https://biomejs.dev/linter/rules/use-date-now/) false positive when new Date object has arguments `new Date(0).getTime()`. Contributed by @minht11.
- The [`noUnmatchableAnbSelector`](https://biomejs.dev/linter/rules/no-unmatchable-anb-selector/) rule is now able to catch unmatchable `an+b` selectors like `0n+0` or `-0n+0`. Contributed by @Sec-ant.
- The [`useHookAtTopLevel`](https://biomejs.dev/linter/rules/use-hook-at-top-level/) rule now recognizes properties named as hooks like `foo.useFoo()`. Contributed by @ksnyder9801
- Fix [#3092](https://github.com/biomejs/biome/issues/3092), prevent warning for `Custom properties (--*)`. Contributed by @chansuke
- Fix a false positive in the [`useLiteralKeys`](https://biomejs.dev/linter/rules/use-literal-keys/) rule. ([#3160](https://github.com/biomejs/biome/issues/3160))

  This rule now ignores the following kind of computed member name:

  ```js
  const a = {
    [`line1
    line2`]: true,
  };
  ```

  Contributed by @Sec-ant

- The [noUnknownProperty](https://biomejs.dev/linter/rules/no-unknown-property/) rule now ignores the `composes` property often used in css modules. [#3000](https://github.com/biomejs/biome/issues/3000) Contributed by @chansuke

- Fix false positives of the [useExhaustiveDependencies](https://biomejs.dev/linter/rules/use-exhaustive-dependencies/) rule.

  The component itself is considered stable when it is used recursively inside a hook closure defined inside of it:

  ```jsx
  import { useMemo } from "react";

  function MyRecursiveComponent() {
    // MyRecursiveComponent is stable, we don't need to add it to the dependencies list.
    const children = useMemo(() => <MyRecursiveComponent />, []);
    return <div>{children}</div>;
  }
  ```

  Also, `export default function` and `export default class` are considered stable now because they can only appear at the top level of a module.

  Contributed by @Sec-ant

- Fix missing `withDefaults` macro in vue files for globals variables. Contributed by @Shyam-Chen

### Parser

#### Bug fixes

- Fix CSS modules settings mapping. Contributed by @denbezrukov

## v1.8.1 (2024-06-10)

### CLI

#### Bug fixes

- Fix [#3069](https://github.com/biomejs/biome/issues/3069), prevent overwriting paths when using `--staged` or `--changed` options. Contributed by @unvalley
- Fix a case where the file link inside a diagnostic wasn't correctly displayed inside a terminal run by VSCode. Contributed by @uncenter

### Configuration

#### Bug fixes

- Fix [#3067](https://github.com/biomejs/biome/issues/3067), by assigning the correct default value to `indentWidth`. Contributed by @ematipico

### Formatter

#### Bug fixes
- Fix the bug where whitespace after the & character in CSS nesting was incorrectly trimmed, ensuring proper targeting of child classes [#3061](https://github.com/biomejs/biome/issues/3061). Contributed by @denbezrukov
- Fix [#3068](https://github.com/biomejs/biome/issues/3068) where the CSS formatter was inadvertently converting variable declarations and function calls to lowercase. Contributed by @denbezrukov
- Fix the formatting of CSS grid layout properties. Contributed by @denbezrukov

### Linter

#### New features

- Add [noUnknownPseudoClass](https://biomejs.dev/linter/rules/no-unknown-pseudo-class/). Contributed by  @tunamaguro

#### Bug fixes

- The `noEmptyBlock` css lint rule now treats empty blocks containing comments as valid ones. Contributed by @Sec-ant

- [useLiteralKeys](https://biomejs.dev/linter/rules/use-literal-keys/) no longer reports quoted member names ([#3085](https://github.com/biomejs/biome/issues/3085)).

  Previously [useLiteralKeys](https://biomejs.dev/linter/rules/use-literal-keys/) reported quoted member names that can be unquoted.
  For example, the rule suggested the following fix:

  ```diff
  - const x = { "prop": 0 };
  + const x = { prop: 0 };
  ```

  This conflicted with the option [quoteProperties](https://biomejs.dev/reference/configuration/#javascriptformatterquoteproperties) of our formatter.

  The rule now ignores quoted member names.

  Contributed by @Conaclos

- [noEmptyInterface](https://biomejs.dev/linter/rules/no-empty-interface/) now ignores empty interfaces in ambient modules ([#3110](https://github.com/biomejs/biome/issues/3110)). Contributed by @Conaclos

- [noUnusedVariables](https://biomejs.dev/linter/rules/no-unused-variables/) and [noUnusedFunctionParameters](https://biomejs.dev/linter/rules/no-unused-function-parameters/) no longer report the parameters of a constructor type ([#3135](https://github.com/biomejs/biome/issues/3135)).

  Previously, `arg` was reported as unused in a constructor type like:

  ```ts
  export type Classlike = new (arg: unknown) => string;
  ```

  Contributed by @Conaclos

- [noStringCaseMismatch](https://biomejs.dev/linter/rules/no-string-case-mismatch/) now ignores escape sequences ([#3134](https://github.com/biomejs/biome/issues/3134)).

  The following code is no longer reported by the rule:

  ```js
  s.toUpperCase() === "\u001b";
  ```

  Contributed by @Conaclos

### Parser

#### Bug fixes

- Implemented CSS Unknown At-Rule parsing, allowing the parser to gracefully handle unsupported or unrecognized CSS at-rules. Contributed by @denbezrukov
- Fix [#3055](https://github.com/biomejs/biome/issues/3055) CSS: Layout using named grid lines is now correctly parsed. Contributed by @denbezrukov
- Fix [#3091](https://github.com/biomejs/biome/issues/3091). Allows the parser to handle nested style rules and at-rules properly, enhancing the parser's compatibility with the CSS Nesting Module. Contributed by @denbezrukov

## 1.8.0 (2024-06-04)

### Analyzer

#### New features

- Allow suppression comments to suppress individual instances of rules. This is
  used for the lint rule `useExhaustiveDependencies`, which is now able to
  suppress specific dependencies. Fixes #2509. Contributed by @arendjr

#### Enhancements

- Assume `Astro` object is always a global when processing `.astro` files. Contributed by @minht11
- Assume Vue compiler macros are globals when processing `.vue` files. ([#2771](https://github.com/biomejs/biome/pull/2771)) Contributed by @dyc3

### CLI

#### New features

- New `clean` command. Use this new command to clean after the `biome-logs` directory, and remove all the log files.

  ```shell
  biome clean
  ```

- Add two new options `--only` and `--skip` to the command `biome lint` ([#58](https://github.com/biomejs/biome/issues/58)).

  The `--only` option allows you to run a given rule or rule group,
  For example, the following command runs only the `style/useNamingConvention` and `style/noInferrableTypes` rules.
  If the rule is disabled in the configuration, then its severity level is set to `error` for a recommended rule or `warn` otherwise.

  ```shell
  biome lint --only=style/useNamingConvention --only=style/noInferrableTypes
  ```

  Passing a group does not change the severity level of the rules in the group.
  All the disabled rules in the group will remain disabled.
  To ensure that the group is run, the `recommended` field of the group is enabled.
  The `nursery` group cannot be passed, as no rules are enabled by default in the nursery group.

  The `--skip` option allows you to skip the execution of a given group or a given rule.
  For example, the following command skips the `style` group and the `suspicious/noExplicitAny` rule.

  ```shell
  biome lint --skip=style --skip=suspicious/noExplicitAny
  ```

  You can also use `--only` and `--skip` together. `--skip` overrides `--only`.
  The following command executes only the rules from the `style` group, but the `style/useNamingConvention` rule.

  ```shell
  biome lint --only=style --skip=style/useNamingConvention
  ```

  These options are compatible with other options such as `--write` (previously `--apply`), and `--reporter`.

  Contributed by @Conaclos

- Add new command `biome clean`. Use this command to purge all the logs emitted by the Biome daemon. This command is really useful, because the Biome daemon tends
  log many files and contents during its lifecycle. This means that if your editor is open for hours (or even days), the `biome-logs` folder could become quite heavy. Contributed by @ematipico

- Add support for formatting and linting CSS files from the CLI. These operations are **opt-in** for the time being.

  If you don't have a configuration file, you can enable these features with `--css-formatter-enabled` and `--css-linter-enabled`:

  ```shell
  biome check --css-formatter-enabled=true --css-linter-enabled=true ./
  ```
  Contributed by @ematipico

- Add new CLI options to control the CSS formatting. Check the [CLI reference page](https://biomejs.dev/reference/cli/) for more details. Contributed by @ematipico

- Add new options `--write`, `--fix` (alias of `--write`) and `--unsafe` to the command `biome lint` and `biome check`.
  Add a new option `--fix` (alias of `--write`) to the command `biome format` and `biome migrate`.

  ```shell
  biome <lint|check> --<write|fix> [--unsafe]
  biome format --<write|fix>
  biome migrate --<write|fix>
  ```

  The `biome <lint|check> --<write|fix>` has the same behavior as `biome <lint|check> --apply`.
  The `biome <lint|check> --<write|fix> --unsafe` has the same behavior as `biome <lint|check> --apply-unsafe`.
  The `biome format --fix` has the same behavior as `biome format --write`.
  The `biome migrate --fix` has the same behavior as `biome migrate --write`.

  This change allows these commands to write modifications in the same options.
  With this change, the `--apply` and `--apply-unsafe` options are deprecated.

  Contributed by @unvalley

#### Enhancements

- Biome now executes commands (lint, format, check and ci) on the working directory by default. [#2266](https://github.com/biomejs/biome/issues/2266) Contributed by @unvalley

  ```diff
  - biome check .
  + biome check    # You can run the command without the path
  ```

- `biome migrate eslint` now tries to convert ESLint ignore patterns into Biome ignore patterns.

  ESLint uses [gitignore patterns](https://git-scm.com/docs/gitignore#_pattern_format).
  Biome now tries to convert these patterns into Biome ignore patterns.

  For example, the gitignore pattern `/src` is a relative path to the file in which it appears.
  Biome now recognizes this and translates this pattern to `./src`.

  Contributed by @Conaclos

- `biome migrate eslint` now supports the `eslintIgnore` field in `package.json`.

  ESLint allows the use of `package.json` as an ESLint configuration file.
  ESLint supports two fields: `eslintConfig` and `eslintIgnore`.
  Biome only supported the former. It now supports both.

  Contributed by @Conaclos

- `biome migrate eslint` now propagates NodeJS errors to the user.

  This will help users to identify why Biome is unable to load some ESLint configurations.

  Contributed by @Conaclos

- Add a new `--reporter` called `summary`. This reporter will print diagnostics in a different way, based on the tools (formatter, linter, etc.) that are executed.
  Import sorting and formatter shows the name of the files that require formatting. Instead, the linter will group the number of rules triggered and the number of errors/warnings:

  ```
  Formatter ━━━━━━━━━━━━━━━━━━━━━━━━━━━━━━━━━━━━━━━━━━━━━━━━━━━━━━━━━━━━━━━━━━━━━━━━━━━━━━━━━━━━━━━━━━
  The following files needs to be formatted:
  main.ts
  index.ts

  Organize Imports ━━━━━━━━━━━━━━━━━━━━━━━━━━━━━━━━━━━━━━━━━━━━━━━━━━━━━━━━━━━━━━━━━━━━━━━━━━━━━━━━━━━
  The following files needs to have their imports sorted:
  main.ts
  index.ts

  Analyzer ━━━━━━━━━━━━━━━━━━━━━━━━━━━━━━━━━━━━━━━━━━━━━━━━━━━━━━━━━━━━━━━━━━━━━━━━━━━━━━━━━━━━━━━━━━━
  Some analyzer rules were triggered

  Rule Name                                               Diagnostics
  lint/suspicious/noImplicitAnyLet                        12 (12 error(s), 0 warning(s), 0 info(s))
  lint/suspicious/noDoubleEquals                          8 (8 error(s), 0 warning(s), 0 info(s))
  lint/suspicious/noRedeclare                             12 (12 error(s), 0 warning(s), 0 info(s))
  lint/suspicious/noDebugger                              20 (20 error(s), 0 warning(s), 0 info(s))
  ```
  Contributed by @ematipico

- `biome ci` now enforces printing the output using colours. If you were previously using `--colors=force`, you can remove it because it's automatically set. Contributed by @ematipico
- Add a new `--reporter` called `github`. This reporter will print diagnostics using [GitHub workflow commands](https://docs.github.com/en/actions/using-workflows/workflow-commands-for-github-actions#about-workflow-commands):

  ```
  ::error title=lint/suspicious/noDoubleEquals,file=main.ts,line=4,endLine=4,col=3,endColumn=5::Use === instead of ==
  ::error title=lint/suspicious/noDebugger,file=main.ts,line=6,endLine=6,col=1,endColumn=9::This is an unexpected use of the debugger statement.
  ::error title=lint/nursery/noEvolvingAny,file=main.ts,line=8,endLine=8,col=5,endColumn=6::This variable's type is not allowed to evolve implicitly, leading to potential any types.
  ```
  Contributed by @ematipico
- Add a new `--reporter` called `junit`. This reporter will print diagnostics using [GitHub workflow commands](https://docs.github.com/en/actions/using-workflows/workflow-commands-for-github-actions#about-workflow-commands):

  ```xml
  <?xml version="1.0" encoding="UTF-8"?>
  <testsuites name="Biome" tests="16" failures="16" errors="20" time="<TIME>">
    <testsuite name="main.ts" tests="1" disabled="0" errors="0" failures="1" package="org.biome">
        <testcase name="org.biome.lint.suspicious.noDoubleEquals" line="4" column="3">
            <failure message="Use === instead of ==. == is only allowed when comparing against `null`">line 3, col 2, Use === instead of ==. == is only allowed when comparing against `null`</failure>
        </testcase>
    </testsuite>
    <testsuite name="main.ts" tests="1" disabled="0" errors="0" failures="1" package="org.biome">
        <testcase name="org.biome.lint.suspicious.noDebugger" line="6" column="1">
            <failure message="This is an unexpected use of the debugger statement.">line 5, col 0, This is an unexpected use of the debugger statement.</failure>
        </testcase>
    </testsuite>
    <testsuite name="main.ts" tests="1" disabled="0" errors="0" failures="1" package="org.biome">
        <testcase name="org.biome.lint.nursery.noEvolvingAny" line="8" column="5">
            <failure message="This variable&apos;s type is not allowed to evolve implicitly, leading to potential any types.">line 7, col 4, This variable&apos;s type is not allowed to evolve implicitly, leading to potential any types.</failure>
        </testcase>
    </testsuite>
  </testsuites>
  ```
  Contributed by @ematipico

#### Bug fixes

- Fix  [#3024](https://github.com/biomejs/biome/issues/3024), where running `biome init` would create `biome.json` even if `biome.jsonc` already exists.  Contributed by @minht11

### Configuration

#### New features

- Add an rule option `fix` to override the code fix kind of a rule ([#2882](https://github.com/biomejs/biome/issues/2882)).

  A rule can provide a safe or an **unsafe** code **action**.
  You can now tune the kind of code actions thanks to the `fix` option.
  This rule option takes a value among:

  - `none`: the rule no longer emits code actions.
  - `safe`: the rule emits safe code action.
  - `unsafe`: the rule emits unsafe code action.

  The following configuration disables the code actions of `noUnusedVariables`, makes the emitted code actions of `style/useConst` and `style/useTemplate` unsafe and safe respectively.

  ```json
  {
    "linter": {
      "rules": {
        "correctness": {
          "noUnusedVariables": {
            "level": "error",
            "fix": "none"
          },
          "style": {
            "useConst": {
              "level": "warn",
              "fix": "unsafe"
            },
            "useTemplate": {
              "level": "warn",
              "fix": "safe"
            }
          }
        }
      }
    }
  }
  ```

  Contributed by @Conaclos

- Add option `javascript.linter.enabled` to control the linter for JavaScript (and its super languages) files. Contributed by @ematipico
- Add option `json.linter.enabled` to control the linter for JSON (and its super languages) files. Contributed by @ematipico
- Add option `css.linter.enabled` to control the linter for CSS (and its super languages) files. Contributed by @ematipico
- Add option `css.formatter`, to control the formatter options for CSS (and its super languages) files. Contributed by @ematipico
- You can now change the severity of lint rules down to `"info"`. The `"info"` severity doesn't emit error codes, and it isn't affected by other options like `--error-on-warnings`:

  ```json
  {
    "linter": {
      "rules": {
        "suspicious": {
          "noDebugger": "info"
        }
      }
    }
  }
  ```
  Contributed by @ematipico

#### Enhancements

- The `javascript.formatter.trailingComma` option is deprecated and renamed to `javascript.formatter.trailingCommas`. The corresponding CLI option `--trailing-comma` is also deprecated and renamed to `--trailing-commas`. Details can be checked in [#2492](https://github.com/biomejs/biome/pull/2492). Contributed by @Sec-ant

#### Bug fixes

- Fix a bug where if the formatter was disabled at the language level, it could be erroneously enabled by an
  override that did not specify the formatter section [#2924](https://github.com/biomejs/biome/issues/2924). Contributed by @dyc3
- Fix [#2990](https://github.com/biomejs/biome/issues/2990), now Biome doesn't add a trailing comma when formatting `biome.json`. Contributed by @dyc3

### Editors

#### New features

- Add support for LSP Workspaces

#### Enhancements

- The LSP doesn't crash anymore when the configuration file contains errors. If the configuration contains errors, Biome now shows a pop-up to the user, and it will only parse files using the default configuration.
  Formatting and linting is disabled until the configuration file is fixed. Contributed by @ematipico

#### Bug fixes

- Fixes [#2781](https://github.com/biomejs/biome/issues/2781), by correctly computing the configuration to apply to a specific file. Contributed by @ematipico

### Formatter

#### Bug fixes

- Fix [#2470](https://github.com/biomejs/biome/issues/2470) by avoid introducing linebreaks in single line string interpolations. Contributed by @ah-yu
- Resolve deadlocks by narrowing the scope of locks. Contributed by @mechairoi
- Fix [#2782](https://github.com/biomejs/biome/issues/2782) by computing the enabled rules by taking the override settings into consideration. Contributed by @ematipico
- Fix [https://github.com/biomejs/biome/issues/2877] by correctly handling line terminators in JSX string. Contributed by @ah-yu

### Linter

#### Promoted rules

New rules are incubated in the nursery group. Once stable, we promote them to a stable group. The following rules are promoted:

- [useImportRestrictions](https://biomejs.dev/linter/rules/use-import-restrictions/)
- [noNodejsModules](https://biomejs.dev/linter/rules/no-nodejs-modules/)
- [useArrayLiterals](https://biomejs.dev/linter/rules/use-array-literals/)
- [noConstantMathMinMaxClamp](https://biomejs.dev/linter/rules/no-constant-math-min-max-clamp/)
- [noFlatMapIdentity](https://biomejs.dev/linter/rules/no-flat-map-identity/)

#### New features

- Add [nursery/useDateNow](https://biomejs.dev/linter/rules/use-date-now/). Contributed by @minht11
- Add [nursery/useErrorMessage](https://biomejs.dev/linter/rules/use-error-message/). Contributed by @minht11
- Add [nursery/useThrowOnlyError](https://biomejs.dev/linter/rules/use-throw-only-error/). Contributed by @minht11
- Add [nursery/useImportExtensions](https://biomejs.dev/linter/rules/use-import-extensions/). Contributed by @minht11

- [useNamingConvention](https://biomejs.dev/linter/rules/use-naming-convention/) now supports an option to enforce custom conventions ([#1900](https://github.com/biomejs/biome/issues/1900)).

  For example, you can enforce the use of a prefix for private class members:

  ```json
  {
  	"linter": {
  		"rules": {
  			"style": {
  				"useNamingConvention": {
  					"level": "error",
  					"options": {
  						"conventions": [
  							{
  								"selector": {
  									"kind": "classMember",
  									"modifiers": ["private"]
  								},
  								"match": "_(.*)",
                  "formats": ["camelCase"]
  							}
  						]
  					}
  				}
  			}
  		}
  	}
  }
  ```

  Please, find more details in the [rule documentation](https://biomejs.dev/linter/rules/use-naming-convention/#options).

  Contributed by @Conaclos

- Add [nursery/useNumberToFixedDigitsArgument](https://biomejs.dev/linter/rules/use-number-to-fixed-digits-argument/).
  Contributed by @minht11

- Add [nursery/useThrowNewError](https://biomejs.dev/linter/rules/use-throw-new-error/).
  Contributed by @minht11
- Add [nursery/useTopLevelRegex](https://biomejs.dev/linter/rules/use-top-level-regex), which enforces defining regular expressions at the top level of a module. [#2148](https://github.com/biomejs/biome/issues/2148) Contributed by @dyc3.
- Add [nursery/noCssEmptyBlock](https://biomejs.dev/linter/rules/no-css-empty-block). [#2513](https://github.com/biomejs/biome/pull/2513) Contributed by @togami2864
- Add [nursery/noDuplicateAtImportRules](https://biomejs.dev/linter/rules/no-duplicate-at-import-rules). [#2658](https://github.com/biomejs/biome/pull/2658) Contributed by @DerTimonius
- Add [nursery/noDuplicateFontNames](https://biomejs.dev/linter/rules/no-duplicate-font-names). [#2308](https://github.com/biomejs/biome/pull/2308) Contributed by @togami2864
- Add [nursery/noDuplicateSelectorsKeyframeBlock](https://biomejs.dev/linter/rules/no-duplicate-selectors-keyframe-block). [#2534](https://github.com/biomejs/biome/pull/2534) Contributed by @isnakode
- Add [nursery/noImportantInKeyframe](https://biomejs.dev/linter/rules/no-important-in-keyframe). [#2542](https://github.com/biomejs/biome/pull/2542) Contributed by @isnakode
- Add [nursery/noInvalidPositionAtImportRule](https://biomejs.dev/linter/rules/no-invalid-position-at-import-rule). [#2717](https://github.com/biomejs/biome/issues/2717) Contributed by @t-shiratori
- Add [nursery/noUnknownFunction](https://biomejs.dev/linter/rules/no-unknown-function). [#2570](https://github.com/biomejs/biome/pull/2570) Contributed by @neokidev
- Add [nursery/noUnknownMediaFeatureName](https://biomejs.dev/linter/rules/no-unknown-media-feature-name). [#2751](https://github.com/biomejs/biome/issues/2751) Contributed by @Kazuhiro-Mimaki
- Add [nursery/noUnknownProperty](https://biomejs.dev/linter/rules/no-unknown-property). [#2755](https://github.com/biomejs/biome/pull/2755) Contributed by @chansuke
- Add [nursery/noUnknownPseudoElement](https://biomejs.dev/linter/rules/no-unknown-selector-pseudo-element). [#2655](https://github.com/biomejs/biome/issues/2655) Contributed by @keita-hino
- Add [nursery/noUnknownUnit](https://biomejs.dev/linter/rules/no-unknown-unit). [#2535](https://github.com/biomejs/biome/issues/2535) Contributed by @neokidev
- Add [nursery/noUnmatchableAnbSelector](https://biomejs.dev/linter/rules/no-unmatchable-anb-selector). [#2706](https://github.com/biomejs/biome/issues/2706) Contributed by @togami2864
- Add [nursery/useGenericFontNames](https://biomejs.dev/linter/rules/use-generic-font-names). [#2573](https://github.com/biomejs/biome/pull/2573) Contributed by @togami2864
- Add [nursery/noYodaExpression](https://biomejs.dev/linter/rules/no-yoda-expression/). Contributed by @michellocana
- Add [nursery/noUnusedFunctionParameters](https://biomejs.dev/linter/rules/no-unused-function-parameters/) Contributed by @printfn
- Add [nursery/UseSemanticElements](https://biomejs.dev/linter/rules/use-semantic-elements/). Contributed by @fujiyamaorange

#### Enhancements

- Add a code action for [noConfusingVoidType](https://biomejs.dev/linter/rules/no-confusing-void-type/) and improve the diagnostics.

  The rule now suggests using `undefined` instead of `void` in confusing places.
  The diagnosis is also clearer.

  Contributed by @Conaclos
- Improve code action for [nursery/noUselessUndefinedInitialization](https://biomejs.dev/linter/rules/no-useless-undefined-initialization/) to handle comments.

  The rule now places inline comments after the declaration statement, instead of removing them.
  The code action is now safe to apply.

  Contributed by @lutaok

- Make [useExhaustiveDependencies](https://biomejs.dev/linter/rules/use-exhaustive-dependencies/) report duplicate dependencies. Contributed by @tunamaguro

- Rename `noEvolvingAny` into `noEvolvingTypes` ([#48](https://github.com/biomejs/website/issues/48)). Contributed by @Conaclos

#### Bug fixes

- [noUndeclaredVariables](https://biomejs.dev/linter/rules/no-undeclared-variables/) and [noUnusedImports](https://biomejs.dev/linter/rules/no-unused-imports) now correctly handle import namespaces ([#2796](https://github.com/biomejs/biome/issues/2796)).

  Previously, Biome bound unqualified type to import namespaces.
  Import namespaces can only be used as qualified names in a type (ambient) context.

  ```ts
  // Unused import
  import * as Ns1 from "";
  // This doesn't reference the import namespace `Ns1`
  type T1 = Ns1; // Undeclared variable `Ns1`

  // Unused import
  import type * as Ns2 from "";
  // This doesn't reference the import namespace `Ns2`
  type T2 = Ns2; // Undeclared variable `Ns2`

  import type * as Ns3 from "";
  // This references the import namespace because it is a qualified name.
  type T3 = Ns3.Inner;
  // This also references the import namespace.
  export type { Ns3 }
  ```

  Contributed by @Conaclos

- [noUndeclaredVariables](https://biomejs.dev/linter/rules/no-undeclared-variables/) now correctly handle ambient computed member names ([#2975](https://github.com/biomejs/biome/issues/2975)).

  A constant can be imported as a type and used in a computed member name of a member signature.
  Previously, Biome was unable to bind the value imported as a type to the computed member name.

  ```ts
  import type { NAME } from "./constants.js";
  type X = { [NAME]: number };
  ```

  Contributed by @Conaclos

- [noUndeclaredVariables](https://biomejs.dev/linter/rules/no-undeclared-variables/) now ignores `this` in JSX components ([#2636](https://github.com/biomejs/biome/issues/2636)).

  The rule no longer reports `this` as undeclared in following code.

  ```jsx
  import { Component } from 'react';

  export class MyComponent extends Component {
    render() {
      return <this.foo />
    }
  }
  ```

  Contributed by @printfn and @Conaclos

- `useJsxKeyInIterable` now handles more cases involving fragments. See the snippets below. Contributed by @dyc3
```jsx
// valid
[].map((item) => {
	return <>{item.condition ? <div key={item.id} /> : <div key={item.id}>foo</div>}</>;
});

// invalid
[].map((item) => {
	return <>{item.condition ? <div /> : <div>foo</div>}</>;
});
```
- `noExcessiveNestedTestSuites` no longer erroneously alerts on `describe` calls that are not invoking the global `describe` function. [#2599](https://github.com/biomejs/biome/issues/2599) Contributed by @dyc3
```js
// now valid
z.object({})
  .describe('')
  .describe('')
  .describe('')
  .describe('')
  .describe('')
  .describe('');
```
- `noEmptyBlockStatements` no longer reports empty constructors using typescript parameter properties. [#3005](https://github.com/biomejs/biome/issues/3005) Contributed by @dyc3
- `noEmptyBlockStatements` no longer reports empty private or protected constructors. Contributed by @dyc3

- [noExportsInTest](https://biomejs.dev/linter/rules/no-exports-in-test/) rule no longer treats files with in-source testing as test files https://github.com/biomejs/biome/issues/2859. Contributed by @ah-yu
- [useSortedClasses](https://biomejs.dev/linter/rules/use-sorted-classes/) now keeps leading and trailing spaces when applying the code action inside template literals:

  ```
  i Unsafe fix: Sort the classes.

    1 1 │   <>
    2   │ - → <div·class={`${variable}·px-2·foo·p-4·bar`}/>
      2 │ + → <div·class={`${variable}·foo·bar·p-4·px-2`}/>
    3 3 │   	<div class={`px-2 foo p-4 bar ${variable}`}/>
    4 4 │   </>
  ```
- [noUndeclaredDependencies](https://biomejs.dev/linter/rules/no-undeclared-dependencies/) is correctly triggered when running `biome ci`. Contributed by @ematipico
- [noUnusedVariables](https://biomejs.dev/linter/rules/no-unused-variables/) no longer panics when a certain combination of characters is typed. Contributed by @ematipico

- [noUndeclaredVariables](https://biomejs.dev/linter/rules/no-undeclared-variables/) no logger alerts on `arguments` object in a function scope. Contributed by @ah-yu
### Parser

#### Enhancements

- `lang="tsx"` is now supported in Vue Single File Components. [#2765](https://github.com/biomejs/biome/issues/2765) Contributed by @dyc3

#### Bug fixes

- The `const` modifier for type parameters is now accepted for TypeScript `new` signatures ([#2825](https://github.com/biomejs/biome/issues/2825)).

  The following code is now correctly parsed:

  ```ts
  interface I {
    new<const T>(x: T): T
  }
  ```

  Contributed by @Conaclos

- Some invalid TypeScript syntax caused the Biome parser to crash.

  The following invalid syntax no longer causes the Biome parser to crash:

  ```ts
  declare using x: null;
  declare qwait using x: null;
  ```

  Contributed by @Conaclos

## 1.7.3 (2024-05-06)

### CLI

#### Bug fixes

- The [stdin-file-path](https://biomejs.dev/guides/integrate-in-editor/#use-stdin) option now works correctly for Astro/Svelte/Vue files ([#2686](https://github.com/biomejs/biome/pull/2686))

  Fix [#2225](https://github.com/biomejs/biome/issues/2225) where lint output become empty for Vue files.

  Contributed by @tasshi-me

- `biome migrate eslint` now correctly resolve `@scope/eslint-config` ([#2705](https://github.com/biomejs/biome/issues/2705)). Contributed by @Conaclos

### Linter

#### New features

- Add [nursery/noUselessStringConcat](https://biomejs.dev/linter/rules/no-useless-string-concat/).
- Add [nursery/useExplicitLengthCheck](https://biomejs.dev/linter/rules/use-explicit-length-check/). Contributed by @minht11

- `useExhaustiveDependencies` now recognizes (some) dependencies that change on
  every render ([#2374](https://github.com/biomejs/biome/issues/2374)).
  Contributed by @arendjr

#### Bug fixes

- [noBlankTarget](https://biomejs.dev/linter/rules/no-blank-target/) no longer hangs when applying a code fix ([#2675](https://github.com/biomejs/biome/issues/2675)).

  Previously, the following code made Biome hangs when applying a code fix.

  ```jsx
  <a href="https://example.com" rel="" target="_blank"></a>
  ```

  Contributed by @Conaclos

- [noRedeclare](https://biomejs.dev/linter/rules/no-redeclare/) no longer panics on conditional type ([#2659](https://github.com/biomejs/biome/issues/2659)).

  This is a regression introduced by [#2394](https://github.com/biomejs/biome/issues/2394).
  This regression makes `noRedeclare` panics on every conditional types with `infer` bindings.

  Contributed by @Conaclos

- [noUnusedLabels](https://biomejs.dev/linter/rules/no-unused-labels/) and [noConfusingLabels](https://biomejs.dev/linter/rules/no-confusing-labels/) now ignore svelte reactive statements ([#2571](https://github.com/biomejs/biome/issues/2571)).

  The rules now ignore reactive Svelte blocks in Svelte components.

  ```svelte
  <script>
  $: { /* reactive block */ }
  </script>
  ```

  Contributed by @Conaclos

- [useExportType](https://biomejs.dev/linter/rules/use-export-type/) no longer removes leading comments ([#2685](https://github.com/biomejs/biome/issues/2685)).

  Previously, `useExportType` removed leading comments when it factorized the `type` qualifier.
  It now provides a code fix that preserves the leading comments:

  ```diff
  - export {
  + export type {
      /**leading comment*/
  -   type T
  +   T
    }
  ```

  Contributed by @Conaclos

- [useJsxKeyInIterable](https://biomejs.dev/linter/rules/use-jsx-key-in-iterable/) no longer reports false positive when iterating on non-jsx items ([#2590](https://github.com/biomejs/biome/issues/2590)).

  The following snipet of code no longer triggers the rule:

  ```jsx
  <>{data.reduce((total, next) => total + next, 0)}</>
  ```

  Contributed by @dyc3

- Fix typo by renaming `useConsistentBuiltinInstatiation` to `useConsistentBuiltinInstantiation`
  Contributed by @minht11
- Fix the rule `useSingleCaseStatement` including `break` statements when counting the number of statements in a `switch` statement (#2696)


## 1.7.2 (2024-04-30)

### Analyzer

#### Bug fixes

- Import sorting now ignores side effect imports ([#817](https://github.com/biomejs/biome/issues/817)).

  A side effect import consists now in its own group.
  This ensures that side effect imports are not reordered.

  Here is an example of how imports are now sorted:

  ```diff
    import "z"
  - import { D } from "d";
    import { C } from "c";
  + import { D } from "d";
    import "y"
    import "x"
  - import { B } from "b";
    import { A } from "a";
  + import { B } from "b";
    import "w"
  ```

  Contributed by @Conaclos

- Import sorting now adds spaces where needed ([#1665](https://github.com/biomejs/biome/issues/1665))
  Contributed by @Conaclos

### CLI

#### Bug fixes

- `biome migrate eslint` now handles cyclic references.

  Some plugins and configurations export objects with cyclic references.
  This causes `biome migrate eslint` to fail or ignore them.
  These edge cases are now handled correctly.

  Contributed by @Conaclos

### Formatter

#### Bug fixes

- Correctly handle placement of comments inside named import clauses. [#2566](https://github.com/biomejs/biome/pull/2566). Contributed by @ah-yu

### Linter

#### New features

- Add [nursery/noReactSpecificProps](https://biomejs.dev/linter/rules/no-react-specific-props/).
  Contributed by @marvin-j97

- Add [noUselessUndefinedInitialization](https://biomejs.dev/linter/rules/no-useless-undefined-initialization/).
  Contributed by @lutaok

- Add [nursery/useArrayLiterals](https://biomejs.dev/linter/rules/use-array-literals/).
  Contributed by @Kazuhiro-Mimaki

- Add [nursery/useConsistentBuiltinInstatiation](https://biomejs.dev/linter/rules/use-consistent-builtin-instantiation/).
  Contributed by @minht11

- Add [nursery/useDefaultSwitchClause](https://biomejs.dev/linter/rules/use-default-switch-clause/).
  Contributed by @michellocana

#### Bug fixes

- [noDuplicateJsonKeys](https://biomejs.dev/linter/rules/no-duplicate-json-keys/) no longer crashes when a JSON file contains an unterminated string ([#2357](https://github.com/biomejs/biome/issues/2357)).
  Contributed by @Conaclos

- [noRedeclare](https://biomejs.dev/linter/rules/no-redeclare/) now reports redeclarations of parameters in a functions body ([#2394](https://github.com/biomejs/biome/issues/2394)).

  The rule was unable to detect redeclarations of a parameter or a type parameter in the function body.
  The following two redeclarations are now reported:

  ```ts
  function f<T>(a) {
    type T = number; // redeclaration
    const a = 0; // redeclaration
  }
  ```

  Contributed by @Conaclos

- [noRedeclare](https://biomejs.dev/linter/rules/no-redeclare/) no longer reports overloads in object types ([#2608](https://github.com/biomejs/biome/issues/2608)).

  The rule no longer report redeclarations in the following code:

  ```ts
  type Overloads = {
    ({ a }: { a: number }): number,
    ({ a }: { a: string }): string,
  };
  ```

  Contributed by @Conaclos

- [noRedeclare](https://biomejs.dev/linter/rules/no-redeclare/) now merge default function export declarations and types ([#2372](https://github.com/biomejs/biome/issues/2372)).

  The following code is no longer reported as a redeclaration:

  ```ts
  interface Foo {}
  export default function Foo() {}
  ```

  Contributed by @Conaclos

- [noUndeclaredVariables](https://biomejs.dev/linter/rules/no-undeclared-variables/) no longer reports variable-only and type-only exports ([#2637](https://github.com/biomejs/biome/issues/2637)).
  Contributed by @Conaclos

- [noUnusedVariables](https://biomejs.dev/linter/rules/no-unused-variables/) no longer crash Biome when encountering a malformed conditional type ([#1695](https://github.com/biomejs/biome/issues/1695)).
  Contributed by @Conaclos

- [useConst](https://biomejs.dev/linter/rules/use-const/) now ignores a variable that is read before its assignment.

  Previously, the rule reported the following example:

  ```js
  let x;
  x; // read
  x = 0; // write
  ```

  It is now correctly ignored.

  Contributed by @Conaclos

- [useShorthandFunctionType](https://biomejs.dev/linter/rules/use-shorthand-function-type/) now suggests correct code fixes when parentheses are required ([#2595](https://github.com/biomejs/biome/issues/2595)).

  Previously, the rule didn't add parentheses when they were needed.
  It now adds parentheses when the function signature is inside an array, a union, or an intersection.

  ```diff
  - type Union = { (): number } | string;
  + type Union = (() => number) | string;
  ```

  Contributed by @Conaclos

- [useTemplate](https://biomejs.dev/linter/rules/use-template/) now correctly escapes strings ([#2580](https://github.com/biomejs/biome/issues/2580)).

  Previously, the rule didn't correctly escape characters preceded by an escaped character.

  Contributed by @Conaclos

- [noMisplacedAssertion](https://biomejs.dev/linter/rules/no-misplaced-assertion/) now allow these matchers

  - `expect.any()`
  - `expect.anything()`
  - `expect.closeTo`
  - `expect.arrayContaining`
  - `expect.objectContaining`
  - `expect.stringContaining`
  - `expect.stringMatching`
  - `expect.extend`
  - `expect.addEqualityTesters`
  - `expect.addSnapshotSerializer`

  Contributed by @fujiyamaorange

### Parser

#### Bug fixes

- The language parsers no longer panic on unterminated strings followed by a newline and a space ([#2606](https://github.com/biomejs/biome/issues/2606), [#2410](https://github.com/biomejs/biome/issues/2410)).

  The following example is now parsed without making Biome panics:

  ```
  "
   "
  ```

  Contributed by @Conaclos


## 1.7.1 (2024-04-22)

### Editors

#### Bug fixes

- Fix [#2403](https://github.com/biomejs/biome/issues/2403) by printing the errors in the client console. Contributed by @ematipico

### Formatter

#### Bug fixes

- Add parentheses for the return expression that has leading multiline comments. [#2504](https://github.com/biomejs/biome/pull/2504). Contributed by @ah-yu

- Correctly format dangling comments of continue statements. [#2555](https://github.com/biomejs/biome/pull/2555). Contributed by @ah-yu

- Prevent comments from being eaten by the formatter [#2578](https://github.com/biomejs/biome/pull/2578). Now the comments won't be eaten for the following code:
  ```js
  console.log((a,b/* comment */));
  ```
  Contributed by @ah-yu

- Correctly format nested union type to avoid reformatting issue. [#2628](https://github.com/biomejs/biome/pull/2628). Contributed by @ah-yu

### Linter

#### Bug fixes

- Fix case where `jsxRuntime` wasn't being respected by `useImportType` rule ([#2473](https://github.com/biomejs/biome/issues/2473)).Contributed by @arendjr
- Fix [#2460](https://github.com/biomejs/biome/issues/2460), where the rule `noUselessFragments` was crashing the linter in some cases. Now cases like these are correctly handled:
  ```jsx
  callFunction(<>{bar}</>)
  ```
  Contributed by @ematipico
- Fix [#2366](https://github.com/biomejs/biome/issues/2366), where `noDuplicateJsonKeys` incorrectly computed the kes to highlight. Contributed by @ematipico
#### Enhancements

- The rule `noMisplacedAssertions` now considers valid calling `expect` inside `waitFor`:
  ```js
  import { waitFor } from '@testing-library/react';

  await waitFor(() => {
    expect(111).toBe(222);
  });
  ```
  Contributed by @ematipico


## 1.7.0 (2024-04-15)

### Analyzer

#### Bug fixes

- Now Biome can detect the script language in Svelte and Vue script blocks more reliably ([#2245](https://github.com/biomejs/biome/issues/2245)). Contributed by @Sec-ant

- `useExhaustiveDependencies` no longer reports recursive calls as missing
  dependencies ([#2361](https://github.com/biomejs/biome/issues/2361)).
  Contributed by @arendjr

- `useExhaustiveDependencies` correctly reports missing dependencies declared
  using function declarations ([#2362](https://github.com/biomejs/biome/issues/2362)).
  Contributed by @arendjr

- Biome now can handle `.svelte` and `.vue` files with `CRLF` as the end-of-line sequence. Contributed by @Sec-ant

- `noMisplacedAssertion` no longer reports method calls by `describe`, `test`, `it` objects (e.g. `test.each([])()`) ([#2443](https://github.com/biomejs/biome/issues/2443)). Contributed by @unvalley.

- Biome now can handle `.vue` files with [generic components](https://vuejs.org/api/sfc-script-setup#generics) ([#2456](https://github.com/biomejs/biome/issues/2456)).
  ```vue
  <script generic="T extends Record<string, any>" lang="ts" setup>
  //...
  </script>
  ```
  Contributed by @Sec-ant

#### Enhancements

- Complete the well-known file lists for JSON-like files. Trailing commas are allowed in `.jsonc` files by default. Some well-known files like `tsconfig.json` and `.babelrc` don't use the `.jsonc` extension but still allow comments and trailing commas. While others, such as `.eslintrc.json`, only allow comments. Biome is able to identify these files and adjusts the `json.parser.allowTrailingCommas` option accordingly to ensure they are correctly parsed. Contributed by @Sec-ant

- Fix dedent logic inconsistent with prettier where the indent-style is space and the indent-width is not 2. Contributed by @mdm317

### CLI

#### New features

- Add a command to migrate from ESLint

  `biome migrate eslint` allows you to migrate an ESLint configuration to Biome.
  The command supports [legacy ESLint configurations](https://eslint.org/docs/latest/use/configure/configuration-files) and [new flat ESLint configurations](https://eslint.org/docs/latest/use/configure/configuration-files-new).
  Legacy ESLint configurations using the YAML format are not supported.

  When loading a legacy ESLint configuration, Biome resolves the `extends` field.
  It resolves both shared configurations and plugin presets!
  To do this, it invokes _Node.js_.

  Biome relies on the metadata of its rules to determine the [equivalent rule of an ESLint rule](https://biomejs.dev/linter/rules-sources/).
  A Biome rule is either inspired or roughly identical to an ESLint rules.
  By default, inspired and nursery rules are excluded from the migration.
  You can use the CLI flags `--include-inspired` and `--include-nursery` to migrate them as well.

  Note that this is a best-effort approach.
  You are not guaranteed to get the same behavior as ESLint.

  Given the following ESLint configuration:

  ```json
  {
        "ignore_patterns": ["**/*.test.js"],
        "globals": { "var2": "readonly" },
        "rules": {
            "eqeqeq": "error"
        },
        "overrides": [{
            "files": ["lib/*.js"],
            "rules": {
              "default-param-last": "off"
            }
        }]
  }
  ```

  `biome migrate eslint --write` changes the Biome configuration as follows:

  ```json
  {
    "linter": {
      "rules": {
        "recommended": false,
        "suspicious": {
          "noDoubleEquals": "error"
        }
      }
    },
    "javascript": { "globals": ["var2"] },
    "overrides": [{
      "include": ["lib/*.js"],
      "linter": {
        "rules": {
          "style": {
            "useDefaultParameterLast": "off"
          }
        }
      }
    }]
  }
  ```

  Also, if the working directory contains `.eslintignore`, then Biome migrates the glob patterns.
  Nested `.eslintignore` in subdirectories and negated glob patterns are not supported.

  If you find any issue, please don't hesitate to report them.

  Contributed by @Conaclos

- Added two new options to customise the emitted output of the CLI: `--reporter=json` and `--reporter=json-pretty`. With `--reporter=json`, the diagnostics and the
  summary will be printed in the **terminal** in JSON format. With `--reporter=json-pretty`, you can print the same information, but formatted using the same options of your configuration.

  NOTE: the shape of the JSON is considered experimental, and the shape of the JSON might change in the future.

  <details>
  <summary>Example of output when running `biome format` command</summary>
  ```json
  {
    "summary": {
      "changed": 0,
      "unchanged": 1,
      "errors": 1,
      "warnings": 0,
      "skipped": 0,
      "suggestedFixesSkipped": 0,
      "diagnosticsNotPrinted": 0
    },
    "diagnostics": [
      {
        "category": "format",
        "severity": "error",
        "description": "Formatter would have printed the following content:",
        "message": [
          {
            "elements": [],
            "content": "Formatter would have printed the following content:"
          }
        ],
        "advices": {
          "advices": [
            {
              "diff": {
                "dictionary": "  statement();\n",
                "ops": [
                  { "diffOp": { "delete": { "range": [0, 2] } } },
                  { "diffOp": { "equal": { "range": [2, 12] } } },
                  { "diffOp": { "delete": { "range": [0, 2] } } },
                  { "diffOp": { "equal": { "range": [12, 13] } } },
                  { "diffOp": { "delete": { "range": [0, 2] } } },
                  { "diffOp": { "insert": { "range": [13, 15] } } }
                ]
              }
            }
          ]
        },
        "verboseAdvices": { "advices": [] },
        "location": {
          "path": { "file": "format.js" },
          "span": null,
          "sourceCode": null
        },
        "tags": [],
        "source": null
      }
    ],
    "command": "format"
  }
  ```
  </details>

- Added new `--staged` flag to the `check`, `format` and `lint` subcommands.

  This new option allows users to apply the command _only_ to the files that are staged (the
  ones that will be committed), which can be very useful to simplify writing git hook scripts
  such as `pre-commit`. Contributed by @castarco

#### Enhancements

- Improve support of `.prettierignore` when migrating from Prettier

  Now, Biome translates most of the glob patterns in `.prettierignore` to the equivalent Biome ignore pattern.
  Only negated glob patterns are not supported.

  Contributed by @Conaclos

- Support JavaScript configuration files when migrating from Prettier

  `biome migrate prettier` is now able to migrate Prettier configuration files
  ending with `js`, `mjs`, or `cjs` extensions.
  To do this, Biome invokes Node.js.

  Also, embedded Prettier configurations in `package.json` are now supported.

  Contributed by @Conaclos

- Support `overrides` field in Prettier configuration files when migrating from Prettier.
  Contributed by @Conaclos

- Support passing a file path to the `--config-path` flag or the `BIOME_CONFIG_PATH` environment variable.

  Now you can pass a `.json`/`.jsonc` file path with any filename to the `--config-path` flag or the
  `BIOME_CONFIG_PATH` environment variable. This will disable the configuration auto-resolution and Biome
  will try to read the configuration from the said file path ([#2265](https://github.com/biomejs/biome/issues/2265)).

  ```shell
  biome format --config-path=../biome.json ./src
  ```

  Contributed by @Sec-ant

#### Bug fixes

- Biome now tags the diagnostics emitted by `organizeImports` and `formatter` with correct severity levels, so they will be properly filtered by the flag `--diagnostic-level` ([#2288](https://github.com/biomejs/biome/issues/2288)). Contributed by @Sec-ant

- Biome now correctly filters out files that are not present in the current directory when using the `--changed` flag [#1996](https://github.com/biomejs/biome/issues/1996). Contributed by @castarco

- Biome now skips traversing `fifo` or `socket` files ([#2311](https://github.com/biomejs/biome/issues/2311)). Contributed by @Sec-ant

- Biome now resolves configuration files exported from external libraries in `extends` from the working directory (CLI) or project root (LSP). This is the documented behavior and previous resolution behavior is considered as a bug ([#2231](https://github.com/biomejs/biome/issues/2231)). Contributed by @Sec-ant

### Configuration

#### Bug fixes

- Now setting group level `all` to `false` can disable recommended rules from that group when top level `recommended` is `true` or unset. Contributed by @Sec-ant

- Biome configuration files can correctly extends `.jsonc` configuration files now ([#2279](https://github.com/biomejs/biome/issues/2279)). Contributed by @Sec-ant

- Fixed the JSON schema for React hooks configuration ([#2396](https://github.com/biomejs/biome/issues/2396)). Contributed by @arendjr

#### Enhancements

- Biome now displays the location of a parsing error for its configuration file ([#1627](https://github.com/biomejs/biome/issues/1627)).

  Previously, when Biome encountered a parsing error in its configuration file,
  it didn't indicate the location of the error.
  It now displays the name of the configuration file and the range where the error occurred.

  Contributed by @Conaclos

- `options` is no longer required for rules without any options ([#2313](https://github.com/biomejs/biome/issues/2313)).

  Previously, the JSON schema required to set `options` to `null` when an object is used to set the diagnostic level of a rule without any option.
  However, if `options` is set to `null`, Biome emits an error.

  The schema is now fixed and it no longer requires specifying `options`.
  This makes the following configuration valid:

  ```json
  {
    "linter": {
      "rules": {
        "style": {
          "noDefaultExport": {
            "level": "off"
          }
        }
      }
    }
  }
  ```

  Contributed by @Conaclos

### Editors

#### Bug fixes

- Biome extension is now able to parse the JSX syntax in files that associated with the `javascript` [language identifier](https://microsoft.github.io/language-server-protocol/specifications/lsp/3.17/specification/#textDocumentItem). This is an ad hoc fix, because [in the React world, `.js` files are allowed to include JSX syntax](https://github.com/facebook/create-react-app/issues/87#issuecomment-234627904), and these files are often associated with the `javascript` language identifier in most of the editors. Plus, [some editor extensions](https://github.com/michaelgmcd/vscode-language-babel/blob/8b3a472748ad07c99dc022b66795c9eb46be4ccb/package.json#L63-L80) will also associate `.jsx` files with the `javascript` language identifier. Relative links: [discussion](https://github.com/biomejs/biome/discussions/838#discussioncomment-9047539), [#2085](https://github.com/biomejs/biome/issues/2085). Contributed by @Sec-ant

### Formatter

#### Bug fixes

- Fix [#2291](https://github.com/biomejs/biome/issues/2291) by correctly handle comment placement for JSX spread attributes and JSX spread children. Contributed by @ah-yu

### JavaScript APIs

### Linter

#### Promoted rules

New rules are incubated in the nursery group.
Once stable, we promote them to a stable group.
The following rules are promoted:

- [complecity/noExcessiveNestedTestSuites](https://biomejs.dev/linter/rules/no-excessive-nested-test-suites)
- [complexity/noUselessTernary](https://biomejs.dev/linter/rules/no-useless-ternary)
- [correctness/useJsxKeyInIterable](https://biomejs.dev/linter/rules/use-jsx-key-in-iterable)
- [performance/noBarrelFile](https://biomejs.dev/linter/rules/no-barrel-file/)
- [performance/noReExportAll](https://biomejs.dev/linter/rules/no-re-export-all/)
- [style/noNamespaceImport](https://biomejs.dev/linter/rules/no-namespace-import/)
- [style/useNodeAssertStrict](https://biomejs.dev/linter/rules/use-node-assert-strict/)
- [suspicious/noDuplicateTestHooks](https://biomejs.dev/linter/rules/no-duplicate-test-hooks/)
- [suspicious/noExportsInTest](https://biomejs.dev/linter/rules/no-exports-in-test/)
- [suspicious/noFocusedTests](https://biomejs.dev/linter/rules/no-focused-tests/)
- [suspicious/noSkippedTests](https://biomejs.dev/linter/rules/no-skipped-tests/)
- [suspicious/noSuspiciousSemicolonInJsx](https://biomejs.dev/linter/rules/no-suspicious-semicolon-in-jsx)

#### New features

- Add a new option `jsxRuntime` to the `javascript` configuration. When set to `reactClassic`, the [noUnusedImports](https://biomejs.dev/linter/rules/no-unused-imports) and [useImportType](https://biomejs.dev/linter/rules/use-import-type) rules use this information to make exceptions for the React global that is required by the React Classic JSX transform.

  This is only necessary for React users who haven't upgraded to the [new JSX transform](https://legacy.reactjs.org/blog/2020/09/22/introducing-the-new-jsx-transform.html).

  Contributed by @Conaclos and @arendjr

- Implement [#2043](https://github.com/biomejs/biome/issues/2043): The React rule [`useExhaustiveDependencies`](https://biomejs.dev/linter/rules/use-exhaustive-dependencies/) is now also compatible with Preact hooks imported from `preact/hooks` or `preact/compat`. Contributed by @arendjr

- Add rule [noFlatMapIdentity](https://biomejs.dev/linter/rules/no-flat-map-identity) to disallow unnecessary callback use on `flatMap`. Contributed by @isnakode

- Add rule [noConstantMathMinMaxClamp](https://biomejs.dev/linter/rules/no-constant-math-min-max-clamp), which disallows using `Math.min` and `Math.max` to clamp a value where the result itself is constant. Contributed by @mgomulak

#### Enhancements

- [style/useFilenamingConvention](https://biomejs.dev/linter/rules/use-filenaming-convention/) now allows prefixing a filename with `+` ([#2341](https://github.com/biomejs/biome/issues/2341)).

  This is a convention used by [Sveltekit](https://kit.svelte.dev/docs/routing#page) and [Vike](https://vike.dev/route).

  Contributed by @Conaclos

- [style/useNamingConvention](https://biomejs.dev/linter/rules/use-naming-convention/) now accepts `PascalCase` for local and top-level variables.

  This allows supporting local variables that hold a component or a regular class.
  The following code is now accepted:

  ```tsx
  function loadComponent() {
    const Component = getComponent();
    return <Component />;
  }
  ```

  Contributed by @Conaclos

- [complexity/useLiteralKeys](https://biomejs.dev/linter/rules/use-literal-keys/) no longer report computed properties named `__proto__` ([#2430](https://github.com/biomejs/biome/issues/2430)).

  In JavaScript, `{["__proto__"]: null}` and `{__proto__: null}` have not the same semantic.
  The first code set a regular property to `null`.
  The second one set the prototype of the object to `null`.
  See the [MDN Docs](https://developer.mozilla.org/en-US/docs/Web/JavaScript/Reference/Global_Objects/Object/proto) for more details.

  The rule now ignores computed properties named `__proto__`.

  Contributed by @Conaclos

#### Bug fixes

- Lint rules `useNodejsImportProtocol`, `useNodeAssertStrict`, `noRestrictedImports`, `noNodejsModules` will no longer check `declare module` statements anymore. Contributed by @Sec-ant

- [style/useNamingConvention](https://biomejs.dev/linter/rules/use-naming-convention/) now accepts any case for variables from object destructuring ([#2332](https://github.com/biomejs/biome/issues/2332)).

  The following name is now ignored:

  ```js
  const { Strange_Style } = obj;
  ```

  Previously, the rule renamed this variable. This led to a runtime error.

  Contributed by @Conaclos

### Parser

#### Bug fixes

- Fixed an issue when Unicode surrogate pairs were encoded in JavaScript strings
  using an escape sequence ([#2384](https://github.com/biomejs/biome/issues/2384)).
  Contributed by @arendjr


## 1.6.4 (2024-04-03)

### Analyzer

#### Bug fixes

- An operator with no spaces around in a binary expression no longer breaks the js analyzer ([#2243](https://github.com/biomejs/biome/issues/2243)). Contributed by @Sec-ant

### CLI

#### Bug fixes

- Fix the printed error count ([#2048](https://github.com/biomejs/biome/issues/2048)). Contributed by @Sec-ant

### Configuration

#### Bug fixes

- Correctly calculate enabled rules in lint rule groups. Now a specific rule belonging to a group can be enabled even if its group-level preset option `recommended` or `all` is `false` ([#2191](https://github.com/biomejs/biome/issues/2191)). Contributed by @Sec-ant

### Editors

#### Bug fixes

- Fix the unexpected code deletion and repetition when `quickfix.biome` is enabled and some `import`-related rules are applied ([#2222](https://github.com/biomejs/biome/issues/2222), [#688](https://github.com/biomejs/biome/issues/688), [#1015](https://github.com/biomejs/biome/issues/1015)). Contributed by @Sec-ant

### Linter

#### New features

- Add [nursery/noMisplacedAssertion](https://biomejs.dev/linter/rules/no-misplaced-assertion/). COntributed by @ematipico

#### Bug fixes

- Fix [#2211](https://github.com/biomejs/biome/issues/2211). noChildrenProp should work fine when children pass as a prop in a new line. Contributed by @fireairforce

- Fix [#2248](https://github.com/biomejs/biome/issues/2248). `lint/a11y/useButtonType` should not trigger when button element with spread attribute. Contributed by @fireairforce

- Fix [#2216](https://github.com/biomejs/biome/issues/2216). `lint/style/useNamingConvention` should not ignore JSX Component name binding. Contributed by @fireairforce

#### Enhancements

- Add support for object property members in the rule `useSortedClasses`. Contributed by @ematipico

### Parser

- The parser doesn't throw any error when the frontmatter of `.astro` files contains an illegal return:

  ```astro
  ---
  const condition = true;
  if (condition) {
    return "Something";
  }
  ---
  <div></div>
  ```
  Contributed by @ematipico

## 1.6.3 (2024-03-25)

### CLI

#### Bug fixes

- Fix configuration resolution. Biome is now able to correctly find the `biome.jsonc` configuration file when `--config-path` is explicitly set ([#2164](https://github.com/biomejs/biome/issues/2164)). Contributed by @Sec-ant

- JavaScript/TypeScript files of different variants (`.ts`, `.js`, `.tsx`, `.jsx`) in a single workspace now have stable formatting behaviors when running the CLI command in paths of different nested levels or in different operating systems ([#2080](https://github.com/biomejs/biome/issues/2080), [#2109](https://github.com/biomejs/biome/issues/2109)). Contributed by @Sec-ant

### Configuration

#### Bug fixes

- Complete the documentation and overrides support for options `formatter.lineEnding`, `[language].formatter.lineEnding`, `formatter.attributePosition` and `javascript.formatter.attributePosition`. Contributed by @Sec-ant

### Formatter

#### Bug fixes

- Fix [#2172](https://github.com/biomejs/biome/issues/2172) by breaking long object destructuring patterns. Contributed by @ah-yu

### Linter

#### New features

- Add rule [noEvolvingTypes](https://biomejs.dev/linter/rules/no-evolving-any) to disallow variables from evolving into `any` type through reassignments. Contributed by @fujiyamaorange

#### Enhancements

- Rename `noSemicolonInJsx` to `noSuspiciousSemicolonInJsx`. Contributed by @fujiyamaorange

### LSP

#### Bug fixes

- Quickfix action no longer autofixes lint rule errors on save when `linter` is disabled ([#2161](https://github.com/biomejs/biome/issues/2161)). Contributed by @Sec-ant
- Range formatting for Astro/Svelte/Vue doesn't place code out of place, especially when formatting on paste is enabled. Contributed by @ematipico

## 1.6.2 (2024-03-22)

### Analyzer

#### Bug fixes

- The `noSuperWithoutExtends` rule now allows for calling `super()` in derived class constructors of class expressions ([#2108](https://github.com/biomejs/biome/issues/2108)). Contributed by @Sec-ant

- Fix discrepancies on file source detection. Allow module syntax in `.cts` files ([#2114](https://github.com/biomejs/biome/issues/2114)). Contributed by @Sec-ant

### CLI

#### Bug fixes

- Fixes [#2131](https://github.com/biomejs/biome/issues/2131), where folders were incorrectly ignored when running the command `check`. Now folders are correctly ignored based on their command. Contributed by @ematipico

- Smoother handling of `"endOfLine": "auto"` in prettier migration: falling back to `"lf"` ([#2145](https://github.com/biomejs/biome/pull/2145)). Contributed by @eMerzh

### Configuration

#### Bug fixes

- Fix enabled rules calculation. The precendence of individual rules, `all` and `recommend` presets in top-level and group-level configs is now correctly respected. More details can be seen in ([#2072](https://github.com/biomejs/biome/pull/2072)) ([#2028](https://github.com/biomejs/biome/issues/2028)). Contributed by @Sec-ant

### Formatter

#### Bug fixes

- Fix [#1661](https://github.com/biomejs/biome/issues/1661). Now nested conditionals are aligned with Prettier's logic, and won't contain mixed spaces and tabs. Contributed by @ematipico

### JavaScript APIs

#### Enhancements

- Support applying lint fixes when calling the `lintContent` method of the `Biome` class ([#1956](https://github.com/biomejs/biome/pull/1956)). Contributed by @mnahkies

### Linter

#### New features

- Add [nursery/noDuplicateElseIf](https://biomejs.dev/linter/rules/no-duplicate-else-if/). COntributed by @mdm317

#### Bug fixes

- Rule `noUndeclaredDependencies` now also validates `peerDependencies` and `optionalDependencies` ([#2122](https://github.com/biomejs/biome/issues/2122)). Contributed by @Sec-ant

- Rule `noUndeclaredDependencies` won't check `declare module` statements anymore ([#2123](https://github.com/biomejs/biome/issues/2123)). Contributed by @Sec-ant

- Fix [#1925](https://github.com/biomejs/biome/issues/1925). The fix for `useOptionalChain` would sometimes suggest an incorrect fix that discarded optional chaining operators on the left-hand side of logical expressions. These are now preserved. Contributed by @arendjr

- Rule `noUndeclaredVariables` now also checks for worker globals ([#2121](https://github.com/biomejs/biome/issues/2121)). Contributed by @Sec-ant

### LSP

#### Bug fixes

- Correctly parse `.jsonc` files. Contributed by @Sec-ant

- Correctly resolve external `extends` configs. Contributed by @Sec-ant

## 1.6.1 (2024-03-12)

### CLI

#### Bug fixes

- CLI is now able to automatically search and resolve `biome.jsonc` ([#2008](https://github.com/biomejs/biome/issues/2008)). Contributed by @Sec-ant
- Fix a false positive where some files were counted as "fixed" even though they weren't modified. Contributed by @ematipico

### Configuration

#### Bug fixes

- `json.formatter.trailingCommas` option now works in `overrides` ([#2009](https://github.com/biomejs/biome/issues/2009)). Contributed by @Sec-ant

### Linter

#### New features

- Add rule [noDoneCallback](https://biomejs.dev/linter/rules/no-done-callback), this rule checks the function parameter of hooks & tests
  for use of the done argument, suggesting you return a promise instead. Contributed by @vasucp1207

  ```js
  beforeEach(done => {
    // ...
  });
  ```

#### Bug fixes

- [useJsxKeyInIterable](https://biomejs.dev/linter/rules/use-jsx-key-in-iterable) now recognizes function bodies wrapped in parentheses ([#2011](https://github.com/biomejs/biome/issues/2011)). Contributed by @Sec-ant

- [useShorthandFunctionType](https://biomejs.dev/linter/rules/use-shorthand-function-type) now preserves type parameters of generic interfaces when applying fixes ([#2015](https://github.com/biomejs/biome/issues/2015)). Contributed by @Sec-ant

- Code fixes of [useImportType](https://biomejs.dev/linter/rules/use-import-type) and [useExportType](https://biomejs.dev/linter/rules/use-export-type) now handle multiline statements ([#2041](https://github.com/biomejs/biome/issues/2041)). Contributed by @Conaclos

- [noRedeclare](https://biomejs.dev/linter/rules/no-redeclare) no longer reports type parameter and parameter with identical names ([#1992](https://github.com/biomejs/biome/issues/1992)).

  The following code is no longer reported:

  ```ts
  function f<a>(a: a) {}
  ```

  Contributed by @Conaclos

- [noRedeclare](https://biomejs.dev/linter/rules/no-redeclare) now reports duplicate type parameters in a same declaration.

  The following type parameters are now reported as a redeclaration:

  ```ts
  function f<T, T>() {}
  ```

  Contributed by @Conaclos

- [noUndeclaredDependencies](https://biomejs.dev/linter/rules/no-undeclared-dependencies/) now recognizes imports of subpath exports.

  E.g., the following import statements no longer report errors if `@mui/material` and `tailwindcss` are installed as dependencies:

  ```ts
  import Button from "@mui/material/Button";
  import { fontFamily } from "tailwindcss/defaultTheme";
  ```

  Contributed by @Sec-ant

### Parser

#### Bug fixes

- JavaScript lexer is now able to lex regular expression literals with escaped non-ascii chars ([#1941](https://github.com/biomejs/biome/issues/1941)).

  Contributed by @Sec-ant

## 1.6.0 (2024-03-08)

### Analyzer

#### New features

- Add partial for `.astro` files. Biome is able to sort imports inside the frontmatter of the Astro files. Contributed
  by @ematipico

  ```diff
  ---
  - import { getLocale } from "astro:i18n";
  - import { Code } from "astro:components";
  + import { Code } from "astro:components";
  + import { getLocale } from "astro:i18n";
  ---

  <div></div>
  ```
- Add partial for `.vue` files. Biome is able to sort imports inside the script block of Vue files. Contributed by
  @nhedger

  ```diff
  <script setup lang="ts">
  - import Button from "./components/Button.vue";
  - import * as vueUse from "vue-use";
  + import * as vueUse from "vue-use";
  + import Button from "./components/Button.vue";
  </script/>

  <template></template>
  ```

- Add partial for `.svelte` files. Biome is able to sort imports inside the script block of Svelte files. Contributed by
  @ematipico

  ```diff
  <script setup lang="ts">
  - import Button from "./components/Button.svelte";
  - import * as svelteUse from "svelte-use";
  + import * as svelteUse from "svelte-use";
  + import Button from "./components/Button.svelte";
  </script/>

  <div></div>
  ```

- The analyzer now **infers** the correct quote from `javascript.formatter.quoteStyle`, if set. This means that code fixes suggested by the analyzer will use the same quote of the formatter. Contributed by @ematipico

#### Enhancements

- [noUnusedVariables](https://biomejs.dev/linter/rules/no-unused-variables) ignores unused rest spread siblings.

  The following code is now valid:

  ```js
  const { a, ...rest } = { a: 0, b: 1 };
  console.log(rest);
  ```

  Contributed by @ah-yu

- Fix [#1931](https://github.com/biomejs/biome/issues/1931). Built-in React hooks such as
  `useEffect()` can now be validated by the
  [`useExhaustiveDependendies`](https://biomejs.dev/linter/rules/use-exhaustive-dependencies/), even
  when they're not being imported from the React library. To do so, simply configure them like
  any other user-provided hooks.

  Contributed by @arendjr

- Implemented [#1128](https://github.com/biomejs/biome/issues/1128). User-provided React hooks can
  now be configured to track stable results. For example:

  ```json
  "useExhaustiveDependencies": {
      "level": "error",
      "options": {
          "hooks": [{
              "name": "useMyState",
              "stableResult": [
                  1
              ]
          }]
      }
  }
  ```

  This will allow the following to be validated:

  ```js
  const [myState, setMyState] = useMyState();
  const toggleMyState = useCallback(() => {
    setMyState(!myState);
  }, [myState]); // Only `myState` needs to be specified here.
  ```

  Contributed by @arendjr

#### Bug fixes

- Fix [#1748](https://github.com/biomejs/biome/issues/1748). Now for the following case we won't provide an unsafe fix
  for the `noNonNullAssertion` rule:

  ```ts
  x[y.z!];
  ```

  Contributed by @ah-yu

- Imports that contain the protocol `:` are now sorted after the `npm:` modules, and before the `URL` modules.
  Contributed by @ematipico

  ```diff
  import express from "npm:express";
  - import Component from "./component.js"
  - import { sortBy } from "virtual:utils";
  + import { sortBy } from "virtual:utils";
  + import Component from "./component.js"
  ```

- Fix [#1081](https://github.com/biomejs/biome/issues/1081). The `useAwait` rule does not report `for await...of`.
  Contributed by @unvalley

- Fix [#1827](https://github.com/biomejs/biome/issues/1827) by properly analyzing nested `try-finally` statements. Contributed by @ah-yu

- Fix [#1924](https://github.com/biomejs/biome/issues/1924) Use the correct export name to sort in the import clause. Contributed by @ah-yu
- Fix [#1805](https://github.com/biomejs/biome/issues/1805) fix formatting arrow function which has conditional expression body  Contributed by @mdm317

- Fix [#1781](https://github.com/biomejs/biome/issues/1781) by avoiding the retrieval of the entire static member expression for the reference if the static member expression does not start with the reference. Contributed by @ah-yu

### CLI

#### New features

- Add a new command `biome migrate prettier`. The command will read the file `.prettierrc`/`prettier.json`
  and `.prettierignore` and map its configuration to Biome's one.
  Due to the different nature of `.prettierignore` globs and Biome's globs, it's **highly** advised to make sure that
  those still work under Biome.

- Now the file name printed in the diagnostics is clickable. If you run the CLI from your editor, you can <kbd>
  Ctrl</kbd>/<kbd title="Cmd">⌘</kbd> + Click on the file name, and the editor will open said file. If row and columns
  are specified e.g. `file.js:32:7`, the editor will set the cursor right in that position. Contributed by @ematipico

- Add an option `--linter` to `biome rage`. The option needs to check Biome linter configuration. Contributed by
  @seitarof

- Add an option `--formatter` to `biome rage`. The option needs to check Biome formatter configuration. Contributed by
  @seitarof
- The CLI now consistently reports the number of files tha were changed, out of the total files that were analysed. Contributed by @ematipico
- The CLI now consistently shows the number of errors and warnings emitted. Contributed by @ematipico

#### Bug fixes

- Don't process files under an ignored directory.

  Previously, Biome processed all files in the traversed hierarchy,
  even the files under an ignored directory.
  Now, it completely skips the content of ignored directories.

  For now, directories cannot be ignored using `files.include` in the configuration file.
  This is a known limitation that we want to address in a future release.

  For instance, if you have a project with a folder `src` and a folder `test`,
  the following configuration doesn't completely ignore `test`.

  ```json
  {
    "files": {
      "include": ["src"]
    }
  }
  ```

  Biome will traverse `test`,
  however all files of the directory are correctly ignored.
  This can result in file system errors,
  if Biome encounters dangling symbolic links or files with higher permissions.

  To avoid traversing the `test` directory,
  you should ignore the directory using `ignore`:

  ```json
  {
    "files": {
      "include": ["src"],
      "ignore": ["test"]
    }
  }
  ```

- Fix [#1508](https://github.com/biomejs/biome/issues/1508) by excluding deleted files from being processed. Contributed
  by @ematipico

- Fix [#1173](https://github.com/biomejs/biome/issues/1173). Fix the formatting of a single instruction with commented
  in a control flow body to ensure consistency. Contributed by @mdm317

- Fix overriding of `javascript.globals`. Contributed by @arendjr
- Fix a bug where syntax rules weren't run when pulling the diagnostics. Now Biome will emit more parsing diagnostics,
  e.g.
  ```
  check.js:1:17 parse/noDuplicatePrivateClassMembers ━━━━━━━━━━━━━━━━━━━━━━━━━━━━━━

    × Duplicate private class member "#foo"

    > 1 │ class A { #foo; #foo }
        │                 ^^^^

  ```
  Contributed by @ematipico

- Fix [#1774](https://github.com/biomejs/biome/issues/1774) by taking into account the option `--no-errors-on-unmatched` when running the CLI using `--changed`. Contributed by @antogyn

#### Enhancements

- Removed a superfluous diagnostic that was printed during the linting/check phase of a file:

  ```
  test.js check ━━━━━━━━━━━━━━━━━━━━━━━━━━━━━━━━━━━━━━━━━━━━━━━━━━━━━━━━━━━━━━━━━━━━━━━

    × The file contains diagnostics that needs to be addressed.
  ```
  Contributed by @ematipico
- The command `format` now emits parsing diagnostics if there are any, and it will terminate with a non-zero exit code. Contributed by @ematipico

### Configuration

#### New features

- Add the ability to resolve the configuration files defined inside `extends` from the `node_modules/` directory.

  If you want to resolve a configuration file that matches the specifier `@org/configs/biome`, then your `package.json`
  file must look this:

  ```json
  {
    "name": "@org/configs",
    "exports": {
      "./biome": "./biome.json"
    }
  }
  ```

  And the `biome.json` file that "imports" said configuration, will look like this:
  ```json
  {
    "extends": "@org/configs/biome"
  }
  ```
  Read the [documentation](https://biomejs.dev/guides/how-biome-works#the-extends-option) to better understand how it
  works, expectations and restrictions.

### Editors

#### Bug fixes

- Fix a regression where ignored files where formatted in the editor. Contributed by @ematipico
- Fix a bug where syntax rules weren't run when pulling the diagnostics. Now Biome will emit more parsing diagnostics,
  e.g.
  ```
  check.js:1:17 parse/noDuplicatePrivateClassMembers ━━━━━━━━━━━━━━━━━━━━━━━━━━━━━━

    × Duplicate private class member "#foo"

    > 1 │ class A { #foo; #foo }
        │                 ^^^^

  ```
  Contributed by @ematipico

### Formatter

#### New features

- Biome now allows to format the `package.json` file. This is now the default behaviour and users can remove their
  workarounds.
  If you rely on other tools to format `package.json`, you'll have to ignore it via configuration. Contributed by
  @pattrickrice
- New formatter option `attributePosition` that have similar behavior as
  Prettier `singleAttributePerLine` [#1706](https://github.com/biomejs/biome/issues/1706). Contributed by @octoshikari
- Add partial for `.astro` files. Biome is able to format the frontmatter of the Astro files. Contributed by @ematipico

  ```diff
  ---
  - statement ( );
  + statement();
  ---

  <div></div>
  ```
- Add partial for `.vue` files. Biome is able to format the script block of Vue files. Contributed by @nhedger

  ```diff
  <script setup lang="ts">
  - statement ( );
  + statement();
  </script/>

  <template></template>
  ```

- Add partial for `.svelte` files. Biome is able to format the script block of Svelte files. Contributed by @ematipico

  ```diff
  <script setup lang="ts">
  - statement ( );
  + statement();
  </script/>

  <div></div>
  ```

#### Enhancements

- `composer.json`, `deno.json`, `jsconfig.json`, `package.json` and `tsconfig.json` are no longer protected files.

  This means that you can now format them.

  If you want to ignore these files, you can use the [files.ignore](https://biomejs.dev/reference/configuration/#filesignore) configuration:

  ```json
  {
    "files": {
      "ignore": [
        "composer.json",
        "jsconfig.json",
        "package.json",
        "tsconfig.json",
        "typescript.json",
        "deno.json",
        "deno.jsonc"
      ]
    }
  }
  ```

  The following files are still protected, and thus ignored:

  - `composer.lock`
  - `npm-shrinkwrap.json`
  - `package-lock.json`
  - `yarn.lock`

   Contributed by @pattrickrice and @Conaclos

#### Bug fixes

- Fix [#1039](https://github.com/biomejs/biome/issues/1039). Check unicode width instead of number of bytes when
  checking if regex expression is a simple argument.

  This no longer breaks.

  ```js
  s(/🚀🚀/).s().s();
  ```

   Contributed by @kalleep

- Fix [#1218](https://github.com/biomejs/biome/issues/1218), by correctly preserving empty lines in member chains.
  Contributed by @ah-yu
- Fix [#1659](https://github.com/biomejs/biome/issues/1659) and [#1662](https://github.com/biomejs/biome/issues/1662), by correctly taking into account the leading comma inside the formatter options. Contributed by @ematipico

- Fix [#1934](https://github.com/biomejs/biome/pull/1934). Fix invalid formatting of long arrow function for AsNeeded arrow parens Contributed by @fireairforce

### JavaScript APIs

### Linter

#### Promoted rules

New rules are incubated in the nursery group.
Once stable, we promote them to a stable group.
The following rules are promoted:

- [complexity/noEmptyTypeParameters](https://biomejs.dev/linter/rules/no-empty-type-parameters)
- [complexity/noUselessLoneBlockStatements](https://biomejs.dev/linter/rules/no-useless-lone-block-statements)
- [correctness/noInvalidUseBeforeDeclaration](https://biomejs.dev/linter/rules/no-invalid-use-before-declaration)
- [correctness/noUnusedImports](https://biomejs.dev/linter/rules/no-unused-imports)
- [correctness/noUnusedPrivateClassMembers](https://biomejs.dev/linter/rules/no-unused-private-class-members)
- [security/noGlobalEval](https://biomejs.dev/linter/rules/no-global-eval)
- [style/useConsistentArrayType](https://biomejs.dev/linter/rules/use-consistent-array-type)
- [style/useExportType](https://biomejs.dev/linter/rules/use-export-type)
- [style/useFilenamingConvention](https://biomejs.dev/linter/rules/use-filenaming-convention)
- [style/useForOf](https://biomejs.dev/linter/rules/use-for-of)
- [style/useImportType](https://biomejs.dev/linter/rules/use-import-type)
- [style/useNodejsImportProtocol](https://biomejs.dev/linter/rules/use-nodejs-import-protocol)
- [style/useNumberNamespace](https://biomejs.dev/linter/rules/use-number-namespace)
- [style/useShorthandFunctionType](https://biomejs.dev/linter/rules/use-shorthand-function-type)
- [suspicious/noEmptyBlockStatements](https://biomejs.dev/linter/rules/no-empty-block-statements)
- [suspicious/noGlobalAssign](https://biomejs.dev/linter/rules/no-global-assign)
- [suspicious/noMisleadingCharacterClass](https://biomejs.dev/linter/rules/no-misleading-character-class)
- [suspicious/noThenProperty](https://biomejs.dev/linter/rules/no-then-property)
- [suspicious/useAwait](https://biomejs.dev/linter/rules/use-await)

Additionally, the following rules are now recommended:

- [suspicious/noApproximativeNumericConstant](https://biomejs.dev/linter/rules/no-approximative-numeric-constant)
- [suspicious/noMisrefactoredShorthandAssign](https://biomejs.dev/linter/rules/no-misrefactored-shorthand-assign)

#### Removed rules

- Remove `nursery/useGroupedTypeImport`. The rule [style/useImportType](https://biomejs.dev/linter/rules/use-import-type) covers the behavior of this rule.

  Note that removing a nursery rule is not considered a breaking change according to our [semantic versioning](https://biomejs.dev/internals/versioning).

  Contributed by @Conaclos

#### New features

- Add the rule [noSkippedTests](https://biomejs.dev/linter/rules/no-skipped-tests), to disallow skipped tests:

  ```js
  describe.skip("test", () => {});
  it.skip("test", () => {});
  ```
  Contributed by @ematipico

- Add the rule [noFocusedTests](https://biomejs.dev/linter/rules/no-focused-tests), to disallow skipped tests:

  ```js
  describe.only("test", () => {});
  it.only("test", () => {});
  ```
  Contributed by @ematipico

- Add rule [useSortedClasses](https://biomejs.dev/linter/rules/use-sorted-classes), to sort CSS utility classes:

  ```diff
  - <div class="px-2 foo p-4 bar" />
  + <div class="foo bar p-4 px-2" />
  ```
  Contributed by @DaniGuardiola

- Add rule [noUndeclaredDependencies](https://biomejs.dev/linter/rules/no-undeclared-dependencies), to detect the use of
  dependencies that aren't present in the `package.json`.

  The rule ignores imports using a protocol such as `node:`, `bun:`, `jsr:`, `https:`.

  Contributed by @ematipico and @Conaclos

- Add rule [noNamespaceImport](https://biomejs.dev/linter/rules/no-namespace-import), to report namespace imports:

  ```js
  import * as foo from "foo";
  ```
  Contributed by @unvalley
- Add partial support for `.astro` files. Biome is able to lint and fix the frontmatter of the Astro files. Contributed
  by @ematipico

  ```diff
  ---
  - delete a.b
  + a.b = undefined
  ---

  <div></div>
  ```

- Add partial support for `.vue` files. Biome is able to lint and fix the script block of the Vue files.

  ```diff
  <script setup lang="ts">
  - delete a.b
  + a.b = undefined
  <script>

  <template></template>
  ```

  Contributed by @nhedger

- Add rule [useNodeAssertStrict](https://biomejs.dev/linter/rules/use-node-assert-strict), which promotes the use
  of `node:assert/strict` over `node:assert`. Contributed by @ematipico

- Add rule [noExportsInTest](https://biomejs.dev/linter/rules/no-exports-in-test) which disallows `export` or `modules.exports` in files
  containing test. Contributed by @ah-yu

- Add rule [noSemicolonInJsx](https://biomejs.dev/linter/rules/no-suspicious-semicolon-in-jsx/) to detect possible wrong semicolons inside JSX elements.

  ```jsx
  const Component = () => {
    return (
      <div>
        <div />;
      </div>
    );
  }
  ```

  Contributed by @fujiyamaorange
- Add rule [noBarrelFile](https://biomejs.dev/linter/rules/no-barrel-file), to report the usage of barrel file:

  ```js
  export * from "foo";
  ```
  Contributed by @togami2864

- Add rule [noReExportAll](https://biomejs.dev/linter/rules/no-re-export-all/) that report `export * from "mod"`.
  Contributed by @mdm317

- Add rule [noExcessiveNestedTestSuites](https://biomejs.dev/linter/rules/no-excessive-nested-test-suites/).
  Contributed by @vasucp1207

- Add rule [useJsxKeyInIterable](https://biomejs.dev/linter/rules/use-jsx-key-in-iterable/).
  Contributed by @vohoanglong0107

#### Enhancements

- [noUselessFragments](https://biomejs.dev/linter/rules/no-useless-fragments/) now rule not triggered for jsx attributes when
   the fragment child is simple text.

  ```js
  export function SomeComponent() {
    return <div x-some-prop={<>Foo</>} />;
  }
  ```

   Also fixes code action when the fragment child is of type `JsxExpressionChild`.

  ```js
  <>
    <Hello leftIcon={<>{provider?.icon}</>} />
    {<>{provider?.icon}</>}
    <>{provider?.icon}</>
  </>
  ```

  Contributed by @vasucp1207

- [noUselessTernary](https://biomejs.dev/linter/rules/no-useless-ternary) now provides unsafe code fixes. Contributed by
  @vasucp1207

- [noApproximativeNumericConstant](https://biomejs.dev/linter/rules/no-approximative-numeric-constant) now provides
  unsafe code fixes and handle numbers without leading zero and numbers with digit separators.

  The following numbers are now reported as approximated constants.

  ```js
  3.14_15; // PI
  .4342; // LOG10E
  ```

  Contributed by @Conaclos

- [noPrecisionLoss](https://biomejs.dev/linter/rules/no-precision-loss) no longer reports number with extra zeros.

  The following numbers are now valid.

  ```js
  .1230000000000000000000000;
  1230000000000000000000000.0;
  ```

  Contributed by @Conaclos

- [useNamingConvention](https://biomejs.dev/linter/rules/use-naming-convention) now
  supports [unicase](https://en.wikipedia.org/wiki/Unicase)
  letters ([#1786](https://github.com/biomejs/biome/issues/1786)).

  [unicase](https://en.wikipedia.org/wiki/Unicase) letters have a single case: they are neither uppercase nor lowercase.
  Previously, Biome reported names in unicase as invalid.
  It now accepts a name in unicase everywhere.

  The following code is now accepted:

  ```js
  const 안녕하세요 = { 안녕하세요: 0 };
  ```

  We still reject a name that mixes unicase characters with lowercase or uppercase characters:
  The following names are rejected:

  ```js
  const A안녕하세요 = { a안녕하세요: 0 };
  ```

  Contributed by @Conaclos

- [useNamingConvention](https://biomejs.dev/linter/rules/use-naming-convention)
  and [useFilenamingConvention](https://biomejs.dev/linter/rules/use-filenaming-convention) now provides a new option `requireAscii` to require identifiers to
  be in ASCII.

  To avoid any breaking change, this option is turned off by default.
  We intend to turn it on in the next major release of Biome (Biome 2.0).

  Set the `requireAscii` rule option to `true` to require identifiers to be in ASCII.

  ```json
  {
    "linter": {
      "rules": {
        "style": {
          "useNamingConvention": { "options": { "requireAscii": false } }
        },
        "nursery": {
          "useFilenamingConvention": { "options": { "requireAscii": false } }
        }
      }
    }
  }
  ```

  Contributed by @Conaclos

- [noUnusedVariables](https://biomejs.dev/linter/rules/no-unused-variables) no longer reports unused imports.

  We now have a dedicated rule for reporting unused imports:
  [noUnusedImports](https://biomejs.dev/linter/rules/no-unused-imports)

  Contributed by @Conaclos

#### Bug fixes

- Fix missing link in [noStaticOnlyClass](https://biomejs.dev/linter/rules/no-static-only-class) documentation.
  Contributed by @yndajas

- [noConfusingVoidType](https://biomejs.dev/linter/rules/no-confusing-void-type) no longer reports valid use of the void
  type in conditional types ([#1812](https://github.com/biomejs/biome/issues/1812)).

  The rule no longer reports the following code:

  ```ts
  type Conditional<T> = T extends void ? Record<string, never> : T
  ```

  Contributed by @lucasweng

- [noInvalidUseBeforeDeclaration](https://biomejs.dev/linter/rules/no-invalid-use-before-declaration) no longer reports
  valid use of binding patterns ([#1648](https://github.com/biomejs/biome/issues/1648)).

  The rule no longer reports the following code:

  ```js
  const { a = 0, b = a } = {};
  ```

  Contributed by @Conaclos

- [noUnusedVariables](https://biomejs.dev/linter/rules/no-unused-variables) no longer reports used binding
  patterns ([#1652](https://github.com/biomejs/biome/issues/1652)).

  The rule no longer reports `a` as unused the following code:

  ```js
  const { a = 0, b = a } = {};
  export { b };
  ```

  Contributed by @Conaclos

- Fix [#1651](https://github.com/biomejs/biome/issues/1651). [noVar](https://biomejs.dev/linter/rules/no-var/) now
  ignores TsGlobalDeclaration. Contributed by @vasucp1207

- Fix [#1640](https://github.com/biomejs/biome/issues/1640). [useEnumInitializers](https://biomejs.dev/linter/rules/use-enum-initializers) code action now generates valid code when last member has a comment but no comma. Contributed by @kalleep

- Fix [#1653](https://github.com/biomejs/biome/issues/1653). Handle a shorthand value in `useForOf` to avoid the false-positive case. Contributed by @togami2864

- Fix [#1656](https://github.com/biomejs/biome/issues/1656). [useOptionalChain](https://biomejs.dev/linter/rules/use-optional-chain/) code action now correctly handles logical and chains where methods with the same name are invoked with different arguments:

  ```diff
  - tags && tags.includes('a') && tags.includes('b')
  + tags?.includes('a') && tags.includes('b')
  ```

  Contributed by @lucasweng

- Fix [#1704](https://github.com/biomejs/biome/issues/1704). Convert `/` to escaped slash `\/` to avoid parsing error in
  the result of autofix. Contributed by @togami2864

- Fix[#1697](https://github.com/biomejs/biome/issues/1697). Preserve leading trivia in autofix of suppression rules.
  Contributed by @togami2864

- Fix [#603](https://github.com/biomejs/biome/issues/603). Trim trailing whitespace to avoid double insertion.
  Contributed by @togami2864

- Fix [#1765](https://github.com/biomejs/biome/issues/1765). Now the rule `noDelete` doesn't trigger when deleting a
  dataset:
  ```js
  delete element.dataset.prop;
  ```
  Contributed by @ematipico

- [useNamingConvention](https://biomejs.dev/linter/rules/use-naming-convention)
  and [useFilenamingConvention](https://biomejs.dev/linter/rules/use-filenaming-convention) now reject identifiers with consecutive delimiters.

  The following name is now invalid because it includes two underscores:

  ```js
  export const MY__CONSTANT = 0;
  ```

  Note that we still allow consecutive leading and consecutive trailing underscores.

  Contributed by @Conaclos

- Fix [#1932](https://github.com/biomejs/biome/issues/1932) Allow redeclaration of type parameters in different declarations.
  Contributed by @keita-hino

- Fix [#1945](https://github.com/biomejs/biome/issues/1945) Allow constructor with default parameters in `noUselessConstructor`

- Fix [#1982](https://github.com/biomejs/biome/issues/1982) Change to iterate over the module item lists and ignore .d.ts files. Contributed by @togami2864

### Parser

#### Bug fixes

- Fix [#1728](https://github.com/biomejs/biome/issues/1728). Correctly parse the global declaration when the `{` token
  is on the line following the `global` keyword.

  Now the following code is correctly parsed:

  ```ts
  declare global
  { }

  declare module foo {
    global
    { }
  }
  ```

  Contributed by @ah-yu

- Fix [#1730](https://github.com/biomejs/biome/issues/1730). Correctly parse `delete` expressions with operands that are
  not simple member expressions.

  ```js
  delete(a.b);
  delete console.log(1);
  delete(() => {});
  ```

  Contributed by @printfn

### Website

#### Bug fixes

- Fix [#1981](https://github.com/biomejs/biome/issues/1981). Identify TypeScript definition files by their file path within the playground. Contributed by @ah-yu

## 1.5.3 (2024-01-22)

### LSP

#### Bug fixes

- Fix [#1584](https://github.com/biomejs/biome/issues/1584). Ensure the LSP only registers the formatter once.
  Contributed by @nhedger

- Fix [#1589](https://github.com/biomejs/biome/issues/1589). Fix invalid formatting of own line comments when they were
  at the end of an import/export list. Contributed by @spanishpear

### Configuration

#### Bug fixes

- Override correctly the recommended preset ([#1349](https://github.com/biomejs/biome/issues/1349)).

  Previously, if unspecified, Biome turned on the recommended preset in overrides.
  This resulted in reporting diagnostics with a severity level set to `off`.
  This in turn caused Biome to fail.

  Now Biome won't switch on the recommended preset in `overrides` unless told to do so.

  Contributed by @Conaclos

- Don't format **ignored** files that are well-known JSONC files when `files.ignoreUnknown` is
  enabled ([#1607](https://github.com/biomejs/biome/issues/1607)).

  Previously, Biome always formatted files that are known to be JSONC files (e.g. `.eslintrc`)
  when `files.ignoreUnknown` was enabled.

  Contributed by @Conaclos

### Formatter

#### New features

- Add option `json.formatter.trailingCommas`, to provide a better control over the trailing comma in JSON/JSONC files. Its default value is `"none"`.

#### Bug fixes

- Fix [#1178](https://github.com/biomejs/biome/issues/1178), where the line ending option wasn't correctly applied.
  Contributed by @ematipico
- Fix [#1571](https://github.com/biomejs/biome/issues/1571). Fix invalid formatting of nested multiline comments.
  Contributed by @ah-yu

### Linter

#### Bug fixes

-
Fix [#1575](https://github.com/biomejs/biome/issues/1575). [noArrayIndexKey](https://biomejs.dev/linter/rules/no-array-index-key/)
now captures array index value inside template literals and with string concatination. Contributed by @vasucp1207

- Linter rules that inspect regexes now handle multibyte characters
  correctly ([#1522](https://github.com/biomejs/biome/issues/1522)).

  Previously, [noMisleadingCharacterClass](https://biomejs.dev/linter/no-misleading-character-class), [noMultipleSpacesInRegularExpressionLiterals](https://biomejs.dev/linter/no-multiple-spaces-in-regular-expression-literals),
  and [noEmptyCharacterClassInRegex](https://biomejs.dev/linter/no-empty-character-class-in-regex) made Biome errors on
  multi-bytes characters.
  Multibyte characters are now handled correctly.

  The following code no longer raises an internal error:

  ```js
  // Cyrillic characters
  /[\u200E\u2066-\u2069]/gu;
  ```

  Contributed by @Conaclos

- [useExhaustiveDependencies](https://biomejs.dev/linter/use-exhaustive-dependencies) no longer made Biome errors in
  code TypeScript import equal declarations ([#1194](https://github.com/biomejs/biome/issues/1194)). Contributed by
  @Conaclos

- Fix typo in the diagnostic of [noNodejsModules](https://biomejs.dev/linter/rules/no-nodejs-modules). Contributed by
  @huseeiin

### Parser

#### Bug fixes

- Accept the `const` modifier for type parameter in method type
  signature ([#1624](https://github.com/biomejs/biome/issues/1624)).

  The following code is now correctly parsed:

  ```ts
  type Foo = {
    <const T>();
    method<const T>();
  };
  ```

  Contributed by @magic-akari

- Correctly parse type arguments in expression([#1184](https://github.com/biomejs/biome/issues/1184)).

  The following code is now correctly parsed in typescript:

  ```ts
  0 < (0 >= 1);
  ```

  Contributed by @ah-yu

### Website

#### New

- Add a [page that maps the Biome rule to its source](https://biomejs.dev/linter/rules-sources/). Contributed by
  @ematipico

#### Fixes

- Generate Open Graph images based on the linked page. Contributed by @ematipico

- Fix examples of the [git hook page](https://biomejs.dev/recipes/git-hooks/). Contributed by @9renpoto, @lmauromb, and
  @Conaclos

- Fix dead and erroneous hyperlinks. Contributed by @Sec-ant and Conaclos

## 1.5.2 (2024-01-15)

### CLI

### Bug fixes

- Fix [#1512](https://github.com/biomejs/biome/issues/1512) by skipping verbose diagnostics from the count. Contributed
  by @ematipico

- Correctly handle cascading `include` and `ignore`.

  Previously Biome incorrectly included files that were included at tool level and ignored at global level.
  In the following example, `file.js` was formatted when it should have been ignored.
  Now, Biome correctly ignores the directory `./src/sub/`.

  ```shell
  ❯ tree src
    src
    └── sub
        └── file.js

  ❯ cat biome.json
    {
      "files": { "ignore": ["./src/sub/"] },
      "formatter": { "include": ["./src"] }
    }
  ```

  Contributed by @Conaclos

- Don't emit verbose warnings when a protected file is ignored.

  Some files, such as `package.json` and `tsconfig.json`,
  are [protected](https://biomejs.dev/guides/how-biome-works/#protected-files).
  Biome emits a verbose warning when it encounters a protected file.

  Previously, Biome emitted this verbose warning even if the file was ignored by the configuration.
  Now, it doesn't emit verbose warnings for protected files that are ignored.

  Contributed by @Conaclos

- `overrides` no longer affect which files are ignored. Contributed by @Conaclos

- The file `biome.json` can't be ignored anymore. Contributed by @ematipico

- Fix [#1541](https://github.com/biomejs/biome/issues/1541) where the content of protected files wasn't returned
  to `stdout`. Contributed by @ematipico

- Don't handle CSS files, the formatter isn't ready yet. Contributed by @ematipico

### Configuration

#### Bug fixes

- Fix [1440](https://github.com/biomejs/biome/issues/1440), a case where `extends` and `overrides` weren't correctly
  emitting the final configuration. Contributed by @arendjr

- Correctly handle `include` when `ignore` is set (#1468). Contributed by @Conaclos

  Previously, Biome ignored `include` if `ignore` was set.
  Now, Biome check both `include` and `ignore`.
  A file is processed if it is included and not ignored.
  If `include` is not set all files are considered included.

### Formatter

#### Bug fixes

- Fix placement of comments before `*` token in generator methods with
  decorators. [#1537](https://github.com/biomejs/biome/pull/1537) Contributed by @ah-yu

- Fix [#1406](https://github.com/biomejs/biome/issues/1406). Ensure comments before the `async` keyword are placed
  before it. Contributed by @ah-yu

- Fix [#1172](https://github.com/biomejs/biome/issues/1172). Fix placement of line comment after function expression
  parentheses, they are now attached to first statement in body. Contributed by @kalleep

- Fix [#1511](https://github.com/biomejs/biome/issues/1511) that made the JavaScript formatter crash. Contributed
  @Conaclos

### Linter

#### Enhancements

- Add an unsafe code fix for [noConsoleLog](https://biomejs.dev/linter/rules/no-console-log/). Contributed by
  @vasucp1207

- [useArrowFunction](https://biomejs.dev/linter/rules/use-arrow-function) no longer reports function in `extends`
  clauses or in a `new` expression. Contributed by @Conaclos

  These cases require the presence of a prototype.

- Add dependency variable names on error message when useExhaustiveDependencies rule shows errors. Contributed by
  @mehm8128

#### Bug fixes

- The fix of [useArrowFunction](https://biomejs.dev/linter/rules/use-arrow-function) now adds parentheses around the
  arrow function in more cases where it is needed ([#1524](https://github.com/biomejs/biome/issues/1524)).

  A function expression doesn't need parentheses in most expressions where it can appear.
  This is not the case with the arrow function.
  We previously added parentheses when the function appears in a call or member expression.
  We now add parentheses in binary-like expressions and other cases where they are needed, hopefully covering all cases.

  Previously:

  ```diff
  - f = f ?? function() {};
  + f = f ?? () => {};
  ```

  Now:

  ```diff
  - f = f ?? function() {};
  + f = f ?? (() => {});
  ```

  Contributed by @Conaclos

- Fix [#1514](https://github.com/biomejs/biome/issues/1514). Fix autofix suggestion to avoid the syntax error
  in `no_useless_fragments`. Contributed by @togami2864

## 1.5.1 (2024-01-10)

### CLI

#### Bug fixes

- The diagnostics `files/missingHandler` are now shown only when the option `--verbose` is passed. Contributed by
  @ematipico
- The diagnostics for protected files are now shown only when the option `--verbose` is passed. Contributed by
  @ematipico
- Fix [#1465](https://github.com/biomejs/biome/issues/1465), by taking in consideration the workspace folder when
  matching a pattern. Contributed by @ematipico
- Fix [#1465](https://github.com/biomejs/biome/issues/1465), by correctly process globs that contain file names.
  Contributed by @ematipico

### Formatter

#### Bug fixes

- Fix [#1170](https://github.com/biomejs/biome/issues/1170). Fix placement of comments inside default switch clause. Now
  all line comments that have a preceding node will keep their position. Contributed by @kalleep

### Linter

#### Bug fixes

-
Fix [#1335](https://github.com/biomejs/biome/issues/1335). [noUselessFragments](https://biomejs.dev/linter/rules/no-useless-fragments/)
now ignores code action on component props when the fragment is empty. Contributed by @vasucp1207

- [useConsistentArrayType](https://biomejs.dev/linter/rules/use-consistent-array-type) was accidentally placed in
  the `style` rule group instead of the `nursery` group. It is now correctly placed under `nursery`.

-
Fix [#1483](https://github.com/biomejs/biome/issues/1483). [useConsistentArrayType](https://biomejs.dev/linter/rules/use-consistent-array-type)
now correctly handles its option. Contributed by @Conaclos

-
Fix [#1502](https://github.com/biomejs/biome/issues/1502). [useArrowFunction](https://biomejs.dev/linter/rules/use-arrow-function)
now correctly handle functions that return a (comma) sequence expression. Contributed by @Conaclos

Previously the rule made an erroneous suggestion:

```diff
- f(function() { return 0, 1; }, "");
+ f(() => 0, 1, "")
```

Now, the rule wraps any comma sequence between parentheses:

```diff
- f(function() { return 0, 1; }, "");
+ f(() => (0, 1), "")
```

-
Fix [#1473](https://github.com/biomejs/biome/issues/1473): [useHookAtTopLevel](https://biomejs.dev/linter/rules/use-hook-at-top-level/)
now correctly handles React components and hooks that are nested inside other functions. Contributed by @arendjr

## 1.5.0 (2024-01-08)

Biome now scores 97% compatibility with Prettier and features more than 180 linter rules.

### Analyzer

### CLI

#### New features

- Biome now shows a diagnostic when it encounters a protected file. Contributed by @ematipico

- The command `biome migrate` now updates the `$schema` if there's an outdated version.

- The CLI now takes in consideration the `.gitignore` in the home directory of the user, if it exists. Contributed by
  @ematipico
- The `biome ci` command is now able to
  print [GitHub Workflow Commands](https://docs.github.com/en/actions/using-workflows/workflow-commands-for-github-actions)
  when there are diagnostics in our code. Contributed by @nikeee
  This **might** require setting the proper permissions on your GitHub action:
  ```yaml
  permissions:
    pull-requests: write
  ```
- The commands `format`, `lint`, `check` and `ci` now accept two new arguments: `--changed` and `--since`. Use these
  options with the VCS integration
  is enabled to process only the files that were changed. Contributed by @simonxabris

  ```shell
  biome format --write --changed
  ```

- Introduced a new command called `biome explain`, which has the capability to display documentation for lint rules.
  Contributed by @kalleep
- You can use the command `biome explain` to print the documentation of lint rules. Contributed by @kalleep
  ```shell
  biome explain noDebugger
  biome explain useAltText
  ```
- You can use the command `biome explain` to print the directory where daemon logs are stored. Contributed by @ematipico
  ```shell
  biome explain daemon-logs
  ```
- Removed the hard coded limit of 200 printable diagnostics. Contributed by @ematipico

#### Bug fixes

- Fix [#1247](https://github.com/biomejs/biome/issues/1247), Biome now prints a **warning** diagnostic if it encounters
  files that can't handle. Contributed by @ematipico

  You can ignore unknown file types using
  the [`files.ignoreUnknown`](https://biomejs.dev/reference/configuration/#filesignoreunknown) configuration
  in `biome.json`:

  ```jsonc
  {
    "files": {
      "ignoreUnknown": true
    }
  }
  ```

  Or the `--files-ignore-unknown` CLI option:

  ```shell
  biome format --files-ignore-unknown=true --write .
  ```

- Fix [#709](https://github.com/biomejs/biome/issues/709) and [#805](https://github.com/biomejs/biome/issues/805) by
  correctly parsing `.gitignore` files. Contributed by @ematipico

- Fix [#1117](https://github.com/biomejs/biome/issues/1117) by correctly respecting the matching. Contributed by
  @ematipico

- Fix [#691](https://github.com/biomejs/biome/issues/691) and [#1190](https://github.com/biomejs/biome/issues/1190), by
  correctly apply the configuration when
  computing [`overrides` configuration](https://biomejs.dev/reference/configuration/#overrides). Contributed by
  @ematipico

### Configuration

#### New features

- Users can specify _git ignore patterns_ inside `ignore` and `include` properties, for example it's possible to **allow
  list** globs of files using the `!` character:

  ```jsonc
  {
    "files": {
      "ignore": [
        "node_modules/**",
        "!**/dist/**" // this is now accepted and allow files inside the `dist` folder
      ]
    }
  }
  ```

### Editors

#### New features

- The LSP registers formatting without the need of using dynamic capabilities from the client.

  This brings formatting services to the editors that don't support or have limited support for dynamic capabilities.

### Formatter

#### Bug fixes

- Fix [#1169](https://github.com/biomejs/biome/issues/1169). Account for escaped strings when computing layout for
  assignments. Contributed by @kalleep
- Fix [#851](https://github.com/biomejs/biome/issues/851). Allow regular function expressions to group and break as call
  arguments, just like arrow function expressions. [#1003](https://github.com/biomejs/biome/issues/1003) Contributed by
  @faultyserver
- Fix [#914](https://github.com/biomejs/biome/issues/914). Only parenthesize type-casted function expressions as default
  exports. [#1023](https://github.com/biomejs/biome/issues/1023) Contributed by @faultyserver
- Fix [#1112](https://github.com/biomejs/biome/issues/1112). Break block bodies in case clauses onto their own lines and
  preserve trailing fallthrough comments. [#1035](https://github.com/biomejs/biome/pull/1035) Contributed by
  @faultyserver
- Fix `RemoveSoftLinesBuffer` behavior to also removed conditional expanded content, ensuring no accidental, unused line
  breaks are included [#1032](https://github.com/biomejs/biome/pull/1032) Contributed by @faultyserver
- Fix [#1024](https://github.com/biomejs/biome/issues/1024). Allow JSX expressions to nestle in arrow
  chains [#1033](https://github.com/biomejs/biome/pull/1033) Contributed by @faultyserver
- Fix incorrect breaking on the left side of assignments by always using fluid
  assignment. [#1021](https://github.com/biomejs/biome/pull/1021) Contributed by @faultyserver
- Fix breaking strategy for nested object patterns in function
  parameters [#1054](https://github.com/biomejs/biome/pull/1054) Contributed by @faultyserver
- Fix over-indention of arrow chain expressions by simplifying the way each chain is
  grouped [#1036](https://github.com/biomejs/biome/pull/1036), [#1136](https://github.com/biomejs/biome/pull/1136),
  and [#1162](https://github.com/biomejs/biome/pull/1162) Contributed by @faultyserver.
- Fix "simple" checks for calls and member expressions to correctly handle array accesses, complex arguments to
  single-argument function calls, and multiple-argument function
  calls. [#1057](https://github.com/biomejs/biome/pull/1057) Contributed by @faultyserver
- Fix text wrapping and empty line handling for JSX Text elements to match Prettier's
  behavior. [#1075](https://github.com/biomejs/biome/pull/1075) Contributed by @faultyserver
- Fix leading comments in concisely-printed arrays to prevent unwanted line
  breaks. [#1135](https://github.com/biomejs/biome/pull/1135) Contributed by @faultyserver
- Fix `best_fitting` and interned elements preventing expansion propagation from sibling
  elements. [#1141](https://github.com/biomejs/biome/pull/1141) Contributed by @faultyserver
- Fix heuristic for grouping function parameters when type parameters with constraints are
  present. [#1153](https://github.com/biomejs/biome/pull/1153). Contributed by @faultyserver.
- Fix binary-ish and type annotation handling for grouping call arguments in function expressions and call
  signatures. [#1152](https://github.com/biomejs/biome/pull/1152)
  and [#1160](https://github.com/biomejs/biome/pull/1160) Contributed by @faultyserver
- Fix handling of nestled JSDoc comments to preserve behavior for
  overloads. [#1195](https://github.com/biomejs/biome/pull/1195) Contributed by @faultyserver
- Fix [#1208](https://github.com/biomejs/biome/issues/1208). Fix extraction of inner types when checking for simple type
  annotations in call arguments. [#1195](https://github.com/biomejs/biome/pull/1195) Contributed by @faultyserver

- Fix [#1220](https://github.com/biomejs/biome/issues/1220). Avoid duplicating comments in type unions for mapped, empty
  object, and empty tuple types. [#1240](https://github.com/biomejs/biome/pull/1240) Contributed by @faultyserver

- Fix [#1356](https://github.com/biomejs/biome/issues/1356). Ensure `if_group_fits_on_line` content is always written
  in `RemoveSoftLinesBuffer`s. [#1357](https://github.com/biomejs/biome/pull/1357) Contributed by @faultyserver

- Fix [#1171](https://github.com/biomejs/biome/issues/1171). Correctly format empty statement with comment inside arrow
  body when used as single argument in call expression. Contributed by @kalleep

- Fix [#1106](https://github.com/biomejs/biome/issues/1106). Fix invalid formatting of single bindings when Arrow
  Parentheses is set to "AsNeeded" and the expression breaks over multiple
  lines. [#1449](https://github.com/biomejs/biome/pull/1449) Contributed by @faultyserver

### JavaScript APIs

### Linter

#### Promoted rules

New rules are incubated in the nursery group.
Once stable, we promote them to a stable group.
The following rules are promoted:

- [a11y/noAriaHiddenOnFocusable](https://www.biomejs.dev/linter/rules/no-aria-hidden-on-focusable)
- [a11y/useValidAriaRole](https://www.biomejs.dev/linter/rules/use-valid-aria-role)
- [complexity/useRegexLiterals](https://www.biomejs.dev/linter/rules/use-regex-literals)
- [suspicious/noImplicitAnyLet](https://www.biomejs.dev/linter/rules/no-implicit-any-let)
- [style/noDefaultExport](https://www.biomejs.dev/linter/rules/no-default-export)

#### New features

- Add [useExportType](https://biomejs.dev/linter/rules/use-export-type) that enforces the use of type-only exports for
  types. Contributed by @Conaclos

  ```diff
    interface A {}
    interface B {}
    class C {}

  - export type { A, C }
  + export { type A, C }

  - export { type B }
  + export type { B }
  ```

- Add [useImportType](https://biomejs.dev/linter/rules/use-import-type) that enforces the use of type-only imports for
  types. Contributed by @Conaclos

  ```diff
  - import { A, B } from "./mod.js";
  + import { type A, B } from "mod";
    let a: A;
    const b: B = new B();
  ```

  Also, the rule groups type-only imports:

  ```diff
  - import { type A, type B } from "./mod.js";
  + import type { A, B } from "./mod.js";
  ```

- Add [useFilenamingConvention](https://biomejs.dev/linter/rules/use-filenaming-convention), that enforces naming
  conventions for JavaScript and TypeScript filenames. Contributed by @Conaclos

  By default, the rule requires that a filename be in `camelCase`, `kebab-case`, `snake_case`, or matches the name of
  an `export` in the file.
  The rule provides options to restrict the allowed cases.

- Add [useNodejsImportProtocol](https://biomejs.dev/linter/rules/use-nodejs-import-protocol) that enforces the use of
  the `node:` protocol when importing _Node.js_ modules. Contributed by @2-NOW, @vasucp1207, and @Conaclos

  ```diff
  - import fs from "fs";
  + import fs from "node:fs";
  ```

- Add [useNumberNamespace](https://biomejs.dev/linter/rules/use-number-namespace) that enforces the use of the `Number`
  properties instead of the global ones.

  ```diff
  - parseInt;
  + Number.parseInt;
  - - Infinity;
  + Number.NEGATIVE_INFINITY;
  ```

- Add [useShorthandFunctionType](https://biomejs.dev/linter/rules/use-shorthand-function-type) that enforces using
  function types instead of object type with call signatures. Contributed by @emab, @ImBIOS, and @seitarof

  ```diff
  - interface Example {
  -   (): string;
  - }
  + type Example = () => string

```

- Add [noNodejsModules](https://biomejs.dev/linter/rules/no-nodejs-modules), that disallows the use of _Node.js_ modules. Contributed by @anonrig, @ematipico, and @Conaclos

- Add [noInvalidUseBeforeDeclaration](https://biomejs.dev/linter/rules/no-invalid-use-before-declaration) that reports variables and function parameters used before their declaration. Contributed by @Conaclos

  ```js
  function f() {
    console.log(c); // Use of `c` before its declaration.
    const c = 0;
  }
  ```

- Add [useConsistentArrayType](https://biomejs.dev/linter/rules/use-consistent-array-type) that enforces the use of a
  consistent syntax for array types. Contributed by @eryue0220

  This rule will replace [useShorthandArrayType](https://biomejs.dev/linter/rules/use-shorthand-array-type).
  It provides an option to choose between the shorthand or the generic syntax.

- Add [noEmptyTypeParameters](https://biomejs.dev/linter/rules/no-empty-type-parameters) that ensures that any type
  parameter list has at least one type parameter. Contributed by @togami2864

  This will report the following empty type parameter lists:

  ```ts
  interface Foo<> {}
  //           ^^
  type Bar<> = {};
  //      ^^
  ```

- Add [noGlobalEval](https://biomejs.dev/linter/rules/no-global-eval) that reports any use of the global `eval`.
  Contributed by @you-5805

- Add [noGlobalAssign](https://biomejs.dev/linter/rules/no-global-assign) that reports assignment to global variables.
  Contributed by @chansuke

  ```js
  Object = {}; // report assignment to `Object`.
  ```

- Add [noMisleadingCharacterClass](https://biomejs.dev/linter/rules/no-misleading-character-class) that disallows
  characters made with multiple code points in character class. Contributed by @togami2864

- Add [noThenProperty](https://biomejs.dev/linter/rules/no-then-property) that disallows the use of `then` as property
  name. Adding a `then` property makes an object _thenable_ that can lead to errors with Promises. Contributed by
  @togami2864

- Add [noUselessTernary](https://biomejs.dev/linter/rules/no-useless-ternary) that disallows conditional expressions (
  ternaries) when simpler alternatives exist.

  ```js
  var a = x ? true : true; // this could be simplified to `x`
  ```

#### Enhancements

- [noEmptyInterface](https://biomejs.dev/linter/rules/no-empty-interface) ignores empty interfaces that extend a type.
  Address [#959](https://github.com/biomejs/biome/issues/959) and [#1157](https://github.com/biomejs/biome/issues/1157).
  Contributed by @Conaclos

  This allows supporting interface augmentation in external modules as demonstrated in the following example:

  ```ts
  interface Extension {
    metadata: unknown;
  }

  declare module "@external/module" {
    // Empty interface that extends a type.
    export interface ExistingInterface extends Extension {}
  }
  ```

- Preserve more comments in the code fix
  of [useExponentiationOperator](https://biomejs.dev/linter/rules/use-exponentiation-operator). Contributed by @Conaclos

  The rule now preserves comments that follow the (optional) trailing comma.

  For example, the rule now suggests the following code fix:

  ```diff
  - Math.pow(
  -    a, // a
  -    2, // 2
  -  );
  +
  +    a ** // a
  +    2 // 2
  +
  ```

- `<svg>` element is now considered as a non-interactive HTML
  element ([#1095](https://github.com/biomejs/biome/issues/1095)). Contributed by @chansuke

  This affects the following rules:
  - [noAriaHiddenOnFocusable](https://biomejs.dev/linter/rules/no-aria-hidden-on-focusable)
  - [noInteractiveElementToNoninteractiveRole](https://biomejs.dev/linter/rules/no-interactive-element-to-noninteractive-role)
  - [noNoninteractiveElementToInteractiveRole](https://biomejs.dev/linter/rules/no-noninteractive-element-to-interactive-role)
  - [noNoninteractiveTabindex](https://biomejs.dev/linter/rules/no-noninteractive-tabindex)
  - [useAriaActivedescendantWithTabindex](https://biomejs.dev/linter/rules/use-aria-activedescendant-with-tabindex)

- [noMultipleSpacesInRegularExpressionLiterals](https://biomejs.dev/linter/rules/no-multiple-spaces-in-regular-expression-literals/)
  has a safe code fix. Contributed by @Conaclos

- [useArrowFunction](https://biomejs.dev/linter/rules/use-arrow-function/) ignores expressions that use `new.target`.
  Contributed by @Conaclos

- [noForEach](https://biomejs.dev/linter/rules/no-for-each) now reports only calls that use a callback with `0` or `1`
  parameter. Address [#547](https://github.com/biomejs/biome/issues/547). Contributed by @Conaclos

#### Bug fixes

-
Fix [#1061](https://github.com/biomejs/biome/issues/1061). [noRedeclare](https://biomejs.dev/linter/rules/no-redeclare)
no longer reports overloads of `export default function`. Contributed by @Conaclos

The following code is no longer reported:

```ts
export default function(a: boolean): boolean;
export default function(a: number): number;
export default function(a: number | boolean): number | boolean {
  return a;
}
```

-
Fix [#651](https://github.com/biomejs/biome/issues/651), [useExhaustiveDependencies](https://biomejs.dev/linter/rules/use-exhaustive-dependencies)
no longer reports out of scope dependencies. Contributed by @kalleep

The following code is no longer reported:
```ts
let outer = false;

const Component = ({}) => {
  useEffect(() => {
    outer = true;
  }, []);
}
```

-
Fix [#1191](https://github.com/biomejs/biome/issues/1191). [noUselessElse](https://biomejs.dev/linter/rules/no-useless-else)
now preserve comments of the `else` clause. Contributed by @Conaclos

For example, the rule suggested the following fix:

```diff
  function f(x) {
    if (x <0) {
      return 0;
    }
-   // Comment
-   else {
      return x;
-   }
  }
```

Now the rule suggests a fix that preserves the comment of the `else` clause:

```diff
  function f(x) {
    if (x <0) {
      return 0;
    }
    // Comment
-   else {
      return x;
-   }
  }
```

-
Fix [#1383](https://github.com/biomejs/biome/issues/1383). [noConfusingVoidType](https://biomejs.dev/linter/rules/no-confusing-void-type)
now accepts the `void` type in type parameter lists.

The rule no longer reports the following code:

```ts
f<void>();
```

-
Fix [#728](https://github.com/biomejs/biome/issues/728). [useSingleVarDeclarator](https://biomejs.dev/linter/rules/use-single-var-declarator)
no longer outputs invalid code. Contributed by @Conaclos

-
Fix [#1167](https://github.com/biomejs/biome/issues/1167). [useValidAriaProps](https://biomejs.dev/linter/rules/use-valid-aria-props)
no longer reports `aria-atomic` as invalid. Contributed by @unvalley

-
Fix [#1192](https://github.com/biomejs/biome/issues/1192). [useTemplate](https://biomejs.dev/linter/rules/use-template/)
now correctly handles parenthesized expressions and respects type coercions. Contributed by @n-gude

These cases are now properly handled:

```js
"a" + (1 + 2) // `a${1 + 2}`
```

```js
1 + (2 + "a") // `${1}${2}a`
```

-
Fix [#1456](https://github.com/biomejs/biome/issues/1456). [useTemplate](https://biomejs.dev/linter/rules/use-template/)
now reports expressions with an interpolated template literal and non-string expressions. Contributed by @n-gude

The following code is now reported:

```js
`a${1}` + 2;
```

-
Fix [#1436](https://github.com/biomejs/biome/issues/1436). [useArrowFunction](https://biomejs.dev/linter/rules/use-arrow-function/)
now applies a correct fix when a function expression is used in a call expression or a member access. Contributed by
@Conaclos

For example, the rule proposed the following fix:

```diff
- const called = function() {}();
+ const called = () => {}();
```

It now proposes a fix that adds the needed parentheses:

```diff
- const called = function() {}();
+ const called = (() => {})();
```

-
Fix [#696](https://github.com/biomejs/biome/issues/696). [useHookAtTopLevel](https://biomejs.dev/linter/rules/use-hook-at-top-level)
now correctly detects early returns before the calls to the hook.

- The code fix of [noUselessTypeCOnstraint](https://biomejs.dev/linter/rules/no-useless-type-constraint) now adds a
  trailing comma when needed to disambiguate a type parameter list from a JSX element. COntributed by @Conaclos

-
Fix [#578](https://github.com/biomejs/biome/issues/578). [useExhaustiveDependencies](https://biomejs.dev/linter/rules/use-exhaustive-dependencies)
now correctly recognizes hooks namespaced under the `React` namespace. Contributed by @XiNiHa

-
Fix [#910](https://github.com/biomejs/biome/issues/910). [noSvgWithoutTitle](https://biomejs.dev/linter/rules/no-svg-without-title)
now ignores `<svg>` element with `aria-hidden="true"`. COntributed by @vasucp1207

### Parser

#### BREAKING CHANGES

- The representation of imports has been simplified. Contributed by @Conaclos

  The new representation is closer to the ECMAScript standard.
  It provides a single way of representing a namespace import such as `import * as ns from ""`.
  It rules out some invalid states that was previously representable.
  For example, it is no longer possible to represent a combined import with a `type` qualifier such
  as `import type D, { N } from ""`.

  See [#1163](https://github.com/biomejs/biome/pull/1163) for more details.

#### New features

- Imports and exports with both an _import attribute_ and a `type` qualifier are now reported as parse errors.

  ```ts
  import type A from "mod" with { type: "json" };
  //     ^^^^              ^^^^^^^^^^^^^^^^^^^^^
  //     parse error
  ```

#### Bug fixes

- Fix [#1077](https://github.com/biomejs/biome/issues/1077) where parenthesized identifiers in conditional expression
  were being parsed as arrow expressions. Contributed by @kalleep

  These cases are now properly parsed:

  _JavaScript_:

  ```javascript
    a ? (b) : a => {};
  ```

  _TypeScript_:

  ```ts
    a ? (b) : a => {};
  ```

  _JSX_:

  ```jsx
    bar ? (foo) : (<a>{() => {}}</a>);
  ```

- Allow empty type parameter lists for interfaces and type
  aliases ([#1237](https://github.com/biomejs/biome/issues/1237)). COntributed by @togami2864

  _TypeScript_ allows interface declarations and type aliases to have empty type parameter lists.
  Previously Biome didn't handle this edge case.
  Now, it correctly parses this syntax:

  ```ts
  interface Foo<> {}
  type Bar<> = {};
  ```

### Crates

#### BREAKING CHANGES

- Rename the `biome_js_unicode_table` crate
  to `biome_unicode_table` ([#1302](https://github.com/biomejs/biome/issues/1302)). COntributed by @chansuke

## 1.4.1 (2023-11-30)

### Editors

#### Bug fixes

- Fix [#933](https://github.com/biomejs/biome/issues/933). Some files are properly ignored in the LSP too.
  E.g. `package.json`, `tsconfig.json`, etc.
- Fix [#1394](https://github.com/biomejs/biome/issues/1394), by inferring the language extension from the internal saved
  files. Now newly created files JavaScript correctly show diagnostics.

### Formatter

#### Bug fixes

- Fix some accidental line breaks when printing array expressions within arrow functions and other long
  lines [#917](https://github.com/biomejs/biome/pull/917). Contributed by @faultyserver

- Match Prettier's breaking strategy for `ArrowChain` layouts [#934](https://github.com/biomejs/biome/pull/934).
  Contributed by @faultyserver

- Fix double-printing of leading comments in arrow chain expressions [#951](https://github.com/biomejs/biome/pull/951).
  Contributed by @faultyserver

### Linter

#### Bug fixes

- Fix [#910](https://github.com/biomejs/biome/issues/910), where the rule `noSvgWithoutTitle` should skip elements that
  have `aria-hidden` attributes. Contributed by @vasucp1207

#### New features

- Add [useForOf](https://biomejs.dev/linter/rules/use-for-of) rule.
  The rule recommends a for-of loop when the loop index is only used to read from an array that is being iterated.
  Contributed by @victor-teles

#### Enhancement

- Address [#924](https://github.com/biomejs/biome/issues/924)
  and [#920](https://github.com/biomejs/biome/issues/920). [noUselessElse](https://biomejs.dev/linter/rules/no-useless-else)
  now ignores `else` clauses that follow at least one `if` statement that doesn't break early. Contributed by @Conaclos

  For example, the following code is no longer reported by the rule:

  ```js
  function f(x) {
      if (x < 0) {
        // this `if` doesn't break early.
      } else if (x > 0) {
          return x;
      } else {
          // This `else` block was previously reported as useless.
      }
  }
  ```

#### Bug fixes

-
Fix [#918](https://github.com/biomejs/biome/issues/918). [useSimpleNumberKeys](https://biomejs.dev/linter/rules/use-simple-number-keys)
no longer repports false positive on comments. Contributed by @kalleep

- Fix [#953](https://github.com/biomejs/biome/issues/953). [noRedeclare](https://biomejs.dev/linter/rules/no-redeclare)
  no longer reports type parameters with the same name in different mapped types as redeclarations. Contributed by
  @Conaclos

-
Fix [#608](https://github.com/biomejs/biome/issues/608). [useExhaustiveDependencies](https://biomejs.dev/linter/rules/use-exhaustive-dependencies)
no longer repports missing dependencies for React hooks without dependency array. Contributed by @kalleep

### Parser

## 1.4.0 (2023-11-27)

### CLI

- Remove the CLI options from the `lsp-proxy`, as they were never meant to be passed to that command. Contributed by
  @ematipico

- Add option `--config-path` to `lsp-proxy` and `start` commands. It's now possible to tell the Daemon server to
  load `biome.json` from a custom path. Contributed by @ematipico

- Add option `--diagnostic-level`. It lets users control the level of diagnostics printed by the CLI. Possible values
  are: `"info"`, `"warn"`, and `"hint"`. Contributed by @simonxabris

- Add option `--line-feed` to the `format` command. Contributed by @SuperchupuDev

- Add option `--bracket-same-line` to the `format` command. Contributed by @faultyserver

- Add option `--bracket-spacing` to the `format` command. Contributed by @faultyserver

#### Bug fixes

- Fix the command `format`, now it returns a non-zero exit code when if there pending diffs. Contributed by @ematipico

### Formatter

#### New features

- Add the configuration [`formatter.lineFeed`](https://biomejs.dev/reference/configuration/#formatterlineending). It
  allows changing the type of line endings. Contributed by @SuperchupuDev

- Add the
  configuration [`javascript.formatter.bracketSameLine`](https://biomejs.dev/reference/configuration/#formatterbracketsameline).
  It allows controlling whether ending `>` of a multi-line _JSX_ element should be on the last attribute line or
  not. [#627](https://github.com/biomejs/biome/issues/627). Contributed by @faultyserver

- Add the
  configuration [`javascript.formatter.bracketSpacing`](https://biomejs.dev/reference/configuration/#formatterbracketspacing).
  It allows controlling whether spaces are inserted around the brackets of object
  literals. [#627](https://github.com/biomejs/biome/issues/627). Contributed by @faultyserver

#### Bug fixes

- Fix [#832](https://github.com/biomejs/biome/issues/832), the formatter no longer keeps an unnecessary trailing comma
  in type parameter lists. Contributed by @Conaclos

  ```diff
  - class A<T,> {}
  + class A<T> {}
  ```

- Fix [#301](https://github.com/biomejs/biome/issues/301), the formatter should not break before the `in` keyword.
  Contributed by @ematipico

### Linter

#### Promoted rules

- [a11y/noInteractiveElementToNoninteractiveRole](https://biomejs.dev/linter/rules/no-interactive-element-to-noninteractive-role)
- [complexity/noThisInStatic](https://biomejs.dev/linter/rules/no-this-in-static)
- [complexity/useArrowFunction](https://biomejs.dev/linter/rules/use-arrow-function)
- [correctness/noEmptyCharacterClassInRegex](https://biomejs.dev/linter/rules/no-empty-character-class-in-regex)
- [correctness/noInvalidNewBuiltin](https://biomejs.dev/linter/rules/no-invalid-new-builtin)
- [style/noUselessElse](https://biomejs.dev/linter/rules/no-useless-else)
- [style/useAsConstAssertion](https://biomejs.dev/linter/rules/use-as-const-assertion)
- [style/useShorthandAssign](https://biomejs.dev/linter/rules/use-shorthand-assign)
- [suspicious/noApproximativeNumericConstant](https://biomejs.dev/linter/rules/no-approximative-numeric-constant)
- [suspicious/noMisleadingInstantiator](https://biomejs.dev/linter/rules/no-misleading-instantiator)
- [suspicious/noMisrefactoredShorthandAssign](https://biomejs.dev/linter/rules/no-misrefactored-shorthand-assign)

The following rules are now recommended:

- [a11y/noAccessKey](https://biomejs.dev/linter/rules/no-access-key)
- [a11y/useHeadingContent](https://biomejs.dev/linter/rules/use-heading-content)
- [complexity/useSimpleNumberKeys](https://biomejs.dev/linter/rules/use-simple-number-keys)

The following rules are now deprecated:

- [correctness/noNewSymbol](https://biomejs.dev/linter/rules/no-new-symbol)
  The rule is replaced by [correctness/noInvalidNewBuiltin](https://biomejs.dev/linter/rules/no-invalid-new-builtin)

#### New features

- Add [noDefaultExport](https://biomejs.dev/linter/rules/no-default-export) which disallows `export default`.
  Contributed by @Conaclos

- Add [noAriaHiddenOnFocusable](https://biomejs.dev/linter/rules/no-aria-hidden-on-focusable) which reports hidden and
  focusable elements. Contributed by @vasucp1207

- Add [noImplicitAnyLet](https://biomejs.dev/linter/rules/no-implicit-any-let) that reports variables declared
  with `let` and without initialization and type annotation. Contributed by @TaKO8Ki and @b4s36t4

- Add [useAwait](https://biomejs.dev/linter/rules/use-await) that reports `async` functions that don't use an `await`
  expression.

- Add [useValidAriaRole](https://biomejs.dev/linter/rules/use-valid-aria-role). Contributed by @vasucp1207

- Add [useRegexLiterals](https://biomejs.dev/linter/rules/use-regex-literals) that suggests turning call to the regex
  constructor into regex literals. COntributed by @Yuiki

#### Enhancements

- Add an unsafe code fix
  for [a11y/useAriaActivedescendantWithTabindex](https://biomejs.dev/linter/rules/use-aria-activedescendant-with-tabindex)

#### Bug fixes

- Fix [#639](https://github.com/biomejs/biome/issues/639) by ignoring unused TypeScript's mapped key. Contributed by
  @Conaclos

- Fix [#565](https://github.com/biomejs/biome/issues/565) by handling several `infer` with the same name in extends
  clauses of TypeScript's conditional types. Contributed by @Conaclos

-
Fix [#653](https://github.com/biomejs/biome/issues/653). [noUnusedImports](https://biomejs.dev/linter/rules/no-unused-imports)
now correctly removes the entire line where the unused `import` is. Contributed by @Conaclos

- Fix [#607](https://github.com/biomejs/biome/issues/609) `useExhaustiveDependencies`, ignore optional chaining,
  Contributed by @msdlisper

- Fix [#676](https://github.com/biomejs/biome/issues/676), by using the correct node for the `"noreferrer"` when
  applying the code action. Contributed by @ematipico

- Fix [#455](https://github.com/biomejs/biome/issues/455). The CLI can now print complex emojis to the console
  correctly.

-
Fix [#727](https://github.com/biomejs/biome/issues/727). [noInferrableTypes](https://biomejs.dev/linter/rules/no-inferrable-types)
now correctly keeps type annotations when the initialization expression is `null`. Contributed by @Conaclos

-
Fix [#784](https://github.com/biomejs/biome/issues/784), [noSvgWithoutTitle](https://biomejs.dev/linter/rules/no-svg-without-title)
fixes false-positives to `aria-label` and reports svg's role attribute is implicit. Contributed by @unvalley

- Fix [#834](https://github.com/biomejs/biome/issues/834) that
  made [noUselessLoneBlockStatements](https://biomejs.dev/linter/rules/no-useless-lone-block-statements) reports block
  statements of switch clauses. Contributed by @vasucp1207

- Fix [#783](https://github.com/biomejs/biome/issues/834) that
  made [noUselessLoneBlockStatements](https://biomejs.dev/linter/rules/no-useless-lone-block-statements) reports block
  statements of `try-catch` structures. Contributed by @hougesen

- Fix [#69](https://github.com/biomejs/biome/issues/69) that
  made [correctness/noUnnecessaryContinue](https://biomejs.dev/linter/rules/no-unnecessary-continue) incorrectly reports
  a `continue` used to break a switch clause. Contributed by @TaKO8Ki

- Fix [#664](https://github.com/biomejs/biome/issues/664) by improving the diagnostic
  of [style/useNamingConvention](https://biomejs.dev/linter/rules/use-naming-convention) when double capital are
  detected in strict camel case mode. Contributed by @vasucp1207

- Fix [#643](https://github.com/biomejs/biome/issues/643) that erroneously parsed the option
  of [complexity/useExhaustiveDependencies](https://biomejs.dev/linter/rules/use-naming-convention). Contributed by
  @arendjr

### Parser

#### Bug fixes

- Fix [#846](https://github.com/biomejs/biome/issues/846) that erroneously parsed `<const T,>() => {}` as a JSX tag
  instead of an arrow function when both TypeScript and JSX are enabled.

### VSCode

## 1.3.3 (2023-10-31)

### Analyzer

#### Bug fixes

- Fix [#604](https://github.com/biomejs/biome/issues/604) which
  made [noConfusingVoidType](https://biomejs.dev/linter/rules/no-confusing-void-type) report false positives when
  the `void` type is used in a generic type parameter. Contributed by @unvalley

### CLI

#### Bug fixes

- Fix how `overrides` behave. Now `ignore` and `include` apply or not the override pattern, so they override each other.
  Now the options inside `overrides` override the top-level options.
- Bootstrap the logger only when needed. Contributed by @ematipico
- Fix how `overrides` are run. The properties `ignore` and `include` have different semantics and only apply/not apply
  an override. Contributed by @ematipico

### Editors

#### Bug fixes

- Fix [#592](https://github.com/biomejs/biome/issues/592), by changing binary resolution in the IntelliJ plugin.
  Contributed by @Joshuabaker2

### Formatter

#### Bug fixes

- Apply the correct layout when the right hand of an assignment expression is an `await` expression or a yield
  expression. Contributed by @ematipico

- Fix [#303](https://github.com/biomejs/biome/issues/303), where nested arrow functions didn't break. Contributed by
  @victor-teles

### Linter

#### New features

- Add [noUnusedPrivateClassMembers](https://biomejs.dev/linter/rules/no-unused-private-class-members) rule. The rule
  disallow unused private class members. Contributed by @victor-teles

#### Bug fixes

- Fix [#175](https://github.com/biomejs/biome/issues/175) which
  made [noRedeclare](https://biomejs.dev/linter/rules/no-redeclare) report index signatures using the name of a variable
  in the parent scope.

- Fix [#557](https://github.com/biomejs/biome/issues/557) which
  made [noUnusedImports](https://biomejs.dev/linter/rules/no-unused-imports) report imported types used in `typeof`
  expression. Contributed by @Conaclos

- Fix [#576](https://github.com/biomejs/biome/issues/576) by removing some erroneous logic
  in [noSelfAssign](https://biomejs.dev/linter/rules/no-self-assign/). Contributed by @ematipico

- Fix [#861](https://github.com/biomejs/biome/issues/861) that
  made [noUnusedVariables](https://biomejs.dev/linter/rules/no-unused-variables) always reports the parameter of a
  non-parenthesize arrow function as unused.

- Fix [#595](https://github.com/biomejs/biome/issues/595) by updating unsafe-apply logic to avoid unexpected errors
  in [noUselessFragments](https://biomejs.dev/linter/rules/no-useless-fragments/). Contributed by @nissy-dev

- Fix [#591](https://github.com/biomejs/biome/issues/591) which
  made [noRedeclare](https://biomejs.dev/linter/rules/no-redeclare) report type parameters with identical names but in
  different method signatures. Contributed by @Conaclos

- Support more a11y roles and fix some methods for a11y lint rules Contributed @nissy-dev

- Fix [#609](https://github.com/biomejs/biome/issues/609) `useExhaustiveDependencies`, by removing `useContext`, `useId`
  and `useSyncExternalStore` from the known hooks. Contributed by @msdlisper

- Fix `useExhaustiveDependencies`, by removing `useContext`, `useId` and `useSyncExternalStore` from the known hooks.
  Contributed by @msdlisper

- Fix [#871](https://github.com/biomejs/biome/issues/871) and [#610](https://github.com/biomejs/biome/issues/610).
  Now `useHookAtTopLevel` correctly handles nested functions. Contributed by @arendjr

- The options of the rule `useHookAtTopLevel` are deprecated and will be removed in Biome 2.0. The rule now determines
  the hooks using the naming convention set by React.

  ```diff
  {
    "linter": {
      "rules": {
        "correctness": {
  +        "useHookAtTopLevel": "error",
  -        "useHookAtTopLevel": {
  -          "level": "error",
  -          "options": {
  -            "hooks": [
  -              {
  -                "name": "useLocation",
  -                "closureIndex": 0,
  -                "dependenciesIndex": 1
  -              },
  -              { "name": "useQuery", "closureIndex": 1, "dependenciesIndex": 0 }
  -            ]
  -          }
  -        }
        }
      }
    }
  }
  ```

### Parser

#### Enhancements

- Support RegExp v flag. Contributed by @nissy-dev
- Improve error messages. Contributed by @ematipico

## 1.3.1 (2023-10-20)

### CLI

#### Bug fixes

- Fix `rage` command, now it doesn't print info about running servers. Contributed by @ematipico

### Editors

#### Bug fixes

- Fix [#552](https://github.com/biomejs/biome/issues/552), where the formatter isn't correctly triggered in Windows
  systems. Contributed by @victor-teles

### Linter

#### New features

- Add [noThisInStatic](https://biomejs.dev/linter/rules/no-this-in-static) rule. Contributed by @ditorodev and @Conaclos

#### Bug fixes

- Fix [#548](https://github.com/biomejs/biome/issues/548) which
  made [noSelfAssign](https://biomejs.dev/linter/rules/no-self-assign) panic.

- Fix [#555](https://github.com/biomejs/biome/issues/555), by correctly map `globals` into the workspace.

## 1.3.0 (2023-10-19)

### Analyzer

#### Enhancements

- Import sorting is safe to apply now, and it will be applied when running `check --apply` instead
  of `check --apply-unsafe`.

- Import sorting now handles Bun imports `bun:<name>`, absolute path imports `/<path>`,
  and [Node's subpath imports `#<name>`](https://nodejs.org/api/packages.html#subpath-imports).
  See [our documentation](https://biomejs.dev/analyzer/) for more details. Contributed by @Conaclos

### CLI

#### Bug fixes

- Fix [#319](https://github.com/biomejs/biome/issues/319). The command `biome lint` now shows the correct options.
  Contributed by @ematipico
- Fix [#312](https://github.com/biomejs/biome/issues/312). Running `biome --version` now exits with status code `0`
  instead of `1`. Contributed by @nhedger
- Fix a bug where the `extends` functionality doesn't carry over `organizeImports.ignore`. Contributed by @ematipico
- The CLI now returns the original content when using `stdin` and the original content doesn't change. Contributed by
  @ematipico

#### New features

- Add support for `BIOME_BINARY` environment variable to override the location of the binary. Contributed by @ematipico
- Add option `--indent-width`, and deprecated the option `--indent-size`. Contributed by @ematipico
- Add option `--javascript-formatter-indent-width`, and deprecated the option `--javascript-formatter-indent-size`.
  Contributed by @ematipico
- Add option `--json-formatter-indent-width`, and deprecated the option `--json-formatter-indent-size`. Contributed by
  @ematipico
- Add option `--daemon-logs` to `biome rage`. The option is required to view Biome daemon server logs. Contributed by
  @unvalley
- Add support for logging. By default, Biome doesn't log anything other than diagnostics. Logging can be enabled with
  the new option `--log-level`:

  ```shell
  biome format --log-level=info ./src
  ```
  There are four different levels of logging, from the most verbose to the least verbose: `debug`, `info`, `warn`
  and `error`. Here's how an `INFO` log will look like:

  ```
  2023-10-05T08:27:01.954727Z  INFO  Analyze file ./website/src/playground/components/Resizable.tsx
    at crates/biome_service/src/file_handlers/javascript.rs:298 on biome::worker_5
    in Pulling diagnostics with categories: RuleCategories(SYNTAX)
    in Processes formatting with path: "./website/src/playground/components/Resizable.tsx"
    in Process check with path: "./website/src/playground/components/Resizable.tsx"
  ```

  You can customize how the log will look like with a new option `--log-kind`. The supported kinds
  are: `pretty`, `compact` and `json`.

  `pretty` is the default logging. Here's how a `compact` log will look like:

  ```
  2023-10-05T08:29:04.864247Z  INFO biome::worker_2 Process check:Processes linting:Pulling diagnostics: crates/biome_service/src/file_handlers/javascript.rs: Analyze file ./website/src/playground/components/Resizable.tsx path="./website/src/playground/components/Resizable.tsx" path="./website/src/playground/components/Resizable.tsx" categories=RuleCategories(LINT)
  2023-10-05T08:29:04.864290Z  INFO biome::worker_7 Process check:Processes formatting: crates/biome_service/src/file_handlers/javascript.rs: Format file ./website/src/playground/components/Tabs.tsx path="./website/src/playground/components/Tabs.tsx" path="./website/src/playground/components/Tabs.tsx"
  2023-10-05T08:29:04.879332Z  INFO biome::worker_2 Process check:Processes formatting:Pulling diagnostics: crates/biome_service/src/file_handlers/javascript.rs: Analyze file ./website/src/playground/components/Resizable.tsx path="./website/src/playground/components/Resizable.tsx" path="./website/src/playground/components/Resizable.tsx" categories=RuleCategories(SYNTAX)
  2023-10-05T08:29:04.879383Z  INFO biome::worker_2 Process check:Processes formatting: crates/biome_service/src/file_handlers/javascript.rs: Format file ./website/src/playground/components/Resizable.tsx path="./website/src/playground/components/Resizable.tsx" path="./website/src/playground/components/Resizable.tsx"
  ```

#### Enhancements

- Deprecated the environment variable `ROME_BINARY`. Use `BIOME_BINARY` instead. Contributed by @ematipico
- Biome doesn't check anymore the presence of the `.git` folder when VCS support is enabled. Contributed by @ematipico
- `biome rage` doesn't print the logs of the daemon, use `biome rage --daemon-logs` to print them. Contributed by
  @unvalley

### Configuration

#### New features

- Add option `formatter.indentWidth`, and deprecated the option `formatter.indentSize`. Contributed by @ematipico
- Add option `javascript.formatter.indentWidth`, and deprecated the option `javascript.formatter.indentSize`.
  Contributed by @ematipico
- Add option `json.formatter.indentWidth`, and deprecated the option `json.formatter.indentSize`. Contributed by
  @ematipico
- Add option `include` to multiple sections of the configuration
  - `files.include`;
  - `formatter.include`;
  - `linter.include`;
  - `organizeImports.include`;
    When `include` and `ignore` are both specified, `ignore` takes **precedence** over `include`
- Add option `overrides`, where users can modify the behaviour of the tools for certain files or paths.

  For example, it's possible to modify the formatter `lineWidth`, and even `quoteStyle` for certain files that are
  included in glob path `generated/**`:

  ```json
  {
    "formatter": {
      "lineWidth": 100
    },
    "overrides": [
      {
        "include": ["generated/**"],
        "formatter": {
          "lineWidth": 160
        },
        "javascript": {
          "formatter": {
            "quoteStyle": "single"
          }
        }
      }
    ]
  }
  ```

  Or, you can disable certain rules for certain path, and disable the linter for other paths:

  ```json
  {
    "linter": {
      "enabled": true,
      "rules": {
        "recommended": true
      }
    },
    "overrides": [
      {
        "include": ["lib/**"],
        "linter": {
          "rules": {
            "suspicious": {
              "noDebugger": "off"
            }
          }
        }
      },
      {
        "include": ["shims/**"],
        "linter": {
          "enabled": false
        }
      }
    ]
  }
  ```

### Bug fixes

- Fix [#343](https://github.com/biomejs/biome/issues/343), `extends` was incorrectly applied to the `biome.json` file.
  Contributed by @ematipico

### Editors

#### Bug fixes

- Fix [#404](https://github.com/biomejs/biome/issues/404). Biome intellij plugin now works on Windows. Contributed by
  @victor-teles

- Fix [#402](https://github.com/biomejs/biome/issues/402). Biome `format` on intellij plugin now recognize biome.json.
  Contributed by @victor-teles

### Formatter

#### Enhancements

- Use `OnceCell` for the Memoized memory because that's what the `RefCell<Option>` implemented. Contributed by
  @denbezrukov

### Linter

#### Promoted rules

- [complexity/noExcessiveCognitiveComplexity](https://biomejs.dev/linter/rules/no-excessive-cognitive-complexity)
- [complexity/noVoid](https://biomejs.dev/linter/rules/no-void)
- [correctness/useExhaustiveDependencies](https://biomejs.dev/linter/rules/use-exhaustive-dependencies)
- [correctness/useHookAtTopLevel](https://biomejs.dev/linter/rules/use-hook-at-top-level)
- [performance/noAccumulatingSpread](https://biomejs.dev/linter/rules/no-accumulating-spread)
- [style/useCollapsedElseIf](https://biomejs.dev/linter/rules/use-collapsed-else-if)
- [suspicious/noConfusingVoidType](https://biomejs.dev/linter/rules/no-confusing-void-type)
- [suspicious/noFallthroughSwitchClause](https://biomejs.dev/linter/rules/no-fallthrough-switch-clause)
- [suspicious/noGlobalIsFinite](https://biomejs.dev/linter/rules/no-global-is-finite)
- [suspicious/noGlobalIsNan](https://biomejs.dev/linter/rules/no-global-is-nan)
- [suspicious/useIsArray](https://biomejs.dev/linter/rules/use-is-array)

The following rules are now recommended:

- [noAccumulatingSpread](https://biomejs.dev/linter/rules/)
- [noConfusingVoidType](https://biomejs.dev/linter/rules/no-confusing-void-type)
- [noFallthroughSwitchClause](https://biomejs.dev/linter/rules/no-fallthrough-switch-clause)
- [noForEach](https://biomejs.dev/linter/rules/no-for-each)

#### New features

- Add [noEmptyCharacterClassInRegex](https://biomejs.dev/linter/rules/no-empty-character-class-in-regex) rule. The rule
  reports empty character classes and empty negated character classes in regular expression literals. Contributed by
  @Conaclos

- Add [noMisleadingInstantiator](https://biomejs.dev/linter/rules/no-misleading-instantiator) rule. The rule reports the
  misleading use of the `new` and `constructor` methods. Contributed by @unvalley

- Add [noUselessElse](https://biomejs.dev/linter/rules/no-useless-else) rule.
  The rule reports `else` clauses that can be omitted because their `if` branches break.
  Contributed by @Conaclos

- Add [noUnusedImports](https://biomejs.dev/linter/rules/no-unused-imports) rule.
  The rule reports unused imports and suggests removing them.
  Contributed by @Conaclos

  [noUnusedVariables](https://biomejs.dev/linter/rules/no-unused-variables) reports also unused imports, but don't
  suggest their removal.
  Once [noUnusedImports](https://biomejs.dev/linter/rules/no-unused-imports) stabilized,
  [noUnusedVariables](https://biomejs.dev/linter/rules/no-unused-variables) will not report unused imports.

- Add [useShorthandAssign](https://biomejs.dev/linter/rules/use-shorthand-assign) rule.
  The rule enforce use of shorthand operators that combine variable assignment and some simple mathematical operations.
  For example, x = x + 4 can be shortened to x += 4.
  Contributed by @victor-teles

- Add [useAsConstAssertion](https://biomejs.dev/linter/rules/use-as-const-assertion) rule.
  The rule enforce use of `as const` assertion to infer literal types.
  Contributed by @unvalley

- Add [noMisrefactoredShorthandAssign](https://biomejs.dev/linter/rules/no-misrefactored-shorthand-assign) rule.
  The rule reports shorthand assigns when variable appears on both sides. For example `x += x + b`
  Contributed by @victor-teles
- Add [noApproximativeNumericConstant](https://biomejs.dev/linter/rules/no-approximative-numeric-constant/) rule.
  Contributed by @nikeee

-
Add [noInteractiveElementToNoninteractiveRole](https://biomejs.dev/linter/rules/no-interactive-element-to-noninteractive-role)
rule. The rule enforces the non-interactive ARIA roles are not assigned to interactive HTML elements. Contributed by
@nissy-dev

- Add [useAriaActivedescendantWithTabindex](https://biomejs.dev/linter/rules/use-aria-activedescendant-with-tabindex)
  rule. The rule enforces that `tabIndex` is assigned to non-interactive HTML elements with `aria-activedescendant`.
  Contributed by @nissy-dev

- Add [noUselessLoneBlockStatements](https://biomejs.dev/linter/rules/no-useless-lone-block-statements) rule.
  The rule reports standalone blocks that don't include any lexical scoped declaration.
  Contributed by @emab

- Add [noInvalidNewBuiltin](https://biomejs.dev/linter/rules/no-invalid-new-builtin) rule.
  The rule reports use of `new` on `Symbol` and `BigInt`. Contributed by @lucasweng

#### Enhancements

- The following rules have now safe code fixes:

  - [noNegationElse](https://biomejs.dev/linter/rules/no-negation-else)
  - [noUselessLabel](https://biomejs.dev/linter/rules/no-useless-label)
  - [noUselessTypeConstraint](https://biomejs.dev/linter/rules/no-useless-type-constraint)
  - [noUnusedLabels](https://biomejs.dev/linter/rules/no-unused-labels)
  - [useConst](https://biomejs.dev/linter/rules/use-const)
  - [useEnumInitializers](https://biomejs.dev/linter/rules/use-enum-initializers)
  - [useWhile](https://biomejs.dev/linter/rules/use-while)

- [noAccumulatingSpread](https://biomejs.dev/linter/rules/no-accumulating-spread) makes more check in order to reduce
  potential false positives. Contributed by @Vivalldi

- [noConstAssign](https://biomejs.dev/linter/rules/no-const-assign) now provides an unsafe code fix that
  replaces `const` with `let`. Contributed by @vasucp1207

- [noExcessiveComplexity](https://biomejs.dev/linter/rules/no-excessive-cognitive-complexity) default complexity
  threshold is now `15`. Contributed by @arendjr

- [noPositiveTabindexValue](https://biomejs.dev/linter/rules/no-positive-tabindex) now provides an unsafe code fix that
  set to `0` the tab index. Contributed by @vasucp1207

- [noUnusedLabels](https://biomejs.dev/linter/rules/no-unused-labels) no longer reports unbreakable labeled statements.
  Contributed by @Conaclos

- [noUnusedVariables](https://biomejs.dev/linter/rules/no-unused-variables) now reports unused TypeScript's type
  parameters. Contributed by @Conaclos

- [useAnchorContent](https://biomejs.dev/linter/rules/use-anchor-content) now provides an unsafe code fix that removes
  the `aria-hidden`` attribute. Contributed by @vasucp1207

- [useValidAriaProps](https://biomejs.dev/linter/rules/use-valid-aria-props) now provides an unsafe code fix that
  removes invalid properties. Contributed by @vasucp1207

- `noExcessiveComplexity` was renamed to `noExcessiveCognitiveComplexity`

#### Bug fixes

-
Fix [#294](https://github.com/biomejs/biome/issues/294). [noConfusingVoidType](https://biomejs.dev/linter/rules/no-confusing-void-type/)
no longer reports false positives for return types. Contributed by @b4s36t4

-
Fix [#313](https://github.com/biomejs/biome/issues/313). [noRedundantUseStrict](https://biomejs.dev/linter/rules/no-redundant-use-strict/)
now keeps leading comments.

-
Fix [#383](https://github.com/biomejs/biome/issues/383). [noMultipleSpacesInRegularExpressionLiterals](https://biomejs.dev/linter/rules/no-multiple-spaces-in-regular-expression-literals)
now provides correct code fixes when consecutive spaces are followed by a quantifier. Contributed by @Conaclos

-
Fix [#397](https://github.com/biomejs/biome/issues/397). [useNumericLiterals](https://biomejs.dev/linter/rules/use-numeric-literals)
now provides correct code fixes for signed numbers. Contributed by @Conaclos

- Fix [452](https://github.com/biomejs/biome/pull/452). The linter panicked when it met a malformed regex (a regex not
  ending with a slash).

- Fix [#104](https://github.com/biomejs/biome/issues/104). We now correctly handle types and values with the same name.

- Fix [#243](https://github.com/biomejs/biome/issues/243) a false positive case where the incorrect scope was defined
  for the `infer` type in rule [noUndeclaredVariables](https://biomejs.dev/linter/rules/no-undeclared-variables/).
  Contributed by @denbezrukov

- Fix [#322](ttps://github.com/biomejs/biome/issues/322),
  now [noSelfAssign](https://biomejs.dev/linter/rules/no-self-assign/) correctly handles literals inside call
  expressions.

- Changed how [noSelfAssign](https://biomejs.dev/linter/rules/no-self-assign/) behaves. The rule is not triggered
  anymore on function calls. Contributed by @ematipico

### Parser

- Enhance diagnostic for infer type handling in the parser. The 'infer' keyword can only be utilized within the '
  extends' clause of a conditional type. Using it outside this context will result in an error. Ensure that any type
  declarations using 'infer' are correctly placed within the conditional type structure to avoid parsing issues.
  Contributed by @denbezrukov
- Add support for parsing trailing commas inside JSON files:

  ```json
  {
    "json": {
      "parser": {
        "allowTrailingCommas": true
      }
    }
  }
  ```

  Contributed by @nissy-dev

### VSCode

## 1.2.2 (2023-09-16)

### CLI

#### Bug fixes

- Fix a condition where import sorting wasn't applied when running `biome check --apply`

## 1.2.1 (2023-09-15)

### Configuration

- Fix an edge case where the formatter language configuration wasn't picked.
- Fix the configuration schema, where `json.formatter` properties weren't transformed in camel case.

## 1.2.0 (2023-09-15)

### CLI

#### New features

- Add new options to customize the behaviour the formatter based on the language of the file
  - `--json-formatter-enabled`
  - `--json-formatter-indent-style`
  - `--json-formatter-indent-size`
  - `--json-formatter-line-width`
  - `--javascript-formatter-enabled`
  - `--javascript-formatter-indent-style`
  - `--javascript-formatter-indent-size`
  - `--javascript-formatter-line-width`

#### Bug fixes

- Fix a bug where `--errors-on-warning` didn't work when running `biome ci` command.

### Configuration

#### New features

- Add new options to customize the behaviour of the formatter based on the language of the file
  - `json.formatter.enabled`
  - `json.formatter.indentStyle`
  - `json.formatter.indentSize`
  - `json.formatter.lineWidth`
  - `javascript.formatter.enabled`
  - `javascript.formatter.indentStyle`
  - `javascript.formatter.indentSize`
  - `javascript.formatter.lineWidth`

### Linter

#### Promoted rules

New rules are incubated in the nursery group.
Once stable, we promote them to a stable group.
The following rules are promoted:

- [a11y/noAriaUnsupportedElements](https://www.biomejs.dev/linter/rules/no-aria-unsupported-elements/)
- [a11y/noNoninteractiveTabindex](https://www.biomejs.dev/linter/rules/no-noninteractive-tabindex/)
- [a11y/noRedundantRoles](https://www.biomejs.dev/linter/rules/no-redundant-roles/)
- [a11y/useValidAriaValues](https://www.biomejs.dev/linter/rules/use-valid-aria-values/)
- [complexity/noBannedTypes](https://www.biomejs.dev/linter/rules/no-banned-types)
- [complexity/noStaticOnlyClass](https://www.biomejs.dev/linter/rules/no-static-only-class)
- [complexity/noUselessEmptyExport](https://www.biomejs.dev/linter/rules/no-useless-empty-export)
- [complexity/noUselessThisAlias](https://www.biomejs.dev/linter/rules/no-useless-this-alias)
- [correctness/noConstantCondition](https://www.biomejs.dev/linter/rules/no-constant-condition)
- [correctness/noNonoctalDecimalEscape](https://www.biomejs.dev/linter/rules/no-nonoctal-decimal-escape)
- [correctness/noSelfAssign](https://www.biomejs.dev/linter/rules/no-self-assign)
- [style/useLiteralEnumMembers](https://www.biomejs.dev/linter/rules/use-literal-enum-members)
- [style/useNamingConvention](https://www.biomejs.dev/linter/rules/use-naming-convention)
- [suspicious/noControlCharactersInRegex](https://www.biomejs.dev/linter/rules/no-control-characters-in-regex)
- [suspicious/noUnsafeDeclarationMerging](https://www.biomejs.dev/linter/rules/no-unsafe-declaration-merging)
- [suspicious/useGetterReturn](https://www.biomejs.dev/linter/rules/use-getter-return)

#### New rules

- Add [noConfusingVoidType](https://biomejs.dev/linter/rules/no-confusing-void-type/) rule. The rule reports the unusual
  use of the `void` type. Contributed by @shulandmimi

#### Removed rules

- Remove `noConfusingArrow`

  Code formatters, such as prettier and Biome, always adds parentheses around the parameter or the body of an arrow
  function.
  This makes the rule useless.

  Contributed by @Conaclos

#### Enhancements

- [noFallthroughSwitchClause](https://biomejs.dev/linter/rules/no-fallthrough-switch-clause/) now relies on control flow
  analysis to report most of the switch clause fallthrough. Contributed by @Conaclos

- [noAssignInExpressions](https://biomejs.dev/linter/rules/no-assign-in-expressions/) no longer suggest code fixes. Most
  of the time the suggestion didn't match users' expectations. Contributed by @Conaclos

- [noUselessConstructor](https://biomejs.dev/linter/rules/no-useless-constructor/) no longer emits safe code fixes.
  Contributed by @Conaclos

  All code fixes are now emitted as unsafe code fixes.
  Removing a constructor can change the behavior of a program.

- [useCollapsedElseIf](https://biomejs.dev/linter/rules/use-collapsed-else-if/) now only provides safe code fixes.
  Contributed by @Conaclos

- [noUnusedVariables](https://biomejs.dev/linter/rules/no-unused-variables/) now reports more cases.

  The rule is now able to ignore self-writes.
  For example, the rule reports the following unused variable:

  ```js
  let a = 0;
  a++;
  a += 1;
  ```

  The rule is also capable of detecting an unused declaration that uses itself.
  For example, the rule reports the following unused interface:

  ```ts
  interface I {
    instance(): I
  }
  ```

  Finally, the rule now ignores all _TypeScript_ declaration files,
  including [global declaration files](https://www.typescriptlang.org/docs/handbook/declaration-files/templates/global-d-ts.html).

  Contributed by @Conaclos

#### Bug fixes

- Fix [#182](https://github.com/biomejs/biome/issues/182),
  making [useLiteralKeys](https://biomejs.dev/linter/rules/use-literal-keys/) retains optional chaining. Contributed by
  @denbezrukov

- Fix [#168](https://github.com/biomejs/biome/issues/168),
  fix [useExhaustiveDependencies](https://biomejs.dev/linter/rules/use-exhaustive-dependencies) false positive case when
  stable hook is on a new line. Contributed by @denbezrukov

- Fix [#137](https://github.com/biomejs/biome/issues/137),
  fix [noRedeclare](https://biomejs.dev/linter/rules/no-redeclare/) false positive case with TypeScript module
  declaration:

  ```typescript
  declare module '*.gif' {
      const src: string;
  }

  declare module '*.bmp' {
      const src: string;
  }
  ```
  Contributed by @denbezrukov

- Fix [#258](https://github.com/biomejs/biome/issues/258),
  fix [noUselessFragments](https://biomejs.dev/linter/rules/no-useless-fragments/) the case where the rule removing an
  assignment. Contributed by @denbezrukov
- Fix [#266](https://github.com/biomejs/biome/issues/266), where `complexity/useLiteralKeys` emitted a code action with
  an invalid AST. Contributed by @ematipico


- Fix [#105](https://github.com/biomejs/biome/issues/105), removing false positives reported
  by [noUnusedVariables](https://biomejs.dev/linter/rules/no-unused-variables/).

  The rule no longer reports the following used variable:

  ```js
  const a = f(() => a);
  ```

  Contributed by @Conaclos

### VSCode

#### Enhancements

- Improve server binary resolution when using certain package managers, notably pnpm.

  The new strategy is to point to `node_modules/.bin/biome` path,
  which is consistent for all package managers.

## 1.1.2 (2023-09-07)

### Editors

#### Bug fixes

- Fix a case where an empty JSON file would cause the LSP server to crash. Contributed by @ematipico

### Linter

#### Enhancements

- [useNamingConvention](https://biomejs.dev/linter/rules/use-naming-convention/) now accepts import namespaces in
  _PascalCase_ and rejects export namespaces in _CONSTANT\_CASE_.

  The following code is now valid:

  ```js
  import * as React from "react";
  ```

  And the following code is now invalid:

  ```js
  export * as MY_NAMESPACE from "./lib.js";
  ```

  Contributed by @Conaclos

- [noUselessConstructor](https://biomejs.dev/linter/rules/no-useless-constructor/) now ignores decorated classes and
  decorated parameters. The rule now gives suggestions instead of safe fixes when parameters are annotated with types.
  Contributed by @Conaclos

## 1.1.1 (2023-09-07)

### Analyzer

#### Bug fixes

- The diagnostic for `// rome-ignore` suppression comment should not be a warning. A warning could block the CI, marking
  a gradual migration difficult. The code action that changes `// rome-ignore` to `// biome-ignore` is disabled as
  consequence. Contributed by @ematipico

## 1.1.0 (2023-09-06)

### Analyzer

#### Enhancements

- Add a code action to replace `rome-ignore` with `biome-ignore`. Use `biome check --apply-unsafe` to update all the
  comments. The action is not bulletproof, and it might generate unwanted code, that's why it's unsafe action.
  Contributed by @ematipico

### CLI

#### Enhancements

- Biome now reports a diagnostics when a `rome.json` file is found.
- `biome migrate --write` creates `biome.json` from `rome.json`, but it won't delete the `rome.json` file. Contributed
  by @ematipico

#### Bug fixes

- Biome uses `biome.json` first, then it attempts to use `rome.json`.
- Fix a case where Biome couldn't compute correctly the ignored files when the VSC integration is enabled. Contributed
  by @ematipico

### Configuration

### Editors

#### Bug fixes

- The LSP now uses its own socket and won't rely on Biome's socket. This fixes some cases where users were seeing
  multiple servers in the `rage` output.

### Formatter

#### Enhancements

- You can use `// biome-ignore` as suppression comment.
- The `// rome-ignore` suppression is deprecated.

### JavaScript APIs

### Linter

#### New features

- Add [useCollapsedElseIf](https://biomejs.dev/linter/rules/use-collapsed-else-if/) rule. This new rule requires merging
  an `else` and an `if`, if the `if` statement is the only statement in the `else` block. Contributed by @n-gude

#### Enhancements

- [useTemplate](https://biomejs.dev/linter/rules/use-template/) now reports all string concatenations.

  Previously, the rule ignored concatenation of a value and a newline or a backquote.
  For example, the following concatenation was not reported:

  ```js
  v + "\n";
  "`" + v + "`";
  ```

  The rule now reports these cases and suggests the following code fixes:

  ```diff
  - v + "\n";
  + `${v}\n`;
  - v + "`";
  + `\`${v}\``;
  ```

  Contributed by @Conaclos

- [useExponentiationOperator](https://biomejs.dev/linter/rules/use-exponentiation-operator/) suggests better code fixes.

  The rule now preserves any comment preceding the exponent,
  and it preserves any parenthesis around the base or the exponent.
  It also adds spaces around the exponentiation operator `**`,
  and always adds parentheses for pre- and post-updates.

  ```diff
  - Math.pow(a++, /**/ (2))
  + (a++) ** /**/ (2)
  ```

  Contributed by @Conaclos

- You can use `// biome-ignore` as suppression comment.

- The `// rome-ignore` suppression is deprecated.

#### Bug fixes

- Fix [#80](https://github.com/biomejs/biome/issues/95),
  making [noDuplicateJsxProps](https://biomejs.dev/linter/rules/no-duplicate-jsx-props/) case-insensitive.

  Some frameworks, such as Material UI, rely on the case-sensitivity of JSX properties.
  For
  example, [TextField has two properties with the same name, but distinct cases](https://mui.com/material-ui/api/text-field/#TextField-prop-inputProps):

  ```jsx
  <TextField inputLabelProps="" InputLabelProps=""></TextField>
  ```

  Contributed by @Conaclos

- Fix [#138](https://github.com/biomejs/biome/issues/138)

  [noCommaOperator](https://biomejs.dev/linter/rules/no-comma-operator/) now correctly ignores all use of comma
  operators inside the update part of a `for` loop.
  The following code is now correctly ignored:

  ```js
  for (
    let i = 0, j = 1, k = 2;
    i < 100;
    i++, j++, k++
  ) {}
  ```

  Contributed by @Conaclos

- Fix [rome#4713](https://github.com/rome/tools/issues/4713).

  Previously, [useTemplate](https://biomejs.dev/linter/rules/use-template/) made the following suggestion:

  ```diff
  - a + b + "px"
  + `${a}${b}px`
  ```

  This breaks code where `a` and `b` are numbers.

  Now, the rule makes the following suggestion:

  ```diff
  - a + b + "px"
  + `${a + b}px`
   ```

  Contributed by @Conaclos

- Fix [rome#4109](https://github.com/rome/tools/issues/4109)

  Previously, [useTemplate](https://biomejs.dev/linter/rules/use-template/) suggested an invalid code fix when a leading
  or trailing single-line comment was present:

  ```diff
    // leading comment
  - 1 /* inner comment */ + "+" + 2 // trailing comment
  + `${// leading comment
  + 1 /* inner comment */}+${2 //trailing comment}` // trailing comment
  ```

  Now, the rule correctly handles this case:

  ```diff
    // leading comment
  - 1 + "+" + 2 // trailing comment
  + `${1}+${2}` // trailing comment
  ```

  As a sideeffect, the rule also suggests the removal of any inner comments.

  Contributed by @Conaclos

- Fix [rome#3850](https://github.com/rome/tools/issues/3850)

  Previously [useExponentiationOperator](https://biomejs.dev/linter/rules/use-exponentiation-operator/) suggested
  invalid code in a specific edge case:

  ```diff
  - 1 +Math.pow(++a, 2)
  + 1 +++a**2
  ```

  Now, the rule properly adds parentheses:

  ```diff
  - 1 +Math.pow(++a, 2)
  + 1 +(++a) ** 2
  ```

  Contributed by @Conaclos

- Fix [#106](https://github.com/biomejs/biome/issues/106)

  [noUndeclaredVariables](https://biomejs.dev/linter/rules/no-undeclared-variables/) now correctly recognizes some
  TypeScript types such as `Uppercase`.

  Contributed by @Conaclos

- Fix [rome#4616](https://github.com/rome/tools/issues/4616)

  Previously [noUnreachableSuper](https://biomejs.dev/linter/rules/no-unreachable-super/) reported valid codes with
  complex nesting of control flow structures.

  Contributed by @Conaclos

## 1.0.0 (2023-08-28)

### Analyzer

#### BREAKING CHANGES

- The organize imports feature now groups import statements by "distance".

  Modules "farther" from the user are put on the top, and modules "closer" to the user are placed on the bottom.
  Check the [documentation](https://biomejs.dev/analyzer/) for more information about it.

- The organize imports tool is enabled by default. If you don't want to use it, you need to disable it explicitly:

  ```json
  {
    "organizeImports": {
      "enabled": false
    }
  }
  ```

### CLI

#### BREAKING CHANGES

- The CLI now exists with an error when there's an error inside the configuration.

  Previously, biome would raise warnings and continue the execution by applying its defaults.

  This could have been better for users because this could have created false positives in linting or formatted
  code with a configuration that wasn't the user's.

- The command `biome check` now shows formatter diagnostics when checking the code.

  The diagnostics presence will result in an error code when the command finishes.

  This aligns with semantic and behaviour meant for the command `biome check`.

- `init` command emits a `biome.json` file;

#### Other changes

- Fix [#4670](https://github.com/rome/tools/issues/4670), don't crash at empty default export.

- Fix [#4556](https://github.com/rome/tools/issues/4556), which correctly handles new lines in the
  `.gitignore` file across OS.

- Add a new option to ignore unknown files `--files-ignore-unknown`:

    ```shell
    biome format --files-ignore-unknown ./src
    ```

  Doing so, Biome won't emit diagnostics for files that doesn't know how to handle.

- Add the new option `--no-errors-on-unmatched`:

    ```shell
    biome format --no-errors-on-unmatched ./src
    ```

  Biome doesn't exit with an error code if no files were processed in the given paths.

- Fix the diagnostics emitted when running the `biome format` command.

- Biome no longer warns when discovering (possibly infinite) symbolic links between directories.

  This fixes [#4193](https://github.com/rome/tools/issues/4193) which resulted in incorrect warnings
  when a single file or directory was pointed at by multiple symbolic links. Symbolic links to other
  symbolic links do still trigger warnings if they are too deeply nested.

- Introduced a new command called `biome lint`, which will only run lint rules against the code base.

- Biome recognizes known files as "JSON files with comments allowed":

  - `typescript.json`;
  - `tsconfig.json`;
  - `jsconfig.json`;
  - `tslint.json`;
  - `babel.config.json`;
  - `.babelrc.json`;
  - `.ember-cli`;
  - `typedoc.json`;
  - `.eslintrc.json`;
  - `.eslintrc`;
  - `.jsfmtrc`;
  - `.jshintrc`;
  - `.swcrc`;
  - `.hintrc`;
  - `.babelrc`;
- Add support for `biome.json`;

### Configuration

#### Other changes

- Add a new option to ignore unknown files:

    ```json
    {
       "files": {
          "ignoreUnknown": true
       }
    }
    ```
  Doing so, Biome won't emit diagnostics for file that it doesn't know how to handle.

- Add a new `"javascript"` option to support the unsafe/experimental parameter decorators:

    ```json
    {
       "javascript": {
          "parser": {
             "unsafeParameterDecoratorsEnabled": true
          }
       }
    }
    ```

- Add a new `"extends"` option, useful to split the configuration file in multiple files:

  ```json
  {
    "extends": ["../sharedFormatter.json", "linter.json"]
  }
  ```

  The resolution of the files is file system based, Biome doesn't know how to
  resolve dependencies yet.

- The commands `biome check` and `biome lint` now show the remaining diagnostics even when
  `--apply-safe` or `--apply-unsafe` are passed.

- Fix the commands `biome check` and `biome lint`,
  they won't exit with an error code if no error diagnostics are emitted.

- Add a new option `--error-on-warnings`,
  which instructs Biome to exit with an error code when warnings are emitted.

  ```shell
  biome check --error-on-warnings ./src
  ```

- Add a configuration to enable parsing comments inside JSON files:

  ```json
  {
    "json": {
      "parser": {
        "allowComments": true
      }
    }
  }
  ```

### Editors

#### Other changes

- The Biome LSP can now show diagnostics belonging to JSON lint rules.

- The Biome LSP no longer applies unsafe quickfixes on-save when `editor.codeActionsOnSave.quickfix.biome` is enabled.

- Fix [#4564](https://github.com/rome/tools/issues/4564); files too large don't emit errors.

- The Biome LSP sends client messages when files are ignored or too big.

### Formatter

- Add a new option called `--jsx-quote-style`.

  This option lets you choose between single and double quotes for JSX attributes.

- Add the option `--arrow-parentheses`.

  This option allows setting the parentheses style for arrow functions.

- The _JSON_ formatter can now format `.json` files with comments.

### Linter

#### Removed rules

- Remove `complexity/noExtraSemicolon` ([#4553](https://github.com/rome/tools/issues/4553))

  The _Biome_ formatter takes care of removing extra semicolons.
  Thus, there is no need for this rule.

- Remove `useCamelCase`

  Use [useNamingConvention](https://biomejs.dev/linter/rules/use-naming-convention/) instead.

#### New rules

- Add [noExcessiveComplexity](https://biomejs.dev/linter/rules/no-excessive-cognitive-complexity/)

- Add [useImportRestrictions](https://biomejs.dev/linter/rules/use-import-restrictions/)

- Add [noFallthroughSwitchClause](https://biomejs.dev/linter/rules/no-fallthrough-switch-clause/)

- Add [noGlobalIsFinite](https://biomejs.dev/linter/rules/no-global-is-finite/)

  This rule recommends using `Number.isFinite` instead of the global and unsafe `isFinite` that attempts a type
  coercion.

- Add [noGlobalIsNan](https://biomejs.dev/linter/rules/no-global-is-nan/)

  This rule recommends using `Number.isNaN` instead of the global and unsafe `isNaN` that attempts a type coercion.

- Add [noUnsafeDeclarationMerging](https://biomejs.dev/linter/rules/no-unsafe-declaration-merging/)

  This rule disallows declaration merging between an interface and a class.

- Add [noUselessThisAlias](https://biomejs.dev/linter/rules/no-useless-this-alias/)

  This rule disallows useless aliasing of `this` in arrow functions.

- Add [useArrowFunction](https://biomejs.dev/linter/rules/use-arrow-function/)

  This rule proposes turning function expressions into arrow functions.
  Function expressions that use `this` are ignored.

- Add [noDuplicateJsonKeys](https://biomejs.dev/linter/rules/no-duplicate-json-keys/)

  This rule disallow duplicate keys in a JSON object.

- Add [noVoid](https://biomejs.dev/linter/rules/no-void/)

  This rule disallows the use of `void`.

- Add [noNonoctalDecimalEscape](https://biomejs.dev/linter/rules/no-nonoctal-decimal-escape/)

  This rule disallows `\8` and `\9` escape sequences in string literals.

- Add [noUselessEmptyExport](https://biomejs.dev/linter/rules/no-useless-empty-export/)

  This rule disallows useless `export {}`.

- Add [useIsArray](https://biomejs.dev/linter/rules/use-is-array/)

  This rule proposes using `Array.isArray()` instead of `instanceof Array`.

- Add [useGetterReturn](https://biomejs.dev/linter/rules/use-getter-return/)

  This rule enforces the presence of non-empty return statements in getters.
  This makes the following code incorrect:

  ```js
  class Person {
      get firstName() {}
  }
  ```

#### Promoted rules

New rules are promoted, please check [#4750](https://github.com/rome/tools/discussions/4750) for more details:

- [a11y/useHeadingContent](https://biomejs.dev/linter/rules/use-heading-content/)
- [complexity/noForEach](https://biomejs.dev/linter/rules/no-for-each/)
- [complexity/useLiteralKeys](https://biomejs.dev/linter/rules/use-literal-keys/)
- [complexity/useSimpleNumberKeys](https://biomejs.dev/linter/rules/use-simple-number-keys/)
- [correctness/useIsNan](https://biomejs.dev/linter/rules/use-is-nan/)
- [suspicious/noConsoleLog](https://biomejs.dev/linter/rules/no-console-log/)
- [suspicious/noDuplicateJsxProps](https://biomejs.dev/linter/rules/no-duplicate-jsx-props/)

The following rules are now recommended:

**- [noUselessFragments](https://biomejs.dev/linter/rules/no-useless-fragments/)

- [noRedundantUseStrict](https://biomejs.dev/linter/rules/no-redundant-use-strict/)
- [useExponentiationOperator](https://biomejs.dev/linter/rules/use-exponentiation-operator/)**

#### Other changes

- Add new TypeScript globals (`AsyncDisposable`, `Awaited`, `DecoratorContext`, and
  others) [4643](https://github.com/rome/tools/issues/4643).

- [noRedeclare](https://biomejs.dev/linter/rules/no-redeclare/): allow redeclare of index signatures are in different
  type members [#4478](https://github.com/rome/tools/issues/4478)

-
Improve [noConsoleLog](https://biomejs.dev/linter/rules/no-console-log/), [noGlobalObjectCalls](https://biomejs.dev/linter/rules/no-global-object-calls/), [useIsNan](https://biomejs.dev/linter/rules/use-is-nan/),
and [useNumericLiterals](https://biomejs.dev/linter/rules/use-numeric-literals/) by handling `globalThis` and `window`
namespaces.

For instance, the following code is now reported by `noConsoleLog`:

```js
globalThis.console.log("log")
```

- Improve [noDuplicateParameters](https://biomejs.dev/linter/rules/no-duplicate-parameters/) to manage constructor
  parameters.

- Improve [noInnerDeclarations](https://biomejs.dev/linter/rules/no-inner-declarations/)

  Now, the rule doesn't report false-positives about ambient _TypeScript_ declarations.
  For example, the following code is no longer reported by the rule:

  ```ts
  declare var foo;
  ```

- Improve [useEnumInitializers](https://biomejs.dev/linter/rules/use-enum-initializers/)

  The rule now reports all uninitialized members of an enum in a single diagnostic.

  Moreover, ambient enum declarations are now ignored.
  This avoids reporting ambient enum declarations in _TypeScript_ declaration files.

  ```ts
  declare enum Weather {
    Rainy,
    Sunny,
  }
  ```

- Relax [noBannedTypes](https://biomejs.dev/linter/rules/no-banned-types/) and improve documentation

  The rule no longer reports a user type that reuses a banned type name.
  The following code is now allowed:

  ```ts
  import { Number } from "a-lib";
  declare const v: Number;
  ```

  The rule now allows the use of the type `{}` to denote a non-nullable generic type:

  ```ts
  function f<T extends {}>(x: T) {
      assert(x != null);
  }
  ```

  And in a type intersection for narrowing a type to its non-nullable equivalent type:

  ```ts
  type NonNullableMyType = MyType & {};
  ```

- Improve [noConstantCondition](https://biomejs.dev/linter/rules/no-constant-condition/)

  The rule now allows `while(true)`.
  This recognizes a common pattern in the web community:

  ```js
  while (true) {
    if (cond) {
      break;
    }
  }
  ```

- Improve the diagnostic and the code action
  of [useDefaultParameterLast](https://biomejs.dev/linter/rules/use-default-parameter-last/).

  The diagnostic now reports the last required parameter which should precede optional and default parameters.

  The code action now removes any whitespace between the parameter name and its initialization.

- Relax `noConfusingArrow`

  All arrow functions that enclose its parameter with parenthesis are allowed.
  Thus, the following snippet no longer trigger the rule:

  ```js
  var x = (a) => 1 ? 2 : 3;
  ```

  The following snippet still triggers the rule:

  ```js
  var x = a => 1 ? 2 : 3;
  ```

- Relax [useLiteralEnumMembers](https://biomejs.dev/linter/rules/use-literal-enum-members/)

  Enum members that refer to previous enum members are now allowed.
  This allows a common pattern in enum flags like in the following example:

  ```ts
  enum FileAccess {
    None = 0,
    Read = 1,
    Write = 1 << 1,
    All = Read | Write,
  }
  ```

  Arbitrary numeric constant expressions are also allowed:

  ```ts
  enum FileAccess {
    None = 0,
    Read = 2**0,
    Write = 2**1,
    All = Read | Write,
  }
  ```

- Improve [useLiteralKeys](https://biomejs.dev/linter/rules/use-literal-keys/).

  Now, the rule suggests simplifying computed properties to string literal properties:

  ```diff
  {
  -  ["1+1"]: 2,
  +  "1+1": 2,
  }
  ```

  It also suggests simplifying string literal properties to static properties:

  ```diff
  {
  -  "a": 0,
  +  a: 0,
  }
  ```

  These suggestions are made in object literals, classes, interfaces, and object types.

- Improve [noNewSymbol](https://biomejs.dev/linter/rules/no-new-symbol/).

  The rule now handles cases where `Symbol` is namespaced with the global `globalThis` or `window`.

- The rules [useExhaustiveDependencies](https://biomejs.dev/linter/rules/use-exhaustive-dependencies/)
  and [useHookAtTopLevel](https://biomejs.dev/linter/rules/use-hook-at-top-level/) accept a different shape of options

  Old configuration:

  ```json
  {
    "linter": {
       "rules": {
          "nursery": {
             "useExhaustiveDependencies": {
                "level": "error",
                "options": {
                   "hooks": [
                      ["useMyEffect", 0, 1]
                   ]
                }
             }
          }
       }
    }
  }
  ```

  New configuration:

  ```json
  {
    "linter": {
       "rules": {
          "nursery": {
             "useExhaustiveDependencies": {
                "level": "error",
                "options": {
                   "hooks": [
                      {
                         "name": "useMyEffect",
                         "closureIndex": 0,
                         "dependenciesIndex": 1
                      }
                   ]
                }
             }
          }
       }
    }
  }
  ```

- [noRedundantUseStrict](https://biomejs.dev/linter/rules/no-redundant-use-strict/) check only `'use strict'` directive
  to resolve false positive diagnostics.

  React introduced new directives, "use client" and "use server".
  The rule raises false positive errors about these directives.

- Fix a crash in the [NoParameterAssign](https://biomejs.dev/linter/rules/no-parameter-assign/) rule that occurred when
  there was a bogus binding. [#4323](https://github.com/rome/tools/issues/4323)

- Fix [useExhaustiveDependencies](https://biomejs.dev/linter/rules/use-exhaustive-dependencies/) in the following
  cases [#4330](https://github.com/rome/tools/issues/4330):

  - when the first argument of hooks is a named function
  - inside an export default function
  - for `React.use` hooks

- Fix [noInvalidConstructorSuper](https://biomejs.dev/linter/rules/no-invalid-constructor-super/) that erroneously
  reported generic parents [#4624](https://github.com/rome/tools/issues/4624).

- Fix [noDuplicateCase](https://biomejs.dev/linter/rules/no-duplicate-case/) that erroneously reported as equals the
  strings literals `"'"` and `'"'` [#4706](https://github.com/rome/tools/issues/4706).

- Fix [NoUnreachableSuper](https://biomejs.dev/linter/rules/no-unreachable-super/)'s false positive
  diagnostics ([#4483](https://github.com/rome/tools/issues/4483)) caused to nested if statement.

  The rule no longer reports `This constructor calls super() in a loop`
  when using nested if statements in a constructor.

- Fix [useHookAtTopLevel](https://biomejs.dev/linter/rules/use-hook-at-top-level/)'s false positive
  diagnostics ([#4637](https://github.com/rome/tools/issues/4637))

  The rule no longer reports false positive diagnostics when accessing properties directly from a hook and calling a
  hook inside function arguments.

- Fix [noUselessConstructor](https://biomejs.dev/linter/rules/no-useless-constructor/) which erroneously reported
  constructors with default parameters [rome#4781](https://github.com/rome/tools/issues/4781)

- Fix [noUselessFragments](https://biomejs.dev/linter/rules/no-useless-fragments/)'s panics when
  running `biome check --apply-unsafe` ([#4637](https://github.com/rome/tools/issues/4639))

  This rule's code action emits an invalid AST, so I fixed using JsxString instead of JsStringLiteral

- Fix [noUndeclaredVariables](https://biomejs.dev/linter/rules/no-undeclared-variables/)'s false positive
  diagnostics ([#4675](https://github.com/rome/tools/issues/4675))

  The semantic analyzer no longer handles `this` reference identifier.

- Fix [noUnusedVariables](https://biomejs.dev/linter/rules/no-unused-variables/)'s false positive
  diagnostics ([#4688](https://github.com/rome/tools/issues/4688))

  The semantic analyzer handles ts export declaration clause correctly.

### Parser

- Add support for decorators in class method parameters, example:

    ```js
    class AppController {
       get(@Param() id) {}
       // ^^^^^^^^ new supported syntax
    }
    ```

  This syntax is only supported via configuration, because it's a non-standard syntax.

    ```json
    {
       "javascript": {
          "parser": {
             "unsafeParameterDecoratorsEnabled": true
          }
       }
    }
    ```
- Add support for parsing comments inside JSON files:

  ```json
  {
    "json": {
      "parser": {
        "allowComments": true
      }
    }
  }
  ```
- Add support for the new `using` syntax

  ```js
  const using = resource.lock();
  ```<|MERGE_RESOLUTION|>--- conflicted
+++ resolved
@@ -11,34 +11,27 @@
 
 ## Unreleased
 
-<<<<<<< HEAD
-### Linter 
-
-#### New Features
+### Analyzer
+
+### CLI
+
+#### Bug fixes
+
+- Fix [#3917](https://github.com/biomejs/biome/issues/3917), where the fixed files were incorrectly computed. Contributed by @ematipico
+
+### Configuration
+
+### Editors
+
+### Formatter
+
+### JavaScript APIs
+
+### Linter
+
+#### New features
 
 - Add [nursery/noMissingVarFunction](https://biomejs.dev/linter/rules/no-missing-var-function). Contributed by @michellocana
-
-## v1.9.1 (2024-09-15)
-
-=======
->>>>>>> dd5cc689
-### Analyzer
-
-### CLI
-
-#### Bug fixes
-
-- Fix [#3917](https://github.com/biomejs/biome/issues/3917), where the fixed files were incorrectly computed. Contributed by @ematipico
-
-### Configuration
-
-### Editors
-
-### Formatter
-
-### JavaScript APIs
-
-### Linter
 
 ### Parser
 
