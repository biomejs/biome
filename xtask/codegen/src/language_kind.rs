--- conflicted
+++ resolved
@@ -57,11 +57,7 @@
             "grit" => Ok(LanguageKind::Grit),
             "html" => Ok(LanguageKind::Html),
             _ => Err(format!(
-<<<<<<< HEAD
-                "Language {} not supported, please use: `js`, `css`, `json`, `gritql`, `graphql` or `html`",
-=======
-                "Language {} not supported, please use: `js`, `css`, `json`, `grit` or `html`",
->>>>>>> 2edcd59e
+                "Language {} not supported, please use: `js`, `css`, `json`, `grit`, `graphql` or `html`",
                 kind
             )),
         }
