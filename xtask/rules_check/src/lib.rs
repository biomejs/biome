//! This module is in charge of checking if the documentation and tests cases inside the Analyzer rules are correct.
//!
//!
use std::collections::{BTreeMap, HashMap};
use std::fmt::{Display, Formatter, Write};
use std::str::FromStr;
use std::{mem, slice};

use anyhow::bail;
use biome_analyze::{
    AnalysisFilter, ControlFlow, GroupCategory, Queryable, RegistryVisitor, Rule, RuleCategory,
    RuleFilter, RuleGroup, RuleMetadata,
};
use biome_configuration::Configuration;
use biome_console::{Console, markup};
use biome_css_analyze::CssAnalyzerServices;
use biome_css_parser::CssParserOptions;
use biome_css_syntax::CssLanguage;
use biome_deserialize::json::deserialize_from_json_ast;
use biome_diagnostics::{DiagnosticExt, PrintDiagnostic, Severity};
use biome_graphql_syntax::GraphqlLanguage;
use biome_html_parser::HtmlParseOptions;
use biome_html_syntax::HtmlLanguage;
use biome_js_parser::JsParserOptions;
use biome_js_syntax::{EmbeddingKind, JsFileSource, JsLanguage, TextSize};
use biome_json_analyze::JsonAnalyzeServices;
use biome_json_factory::make;
use biome_json_parser::JsonParserOptions;
use biome_json_syntax::{AnyJsonValue, JsonLanguage, JsonObjectValue};
use biome_rowan::AstNode;
use biome_ruledoc_utils::{AnalyzerServicesBuilder, CodeBlock, OptionsParsingMode};
use biome_service::workspace::DocumentFileSource;
use pulldown_cmark::{CodeBlockKind, Event, HeadingLevel, Parser, Tag, TagEnd};

#[derive(Debug)]
struct Errors {
    message: String,
}
impl Errors {
    const fn new(message: String) -> Self {
        Self { message }
    }
}
impl std::error::Error for Errors {}
impl Display for Errors {
    fn fmt(&self, f: &mut Formatter<'_>) -> std::fmt::Result {
        let Self { message } = self;
        f.write_str(message)
    }
}

type Data = BTreeMap<&'static str, (RuleMetadata, RuleCategory)>;
pub fn check_rules() -> anyhow::Result<()> {
    #[derive(Default)]
    struct LintRulesVisitor {
        groups: BTreeMap<(&'static str, &'static str), Data>,
        errors: Vec<Errors>,
    }

    impl LintRulesVisitor {
        fn push_rule<R, L>(&mut self)
        where
            R: Rule<Options: Default, Query: Queryable<Language = L, Output: Clone>> + 'static,
        {
            let category = <R::Group as RuleGroup>::Category::CATEGORY;
            if !matches!(category, RuleCategory::Lint | RuleCategory::Action) {
                return;
            }
            let group = R::Group::NAME;
            let rule_name = R::METADATA.name;
            let rule_severity = R::METADATA.severity;
            if matches!(group, "a11y" | "correctness" | "security")
                && rule_severity != Severity::Error
                && !matches!(
                    rule_name,
                    // TODO: remove these exceptions in Biome 3.0
                    "noNodejsModules"
                        | "noPrivateImports"
                        | "noUnusedFunctionParameters"
                        | "noUnusedImports"
                        | "noUnusedLabels"
                        | "noUnusedPrivateClassMembers"
                        | "noUnusedVariables"
                        | "useImportExtensions"
                        | "noNoninteractiveElementInteractions"
                        | "noGlobalDirnameFilename"
                        | "noProcessGlobal"
                        | "noReactPropAssignments"
                        | "noRestrictedElements"
                        | "noSecrets"
                        | "noSolidDestructuredProps"
                        | "useJsonImportAttributes"
                        | "useParseIntRadix"
                        | "useSingleJsDocAsterisk"
                )
            {
                self.errors.push(Errors::new(format!(
                    "The rule '{rule_name}' belongs to the group '{group}' and has a severity set to '{rule_severity}'. Rules that belong to the group {group} must have a severity set to 'error'. Set the severity to 'error' or change the group of the rule."
                )));
            } else if matches!(group, "complexity" | "style") && rule_severity == Severity::Error {
                self.errors.push(Errors::new(format!(
                    "The rule '{rule_name}' belongs to the group '{group}' and has a severity set to '{rule_severity}'. Rules that belong to the group '{group}' must not have a severity set to 'error'. Lower down the severity or change the group of the rule."
                )));
            } else if group == "performance"
                && rule_severity != Severity::Warning
                && !matches!(
                    rule_name,
                    // TODO: remove these exceptions in Biome 3.0
                    "noAwaitInLoops" | "useGoogleFontPreconnect" | "useSolidForComponent"
                )
            {
                self.errors.push(Errors::new(format!(
                    "The rule '{rule_name}' belongs to the group '{group}' and has a severity set to '{rule_severity}'. Rules that belong to the group '{group}' must have a severity set to 'warn'. Set the severity to 'warn' or change the group of the rule."
                )));
            } else if group == "suspicious"
                && rule_severity == Severity::Information
                && !matches!(
                    rule_name,
                    // TODO: remove these exceptions in Biome 3.0
                    "noAlert"
                        | "noBitwiseOperators"
                        | "noConstantBinaryExpressions"
                        | "noUnassignedVariables"
                        | "useStaticResponseMethods"
                        | "noQuickfixBiome"
                        | "noDuplicateFields"
                )
            {
                self.errors.push(Errors::new(format!(
                    "The rule '{rule_name}' belongs to the group '{group}' and has a severity set to '{rule_severity}'. Rules that belong to the group '{group}' must have a severity set to 'warn' or 'error'. Change the severity or change the group of the rule."
                )));
            } else if <R::Group as RuleGroup>::Category::CATEGORY == RuleCategory::Action
                && rule_severity != Severity::Information
            {
                self.errors.push(Errors::new(format!(
                    "The action '{rule_name}' has a severity set to '{rule_severity}'. Actions must have a severity set to 'info'. Set the severity of the rule to 'info'."
                )));
            } else {
                self.groups
                    .entry((<R::Group as RuleGroup>::NAME, R::METADATA.language))
                    .or_default()
                    .insert(R::METADATA.name, (R::METADATA, category));
            }
        }
    }

    impl RegistryVisitor<JsLanguage> for LintRulesVisitor {
        fn record_rule<R>(&mut self)
        where
            R: Rule<Options: Default, Query: Queryable<Language = JsLanguage, Output: Clone>>
                + 'static,
        {
            self.push_rule::<R, <R::Query as Queryable>::Language>()
        }
    }

    impl RegistryVisitor<JsonLanguage> for LintRulesVisitor {
        fn record_rule<R>(&mut self)
        where
            R: Rule<Options: Default, Query: Queryable<Language = JsonLanguage, Output: Clone>>
                + 'static,
        {
            self.push_rule::<R, <R::Query as Queryable>::Language>()
        }
    }

    impl RegistryVisitor<CssLanguage> for LintRulesVisitor {
        fn record_rule<R>(&mut self)
        where
            R: Rule<Options: Default, Query: Queryable<Language = CssLanguage, Output: Clone>>
                + 'static,
        {
            self.push_rule::<R, <R::Query as Queryable>::Language>()
        }
    }

    impl RegistryVisitor<GraphqlLanguage> for LintRulesVisitor {
        fn record_rule<R>(&mut self)
        where
            R: Rule<Options: Default, Query: Queryable<Language = GraphqlLanguage, Output: Clone>>
                + 'static,
        {
            self.push_rule::<R, <R::Query as Queryable>::Language>()
        }
    }

    impl RegistryVisitor<HtmlLanguage> for LintRulesVisitor {
        fn record_rule<R>(&mut self)
        where
            R: Rule<Options: Default, Query: Queryable<Language = HtmlLanguage, Output: Clone>>
                + 'static,
        {
            self.push_rule::<R, <R::Query as Queryable>::Language>()
        }
    }

    let mut visitor = LintRulesVisitor::default();
    biome_js_analyze::visit_registry(&mut visitor);
    biome_json_analyze::visit_registry(&mut visitor);
    biome_css_analyze::visit_registry(&mut visitor);
    biome_graphql_analyze::visit_registry(&mut visitor);
    biome_html_analyze::visit_registry(&mut visitor);

    let LintRulesVisitor { groups, errors } = visitor;
    if !errors.is_empty() {
        for error in errors {
            eprintln!("{error}");
        }
        bail!("There are some rules that have errors.")
    }

    for ((group, _), rules) in groups {
        for (_, (meta, category)) in rules {
            parse_documentation(group, meta, category)?;
        }
    }

    Ok(())
}

#[derive(Default)]
struct DiagnosticWriter {
    all_diagnostics: Vec<biome_diagnostics::Error>,
    has_parse_error: bool,
    subtract_offset: TextSize,
}

impl DiagnosticWriter {
    pub fn write_diagnostic(&mut self, diag: biome_diagnostics::Error) {
        self.all_diagnostics.push(self.adjust_span_offset(diag));
    }

    pub fn write_parse_error(&mut self, diag: biome_diagnostics::Error) {
        self.has_parse_error = true;
        self.write_diagnostic(diag);
    }

    /// Prints all diagnostics to help the user.
    fn print_all_diagnostics(&mut self) {
        let mut console = biome_console::EnvConsole::default();
        for diag in self.all_diagnostics.iter() {
            console.println(
                biome_console::LogLevel::Error,
                markup! {
                    {PrintDiagnostic::verbose(diag)}
                },
            );
        }
    }

    /// Adjusts the location of the diagnostic to account for synthetic nodes
    /// that arent't present in the source code but only in the AST.
    fn adjust_span_offset(&self, diag: biome_diagnostics::Error) -> biome_diagnostics::Error {
        if self.subtract_offset != 0.into() {
            if let Some(span) = diag.location().span {
                let new_span = span.checked_sub(self.subtract_offset);
                diag.with_file_span(new_span)
            } else {
                diag
            }
        } else {
            diag
        }
    }
}

/// Parse and analyze the provided code block, and asserts that it emits
/// exactly zero or one diagnostic depending on the value of `expect_diagnostic`.
/// That diagnostic is then emitted as text into the `content` buffer
fn assert_lint(
    group: &'static str,
    rule: &'static str,
    rule_language: &'static str,
    test: &CodeBlock,
    code: &str,
    config: Option<Configuration>,
    services_builder: &AnalyzerServicesBuilder,
) -> anyhow::Result<()> {
    if test.ignore {
        return Ok(());
    }

    // Record the diagnostics emitted by the lint rule to later check if
    // what was emitted matches the expectations set for this code block.
    let mut diagnostics = DiagnosticWriter::default();

    let document_file_source = if rule_language == "html" {
        // HACK: Force HTML analysis for rules that come from the HTML analyzer
        DocumentFileSource::Html(
            biome_html_syntax::HtmlFileSource::try_from_extension(&test.tag)
                .unwrap_or_else(|_| biome_html_syntax::HtmlFileSource::html()),
        )
    } else {
        test.document_file_source()
    };
    match document_file_source {
        DocumentFileSource::Js(file_source) => {
            // Temporary support for astro, svelte and vue code blocks
            let (code, file_source) = match file_source.as_embedding_kind() {
                EmbeddingKind::Astro { .. } => (
                    biome_service::file_handlers::AstroFileHandler::input(code),
                    JsFileSource::ts(),
                ),
                EmbeddingKind::Svelte => (
                    biome_service::file_handlers::SvelteFileHandler::input(code),
                    biome_service::file_handlers::SvelteFileHandler::file_source(code),
                ),
                EmbeddingKind::Vue => (
                    biome_service::file_handlers::VueFileHandler::input(code),
                    biome_service::file_handlers::VueFileHandler::file_source(code),
                ),
                _ => (code, file_source),
            };

            let parse = biome_js_parser::parse(code, file_source, JsParserOptions::default());

            if parse.has_errors() {
                for diag in parse.into_diagnostics() {
                    let error = diag
                        .with_file_path(test.file_path())
                        .with_file_source_code(code);
                    diagnostics.write_parse_error(error);
                }
            } else {
                let root = parse.tree();

                let rule_filter = RuleFilter::Rule(group, rule);
                let filter = AnalysisFilter {
                    enabled_rules: Some(slice::from_ref(&rule_filter)),
                    ..AnalysisFilter::default()
                };

                let options = test.create_analyzer_options::<JsLanguage>(config)?;

                let services = services_builder.build_for_js_file_source(file_source);

                biome_js_analyze::analyze(&root, filter, &options, &[], services, |signal| {
                    if let Some(mut diag) = signal.diagnostic() {
                        for action in signal.actions() {
                            if !action.is_suppression() {
                                diag = diag.add_code_suggestion(action.into());
                            }
                        }

                        let error = diag
                            .with_file_path(test.file_path())
                            .with_file_source_code(code);
                        diagnostics.write_diagnostic(error);
                    }

                    ControlFlow::<()>::Continue(())
                });
            }
        }
        DocumentFileSource::Json(file_source) => {
            let parse = biome_json_parser::parse_json(code, JsonParserOptions::from(&file_source));

            if parse.has_errors() {
                for diag in parse.into_diagnostics() {
                    let error = diag
                        .with_file_path(test.file_path())
                        .with_file_source_code(code);
                    diagnostics.write_parse_error(error);
                }
            } else {
                let root = parse.tree();

                let rule_filter = RuleFilter::Rule(group, rule);
                let filter = AnalysisFilter {
                    enabled_rules: Some(slice::from_ref(&rule_filter)),
                    ..AnalysisFilter::default()
                };

                let options = test.create_analyzer_options::<JsonLanguage>(config)?;
                let json_services = JsonAnalyzeServices {
                    file_source,
                    configuration_source: None,
                };
                biome_json_analyze::analyze(&root, filter, &options, json_services, |signal| {
                    if let Some(mut diag) = signal.diagnostic() {
                        for action in signal.actions() {
                            if !action.is_suppression() {
                                diag = diag.add_code_suggestion(action.into());
                            }
                        }

                        let error = diag
                            .with_file_path(test.file_path())
                            .with_file_source_code(code);
                        diagnostics.write_diagnostic(error);
                    }

                    ControlFlow::<()>::Continue(())
                });
            }
        }
<<<<<<< HEAD
        DocumentFileSource::Css(source_type) => {
=======
        DocumentFileSource::Css(file_source) => {
>>>>>>> 50c35135
            let parse_options = CssParserOptions::default()
                .allow_css_modules()
                .allow_tailwind_directives();
            let parse = biome_css_parser::parse_css(code, source_type, parse_options);

            if parse.has_errors() {
                for diag in parse.into_diagnostics() {
                    let error = diag
                        .with_file_path(test.file_path())
                        .with_file_source_code(code);
                    diagnostics.write_parse_error(error);
                }
            } else {
                let root = parse.tree();

                let rule_filter = RuleFilter::Rule(group, rule);
                let filter = AnalysisFilter {
                    enabled_rules: Some(slice::from_ref(&rule_filter)),
                    ..AnalysisFilter::default()
                };

                let options = test.create_analyzer_options::<CssLanguage>(config)?;
                let semantic_model = biome_css_semantic::semantic_model(&parse.tree());
                let services = CssAnalyzerServices::default()
                    .with_file_source(file_source)
                    .with_semantic_model(&semantic_model);
                biome_css_analyze::analyze(&root, filter, &options, services, &[], |signal| {
                    if let Some(mut diag) = signal.diagnostic() {
                        for action in signal.actions() {
                            if !action.is_suppression() {
                                diag = diag.add_code_suggestion(action.into());
                            }
                        }

                        let error = diag
                            .with_file_path(test.file_path())
                            .with_file_source_code(code);
                        diagnostics.write_diagnostic(error);
                    }

                    ControlFlow::<()>::Continue(())
                });
            }
        }
        DocumentFileSource::Graphql(..) => {
            let parse = biome_graphql_parser::parse_graphql(code);

            if parse.has_errors() {
                for diag in parse.into_diagnostics() {
                    let error = diag
                        .with_file_path(test.file_path())
                        .with_file_source_code(code);
                    diagnostics.write_parse_error(error);
                }
            } else {
                let root = parse.tree();

                let rule_filter = RuleFilter::Rule(group, rule);
                let filter = AnalysisFilter {
                    enabled_rules: Some(slice::from_ref(&rule_filter)),
                    ..AnalysisFilter::default()
                };

                let options = test.create_analyzer_options::<GraphqlLanguage>(config)?;

                biome_graphql_analyze::analyze(&root, filter, &options, |signal| {
                    if let Some(mut diag) = signal.diagnostic() {
                        for action in signal.actions() {
                            if !action.is_suppression() {
                                diag = diag.add_code_suggestion(action.into());
                            }
                        }

                        let error = diag
                            .with_file_path(test.file_path())
                            .with_file_source_code(code);
                        diagnostics.write_diagnostic(error);
                    }

                    ControlFlow::<()>::Continue(())
                });
            }
        }
        DocumentFileSource::Html(source) => {
            let parse = biome_html_parser::parse_html(code, HtmlParseOptions::from(&source));

            if parse.has_errors() {
                for diag in parse.into_diagnostics() {
                    let error = diag
                        .with_file_path(test.file_path())
                        .with_file_source_code(code);
                    diagnostics.write_parse_error(error);
                }
            } else {
                let root = parse.tree();

                let rule_filter = RuleFilter::Rule(group, rule);
                let filter = AnalysisFilter {
                    enabled_rules: Some(slice::from_ref(&rule_filter)),
                    ..AnalysisFilter::default()
                };

                let options = test.create_analyzer_options::<HtmlLanguage>(config)?;

                biome_html_analyze::analyze(&root, filter, &options, |signal| {
                    if let Some(mut diag) = signal.diagnostic() {
                        for action in signal.actions() {
                            if !action.is_suppression() {
                                diag = diag.add_code_suggestion(action.into());
                            }
                        }

                        let error = diag
                            .with_file_path(test.file_path())
                            .with_file_source_code(code);
                        diagnostics.write_diagnostic(error);
                    }

                    ControlFlow::<()>::Continue(())
                });
            }
        }
        DocumentFileSource::Grit(..) => todo!("Grit analysis is not yet supported"),

        // Unknown code blocks should be ignored by tests
        DocumentFileSource::Unknown | DocumentFileSource::Ignore => {}
    }

    if diagnostics.has_parse_error {
        // Fail if there is a parse error...
        diagnostics.print_all_diagnostics();
        bail!(
            "Analysis of '{group}/{rule}' on the following code block resulted in a parse error.\n\n{code}"
        );
    } else if test.expect_diagnostic {
        // ...or if the analysis does not return exactly one diagnostic...
        if diagnostics.all_diagnostics.len() != 1 {
            diagnostics.print_all_diagnostics();
            bail!(
                "Analysis of '{group}/{rule}' on the following code block returned {num_diagnostics} diagnostics, but a single diagnostic was expected.\n\n{code}",
                num_diagnostics = diagnostics.all_diagnostics.len()
            );
        }
    } else if test.expect_diff {
        // ...or there is no diff...
        if diagnostics.all_diagnostics.is_empty() {
            bail!(
                "Analysis of '{group}/{rule}' on the following code block returned no diff where one was expected.\n\n{code}",
            );
        }
    } else if !diagnostics.all_diagnostics.is_empty() {
        // ...or if the analysis returns a diagnostic when none are expected.
        diagnostics.print_all_diagnostics();
        bail!(
            "Analysis of '{group}/{rule}' on the following code block returned an unexpected diagnostic.\n\n{code}"
        );
    }

    Ok(())
}

/// Creates a synthetic JSON AST for an object literal with a single member.
fn make_json_object_with_single_member<V: Into<AnyJsonValue>>(
    name: &str,
    value: V,
) -> JsonObjectValue {
    make::json_object_value(
        make::token(biome_json_syntax::JsonSyntaxKind::L_CURLY),
        make::json_member_list(
            [make::json_member(
                make::json_member_name(make::json_string_literal(name)),
                make::token(biome_json_syntax::JsonSyntaxKind::COLON),
                value.into(),
            )],
            [],
        ),
        make::token(biome_json_syntax::JsonSyntaxKind::R_CURLY),
    )
}

fn get_first_member<V: Into<AnyJsonValue>>(parent: V, expected_name: &str) -> Option<AnyJsonValue> {
    let parent_value: AnyJsonValue = parent.into();
    let member = parent_value
        .as_json_object_value()?
        .json_member_list()
        .into_iter()
        .next()?
        .ok()?;
    let member_name = member.name().ok()?.inner_string_text().ok()?.to_string();

    if member_name.as_str() == expected_name {
        member.value().ok()
    } else {
        None
    }
}

/// Parse the options fragment for a lint rule and return the parsed options.
fn parse_rule_options(
    group: &'static str,
    rule_metadata: &RuleMetadata,
    category: RuleCategory,
    block: &CodeBlock,
    code: &str,
) -> anyhow::Result<Option<Configuration>> {
    let DocumentFileSource::Json(file_source) = block.document_file_source() else {
        bail!(
            "The following non-JSON code block for '{group}/{}' was marked as containing configuration options. Only JSON code blocks can used to provide configuration options.\n\n{code}",
            rule_metadata.name
        );
    };

    // Record the diagnostics emitted during configuration parsing to later check
    // if what was emitted matches the expectations set for this code block.
    let mut diagnostics = DiagnosticWriter::default();

    let parse = biome_json_parser::parse_json(code, JsonParserOptions::from(&file_source));

    if parse.has_errors() {
        for diag in parse.into_diagnostics() {
            let error = diag
                .with_file_path(block.file_path())
                .with_file_source_code(code);
            diagnostics.write_parse_error(error);
        }
        if block.expect_diagnostic {
            return Ok(None);
        } else {
            diagnostics.print_all_diagnostics();
            bail!("Please fix the parse errors above.");
        };
    }

    let parsed_root = parse.tree();
    let parsed_options = parsed_root.value()?;

    let root = match block.options {
        OptionsParsingMode::NoOptions => {
            unreachable!("parse_rule_options should only be called for options blocks")
        }
        OptionsParsingMode::RuleOptionsOnly => {
            // By convention, the configuration blocks in the documentation
            // only contain the settings for the lint rule itself, like so:
            //
            // ```json,options
            // {
            //     "options": {
            //         ...
            //     }
            // }
            // ```
            //
            // We therefore extend the JSON AST with some synthetic elements
            // to make it match the structure expected by the configuration parse:
            //
            // {
            //     "linter": {
            //         "rules": {
            //             "<group>": {
            //                 "<rule>": {<options>}
            //             }
            //         }
            //     }
            // }
            let lint_or_assist = if category == RuleCategory::Lint {
                "linter"
            } else {
                "assist"
            };
            let rules_or_actions = if category == RuleCategory::Lint {
                "rules"
            } else {
                "actions"
            };
            let synthetic_tree = make_json_object_with_single_member(
                lint_or_assist,
                make_json_object_with_single_member(
                    rules_or_actions,
                    make_json_object_with_single_member(
                        group,
                        make_json_object_with_single_member(rule_metadata.name, parsed_options),
                    ),
                ),
            );

            // Create a new JsonRoot from the synthetic AST
            let eof_token = parsed_root.eof_token()?;
            let mut root_builder = make::json_root(synthetic_tree.into(), eof_token);
            if let Some(bom_token) = parsed_root.bom_token() {
                root_builder = root_builder.with_bom_token(bom_token);
            }
            let synthetic_root = root_builder.build();

            // Adjust source code spans to account for the synthetic nodes
            // so that errors are reported at the correct source code locations:
            let original_offset = parsed_root.value().ok().map(|v| AstNode::range(&v).start());
            let wrapped_offset = synthetic_root
                .value()
                .ok()
                .and_then(|v| get_first_member(v, lint_or_assist))
                .and_then(|v| get_first_member(v, rules_or_actions))
                .and_then(|v| get_first_member(v, group))
                .and_then(|v| get_first_member(v, rule_metadata.name))
                .map(|v| AstNode::range(&v).start());
            diagnostics.subtract_offset = wrapped_offset
                .zip(original_offset)
                .and_then(|(wrapped, original)| wrapped.checked_sub(original))
                .unwrap_or_default();

            synthetic_root
        }
        OptionsParsingMode::FullConfiguration => {
            // In some rare cases, we want to be able to display full JSON configuration
            // instead, e.t. to be able to show off per-file overrides:
            //
            // ```json,full-options
            // {
            //     "linter": {
            //         "rules": {
            //             "<group>": {
            //                 "<rule>": {<options>}
            //             }
            //         }
            //     }
            // }
            // ```
            parsed_root
        }
    };

    // Deserialize the configuration from the partially-synthetic AST,
    // and report any errors encountered during deserialization.
    let deserialized = deserialize_from_json_ast::<Configuration>(&root, "");
    let (config, deserialize_diagnostics) = deserialized.consume();

    if !deserialize_diagnostics.is_empty() {
        for diag in deserialize_diagnostics {
            let error = diag
                .with_file_path(block.file_path())
                .with_file_source_code(code);
            diagnostics.write_diagnostic(error);
        }
        if block.expect_diagnostic {
            return Ok(None);
        } else {
            diagnostics.print_all_diagnostics();
            bail!("Please fix the configuration errors above.");
        };
    }

    if config.is_none() {
        bail!(
            "Failed to deserialize configuration options for '{group}/{}' from the following code block due to unknown error.\n\n{code}",
            rule_metadata.name
        );
    }

    Ok(config)
}

/// Parse the documentation fragment for a lint rule (in markdown) and lint the code blocks.
fn parse_documentation(
    group: &'static str,
    rule_metadata: RuleMetadata,
    category: RuleCategory,
) -> anyhow::Result<()> {
    let parser = Parser::new(rule_metadata.docs);

    let mut test_runner = TestRunner::new(group, rule_metadata.name, rule_metadata.language);

    // Track the last configuration options block that was encountered
    let mut last_options: Option<Configuration> = None;

    // Tracks the content of the current code block if it's using a
    // language supported for analysis
    let mut language = None;
    for event in parser {
        match event {
            // CodeBlock-specific handling
            Event::Start(Tag::CodeBlock(CodeBlockKind::Fenced(meta))) => {
                // Track the content of code blocks to pass them through the analyzer
                let test = CodeBlock::from_str(meta.as_ref())?;
                language = Some((test, String::new()));
            }
            Event::End(TagEnd::CodeBlock) => {
                if let Some((test, block)) = language.take() {
                    if test.options != OptionsParsingMode::NoOptions {
                        last_options =
                            parse_rule_options(group, &rule_metadata, category, &test, &block)?;
                    } else {
                        if let Some(file_path) = test.explicit_file_path() {
                            test_runner
                                .file_system
                                .insert(file_path.to_string(), block.clone());
                        }

                        test_runner.pending_tests.push(PendingTest {
                            test,
                            block,
                            options_snapshot: last_options.clone(),
                        });
                    }
                }
            }
            Event::Text(text) => {
                if let Some((_, block)) = &mut language {
                    if let Some(inner_text) = text.strip_prefix("# ") {
                        // Lines prefixed with "# " are hidden from the public documentation
                        write!(block, "{inner_text}")?;
                    } else {
                        write!(block, "{text}")?;
                    }
                }
            }
            Event::Start(Tag::Heading { level, .. }) => {
                // Major headings delineate testable sections. When we encounter a new section,
                // run all tests from the previous section with the complete file system.
                if matches!(
                    level,
                    HeadingLevel::H1 | HeadingLevel::H2 | HeadingLevel::H3 | HeadingLevel::H4
                ) {
                    test_runner.run_pending_tests()?;
                }
            }
            // We don't care other events
            _ => {}
        }
    }

    test_runner.run_pending_tests()?;

    Ok(())
}

struct PendingTest {
    /// The test definition
    test: CodeBlock,
    /// The code block content for the test
    block: String,
    /// The last encountered configuration options block seen before this test was collected.
    /// We take a copy of the options because one document may contain multiple options blocks.
    options_snapshot: Option<Configuration>,
}

/// The test runner collects code block tests into batches grouped by documentation sections
/// (delineated by markdown headings). It gathers all context required for each test,
/// including options and in-memory files that may be referenced by the code blocks.
struct TestRunner {
    group: &'static str,
    rule_name: &'static str,
    rule_language: &'static str,

    /// Code block tests for the current documentation section.
    /// Tests are deferred and run as a batch when the section ends.
    pub pending_tests: Vec<PendingTest>,

    /// In-memory file system for code blocks annotated with `file=path`.
    /// All files are collected before running tests, ensuring each test
    /// has access to the complete file system regardless of definition order.
    /// This is essential for multi-file rules like import cycle detection.
    pub file_system: HashMap<String, String>,
}

impl TestRunner {
    pub fn new(group: &'static str, rule_name: &'static str, rule_language: &'static str) -> Self {
        Self {
            group,
            rule_name,
            rule_language,
            pending_tests: Vec::new(),
            file_system: HashMap::new(),
        }
    }

    /// Runs all pending tests with the current file system.
    ///
    /// Resets state for the next section.
    pub fn run_pending_tests(&mut self) -> anyhow::Result<()> {
        let services_builder =
            AnalyzerServicesBuilder::from_files(mem::take(&mut self.file_system));

        for test in self.pending_tests.drain(..) {
            assert_lint(
                self.group,
                self.rule_name,
                self.rule_language,
                &test.test,
                &test.block,
                test.options_snapshot,
                &services_builder,
            )?;
        }

        Ok(())
    }
}<|MERGE_RESOLUTION|>--- conflicted
+++ resolved
@@ -394,15 +394,11 @@
                 });
             }
         }
-<<<<<<< HEAD
-        DocumentFileSource::Css(source_type) => {
-=======
         DocumentFileSource::Css(file_source) => {
->>>>>>> 50c35135
             let parse_options = CssParserOptions::default()
                 .allow_css_modules()
                 .allow_tailwind_directives();
-            let parse = biome_css_parser::parse_css(code, source_type, parse_options);
+            let parse = biome_css_parser::parse_css(code, file_source, parse_options);
 
             if parse.has_errors() {
                 for diag in parse.into_diagnostics() {
