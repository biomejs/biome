--- conflicted
+++ resolved
@@ -18,9 +18,4 @@
 biome_service      = { path = "../../crates/biome_service" }
 convert_case       = "0.6.0"
 pulldown-cmark     = { version = "0.9", default-features = false }
-<<<<<<< HEAD
-rome_js_analyze    = { path = "../../crates/rome_js_analyze" }
-=======
-rome_service       = { path = "../../crates/rome_service" }
->>>>>>> 75c4bb8a
 xtask              = { path = '../', version = "0.0" }