[package]
edition = "2021"
name    = "xtask_bench"
publish = false
version = "0.0.0"

[dependencies]
biome_analyze        = { path = "../../crates/biome_analyze" }
biome_console        = { path = "../../crates/biome_console" }
biome_diagnostics    = { path = "../../crates/biome_diagnostics" }
biome_formatter      = { path = "../../crates/biome_formatter" }
<<<<<<< HEAD
biome_js_formatter   = { path = "../../crates/biome_js_formatter" }
=======
biome_js_analyze     = { path = "../../crates/biome_js_analyze" }
>>>>>>> 75c4bb8a
biome_js_parser      = { path = "../../crates/biome_js_parser" }
biome_js_syntax      = { path = "../../crates/biome_js_syntax" }
biome_json_formatter = { path = "../../crates/biome_json_formatter" }
biome_json_parser    = { path = "../../crates/biome_json_parser" }
biome_json_syntax    = { path = "../../crates/biome_json_syntax" }
biome_parser         = { path = "../../crates/biome_parser" }
biome_rowan          = { path = "../../crates/biome_rowan" }
<<<<<<< HEAD
rome_js_analyze      = { path = "../../crates/rome_js_analyze" }
=======
rome_js_formatter    = { path = "../../crates/rome_js_formatter" }
>>>>>>> 75c4bb8a
xtask                = { path = '../', version = "0.0" }


ansi_rgb  = "0.2.0"
criterion = "0.5.1"
itertools = "0.11.0"
pico-args = { version = "0.5.0", features = ["eq-separator"] }
regex     = "1.5.5"
timing    = "0.2.3"
ureq      = "2.7.1"
url       = "2.2.2"

countme = { workspace = true }

# dhat-on
dhat      = { version = "0.3.0", optional = true }
humansize = { version = "2.1.2", optional = true }

[target.'cfg(target_os = "windows")'.dependencies]
mimalloc = "0.1.29"

[target.'cfg(not(windows))'.dependencies]
tikv-jemallocator = "0.5.0"

[features]
count     = ["countme/print_at_exit"]
dhat-heap = ["dhat", "humansize"]<|MERGE_RESOLUTION|>--- conflicted
+++ resolved
@@ -9,11 +9,8 @@
 biome_console        = { path = "../../crates/biome_console" }
 biome_diagnostics    = { path = "../../crates/biome_diagnostics" }
 biome_formatter      = { path = "../../crates/biome_formatter" }
-<<<<<<< HEAD
+biome_js_analyze     = { path = "../../crates/biome_js_analyze" }
 biome_js_formatter   = { path = "../../crates/biome_js_formatter" }
-=======
-biome_js_analyze     = { path = "../../crates/biome_js_analyze" }
->>>>>>> 75c4bb8a
 biome_js_parser      = { path = "../../crates/biome_js_parser" }
 biome_js_syntax      = { path = "../../crates/biome_js_syntax" }
 biome_json_formatter = { path = "../../crates/biome_json_formatter" }
@@ -21,11 +18,6 @@
 biome_json_syntax    = { path = "../../crates/biome_json_syntax" }
 biome_parser         = { path = "../../crates/biome_parser" }
 biome_rowan          = { path = "../../crates/biome_rowan" }
-<<<<<<< HEAD
-rome_js_analyze      = { path = "../../crates/rome_js_analyze" }
-=======
-rome_js_formatter    = { path = "../../crates/rome_js_formatter" }
->>>>>>> 75c4bb8a
 xtask                = { path = '../', version = "0.0" }
 
 
