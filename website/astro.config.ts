import { netlifyStatic } from "@astrojs/netlify";
import react from "@astrojs/react";
import starlight from "@astrojs/starlight";
import { defineConfig } from "astro/config";
import { h } from "hastscript";
import { escape as htmlEscape } from "html-escaper";
import rehypeAutolinkHeadings from "rehype-autolink-headings";
import rehypeSlug from "rehype-slug";
import remarkToc from "remark-toc";

const anchorLinkIcon = h(
	"span",
	{ ariaHidden: "true", class: "anchor-icon" },
	h(
		"svg",
		{ width: 16, height: 16, viewBox: "0 0 24 24" },
		h("path", {
			fill: "currentcolor",
			d: "m12.11 15.39-3.88 3.88a2.52 2.52 0 0 1-3.5 0 2.47 2.47 0 0 1 0-3.5l3.88-3.88a1 1 0 0 0-1.42-1.42l-3.88 3.89a4.48 4.48 0 0 0 6.33 6.33l3.89-3.88a1 1 0 1 0-1.42-1.42Zm8.58-12.08a4.49 4.49 0 0 0-6.33 0l-3.89 3.88a1 1 0 0 0 1.42 1.42l3.88-3.88a2.52 2.52 0 0 1 3.5 0 2.47 2.47 0 0 1 0 3.5l-3.88 3.88a1 1 0 1 0 1.42 1.42l3.88-3.89a4.49 4.49 0 0 0 0-6.33ZM8.83 15.17a1 1 0 0 0 1.1.22 1 1 0 0 0 .32-.22l4.92-4.92a1 1 0 0 0-1.42-1.42l-4.92 4.92a1 1 0 0 0 0 1.42Z",
		}),
	),
);

const anchorLinkSRLabel = (text: string) =>
	h(
		"span",
		{ "is:raw": true, class: "sr-only" },
		`Section titled ${htmlEscape(text)}`,
	);

const autolinkConfig = {
	properties: { class: "anchor-link" },
	behavior: "after",
	group: ({ tagName }) =>
		h("div", { tabIndex: -1, class: `heading-wrapper level-${tagName}` }),
	content: ({ heading }) => [anchorLinkIcon, anchorLinkSRLabel("test")],
};

const site = "https://biomejs.dev";
// https://astro.build/config
export default defineConfig({
	site,
	output: "static",

	compressHTML: true,

	image: {
		domains: ["avatars.githubusercontent.com"],
	},

	integrations: [
		react(),
		starlight({
			title: "Biome",
			defaultLocale: "root",
			locales: {
				root: {
					label: "English",
					lang: "en",
				},
				ja: {
					label: "日本語",
					lang: "ja",
				},
				"zh-cn": {
					label: "简体中文",
					lang: "zh-CN",
				},
				"pt-br": {
					label: "Português",
					lang: "pt-BR",
				},
			},
			sidebar: [
				{
<<<<<<< HEAD
					label: "Blog",
					link: "../blog",
				},
				{
					label: "Playground",
					link: "../playground",
=======
					label: "Home",
					link: "/",
					translations: { ja: "ホーム", "pt-BR": "Início" },
				},
				{ label: "Blog", link: "../blog", translations: { ja: "ブログ" } },
				{
					label: "Playground",
					link: "../playground",
					translations: {
						ja: "プレイグラウンド",
						"pt-BR": "Ambiente de testes",
					},
>>>>>>> f8ce5947
				},
				{
					label: "Guides",
					translations: { ja: "ガイド", "pt-BR": "Guias" },
					items: [
						{
							label: "Getting Started",
							link: "/guides/getting-started",
							translations: { ja: "はじめる", "pt-BR": "Primeiros passos" },
						},
						{
							label: "Manual installation",
							link: "/guides/manual-installation",
							translations: {
								ja: "手動インストール",
								"pt-BR": "Instalação manual",
							},
						},
						{
							label: "Use Biome in big projects",
							link: "/guides/big-projects",
							translations: {
								ja: "大きなプロジェクトでのBiomeの使用方法",
								"pt-BR": "Usando o Biome em projetos grandes",
							},
						},
						{
							label: "How Biome works",
							link: "/guides/how-biome-works",
							translations: {
								ja: "Biome の振る舞い",
								"pt-BR": "Como o Biome funciona",
							},
						},
						{
							label: "Integrate Biome in your editor",
							link: "/guides/integrate-in-editor",
							translations: {
								ja: "Biome をあなたのエディタに導入する",
								"pt-BR": "Integrando o Biome no seu editor",
							},
						},
					],
				},
				{
					label: "Tools",
					translations: { ja: "ツール", "pt-BR": "Ferramentas" },
					items: [
						{
							label: "Analyzer",
							link: "/analyzer",
							translations: { ja: "Analyzer", "pt-BR": "Analisador" },
						},
						{
							label: "Formatter",
							items: [
								{
									label: "Introduction",
									link: "/formatter",
									translations: { "pt-BR": "Introdução" },
								},
								{
									label: "Differences with Prettier",
									link: "/formatter/differences-with-prettier",
									translations: {
										"pt-BR": "Diferenças em relação ao Prettier",
									},
								},
								{
									label: "Formatter Option Philosophy",
									link: "/formatter/option-philosophy",
									translations: {
										"pt-BR": "Princípios de configuração",
									},
								},
							],
							translations: { ja: "Formatter", "pt-BR": "Formatador" },
						},
						{
							label: "Linter",
							link: "/linter",
						},
						{
							label: "Lint rules",
							link: "/linter/rules",
							translations: { "pt-BR": "Regras do Linter" },
						},
					],
				},
				{
					label: "Reference",
					translations: { ja: "リファレンス", "pt-BR": "Referências" },
					items: [
						{
							label: "CLI",
							link: "/reference/cli",
						},
						{
							label: "Configuration",
							link: "/reference/configuration",
							translations: { "pt-BR": "Configuração" },
						},
						{
							label: "VSCode extension",
							link: "/reference/vscode",
							translations: {
								ja: "VSCode拡張機能",
								"pt-BR": "Extensão do VSCode",
							},
						},
					],
				},
				{
					label: "Recipes",
					translations: { ja: "レシピ", "pt-BR": "Receitas" },
					items: [
						{
							label: "Continuous Integration",
							link: "/recipes/continuous-integration",
							translations: {
								ja: "継続的インテグレーション",
								"pt-BR": "Integração Contínua",
							},
						},
					],
				},
				{
					label: "Internals",
					translations: { ja: "内部", "pt-BR": "Aspectos Internos" },
					items: [
						{
							label: "Philosophy",
							link: "/internals/philosophy",
							translations: { ja: "理念", "pt-BR": "Filosofia" },
						},
						{
							label: "Language support",
							link: "/internals/language-support",
							translations: {
								ja: "言語サポート",
								"pt-BR": "Suporte de linguagens",
							},
						},
						{
							label: "Architecture",
							link: "/internals/architecture",
							translations: { ja: "アーキテクチャ", "pt-BR": "Arquitetura" },
						},
						{
							label: "Credits",
							link: "/internals/credits",
							translations: { ja: "クレジット", "pt-BR": "Créditos" },
						},
						{
							label: "Versioning",
							link: "/internals/versioning",
							translations: { ja: "バージョニング", "pt-BR": "Versionamento" },
						},
						{
							label: "Changelog",
							link: "/internals/changelog",
							translations: { "pt-BR": "Alterações" },
						},
					],
				},
			],
			logo: {
				light: "./src/assets/svg/biome-logo.svg",
				dark: "./src/assets/svg/biome-logo.svg",
				replacesTitle: true,
			},
			favicon: "/img/favicon.svg",
			head: [
				{
					tag: "link",
					attrs: {
						rel: "icon",
						href: "/images/favicon-32x32.png",
						sizes: "32x32",
					},
				},
				{
					tag: "meta",
					attrs: { property: "og:image", content: `${site}/img/og.png?v=1` },
				},
				{
					tag: "meta",
					attrs: {
						property: "twitter:image",
						content: `${site}/img/og.png?v=1`,
					},
				},
			],
			customCss: [
				// Relative path to your custom CSS file
				"./src/styles/index.scss",
			],
			social: {
				discord: "https://discord.gg/BypW39g6Yc",
				github: "https://github.com/biomejs/biome",
				"x.com": "https://twitter.com/biomejs",
				mastodon: "https://fosstodon.org/@biomejs",
			},
			editLink: {
				baseUrl: "https://github.com/biomejs/biome/edit/main/website/",
			},
			components: {
				SiteTitle: "./src/components/SiteTitle.astro",
			},
		}),
	],

	build: {
		format: "directory",
	},

	markdown: {
		syntaxHighlight: "prism",
		remarkPlugins: [remarkToc],
		rehypePlugins: [rehypeSlug, [rehypeAutolinkHeadings, autolinkConfig]],
	},

	adapter: netlifyStatic(),

	vite: {
		plugins: [],

		worker: {
			format: "es",
		},

		server: {
			fs: {
				// https://vitejs.dev/config/server-options.html#server-fs-allow
				allow: [process.cwd(), "../packages/@biomejs/wasm-web"],
			},
		},
	},
});<|MERGE_RESOLUTION|>--- conflicted
+++ resolved
@@ -73,27 +73,17 @@
 			},
 			sidebar: [
 				{
-<<<<<<< HEAD
 					label: "Blog",
 					link: "../blog",
+          translations: { ja: "ブログ" }
 				},
 				{
 					label: "Playground",
 					link: "../playground",
-=======
-					label: "Home",
-					link: "/",
-					translations: { ja: "ホーム", "pt-BR": "Início" },
-				},
-				{ label: "Blog", link: "../blog", translations: { ja: "ブログ" } },
-				{
-					label: "Playground",
-					link: "../playground",
-					translations: {
+        	translations: {
 						ja: "プレイグラウンド",
 						"pt-BR": "Ambiente de testes",
 					},
->>>>>>> f8ce5947
 				},
 				{
 					label: "Guides",
