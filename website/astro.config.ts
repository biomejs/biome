--- conflicted
+++ resolved
@@ -154,11 +154,8 @@
 							label: "Integrate Biome with your VCS",
 							link: "/guides/integrate-in-vcs",
 							translations: {
-<<<<<<< HEAD
 								es: "Integra Biome con tu VCS",
-=======
 								"pt-BR": "Integrando o Biome com o seu VCS",
->>>>>>> 1c91b03b
 							},
 						},
 					],
