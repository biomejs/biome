import { netlifyStatic } from "@astrojs/netlify";
import react from "@astrojs/react";
import starlight from "@astrojs/starlight";
import { defineConfig } from "astro/config";
import { h } from "hastscript";
import { escape as htmlEscape } from "html-escaper";
import rehypeAutolinkHeadings from "rehype-autolink-headings";
import rehypeSlug from "rehype-slug";
import remarkToc from "remark-toc";

const anchorLinkIcon = h(
	"span",
	{ ariaHidden: "true", class: "anchor-icon" },
	h(
		"svg",
		{ width: 16, height: 16, viewBox: "0 0 24 24" },
		h("path", {
			fill: "currentcolor",
			d: "m12.11 15.39-3.88 3.88a2.52 2.52 0 0 1-3.5 0 2.47 2.47 0 0 1 0-3.5l3.88-3.88a1 1 0 0 0-1.42-1.42l-3.88 3.89a4.48 4.48 0 0 0 6.33 6.33l3.89-3.88a1 1 0 1 0-1.42-1.42Zm8.58-12.08a4.49 4.49 0 0 0-6.33 0l-3.89 3.88a1 1 0 0 0 1.42 1.42l3.88-3.88a2.52 2.52 0 0 1 3.5 0 2.47 2.47 0 0 1 0 3.5l-3.88 3.88a1 1 0 1 0 1.42 1.42l3.88-3.89a4.49 4.49 0 0 0 0-6.33ZM8.83 15.17a1 1 0 0 0 1.1.22 1 1 0 0 0 .32-.22l4.92-4.92a1 1 0 0 0-1.42-1.42l-4.92 4.92a1 1 0 0 0 0 1.42Z",
		}),
	),
);

const anchorLinkSRLabel = (text: string) =>
	h(
		"span",
		{ "is:raw": true, class: "sr-only" },
		`Section titled ${htmlEscape(text)}`,
	);

const autolinkConfig = {
	properties: { class: "anchor-link" },
	behavior: "after",
	group: ({ tagName }) =>
		h("div", { tabIndex: -1, class: `heading-wrapper level-${tagName}` }),
	content: ({ heading }) => [anchorLinkIcon, anchorLinkSRLabel("test")],
};

const site = "https://biomejs.dev";
// https://astro.build/config
export default defineConfig({
	site,
	output: "static",

	compressHTML: true,

	image: {
		domains: ["avatars.githubusercontent.com"],
	},

	integrations: [
		react(),
		starlight({
			title: "Biome",
			defaultLocale: "root",
			locales: {
				root: {
					label: "English",
					lang: "en",
				},
				es: {
					label: "Español",
					lang: "es",
				},
				ja: {
					label: "日本語",
					lang: "ja",
				},
				"zh-cn": {
					label: "简体中文",
					lang: "zh-CN",
				},
				"pt-br": {
					label: "Português",
					lang: "pt-BR",
				},
			},
			sidebar: [
				{
					label: "Blog",
					link: "../blog",
					translations: { ja: "ブログ", "zh-CN": "博客" },
				},
				{
					label: "Playground",
					link: "../playground",
					translations: {
						ja: "プレイグラウンド",
						"zh-CN": "演练场",
						"pt-BR": "Ambiente de testes",
						es: "Zona de pruebas",
					},
				},
				{
					label: "Guides",
					translations: {
						ja: "ガイド",
						"zh-CN": "指南",
						"pt-BR": "Guias",
						es: "Guías",
					},
					items: [
						{
							label: "Getting Started",
							link: "/guides/getting-started",
							translations: {
								ja: "はじめる",
								"zh-CN": "入门",
								"pt-BR": "Primeiros passos",
								es: "Comenzar",
							},
						},
						{
							label: "Manual installation",
							link: "/guides/manual-installation",
							translations: {
								ja: "手動インストール",
								"zh-CN": "手动安装",
								"pt-BR": "Instalação manual",
								es: "Instalación manual",
							},
						},
						{
							label: "Use Biome in big projects",
							link: "/guides/big-projects",
							translations: {
								ja: "大きなプロジェクトでのBiomeの使用方法",
								"zh-CN": "大型项目使用 Biome",
								"pt-BR": "Usando o Biome em projetos grandes",
								es: "Usa Biome en proyectos grandes",
							},
						},
						{
							label: "How Biome works",
							link: "/guides/how-biome-works",
							translations: {
								ja: "Biome の振る舞い",
								"zh-CN": "Biome 工作原理",
								"pt-BR": "Como o Biome funciona",
								es: "Cómo funciona Biome",
							},
						},
						{
							label: "Integrate Biome in your editor",
							link: "/guides/integrate-in-editor",
							translations: {
								ja: "Biome をあなたのエディタに導入する",
								"zh-CN": "编辑器中使用 Biome",
								"pt-BR": "Integrando o Biome no seu editor",
								es: "Integra Biome en tu editor",
							},
						},
						{
							label: "Integrate Biome with your VCS",
							link: "/guides/integrate-in-vcs",
							translations: {
								es: "Integra Biome con tu VCS",
								"pt-BR": "Integrando o Biome com o seu VCS",
							},
						},
					],
				},
				{
					label: "Tools",
					translations: {
						ja: "ツール",
						"zh-CN": "工具",
						"pt-BR": "Ferramentas",
						es: "Herramientas",
					},
					items: [
						{
							label: "Analyzer",
							link: "/analyzer",
							translations: {
								ja: "Analyzer",
								"zh-CN": "分析器",
								"pt-BR": "Analisador",
								es: "Analizador",
							},
						},
						{
							label: "Formatter",
							items: [
								{
									label: "Introduction",
									link: "/formatter",
									translations: {
										ja: "イントロダクション",
										"zh-CN": "介绍",
										"pt-BR": "Introdução",
										es: "Introducción",
									},
								},
								{
									label: "Differences with Prettier",
									link: "/formatter/differences-with-prettier",
									translations: {
										ja: "Prettier との違い",
										"zh-CN": "与 Prettier 的区别",
										"pt-BR": "Diferenças em relação ao Prettier",
										es: "Diferencias con Prettier",
									},
								},
								{
									label: "Formatter Option Philosophy",
									link: "/formatter/option-philosophy",
									translations: {
										ja: "Formatterオプションに対する考え方",
										"zh-CN": "格式化配置理念",
										"pt-BR": "Princípios de configuração",
										es: "Filosofía de las opciones del formateador",
									},
								},
							],
							translations: {
								"zh-CN": "格式化程序",
								"pt-BR": "Formatador",
								es: "Formateador",
							},
						},
						{
							label: "Linter",
							items: [
								{
									label: "Introduction",
									link: "/linter",
									translations: {
										ja: "イントロダクション",
										"zh-CN": "介绍",
										"pt-BR": "Introdução",
										es: "Introducción",
									},
								},
								{
									label: "Rules",
									link: "/linter/rules",
									translations: {
<<<<<<< HEAD
										ja: "Lintルール",
										"zh-CN": "Lint 规则",
										"pt-BR": "Regras do Linter",
										es: "Reglas del Linter",
=======
										ja: "ルール",
										"zh-CN": "规则",
										"pt-BR": "Regras",
>>>>>>> 50d8a5b1
									},
								},
								{
									label: "Rules sources",
									link: "/linter/rules-sources",
								},
							],
						},
					],
				},
				{
					label: "Reference",
					translations: {
						ja: "リファレンス",
						"zh-CN": "参考",
						"pt-BR": "Referências",
						es: "Referencia",
					},
					items: [
						{
							label: "CLI",
							link: "/reference/cli",
						},
						{
							label: "Configuration",
							link: "/reference/configuration",
							translations: {
								ja: "設定",
								"zh-CN": "配置",
								"pt-BR": "Configuração",
								es: "Configuración",
							},
						},
						{
							label: "VSCode extension",
							link: "/reference/vscode",
							translations: {
								ja: "VSCode拡張機能",
								"zh-CN": "VSCode 扩展",
								"pt-BR": "Extensão do VSCode",
								es: "Extensión de VSCode",
							},
						},
					],
				},
				{
					label: "Recipes",
					translations: {
						ja: "レシピ",
						"zh-CN": "实例",
						"pt-BR": "Receitas",
						es: "Recetas",
					},
					items: [
						{
							label: "Continuous Integration",
							link: "/recipes/continuous-integration",
							translations: {
								ja: "継続的インテグレーション",
								"zh-CN": "持续集成",
								"pt-BR": "Integração Contínua",
								es: "Integración Continua",
							},
						},
						{
							label: "Git Hooks",
							link: "/recipes/git-hooks",
							badge: "New",
						},
					],
				},
				{
					label: "Internals",
					translations: {
						ja: "内部原理",
						"zh-CN": "内部原理",
						"pt-BR": "Aspectos Internos",
						es: "Aspectos Internos",
					},
					items: [
						{
							label: "Philosophy",
							link: "/internals/philosophy",
							translations: {
								ja: "理念",
								"zh-CN": "理念",
								"pt-BR": "Filosofia",
								es: "Filosofía",
							},
						},
						{
							label: "Language support",
							link: "/internals/language-support",
							translations: {
								ja: "言語サポート",
								"zh-CN": "语言支持",
								"pt-BR": "Suporte de linguagens",
								es: "Soporte de Idiomas",
							},
						},
						{
							label: "Architecture",
							link: "/internals/architecture",
							translations: {
								ja: "アーキテクチャ",
								"zh-CN": "架构",
								"pt-BR": "Arquitetura",
								es: "Arquitectura",
							},
						},
						{
							label: "Credits",
							link: "/internals/credits",
							translations: {
								ja: "クレジット",
								"zh-CN": "鸣谢",
								"pt-BR": "Créditos",
								es: "Créditos",
							},
						},
						{
							label: "Versioning",
							link: "/internals/versioning",
							translations: {
								ja: "バージョニング",
								"zh-CN": "版本控制",
								"pt-BR": "Versionamento",
								es: "Control de Versiones",
							},
						},
						{
							label: "Changelog",
							link: "/internals/changelog",
							translations: {
								"zh-CN": "更新日志",
								"pt-BR": "Alterações",
								es: "Modificaciones",
							},
						},
					],
				},
			],
			logo: {
				light: "./src/assets/svg/logo-light-transparent.svg",
				dark: "./src/assets/svg/logo-dark-transparent.svg",
				replacesTitle: true,
			},
			favicon: "/img/favicon.svg",
			head: [
				{
					tag: "meta",
					attrs: { property: "og:image", content: `${site}/img/og.png?v=1` },
				},
				{
					tag: "meta",
					attrs: {
						property: "twitter:image",
						content: `${site}/img/og.png?v=1`,
					},
				},
				{
					tag: "link",
					attrs: {
						rel: "alternate",
						type: "application/rss+xml",
						href: `${site}/feed.xml`,
					},
				},
			],
			customCss: [
				// Relative path to your custom CSS file
				"./src/styles/index.scss",
			],
			social: {
				discord: "https://discord.gg/BypW39g6Yc",
				github: "https://github.com/biomejs/biome",
				"x.com": "https://twitter.com/biomejs",
				mastodon: "https://fosstodon.org/@biomejs",
			},
			editLink: {
				baseUrl: "https://github.com/biomejs/biome/edit/main/website/",
			},
			components: {
				SiteTitle: "./src/components/starlight/SiteTitle.astro",
				Sidebar: "./src/components/starlight/Sidebar.astro",
				Hero: "./src/components/starlight/Hero.astro",
			},
		}),
	],

	build: {
		format: "directory",
	},

	markdown: {
		syntaxHighlight: "prism",
		remarkPlugins: [remarkToc],
		rehypePlugins: [rehypeSlug, [rehypeAutolinkHeadings, autolinkConfig]],
	},

	adapter: netlifyStatic(),

	vite: {
		plugins: [],

		worker: {
			format: "es",
		},

		server: {
			fs: {
				// https://vitejs.dev/config/server-options.html#server-fs-allow
				allow: [process.cwd(), "../packages/@biomejs/wasm-web"],
			},
		},
	},
});<|MERGE_RESOLUTION|>--- conflicted
+++ resolved
@@ -236,16 +236,10 @@
 									label: "Rules",
 									link: "/linter/rules",
 									translations: {
-<<<<<<< HEAD
-										ja: "Lintルール",
-										"zh-CN": "Lint 规则",
-										"pt-BR": "Regras do Linter",
-										es: "Reglas del Linter",
-=======
 										ja: "ルール",
 										"zh-CN": "规则",
 										"pt-BR": "Regras",
->>>>>>> 50d8a5b1
+										es: "Reglas",
 									},
 								},
 								{
