---
title: Formatador
description: Como usar o formatador do Biome.
---

import PackageManagerBiomeCommand from "@src/components/PackageManagerBiomeCommand.astro";

O Biome é uma ferramenta de formatação com convicções fortes que tem o objetivo de acabar com os contínuos debates sobre estilo de código.
Ele segue uma [filosofia semelhante à do Prettier](https://prettier.io/docs/en/option-philosophy.html) (link em inglês),
dando suporte a apenas algumas opções para evitar que debates sobre estilos se tornem debates sobre as opções de configuração do Biome.
Ele deliberadamente [resiste ao afã de adicionar novas opções](https://github.com/prettier/prettier/issues/40) para evitar [discussões triviais](https://pt.wikipedia.org/wiki/Lei_da_trivialidade) nas equipes, para que elas possam se concentrar no que realmente importa.

## Opções

As opções, agnósticas da linguagem, suportadas pelo Biome são:

- estilo de indentação (padrão: `tab`): Use espaços ou tabulações para a indentação
- largura da tabulação (padrão: `2`): O número de espaços por nível de indentação
- comprimento de linha (padrão: `80`): Número de colunas máximo a partir do qual Biome quebra a linha

Outras opções de formatação também estão disponíveis para linguagens específicas. Consulte as opções de [configuração](/reference/configuration) para obter detalhes.

<<<<<<< HEAD
## Use o formatador com comando de linha
=======
## Use o formatador com a linha de comando
>>>>>>> 69023828

Por padrão, o formatador **verifica** o código e emite diagnósticos se houver alterações na formatação:

<PackageManagerBiomeCommand command="format ./src" />

Se você quiser **aplicar** a nova formatação, passe a opção `--write`:

<PackageManagerBiomeCommand command="format --write ./src" />

Use a flag `--help` para saber quais são as opções disponíveis:

<PackageManagerBiomeCommand command="format --help" />

<<<<<<< HEAD
Ou confira a [seção de referência da linha de comando](/reference/cli#biomeformat).
=======
Ou confira a [seção de referência dos comandos de linha](/reference/cli#biomeformat).
>>>>>>> 69023828

## Configuração

Você pode querer [configurar o Biome](/reference/configuration/#formatter) usando `biome.json`.
Os seguintes padrões são aplicados:

```json title="biome.json"
{
  "formatter": {
    "enabled": true,
    "formatWithErrors": false,
    "indentStyle": "tab",
    "indentWidth": 2,
    "lineWidth": 80,
    "ignore": []
  }
}
```

## Ignorando Código

Há ocasiões em que o código formatado não é ideal.

Para esses casos, você pode usar um comentário de supressão de formatação:

```js title="example.js"
// biome-ignore format: <explicação>
```

Exemplo:

```js title="example.js"
const expr =
  // biome-ignore format: este array não deve ser formatado
  [
    (2 * n) / (r - l),
    0,
    (r + l) / (r - l),
    0,
    0,
    (2 * n) / (t - b),
    (t + b) / (t - b),
    0,
    0,
    0,
    -(f + n) / (f - n),
    -(2 * f * n) / (f - n),
    0,
    0,
    -1,
    0,
  ];
<<<<<<< HEAD
=======
```

## Diferenças com o Prettier

Há algumas divergências com o Prettier.

### O Prettier não remove aspas de algumas propriedades de objeto que seriam identificadores JavaScript válidos.

O Prettier e o Biome removem as aspas de propriedades de objetos e classes que são identificadores JavaScript válidos.
O Prettier [faz isso apenas para identificadores válidos pelo ES5](https://github.com/prettier/prettier/blob/a5d502513e5de4819a41fd90b9be7247146effc7/src/language-js/utils/index.js#L646).

Esta é um restrição considerada legado em um ecossistema no qual o ES2015 já está bastante difundido.
Portanto, decidimos divergir aqui, retirando as aspas de todos os identificadores JavaScript válidos a partir do ES2015.

Uma alternativa possível seria introduzir uma configuração para a versão do ECMAScript usado pelo projeto.
Assim, poderíamos ajustar o comportamento de remoção de aspas com base na versão.
Definir a versão do ECMAScript como `ES5` emularia o comportamento do Prettier.

```js title="example.js"
const obj = {
 'a': true,
 b: true,
 "𐊧": true,
}
```

Diff

```js title="exmaple.js" del={4} ins={5}
const obj = {
  a: true,
  b: true,
  "𐊧": true,
  𐊧: true,
};
```


### Prettier tem um comportamento inconsistente com atribuição em chaves computadas.

O Prettier e o Biome colocam algumas expressões de atribuição entre parênteses, especialmente em condicionais.
Isso permite que o Biome identifique uma expressão que deveria ser uma comparação.

O Prettier tem um comportamento inconsistente porque adiciona parênteses para uma atribuição em uma chave computada de uma propriedade de objeto e não o faz para uma chave computada de uma propriedade de classe, conforme demonstrado no exemplo a seguir:

Input

```js title="example.js"
a = {
  [x = 0]: 1,
}

class C {
  [x = 0] = 1
}
```

Diff

```js title="example.js" del={2} ins={3}
a = {
  [(x = 0)]: 1,
  [x = 0]: 1,
};

class C {
  [x = 0] = 1;
}
```

[Link do playground](https://biomejs.dev/playground?enabledLinting=false&code=YQAgAD0AIAB7AAoAIAAgAFsAeAAgAD0AIAAwAF0AOgAgADEALAAKAH0ACgAKAGMAbABhAHMAcwAgAEMAIAB7AAoAIAAgACAAIABbAHgAIAA9ACAAMABdACAAPQAgADEACgB9AAoA)

Para sermos consistentes, decidimos divergir e omitir os parênteses.
De forma alternativa, poderíamos incluir parênteses ao redor de qualquer atribuição em uma chave computada de um objeto ou de uma classe.


### O Prettier adiciona uma vírgula final aos parâmetros de tipo das arrow functions, mesmo quando não é necessário.

Em alguns casos específicos, uma lista de parâmetros de tipo de uma arrow fuction requer uma vírgula final para distingui-la de um elemento JSX.
Quando um tipo padrão é fornecido, essa vírgula final não é necessária.
Aqui, divergimos do Prettier porque acreditamos respeitar melhor a intenção original do próprio Prettier, que era adicionar uma vírgula final somente quando necessário.

Input

```tsx title="example.tsx"
<T = unknown>() => {};
```

Diff

```tsx title="example.tsx" del={1} ins={2}
<T = unknown,>() => {};
<T = unknown>() => {};
```


### Prettier formata sintax inválida

A análise do Prettier, com base no Babel, para JavaScript e TypeScript é flexível até demais e [permite que muitos erros](https://github.com/prettier/prettier/blob/e4a74c05f4502dd4ec70495c3130ff08ab088e05/src/language-js/parse/babel.js#L177-L218) sejam ignorados. 
O analisador sintático do Biome é propositalmente mais rigoroso do que o analisador do Prettier.
Ele identifica corretamente os seguintes erros de sintaxe:

- Uma função não pode ter modificadores duplicados
- Ordem inválida dos modificadores de propriedades
- Não é permitido que as declarações de função tenham corpo
- Classes não abstratas não podem ter propriedades abstratas
- Uma cadeia opcional não pode ser atribuída
- O modificador `const` não pode ser definido em um parâmetro de tipo de uma interface.
- retorno no nível mais alto
- etc.

No Prettier, esses erros não são considerados erros de análise sintática, e a AST (árvore sintática abstrata) ainda é construída "corretamente" com os nós apropriados.
Ao formatar, o Prettier trata esses nós como normais e os formata de acordo.

No Biome, os erros de análise resultam em nós do tipo `Bogus` (defeituosos), que podem conter um número qualquer de nós válidos, nós inválidos e/ou caracteres crus.
Ao formatar, o Biome trata os nós defeituosos como texto simples, copiando-os literalmente no código resultante sem nenhuma formatação, pois a tentativa de formatá-los poderia ser incorreta e causar alterações semânticas.

Para propriedades de classe, a estratégia de análise atual do Prettier também usa campos booleanos para modificadores, o que significa que apenas um de cada tipo de modificador pode estar presente (os modificadores de acessibilidade são armazenados como uma única string).
Ao renderizar, o Prettier examina a lista de booleanos e decide quais modificadores devem ser copiados novamente. Em vez disso, o Biome mantém uma lista de modificadores, o que significa que as duplicatas são mantidas e podem ser analisadas (daí as mensagens de erro de análise sobre modificadores duplicados e ordenação).
Ao imprimir os nós defeituosos, essa lista é mantida intacta, e a cópia do texto não formatado faz com que esses modificadores continuem existindo.

O Biome pode resolver isso de várias maneiras.
Uma possibilidade é tentar interpretar os nós defeituosos durante a formatação e construir nós válidos a partir deles.
Se um nó válido puder ser criado, ele apenas formataria esse nó normalmente; caso contrário, renderizaria o texto defeituoso literalmente, como faz atualmente.
No entanto, isso pode ser confuso e introduz uma lógica de análise sintática no formatador que não agrega valor.

Outra opção é introduzir alguma forma de "nó defeituoso sintaticamente válido" no analisador, que aceita esses tipos de erros puramente semânticos (modificadores duplicados, propriedades abstratas em classes não abstratas).

Ele continuaria a criar os nós normalmente (efetivamente correspondendo ao comportamento do Prettier), mas os armazenaria dentro de um novo tipo de nó defeituoso, incluindo os diagnósticos junto.
Durante a formatação, esses nós defeituosos em específico tentariam formatar o nó interno, voltando atrás se houvesse um erro (o utilitário `format_or_verbatim` existente já faria isso).
Isso mantém a lógica de análise e formatação separada uma da outra, mas introduz mais complexidade ao analisador, permitindo que estados inválidos sejam considerados semi-válidos.

#### Modificadores duplicados em propriedades de classe

Input

```ts title="example.ts"
// Vários modificadores de acessibilidade
class Foo {
  private public a  = 1;
}

// Declarando função com corpo
declare function foo ( ) {  }

// Uso inválido de `abstract`
class Bar {
  abstract  foo  ;
}

// Duplicação de `readonly`
class Read {
  readonly readonly   x: number;
}
```

Diff

```ts title="example.ts" del={3, 8, 13, 19} ins={4, 9, 14, 20}
// Vários modificadores de acessibilidade
class Foo {
  private a = 1;
  private public a  = 1;
}

// Declarando função com corpo
declare function foo() {};
declare function foo ( ) {  }

// Uso inválido de `abstract`
class Bar {
  abstract foo;
  abstract  foo  ;
}

// Duplicação de `readonly`
class Read {
  readonly x: number;
  readonly readonly   x: number;
}
```


#### Atribuição a uma cadeia opcional

Input

```js title="example.js"
(a?.b) = c;
```

Diff

```js title="example.js" del={1} ins={2}
a?.b = c;
(a?.b) = c;
```

#### Modificador incorreto para os parâmetros de tipo de uma interface

Input

```ts title="example.js"
interface L<in const T> {}
```

Diff

```ts title="example.js" del={1} ins={2}
interface L<const in T> {}
interface L<in const T> {}
```

#### Retorno de nível superior

```js title="example.js"
return umaStringMuitoLongaA && umaStringMuitoLongaB && umaStringMuitoLongaC && umaStringMuitoLongaD
```

```js title="example.js" del={1, 2, 3, 4, 5, 6} ins={7}
return (
  umaStringMuitoLongaA &&
  umaStringMuitoLongaB &&
  umaStringMuitoLongaC &&
  umaStringMuitoLongaD
);
return umaStringMuitoLongaA && umaStringMuitoLongaB && umaStringMuitoLongaC && umaStringMuitoLongaD
```

#### Autoincremento e autodecremento errôneos

Input

```js title="example.js"
(1)++;
```

```js title="example.js" del{1} add={2}
1++;
(1)++;
```

#### Uso do modificador `abstract` em classes não abstratas

Input

```ts title="example.js"
class C {
  abstract f() : number;
}
```

Diff


```ts title="example.js" del{2} add={3}
class C {
  abstract f(): number;
  abstract f() : number;
}
>>>>>>> 69023828
```<|MERGE_RESOLUTION|>--- conflicted
+++ resolved
@@ -20,11 +20,7 @@
 
 Outras opções de formatação também estão disponíveis para linguagens específicas. Consulte as opções de [configuração](/reference/configuration) para obter detalhes.
 
-<<<<<<< HEAD
-## Use o formatador com comando de linha
-=======
 ## Use o formatador com a linha de comando
->>>>>>> 69023828
 
 Por padrão, o formatador **verifica** o código e emite diagnósticos se houver alterações na formatação:
 
@@ -38,11 +34,7 @@
 
 <PackageManagerBiomeCommand command="format --help" />
 
-<<<<<<< HEAD
 Ou confira a [seção de referência da linha de comando](/reference/cli#biomeformat).
-=======
-Ou confira a [seção de referência dos comandos de linha](/reference/cli#biomeformat).
->>>>>>> 69023828
 
 ## Configuração
 
@@ -95,267 +87,4 @@
     -1,
     0,
   ];
-<<<<<<< HEAD
-=======
-```
-
-## Diferenças com o Prettier
-
-Há algumas divergências com o Prettier.
-
-### O Prettier não remove aspas de algumas propriedades de objeto que seriam identificadores JavaScript válidos.
-
-O Prettier e o Biome removem as aspas de propriedades de objetos e classes que são identificadores JavaScript válidos.
-O Prettier [faz isso apenas para identificadores válidos pelo ES5](https://github.com/prettier/prettier/blob/a5d502513e5de4819a41fd90b9be7247146effc7/src/language-js/utils/index.js#L646).
-
-Esta é um restrição considerada legado em um ecossistema no qual o ES2015 já está bastante difundido.
-Portanto, decidimos divergir aqui, retirando as aspas de todos os identificadores JavaScript válidos a partir do ES2015.
-
-Uma alternativa possível seria introduzir uma configuração para a versão do ECMAScript usado pelo projeto.
-Assim, poderíamos ajustar o comportamento de remoção de aspas com base na versão.
-Definir a versão do ECMAScript como `ES5` emularia o comportamento do Prettier.
-
-```js title="example.js"
-const obj = {
- 'a': true,
- b: true,
- "𐊧": true,
-}
-```
-
-Diff
-
-```js title="exmaple.js" del={4} ins={5}
-const obj = {
-  a: true,
-  b: true,
-  "𐊧": true,
-  𐊧: true,
-};
-```
-
-
-### Prettier tem um comportamento inconsistente com atribuição em chaves computadas.
-
-O Prettier e o Biome colocam algumas expressões de atribuição entre parênteses, especialmente em condicionais.
-Isso permite que o Biome identifique uma expressão que deveria ser uma comparação.
-
-O Prettier tem um comportamento inconsistente porque adiciona parênteses para uma atribuição em uma chave computada de uma propriedade de objeto e não o faz para uma chave computada de uma propriedade de classe, conforme demonstrado no exemplo a seguir:
-
-Input
-
-```js title="example.js"
-a = {
-  [x = 0]: 1,
-}
-
-class C {
-  [x = 0] = 1
-}
-```
-
-Diff
-
-```js title="example.js" del={2} ins={3}
-a = {
-  [(x = 0)]: 1,
-  [x = 0]: 1,
-};
-
-class C {
-  [x = 0] = 1;
-}
-```
-
-[Link do playground](https://biomejs.dev/playground?enabledLinting=false&code=YQAgAD0AIAB7AAoAIAAgAFsAeAAgAD0AIAAwAF0AOgAgADEALAAKAH0ACgAKAGMAbABhAHMAcwAgAEMAIAB7AAoAIAAgACAAIABbAHgAIAA9ACAAMABdACAAPQAgADEACgB9AAoA)
-
-Para sermos consistentes, decidimos divergir e omitir os parênteses.
-De forma alternativa, poderíamos incluir parênteses ao redor de qualquer atribuição em uma chave computada de um objeto ou de uma classe.
-
-
-### O Prettier adiciona uma vírgula final aos parâmetros de tipo das arrow functions, mesmo quando não é necessário.
-
-Em alguns casos específicos, uma lista de parâmetros de tipo de uma arrow fuction requer uma vírgula final para distingui-la de um elemento JSX.
-Quando um tipo padrão é fornecido, essa vírgula final não é necessária.
-Aqui, divergimos do Prettier porque acreditamos respeitar melhor a intenção original do próprio Prettier, que era adicionar uma vírgula final somente quando necessário.
-
-Input
-
-```tsx title="example.tsx"
-<T = unknown>() => {};
-```
-
-Diff
-
-```tsx title="example.tsx" del={1} ins={2}
-<T = unknown,>() => {};
-<T = unknown>() => {};
-```
-
-
-### Prettier formata sintax inválida
-
-A análise do Prettier, com base no Babel, para JavaScript e TypeScript é flexível até demais e [permite que muitos erros](https://github.com/prettier/prettier/blob/e4a74c05f4502dd4ec70495c3130ff08ab088e05/src/language-js/parse/babel.js#L177-L218) sejam ignorados. 
-O analisador sintático do Biome é propositalmente mais rigoroso do que o analisador do Prettier.
-Ele identifica corretamente os seguintes erros de sintaxe:
-
-- Uma função não pode ter modificadores duplicados
-- Ordem inválida dos modificadores de propriedades
-- Não é permitido que as declarações de função tenham corpo
-- Classes não abstratas não podem ter propriedades abstratas
-- Uma cadeia opcional não pode ser atribuída
-- O modificador `const` não pode ser definido em um parâmetro de tipo de uma interface.
-- retorno no nível mais alto
-- etc.
-
-No Prettier, esses erros não são considerados erros de análise sintática, e a AST (árvore sintática abstrata) ainda é construída "corretamente" com os nós apropriados.
-Ao formatar, o Prettier trata esses nós como normais e os formata de acordo.
-
-No Biome, os erros de análise resultam em nós do tipo `Bogus` (defeituosos), que podem conter um número qualquer de nós válidos, nós inválidos e/ou caracteres crus.
-Ao formatar, o Biome trata os nós defeituosos como texto simples, copiando-os literalmente no código resultante sem nenhuma formatação, pois a tentativa de formatá-los poderia ser incorreta e causar alterações semânticas.
-
-Para propriedades de classe, a estratégia de análise atual do Prettier também usa campos booleanos para modificadores, o que significa que apenas um de cada tipo de modificador pode estar presente (os modificadores de acessibilidade são armazenados como uma única string).
-Ao renderizar, o Prettier examina a lista de booleanos e decide quais modificadores devem ser copiados novamente. Em vez disso, o Biome mantém uma lista de modificadores, o que significa que as duplicatas são mantidas e podem ser analisadas (daí as mensagens de erro de análise sobre modificadores duplicados e ordenação).
-Ao imprimir os nós defeituosos, essa lista é mantida intacta, e a cópia do texto não formatado faz com que esses modificadores continuem existindo.
-
-O Biome pode resolver isso de várias maneiras.
-Uma possibilidade é tentar interpretar os nós defeituosos durante a formatação e construir nós válidos a partir deles.
-Se um nó válido puder ser criado, ele apenas formataria esse nó normalmente; caso contrário, renderizaria o texto defeituoso literalmente, como faz atualmente.
-No entanto, isso pode ser confuso e introduz uma lógica de análise sintática no formatador que não agrega valor.
-
-Outra opção é introduzir alguma forma de "nó defeituoso sintaticamente válido" no analisador, que aceita esses tipos de erros puramente semânticos (modificadores duplicados, propriedades abstratas em classes não abstratas).
-
-Ele continuaria a criar os nós normalmente (efetivamente correspondendo ao comportamento do Prettier), mas os armazenaria dentro de um novo tipo de nó defeituoso, incluindo os diagnósticos junto.
-Durante a formatação, esses nós defeituosos em específico tentariam formatar o nó interno, voltando atrás se houvesse um erro (o utilitário `format_or_verbatim` existente já faria isso).
-Isso mantém a lógica de análise e formatação separada uma da outra, mas introduz mais complexidade ao analisador, permitindo que estados inválidos sejam considerados semi-válidos.
-
-#### Modificadores duplicados em propriedades de classe
-
-Input
-
-```ts title="example.ts"
-// Vários modificadores de acessibilidade
-class Foo {
-  private public a  = 1;
-}
-
-// Declarando função com corpo
-declare function foo ( ) {  }
-
-// Uso inválido de `abstract`
-class Bar {
-  abstract  foo  ;
-}
-
-// Duplicação de `readonly`
-class Read {
-  readonly readonly   x: number;
-}
-```
-
-Diff
-
-```ts title="example.ts" del={3, 8, 13, 19} ins={4, 9, 14, 20}
-// Vários modificadores de acessibilidade
-class Foo {
-  private a = 1;
-  private public a  = 1;
-}
-
-// Declarando função com corpo
-declare function foo() {};
-declare function foo ( ) {  }
-
-// Uso inválido de `abstract`
-class Bar {
-  abstract foo;
-  abstract  foo  ;
-}
-
-// Duplicação de `readonly`
-class Read {
-  readonly x: number;
-  readonly readonly   x: number;
-}
-```
-
-
-#### Atribuição a uma cadeia opcional
-
-Input
-
-```js title="example.js"
-(a?.b) = c;
-```
-
-Diff
-
-```js title="example.js" del={1} ins={2}
-a?.b = c;
-(a?.b) = c;
-```
-
-#### Modificador incorreto para os parâmetros de tipo de uma interface
-
-Input
-
-```ts title="example.js"
-interface L<in const T> {}
-```
-
-Diff
-
-```ts title="example.js" del={1} ins={2}
-interface L<const in T> {}
-interface L<in const T> {}
-```
-
-#### Retorno de nível superior
-
-```js title="example.js"
-return umaStringMuitoLongaA && umaStringMuitoLongaB && umaStringMuitoLongaC && umaStringMuitoLongaD
-```
-
-```js title="example.js" del={1, 2, 3, 4, 5, 6} ins={7}
-return (
-  umaStringMuitoLongaA &&
-  umaStringMuitoLongaB &&
-  umaStringMuitoLongaC &&
-  umaStringMuitoLongaD
-);
-return umaStringMuitoLongaA && umaStringMuitoLongaB && umaStringMuitoLongaC && umaStringMuitoLongaD
-```
-
-#### Autoincremento e autodecremento errôneos
-
-Input
-
-```js title="example.js"
-(1)++;
-```
-
-```js title="example.js" del{1} add={2}
-1++;
-(1)++;
-```
-
-#### Uso do modificador `abstract` em classes não abstratas
-
-Input
-
-```ts title="example.js"
-class C {
-  abstract f() : number;
-}
-```
-
-Diff
-
-
-```ts title="example.js" del{2} add={3}
-class C {
-  abstract f(): number;
-  abstract f() : number;
-}
->>>>>>> 69023828
 ```