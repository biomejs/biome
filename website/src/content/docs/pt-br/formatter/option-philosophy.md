--- conflicted
+++ resolved
@@ -9,11 +9,7 @@
 
 O Biome é um *formatador com convicções fortes*. Em um mundo ideal, isso significa que o Biome assume que existe apenas uma maneira correta de formatar as coisas e aplicará esse estilo em todos os momentos. Não importa o projeto, não importa a configuração, o código formatado pelo Biome sempre terá a mesma aparência. Falando de outra forma, o Biome é o seu próprio *guia de estilo automático*, não uma ferramenta para implementar outros guias de estilo.
 
-<<<<<<< HEAD
-Ter uma opinião tão forte sobre a formatação pode parecer severo demais, mas os benefícios rapidamente se tornam claros após a adoção. Todas as discussões sobre onde os espaços devem ir, se uma linha deve ser quebrada, se uma linha deve ser recuada e muitas outras simplesmente *desaparecem*. [Discussões triviais e desgastantes](https://pt.wikipedia.org/wiki/Lei_da_trivialidade) não tiram mais o foco do realmente importa. As revisões de código ficam livres de solicitações de reformatação e debates cíclicos. Basta confiar que o Biome faz o melhor possível para formatar o código de forma limpa, legível e consistente.
-=======
 Ter uma opinião tão forte sobre a formatação pode parecer severo demais, mas os benefícios rapidamente se tornam claros após a adoção. Todas as discussões sobre onde os espaços devem ir, se uma linha deve ser quebrada, se uma linha deve ser recuada e muitas outras simplesmente *desaparecem*. [Discussões triviais e desgastantes](https://pt.wikipedia.org/wiki/Lei_da_trivialidade) não tiram mais o foco do que realmente importa. As revisões de código ficam livres de solicitações de reformatação e debates cíclicos. Basta confiar que o Biome faz o melhor possível para formatar o código de forma limpa, legível e consistente.
->>>>>>> 69023828
 
 Além dos benefícios dentro de organizações e equipes individuais, a adoção de formatadores consistentes em todo o ecossistema web beneficia a todos, preservando a familiaridade ao alternar entre projetos e ajudando os recém-chegados a aprender e reconhecer padrões de forma mais intuitiva, sem distrações.
 
