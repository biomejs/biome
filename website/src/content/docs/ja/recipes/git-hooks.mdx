--- conflicted
+++ resolved
@@ -57,19 +57,6 @@
 
 設定後、`lefthook install` を実行してフックのセットアップを完了させましょう。
 
-<<<<<<< HEAD
-=======
-プロジェクトに `package.json` が含まれている場合、パッケージのインストール時に `scripts.postinstall` を使って自動的に _Lefthook_ のフックを設定することができます：
-
-```json title="package.json"
-{
-  "scripts": {
-    "postinstall": "lefthook"
-  }
-}
-```
-
->>>>>>> 33e5683d
 
 ## Husky
 
