---
title: Lint Rules
description: List of available lint rules.
---

Below the list of rules supported by Biome, divided by group. Here's a legend of the emojis:
- The emoji ✅ indicates that the rule is part of the recommended rules.
- The emoji 🔧 indicates that the rule provides a code action (fix) that is **safe** to apply.
- The emoji ⚠️ indicates that the rule provides a code action (fix) that is **unsafe** to apply.

## Accessibility

Rules focused on preventing accessibility problems.
| Rule name | Properties |  Description |
| --- | --- | --- |
| [noAccessKey](/linter/rules/no-access-key) | Enforce that the <code>accessKey</code> attribute is not used on any HTML element. | <span aria-label="Recommended" role="img" title="Recommended">✅ </span><span aria-label="The rule has an unsafe fix" role="img" title="The rule has an unsafe fix">⚠️ </span> |
| [noAriaUnsupportedElements](/linter/rules/no-aria-unsupported-elements) | Enforce that elements that do not support ARIA roles, states, and properties do not have those attributes. | <span aria-label="Recommended" role="img" title="Recommended">✅ </span><span aria-label="The rule has an unsafe fix" role="img" title="The rule has an unsafe fix">⚠️ </span> |
| [noAutofocus](/linter/rules/no-autofocus) | Enforce that autoFocus prop is not used on elements. | <span aria-label="Recommended" role="img" title="Recommended">✅ </span><span aria-label="The rule has an unsafe fix" role="img" title="The rule has an unsafe fix">⚠️ </span> |
| [noBlankTarget](/linter/rules/no-blank-target) | Disallow <code>target=&quot;_blank&quot;</code> attribute without <code>rel=&quot;noreferrer&quot;</code> | <span aria-label="Recommended" role="img" title="Recommended">✅ </span><span aria-label="The rule has a safe fix" role="img" title="The rule has a safe fix">🔧 </span> |
| [noDistractingElements](/linter/rules/no-distracting-elements) | Enforces that no distracting elements are used. | <span aria-label="Recommended" role="img" title="Recommended">✅ </span><span aria-label="The rule has an unsafe fix" role="img" title="The rule has an unsafe fix">⚠️ </span> |
| [noHeaderScope](/linter/rules/no-header-scope) | The scope prop should be used only on <code>&lt;th&gt;</code> elements. | <span aria-label="Recommended" role="img" title="Recommended">✅ </span><span aria-label="The rule has an unsafe fix" role="img" title="The rule has an unsafe fix">⚠️ </span> |
| [noInteractiveElementToNoninteractiveRole](/linter/rules/no-interactive-element-to-noninteractive-role) | Enforce that non-interactive ARIA roles are not assigned to interactive HTML elements. | <span aria-label="Recommended" role="img" title="Recommended">✅ </span><span aria-label="The rule has an unsafe fix" role="img" title="The rule has an unsafe fix">⚠️ </span> |
| [noNoninteractiveElementToInteractiveRole](/linter/rules/no-noninteractive-element-to-interactive-role) | Enforce that interactive ARIA roles are not assigned to non-interactive HTML elements. | <span aria-label="Recommended" role="img" title="Recommended">✅ </span><span aria-label="The rule has an unsafe fix" role="img" title="The rule has an unsafe fix">⚠️ </span> |
| [noNoninteractiveTabindex](/linter/rules/no-noninteractive-tabindex) | Enforce that <code>tabIndex</code> is not assigned to non-interactive HTML elements. | <span aria-label="Recommended" role="img" title="Recommended">✅ </span> |
| [noPositiveTabindex](/linter/rules/no-positive-tabindex) | Prevent the usage of positive integers on <code>tabIndex</code> property | <span aria-label="Recommended" role="img" title="Recommended">✅ </span><span aria-label="The rule has an unsafe fix" role="img" title="The rule has an unsafe fix">⚠️ </span> |
| [noRedundantAlt](/linter/rules/no-redundant-alt) | Enforce <code>img</code> alt prop does not contain the word &quot;image&quot;, &quot;picture&quot;, or &quot;photo&quot;. | <span aria-label="Recommended" role="img" title="Recommended">✅ </span> |
| [noRedundantRoles](/linter/rules/no-redundant-roles) | Enforce explicit <code>role</code> property is not the same as implicit/default role property on an element. | <span aria-label="Recommended" role="img" title="Recommended">✅ </span><span aria-label="The rule has an unsafe fix" role="img" title="The rule has an unsafe fix">⚠️ </span> |
| [noSvgWithoutTitle](/linter/rules/no-svg-without-title) | Enforces the usage of the <code>title</code> element for the <code>svg</code> element. | <span aria-label="Recommended" role="img" title="Recommended">✅ </span> |
| [useAltText](/linter/rules/use-alt-text) | Enforce that all elements that require alternative text have meaningful information to relay back to the end user. | <span aria-label="Recommended" role="img" title="Recommended">✅ </span> |
| [useAnchorContent](/linter/rules/use-anchor-content) | Enforce that anchors have content and that the content is accessible to screen readers. | <span aria-label="Recommended" role="img" title="Recommended">✅ </span><span aria-label="The rule has an unsafe fix" role="img" title="The rule has an unsafe fix">⚠️ </span> |
| [useAriaActivedescendantWithTabindex](/linter/rules/use-aria-activedescendant-with-tabindex) | Enforce that <code>tabIndex</code> is assigned to non-interactive HTML elements with <code>aria-activedescendant</code>. | <span aria-label="Recommended" role="img" title="Recommended">✅ </span><span aria-label="The rule has an unsafe fix" role="img" title="The rule has an unsafe fix">⚠️ </span> |
| [useAriaPropsForRole](/linter/rules/use-aria-props-for-role) | Enforce that elements with ARIA roles must have all required ARIA attributes for that role. | <span aria-label="Recommended" role="img" title="Recommended">✅ </span> |
| [useButtonType](/linter/rules/use-button-type) | Enforces the usage of the attribute <code>type</code> for the element <code>button</code> | <span aria-label="Recommended" role="img" title="Recommended">✅ </span> |
| [useHeadingContent](/linter/rules/use-heading-content) | Enforce that heading elements (h1, h2, etc.) have content and that the content is accessible to screen readers. Accessible means that it is not hidden using the aria-hidden prop. | <span aria-label="Recommended" role="img" title="Recommended">✅ </span> |
| [useHtmlLang](/linter/rules/use-html-lang) | Enforce that <code>html</code> element has <code>lang</code> attribute. | <span aria-label="Recommended" role="img" title="Recommended">✅ </span> |
| [useIframeTitle](/linter/rules/use-iframe-title) | Enforces the usage of the attribute <code>title</code> for the element <code>iframe</code>. | <span aria-label="Recommended" role="img" title="Recommended">✅ </span> |
| [useKeyWithClickEvents](/linter/rules/use-key-with-click-events) | Enforce onClick is accompanied by at least one of the following: <code>onKeyUp</code>, <code>onKeyDown</code>, <code>onKeyPress</code>. | <span aria-label="Recommended" role="img" title="Recommended">✅ </span> |
| [useKeyWithMouseEvents](/linter/rules/use-key-with-mouse-events) | Enforce <code>onMouseOver</code> / <code>onMouseOut</code> are accompanied by <code>onFocus</code> / <code>onBlur</code>. | <span aria-label="Recommended" role="img" title="Recommended">✅ </span> |
| [useMediaCaption](/linter/rules/use-media-caption) | Enforces that <code>audio</code> and <code>video</code> elements must have a <code>track</code> for captions. | <span aria-label="Recommended" role="img" title="Recommended">✅ </span> |
| [useValidAnchor](/linter/rules/use-valid-anchor) | Enforce that all anchors are valid, and they are navigable elements. | <span aria-label="Recommended" role="img" title="Recommended">✅ </span> |
| [useValidAriaProps](/linter/rules/use-valid-aria-props) | Ensures that ARIA properties <code>aria-*</code> are all valid. | <span aria-label="Recommended" role="img" title="Recommended">✅ </span><span aria-label="The rule has an unsafe fix" role="img" title="The rule has an unsafe fix">⚠️ </span> |
| [useValidAriaValues](/linter/rules/use-valid-aria-values) | Enforce that ARIA state and property values are valid. | <span aria-label="Recommended" role="img" title="Recommended">✅ </span> |
| [useValidLang](/linter/rules/use-valid-lang) | Ensure that the attribute passed to the <code>lang</code> attribute is a correct ISO language and/or country. | <span aria-label="Recommended" role="img" title="Recommended">✅ </span> |

## Complexity

Rules that focus on inspecting complex code that could be simplified.
| Rule name | Properties |  Description |
| --- | --- | --- |
| [noBannedTypes](/linter/rules/no-banned-types) | Disallow primitive type aliases and misleading types. | <span aria-label="Recommended" role="img" title="Recommended">✅ </span><span aria-label="The rule has a safe fix" role="img" title="The rule has a safe fix">🔧 </span> |
| [noExcessiveCognitiveComplexity](/linter/rules/no-excessive-cognitive-complexity) | Disallow functions that exceed a given Cognitive Complexity score. |  |
| [noExtraBooleanCast](/linter/rules/no-extra-boolean-cast) | Disallow unnecessary boolean casts | <span aria-label="Recommended" role="img" title="Recommended">✅ </span><span aria-label="The rule has an unsafe fix" role="img" title="The rule has an unsafe fix">⚠️ </span> |
| [noForEach](/linter/rules/no-for-each) | Prefer <code>for...of</code> statement instead of <code>Array.forEach</code>. | <span aria-label="Recommended" role="img" title="Recommended">✅ </span> |
| [noMultipleSpacesInRegularExpressionLiterals](/linter/rules/no-multiple-spaces-in-regular-expression-literals) | Disallow unclear usage of consecutive space characters in regular expression literals | <span aria-label="Recommended" role="img" title="Recommended">✅ </span><span aria-label="The rule has an unsafe fix" role="img" title="The rule has an unsafe fix">⚠️ </span> |
| [noStaticOnlyClass](/linter/rules/no-static-only-class) | This rule reports when a class has no non-static members, such as for a class used exclusively as a static namespace. | <span aria-label="Recommended" role="img" title="Recommended">✅ </span> |
| [noThisInStatic](/linter/rules/no-this-in-static) | Disallow <code>this</code> and <code>super</code> in <code>static</code> contexts. | <span aria-label="Recommended" role="img" title="Recommended">✅ </span><span aria-label="The rule has an unsafe fix" role="img" title="The rule has an unsafe fix">⚠️ </span> |
| [noUselessCatch](/linter/rules/no-useless-catch) | Disallow unnecessary <code>catch</code> clauses. | <span aria-label="Recommended" role="img" title="Recommended">✅ </span> |
| [noUselessConstructor](/linter/rules/no-useless-constructor) | Disallow unnecessary constructors. | <span aria-label="Recommended" role="img" title="Recommended">✅ </span><span aria-label="The rule has an unsafe fix" role="img" title="The rule has an unsafe fix">⚠️ </span> |
| [noUselessEmptyExport](/linter/rules/no-useless-empty-export) | Disallow empty exports that don't change anything in a module file. | <span aria-label="Recommended" role="img" title="Recommended">✅ </span><span aria-label="The rule has a safe fix" role="img" title="The rule has a safe fix">🔧 </span> |
| [noUselessFragments](/linter/rules/no-useless-fragments) | Disallow unnecessary fragments | <span aria-label="Recommended" role="img" title="Recommended">✅ </span><span aria-label="The rule has an unsafe fix" role="img" title="The rule has an unsafe fix">⚠️ </span> |
| [noUselessLabel](/linter/rules/no-useless-label) | Disallow unnecessary labels. | <span aria-label="Recommended" role="img" title="Recommended">✅ </span><span aria-label="The rule has a safe fix" role="img" title="The rule has a safe fix">🔧 </span> |
| [noUselessRename](/linter/rules/no-useless-rename) | Disallow renaming import, export, and destructured assignments to the same name. | <span aria-label="Recommended" role="img" title="Recommended">✅ </span><span aria-label="The rule has a safe fix" role="img" title="The rule has a safe fix">🔧 </span> |
| [noUselessSwitchCase](/linter/rules/no-useless-switch-case) | Disallow useless <code>case</code> in <code>switch</code> statements. | <span aria-label="Recommended" role="img" title="Recommended">✅ </span><span aria-label="The rule has an unsafe fix" role="img" title="The rule has an unsafe fix">⚠️ </span> |
| [noUselessThisAlias](/linter/rules/no-useless-this-alias) | Disallow useless <code>this</code> aliasing. | <span aria-label="Recommended" role="img" title="Recommended">✅ </span><span aria-label="The rule has a safe fix" role="img" title="The rule has a safe fix">🔧 </span> |
| [noUselessTypeConstraint](/linter/rules/no-useless-type-constraint) | Disallow using <code>any</code> or <code>unknown</code> as type constraint. | <span aria-label="Recommended" role="img" title="Recommended">✅ </span><span aria-label="The rule has a safe fix" role="img" title="The rule has a safe fix">🔧 </span> |
| [noVoid](/linter/rules/no-void) | Disallow the use of <code>void</code> operators, which is not a familiar operator. |  |
| [noWith](/linter/rules/no-with) | Disallow <code>with</code> statements in non-strict contexts. | <span aria-label="Recommended" role="img" title="Recommended">✅ </span> |
| [useArrowFunction](/linter/rules/use-arrow-function) | Use arrow functions over function expressions. | <span aria-label="Recommended" role="img" title="Recommended">✅ </span><span aria-label="The rule has a safe fix" role="img" title="The rule has a safe fix">🔧 </span> |
| [useFlatMap](/linter/rules/use-flat-map) | Promotes the use of <code>.flatMap()</code> when <code>map().flat()</code> are used together. | <span aria-label="Recommended" role="img" title="Recommended">✅ </span><span aria-label="The rule has a safe fix" role="img" title="The rule has a safe fix">🔧 </span> |
| [useLiteralKeys](/linter/rules/use-literal-keys) | Enforce the usage of a literal access to properties over computed property access. | <span aria-label="Recommended" role="img" title="Recommended">✅ </span><span aria-label="The rule has an unsafe fix" role="img" title="The rule has an unsafe fix">⚠️ </span> |
| [useOptionalChain](/linter/rules/use-optional-chain) | Enforce using concise optional chain instead of chained logical expressions. | <span aria-label="Recommended" role="img" title="Recommended">✅ </span><span aria-label="The rule has an unsafe fix" role="img" title="The rule has an unsafe fix">⚠️ </span> |
| [useSimpleNumberKeys](/linter/rules/use-simple-number-keys) | Disallow number literal object member names which are not base10 or uses underscore as separator | <span aria-label="Recommended" role="img" title="Recommended">✅ </span><span aria-label="The rule has a safe fix" role="img" title="The rule has a safe fix">🔧 </span> |
| [useSimplifiedLogicExpression](/linter/rules/use-simplified-logic-expression) | Discard redundant terms from logical expressions. | <span aria-label="The rule has an unsafe fix" role="img" title="The rule has an unsafe fix">⚠️ </span> |

## Correctness

Rules that detect code that is guaranteed to be incorrect or useless.
| Rule name | Properties |  Description |
| --- | --- | --- |
| [noChildrenProp](/linter/rules/no-children-prop) | Prevent passing of <strong>children</strong> as props. | <span aria-label="Recommended" role="img" title="Recommended">✅ </span> |
| [noConstAssign](/linter/rules/no-const-assign) | Prevents from having <code>const</code> variables being re-assigned. | <span aria-label="Recommended" role="img" title="Recommended">✅ </span><span aria-label="The rule has an unsafe fix" role="img" title="The rule has an unsafe fix">⚠️ </span> |
| [noConstantCondition](/linter/rules/no-constant-condition) | Disallow constant expressions in conditions | <span aria-label="Recommended" role="img" title="Recommended">✅ </span> |
| [noConstructorReturn](/linter/rules/no-constructor-return) | Disallow returning a value from a <code>constructor</code>. | <span aria-label="Recommended" role="img" title="Recommended">✅ </span> |
| [noEmptyCharacterClassInRegex](/linter/rules/no-empty-character-class-in-regex) | Disallow empty character classes in regular expression literals. | <span aria-label="Recommended" role="img" title="Recommended">✅ </span> |
| [noEmptyPattern](/linter/rules/no-empty-pattern) | Disallows empty destructuring patterns. | <span aria-label="Recommended" role="img" title="Recommended">✅ </span> |
| [noGlobalObjectCalls](/linter/rules/no-global-object-calls) | Disallow calling global object properties as functions | <span aria-label="Recommended" role="img" title="Recommended">✅ </span> |
| [noInnerDeclarations](/linter/rules/no-inner-declarations) | Disallow <code>function</code> and <code>var</code> declarations that are accessible outside their block. | <span aria-label="Recommended" role="img" title="Recommended">✅ </span> |
| [noInvalidConstructorSuper](/linter/rules/no-invalid-constructor-super) | Prevents the incorrect use of <code>super()</code> inside classes. It also checks whether a call <code>super()</code> is missing from classes that extends other constructors. | <span aria-label="Recommended" role="img" title="Recommended">✅ </span> |
| [noInvalidNewBuiltin](/linter/rules/no-invalid-new-builtin) | Disallow <code>new</code> operators with global non-constructor functions. | <span aria-label="Recommended" role="img" title="Recommended">✅ </span><span aria-label="The rule has an unsafe fix" role="img" title="The rule has an unsafe fix">⚠️ </span> |
| [noNewSymbol](/linter/rules/no-new-symbol) | Disallow <code>new</code> operators with the <code>Symbol</code> object. | <span aria-label="The rule has an unsafe fix" role="img" title="The rule has an unsafe fix">⚠️ </span> |
| [noNonoctalDecimalEscape](/linter/rules/no-nonoctal-decimal-escape) | Disallow <code>\8</code> and <code>\9</code> escape sequences in string literals. | <span aria-label="Recommended" role="img" title="Recommended">✅ </span><span aria-label="The rule has an unsafe fix" role="img" title="The rule has an unsafe fix">⚠️ </span> |
| [noPrecisionLoss](/linter/rules/no-precision-loss) | Disallow literal numbers that lose precision | <span aria-label="Recommended" role="img" title="Recommended">✅ </span> |
| [noRenderReturnValue](/linter/rules/no-render-return-value) | Prevent the usage of the return value of <code>React.render</code>. | <span aria-label="Recommended" role="img" title="Recommended">✅ </span> |
| [noSelfAssign](/linter/rules/no-self-assign) | Disallow assignments where both sides are exactly the same. | <span aria-label="Recommended" role="img" title="Recommended">✅ </span> |
| [noSetterReturn](/linter/rules/no-setter-return) | Disallow returning a value from a setter | <span aria-label="Recommended" role="img" title="Recommended">✅ </span> |
| [noStringCaseMismatch](/linter/rules/no-string-case-mismatch) | Disallow comparison of expressions modifying the string case with non-compliant value. | <span aria-label="Recommended" role="img" title="Recommended">✅ </span><span aria-label="The rule has an unsafe fix" role="img" title="The rule has an unsafe fix">⚠️ </span> |
| [noSwitchDeclarations](/linter/rules/no-switch-declarations) | Disallow lexical declarations in <code>switch</code> clauses. | <span aria-label="Recommended" role="img" title="Recommended">✅ </span><span aria-label="The rule has an unsafe fix" role="img" title="The rule has an unsafe fix">⚠️ </span> |
| [noUndeclaredVariables](/linter/rules/no-undeclared-variables) | Prevents the usage of variables that haven't been declared inside the document. |  |
| [noUnnecessaryContinue](/linter/rules/no-unnecessary-continue) | Avoid using unnecessary <code>continue</code>. | <span aria-label="Recommended" role="img" title="Recommended">✅ </span><span aria-label="The rule has an unsafe fix" role="img" title="The rule has an unsafe fix">⚠️ </span> |
| [noUnreachable](/linter/rules/no-unreachable) | Disallow unreachable code | <span aria-label="Recommended" role="img" title="Recommended">✅ </span> |
| [noUnreachableSuper](/linter/rules/no-unreachable-super) | Ensures the <code>super()</code> constructor is called exactly once on every code  path in a class constructor before <code>this</code> is accessed if the class has a superclass | <span aria-label="Recommended" role="img" title="Recommended">✅ </span> |
| [noUnsafeFinally](/linter/rules/no-unsafe-finally) | Disallow control flow statements in finally blocks. | <span aria-label="Recommended" role="img" title="Recommended">✅ </span> |
| [noUnsafeOptionalChaining](/linter/rules/no-unsafe-optional-chaining) | Disallow the use of optional chaining in contexts where the undefined value is not allowed. | <span aria-label="Recommended" role="img" title="Recommended">✅ </span> |
| [noUnusedLabels](/linter/rules/no-unused-labels) | Disallow unused labels. | <span aria-label="Recommended" role="img" title="Recommended">✅ </span><span aria-label="The rule has an unsafe fix" role="img" title="The rule has an unsafe fix">⚠️ </span> |
| [noUnusedVariables](/linter/rules/no-unused-variables) | Disallow unused variables. | <span aria-label="The rule has an unsafe fix" role="img" title="The rule has an unsafe fix">⚠️ </span> |
| [noVoidElementsWithChildren](/linter/rules/no-void-elements-with-children) | This rules prevents void elements (AKA self-closing elements) from having children. | <span aria-label="Recommended" role="img" title="Recommended">✅ </span><span aria-label="The rule has an unsafe fix" role="img" title="The rule has an unsafe fix">⚠️ </span> |
| [noVoidTypeReturn](/linter/rules/no-void-type-return) | Disallow returning a value from a function with the return type 'void' | <span aria-label="Recommended" role="img" title="Recommended">✅ </span> |
| [useExhaustiveDependencies](/linter/rules/use-exhaustive-dependencies) | Enforce all dependencies are correctly specified in a React hook. | <span aria-label="Recommended" role="img" title="Recommended">✅ </span> |
| [useHookAtTopLevel](/linter/rules/use-hook-at-top-level) | Enforce that all React hooks are being called from the Top Level component functions. |  |
| [useIsNan](/linter/rules/use-is-nan) | Require calls to <code>isNaN()</code> when checking for <code>NaN</code>. | <span aria-label="Recommended" role="img" title="Recommended">✅ </span><span aria-label="The rule has an unsafe fix" role="img" title="The rule has an unsafe fix">⚠️ </span> |
| [useValidForDirection](/linter/rules/use-valid-for-direction) | Enforce &quot;for&quot; loop update clause moving the counter in the right direction. | <span aria-label="Recommended" role="img" title="Recommended">✅ </span> |
| [useYield](/linter/rules/use-yield) | Require generator functions to contain <code>yield</code>. | <span aria-label="Recommended" role="img" title="Recommended">✅ </span> |

## Performance

Rules catching ways your code could be written to run faster, or generally be more efficient.
| Rule name | Properties |  Description |
| --- | --- | --- |
| [noAccumulatingSpread](/linter/rules/no-accumulating-spread) | Disallow the use of spread (<code>...</code>) syntax on accumulators. | <span aria-label="Recommended" role="img" title="Recommended">✅ </span> |
| [noDelete](/linter/rules/no-delete) | Disallow the use of the <code>delete</code> operator. | <span aria-label="Recommended" role="img" title="Recommended">✅ </span><span aria-label="The rule has an unsafe fix" role="img" title="The rule has an unsafe fix">⚠️ </span> |

## Security

Rules that detect potential security flaws.
| Rule name | Properties |  Description |
| --- | --- | --- |
| [noDangerouslySetInnerHtml](/linter/rules/no-dangerously-set-inner-html) | Prevent the usage of dangerous JSX props | <span aria-label="Recommended" role="img" title="Recommended">✅ </span> |
| [noDangerouslySetInnerHtmlWithChildren](/linter/rules/no-dangerously-set-inner-html-with-children) | Report when a DOM element or a component uses both <code>children</code> and <code>dangerouslySetInnerHTML</code> prop. | <span aria-label="Recommended" role="img" title="Recommended">✅ </span> |

## Style

Rules enforcing a consistent and idiomatic way of writing your code.
| Rule name | Properties |  Description |
| --- | --- | --- |
| [noArguments](/linter/rules/no-arguments) | Disallow the use of <code>arguments</code> | <span aria-label="Recommended" role="img" title="Recommended">✅ </span> |
| [noCommaOperator](/linter/rules/no-comma-operator) | Disallow comma operator. | <span aria-label="Recommended" role="img" title="Recommended">✅ </span> |
| [noImplicitBoolean](/linter/rules/no-implicit-boolean) | Disallow implicit <code>true</code> values on JSX boolean attributes | <span aria-label="The rule has a safe fix" role="img" title="The rule has a safe fix">🔧 </span> |
| [noInferrableTypes](/linter/rules/no-inferrable-types) | Disallow type annotations for variables, parameters, and class properties initialized with a literal expression. | <span aria-label="Recommended" role="img" title="Recommended">✅ </span><span aria-label="The rule has a safe fix" role="img" title="The rule has a safe fix">🔧 </span> |
| [noNamespace](/linter/rules/no-namespace) | Disallow the use of TypeScript's <code>namespace</code>s. |  |
| [noNegationElse](/linter/rules/no-negation-else) | Disallow negation in the condition of an <code>if</code> statement if it has an <code>else</code> clause. | <span aria-label="The rule has a safe fix" role="img" title="The rule has a safe fix">🔧 </span> |
| [noNonNullAssertion](/linter/rules/no-non-null-assertion) | Disallow non-null assertions using the <code>!</code> postfix operator. | <span aria-label="Recommended" role="img" title="Recommended">✅ </span><span aria-label="The rule has an unsafe fix" role="img" title="The rule has an unsafe fix">⚠️ </span> |
| [noParameterAssign](/linter/rules/no-parameter-assign) | Disallow reassigning <code>function</code> parameters. | <span aria-label="Recommended" role="img" title="Recommended">✅ </span> |
| [noParameterProperties](/linter/rules/no-parameter-properties) | Disallow the use of parameter properties in class constructors. |  |
| [noRestrictedGlobals](/linter/rules/no-restricted-globals) | This rule allows you to specify global variable names that you don’t want to use in your application. |  |
| [noShoutyConstants](/linter/rules/no-shouty-constants) | Disallow the use of constants which its value is the upper-case version of its name. | <span aria-label="The rule has an unsafe fix" role="img" title="The rule has an unsafe fix">⚠️ </span> |
| [noUnusedTemplateLiteral](/linter/rules/no-unused-template-literal) | Disallow template literals if interpolation and special-character handling are not needed | <span aria-label="Recommended" role="img" title="Recommended">✅ </span><span aria-label="The rule has an unsafe fix" role="img" title="The rule has an unsafe fix">⚠️ </span> |
| [noUselessElse](/linter/rules/no-useless-else) | Disallow <code>else</code> block when the <code>if</code> block breaks early. | <span aria-label="Recommended" role="img" title="Recommended">✅ </span><span aria-label="The rule has an unsafe fix" role="img" title="The rule has an unsafe fix">⚠️ </span> |
| [noVar](/linter/rules/no-var) | Disallow the use of <code>var</code> | <span aria-label="Recommended" role="img" title="Recommended">✅ </span><span aria-label="The rule has an unsafe fix" role="img" title="The rule has an unsafe fix">⚠️ </span> |
| [useAsConstAssertion](/linter/rules/use-as-const-assertion) | Enforce the use of <code>as const</code> over literal type and type annotation. | <span aria-label="Recommended" role="img" title="Recommended">✅ </span><span aria-label="The rule has a safe fix" role="img" title="The rule has a safe fix">🔧 </span> |
| [useBlockStatements](/linter/rules/use-block-statements) | Requires following curly brace conventions. | <span aria-label="The rule has an unsafe fix" role="img" title="The rule has an unsafe fix">⚠️ </span> |
| [useCollapsedElseIf](/linter/rules/use-collapsed-else-if) | Enforce using <code>else if</code> instead of nested <code>if</code> in <code>else</code> clauses. | <span aria-label="The rule has a safe fix" role="img" title="The rule has a safe fix">🔧 </span> |
| [useConst](/linter/rules/use-const) | Require <code>const</code> declarations for variables that are never reassigned after declared. | <span aria-label="Recommended" role="img" title="Recommended">✅ </span><span aria-label="The rule has a safe fix" role="img" title="The rule has a safe fix">🔧 </span> |
| [useDefaultParameterLast](/linter/rules/use-default-parameter-last) | Enforce default function parameters and optional function parameters to be last. | <span aria-label="Recommended" role="img" title="Recommended">✅ </span><span aria-label="The rule has an unsafe fix" role="img" title="The rule has an unsafe fix">⚠️ </span> |
| [useEnumInitializers](/linter/rules/use-enum-initializers) | Require that each enum member value be explicitly initialized. | <span aria-label="Recommended" role="img" title="Recommended">✅ </span><span aria-label="The rule has a safe fix" role="img" title="The rule has a safe fix">🔧 </span> |
| [useExponentiationOperator](/linter/rules/use-exponentiation-operator) | Disallow the use of <code>Math.pow</code> in favor of the <code>**</code> operator. | <span aria-label="Recommended" role="img" title="Recommended">✅ </span><span aria-label="The rule has an unsafe fix" role="img" title="The rule has an unsafe fix">⚠️ </span> |
| [useFragmentSyntax](/linter/rules/use-fragment-syntax) | This rule enforces the use of <code>&lt;&gt;...&lt;/&gt;</code> over <code>&lt;Fragment&gt;...&lt;/Fragment&gt;</code>. | <span aria-label="The rule has an unsafe fix" role="img" title="The rule has an unsafe fix">⚠️ </span> |
| [useLiteralEnumMembers](/linter/rules/use-literal-enum-members) | Require all enum members to be literal values. | <span aria-label="Recommended" role="img" title="Recommended">✅ </span> |
| [useNamingConvention](/linter/rules/use-naming-convention) | Enforce naming conventions for everything across a codebase. | <span aria-label="The rule has a safe fix" role="img" title="The rule has a safe fix">🔧 </span> |
| [useNumericLiterals](/linter/rules/use-numeric-literals) | Disallow <code>parseInt()</code> and <code>Number.parseInt()</code> in favor of binary, octal, and hexadecimal literals | <span aria-label="Recommended" role="img" title="Recommended">✅ </span><span aria-label="The rule has an unsafe fix" role="img" title="The rule has an unsafe fix">⚠️ </span> |
| [useSelfClosingElements](/linter/rules/use-self-closing-elements) | Prevent extra closing tags for components without children | <span aria-label="Recommended" role="img" title="Recommended">✅ </span><span aria-label="The rule has an unsafe fix" role="img" title="The rule has an unsafe fix">⚠️ </span> |
| [useShorthandArrayType](/linter/rules/use-shorthand-array-type) | When expressing array types, this rule promotes the usage of <code>T[]</code> shorthand instead of <code>Array&lt;T&gt;</code>. | <span aria-label="The rule has an unsafe fix" role="img" title="The rule has an unsafe fix">⚠️ </span> |
| [useShorthandAssign](/linter/rules/use-shorthand-assign) | Require assignment operator shorthand where possible. | <span aria-label="The rule has an unsafe fix" role="img" title="The rule has an unsafe fix">⚠️ </span> |
| [useSingleCaseStatement](/linter/rules/use-single-case-statement) | Enforces switch clauses have a single statement, emits a quick fix wrapping the statements in a block. | <span aria-label="The rule has an unsafe fix" role="img" title="The rule has an unsafe fix">⚠️ </span> |
| [useSingleVarDeclarator](/linter/rules/use-single-var-declarator) | Disallow multiple variable declarations in the same variable statement | <span aria-label="Recommended" role="img" title="Recommended">✅ </span><span aria-label="The rule has an unsafe fix" role="img" title="The rule has an unsafe fix">⚠️ </span> |
| [useTemplate](/linter/rules/use-template) | Prefer template literals over string concatenation. | <span aria-label="Recommended" role="img" title="Recommended">✅ </span><span aria-label="The rule has an unsafe fix" role="img" title="The rule has an unsafe fix">⚠️ </span> |
| [useWhile](/linter/rules/use-while) | Enforce the use of <code>while</code> loops instead of <code>for</code> loops when the initializer and update expressions are not needed. | <span aria-label="Recommended" role="img" title="Recommended">✅ </span><span aria-label="The rule has a safe fix" role="img" title="The rule has a safe fix">🔧 </span> |

## Suspicious

Rules that detect code that is likely to be incorrect or useless.
| Rule name | Properties |  Description |
| --- | --- | --- |
| [noApproximativeNumericConstant](/linter/rules/no-approximative-numeric-constant) | Usually, the definition in the standard library is more precise than what people come up with or the used constant exceeds the maximum precision of the number type. |  |
| [noArrayIndexKey](/linter/rules/no-array-index-key) | Discourage the usage of Array index in keys. | <span aria-label="Recommended" role="img" title="Recommended">✅ </span> |
| [noAssignInExpressions](/linter/rules/no-assign-in-expressions) | Disallow assignments in expressions. | <span aria-label="Recommended" role="img" title="Recommended">✅ </span> |
| [noAsyncPromiseExecutor](/linter/rules/no-async-promise-executor) | Disallows using an async function as a Promise executor. | <span aria-label="Recommended" role="img" title="Recommended">✅ </span> |
| [noCatchAssign](/linter/rules/no-catch-assign) | Disallow reassigning exceptions in catch clauses. | <span aria-label="Recommended" role="img" title="Recommended">✅ </span> |
| [noClassAssign](/linter/rules/no-class-assign) | Disallow reassigning class members. | <span aria-label="Recommended" role="img" title="Recommended">✅ </span> |
| [noCommentText](/linter/rules/no-comment-text) | Prevent comments from being inserted as text nodes | <span aria-label="Recommended" role="img" title="Recommended">✅ </span><span aria-label="The rule has an unsafe fix" role="img" title="The rule has an unsafe fix">⚠️ </span> |
| [noCompareNegZero](/linter/rules/no-compare-neg-zero) | Disallow comparing against <code>-0</code> | <span aria-label="Recommended" role="img" title="Recommended">✅ </span><span aria-label="The rule has a safe fix" role="img" title="The rule has a safe fix">🔧 </span> |
| [noConfusingLabels](/linter/rules/no-confusing-labels) | Disallow labeled statements that are not loops. | <span aria-label="Recommended" role="img" title="Recommended">✅ </span> |
| [noConfusingVoidType](/linter/rules/no-confusing-void-type) | Disallow <code>void</code> type outside of generic or return types. | <span aria-label="Recommended" role="img" title="Recommended">✅ </span> |
| [noConsoleLog](/linter/rules/no-console-log) | Disallow the use of <code>console.log</code> |  |
| [noConstEnum](/linter/rules/no-const-enum) | Disallow TypeScript <code>const enum</code> | <span aria-label="Recommended" role="img" title="Recommended">✅ </span><span aria-label="The rule has a safe fix" role="img" title="The rule has a safe fix">🔧 </span> |
| [noControlCharactersInRegex](/linter/rules/no-control-characters-in-regex) | Prevents from having control characters and some escape sequences that match control characters in regular expressions. | <span aria-label="Recommended" role="img" title="Recommended">✅ </span> |
| [noDebugger](/linter/rules/no-debugger) | Disallow the use of <code>debugger</code> | <span aria-label="Recommended" role="img" title="Recommended">✅ </span><span aria-label="The rule has an unsafe fix" role="img" title="The rule has an unsafe fix">⚠️ </span> |
| [noDoubleEquals](/linter/rules/no-double-equals) | Require the use of <code>===</code> and <code>!==</code> | <span aria-label="Recommended" role="img" title="Recommended">✅ </span><span aria-label="The rule has an unsafe fix" role="img" title="The rule has an unsafe fix">⚠️ </span> |
| [noDuplicateCase](/linter/rules/no-duplicate-case) | Disallow duplicate case labels. | <span aria-label="Recommended" role="img" title="Recommended">✅ </span> |
| [noDuplicateClassMembers](/linter/rules/no-duplicate-class-members) | Disallow duplicate class members. | <span aria-label="Recommended" role="img" title="Recommended">✅ </span> |
| [noDuplicateJsxProps](/linter/rules/no-duplicate-jsx-props) | Prevents JSX properties to be assigned multiple times. | <span aria-label="Recommended" role="img" title="Recommended">✅ </span> |
| [noDuplicateObjectKeys](/linter/rules/no-duplicate-object-keys) | Prevents object literals having more than one property declaration for the same name. | <span aria-label="Recommended" role="img" title="Recommended">✅ </span><span aria-label="The rule has an unsafe fix" role="img" title="The rule has an unsafe fix">⚠️ </span> |
| [noDuplicateParameters](/linter/rules/no-duplicate-parameters) | Disallow duplicate function parameter name. | <span aria-label="Recommended" role="img" title="Recommended">✅ </span> |
| [noEmptyInterface](/linter/rules/no-empty-interface) | Disallow the declaration of empty interfaces. | <span aria-label="Recommended" role="img" title="Recommended">✅ </span><span aria-label="The rule has a safe fix" role="img" title="The rule has a safe fix">🔧 </span> |
| [noExplicitAny](/linter/rules/no-explicit-any) | Disallow the <code>any</code> type usage. | <span aria-label="Recommended" role="img" title="Recommended">✅ </span> |
| [noExtraNonNullAssertion](/linter/rules/no-extra-non-null-assertion) | Prevents the wrong usage of the non-null assertion operator (<code>!</code>) in TypeScript files. | <span aria-label="Recommended" role="img" title="Recommended">✅ </span><span aria-label="The rule has a safe fix" role="img" title="The rule has a safe fix">🔧 </span> |
| [noFallthroughSwitchClause](/linter/rules/no-fallthrough-switch-clause) | Disallow fallthrough of <code>switch</code> clauses. | <span aria-label="Recommended" role="img" title="Recommended">✅ </span> |
| [noFunctionAssign](/linter/rules/no-function-assign) | Disallow reassigning function declarations. | <span aria-label="Recommended" role="img" title="Recommended">✅ </span> |
| [noGlobalIsFinite](/linter/rules/no-global-is-finite) | Use <code>Number.isFinite</code> instead of global <code>isFinite</code>. | <span aria-label="Recommended" role="img" title="Recommended">✅ </span><span aria-label="The rule has an unsafe fix" role="img" title="The rule has an unsafe fix">⚠️ </span> |
| [noGlobalIsNan](/linter/rules/no-global-is-nan) | Use <code>Number.isNaN</code> instead of global <code>isNaN</code>. | <span aria-label="Recommended" role="img" title="Recommended">✅ </span><span aria-label="The rule has an unsafe fix" role="img" title="The rule has an unsafe fix">⚠️ </span> |
| [noImportAssign](/linter/rules/no-import-assign) | Disallow assigning to imported bindings | <span aria-label="Recommended" role="img" title="Recommended">✅ </span> |
| [noLabelVar](/linter/rules/no-label-var) | Disallow labels that share a name with a variable | <span aria-label="Recommended" role="img" title="Recommended">✅ </span> |
| [noMisleadingInstantiator](/linter/rules/no-misleading-instantiator) | Enforce proper usage of <code>new</code> and <code>constructor</code>. | <span aria-label="Recommended" role="img" title="Recommended">✅ </span> |
| [noMisrefactoredShorthandAssign](/linter/rules/no-misrefactored-shorthand-assign) | Disallow shorthand assign when variable appears on both sides. | <span aria-label="The rule has an unsafe fix" role="img" title="The rule has an unsafe fix">⚠️ </span> |
| [noPrototypeBuiltins](/linter/rules/no-prototype-builtins) | Disallow direct use of <code>Object.prototype</code> builtins. | <span aria-label="Recommended" role="img" title="Recommended">✅ </span> |
| [noRedeclare](/linter/rules/no-redeclare) | Disallow variable, function, class, and type redeclarations in the same scope. | <span aria-label="Recommended" role="img" title="Recommended">✅ </span> |
| [noRedundantUseStrict](/linter/rules/no-redundant-use-strict) | Prevents from having redundant <code>&quot;use strict&quot;</code>. | <span aria-label="Recommended" role="img" title="Recommended">✅ </span><span aria-label="The rule has a safe fix" role="img" title="The rule has a safe fix">🔧 </span> |
| [noSelfCompare](/linter/rules/no-self-compare) | Disallow comparisons where both sides are exactly the same. | <span aria-label="Recommended" role="img" title="Recommended">✅ </span> |
| [noShadowRestrictedNames](/linter/rules/no-shadow-restricted-names) | Disallow identifiers from shadowing restricted names. | <span aria-label="Recommended" role="img" title="Recommended">✅ </span> |
| [noSparseArray](/linter/rules/no-sparse-array) | Disallow sparse arrays | <span aria-label="Recommended" role="img" title="Recommended">✅ </span><span aria-label="The rule has an unsafe fix" role="img" title="The rule has an unsafe fix">⚠️ </span> |
| [noUnsafeDeclarationMerging](/linter/rules/no-unsafe-declaration-merging) | Disallow unsafe declaration merging between interfaces and classes. | <span aria-label="Recommended" role="img" title="Recommended">✅ </span> |
| [noUnsafeNegation](/linter/rules/no-unsafe-negation) | Disallow using unsafe negation. | <span aria-label="Recommended" role="img" title="Recommended">✅ </span><span aria-label="The rule has an unsafe fix" role="img" title="The rule has an unsafe fix">⚠️ </span> |
| [useDefaultSwitchClauseLast](/linter/rules/use-default-switch-clause-last) | Enforce default clauses in switch statements to be last | <span aria-label="Recommended" role="img" title="Recommended">✅ </span> |
| [useGetterReturn](/linter/rules/use-getter-return) | Enforce <code>get</code> methods to always return a value. | <span aria-label="Recommended" role="img" title="Recommended">✅ </span> |
| [useIsArray](/linter/rules/use-is-array) | Use <code>Array.isArray()</code> instead of <code>instanceof Array</code>. | <span aria-label="Recommended" role="img" title="Recommended">✅ </span><span aria-label="The rule has an unsafe fix" role="img" title="The rule has an unsafe fix">⚠️ </span> |
| [useNamespaceKeyword](/linter/rules/use-namespace-keyword) | Require using the <code>namespace</code> keyword over the <code>module</code> keyword to declare TypeScript namespaces. | <span aria-label="Recommended" role="img" title="Recommended">✅ </span><span aria-label="The rule has a safe fix" role="img" title="The rule has a safe fix">🔧 </span> |
| [useValidTypeof](/linter/rules/use-valid-typeof) | This rule verifies the result of <code>typeof $expr</code> unary expressions is being compared to valid values, either string literals containing valid type names or other <code>typeof</code> expressions | <span aria-label="Recommended" role="img" title="Recommended">✅ </span><span aria-label="The rule has an unsafe fix" role="img" title="The rule has an unsafe fix">⚠️ </span> |

## Nursery

New rules that are still under development.

Nursery rules require explicit opt-in via configuration on stable versions because they may still have bugs or performance problems.
They are enabled by default on nightly builds, but as they are unstable their diagnostic severity may be set to either error or
warning, depending on whether we intend for the rule to be recommended or not when it eventually gets stabilized.
Nursery rules get promoted to other groups once they become stable or may be removed.

Rules that belong to this group <strong>are not subject to semantic version</strong>.
| Rule name | Properties |  Description |
| --- | --- | --- |
| [noAriaHiddenOnFocusable](/linter/rules/no-aria-hidden-on-focusable) | Enforce that aria-hidden=&quot;true&quot; is not set on focusable elements. | <span aria-label="The rule has an unsafe fix" role="img" title="The rule has an unsafe fix">⚠️ </span> |
| [noDefaultExport](/linter/rules/no-default-export) | Disallow default exports. |  |
| [noDuplicateJsonKeys](/linter/rules/no-duplicate-json-keys) | Disallow two keys with the same name inside a JSON object. |  |
| [noEmptyBlockStatements](/linter/rules/no-empty-block-statements) | Disallow empty block statements and static blocks. |  |
| [noImplicitAnyLet](/linter/rules/no-implicit-any-let) | Disallow use of implicit <code>any</code> type on variable declarations. |  |
| [noUnusedImports](/linter/rules/no-unused-imports) | Disallow unused imports. | <span aria-label="The rule has a safe fix" role="img" title="The rule has a safe fix">🔧 </span> |
| [noUnusedPrivateClassMembers](/linter/rules/no-unused-private-class-members) | Disallow unused private class members | <span aria-label="The rule has an unsafe fix" role="img" title="The rule has an unsafe fix">⚠️ </span> |
| [noUselessLoneBlockStatements](/linter/rules/no-useless-lone-block-statements) | Disallow unnecessary nested block statements. | <span aria-label="The rule has an unsafe fix" role="img" title="The rule has an unsafe fix">⚠️ </span> |
| [useAwait](/linter/rules/use-await) | Ensure <code>async</code> functions utilize <code>await</code>. |  |
| [useForOf](/linter/rules/use-for-of) | This rule recommends a <code>for-of</code> loop when in a <code>for</code> loop, the index used to extract an item from the iterated array. |  |
| [useGroupedTypeImport](/linter/rules/use-grouped-type-import) | Enforce the use of <code>import type</code> when an <code>import</code> only has specifiers with <code>type</code> qualifier. | <span aria-label="The rule has an unsafe fix" role="img" title="The rule has an unsafe fix">⚠️ </span> |
| [useImportRestrictions](/linter/rules/use-import-restrictions) | Disallows package private imports. |  |
<<<<<<< HEAD
| [useShorthandAssign](/linter/rules/use-shorthand-assign) | Require assignment operator shorthand where possible. | <span aria-label="The rule has an unsafe fix" role="img" title="The rule has an unsafe fix">⚠️ </span> |
| [useShorthandFunctionType](/linter/rules/use-shorthand-function-type) | Enforce using function types instead of object type with call signatures. | <span aria-label="The rule has a safe fix" role="img" title="The rule has a safe fix">🔧 </span> |
=======
| [useRegexLiterals](/linter/rules/use-regex-literals) | Enforce the use of the regular expression literals instead of the RegExp constructor if possible. | <span aria-label="The rule has an unsafe fix" role="img" title="The rule has an unsafe fix">⚠️ </span> |
| [useValidAriaRole](/linter/rules/use-valid-aria-role) | Elements with ARIA roles must use a valid, non-abstract ARIA role. | <span aria-label="The rule has an unsafe fix" role="img" title="The rule has an unsafe fix">⚠️ </span> |
>>>>>>> 6739a514
<|MERGE_RESOLUTION|>--- conflicted
+++ resolved
@@ -239,10 +239,5 @@
 | [useForOf](/linter/rules/use-for-of) | This rule recommends a <code>for-of</code> loop when in a <code>for</code> loop, the index used to extract an item from the iterated array. |  |
 | [useGroupedTypeImport](/linter/rules/use-grouped-type-import) | Enforce the use of <code>import type</code> when an <code>import</code> only has specifiers with <code>type</code> qualifier. | <span aria-label="The rule has an unsafe fix" role="img" title="The rule has an unsafe fix">⚠️ </span> |
 | [useImportRestrictions](/linter/rules/use-import-restrictions) | Disallows package private imports. |  |
-<<<<<<< HEAD
-| [useShorthandAssign](/linter/rules/use-shorthand-assign) | Require assignment operator shorthand where possible. | <span aria-label="The rule has an unsafe fix" role="img" title="The rule has an unsafe fix">⚠️ </span> |
-| [useShorthandFunctionType](/linter/rules/use-shorthand-function-type) | Enforce using function types instead of object type with call signatures. | <span aria-label="The rule has a safe fix" role="img" title="The rule has a safe fix">🔧 </span> |
-=======
 | [useRegexLiterals](/linter/rules/use-regex-literals) | Enforce the use of the regular expression literals instead of the RegExp constructor if possible. | <span aria-label="The rule has an unsafe fix" role="img" title="The rule has an unsafe fix">⚠️ </span> |
-| [useValidAriaRole](/linter/rules/use-valid-aria-role) | Elements with ARIA roles must use a valid, non-abstract ARIA role. | <span aria-label="The rule has an unsafe fix" role="img" title="The rule has an unsafe fix">⚠️ </span> |
->>>>>>> 6739a514
+| [useValidAriaRole](/linter/rules/use-valid-aria-role) | Elements with ARIA roles must use a valid, non-abstract ARIA role. | <span aria-label="The rule has an unsafe fix" role="img" title="The rule has an unsafe fix">⚠️ </span> |