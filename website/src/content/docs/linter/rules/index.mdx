---
title: Rules
description: List of available lint rules.
---

Below the list of rules supported by Biome, divided by group. Here's a legend of the emojis:
- The emoji ✅ indicates that the rule is part of the recommended rules.
- The emoji 🔧 indicates that the rule provides a code action (fix) that is **safe** to apply.
- The emoji ⚠️ indicates that the rule provides a code action (fix) that is **unsafe** to apply.

## Accessibility

Rules focused on preventing accessibility problems.
| Rule name | Description | Properties |
| --- | --- | --- |
| [noAccessKey](/linter/rules/no-access-key) | Enforce that the <code>accessKey</code> attribute is not used on any HTML element. | <span aria-label="Recommended" role="img" title="Recommended">✅ </span><span aria-label="The rule has an unsafe fix" role="img" title="The rule has an unsafe fix">⚠️ </span> |
| [noAriaHiddenOnFocusable](/linter/rules/no-aria-hidden-on-focusable) | Enforce that aria-hidden=&quot;true&quot; is not set on focusable elements. | <span aria-label="Recommended" role="img" title="Recommended">✅ </span><span aria-label="The rule has an unsafe fix" role="img" title="The rule has an unsafe fix">⚠️ </span> |
| [noAriaUnsupportedElements](/linter/rules/no-aria-unsupported-elements) | Enforce that elements that do not support ARIA roles, states, and properties do not have those attributes. | <span aria-label="Recommended" role="img" title="Recommended">✅ </span><span aria-label="The rule has an unsafe fix" role="img" title="The rule has an unsafe fix">⚠️ </span> |
| [noAutofocus](/linter/rules/no-autofocus) | Enforce that autoFocus prop is not used on elements. | <span aria-label="Recommended" role="img" title="Recommended">✅ </span><span aria-label="The rule has an unsafe fix" role="img" title="The rule has an unsafe fix">⚠️ </span> |
| [noBlankTarget](/linter/rules/no-blank-target) | Disallow <code>target=&quot;_blank&quot;</code> attribute without <code>rel=&quot;noreferrer&quot;</code> | <span aria-label="Recommended" role="img" title="Recommended">✅ </span><span aria-label="The rule has a safe fix" role="img" title="The rule has a safe fix">🔧 </span> |
| [noDistractingElements](/linter/rules/no-distracting-elements) | Enforces that no distracting elements are used. | <span aria-label="Recommended" role="img" title="Recommended">✅ </span><span aria-label="The rule has an unsafe fix" role="img" title="The rule has an unsafe fix">⚠️ </span> |
| [noHeaderScope](/linter/rules/no-header-scope) | The scope prop should be used only on <code>&lt;th&gt;</code> elements. | <span aria-label="Recommended" role="img" title="Recommended">✅ </span><span aria-label="The rule has an unsafe fix" role="img" title="The rule has an unsafe fix">⚠️ </span> |
| [noInteractiveElementToNoninteractiveRole](/linter/rules/no-interactive-element-to-noninteractive-role) | Enforce that non-interactive ARIA roles are not assigned to interactive HTML elements. | <span aria-label="Recommended" role="img" title="Recommended">✅ </span><span aria-label="The rule has an unsafe fix" role="img" title="The rule has an unsafe fix">⚠️ </span> |
| [noNoninteractiveElementToInteractiveRole](/linter/rules/no-noninteractive-element-to-interactive-role) | Enforce that interactive ARIA roles are not assigned to non-interactive HTML elements. | <span aria-label="Recommended" role="img" title="Recommended">✅ </span><span aria-label="The rule has an unsafe fix" role="img" title="The rule has an unsafe fix">⚠️ </span> |
| [noNoninteractiveTabindex](/linter/rules/no-noninteractive-tabindex) | Enforce that <code>tabIndex</code> is not assigned to non-interactive HTML elements. | <span aria-label="Recommended" role="img" title="Recommended">✅ </span><span aria-label="The rule has an unsafe fix" role="img" title="The rule has an unsafe fix">⚠️ </span> |
| [noPositiveTabindex](/linter/rules/no-positive-tabindex) | Prevent the usage of positive integers on <code>tabIndex</code> property | <span aria-label="Recommended" role="img" title="Recommended">✅ </span><span aria-label="The rule has an unsafe fix" role="img" title="The rule has an unsafe fix">⚠️ </span> |
| [noRedundantAlt](/linter/rules/no-redundant-alt) | Enforce <code>img</code> alt prop does not contain the word &quot;image&quot;, &quot;picture&quot;, or &quot;photo&quot;. | <span aria-label="Recommended" role="img" title="Recommended">✅ </span> |
| [noRedundantRoles](/linter/rules/no-redundant-roles) | Enforce explicit <code>role</code> property is not the same as implicit/default role property on an element. | <span aria-label="Recommended" role="img" title="Recommended">✅ </span><span aria-label="The rule has an unsafe fix" role="img" title="The rule has an unsafe fix">⚠️ </span> |
| [noSvgWithoutTitle](/linter/rules/no-svg-without-title) | Enforces the usage of the <code>title</code> element for the <code>svg</code> element. | <span aria-label="Recommended" role="img" title="Recommended">✅ </span> |
| [useAltText](/linter/rules/use-alt-text) | Enforce that all elements that require alternative text have meaningful information to relay back to the end user. | <span aria-label="Recommended" role="img" title="Recommended">✅ </span> |
| [useAnchorContent](/linter/rules/use-anchor-content) | Enforce that anchors have content and that the content is accessible to screen readers. | <span aria-label="Recommended" role="img" title="Recommended">✅ </span><span aria-label="The rule has an unsafe fix" role="img" title="The rule has an unsafe fix">⚠️ </span> |
| [useAriaActivedescendantWithTabindex](/linter/rules/use-aria-activedescendant-with-tabindex) | Enforce that <code>tabIndex</code> is assigned to non-interactive HTML elements with <code>aria-activedescendant</code>. | <span aria-label="Recommended" role="img" title="Recommended">✅ </span><span aria-label="The rule has an unsafe fix" role="img" title="The rule has an unsafe fix">⚠️ </span> |
| [useAriaPropsForRole](/linter/rules/use-aria-props-for-role) | Enforce that elements with ARIA roles must have all required ARIA attributes for that role. | <span aria-label="Recommended" role="img" title="Recommended">✅ </span> |
| [useButtonType](/linter/rules/use-button-type) | Enforces the usage of the attribute <code>type</code> for the element <code>button</code> | <span aria-label="Recommended" role="img" title="Recommended">✅ </span> |
| [useHeadingContent](/linter/rules/use-heading-content) | Enforce that heading elements (h1, h2, etc.) have content and that the content is accessible to screen readers. Accessible means that it is not hidden using the aria-hidden prop. | <span aria-label="Recommended" role="img" title="Recommended">✅ </span> |
| [useHtmlLang](/linter/rules/use-html-lang) | Enforce that <code>html</code> element has <code>lang</code> attribute. | <span aria-label="Recommended" role="img" title="Recommended">✅ </span> |
| [useIframeTitle](/linter/rules/use-iframe-title) | Enforces the usage of the attribute <code>title</code> for the element <code>iframe</code>. | <span aria-label="Recommended" role="img" title="Recommended">✅ </span> |
| [useKeyWithClickEvents](/linter/rules/use-key-with-click-events) | Enforce onClick is accompanied by at least one of the following: <code>onKeyUp</code>, <code>onKeyDown</code>, <code>onKeyPress</code>. | <span aria-label="Recommended" role="img" title="Recommended">✅ </span> |
| [useKeyWithMouseEvents](/linter/rules/use-key-with-mouse-events) | Enforce <code>onMouseOver</code> / <code>onMouseOut</code> are accompanied by <code>onFocus</code> / <code>onBlur</code>. | <span aria-label="Recommended" role="img" title="Recommended">✅ </span> |
| [useMediaCaption](/linter/rules/use-media-caption) | Enforces that <code>audio</code> and <code>video</code> elements must have a <code>track</code> for captions. | <span aria-label="Recommended" role="img" title="Recommended">✅ </span> |
| [useValidAnchor](/linter/rules/use-valid-anchor) | Enforce that all anchors are valid, and they are navigable elements. | <span aria-label="Recommended" role="img" title="Recommended">✅ </span> |
| [useValidAriaProps](/linter/rules/use-valid-aria-props) | Ensures that ARIA properties <code>aria-*</code> are all valid. | <span aria-label="Recommended" role="img" title="Recommended">✅ </span><span aria-label="The rule has an unsafe fix" role="img" title="The rule has an unsafe fix">⚠️ </span> |
| [useValidAriaRole](/linter/rules/use-valid-aria-role) | Elements with ARIA roles must use a valid, non-abstract ARIA role. | <span aria-label="Recommended" role="img" title="Recommended">✅ </span><span aria-label="The rule has an unsafe fix" role="img" title="The rule has an unsafe fix">⚠️ </span> |
| [useValidAriaValues](/linter/rules/use-valid-aria-values) | Enforce that ARIA state and property values are valid. | <span aria-label="Recommended" role="img" title="Recommended">✅ </span> |
| [useValidLang](/linter/rules/use-valid-lang) | Ensure that the attribute passed to the <code>lang</code> attribute is a correct ISO language and/or country. | <span aria-label="Recommended" role="img" title="Recommended">✅ </span> |

## Complexity

Rules that focus on inspecting complex code that could be simplified.
| Rule name | Description | Properties |
| --- | --- | --- |
| [noBannedTypes](/linter/rules/no-banned-types) | Disallow primitive type aliases and misleading types. | <span aria-label="Recommended" role="img" title="Recommended">✅ </span><span aria-label="The rule has a safe fix" role="img" title="The rule has a safe fix">🔧 </span> |
| [noEmptyTypeParameters](/linter/rules/no-empty-type-parameters) | Disallow empty type parameters in type aliases and interfaces. | <span aria-label="Recommended" role="img" title="Recommended">✅ </span> |
| [noExcessiveCognitiveComplexity](/linter/rules/no-excessive-cognitive-complexity) | Disallow functions that exceed a given Cognitive Complexity score. |  |
| [noExcessiveNestedTestSuites](/linter/rules/no-excessive-nested-test-suites) | This rule enforces a maximum depth to nested <code>describe()</code> in test files. | <span aria-label="Recommended" role="img" title="Recommended">✅ </span> |
| [noExtraBooleanCast](/linter/rules/no-extra-boolean-cast) | Disallow unnecessary boolean casts | <span aria-label="Recommended" role="img" title="Recommended">✅ </span><span aria-label="The rule has an unsafe fix" role="img" title="The rule has an unsafe fix">⚠️ </span> |
| [noForEach](/linter/rules/no-for-each) | Prefer <code>for...of</code> statement instead of <code>Array.forEach</code>. | <span aria-label="Recommended" role="img" title="Recommended">✅ </span> |
| [noMultipleSpacesInRegularExpressionLiterals](/linter/rules/no-multiple-spaces-in-regular-expression-literals) | Disallow unclear usage of consecutive space characters in regular expression literals | <span aria-label="Recommended" role="img" title="Recommended">✅ </span><span aria-label="The rule has a safe fix" role="img" title="The rule has a safe fix">🔧 </span> |
| [noStaticOnlyClass](/linter/rules/no-static-only-class) | This rule reports when a class has no non-static members, such as for a class used exclusively as a static namespace. | <span aria-label="Recommended" role="img" title="Recommended">✅ </span> |
| [noThisInStatic](/linter/rules/no-this-in-static) | Disallow <code>this</code> and <code>super</code> in <code>static</code> contexts. | <span aria-label="Recommended" role="img" title="Recommended">✅ </span><span aria-label="The rule has an unsafe fix" role="img" title="The rule has an unsafe fix">⚠️ </span> |
| [noUselessCatch](/linter/rules/no-useless-catch) | Disallow unnecessary <code>catch</code> clauses. | <span aria-label="Recommended" role="img" title="Recommended">✅ </span> |
| [noUselessConstructor](/linter/rules/no-useless-constructor) | Disallow unnecessary constructors. | <span aria-label="Recommended" role="img" title="Recommended">✅ </span><span aria-label="The rule has an unsafe fix" role="img" title="The rule has an unsafe fix">⚠️ </span> |
| [noUselessEmptyExport](/linter/rules/no-useless-empty-export) | Disallow empty exports that don't change anything in a module file. | <span aria-label="Recommended" role="img" title="Recommended">✅ </span><span aria-label="The rule has a safe fix" role="img" title="The rule has a safe fix">🔧 </span> |
| [noUselessFragments](/linter/rules/no-useless-fragments) | Disallow unnecessary fragments | <span aria-label="Recommended" role="img" title="Recommended">✅ </span><span aria-label="The rule has an unsafe fix" role="img" title="The rule has an unsafe fix">⚠️ </span> |
| [noUselessLabel](/linter/rules/no-useless-label) | Disallow unnecessary labels. | <span aria-label="Recommended" role="img" title="Recommended">✅ </span><span aria-label="The rule has a safe fix" role="img" title="The rule has a safe fix">🔧 </span> |
| [noUselessLoneBlockStatements](/linter/rules/no-useless-lone-block-statements) | Disallow unnecessary nested block statements. | <span aria-label="Recommended" role="img" title="Recommended">✅ </span><span aria-label="The rule has an unsafe fix" role="img" title="The rule has an unsafe fix">⚠️ </span> |
| [noUselessRename](/linter/rules/no-useless-rename) | Disallow renaming import, export, and destructured assignments to the same name. | <span aria-label="Recommended" role="img" title="Recommended">✅ </span><span aria-label="The rule has a safe fix" role="img" title="The rule has a safe fix">🔧 </span> |
| [noUselessSwitchCase](/linter/rules/no-useless-switch-case) | Disallow useless <code>case</code> in <code>switch</code> statements. | <span aria-label="Recommended" role="img" title="Recommended">✅ </span><span aria-label="The rule has an unsafe fix" role="img" title="The rule has an unsafe fix">⚠️ </span> |
| [noUselessTernary](/linter/rules/no-useless-ternary) | Disallow ternary operators when simpler alternatives exist. | <span aria-label="Recommended" role="img" title="Recommended">✅ </span><span aria-label="The rule has an unsafe fix" role="img" title="The rule has an unsafe fix">⚠️ </span> |
| [noUselessThisAlias](/linter/rules/no-useless-this-alias) | Disallow useless <code>this</code> aliasing. | <span aria-label="Recommended" role="img" title="Recommended">✅ </span><span aria-label="The rule has a safe fix" role="img" title="The rule has a safe fix">🔧 </span> |
| [noUselessTypeConstraint](/linter/rules/no-useless-type-constraint) | Disallow using <code>any</code> or <code>unknown</code> as type constraint. | <span aria-label="Recommended" role="img" title="Recommended">✅ </span><span aria-label="The rule has a safe fix" role="img" title="The rule has a safe fix">🔧 </span> |
| [noVoid](/linter/rules/no-void) | Disallow the use of <code>void</code> operators, which is not a familiar operator. |  |
| [noWith](/linter/rules/no-with) | Disallow <code>with</code> statements in non-strict contexts. | <span aria-label="Recommended" role="img" title="Recommended">✅ </span> |
| [useArrowFunction](/linter/rules/use-arrow-function) | Use arrow functions over function expressions. | <span aria-label="Recommended" role="img" title="Recommended">✅ </span><span aria-label="The rule has a safe fix" role="img" title="The rule has a safe fix">🔧 </span> |
| [useFlatMap](/linter/rules/use-flat-map) | Promotes the use of <code>.flatMap()</code> when <code>map().flat()</code> are used together. | <span aria-label="Recommended" role="img" title="Recommended">✅ </span><span aria-label="The rule has a safe fix" role="img" title="The rule has a safe fix">🔧 </span> |
| [useLiteralKeys](/linter/rules/use-literal-keys) | Enforce the usage of a literal access to properties over computed property access. | <span aria-label="Recommended" role="img" title="Recommended">✅ </span><span aria-label="The rule has an unsafe fix" role="img" title="The rule has an unsafe fix">⚠️ </span> |
| [useOptionalChain](/linter/rules/use-optional-chain) | Enforce using concise optional chain instead of chained logical expressions. | <span aria-label="Recommended" role="img" title="Recommended">✅ </span><span aria-label="The rule has an unsafe fix" role="img" title="The rule has an unsafe fix">⚠️ </span> |
| [useRegexLiterals](/linter/rules/use-regex-literals) | Enforce the use of the regular expression literals instead of the RegExp constructor if possible. | <span aria-label="Recommended" role="img" title="Recommended">✅ </span><span aria-label="The rule has an unsafe fix" role="img" title="The rule has an unsafe fix">⚠️ </span> |
| [useSimpleNumberKeys](/linter/rules/use-simple-number-keys) | Disallow number literal object member names which are not base10 or uses underscore as separator | <span aria-label="Recommended" role="img" title="Recommended">✅ </span><span aria-label="The rule has a safe fix" role="img" title="The rule has a safe fix">🔧 </span> |
| [useSimplifiedLogicExpression](/linter/rules/use-simplified-logic-expression) | Discard redundant terms from logical expressions. | <span aria-label="The rule has an unsafe fix" role="img" title="The rule has an unsafe fix">⚠️ </span> |

## Correctness

Rules that detect code that is guaranteed to be incorrect or useless.
| Rule name | Description | Properties |
| --- | --- | --- |
| [noChildrenProp](/linter/rules/no-children-prop) | Prevent passing of <strong>children</strong> as props. | <span aria-label="Recommended" role="img" title="Recommended">✅ </span> |
| [noConstAssign](/linter/rules/no-const-assign) | Prevents from having <code>const</code> variables being re-assigned. | <span aria-label="Recommended" role="img" title="Recommended">✅ </span><span aria-label="The rule has an unsafe fix" role="img" title="The rule has an unsafe fix">⚠️ </span> |
| [noConstantCondition](/linter/rules/no-constant-condition) | Disallow constant expressions in conditions | <span aria-label="Recommended" role="img" title="Recommended">✅ </span> |
| [noConstructorReturn](/linter/rules/no-constructor-return) | Disallow returning a value from a <code>constructor</code>. | <span aria-label="Recommended" role="img" title="Recommended">✅ </span> |
| [noEmptyCharacterClassInRegex](/linter/rules/no-empty-character-class-in-regex) | Disallow empty character classes in regular expression literals. | <span aria-label="Recommended" role="img" title="Recommended">✅ </span> |
| [noEmptyPattern](/linter/rules/no-empty-pattern) | Disallows empty destructuring patterns. | <span aria-label="Recommended" role="img" title="Recommended">✅ </span> |
| [noGlobalObjectCalls](/linter/rules/no-global-object-calls) | Disallow calling global object properties as functions | <span aria-label="Recommended" role="img" title="Recommended">✅ </span> |
| [noInnerDeclarations](/linter/rules/no-inner-declarations) | Disallow <code>function</code> and <code>var</code> declarations that are accessible outside their block. | <span aria-label="Recommended" role="img" title="Recommended">✅ </span> |
| [noInvalidConstructorSuper](/linter/rules/no-invalid-constructor-super) | Prevents the incorrect use of <code>super()</code> inside classes. It also checks whether a call <code>super()</code> is missing from classes that extends other constructors. | <span aria-label="Recommended" role="img" title="Recommended">✅ </span> |
| [noInvalidNewBuiltin](/linter/rules/no-invalid-new-builtin) | Disallow <code>new</code> operators with global non-constructor functions. | <span aria-label="Recommended" role="img" title="Recommended">✅ </span><span aria-label="The rule has an unsafe fix" role="img" title="The rule has an unsafe fix">⚠️ </span> |
| [noInvalidUseBeforeDeclaration](/linter/rules/no-invalid-use-before-declaration) | Disallow the use of variables and function parameters before their declaration | <span aria-label="Recommended" role="img" title="Recommended">✅ </span> |
| [noNewSymbol](/linter/rules/no-new-symbol) | Disallow <code>new</code> operators with the <code>Symbol</code> object. | <span aria-label="The rule has an unsafe fix" role="img" title="The rule has an unsafe fix">⚠️ </span> |
| [noNonoctalDecimalEscape](/linter/rules/no-nonoctal-decimal-escape) | Disallow <code>\8</code> and <code>\9</code> escape sequences in string literals. | <span aria-label="Recommended" role="img" title="Recommended">✅ </span><span aria-label="The rule has an unsafe fix" role="img" title="The rule has an unsafe fix">⚠️ </span> |
| [noPrecisionLoss](/linter/rules/no-precision-loss) | Disallow literal numbers that lose precision | <span aria-label="Recommended" role="img" title="Recommended">✅ </span> |
| [noRenderReturnValue](/linter/rules/no-render-return-value) | Prevent the usage of the return value of <code>React.render</code>. | <span aria-label="Recommended" role="img" title="Recommended">✅ </span> |
| [noSelfAssign](/linter/rules/no-self-assign) | Disallow assignments where both sides are exactly the same. | <span aria-label="Recommended" role="img" title="Recommended">✅ </span> |
| [noSetterReturn](/linter/rules/no-setter-return) | Disallow returning a value from a setter | <span aria-label="Recommended" role="img" title="Recommended">✅ </span> |
| [noStringCaseMismatch](/linter/rules/no-string-case-mismatch) | Disallow comparison of expressions modifying the string case with non-compliant value. | <span aria-label="Recommended" role="img" title="Recommended">✅ </span><span aria-label="The rule has an unsafe fix" role="img" title="The rule has an unsafe fix">⚠️ </span> |
| [noSwitchDeclarations](/linter/rules/no-switch-declarations) | Disallow lexical declarations in <code>switch</code> clauses. | <span aria-label="Recommended" role="img" title="Recommended">✅ </span><span aria-label="The rule has an unsafe fix" role="img" title="The rule has an unsafe fix">⚠️ </span> |
| [noUndeclaredVariables](/linter/rules/no-undeclared-variables) | Prevents the usage of variables that haven't been declared inside the document. |  |
| [noUnnecessaryContinue](/linter/rules/no-unnecessary-continue) | Avoid using unnecessary <code>continue</code>. | <span aria-label="Recommended" role="img" title="Recommended">✅ </span><span aria-label="The rule has an unsafe fix" role="img" title="The rule has an unsafe fix">⚠️ </span> |
| [noUnreachable](/linter/rules/no-unreachable) | Disallow unreachable code | <span aria-label="Recommended" role="img" title="Recommended">✅ </span> |
| [noUnreachableSuper](/linter/rules/no-unreachable-super) | Ensures the <code>super()</code> constructor is called exactly once on every code  path in a class constructor before <code>this</code> is accessed if the class has a superclass | <span aria-label="Recommended" role="img" title="Recommended">✅ </span> |
| [noUnsafeFinally](/linter/rules/no-unsafe-finally) | Disallow control flow statements in finally blocks. | <span aria-label="Recommended" role="img" title="Recommended">✅ </span> |
| [noUnsafeOptionalChaining](/linter/rules/no-unsafe-optional-chaining) | Disallow the use of optional chaining in contexts where the undefined value is not allowed. | <span aria-label="Recommended" role="img" title="Recommended">✅ </span> |
| [noUnusedImports](/linter/rules/no-unused-imports) | Disallow unused imports. | <span aria-label="The rule has a safe fix" role="img" title="The rule has a safe fix">🔧 </span> |
| [noUnusedLabels](/linter/rules/no-unused-labels) | Disallow unused labels. | <span aria-label="Recommended" role="img" title="Recommended">✅ </span><span aria-label="The rule has an unsafe fix" role="img" title="The rule has an unsafe fix">⚠️ </span> |
| [noUnusedPrivateClassMembers](/linter/rules/no-unused-private-class-members) | Disallow unused private class members | <span aria-label="The rule has an unsafe fix" role="img" title="The rule has an unsafe fix">⚠️ </span> |
| [noUnusedVariables](/linter/rules/no-unused-variables) | Disallow unused variables. | <span aria-label="The rule has an unsafe fix" role="img" title="The rule has an unsafe fix">⚠️ </span> |
| [noVoidElementsWithChildren](/linter/rules/no-void-elements-with-children) | This rules prevents void elements (AKA self-closing elements) from having children. | <span aria-label="Recommended" role="img" title="Recommended">✅ </span><span aria-label="The rule has an unsafe fix" role="img" title="The rule has an unsafe fix">⚠️ </span> |
| [noVoidTypeReturn](/linter/rules/no-void-type-return) | Disallow returning a value from a function with the return type 'void' | <span aria-label="Recommended" role="img" title="Recommended">✅ </span> |
| [useExhaustiveDependencies](/linter/rules/use-exhaustive-dependencies) | Enforce all dependencies are correctly specified in a React hook. | <span aria-label="Recommended" role="img" title="Recommended">✅ </span> |
| [useHookAtTopLevel](/linter/rules/use-hook-at-top-level) | Enforce that all React hooks are being called from the Top Level component functions. |  |
| [useIsNan](/linter/rules/use-is-nan) | Require calls to <code>isNaN()</code> when checking for <code>NaN</code>. | <span aria-label="Recommended" role="img" title="Recommended">✅ </span><span aria-label="The rule has an unsafe fix" role="img" title="The rule has an unsafe fix">⚠️ </span> |
| [useJsxKeyInIterable](/linter/rules/use-jsx-key-in-iterable) | Disallow missing key props in iterators/collection literals. | <span aria-label="Recommended" role="img" title="Recommended">✅ </span> |
| [useValidForDirection](/linter/rules/use-valid-for-direction) | Enforce &quot;for&quot; loop update clause moving the counter in the right direction. | <span aria-label="Recommended" role="img" title="Recommended">✅ </span> |
| [useYield](/linter/rules/use-yield) | Require generator functions to contain <code>yield</code>. | <span aria-label="Recommended" role="img" title="Recommended">✅ </span> |

## Performance

Rules catching ways your code could be written to run faster, or generally be more efficient.
| Rule name | Description | Properties |
| --- | --- | --- |
| [noAccumulatingSpread](/linter/rules/no-accumulating-spread) | Disallow the use of spread (<code>...</code>) syntax on accumulators. | <span aria-label="Recommended" role="img" title="Recommended">✅ </span> |
| [noBarrelFile](/linter/rules/no-barrel-file) | Disallow the use of barrel file. |  |
| [noDelete](/linter/rules/no-delete) | Disallow the use of the <code>delete</code> operator. | <span aria-label="Recommended" role="img" title="Recommended">✅ </span><span aria-label="The rule has an unsafe fix" role="img" title="The rule has an unsafe fix">⚠️ </span> |
| [noReExportAll](/linter/rules/no-re-export-all) | Avoid re-export all. |  |

## Security

Rules that detect potential security flaws.
| Rule name | Description | Properties |
| --- | --- | --- |
| [noDangerouslySetInnerHtml](/linter/rules/no-dangerously-set-inner-html) | Prevent the usage of dangerous JSX props | <span aria-label="Recommended" role="img" title="Recommended">✅ </span> |
| [noDangerouslySetInnerHtmlWithChildren](/linter/rules/no-dangerously-set-inner-html-with-children) | Report when a DOM element or a component uses both <code>children</code> and <code>dangerouslySetInnerHTML</code> prop. | <span aria-label="Recommended" role="img" title="Recommended">✅ </span> |
| [noGlobalEval](/linter/rules/no-global-eval) | Disallow the use of global <code>eval()</code>. | <span aria-label="Recommended" role="img" title="Recommended">✅ </span> |

## Style

Rules enforcing a consistent and idiomatic way of writing your code.
| Rule name | Description | Properties |
| --- | --- | --- |
| [noArguments](/linter/rules/no-arguments) | Disallow the use of <code>arguments</code>. | <span aria-label="Recommended" role="img" title="Recommended">✅ </span> |
| [noCommaOperator](/linter/rules/no-comma-operator) | Disallow comma operator. | <span aria-label="Recommended" role="img" title="Recommended">✅ </span> |
| [noDefaultExport](/linter/rules/no-default-export) | Disallow default exports. |  |
| [noImplicitBoolean](/linter/rules/no-implicit-boolean) | Disallow implicit <code>true</code> values on JSX boolean attributes | <span aria-label="The rule has a safe fix" role="img" title="The rule has a safe fix">🔧 </span> |
| [noInferrableTypes](/linter/rules/no-inferrable-types) | Disallow type annotations for variables, parameters, and class properties initialized with a literal expression. | <span aria-label="Recommended" role="img" title="Recommended">✅ </span><span aria-label="The rule has a safe fix" role="img" title="The rule has a safe fix">🔧 </span> |
| [noNamespace](/linter/rules/no-namespace) | Disallow the use of TypeScript's <code>namespace</code>s. |  |
| [noNamespaceImport](/linter/rules/no-namespace-import) | Disallow the use of namespace imports. |  |
| [noNegationElse](/linter/rules/no-negation-else) | Disallow negation in the condition of an <code>if</code> statement if it has an <code>else</code> clause. | <span aria-label="The rule has a safe fix" role="img" title="The rule has a safe fix">🔧 </span> |
| [noNonNullAssertion](/linter/rules/no-non-null-assertion) | Disallow non-null assertions using the <code>!</code> postfix operator. | <span aria-label="Recommended" role="img" title="Recommended">✅ </span><span aria-label="The rule has an unsafe fix" role="img" title="The rule has an unsafe fix">⚠️ </span> |
| [noParameterAssign](/linter/rules/no-parameter-assign) | Disallow reassigning <code>function</code> parameters. | <span aria-label="Recommended" role="img" title="Recommended">✅ </span> |
| [noParameterProperties](/linter/rules/no-parameter-properties) | Disallow the use of parameter properties in class constructors. |  |
| [noRestrictedGlobals](/linter/rules/no-restricted-globals) | This rule allows you to specify global variable names that you don’t want to use in your application. |  |
| [noShoutyConstants](/linter/rules/no-shouty-constants) | Disallow the use of constants which its value is the upper-case version of its name. | <span aria-label="The rule has an unsafe fix" role="img" title="The rule has an unsafe fix">⚠️ </span> |
| [noUnusedTemplateLiteral](/linter/rules/no-unused-template-literal) | Disallow template literals if interpolation and special-character handling are not needed | <span aria-label="Recommended" role="img" title="Recommended">✅ </span><span aria-label="The rule has an unsafe fix" role="img" title="The rule has an unsafe fix">⚠️ </span> |
| [noUselessElse](/linter/rules/no-useless-else) | Disallow <code>else</code> block when the <code>if</code> block breaks early. | <span aria-label="Recommended" role="img" title="Recommended">✅ </span><span aria-label="The rule has an unsafe fix" role="img" title="The rule has an unsafe fix">⚠️ </span> |
| [noVar](/linter/rules/no-var) | Disallow the use of <code>var</code> | <span aria-label="Recommended" role="img" title="Recommended">✅ </span><span aria-label="The rule has an unsafe fix" role="img" title="The rule has an unsafe fix">⚠️ </span> |
| [useAsConstAssertion](/linter/rules/use-as-const-assertion) | Enforce the use of <code>as const</code> over literal type and type annotation. | <span aria-label="Recommended" role="img" title="Recommended">✅ </span><span aria-label="The rule has a safe fix" role="img" title="The rule has a safe fix">🔧 </span> |
| [useBlockStatements](/linter/rules/use-block-statements) | Requires following curly brace conventions. | <span aria-label="The rule has an unsafe fix" role="img" title="The rule has an unsafe fix">⚠️ </span> |
| [useCollapsedElseIf](/linter/rules/use-collapsed-else-if) | Enforce using <code>else if</code> instead of nested <code>if</code> in <code>else</code> clauses. | <span aria-label="The rule has a safe fix" role="img" title="The rule has a safe fix">🔧 </span> |
| [useConsistentArrayType](/linter/rules/use-consistent-array-type) | Require consistently using either <code>T[]</code> or <code>Array&lt;T&gt;</code> | <span aria-label="The rule has an unsafe fix" role="img" title="The rule has an unsafe fix">⚠️ </span> |
| [useConst](/linter/rules/use-const) | Require <code>const</code> declarations for variables that are never reassigned after declared. | <span aria-label="Recommended" role="img" title="Recommended">✅ </span><span aria-label="The rule has a safe fix" role="img" title="The rule has a safe fix">🔧 </span> |
| [useDefaultParameterLast](/linter/rules/use-default-parameter-last) | Enforce default function parameters and optional function parameters to be last. | <span aria-label="Recommended" role="img" title="Recommended">✅ </span><span aria-label="The rule has an unsafe fix" role="img" title="The rule has an unsafe fix">⚠️ </span> |
| [useEnumInitializers](/linter/rules/use-enum-initializers) | Require that each enum member value be explicitly initialized. | <span aria-label="Recommended" role="img" title="Recommended">✅ </span><span aria-label="The rule has a safe fix" role="img" title="The rule has a safe fix">🔧 </span> |
| [useExponentiationOperator](/linter/rules/use-exponentiation-operator) | Disallow the use of <code>Math.pow</code> in favor of the <code>**</code> operator. | <span aria-label="Recommended" role="img" title="Recommended">✅ </span><span aria-label="The rule has an unsafe fix" role="img" title="The rule has an unsafe fix">⚠️ </span> |
| [useExportType](/linter/rules/use-export-type) | Promotes the use of <code>export type</code> for types. | <span aria-label="Recommended" role="img" title="Recommended">✅ </span><span aria-label="The rule has a safe fix" role="img" title="The rule has a safe fix">🔧 </span> |
| [useFilenamingConvention](/linter/rules/use-filenaming-convention) | Enforce naming conventions for JavaScript and TypeScript filenames. |  |
| [useForOf](/linter/rules/use-for-of) | This rule recommends a <code>for-of</code> loop when in a <code>for</code> loop, the index used to extract an item from the iterated array. |  |
| [useFragmentSyntax](/linter/rules/use-fragment-syntax) | This rule enforces the use of <code>&lt;&gt;...&lt;/&gt;</code> over <code>&lt;Fragment&gt;...&lt;/Fragment&gt;</code>. | <span aria-label="The rule has an unsafe fix" role="img" title="The rule has an unsafe fix">⚠️ </span> |
| [useImportType](/linter/rules/use-import-type) | Promotes the use of <code>import type</code> for types. | <span aria-label="Recommended" role="img" title="Recommended">✅ </span><span aria-label="The rule has a safe fix" role="img" title="The rule has a safe fix">🔧 </span> |
| [useLiteralEnumMembers](/linter/rules/use-literal-enum-members) | Require all enum members to be literal values. | <span aria-label="Recommended" role="img" title="Recommended">✅ </span> |
| [useNamingConvention](/linter/rules/use-naming-convention) | Enforce naming conventions for everything across a codebase. | <span aria-label="The rule has a safe fix" role="img" title="The rule has a safe fix">🔧 </span> |
| [useNodeAssertStrict](/linter/rules/use-node-assert-strict) | Promotes the usage of <code>node:assert/strict</code> over <code>node:assert</code>. | <span aria-label="The rule has a safe fix" role="img" title="The rule has a safe fix">🔧 </span> |
| [useNodejsImportProtocol](/linter/rules/use-nodejs-import-protocol) | Enforces using the <code>node:</code> protocol for Node.js builtin modules. | <span aria-label="Recommended" role="img" title="Recommended">✅ </span><span aria-label="The rule has an unsafe fix" role="img" title="The rule has an unsafe fix">⚠️ </span> |
| [useNumberNamespace](/linter/rules/use-number-namespace) | Use the <code>Number</code> properties instead of global ones. | <span aria-label="Recommended" role="img" title="Recommended">✅ </span><span aria-label="The rule has an unsafe fix" role="img" title="The rule has an unsafe fix">⚠️ </span> |
| [useNumericLiterals](/linter/rules/use-numeric-literals) | Disallow <code>parseInt()</code> and <code>Number.parseInt()</code> in favor of binary, octal, and hexadecimal literals | <span aria-label="Recommended" role="img" title="Recommended">✅ </span><span aria-label="The rule has an unsafe fix" role="img" title="The rule has an unsafe fix">⚠️ </span> |
| [useSelfClosingElements](/linter/rules/use-self-closing-elements) | Prevent extra closing tags for components without children | <span aria-label="Recommended" role="img" title="Recommended">✅ </span><span aria-label="The rule has an unsafe fix" role="img" title="The rule has an unsafe fix">⚠️ </span> |
| [useShorthandArrayType](/linter/rules/use-shorthand-array-type) | When expressing array types, this rule promotes the usage of <code>T[]</code> shorthand instead of <code>Array&lt;T&gt;</code>. | <span aria-label="The rule has an unsafe fix" role="img" title="The rule has an unsafe fix">⚠️ </span> |
| [useShorthandAssign](/linter/rules/use-shorthand-assign) | Require assignment operator shorthand where possible. | <span aria-label="The rule has an unsafe fix" role="img" title="The rule has an unsafe fix">⚠️ </span> |
| [useShorthandFunctionType](/linter/rules/use-shorthand-function-type) | Enforce using function types instead of object type with call signatures. | <span aria-label="Recommended" role="img" title="Recommended">✅ </span><span aria-label="The rule has a safe fix" role="img" title="The rule has a safe fix">🔧 </span> |
| [useSingleCaseStatement](/linter/rules/use-single-case-statement) | Enforces switch clauses have a single statement, emits a quick fix wrapping the statements in a block. | <span aria-label="The rule has an unsafe fix" role="img" title="The rule has an unsafe fix">⚠️ </span> |
| [useSingleVarDeclarator](/linter/rules/use-single-var-declarator) | Disallow multiple variable declarations in the same variable statement | <span aria-label="Recommended" role="img" title="Recommended">✅ </span><span aria-label="The rule has an unsafe fix" role="img" title="The rule has an unsafe fix">⚠️ </span> |
| [useTemplate](/linter/rules/use-template) | Prefer template literals over string concatenation. | <span aria-label="Recommended" role="img" title="Recommended">✅ </span><span aria-label="The rule has an unsafe fix" role="img" title="The rule has an unsafe fix">⚠️ </span> |
| [useWhile](/linter/rules/use-while) | Enforce the use of <code>while</code> loops instead of <code>for</code> loops when the initializer and update expressions are not needed. | <span aria-label="Recommended" role="img" title="Recommended">✅ </span><span aria-label="The rule has a safe fix" role="img" title="The rule has a safe fix">🔧 </span> |

## Suspicious

Rules that detect code that is likely to be incorrect or useless.
| Rule name | Description | Properties |
| --- | --- | --- |
| [noApproximativeNumericConstant](/linter/rules/no-approximative-numeric-constant) | Use standard constants instead of approximated literals. | <span aria-label="Recommended" role="img" title="Recommended">✅ </span><span aria-label="The rule has an unsafe fix" role="img" title="The rule has an unsafe fix">⚠️ </span> |
| [noArrayIndexKey](/linter/rules/no-array-index-key) | Discourage the usage of Array index in keys. | <span aria-label="Recommended" role="img" title="Recommended">✅ </span> |
| [noAssignInExpressions](/linter/rules/no-assign-in-expressions) | Disallow assignments in expressions. | <span aria-label="Recommended" role="img" title="Recommended">✅ </span> |
| [noAsyncPromiseExecutor](/linter/rules/no-async-promise-executor) | Disallows using an async function as a Promise executor. | <span aria-label="Recommended" role="img" title="Recommended">✅ </span> |
| [noCatchAssign](/linter/rules/no-catch-assign) | Disallow reassigning exceptions in catch clauses. | <span aria-label="Recommended" role="img" title="Recommended">✅ </span> |
| [noClassAssign](/linter/rules/no-class-assign) | Disallow reassigning class members. | <span aria-label="Recommended" role="img" title="Recommended">✅ </span> |
| [noCommentText](/linter/rules/no-comment-text) | Prevent comments from being inserted as text nodes | <span aria-label="Recommended" role="img" title="Recommended">✅ </span><span aria-label="The rule has an unsafe fix" role="img" title="The rule has an unsafe fix">⚠️ </span> |
| [noCompareNegZero](/linter/rules/no-compare-neg-zero) | Disallow comparing against <code>-0</code> | <span aria-label="Recommended" role="img" title="Recommended">✅ </span><span aria-label="The rule has a safe fix" role="img" title="The rule has a safe fix">🔧 </span> |
| [noConfusingLabels](/linter/rules/no-confusing-labels) | Disallow labeled statements that are not loops. | <span aria-label="Recommended" role="img" title="Recommended">✅ </span> |
| [noConfusingVoidType](/linter/rules/no-confusing-void-type) | Disallow <code>void</code> type outside of generic or return types. | <span aria-label="Recommended" role="img" title="Recommended">✅ </span> |
| [noConsoleLog](/linter/rules/no-console-log) | Disallow the use of <code>console.log</code> | <span aria-label="The rule has an unsafe fix" role="img" title="The rule has an unsafe fix">⚠️ </span> |
| [noConstEnum](/linter/rules/no-const-enum) | Disallow TypeScript <code>const enum</code> | <span aria-label="Recommended" role="img" title="Recommended">✅ </span><span aria-label="The rule has a safe fix" role="img" title="The rule has a safe fix">🔧 </span> |
| [noControlCharactersInRegex](/linter/rules/no-control-characters-in-regex) | Prevents from having control characters and some escape sequences that match control characters in regular expressions. | <span aria-label="Recommended" role="img" title="Recommended">✅ </span> |
| [noDebugger](/linter/rules/no-debugger) | Disallow the use of <code>debugger</code> | <span aria-label="Recommended" role="img" title="Recommended">✅ </span><span aria-label="The rule has an unsafe fix" role="img" title="The rule has an unsafe fix">⚠️ </span> |
| [noDoubleEquals](/linter/rules/no-double-equals) | Require the use of <code>===</code> and <code>!==</code> | <span aria-label="Recommended" role="img" title="Recommended">✅ </span><span aria-label="The rule has an unsafe fix" role="img" title="The rule has an unsafe fix">⚠️ </span> |
| [noDuplicateCase](/linter/rules/no-duplicate-case) | Disallow duplicate case labels. | <span aria-label="Recommended" role="img" title="Recommended">✅ </span> |
| [noDuplicateClassMembers](/linter/rules/no-duplicate-class-members) | Disallow duplicate class members. | <span aria-label="Recommended" role="img" title="Recommended">✅ </span> |
| [noDuplicateJsxProps](/linter/rules/no-duplicate-jsx-props) | Prevents JSX properties to be assigned multiple times. | <span aria-label="Recommended" role="img" title="Recommended">✅ </span> |
| [noDuplicateObjectKeys](/linter/rules/no-duplicate-object-keys) | Prevents object literals having more than one property declaration for the same name. | <span aria-label="Recommended" role="img" title="Recommended">✅ </span><span aria-label="The rule has an unsafe fix" role="img" title="The rule has an unsafe fix">⚠️ </span> |
| [noDuplicateParameters](/linter/rules/no-duplicate-parameters) | Disallow duplicate function parameter name. | <span aria-label="Recommended" role="img" title="Recommended">✅ </span> |
| [noDuplicateTestHooks](/linter/rules/no-duplicate-test-hooks) | A <code>describe</code> block should not contain duplicate hooks. | <span aria-label="Recommended" role="img" title="Recommended">✅ </span> |
| [noEmptyBlockStatements](/linter/rules/no-empty-block-statements) | Disallow empty block statements and static blocks. |  |
| [noEmptyInterface](/linter/rules/no-empty-interface) | Disallow the declaration of empty interfaces. | <span aria-label="Recommended" role="img" title="Recommended">✅ </span><span aria-label="The rule has a safe fix" role="img" title="The rule has a safe fix">🔧 </span> |
| [noExplicitAny](/linter/rules/no-explicit-any) | Disallow the <code>any</code> type usage. | <span aria-label="Recommended" role="img" title="Recommended">✅ </span> |
| [noExportsInTest](/linter/rules/no-exports-in-test) | Disallow using <code>export</code> or <code>module.exports</code> in files containing tests | <span aria-label="Recommended" role="img" title="Recommended">✅ </span> |
| [noExtraNonNullAssertion](/linter/rules/no-extra-non-null-assertion) | Prevents the wrong usage of the non-null assertion operator (<code>!</code>) in TypeScript files. | <span aria-label="Recommended" role="img" title="Recommended">✅ </span><span aria-label="The rule has a safe fix" role="img" title="The rule has a safe fix">🔧 </span> |
| [noFallthroughSwitchClause](/linter/rules/no-fallthrough-switch-clause) | Disallow fallthrough of <code>switch</code> clauses. | <span aria-label="Recommended" role="img" title="Recommended">✅ </span> |
| [noFocusedTests](/linter/rules/no-focused-tests) | Disallow focused tests. | <span aria-label="Recommended" role="img" title="Recommended">✅ </span><span aria-label="The rule has an unsafe fix" role="img" title="The rule has an unsafe fix">⚠️ </span> |
| [noFunctionAssign](/linter/rules/no-function-assign) | Disallow reassigning function declarations. | <span aria-label="Recommended" role="img" title="Recommended">✅ </span> |
| [noGlobalAssign](/linter/rules/no-global-assign) | Disallow assignments to native objects and read-only global variables. | <span aria-label="Recommended" role="img" title="Recommended">✅ </span> |
| [noGlobalIsFinite](/linter/rules/no-global-is-finite) | Use <code>Number.isFinite</code> instead of global <code>isFinite</code>. | <span aria-label="Recommended" role="img" title="Recommended">✅ </span><span aria-label="The rule has an unsafe fix" role="img" title="The rule has an unsafe fix">⚠️ </span> |
| [noGlobalIsNan](/linter/rules/no-global-is-nan) | Use <code>Number.isNaN</code> instead of global <code>isNaN</code>. | <span aria-label="Recommended" role="img" title="Recommended">✅ </span><span aria-label="The rule has an unsafe fix" role="img" title="The rule has an unsafe fix">⚠️ </span> |
| [noImplicitAnyLet](/linter/rules/no-implicit-any-let) | Disallow use of implicit <code>any</code> type on variable declarations. | <span aria-label="Recommended" role="img" title="Recommended">✅ </span> |
| [noImportAssign](/linter/rules/no-import-assign) | Disallow assigning to imported bindings | <span aria-label="Recommended" role="img" title="Recommended">✅ </span> |
| [noLabelVar](/linter/rules/no-label-var) | Disallow labels that share a name with a variable | <span aria-label="Recommended" role="img" title="Recommended">✅ </span> |
| [noMisleadingCharacterClass](/linter/rules/no-misleading-character-class) | Disallow characters made with multiple code points in character class syntax. | <span aria-label="Recommended" role="img" title="Recommended">✅ </span><span aria-label="The rule has a safe fix" role="img" title="The rule has a safe fix">🔧 </span> |
| [noMisleadingInstantiator](/linter/rules/no-misleading-instantiator) | Enforce proper usage of <code>new</code> and <code>constructor</code>. | <span aria-label="Recommended" role="img" title="Recommended">✅ </span> |
| [noMisrefactoredShorthandAssign](/linter/rules/no-misrefactored-shorthand-assign) | Disallow shorthand assign when variable appears on both sides. | <span aria-label="Recommended" role="img" title="Recommended">✅ </span><span aria-label="The rule has an unsafe fix" role="img" title="The rule has an unsafe fix">⚠️ </span> |
| [noPrototypeBuiltins](/linter/rules/no-prototype-builtins) | Disallow direct use of <code>Object.prototype</code> builtins. | <span aria-label="Recommended" role="img" title="Recommended">✅ </span> |
| [noRedeclare](/linter/rules/no-redeclare) | Disallow variable, function, class, and type redeclarations in the same scope. | <span aria-label="Recommended" role="img" title="Recommended">✅ </span> |
| [noRedundantUseStrict](/linter/rules/no-redundant-use-strict) | Prevents from having redundant <code>&quot;use strict&quot;</code>. | <span aria-label="Recommended" role="img" title="Recommended">✅ </span><span aria-label="The rule has a safe fix" role="img" title="The rule has a safe fix">🔧 </span> |
| [noSelfCompare](/linter/rules/no-self-compare) | Disallow comparisons where both sides are exactly the same. | <span aria-label="Recommended" role="img" title="Recommended">✅ </span> |
| [noShadowRestrictedNames](/linter/rules/no-shadow-restricted-names) | Disallow identifiers from shadowing restricted names. | <span aria-label="Recommended" role="img" title="Recommended">✅ </span> |
| [noSkippedTests](/linter/rules/no-skipped-tests) | Disallow disabled tests. | <span aria-label="The rule has an unsafe fix" role="img" title="The rule has an unsafe fix">⚠️ </span> |
| [noSparseArray](/linter/rules/no-sparse-array) | Disallow sparse arrays | <span aria-label="Recommended" role="img" title="Recommended">✅ </span><span aria-label="The rule has an unsafe fix" role="img" title="The rule has an unsafe fix">⚠️ </span> |
| [noSuspiciousSemicolonInJsx](/linter/rules/no-suspicious-semicolon-in-jsx) | It detects possible &quot;wrong&quot; semicolons inside JSX elements. | <span aria-label="Recommended" role="img" title="Recommended">✅ </span> |
| [noThenProperty](/linter/rules/no-then-property) | Disallow <code>then</code> property. | <span aria-label="Recommended" role="img" title="Recommended">✅ </span> |
| [noUnsafeDeclarationMerging](/linter/rules/no-unsafe-declaration-merging) | Disallow unsafe declaration merging between interfaces and classes. | <span aria-label="Recommended" role="img" title="Recommended">✅ </span> |
| [noUnsafeNegation](/linter/rules/no-unsafe-negation) | Disallow using unsafe negation. | <span aria-label="Recommended" role="img" title="Recommended">✅ </span><span aria-label="The rule has an unsafe fix" role="img" title="The rule has an unsafe fix">⚠️ </span> |
| [useAwait](/linter/rules/use-await) | Ensure <code>async</code> functions utilize <code>await</code>. |  |
| [useDefaultSwitchClauseLast](/linter/rules/use-default-switch-clause-last) | Enforce default clauses in switch statements to be last | <span aria-label="Recommended" role="img" title="Recommended">✅ </span> |
| [useGetterReturn](/linter/rules/use-getter-return) | Enforce <code>get</code> methods to always return a value. | <span aria-label="Recommended" role="img" title="Recommended">✅ </span> |
| [useIsArray](/linter/rules/use-is-array) | Use <code>Array.isArray()</code> instead of <code>instanceof Array</code>. | <span aria-label="Recommended" role="img" title="Recommended">✅ </span><span aria-label="The rule has an unsafe fix" role="img" title="The rule has an unsafe fix">⚠️ </span> |
| [useNamespaceKeyword](/linter/rules/use-namespace-keyword) | Require using the <code>namespace</code> keyword over the <code>module</code> keyword to declare TypeScript namespaces. | <span aria-label="Recommended" role="img" title="Recommended">✅ </span><span aria-label="The rule has a safe fix" role="img" title="The rule has a safe fix">🔧 </span> |
| [useValidTypeof](/linter/rules/use-valid-typeof) | This rule verifies the result of <code>typeof $expr</code> unary expressions is being compared to valid values, either string literals containing valid type names or other <code>typeof</code> expressions | <span aria-label="Recommended" role="img" title="Recommended">✅ </span><span aria-label="The rule has an unsafe fix" role="img" title="The rule has an unsafe fix">⚠️ </span> |

## Nursery

New rules that are still under development.

Nursery rules require explicit opt-in via configuration on stable versions because they may still have bugs or performance problems.
They are enabled by default on nightly builds, but as they are unstable their diagnostic severity may be set to either error or
warning, depending on whether we intend for the rule to be recommended or not when it eventually gets stabilized.
Nursery rules get promoted to other groups once they become stable or may be removed.

Rules that belong to this group <strong>are not subject to semantic version</strong>.
| Rule name | Description | Properties |
| --- | --- | --- |
<<<<<<< HEAD
| [noColorInvalidHex](/linter/rules/no-color-invalid-hex) | <strong>[WIP] This rule hasn't been implemented yet.</strong> |  |
=======
| [noBarrelFile](/linter/rules/no-barrel-file) | Disallow the use of barrel file. |  |
| [noColorInvalidHex](/linter/rules/no-color-invalid-hex) | <strong>WIP: This rule hasn't been implemented yet.</strong> |  |
>>>>>>> 6ec264c4
| [noConsole](/linter/rules/no-console) | Disallow the use of <code>console</code>. | <span aria-label="The rule has an unsafe fix" role="img" title="The rule has an unsafe fix">⚠️ </span> |
| [noConstantMathMinMaxClamp](/linter/rules/no-constant-math-min-max-clamp) | Disallow the use of <code>Math.min</code> and <code>Math.max</code> to clamp a value where the result itself is constant. | <span aria-label="The rule has an unsafe fix" role="img" title="The rule has an unsafe fix">⚠️ </span> |
| [noDoneCallback](/linter/rules/no-done-callback) | Disallow using a callback in asynchronous tests and hooks. |  |
| [noDuplicateElseIf](/linter/rules/no-duplicate-else-if) | Disallow duplicate conditions in if-else-if chains |  |
| [noDuplicateFontNames](/linter/rules/no-duplicate-font-names) | Disallow duplicate names within font families. |  |
| [noDuplicateJsonKeys](/linter/rules/no-duplicate-json-keys) | Disallow two keys with the same name inside a JSON object. |  |
| [noEvolvingAny](/linter/rules/no-evolving-any) | Disallow variables from evolving into <code>any</code> type through reassignments. |  |
<<<<<<< HEAD
=======
| [noExcessiveNestedTestSuites](/linter/rules/no-excessive-nested-test-suites) | This rule enforces a maximum depth to nested <code>describe()</code> in test files. |  |
| [noExportsInTest](/linter/rules/no-exports-in-test) | Disallow using <code>export</code> or <code>module.exports</code> in files containing tests |  |
| [noFlatMapIdentity](/linter/rules/no-flat-map-identity) | Disallow to use unnecessary callback on <code>flatMap</code>. | <span aria-label="The rule has a safe fix" role="img" title="The rule has a safe fix">🔧 </span> |
| [noFocusedTests](/linter/rules/no-focused-tests) | Disallow focused tests. | <span aria-label="The rule has an unsafe fix" role="img" title="The rule has an unsafe fix">⚠️ </span> |
>>>>>>> 6ec264c4
| [noMisplacedAssertion](/linter/rules/no-misplaced-assertion) | Checks that the assertion function, for example <code>expect</code>, is placed inside an <code>it()</code> function call. |  |
| [noNodejsModules](/linter/rules/no-nodejs-modules) | Forbid the use of Node.js builtin modules. |  |
| [noRestrictedImports](/linter/rules/no-restricted-imports) | Disallow specified modules when loaded by import or require. |  |
| [noUndeclaredDependencies](/linter/rules/no-undeclared-dependencies) | Disallow the use of dependencies that aren't specified in the <code>package.json</code>. |  |
| [useImportRestrictions](/linter/rules/use-import-restrictions) | Disallows package private imports. |  |
| [useSortedClasses](/linter/rules/use-sorted-classes) | Enforce the sorting of CSS utility classes. | <span aria-label="The rule has an unsafe fix" role="img" title="The rule has an unsafe fix">⚠️ </span> |<|MERGE_RESOLUTION|>--- conflicted
+++ resolved
@@ -263,12 +263,7 @@
 Rules that belong to this group <strong>are not subject to semantic version</strong>.
 | Rule name | Description | Properties |
 | --- | --- | --- |
-<<<<<<< HEAD
-| [noColorInvalidHex](/linter/rules/no-color-invalid-hex) | <strong>[WIP] This rule hasn't been implemented yet.</strong> |  |
-=======
-| [noBarrelFile](/linter/rules/no-barrel-file) | Disallow the use of barrel file. |  |
 | [noColorInvalidHex](/linter/rules/no-color-invalid-hex) | <strong>WIP: This rule hasn't been implemented yet.</strong> |  |
->>>>>>> 6ec264c4
 | [noConsole](/linter/rules/no-console) | Disallow the use of <code>console</code>. | <span aria-label="The rule has an unsafe fix" role="img" title="The rule has an unsafe fix">⚠️ </span> |
 | [noConstantMathMinMaxClamp](/linter/rules/no-constant-math-min-max-clamp) | Disallow the use of <code>Math.min</code> and <code>Math.max</code> to clamp a value where the result itself is constant. | <span aria-label="The rule has an unsafe fix" role="img" title="The rule has an unsafe fix">⚠️ </span> |
 | [noDoneCallback](/linter/rules/no-done-callback) | Disallow using a callback in asynchronous tests and hooks. |  |
@@ -276,13 +271,7 @@
 | [noDuplicateFontNames](/linter/rules/no-duplicate-font-names) | Disallow duplicate names within font families. |  |
 | [noDuplicateJsonKeys](/linter/rules/no-duplicate-json-keys) | Disallow two keys with the same name inside a JSON object. |  |
 | [noEvolvingAny](/linter/rules/no-evolving-any) | Disallow variables from evolving into <code>any</code> type through reassignments. |  |
-<<<<<<< HEAD
-=======
-| [noExcessiveNestedTestSuites](/linter/rules/no-excessive-nested-test-suites) | This rule enforces a maximum depth to nested <code>describe()</code> in test files. |  |
-| [noExportsInTest](/linter/rules/no-exports-in-test) | Disallow using <code>export</code> or <code>module.exports</code> in files containing tests |  |
 | [noFlatMapIdentity](/linter/rules/no-flat-map-identity) | Disallow to use unnecessary callback on <code>flatMap</code>. | <span aria-label="The rule has a safe fix" role="img" title="The rule has a safe fix">🔧 </span> |
-| [noFocusedTests](/linter/rules/no-focused-tests) | Disallow focused tests. | <span aria-label="The rule has an unsafe fix" role="img" title="The rule has an unsafe fix">⚠️ </span> |
->>>>>>> 6ec264c4
 | [noMisplacedAssertion](/linter/rules/no-misplaced-assertion) | Checks that the assertion function, for example <code>expect</code>, is placed inside an <code>it()</code> function call. |  |
 | [noNodejsModules](/linter/rules/no-nodejs-modules) | Forbid the use of Node.js builtin modules. |  |
 | [noRestrictedImports](/linter/rules/no-restricted-imports) | Disallow specified modules when loaded by import or require. |  |
