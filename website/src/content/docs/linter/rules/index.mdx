---
title: Lint Rules
description: List of available lint rules.
---

Below the list of rules supported by Biome, divided by group. Here's a legend of the emojis:
- The emoji ✅ indicates that the rule is part of the recommended rules.
- The emoji 🔧 indicates that the rule provides a code action (fix) that is **safe** to apply.
- The emoji ⚠️ indicates that the rule provides a code action (fix) that is **unsafe** to apply.

## Accessibility

Rules focused on preventing accessibility problems.
| Rule name | Properties |  Description |
| --- | --- | --- |
| [noAccessKey](/linter/rules/no-access-key) | Enforce that the <code>accessKey</code> attribute is not used on any HTML element. | <span aria-label="Recommended" role="img" title="Recommended">✅ </span><span aria-label="The rule has an unsafe fix" role="img" title="The rule has an unsafe fix">⚠️ </span> |
| [noAriaUnsupportedElements](/linter/rules/no-aria-unsupported-elements) | Enforce that elements that do not support ARIA roles, states, and properties do not have those attributes. | <span aria-label="Recommended" role="img" title="Recommended">✅ </span><span aria-label="The rule has an unsafe fix" role="img" title="The rule has an unsafe fix">⚠️ </span> |
| [noAutofocus](/linter/rules/no-autofocus) | Enforce that autoFocus prop is not used on elements. | <span aria-label="Recommended" role="img" title="Recommended">✅ </span><span aria-label="The rule has an unsafe fix" role="img" title="The rule has an unsafe fix">⚠️ </span> |
| [noBlankTarget](/linter/rules/no-blank-target) | Disallow <code>target=&quot;_blank&quot;</code> attribute without <code>rel=&quot;noreferrer&quot;</code> | <span aria-label="Recommended" role="img" title="Recommended">✅ </span><span aria-label="The rule has a safe fix" role="img" title="The rule has a safe fix">🔧 </span> |
| [noDistractingElements](/linter/rules/no-distracting-elements) | Enforces that no distracting elements are used. | <span aria-label="Recommended" role="img" title="Recommended">✅ </span><span aria-label="The rule has an unsafe fix" role="img" title="The rule has an unsafe fix">⚠️ </span> |
| [noHeaderScope](/linter/rules/no-header-scope) | The scope prop should be used only on <code>&lt;th&gt;</code> elements. | <span aria-label="Recommended" role="img" title="Recommended">✅ </span><span aria-label="The rule has an unsafe fix" role="img" title="The rule has an unsafe fix">⚠️ </span> |
| [noInteractiveElementToNoninteractiveRole](/linter/rules/no-interactive-element-to-noninteractive-role) | Enforce that non-interactive ARIA roles are not assigned to interactive HTML elements. | <span aria-label="Recommended" role="img" title="Recommended">✅ </span><span aria-label="The rule has an unsafe fix" role="img" title="The rule has an unsafe fix">⚠️ </span> |
| [noNoninteractiveElementToInteractiveRole](/linter/rules/no-noninteractive-element-to-interactive-role) | Enforce that interactive ARIA roles are not assigned to non-interactive HTML elements. | <span aria-label="Recommended" role="img" title="Recommended">✅ </span><span aria-label="The rule has an unsafe fix" role="img" title="The rule has an unsafe fix">⚠️ </span> |
| [noNoninteractiveTabindex](/linter/rules/no-noninteractive-tabindex) | Enforce that <code>tabIndex</code> is not assigned to non-interactive HTML elements. | <span aria-label="Recommended" role="img" title="Recommended">✅ </span> |
| [noPositiveTabindex](/linter/rules/no-positive-tabindex) | Prevent the usage of positive integers on <code>tabIndex</code> property | <span aria-label="Recommended" role="img" title="Recommended">✅ </span><span aria-label="The rule has an unsafe fix" role="img" title="The rule has an unsafe fix">⚠️ </span> |
| [noRedundantAlt](/linter/rules/no-redundant-alt) | Enforce <code>img</code> alt prop does not contain the word &quot;image&quot;, &quot;picture&quot;, or &quot;photo&quot;. | <span aria-label="Recommended" role="img" title="Recommended">✅ </span> |
| [noRedundantRoles](/linter/rules/no-redundant-roles) | Enforce explicit <code>role</code> property is not the same as implicit/default role property on an element. | <span aria-label="Recommended" role="img" title="Recommended">✅ </span><span aria-label="The rule has an unsafe fix" role="img" title="The rule has an unsafe fix">⚠️ </span> |
| [noSvgWithoutTitle](/linter/rules/no-svg-without-title) | Enforces the usage of the <code>title</code> element for the <code>svg</code> element. | <span aria-label="Recommended" role="img" title="Recommended">✅ </span> |
| [useAltText](/linter/rules/use-alt-text) | Enforce that all elements that require alternative text have meaningful information to relay back to the end user. | <span aria-label="Recommended" role="img" title="Recommended">✅ </span> |
| [useAnchorContent](/linter/rules/use-anchor-content) | Enforce that anchors have content and that the content is accessible to screen readers. | <span aria-label="Recommended" role="img" title="Recommended">✅ </span><span aria-label="The rule has an unsafe fix" role="img" title="The rule has an unsafe fix">⚠️ </span> |
| [useAriaActivedescendantWithTabindex](/linter/rules/use-aria-activedescendant-with-tabindex) | Enforce that <code>tabIndex</code> is assigned to non-interactive HTML elements with <code>aria-activedescendant</code>. | <span aria-label="Recommended" role="img" title="Recommended">✅ </span><span aria-label="The rule has an unsafe fix" role="img" title="The rule has an unsafe fix">⚠️ </span> |
| [useAriaPropsForRole](/linter/rules/use-aria-props-for-role) | Enforce that elements with ARIA roles must have all required ARIA attributes for that role. | <span aria-label="Recommended" role="img" title="Recommended">✅ </span> |
| [useButtonType](/linter/rules/use-button-type) | Enforces the usage of the attribute <code>type</code> for the element <code>button</code> | <span aria-label="Recommended" role="img" title="Recommended">✅ </span> |
| [useHeadingContent](/linter/rules/use-heading-content) | Enforce that heading elements (h1, h2, etc.) have content and that the content is accessible to screen readers. Accessible means that it is not hidden using the aria-hidden prop. | <span aria-label="Recommended" role="img" title="Recommended">✅ </span> |
| [useHtmlLang](/linter/rules/use-html-lang) | Enforce that <code>html</code> element has <code>lang</code> attribute. | <span aria-label="Recommended" role="img" title="Recommended">✅ </span> |
| [useIframeTitle](/linter/rules/use-iframe-title) | Enforces the usage of the attribute <code>title</code> for the element <code>iframe</code>. | <span aria-label="Recommended" role="img" title="Recommended">✅ </span> |
| [useKeyWithClickEvents](/linter/rules/use-key-with-click-events) | Enforce onClick is accompanied by at least one of the following: <code>onKeyUp</code>, <code>onKeyDown</code>, <code>onKeyPress</code>. | <span aria-label="Recommended" role="img" title="Recommended">✅ </span> |
| [useKeyWithMouseEvents](/linter/rules/use-key-with-mouse-events) | Enforce <code>onMouseOver</code> / <code>onMouseOut</code> are accompanied by <code>onFocus</code> / <code>onBlur</code>. | <span aria-label="Recommended" role="img" title="Recommended">✅ </span> |
| [useMediaCaption](/linter/rules/use-media-caption) | Enforces that <code>audio</code> and <code>video</code> elements must have a <code>track</code> for captions. | <span aria-label="Recommended" role="img" title="Recommended">✅ </span> |
| [useValidAnchor](/linter/rules/use-valid-anchor) | Enforce that all anchors are valid, and they are navigable elements. | <span aria-label="Recommended" role="img" title="Recommended">✅ </span> |
| [useValidAriaProps](/linter/rules/use-valid-aria-props) | Ensures that ARIA properties <code>aria-*</code> are all valid. | <span aria-label="Recommended" role="img" title="Recommended">✅ </span><span aria-label="The rule has an unsafe fix" role="img" title="The rule has an unsafe fix">⚠️ </span> |
| [useValidAriaValues](/linter/rules/use-valid-aria-values) | Enforce that ARIA state and property values are valid. | <span aria-label="Recommended" role="img" title="Recommended">✅ </span> |
| [useValidLang](/linter/rules/use-valid-lang) | Ensure that the attribute passed to the <code>lang</code> attribute is a correct ISO language and/or country. | <span aria-label="Recommended" role="img" title="Recommended">✅ </span> |

## Complexity

Rules that focus on inspecting complex code that could be simplified.
| Rule name | Properties |  Description |
| --- | --- | --- |
| [noBannedTypes](/linter/rules/no-banned-types) | Disallow primitive type aliases and misleading types. | <span aria-label="Recommended" role="img" title="Recommended">✅ </span><span aria-label="The rule has a safe fix" role="img" title="The rule has a safe fix">🔧 </span> |
| [noExcessiveCognitiveComplexity](/linter/rules/no-excessive-cognitive-complexity) | Disallow functions that exceed a given Cognitive Complexity score. |  |
| [noExtraBooleanCast](/linter/rules/no-extra-boolean-cast) | Disallow unnecessary boolean casts | <span aria-label="Recommended" role="img" title="Recommended">✅ </span><span aria-label="The rule has an unsafe fix" role="img" title="The rule has an unsafe fix">⚠️ </span> |
| [noForEach](/linter/rules/no-for-each) | Prefer <code>for...of</code> statement instead of <code>Array.forEach</code>. | <span aria-label="Recommended" role="img" title="Recommended">✅ </span> |
| [noMultipleSpacesInRegularExpressionLiterals](/linter/rules/no-multiple-spaces-in-regular-expression-literals) | Disallow unclear usage of consecutive space characters in regular expression literals | <span aria-label="Recommended" role="img" title="Recommended">✅ </span><span aria-label="The rule has an unsafe fix" role="img" title="The rule has an unsafe fix">⚠️ </span> |
| [noStaticOnlyClass](/linter/rules/no-static-only-class) | This rule reports when a class has no non-static members, such as for a class used exclusively as a static namespace. | <span aria-label="Recommended" role="img" title="Recommended">✅ </span> |
| [noThisInStatic](/linter/rules/no-this-in-static) | Disallow <code>this</code> and <code>super</code> in <code>static</code> contexts. | <span aria-label="Recommended" role="img" title="Recommended">✅ </span><span aria-label="The rule has an unsafe fix" role="img" title="The rule has an unsafe fix">⚠️ </span> |
| [noUselessCatch](/linter/rules/no-useless-catch) | Disallow unnecessary <code>catch</code> clauses. | <span aria-label="Recommended" role="img" title="Recommended">✅ </span> |
| [noUselessConstructor](/linter/rules/no-useless-constructor) | Disallow unnecessary constructors. | <span aria-label="Recommended" role="img" title="Recommended">✅ </span><span aria-label="The rule has an unsafe fix" role="img" title="The rule has an unsafe fix">⚠️ </span> |
| [noUselessEmptyExport](/linter/rules/no-useless-empty-export) | Disallow empty exports that don't change anything in a module file. | <span aria-label="Recommended" role="img" title="Recommended">✅ </span><span aria-label="The rule has a safe fix" role="img" title="The rule has a safe fix">🔧 </span> |
| [noUselessFragments](/linter/rules/no-useless-fragments) | Disallow unnecessary fragments | <span aria-label="Recommended" role="img" title="Recommended">✅ </span><span aria-label="The rule has an unsafe fix" role="img" title="The rule has an unsafe fix">⚠️ </span> |
| [noUselessLabel](/linter/rules/no-useless-label) | Disallow unnecessary labels. | <span aria-label="Recommended" role="img" title="Recommended">✅ </span><span aria-label="The rule has a safe fix" role="img" title="The rule has a safe fix">🔧 </span> |
| [noUselessRename](/linter/rules/no-useless-rename) | Disallow renaming import, export, and destructured assignments to the same name. | <span aria-label="Recommended" role="img" title="Recommended">✅ </span><span aria-label="The rule has a safe fix" role="img" title="The rule has a safe fix">🔧 </span> |
| [noUselessSwitchCase](/linter/rules/no-useless-switch-case) | Disallow useless <code>case</code> in <code>switch</code> statements. | <span aria-label="Recommended" role="img" title="Recommended">✅ </span><span aria-label="The rule has an unsafe fix" role="img" title="The rule has an unsafe fix">⚠️ </span> |
| [noUselessThisAlias](/linter/rules/no-useless-this-alias) | Disallow useless <code>this</code> aliasing. | <span aria-label="Recommended" role="img" title="Recommended">✅ </span><span aria-label="The rule has a safe fix" role="img" title="The rule has a safe fix">🔧 </span> |
| [noUselessTypeConstraint](/linter/rules/no-useless-type-constraint) | Disallow using <code>any</code> or <code>unknown</code> as type constraint. | <span aria-label="Recommended" role="img" title="Recommended">✅ </span><span aria-label="The rule has a safe fix" role="img" title="The rule has a safe fix">🔧 </span> |
| [noVoid](/linter/rules/no-void) | Disallow the use of <code>void</code> operators, which is not a familiar operator. |  |
| [noWith](/linter/rules/no-with) | Disallow <code>with</code> statements in non-strict contexts. | <span aria-label="Recommended" role="img" title="Recommended">✅ </span> |
| [useArrowFunction](/linter/rules/use-arrow-function) | Use arrow functions over function expressions. | <span aria-label="Recommended" role="img" title="Recommended">✅ </span><span aria-label="The rule has a safe fix" role="img" title="The rule has a safe fix">🔧 </span> |
| [useFlatMap](/linter/rules/use-flat-map) | Promotes the use of <code>.flatMap()</code> when <code>map().flat()</code> are used together. | <span aria-label="Recommended" role="img" title="Recommended">✅ </span><span aria-label="The rule has a safe fix" role="img" title="The rule has a safe fix">🔧 </span> |
| [useLiteralKeys](/linter/rules/use-literal-keys) | Enforce the usage of a literal access to properties over computed property access. | <span aria-label="Recommended" role="img" title="Recommended">✅ </span><span aria-label="The rule has an unsafe fix" role="img" title="The rule has an unsafe fix">⚠️ </span> |
| [useOptionalChain](/linter/rules/use-optional-chain) | Enforce using concise optional chain instead of chained logical expressions. | <span aria-label="Recommended" role="img" title="Recommended">✅ </span><span aria-label="The rule has an unsafe fix" role="img" title="The rule has an unsafe fix">⚠️ </span> |
| [useSimpleNumberKeys](/linter/rules/use-simple-number-keys) | Disallow number literal object member names which are not base10 or uses underscore as separator | <span aria-label="Recommended" role="img" title="Recommended">✅ </span><span aria-label="The rule has a safe fix" role="img" title="The rule has a safe fix">🔧 </span> |
| [useSimplifiedLogicExpression](/linter/rules/use-simplified-logic-expression) | Discard redundant terms from logical expressions. | <span aria-label="The rule has an unsafe fix" role="img" title="The rule has an unsafe fix">⚠️ </span> |

## Correctness

Rules that detect code that is guaranteed to be incorrect or useless.
| Rule name | Properties |  Description |
| --- | --- | --- |
| [noChildrenProp](/linter/rules/no-children-prop) | Prevent passing of <strong>children</strong> as props. | <span aria-label="Recommended" role="img" title="Recommended">✅ </span> |
| [noConstAssign](/linter/rules/no-const-assign) | Prevents from having <code>const</code> variables being re-assigned. | <span aria-label="Recommended" role="img" title="Recommended">✅ </span><span aria-label="The rule has an unsafe fix" role="img" title="The rule has an unsafe fix">⚠️ </span> |
| [noConstantCondition](/linter/rules/no-constant-condition) | Disallow constant expressions in conditions | <span aria-label="Recommended" role="img" title="Recommended">✅ </span> |
| [noConstructorReturn](/linter/rules/no-constructor-return) | Disallow returning a value from a <code>constructor</code>. | <span aria-label="Recommended" role="img" title="Recommended">✅ </span> |
| [noEmptyCharacterClassInRegex](/linter/rules/no-empty-character-class-in-regex) | Disallow empty character classes in regular expression literals. | <span aria-label="Recommended" role="img" title="Recommended">✅ </span> |
| [noEmptyPattern](/linter/rules/no-empty-pattern) | Disallows empty destructuring patterns. | <span aria-label="Recommended" role="img" title="Recommended">✅ </span> |
| [noGlobalObjectCalls](/linter/rules/no-global-object-calls) | Disallow calling global object properties as functions | <span aria-label="Recommended" role="img" title="Recommended">✅ </span> |
| [noInnerDeclarations](/linter/rules/no-inner-declarations) | Disallow <code>function</code> and <code>var</code> declarations that are accessible outside their block. | <span aria-label="Recommended" role="img" title="Recommended">✅ </span> |
| [noInvalidConstructorSuper](/linter/rules/no-invalid-constructor-super) | Prevents the incorrect use of <code>super()</code> inside classes. It also checks whether a call <code>super()</code> is missing from classes that extends other constructors. | <span aria-label="Recommended" role="img" title="Recommended">✅ </span> |
| [noInvalidNewBuiltin](/linter/rules/no-invalid-new-builtin) | Disallow <code>new</code> operators with global non-constructor functions. | <span aria-label="Recommended" role="img" title="Recommended">✅ </span><span aria-label="The rule has an unsafe fix" role="img" title="The rule has an unsafe fix">⚠️ </span> |
| [noNewSymbol](/linter/rules/no-new-symbol) | Disallow <code>new</code> operators with the <code>Symbol</code> object. | <span aria-label="The rule has an unsafe fix" role="img" title="The rule has an unsafe fix">⚠️ </span> |
| [noNonoctalDecimalEscape](/linter/rules/no-nonoctal-decimal-escape) | Disallow <code>\8</code> and <code>\9</code> escape sequences in string literals. | <span aria-label="Recommended" role="img" title="Recommended">✅ </span><span aria-label="The rule has an unsafe fix" role="img" title="The rule has an unsafe fix">⚠️ </span> |
| [noPrecisionLoss](/linter/rules/no-precision-loss) | Disallow literal numbers that lose precision | <span aria-label="Recommended" role="img" title="Recommended">✅ </span> |
| [noRenderReturnValue](/linter/rules/no-render-return-value) | Prevent the usage of the return value of <code>React.render</code>. | <span aria-label="Recommended" role="img" title="Recommended">✅ </span> |
| [noSelfAssign](/linter/rules/no-self-assign) | Disallow assignments where both sides are exactly the same. | <span aria-label="Recommended" role="img" title="Recommended">✅ </span> |
| [noSetterReturn](/linter/rules/no-setter-return) | Disallow returning a value from a setter | <span aria-label="Recommended" role="img" title="Recommended">✅ </span> |
| [noStringCaseMismatch](/linter/rules/no-string-case-mismatch) | Disallow comparison of expressions modifying the string case with non-compliant value. | <span aria-label="Recommended" role="img" title="Recommended">✅ </span><span aria-label="The rule has an unsafe fix" role="img" title="The rule has an unsafe fix">⚠️ </span> |
| [noSwitchDeclarations](/linter/rules/no-switch-declarations) | Disallow lexical declarations in <code>switch</code> clauses. | <span aria-label="Recommended" role="img" title="Recommended">✅ </span><span aria-label="The rule has an unsafe fix" role="img" title="The rule has an unsafe fix">⚠️ </span> |
| [noUndeclaredVariables](/linter/rules/no-undeclared-variables) | Prevents the usage of variables that haven't been declared inside the document. |  |
| [noUnnecessaryContinue](/linter/rules/no-unnecessary-continue) | Avoid using unnecessary <code>continue</code>. | <span aria-label="Recommended" role="img" title="Recommended">✅ </span><span aria-label="The rule has an unsafe fix" role="img" title="The rule has an unsafe fix">⚠️ </span> |
| [noUnreachable](/linter/rules/no-unreachable) | Disallow unreachable code | <span aria-label="Recommended" role="img" title="Recommended">✅ </span> |
| [noUnreachableSuper](/linter/rules/no-unreachable-super) | Ensures the <code>super()</code> constructor is called exactly once on every code  path in a class constructor before <code>this</code> is accessed if the class has a superclass | <span aria-label="Recommended" role="img" title="Recommended">✅ </span> |
| [noUnsafeFinally](/linter/rules/no-unsafe-finally) | Disallow control flow statements in finally blocks. | <span aria-label="Recommended" role="img" title="Recommended">✅ </span> |
| [noUnsafeOptionalChaining](/linter/rules/no-unsafe-optional-chaining) | Disallow the use of optional chaining in contexts where the undefined value is not allowed. | <span aria-label="Recommended" role="img" title="Recommended">✅ </span> |
| [noUnusedLabels](/linter/rules/no-unused-labels) | Disallow unused labels. | <span aria-label="Recommended" role="img" title="Recommended">✅ </span><span aria-label="The rule has an unsafe fix" role="img" title="The rule has an unsafe fix">⚠️ </span> |
| [noUnusedVariables](/linter/rules/no-unused-variables) | Disallow unused variables. | <span aria-label="The rule has an unsafe fix" role="img" title="The rule has an unsafe fix">⚠️ </span> |
| [noVoidElementsWithChildren](/linter/rules/no-void-elements-with-children) | This rules prevents void elements (AKA self-closing elements) from having children. | <span aria-label="Recommended" role="img" title="Recommended">✅ </span><span aria-label="The rule has an unsafe fix" role="img" title="The rule has an unsafe fix">⚠️ </span> |
| [noVoidTypeReturn](/linter/rules/no-void-type-return) | Disallow returning a value from a function with the return type 'void' | <span aria-label="Recommended" role="img" title="Recommended">✅ </span> |
| [useExhaustiveDependencies](/linter/rules/use-exhaustive-dependencies) | Enforce all dependencies are correctly specified in a React hook. | <span aria-label="Recommended" role="img" title="Recommended">✅ </span> |
| [useHookAtTopLevel](/linter/rules/use-hook-at-top-level) | Enforce that all React hooks are being called from the Top Level component functions. |  |
| [useIsNan](/linter/rules/use-is-nan) | Require calls to <code>isNaN()</code> when checking for <code>NaN</code>. | <span aria-label="Recommended" role="img" title="Recommended">✅ </span><span aria-label="The rule has an unsafe fix" role="img" title="The rule has an unsafe fix">⚠️ </span> |
| [useValidForDirection](/linter/rules/use-valid-for-direction) | Enforce &quot;for&quot; loop update clause moving the counter in the right direction. | <span aria-label="Recommended" role="img" title="Recommended">✅ </span> |
| [useYield](/linter/rules/use-yield) | Require generator functions to contain <code>yield</code>. | <span aria-label="Recommended" role="img" title="Recommended">✅ </span> |

## Performance

Rules catching ways your code could be written to run faster, or generally be more efficient.
| Rule name | Properties |  Description |
| --- | --- | --- |
| [noAccumulatingSpread](/linter/rules/no-accumulating-spread) | Disallow the use of spread (<code>...</code>) syntax on accumulators. | <span aria-label="Recommended" role="img" title="Recommended">✅ </span> |
| [noDelete](/linter/rules/no-delete) | Disallow the use of the <code>delete</code> operator. | <span aria-label="Recommended" role="img" title="Recommended">✅ </span><span aria-label="The rule has an unsafe fix" role="img" title="The rule has an unsafe fix">⚠️ </span> |

## Security

Rules that detect potential security flaws.
| Rule name | Properties |  Description |
| --- | --- | --- |
| [noDangerouslySetInnerHtml](/linter/rules/no-dangerously-set-inner-html) | Prevent the usage of dangerous JSX props | <span aria-label="Recommended" role="img" title="Recommended">✅ </span> |
| [noDangerouslySetInnerHtmlWithChildren](/linter/rules/no-dangerously-set-inner-html-with-children) | Report when a DOM element or a component uses both <code>children</code> and <code>dangerouslySetInnerHTML</code> prop. | <span aria-label="Recommended" role="img" title="Recommended">✅ </span> |

## Style

Rules enforcing a consistent and idiomatic way of writing your code.
| Rule name | Properties |  Description |
| --- | --- | --- |
| [noArguments](/linter/rules/no-arguments) | Disallow the use of <code>arguments</code> | <span aria-label="Recommended" role="img" title="Recommended">✅ </span> |
| [noCommaOperator](/linter/rules/no-comma-operator) | Disallow comma operator. | <span aria-label="Recommended" role="img" title="Recommended">✅ </span> |
| [noImplicitBoolean](/linter/rules/no-implicit-boolean) | Disallow implicit <code>true</code> values on JSX boolean attributes | <span aria-label="The rule has a safe fix" role="img" title="The rule has a safe fix">🔧 </span> |
| [noInferrableTypes](/linter/rules/no-inferrable-types) | Disallow type annotations for variables, parameters, and class properties initialized with a literal expression. | <span aria-label="Recommended" role="img" title="Recommended">✅ </span><span aria-label="The rule has a safe fix" role="img" title="The rule has a safe fix">🔧 </span> |
| [noNamespace](/linter/rules/no-namespace) | Disallow the use of TypeScript's <code>namespace</code>s. |  |
| [noNegationElse](/linter/rules/no-negation-else) | Disallow negation in the condition of an <code>if</code> statement if it has an <code>else</code> clause. | <span aria-label="The rule has a safe fix" role="img" title="The rule has a safe fix">🔧 </span> |
| [noNonNullAssertion](/linter/rules/no-non-null-assertion) | Disallow non-null assertions using the <code>!</code> postfix operator. | <span aria-label="Recommended" role="img" title="Recommended">✅ </span><span aria-label="The rule has an unsafe fix" role="img" title="The rule has an unsafe fix">⚠️ </span> |
| [noParameterAssign](/linter/rules/no-parameter-assign) | Disallow reassigning <code>function</code> parameters. | <span aria-label="Recommended" role="img" title="Recommended">✅ </span> |
| [noParameterProperties](/linter/rules/no-parameter-properties) | Disallow the use of parameter properties in class constructors. |  |
| [noRestrictedGlobals](/linter/rules/no-restricted-globals) | This rule allows you to specify global variable names that you don’t want to use in your application. |  |
| [noShoutyConstants](/linter/rules/no-shouty-constants) | Disallow the use of constants which its value is the upper-case version of its name. | <span aria-label="The rule has an unsafe fix" role="img" title="The rule has an unsafe fix">⚠️ </span> |
| [noUnusedTemplateLiteral](/linter/rules/no-unused-template-literal) | Disallow template literals if interpolation and special-character handling are not needed | <span aria-label="Recommended" role="img" title="Recommended">✅ </span><span aria-label="The rule has an unsafe fix" role="img" title="The rule has an unsafe fix">⚠️ </span> |
| [noUselessElse](/linter/rules/no-useless-else) | Disallow <code>else</code> block when the <code>if</code> block breaks early. | <span aria-label="Recommended" role="img" title="Recommended">✅ </span><span aria-label="The rule has an unsafe fix" role="img" title="The rule has an unsafe fix">⚠️ </span> |
| [noVar](/linter/rules/no-var) | Disallow the use of <code>var</code> | <span aria-label="Recommended" role="img" title="Recommended">✅ </span><span aria-label="The rule has an unsafe fix" role="img" title="The rule has an unsafe fix">⚠️ </span> |
| [useAsConstAssertion](/linter/rules/use-as-const-assertion) | Enforce the use of <code>as const</code> over literal type and type annotation. | <span aria-label="Recommended" role="img" title="Recommended">✅ </span><span aria-label="The rule has a safe fix" role="img" title="The rule has a safe fix">🔧 </span> |
| [useBlockStatements](/linter/rules/use-block-statements) | Requires following curly brace conventions. | <span aria-label="The rule has an unsafe fix" role="img" title="The rule has an unsafe fix">⚠️ </span> |
| [useCollapsedElseIf](/linter/rules/use-collapsed-else-if) | Enforce using <code>else if</code> instead of nested <code>if</code> in <code>else</code> clauses. | <span aria-label="The rule has a safe fix" role="img" title="The rule has a safe fix">🔧 </span> |
| [useConst](/linter/rules/use-const) | Require <code>const</code> declarations for variables that are never reassigned after declared. | <span aria-label="Recommended" role="img" title="Recommended">✅ </span><span aria-label="The rule has a safe fix" role="img" title="The rule has a safe fix">🔧 </span> |
| [useDefaultParameterLast](/linter/rules/use-default-parameter-last) | Enforce default function parameters and optional function parameters to be last. | <span aria-label="Recommended" role="img" title="Recommended">✅ </span><span aria-label="The rule has an unsafe fix" role="img" title="The rule has an unsafe fix">⚠️ </span> |
| [useEnumInitializers](/linter/rules/use-enum-initializers) | Require that each enum member value be explicitly initialized. | <span aria-label="Recommended" role="img" title="Recommended">✅ </span><span aria-label="The rule has a safe fix" role="img" title="The rule has a safe fix">🔧 </span> |
| [useExponentiationOperator](/linter/rules/use-exponentiation-operator) | Disallow the use of <code>Math.pow</code> in favor of the <code>**</code> operator. | <span aria-label="Recommended" role="img" title="Recommended">✅ </span><span aria-label="The rule has an unsafe fix" role="img" title="The rule has an unsafe fix">⚠️ </span> |
| [useFragmentSyntax](/linter/rules/use-fragment-syntax) | This rule enforces the use of <code>&lt;&gt;...&lt;/&gt;</code> over <code>&lt;Fragment&gt;...&lt;/Fragment&gt;</code>. | <span aria-label="The rule has an unsafe fix" role="img" title="The rule has an unsafe fix">⚠️ </span> |
| [useLiteralEnumMembers](/linter/rules/use-literal-enum-members) | Require all enum members to be literal values. | <span aria-label="Recommended" role="img" title="Recommended">✅ </span> |
| [useNamingConvention](/linter/rules/use-naming-convention) | Enforce naming conventions for everything across a codebase. | <span aria-label="The rule has a safe fix" role="img" title="The rule has a safe fix">🔧 </span> |
| [useNumericLiterals](/linter/rules/use-numeric-literals) | Disallow <code>parseInt()</code> and <code>Number.parseInt()</code> in favor of binary, octal, and hexadecimal literals | <span aria-label="Recommended" role="img" title="Recommended">✅ </span><span aria-label="The rule has an unsafe fix" role="img" title="The rule has an unsafe fix">⚠️ </span> |
| [useSelfClosingElements](/linter/rules/use-self-closing-elements) | Prevent extra closing tags for components without children | <span aria-label="Recommended" role="img" title="Recommended">✅ </span><span aria-label="The rule has an unsafe fix" role="img" title="The rule has an unsafe fix">⚠️ </span> |
| [useShorthandArrayType](/linter/rules/use-shorthand-array-type) | When expressing array types, this rule promotes the usage of <code>T[]</code> shorthand instead of <code>Array&lt;T&gt;</code>. | <span aria-label="The rule has an unsafe fix" role="img" title="The rule has an unsafe fix">⚠️ </span> |
| [useShorthandAssign](/linter/rules/use-shorthand-assign) | Require assignment operator shorthand where possible. | <span aria-label="The rule has an unsafe fix" role="img" title="The rule has an unsafe fix">⚠️ </span> |
| [useSingleCaseStatement](/linter/rules/use-single-case-statement) | Enforces switch clauses have a single statement, emits a quick fix wrapping the statements in a block. | <span aria-label="The rule has an unsafe fix" role="img" title="The rule has an unsafe fix">⚠️ </span> |
| [useSingleVarDeclarator](/linter/rules/use-single-var-declarator) | Disallow multiple variable declarations in the same variable statement | <span aria-label="Recommended" role="img" title="Recommended">✅ </span><span aria-label="The rule has an unsafe fix" role="img" title="The rule has an unsafe fix">⚠️ </span> |
| [useTemplate](/linter/rules/use-template) | Prefer template literals over string concatenation. | <span aria-label="Recommended" role="img" title="Recommended">✅ </span><span aria-label="The rule has an unsafe fix" role="img" title="The rule has an unsafe fix">⚠️ </span> |
| [useWhile](/linter/rules/use-while) | Enforce the use of <code>while</code> loops instead of <code>for</code> loops when the initializer and update expressions are not needed. | <span aria-label="Recommended" role="img" title="Recommended">✅ </span><span aria-label="The rule has a safe fix" role="img" title="The rule has a safe fix">🔧 </span> |

## Suspicious

Rules that detect code that is likely to be incorrect or useless.
| Rule name | Properties |  Description |
| --- | --- | --- |
| [noApproximativeNumericConstant](/linter/rules/no-approximative-numeric-constant) | Usually, the definition in the standard library is more precise than what people come up with or the used constant exceeds the maximum precision of the number type. |  |
| [noArrayIndexKey](/linter/rules/no-array-index-key) | Discourage the usage of Array index in keys. | <span aria-label="Recommended" role="img" title="Recommended">✅ </span> |
| [noAssignInExpressions](/linter/rules/no-assign-in-expressions) | Disallow assignments in expressions. | <span aria-label="Recommended" role="img" title="Recommended">✅ </span> |
| [noAsyncPromiseExecutor](/linter/rules/no-async-promise-executor) | Disallows using an async function as a Promise executor. | <span aria-label="Recommended" role="img" title="Recommended">✅ </span> |
| [noCatchAssign](/linter/rules/no-catch-assign) | Disallow reassigning exceptions in catch clauses. | <span aria-label="Recommended" role="img" title="Recommended">✅ </span> |
| [noClassAssign](/linter/rules/no-class-assign) | Disallow reassigning class members. | <span aria-label="Recommended" role="img" title="Recommended">✅ </span> |
| [noCommentText](/linter/rules/no-comment-text) | Prevent comments from being inserted as text nodes | <span aria-label="Recommended" role="img" title="Recommended">✅ </span><span aria-label="The rule has an unsafe fix" role="img" title="The rule has an unsafe fix">⚠️ </span> |
| [noCompareNegZero](/linter/rules/no-compare-neg-zero) | Disallow comparing against <code>-0</code> | <span aria-label="Recommended" role="img" title="Recommended">✅ </span><span aria-label="The rule has a safe fix" role="img" title="The rule has a safe fix">🔧 </span> |
| [noConfusingLabels](/linter/rules/no-confusing-labels) | Disallow labeled statements that are not loops. | <span aria-label="Recommended" role="img" title="Recommended">✅ </span> |
| [noConfusingVoidType](/linter/rules/no-confusing-void-type) | Disallow <code>void</code> type outside of generic or return types. | <span aria-label="Recommended" role="img" title="Recommended">✅ </span> |
| [noConsoleLog](/linter/rules/no-console-log) | Disallow the use of <code>console.log</code> |  |
| [noConstEnum](/linter/rules/no-const-enum) | Disallow TypeScript <code>const enum</code> | <span aria-label="Recommended" role="img" title="Recommended">✅ </span><span aria-label="The rule has a safe fix" role="img" title="The rule has a safe fix">🔧 </span> |
| [noControlCharactersInRegex](/linter/rules/no-control-characters-in-regex) | Prevents from having control characters and some escape sequences that match control characters in regular expressions. | <span aria-label="Recommended" role="img" title="Recommended">✅ </span> |
| [noDebugger](/linter/rules/no-debugger) | Disallow the use of <code>debugger</code> | <span aria-label="Recommended" role="img" title="Recommended">✅ </span><span aria-label="The rule has an unsafe fix" role="img" title="The rule has an unsafe fix">⚠️ </span> |
| [noDoubleEquals](/linter/rules/no-double-equals) | Require the use of <code>===</code> and <code>!==</code> | <span aria-label="Recommended" role="img" title="Recommended">✅ </span><span aria-label="The rule has an unsafe fix" role="img" title="The rule has an unsafe fix">⚠️ </span> |
| [noDuplicateCase](/linter/rules/no-duplicate-case) | Disallow duplicate case labels. | <span aria-label="Recommended" role="img" title="Recommended">✅ </span> |
| [noDuplicateClassMembers](/linter/rules/no-duplicate-class-members) | Disallow duplicate class members. | <span aria-label="Recommended" role="img" title="Recommended">✅ </span> |
| [noDuplicateJsxProps](/linter/rules/no-duplicate-jsx-props) | Prevents JSX properties to be assigned multiple times. | <span aria-label="Recommended" role="img" title="Recommended">✅ </span> |
| [noDuplicateObjectKeys](/linter/rules/no-duplicate-object-keys) | Prevents object literals having more than one property declaration for the same name. | <span aria-label="Recommended" role="img" title="Recommended">✅ </span><span aria-label="The rule has an unsafe fix" role="img" title="The rule has an unsafe fix">⚠️ </span> |
| [noDuplicateParameters](/linter/rules/no-duplicate-parameters) | Disallow duplicate function parameter name. | <span aria-label="Recommended" role="img" title="Recommended">✅ </span> |
| [noEmptyInterface](/linter/rules/no-empty-interface) | Disallow the declaration of empty interfaces. | <span aria-label="Recommended" role="img" title="Recommended">✅ </span><span aria-label="The rule has a safe fix" role="img" title="The rule has a safe fix">🔧 </span> |
| [noExplicitAny](/linter/rules/no-explicit-any) | Disallow the <code>any</code> type usage. | <span aria-label="Recommended" role="img" title="Recommended">✅ </span> |
| [noExtraNonNullAssertion](/linter/rules/no-extra-non-null-assertion) | Prevents the wrong usage of the non-null assertion operator (<code>!</code>) in TypeScript files. | <span aria-label="Recommended" role="img" title="Recommended">✅ </span><span aria-label="The rule has a safe fix" role="img" title="The rule has a safe fix">🔧 </span> |
| [noFallthroughSwitchClause](/linter/rules/no-fallthrough-switch-clause) | Disallow fallthrough of <code>switch</code> clauses. | <span aria-label="Recommended" role="img" title="Recommended">✅ </span> |
| [noFunctionAssign](/linter/rules/no-function-assign) | Disallow reassigning function declarations. | <span aria-label="Recommended" role="img" title="Recommended">✅ </span> |
| [noGlobalIsFinite](/linter/rules/no-global-is-finite) | Use <code>Number.isFinite</code> instead of global <code>isFinite</code>. | <span aria-label="Recommended" role="img" title="Recommended">✅ </span><span aria-label="The rule has an unsafe fix" role="img" title="The rule has an unsafe fix">⚠️ </span> |
| [noGlobalIsNan](/linter/rules/no-global-is-nan) | Use <code>Number.isNaN</code> instead of global <code>isNaN</code>. | <span aria-label="Recommended" role="img" title="Recommended">✅ </span><span aria-label="The rule has an unsafe fix" role="img" title="The rule has an unsafe fix">⚠️ </span> |
| [noImportAssign](/linter/rules/no-import-assign) | Disallow assigning to imported bindings | <span aria-label="Recommended" role="img" title="Recommended">✅ </span> |
| [noLabelVar](/linter/rules/no-label-var) | Disallow labels that share a name with a variable | <span aria-label="Recommended" role="img" title="Recommended">✅ </span> |
| [noMisleadingInstantiator](/linter/rules/no-misleading-instantiator) | Enforce proper usage of <code>new</code> and <code>constructor</code>. | <span aria-label="Recommended" role="img" title="Recommended">✅ </span> |
| [noMisrefactoredShorthandAssign](/linter/rules/no-misrefactored-shorthand-assign) | Disallow shorthand assign when variable appears on both sides. | <span aria-label="The rule has an unsafe fix" role="img" title="The rule has an unsafe fix">⚠️ </span> |
| [noPrototypeBuiltins](/linter/rules/no-prototype-builtins) | Disallow direct use of <code>Object.prototype</code> builtins. | <span aria-label="Recommended" role="img" title="Recommended">✅ </span> |
| [noRedeclare](/linter/rules/no-redeclare) | Disallow variable, function, class, and type redeclarations in the same scope. | <span aria-label="Recommended" role="img" title="Recommended">✅ </span> |
| [noRedundantUseStrict](/linter/rules/no-redundant-use-strict) | Prevents from having redundant <code>&quot;use strict&quot;</code>. | <span aria-label="Recommended" role="img" title="Recommended">✅ </span><span aria-label="The rule has a safe fix" role="img" title="The rule has a safe fix">🔧 </span> |
| [noSelfCompare](/linter/rules/no-self-compare) | Disallow comparisons where both sides are exactly the same. | <span aria-label="Recommended" role="img" title="Recommended">✅ </span> |
| [noShadowRestrictedNames](/linter/rules/no-shadow-restricted-names) | Disallow identifiers from shadowing restricted names. | <span aria-label="Recommended" role="img" title="Recommended">✅ </span> |
| [noSparseArray](/linter/rules/no-sparse-array) | Disallow sparse arrays | <span aria-label="Recommended" role="img" title="Recommended">✅ </span><span aria-label="The rule has an unsafe fix" role="img" title="The rule has an unsafe fix">⚠️ </span> |
| [noUnsafeDeclarationMerging](/linter/rules/no-unsafe-declaration-merging) | Disallow unsafe declaration merging between interfaces and classes. | <span aria-label="Recommended" role="img" title="Recommended">✅ </span> |
| [noUnsafeNegation](/linter/rules/no-unsafe-negation) | Disallow using unsafe negation. | <span aria-label="Recommended" role="img" title="Recommended">✅ </span><span aria-label="The rule has an unsafe fix" role="img" title="The rule has an unsafe fix">⚠️ </span> |
| [useDefaultSwitchClauseLast](/linter/rules/use-default-switch-clause-last) | Enforce default clauses in switch statements to be last | <span aria-label="Recommended" role="img" title="Recommended">✅ </span> |
| [useGetterReturn](/linter/rules/use-getter-return) | Enforce <code>get</code> methods to always return a value. | <span aria-label="Recommended" role="img" title="Recommended">✅ </span> |
| [useIsArray](/linter/rules/use-is-array) | Use <code>Array.isArray()</code> instead of <code>instanceof Array</code>. | <span aria-label="Recommended" role="img" title="Recommended">✅ </span><span aria-label="The rule has an unsafe fix" role="img" title="The rule has an unsafe fix">⚠️ </span> |
| [useNamespaceKeyword](/linter/rules/use-namespace-keyword) | Require using the <code>namespace</code> keyword over the <code>module</code> keyword to declare TypeScript namespaces. | <span aria-label="Recommended" role="img" title="Recommended">✅ </span><span aria-label="The rule has a safe fix" role="img" title="The rule has a safe fix">🔧 </span> |
| [useValidTypeof](/linter/rules/use-valid-typeof) | This rule verifies the result of <code>typeof $expr</code> unary expressions is being compared to valid values, either string literals containing valid type names or other <code>typeof</code> expressions | <span aria-label="Recommended" role="img" title="Recommended">✅ </span><span aria-label="The rule has an unsafe fix" role="img" title="The rule has an unsafe fix">⚠️ </span> |

## Nursery

New rules that are still under development.

Nursery rules require explicit opt-in via configuration on stable versions because they may still have bugs or performance problems.
They are enabled by default on nightly builds, but as they are unstable their diagnostic severity may be set to either error or
warning, depending on whether we intend for the rule to be recommended or not when it eventually gets stabilized.
Nursery rules get promoted to other groups once they become stable or may be removed.

Rules that belong to this group <strong>are not subject to semantic version</strong>.
| Rule name | Properties |  Description |
| --- | --- | --- |
| [noAriaHiddenOnFocusable](/linter/rules/no-aria-hidden-on-focusable) | Enforce that aria-hidden=&quot;true&quot; is not set on focusable elements. | <span aria-label="The rule has an unsafe fix" role="img" title="The rule has an unsafe fix">⚠️ </span> |
| [noDefaultExport](/linter/rules/no-default-export) | Disallow default exports. |  |
| [noDuplicateJsonKeys](/linter/rules/no-duplicate-json-keys) | Disallow two keys with the same name inside a JSON object. |  |
| [noEmptyBlockStatements](/linter/rules/no-empty-block-statements) | Disallow empty block statements and static blocks. |  |
| [noImplicitAnyLet](/linter/rules/no-implicit-any-let) | Disallow use of implicit <code>any</code> type on variable declarations. |  |
<<<<<<< HEAD
| [noInteractiveElementToNoninteractiveRole](/linter/rules/no-interactive-element-to-noninteractive-role) | Enforce that non-interactive ARIA roles are not assigned to interactive HTML elements. |  |
| [noInvalidNewBuiltin](/linter/rules/no-invalid-new-builtin) | Disallow <code>new</code> operators with global non-constructor functions. | <span aria-label="The rule has an unsafe fix" role="img" title="The rule has an unsafe fix">⚠️ </span> |
| [noMisleadingInstantiator](/linter/rules/no-misleading-instantiator) | Enforce proper usage of <code>new</code> and <code>constructor</code>. |  |
| [noMisrefactoredShorthandAssign](/linter/rules/no-misrefactored-shorthand-assign) | Disallow shorthand assign when variable appears on both sides. | <span aria-label="The rule has an unsafe fix" role="img" title="The rule has an unsafe fix">⚠️ </span> |
| [noStaticElementInteractions](/linter/rules/no-static-element-interactions) | Static elements should not be interactive. |  |
| [noThisInStatic](/linter/rules/no-this-in-static) | Disallow <code>this</code> and <code>super</code> in <code>static</code> contexts. | <span aria-label="The rule has an unsafe fix" role="img" title="The rule has an unsafe fix">⚠️ </span> |
=======
>>>>>>> 36ec5a67
| [noUnusedImports](/linter/rules/no-unused-imports) | Disallow unused imports. | <span aria-label="The rule has a safe fix" role="img" title="The rule has a safe fix">🔧 </span> |
| [noUnusedPrivateClassMembers](/linter/rules/no-unused-private-class-members) | Disallow unused private class members | <span aria-label="The rule has an unsafe fix" role="img" title="The rule has an unsafe fix">⚠️ </span> |
| [noUselessLoneBlockStatements](/linter/rules/no-useless-lone-block-statements) | Disallow unnecessary nested block statements. | <span aria-label="The rule has an unsafe fix" role="img" title="The rule has an unsafe fix">⚠️ </span> |
| [useAwait](/linter/rules/use-await) | Ensure <code>async</code> functions utilize <code>await</code>. |  |
| [useForOf](/linter/rules/use-for-of) | This rule recommends a <code>for-of</code> loop when in a <code>for</code> loop, the index used to extract an item from the iterated array. |  |
| [useGroupedTypeImport](/linter/rules/use-grouped-type-import) | Enforce the use of <code>import type</code> when an <code>import</code> only has specifiers with <code>type</code> qualifier. | <span aria-label="The rule has an unsafe fix" role="img" title="The rule has an unsafe fix">⚠️ </span> |
| [useImportRestrictions](/linter/rules/use-import-restrictions) | Disallows package private imports. |  |
| [useRegexLiterals](/linter/rules/use-regex-literals) | Enforce the use of the regular expression literals instead of the RegExp constructor if possible. | <span aria-label="The rule has an unsafe fix" role="img" title="The rule has an unsafe fix">⚠️ </span> |
| [useValidAriaRole](/linter/rules/use-valid-aria-role) | Elements with ARIA roles must use a valid, non-abstract ARIA role. | <span aria-label="The rule has an unsafe fix" role="img" title="The rule has an unsafe fix">⚠️ </span> |<|MERGE_RESOLUTION|>--- conflicted
+++ resolved
@@ -232,15 +232,7 @@
 | [noDuplicateJsonKeys](/linter/rules/no-duplicate-json-keys) | Disallow two keys with the same name inside a JSON object. |  |
 | [noEmptyBlockStatements](/linter/rules/no-empty-block-statements) | Disallow empty block statements and static blocks. |  |
 | [noImplicitAnyLet](/linter/rules/no-implicit-any-let) | Disallow use of implicit <code>any</code> type on variable declarations. |  |
-<<<<<<< HEAD
-| [noInteractiveElementToNoninteractiveRole](/linter/rules/no-interactive-element-to-noninteractive-role) | Enforce that non-interactive ARIA roles are not assigned to interactive HTML elements. |  |
-| [noInvalidNewBuiltin](/linter/rules/no-invalid-new-builtin) | Disallow <code>new</code> operators with global non-constructor functions. | <span aria-label="The rule has an unsafe fix" role="img" title="The rule has an unsafe fix">⚠️ </span> |
-| [noMisleadingInstantiator](/linter/rules/no-misleading-instantiator) | Enforce proper usage of <code>new</code> and <code>constructor</code>. |  |
-| [noMisrefactoredShorthandAssign](/linter/rules/no-misrefactored-shorthand-assign) | Disallow shorthand assign when variable appears on both sides. | <span aria-label="The rule has an unsafe fix" role="img" title="The rule has an unsafe fix">⚠️ </span> |
 | [noStaticElementInteractions](/linter/rules/no-static-element-interactions) | Static elements should not be interactive. |  |
-| [noThisInStatic](/linter/rules/no-this-in-static) | Disallow <code>this</code> and <code>super</code> in <code>static</code> contexts. | <span aria-label="The rule has an unsafe fix" role="img" title="The rule has an unsafe fix">⚠️ </span> |
-=======
->>>>>>> 36ec5a67
 | [noUnusedImports](/linter/rules/no-unused-imports) | Disallow unused imports. | <span aria-label="The rule has a safe fix" role="img" title="The rule has a safe fix">🔧 </span> |
 | [noUnusedPrivateClassMembers](/linter/rules/no-unused-private-class-members) | Disallow unused private class members | <span aria-label="The rule has an unsafe fix" role="img" title="The rule has an unsafe fix">⚠️ </span> |
 | [noUselessLoneBlockStatements](/linter/rules/no-useless-lone-block-statements) | Disallow unnecessary nested block statements. | <span aria-label="The rule has an unsafe fix" role="img" title="The rule has an unsafe fix">⚠️ </span> |
