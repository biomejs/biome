---
title: Changelog
description: The changelog of Biome
tableOfContents:
    maxHeadingLevel: 2
---
# Biome changelog

This project follows [Semantic Versioning](https://semver.org/spec/v2.0.0.html).
Due to the nature of Biome as a toolchain,
it can be unclear what changes are considered major, minor, or patch.
Read our [guidelines to categorize a change](https://biomejs.dev/internals/versioning).

New entries must be placed in a section entitled `Unreleased`.
Read our [guidelines for writing a good changelog entry](https://github.com/biomejs/biome/blob/main/CONTRIBUTING.md#changelog).

## Unreleased

### Analyzer

### CLI

#### Bug fixes

- Don't process files under an ignored directory.

  Previously, Biome processed all files in the traversed hierarchy,
  even the files under an ignored directory.
  Now, it completly skip the content of ignored directories.

- Fix [#1508](https://github.com/biomejs/biome/issues/1508) by excluding deleted files from being processed. Contributed by @ematipico

- Fix [#1173](https://github.com/biomejs/biome/issues/1173). Fix the formatting of a single instruction with commented in a control flow body to ensure consistency. Contributed by @mdm317

- Fix overriding of `javascript.globals`. Contributed by @arendjr

### Configuration

### Editors

#### Bug fixes

- Fix a regression where ignored files where formatted in the editor. Contributed by @ematipico

### Formatter

#### New features
<<<<<<< HEAD
- Add new formatter option `attributePosition` option [#1706](https://github.com/biomejs/biome/issues/1706).  Contributed by @octoshikari

=======

- Biome now allows to format the `package.json` file. This is now the default behaviour and users can remove their workarounds.
  If you rely on other tools to format `package.json`, you'll have to ignore it via configuration. Contributed by @pattrickrice
>>>>>>> d04c2c45

#### Bug fixes

- Fix [#1039](https://github.com/biomejs/biome/issues/1039). Check unicode width instead of number of bytes when checking if regex expression is a simple argument. Contributed by @kalleep

  This no longer breaks.

  ```js
  s(/🚀🚀/).s().s();
  ```

- Fix [#1218](https://github.com/biomejs/biome/issues/1218), by correctly preserving empty lines in member chains. Contributed by @ah-yu

### JavaScript APIs

### Linter

#### New features

- Add the rule [noSkippedTests](https://biomejs.dev/linter/rules/no-skipped-tests), to disallow skipped tests:

  ```js
  describe.skip("test", () => {});
  it.skip("test", () => {});
  ```
  Contributed by @ematipico

- Add the rule [noFocusedTests](https://biomejs.dev/linter/rules/no-focused-tests), to disallow skipped tests:

  ```js
  describe.only("test", () => {});
  it.only("test", () => {});
  ```
  Contributed by @ematipico

- Add rule [useSortedClasses](https://biomejs.dev/linter/rules/use-sorted-classes), to sort CSS utility classes:

  ```diff
  - <div class="px-2 foo p-4 bar" />
  + <div class="foo·bar·p-4·px-2" />
  ```
  Contributed by @DaniGuardiola

#### Enhancements

- [noUselessTernary](https://biomejs.dev/linter/rules/no-useless-ternary) now provides unsafe code fixes. Contributed by @vasucp1207

- [noApproximativeNumericConstant](https://biomejs.dev/linter/rules/no-approximative-numeric-constant) now provides unsafe code fixes and handle numbers without leading zero and numbers with digit separators.

  The following numbers are now reported as approximated constants.

  ```js
  3.14_15; // PI
  .4342; // LOG10E
  ```

  Contributed by @Conaclos

- [noPrecisionLoss](https://biomejs.dev/linter/rules/no-precision-loss) no longer reports number with extra zeros.

  The following numbers are now valid.

  ```js
  .1230000000000000000000000;
  1230000000000000000000000.0;
  ```

  Contributed by @Conaclos

#### Bug fixes

- Fix [#1651](https://github.com/biomejs/biome/issues/1651). [noVar](https://biomejs.dev/linter/rules/no-var/) now ignores TsGlobalDeclaration. Contributed by @vasucp1207

- Fix [#1640](https://github.com/biomejs/biome/issues/1640). [useEnumInitializers](https://biomejs.dev/linter/rules/use-enum-initializers) code action now generates valid code when last member has a comment but no comma. Contributed by @kalleep

- Fix [#1653](https://github.com/biomejs/biome/issues/1653). Handle a shorthand value in `useForOf` to avoid the false-positive case. Contributed by @togami2864

- Fix [#1656](https://github.com/biomejs/biome/issues/1656). [useOptionalChain](https://biomejs.dev/linter/rules/use-optional-chain/) code action now correctly handles logical and chains where methods with the same name are invoked with different arguments:
  ```diff
  - tags·&&·tags.includes('a')·&&·tags.includes('b')
  + tags?.includes('a') && tags.includes('b')
  ```
  Contributed by @lucasweng

- Fix [#1704](https://github.com/biomejs/biome/issues/1704). Convert `/` to escaped slash `\/` to avoid parsing error in the result of autofix. Contributed by @togami2864

### Parser

#### Bug fixes
- Fix [#1728](https://github.com/biomejs/biome/issues/1728). Correctly parse the global declaration when the `{` token is on the line following the `global` keyword.

  Now the following code is correctly parsed:

  ```ts
  declare global 
  { }

  declare module foo {
    global 
    { }
  }
  ```

  Contributed by @ah-yu 

## 1.5.3 (2024-01-22)

### LSP

#### Bug fixes

- Fix [#1584](https://github.com/biomejs/biome/issues/1584). Ensure the LSP only registers the formatter once. Contributed by @nhedger

- Fix [#1589](https://github.com/biomejs/biome/issues/1589). Fix invalid formatting of own line comments when they were at the end of an import/export list. Contributed by @spanishpear

### Configuration

#### Bug fixes

- Override correctly the recommended preset ([#1349](https://github.com/biomejs/biome/issues/1349)).

  Previously, if unspecified, Biome turned on the recommended preset in overrides.
  This resulted in reporting diagnostics with a severity level set to `off`.
  This in turn caused Biome to fail.

  Now Biome won't switch on the recommended preset in `overrides` unless told to do so.

  Contributed by @Conaclos

- Don't format **ignored** files that are well-known JSONC files when `files.ignoreUnknown` is enabled ([#1607](https://github.com/biomejs/biome/issues/1607)).

  Previously, Biome always formatted files that are known to be JSONC files (e.g. `.eslintrc`) when `files.ignoreUnknown` was enabled.

  Contributed by @Conaclos

### Formatter

#### Bug fixes

- Fix [#1178](https://github.com/biomejs/biome/issues/1178), where the line ending option wasn't correctly applied. Contributed by @ematipico
- Fix [#1571](https://github.com/biomejs/biome/issues/1571). Fix invalid formatting of nested multiline comments. Contributed by @ah-yu

### Linter

#### Bug fixes

- Fix [#1575](https://github.com/biomejs/biome/issues/1575). [noArrayIndexKey](https://biomejs.dev/linter/rules/no-array-index-key/) now captures array index value inside template literals and with string concatination. Contributed by @vasucp1207

- Linter rules that inspect regexes now handle multibyte characters correctly ([#1522](https://github.com/biomejs/biome/issues/1522)).

  Previously, [noMisleadingCharacterClass](https://biomejs.dev/linter/no-misleading-character-class), [noMultipleSpacesInRegularExpressionLiterals](https://biomejs.dev/linter/no-multiple-spaces-in-regular-expression-literals), and [noEmptyCharacterClassInRegex](https://biomejs.dev/linter/no-empty-character-class-in-regex) made Biome errors on multi-bytes characters.
  Multibyte characters are now handled correctly.

  The following code no longer raises an internal error:

  ```js
  // Cyrillic characters
  /[\u200E\u2066-\u2069]/gu;
  ```

  Contributed by @Conaclos

- [useExhaustiveDependencies](https://biomejs.dev/linter/use-exhaustive-dependencies) no longer made Biome errors in code TypeScript import equal declarations ([#1194](https://github.com/biomejs/biome/issues/1194)). Contributed by @Conaclos

- Fix typo in the diagnostic of [noNodejsModules](https://biomejs.dev/linter/rules/no-nodejs-modules). Contributed by @huseeiin

### Parser

#### Bug fixes

- Accept the `const` modifier for type parameter in method type signature ([#1624](https://github.com/biomejs/biome/issues/1624)).

  The following code is now correctly parsed:

  ```ts
  type Foo = {
    <const T>();
    method<const T>();
  };
  ```

  Contributed by @magic-akari

- Correctly parse type arguments in expression([#1184](https://github.com/biomejs/biome/issues/1184)).

  The following code is now correctly parsed in typescript:

  ```ts
  0 < (0 >= 1);
  ```

  Contributed by @ah-yu

### Website

#### New

- Add a [page that maps the Biome rule to its source](https://biomejs.dev/linter/rules-sources/). Contributed by @ematipico

#### Fixes

- Generate Open Graph images based on the linked page. Contributed by @ematipico

- Fix examples of the [git hook page](https://biomejs.dev/recipes/git-hooks/). Contributed by @9renpoto, @lmauromb, and @Conaclos

- Fix dead and erroneous hyperlinks. Contributed by @Sec-ant and Conaclos


## 1.5.2 (2024-01-15)

### CLI

### Bug fixes

- Fix [#1512](https://github.com/biomejs/biome/issues/1512) by skipping verbose diagnostics from the count. Contributed by @ematipico

- Correctly handle cascading `include` and `ignore`.

  Previously Biome incorrectly included files that were included at tool level and ignored at global level.
  In the following example, `file.js` was formatted when it should have been ignored.
  Now, Biome correctly ignores the directory `./src/sub/`.

  ```shell
  ❯ tree src
    src
    └── sub
        └── file.js

  ❯ cat biome.json
    {
      "files": { "ignore": ["./src/sub/"] },
      "formatter": { "include": ["./src"] }
    }
  ```

  Contributed by @Conaclos

- Don't emit verbose warnings when a protected file is ignored.

  Some files, such as `package.json` and `tsconfig.json`, are [protected](https://biomejs.dev/guides/how-biome-works/#protected-files).
  Biome emits a verbose warning when it encounters a protected file.

  Previously, Biome emitted this verbose warning even if the file was ignored by the configuration.
  Now, it doesn't emit verbose warnings for protected files that are ignored.

  Contributed by @Conaclos

- `overrides` no longer affect which files are ignored. Contributed by @Conaclos

- The file `biome.json` can't be ignored anymore. Contributed by @ematipico

- Fix [#1541](https://github.com/biomejs/biome/issues/1541) where the content of protected files wasn't returned to `stdout`. Contributed by @ematipico

- Don't handle CSS files, the formatter isn't ready yet. Contributed by @ematipico

### Configuration

#### Bug fixes

- Fix [1440](https://github.com/biomejs/biome/issues/1440), a case where `extends` and `overrides` weren't correctly emitting the final configuration. Contributed by @arendjr

- Correctly handle `include` when `ignore` is set (#1468). Contributed by @Conaclos

  Previously, Biome ignored `include` if `ignore` was set.
  Now, Biome check both `include` and `ignore`.
  A file is processed if it is included and not ignored.
  If `include` is not set all files are considered included.

### Formatter

#### Bug fixes

- Fix placement of comments before `*` token in generator methods with decorators. [#1537](https://github.com/biomejs/biome/pull/1537) Contributed by @ah-yu

- Fix [#1406](https://github.com/biomejs/biome/issues/1406). Ensure comments before the `async` keyword are placed before it. Contributed by @ah-yu

- Fix [#1172](https://github.com/biomejs/biome/issues/1172). Fix placement of line comment after function expression parentheses, they are now attached to first statement in body. Contributed by @kalleep

- Fix [#1511](https://github.com/biomejs/biome/issues/1511) that made the JavaScript formatter crash. Contributed @Conaclos

### Linter

#### Enhancements

- Add an unsafe code fix for [noConsoleLog](https://biomejs.dev/linter/rules/no-console-log/). Contributed by @vasucp1207

- [useArrowFunction](https://biomejs.dev/linter/rules/use-arrow-function) no longer reports function in `extends` clauses or in a `new` expression. Contributed by @Conaclos

  These cases require the presence of a prototype.

- Add dependency variable names on error message when useExhaustiveDependencies rule shows errors. Contributed by @mehm8128

#### Bug fixes

- The fix of [useArrowFunction](https://biomejs.dev/linter/rules/use-arrow-function) now adds parentheses around the arrow function in more cases where it is needed ([#1524](https://github.com/biomejs/biome/issues/1524)).

  A function expression doesn't need parentheses in most expressions where it can appear.
  This is not the case with the arrow function.
  We previously added parentheses when the function appears in a call or member expression.
  We now add parentheses in binary-like expressions and other cases where they are needed, hopefully covering all cases.

  Previously:

  ```diff
  - f = f ?? function() {};
  + f = f ?? () => {};
  ```

  Now:

  ```diff
  - f = f ?? function() {};
  + f = f ?? (() => {});
  ```

  Contributed by @Conaclos

- Fix [#1514](https://github.com/biomejs/biome/issues/1514). Fix autofix suggestion to avoid the syntax error in `no_useless_fragments`. Contributed by @togami2864


## 1.5.1 (2024-01-10)

### CLI

#### Bug fixes

- The diagnostics `files/missingHandler` are now shown only when the option `--verbose` is passed. Contributed by @ematipico
- The diagnostics for protected files are now shown only when the option `--verbose` is passed. Contributed by @ematipico
- Fix [#1465](https://github.com/biomejs/biome/issues/1465), by taking in consideration the workspace folder when matching a pattern. Contributed by @ematipico
- Fix [#1465](https://github.com/biomejs/biome/issues/1465), by correctly process globs that contain file names. Contributed by @ematipico


### Formatter

#### Bug fixes

- Fix [#1170](https://github.com/biomejs/biome/issues/1170). Fix placement of comments inside default switch clause. Now all line comments that have a preceding node will keep their position. Contributed by @kalleep

### Linter

#### Bug fixes

- Fix [#1335](https://github.com/biomejs/biome/issues/1335). [noUselessFragments](https://biomejs.dev/linter/rules/no-useless-fragments/) now ignores code action on component props when the fragment is empty. Contributed by @vasucp1207

- [useConsistentArrayType](https://biomejs.dev/linter/rules/use-consistent-array-type) was accidentally placed in the `style` rule group instead of the `nursery` group. It is now correctly placed under `nursery`.

- Fix [#1483](https://github.com/biomejs/biome/issues/1483). [useConsistentArrayType](https://biomejs.dev/linter/rules/use-consistent-array-type) now correctly handles its option. Contributed by @Conaclos

- Fix [#1502](https://github.com/biomejs/biome/issues/1502). [useArrowFunction](https://biomejs.dev/linter/rules/use-arrow-function) now correctly handle functions that return a (comma) sequence expression. Contributed by @Conaclos

  Previously the rule made an erroneous suggestion:

  ```diff
  - f(function() { return 0, 1; }, "");
  + f(() => 0, 1, "")
  ```

  Now, the rule wraps any comma sequence between parentheses:

  ```diff
  - f(function() { return 0, 1; }, "");
  + f(() => (0, 1), "")
  ```

- Fix [#1473](https://github.com/biomejs/biome/issues/1473): [useHookAtTopLevel](https://biomejs.dev/linter/rules/use-hook-at-top-level/) now correctly handles React components and hooks that are nested inside other functions. Contributed by @arendjr


## 1.5.0 (2024-01-08)

Biome now scores 97% compatibility with Prettier and features more than 180 linter rules.

### Analyzer

### CLI

#### New features

- Biome now shows a diagnostic when it encounters a protected file. Contributed by @ematipico

- The command `biome migrate` now updates the `$schema` if there's an outdated version.

- The CLI now takes in consideration the `.gitignore` in the home directory of the user, if it exists. Contributed by @ematipico
- The `biome ci` command is now able to print [GitHub Workflow Commands](https://docs.github.com/en/actions/using-workflows/workflow-commands-for-github-actions) when there are diagnostics in our code. Contributed by @nikeee
  This **might** require setting the proper permissions on your GitHub action:
  ```yaml
  permissions:
    pull-requests: write
  ```
- The commands `format`, `lint`, `check` and `ci` now accept two new arguments: `--changed` and `--since`. Use these options with the VCS integration
  is enabled to process only the files that were changed. Contributed by @simonxabris

  ```shell
  biome format --write --changed
  ```

- Introduced a new command called `biome explain`, which has the capability to display documentation for lint rules. Contributed by @kalleep
- You can use the command `biome explain` to print the documentation of lint rules. Contributed by @kalleep
  ```shell
  biome explain noDebugger
  biome explain useAltText
  ```
- You can use the command `biome explain` to print the directory where daemon logs are stored. Contributed by @ematipico
  ```shell
  biome explain daemon-logs
  ```
- Removed the hard coded limit of 200 printable diagnostics. Contributed by @ematipico

#### Bug fixes

- Fix [#1247](https://github.com/biomejs/biome/issues/1247), Biome now prints a **warning** diagnostic if it encounters files that can't handle. Contributed by @ematipico

  You can ignore unknown file types using the [`files.ignoreUnknown`](https://biomejs.dev/reference/configuration/#filesignoreunknown) configuration in `biome.json`:

  ```jsonc
  {
    "files": {
      "ignoreUnknown": true
    }
  }
  ```

  Or the `--files-ignore-unknown` CLI option:

  ```shell
  biome format --files-ignore-unknown=true --write .
  ```

- Fix [#709](https://github.com/biomejs/biome/issues/709) and [#805](https://github.com/biomejs/biome/issues/805) by correctly parsing `.gitignore` files. Contributed by @ematipico

- Fix [#1117](https://github.com/biomejs/biome/issues/1117) by correctly respecting the matching. Contributed by @ematipico

- Fix [#691](https://github.com/biomejs/biome/issues/691) and [#1190](https://github.com/biomejs/biome/issues/1190), by correctly apply the configuration when computing [`overrides` configuration](https://biomejs.dev/reference/configuration/#overrides). Contributed by @ematipico

### Configuration

#### New features

- Users can specify _git ignore patterns_ inside `ignore` and `include` properties, for example it's possible to **allow list** globs of files using the `!` character:

  ```jsonc
  {
    "files": {
      "ignore": [
        "node_modules/**",
        "!**/dist/**" // this is now accepted and allow files inside the `dist` folder
      ]
    }
  }
  ```

### Editors

#### New features

- The LSP registers formatting without the need of using dynamic capabilities from the client.

  This brings formatting services to the editors that don't support or have limited support for dynamic capabilities.

### Formatter

#### Bug fixes

- Fix [#1169](https://github.com/biomejs/biome/issues/1169). Account for escaped strings when computing layout for assignments. Contributed by @kalleep
- Fix [#851](https://github.com/biomejs/biome/issues/851). Allow regular function expressions to group and break as call arguments, just like arrow function expressions. [#1003](https://github.com/biomejs/biome/issues/1003) Contributed by @faultyserver
- Fix [#914](https://github.com/biomejs/biome/issues/914). Only parenthesize type-casted function expressions as default exports. [#1023](https://github.com/biomejs/biome/issues/1023) Contributed by @faultyserver
- Fix [#1112](https://github.com/biomejs/biome/issues/1112). Break block bodies in case clauses onto their own lines and preserve trailing fallthrough comments. [#1035](https://github.com/biomejs/biome/pull/1035) Contributed by @faultyserver
- Fix `RemoveSoftLinesBuffer` behavior to also removed conditional expanded content, ensuring no accidental, unused line breaks are included [#1032](https://github.com/biomejs/biome/pull/1032) Contributed by @faultyserver
- Fix [#1024](https://github.com/biomejs/biome/issues/1024). Allow JSX expressions to nestle in arrow chains [#1033](https://github.com/biomejs/biome/pull/1033) Contributed by @faultyserver
- Fix incorrect breaking on the left side of assignments by always using fluid assignment. [#1021](https://github.com/biomejs/biome/pull/1021) Contributed by @faultyserver
- Fix breaking strategy for nested object patterns in function parameters [#1054](https://github.com/biomejs/biome/pull/1054) Contributed by @faultyserver
- Fix over-indention of arrow chain expressions by simplifying the way each chain is grouped [#1036](https://github.com/biomejs/biome/pull/1036), [#1136](https://github.com/biomejs/biome/pull/1136), and [#1162](https://github.com/biomejs/biome/pull/1162) Contributed by @faultyserver.
- Fix "simple" checks for calls and member expressions to correctly handle array accesses, complex arguments to single-argument function calls, and multiple-argument function calls. [#1057](https://github.com/biomejs/biome/pull/1057) Contributed by @faultyserver
- Fix text wrapping and empty line handling for JSX Text elements to match Prettier's behavior. [#1075](https://github.com/biomejs/biome/pull/1075) Contributed by @faultyserver
- Fix leading comments in concisely-printed arrays to prevent unwanted line breaks. [#1135](https://github.com/biomejs/biome/pull/1135) Contributed by @faultyserver
- Fix `best_fitting` and interned elements preventing expansion propagation from sibling elements. [#1141](https://github.com/biomejs/biome/pull/1141) Contributed by @faultyserver
- Fix heuristic for grouping function parameters when type parameters with constraints are present. [#1153](https://github.com/biomejs/biome/pull/1153).  Contributed by @faultyserver.
- Fix binary-ish and type annotation handling for grouping call arguments in function expressions and call signatures. [#1152](https://github.com/biomejs/biome/pull/1152) and [#1160](https://github.com/biomejs/biome/pull/1160) Contributed by @faultyserver
- Fix handling of nestled JSDoc comments to preserve behavior for overloads. [#1195](https://github.com/biomejs/biome/pull/1195) Contributed by @faultyserver
- Fix [#1208](https://github.com/biomejs/biome/issues/1208). Fix extraction of inner types when checking for simple type annotations in call arguments. [#1195](https://github.com/biomejs/biome/pull/1195) Contributed by @faultyserver

- Fix [#1220](https://github.com/biomejs/biome/issues/1220). Avoid duplicating comments in type unions for mapped, empty object, and empty tuple types. [#1240](https://github.com/biomejs/biome/pull/1240) Contributed by @faultyserver

- Fix [#1356](https://github.com/biomejs/biome/issues/1356). Ensure `if_group_fits_on_line` content is always written in `RemoveSoftLinesBuffer`s. [#1357](https://github.com/biomejs/biome/pull/1357) Contributed by @faultyserver

- Fix [#1171](https://github.com/biomejs/biome/issues/1171). Correctly format empty statement with comment inside arrow body when used as single argument in call expression. Contributed by @kalleep

- Fix [#1106](https://github.com/biomejs/biome/issues/1106). Fix invalid formatting of single bindings when Arrow Parentheses is set to "AsNeeded" and the expression breaks over multiple lines. [#1449](https://github.com/biomejs/biome/pull/1449) Contributed by @faultyserver

### JavaScript APIs

### Linter

#### Promoted rules

New rules are incubated in the nursery group.
Once stable, we promote them to a stable group.
The following rules are promoted:

- [a11y/noAriaHiddenOnFocusable](https://www.biomejs.dev/linter/rules/no-aria-hidden-on-focusable)
- [a11y/useValidAriaRole](https://www.biomejs.dev/linter/rules/use-valid-aria-role)
- [complexity/useRegexLiterals](https://www.biomejs.dev/linter/rules/use-regex-literals)
- [suspicious/noImplicitAnyLet](https://www.biomejs.dev/linter/rules/no-implicit-any-let)
- [style/noDefaultExport](https://www.biomejs.dev/linter/rules/no-default-export)

#### New features

- Add [useExportType](https://biomejs.dev/linter/rules/use-export-type) that enforces the use of type-only exports for types. Contributed by @Conaclos

  ```diff
    interface A {}
    interface B {}
    class C {}

  - export type { A, C }
  + export { type A, C }

  - export { type B }
  + export type { B }
  ```

- Add [useImportType](https://biomejs.dev/linter/rules/use-import-type) that enforces the use of type-only imports for types. Contributed by @Conaclos

  ```diff
  - import { A, B } from "./mod.js";
  + import { type A, B } from "mod";
    let a: A;
    const b: B = new B();
  ```

  Also, the rule groups type-only imports:

  ```diff
  - import { type A, type B } from "./mod.js";
  + import type { A, B } from "./mod.js";
  ```

- Add [useFilenamingConvention](https://biomejs.dev/linter/rules/use-filenaming-convention), that enforces naming conventions for JavaScript and TypeScript filenames. Contributed by @Conaclos

  By default, the rule requires that a filename be in `camelCase`, `kebab-case`, `snake_case`, or matches the name of an `export` in the file.
  The rule provides options to restrict the allowed cases.

- Add [useNodejsImportProtocol](https://biomejs.dev/linter/rules/use-nodejs-import-protocol) that enforces the use of the `node:` protocol when importing _Node.js_ modules. Contributed by @2-NOW, @vasucp1207, and @Conaclos

  ```diff
  - import fs from "fs";
  + import fs from "node:fs";
  ```

- Add [useNumberNamespace](https://biomejs.dev/linter/rules/use-number-namespace) that enforces the use of the `Number` properties instead of the global ones.

  ```diff
  - parseInt;
  + Number.parseInt;
  - - Infinity;
  + Number.NEGATIVE_INFINITY;
  ```

- Add [useShorthandFunctionType](https://biomejs.dev/linter/rules/use-shorthand-function-type) that enforces using function types instead of object type with call signatures. Contributed by @emab, @ImBIOS, and @seitarof

  ```diff
  - interface Example {
  -   (): string;
  - }
  + type Example = () => string
```

- Add [noNodejsModules](https://biomejs.dev/linter/rules/no-nodejs-modules), that disallows the use of _Node.js_ modules. Contributed by @anonrig, @ematipico, and @Conaclos

- Add [noInvalidUseBeforeDeclaration](https://biomejs.dev/linter/rules/no-invalid-use-before-declaration) that reports variables and function parameters used before their declaration. Contributed by @Conaclos

  ```js
  function f() {
    console.log(c); // Use of `c` before its declaration.
    const c = 0;
  }
  ```

- Add [useConsistentArrayType](https://biomejs.dev/linter/rules/use-consistent-array-type) that enforces the use of a consistent syntax for array types. Contributed by @eryue0220

  This rule will replace [useShorthandArrayType](https://biomejs.dev/linter/rules/use-shorthand-array-type).
  It provides an option to choose between the shorthand or the generic syntax.

- Add [noEmptyTypeParameters](https://biomejs.dev/linter/rules/no-empty-type-parameters) that ensures that any type parameter list has at least one type parameter. Contributed by @togami2864

  This will report the following empty type parameter lists:

  ```ts
  interface Foo<> {}
  //           ^^
  type Bar<> = {};
  //      ^^
  ```

- Add [noGlobalEval](https://biomejs.dev/linter/rules/no-global-eval) that reports any use of the global `eval`.
  Contributed by @you-5805

- Add [noGlobalAssign](https://biomejs.dev/linter/rules/no-global-assign) that reports assignment to global variables. Contributed by @chansuke

  ```js
  Object = {}; // report assignment to `Object`.
  ```

- Add [noMisleadingCharacterClass](https://biomejs.dev/linter/rules/no-misleading-character-class) that disallows characters made with multiple code points in character class. Contributed by @togami2864

- Add [noThenProperty](https://biomejs.dev/linter/rules/no-then-property) that disallows the use of `then` as property name. Adding a `then` property makes an object _thenable_ that can lead to errors with Promises. Contributed by @togami2864

- Add [noUselessTernary](https://biomejs.dev/linter/rules/no-useless-ternary) that disallows conditional expressions (ternaries) when simpler alternatives exist.

  ```js
  var a = x ? true : true; // this could be simplified to `x`
  ```

#### Enhancements

- [noEmptyInterface](https://biomejs.dev/linter/rules/no-empty-interface) ignores empty interfaces that extend a type. Address [#959](https://github.com/biomejs/biome/issues/959) and [#1157](https://github.com/biomejs/biome/issues/1157). Contributed by @Conaclos

  This allows supporting interface augmentation in external modules as demonstrated in the following example:

  ```ts
  interface Extension {
    metadata: unknown;
  }

  declare module "@external/module" {
    // Empty interface that extends a type.
    export interface ExistingInterface extends Extension {}
  }
  ```

- Preserve more comments in the code fix of [useExponentiationOperator](https://biomejs.dev/linter/rules/use-exponentiation-operator). Contributed by @Conaclos

  The rule now preserves comments that follow the (optional) trailing comma.

  For example, the rule now suggests the following code fix:

  ```diff
  - Math.pow(
  -    a, // a
  -    2, // 2
  -  );
  +
  +    a ** // a
  +    2 // 2
  +
  ```

- `<svg>` element is now considered as a non-interactive HTML element ([#1095](https://github.com/biomejs/biome/issues/1095)). Contributed by @chansuke

  This affects the following rules:
  - [noAriaHiddenOnFocusable](https://biomejs.dev/linter/rules/no-aria-hidden-on-focusable)
  - [noInteractiveElementToNoninteractiveRole](https://biomejs.dev/linter/rules/no-interactive-element-to-noninteractive-role)
  - [noNoninteractiveElementToInteractiveRole](https://biomejs.dev/linter/rules/no-noninteractive-element-to-interactive-role)
  - [noNoninteractiveTabindex](https://biomejs.dev/linter/rules/no-noninteractive-tabindex)
  - [useAriaActivedescendantWithTabindex](https://biomejs.dev/linter/rules/use-aria-activedescendant-with-tabindex)

- [noMultipleSpacesInRegularExpressionLiterals](https://biomejs.dev/linter/rules/no-multiple-spaces-in-regular-expression-literals/) has a safe code fix. Contributed by @Conaclos

- [useArrowFunction](https://biomejs.dev/linter/rules/use-arrow-function/) ignores expressions that use `new.target`. Contributed by @Conaclos

- [noForEach](https://biomejs.dev/linter/rules/no-for-each) now reports only calls that use a callback with `0` or `1` parameter. Address [#547](https://github.com/biomejs/biome/issues/547). Contributed by @Conaclos

#### Bug fixes

- Fix [#1061](https://github.com/biomejs/biome/issues/1061). [noRedeclare](https://biomejs.dev/linter/rules/no-redeclare) no longer reports overloads of `export default function`. Contributed by @Conaclos

  The following code is no longer reported:

  ```ts
  export default function(a: boolean): boolean;
  export default function(a: number): number;
  export default function(a: number | boolean): number | boolean {
  	return a;
  }
  ```

- Fix [#651](https://github.com/biomejs/biome/issues/651), [useExhaustiveDependencies](https://biomejs.dev/linter/rules/use-exhaustive-dependencies) no longer reports out of scope dependencies. Contributed by @kalleep

  The following code is no longer reported:
  ```ts
  let outer = false;

  const Component = ({}) => {
    useEffect(() => {
      outer = true;
    }, []);
  }
  ```

- Fix [#1191](https://github.com/biomejs/biome/issues/1191). [noUselessElse](https://biomejs.dev/linter/rules/no-useless-else) now preserve comments of the `else` clause. Contributed by @Conaclos

  For example, the rule suggested the following fix:

  ```diff
    function f(x) {
      if (x <0) {
        return 0;
      }
  -   // Comment
  -   else {
        return x;
  -   }
    }
  ```

  Now the rule suggests a fix that preserves the comment of the `else` clause:

  ```diff
    function f(x) {
      if (x <0) {
        return 0;
      }
      // Comment
  -   else {
        return x;
  -   }
    }
  ```

- Fix [#1383](https://github.com/biomejs/biome/issues/1383). [noConfusingVoidType](https://biomejs.dev/linter/rules/no-confusing-void-type) now accepts the `void` type in type parameter lists.

  The rule no longer reports the following code:

  ```ts
  f<void>();
  ```

- Fix [#728](https://github.com/biomejs/biome/issues/728). [useSingleVarDeclarator](https://biomejs.dev/linter/rules/use-single-var-declarator) no longer outputs invalid code. Contributed by @Conaclos

- Fix [#1167](https://github.com/biomejs/biome/issues/1167). [useValidAriaProps](https://biomejs.dev/linter/rules/use-valid-aria-props) no longer reports `aria-atomic` as invalid. Contributed by @unvalley

- Fix [#1192](https://github.com/biomejs/biome/issues/1192). [useTemplate](https://biomejs.dev/linter/rules/use-template/) now correctly handles parenthesized expressions and respects type coercions. Contributed by @n-gude

  These cases are now properly handled:

  ```js
  "a" + (1 + 2) // `a${1 + 2}`
  ```

  ```js
  1 + (2 + "a") // `${1}${2}a`
  ```

- Fix [#1456](https://github.com/biomejs/biome/issues/1456). [useTemplate](https://biomejs.dev/linter/rules/use-template/) now reports expressions with an interpolated template literal and non-string expressions. Contributed by @n-gude

  The following code is now reported:

  ```js
  `a${1}` + 2;
  ```

- Fix [#1436](https://github.com/biomejs/biome/issues/1436). [useArrowFunction](https://biomejs.dev/linter/rules/use-arrow-function/) now applies a correct fix when a function expression is used in a call expression or a member access. Contributed by @Conaclos

  For example, the rule proposed the following fix:

  ```diff
  - const called = function() {}();
  + const called = () => {}();
  ```

  It now proposes a fix that adds the needed parentheses:

  ```diff
  - const called = function() {}();
  + const called = (() => {})();
  ```

- Fix [#696](https://github.com/biomejs/biome/issues/696). [useHookAtTopLevel](https://biomejs.dev/linter/rules/use-hook-at-top-level) now correctly detects early returns before the calls to the hook.

- The code fix of [noUselessTypeCOnstraint](https://biomejs.dev/linter/rules/no-useless-type-constraint) now adds a trailing comma when needed to disambiguate a type parameter list from a JSX element. COntributed by @Conaclos

- Fix [#578](https://github.com/biomejs/biome/issues/578). [useExhaustiveDependencies](https://biomejs.dev/linter/rules/use-exhaustive-dependencies) now correctly recognizes hooks namespaced under the `React` namespace.  Contributed by @XiNiHa

- Fix [#910](https://github.com/biomejs/biome/issues/910). [noSvgWithoutTitle](https://biomejs.dev/linter/rules/no-svg-without-title) now ignores `<svg>` element with `aria-hidden="true"`. COntributed by @vasucp1207

### Parser

#### BREAKING CHANGES

- The representation of imports has been simplified. Contributed by @Conaclos

  The new representation is closer to the ECMAScript standard.
  It provides a single way of representing a namespace import such as `import * as ns from ""`.
  It rules out some invalid states that was previously representable.
  For example, it is no longer possible to represent a combined import with a `type` qualifier such as `import type D, { N } from ""`.

  See [#1163](https://github.com/biomejs/biome/pull/1163) for more details.

#### New features

- Imports and exports with both an _import attribute_ and a `type` qualifier are now reported as parse errors.

  ```ts
  import type A from "mod" with { type: "json" };
  //     ^^^^              ^^^^^^^^^^^^^^^^^^^^^
  //     parse error
  ```

#### Bug fixes

- Fix [#1077](https://github.com/biomejs/biome/issues/1077) where parenthesized identifiers in conditional expression were being parsed as arrow expressions. Contributed by @kalleep

  These cases are now properly parsed:

  _JavaScript_:

  ```javascript
    a ? (b) : a => {};
  ```

  _TypeScript_:

  ```ts
    a ? (b) : a => {};
  ```

  _JSX_:

  ```jsx
    bar ? (foo) : (<a>{() => {}}</a>);
  ```

- Allow empty type parameter lists for interfaces and type aliases ([#1237](https://github.com/biomejs/biome/issues/1237)). COntributed by @togami2864

  _TypeScript_ allows interface declarations and type aliases to have empty type parameter lists.
  Previously Biome didn't handle this edge case.
  Now, it correctly parses this syntax:

  ```ts
  interface Foo<> {}
  type Bar<> = {};
  ```

### Crates

#### BREAKING CHANGES

- Rename the `biome_js_unicode_table` crate to `biome_unicode_table` ([#1302](https://github.com/biomejs/biome/issues/1302)). COntributed by @chansuke


## 1.4.1 (2023-11-30)

### Editors

#### Bug fixes

- Fix [#933](https://github.com/biomejs/biome/issues/933). Some files are properly ignored in the LSP too. E.g. `package.json`, `tsconfig.json`, etc.
- Fix [#1394](https://github.com/biomejs/biome/issues/1394), by inferring the language extension from the internal saved files. Now newly created files JavaScript correctly show diagnostics.

### Formatter

#### Bug fixes

- Fix some accidental line breaks when printing array expressions within arrow functions and other long lines [#917](https://github.com/biomejs/biome/pull/917). Contributed by @faultyserver

- Match Prettier's breaking strategy for `ArrowChain` layouts [#934](https://github.com/biomejs/biome/pull/934). Contributed by @faultyserver

- Fix double-printing of leading comments in arrow chain expressions [#951](https://github.com/biomejs/biome/pull/951). Contributed by @faultyserver

### Linter

#### Bug fixes

- Fix [#910](https://github.com/biomejs/biome/issues/910), where the rule `noSvgWithoutTitle` should skip elements that have `aria-hidden` attributes. Contributed by @vasucp1207

#### New features

- Add [useForOf](https://biomejs.dev/linter/rules/use-for-of) rule.
  The rule recommends a for-of loop when the loop index is only used to read from an array that is being iterated.
  Contributed by @victor-teles

#### Enhancement

- Address [#924](https://github.com/biomejs/biome/issues/924) and [#920](https://github.com/biomejs/biome/issues/920). [noUselessElse](https://biomejs.dev/linter/rules/no-useless-else) now ignores `else` clauses that follow at least one `if` statement that doesn't break early. Contributed by @Conaclos

  For example, the following code is no longer reported by the rule:

  ```js
  function f(x) {
      if (x < 0) {
        // this `if` doesn't break early.
      } else if (x > 0) {
          return x;
      } else {
          // This `else` block was previously reported as useless.
      }
  }
  ```

#### Bug fixes

- Fix [#918](https://github.com/biomejs/biome/issues/918). [useSimpleNumberKeys](https://biomejs.dev/linter/rules/use-simple-number-keys) no longer repports false positive on comments. Contributed by @kalleep

- Fix [#953](https://github.com/biomejs/biome/issues/953). [noRedeclare](https://biomejs.dev/linter/rules/no-redeclare) no longer reports type parameters with the same name in different mapped types as redeclarations. Contributed by @Conaclos

- Fix [#608](https://github.com/biomejs/biome/issues/608). [useExhaustiveDependencies](https://biomejs.dev/linter/rules/use-exhaustive-dependencies) no longer repports missing dependencies for React hooks without dependency array. Contributed by @kalleep

### Parser

## 1.4.0 (2023-11-27)

### CLI

- Remove the CLI options from the `lsp-proxy`, as they were never meant to be passed to that command. Contributed by @ematipico

- Add option `--config-path` to `lsp-proxy` and `start` commands. It's now possible to tell the Daemon server to load `biome.json` from a custom path. Contributed by @ematipico

- Add option `--diagnostic-level`. It lets users control the level of diagnostics printed by the CLI. Possible values are: `"info"`, `"warn"`, and `"hint"`. Contributed by @simonxabris

- Add option `--line-feed` to the `format` command. Contributed by @SuperchupuDev

- Add option `--bracket-same-line` to the `format` command. Contributed by @faultyserve

- Add option `--bracket-spacing` to the `format` command. Contributed by @faultyserve

#### Bug fixes

- Fix the command `format`, now it returns a non-zero exit code when if there pending diffs. Contributed by @ematipico

### Formatter

#### New features

- Add the configuration [`formatter.lineFeed`](https://biomejs.dev/reference/configuration/#formatterlineending). It allows changing the type of line endings. Contributed by @SuperchupuDev

- Add the configuration [`javascript.formatter.bracketSameLine`](https://biomejs.dev/reference/configuration/#formatterbracketsameline). It allows controlling whether ending `>` of a multi-line _JSX_ element should be on the last attribute line or not. [#627](https://github.com/biomejs/biome/issues/627). Contributed by @faultyserver

- Add the configuration [`javascript.formatter.bracketSpacing`](https://biomejs.dev/reference/configuration/#formatterbracketspacing). It allows controlling whether spaces are inserted around the brackets of object literals. [#627](https://github.com/biomejs/biome/issues/627). Contributed by @faultyserver

#### Bug fixes

- Fix [#832](https://github.com/biomejs/biome/issues/832), the formatter no longer keeps an unnecessary trailing comma in type parameter lists. Contributed by @Conaclos

  ```diff
  - class A<T,> {}
  + class A<T> {}
  ```

- Fix [#301](https://github.com/biomejs/biome/issues/301), the formatter should not break before the `in` keyword. Contributed by @ematipico

### Linter

#### Promoted rules

- [a11y/noInteractiveElementToNoninteractiveRole](https://biomejs.dev/linter/rules/no-interactive-element-to-noninteractive-role)
- [complexity/noThisInStatic](https://biomejs.dev/linter/rules/no-this-in-static)
- [complexity/useArrowFunction](https://biomejs.dev/linter/rules/use-arrow-function)
- [correctness/noEmptyCharacterClassInRegex](https://biomejs.dev/linter/rules/no-empty-character-class-in-regex)
- [correctness/noInvalidNewBuiltin](https://biomejs.dev/linter/rules/no-invalid-new-builtin)
- [style/noUselessElse](https://biomejs.dev/linter/rules/no-useless-else)
- [style/useAsConstAssertion](https://biomejs.dev/linter/rules/use-as-const-assertion)
- [style/useShorthandAssign](https://biomejs.dev/linter/rules/use-shorthand-assign)
- [suspicious/noApproximativeNumericConstant](https://biomejs.dev/linter/rules/no-approximative-numeric-constant)
- [suspicious/noMisleadingInstantiator](https://biomejs.dev/linter/rules/no-misleading-instantiator)
- [suspicious/noMisrefactoredShorthandAssign](https://biomejs.dev/linter/rules/no-misrefactored-shorthand-assign)

The following rules are now recommended:

- [a11y/noAccessKey](https://biomejs.dev/linter/rules/no-access-key)
- [a11y/useHeadingContent](https://biomejs.dev/linter/rules/use-heading-content)
- [complexity/useSimpleNumberKeys](https://biomejs.dev/linter/rules/use-simple-number-keys)

The following rules are now deprecated:

- [correctness/noNewSymbol](https://biomejs.dev/linter/rules/no-new-symbol)
  The rule is replaced by [correctness/noInvalidNewBuiltin](https://biomejs.dev/linter/rules/no-invalid-new-builtin)

#### New features

- Add [noDefaultExport](https://biomejs.dev/linter/rules/no-default-export) which disallows `export default`. Contributed by @Conaclos

- Add [noAriaHiddenOnFocusable](https://biomejs.dev/linter/rules/no-aria-hidden-on-focusable) which reports hidden and focusable elements. Contributed by @vasucp1207

- Add [noImplicitAnyLet](https://biomejs.dev/linter/rules/no-implicit-any-let) that reports variables declared with `let` and without initialization and type annotation. Contributed by @TaKO8Ki and @b4s36t4

- Add [useAwait](https://biomejs.dev/linter/rules/use-await) that reports `async` functions that don't use an `await` expression.

- Add [useValidAriaRole](https://biomejs.dev/linter/rules/use-valid-aria-role). Contributed by @vasucp1207

- Add [useRegexLiterals](https://biomejs.dev/linter/rules/use-regex-literals) that suggests turning call to the regex constructor into regex literals. COntributed by @Yuiki

#### Enhancements

- Add an unsafe code fix for [a11y/useAriaActivedescendantWithTabindex](https://biomejs.dev/linter/rules/use-aria-activedescendant-with-tabindex)

#### Bug fixes

- Fix [#639](https://github.com/biomejs/biome/issues/639) by ignoring unused TypeScript's mapped key. Contributed by @Conaclos

- Fix [#565](https://github.com/biomejs/biome/issues/565) by handling several `infer` with the same name in extends clauses of TypeScript's conditional types. Contributed by @Conaclos

- Fix [#653](https://github.com/biomejs/biome/issues/653). [noUnusedImports](https://biomejs.dev/linter/rules/no-unused-imports) now correctly removes the entire line where the unused `import` is. Contributed by @Conaclos

- Fix [#607](https://github.com/biomejs/biome/issues/609) `useExhaustiveDependencies`, ignore optional chaining, Contributed by @msdlisper

- Fix [#676](https://github.com/biomejs/biome/issues/676), by using the correct node for the `"noreferrer"` when applying the code action. Contributed by @ematipico

- Fix [#455](https://github.com/biomejs/biome/issues/455). The CLI can now print complex emojis to the console correctly.

- Fix [#727](https://github.com/biomejs/biome/issues/727). [noInferrableTypes](https://biomejs.dev/linter/rules/no-inferrable-types) now correctly keeps type annotations when the initialization expression is `null`. Contributed by @Conaclos

- Fix [#784](https://github.com/biomejs/biome/issues/784), [noSvgWithoutTitle](https://biomejs.dev/linter/rules/no-svg-without-title) fixes false-positives to `aria-label` and reports svg's role attribute is implicit. Contributed by @unvalley

- Fix [#834](https://github.com/biomejs/biome/issues/834) that made [noUselessLoneBlockStatements](https://biomejs.dev/linter/rules/no-useless-lone-block-statements) reports block statements of switch clauses. Contributed by @vasucp1207

- Fix [#783](https://github.com/biomejs/biome/issues/834) that made [noUselessLoneBlockStatements](https://biomejs.dev/linter/rules/no-useless-lone-block-statements) reports block statements of `try-catch` structures. Contributed by @hougesen

- Fix [#69](https://github.com/biomejs/biome/issues/69) that made [correctness/noUnnecessaryContinue](https://biomejs.dev/linter/rules/no-unnecessary-continue) incorrectly reports a `continue` used to break a switch clause. Contributed by @TaKO8Ki

- Fix [#664](https://github.com/biomejs/biome/issues/664) by improving the diagnostic of [style/useNamingConvention](https://biomejs.dev/linter/rules/use-naming-convention) when double capital are detected in strict camel case mode. Contributed by @vasucp1207

- Fix [#643](https://github.com/biomejs/biome/issues/643) that erroneously parsed the option of [complexity/useExhaustiveDependencies](https://biomejs.dev/linter/rules/use-naming-convention). Contributed by @arendjr

### Parser

#### Bug fixes

- Fix [#846](https://github.com/biomejs/biome/issues/846) that erroneously parsed `<const T,>() => {}` as a JSX tag instead of an arrow function when both TypeScript and JSX are enabled.

### VSCode

## 1.3.3 (2023-10-31)

### Analyzer

#### Bug fixes

- Fix [#604](https://github.com/biomejs/biome/issues/604) which made [noConfusingVoidType](https://biomejs.dev/linter/rules/no-confusing-void-type) report false positives when the `void` type is used in a generic type parameter. Contributed by @unvalley

### CLI

#### Bug fixes

- Fix how `overrides` behave. Now `ignore` and `include` apply or not the override pattern, so they override each other.
  Now the options inside `overrides` override the top-level options.
- Bootstrap the logger only when needed. Contributed by @ematipico
- Fix how `overrides` are run. The properties `ignore` and `include` have different semantics and only apply/not apply an override. Contributed by @ematipico

### Editors

#### Bug fixes

- Fix [#592](https://github.com/biomejs/biome/issues/592), by changing binary resolution in the IntelliJ plugin. Contributed by @Joshuabaker2

### Formatter

#### Bug fixes

- Apply the correct layout when the right hand of an assignment expression is an `await` expression or a yield expression. Contributed by @ematipico

- Fix [#303](https://github.com/biomejs/biome/issues/303), where nested arrow functions didn't break. Contributed by @victor-teles

### Linter

#### New features

- Add [noUnusedPrivateClassMembers](https://biomejs.dev/linter/rules/no-unused-private-class-members) rule. The rule disallow unused private class members. Contributed by @victor-teles

#### Bug fixes

- Fix [#175](https://github.com/biomejs/biome/issues/175) which made [noRedeclare](https://biomejs.dev/linter/rules/no-redeclare) report index signatures using the name of a variable in the parent scope.

- Fix [#557](https://github.com/biomejs/biome/issues/557) which made [noUnusedImports](https://biomejs.dev/linter/rules/no-unused-imports) report imported types used in `typeof` expression. Contributed by @Conaclos

- Fix [#576](https://github.com/biomejs/biome/issues/576) by removing some erroneous logic in [noSelfAssign](https://biomejs.dev/linter/rules/no-self-assign/). Contributed by @ematipico

- Fix [#861](https://github.com/biomejs/biome/issues/861) that made [noUnusedVariables](https://biomejs.dev/linter/rules/no-unused-variables) always reports the parameter of a non-parenthesize arrow function as unused.

- Fix [#595](https://github.com/biomejs/biome/issues/595) by updating unsafe-apply logic to avoid unexpected errors in [noUselessFragments](https://biomejs.dev/linter/rules/no-useless-fragments/). Contributed by @nissy-dev

- Fix [#591](https://github.com/biomejs/biome/issues/591) which made [noRedeclare](https://biomejs.dev/linter/rules/no-redeclare) report type parameters with identical names but in different method signatures. Contributed by @Conaclos

- Support more a11y roles and fix some methods for a11y lint rules Contributed @nissy-dev

- Fix [#609](https://github.com/biomejs/biome/issues/609) `useExhaustiveDependencies`, by removing `useContext`, `useId` and `useSyncExternalStore` from the known hooks. Contributed by @msdlisper

- Fix `useExhaustiveDependencies`, by removing `useContext`, `useId` and `useSyncExternalStore` from the known hooks. Contributed by @msdlisper

- Fix [#871](https://github.com/biomejs/biome/issues/871) and [#610](https://github.com/biomejs/biome/issues/610). Now `useHookAtTopLevel` correctly handles nested functions.  Contributed by @arendjr

- The options of the rule `useHookAtTopLevel` are deprecated and will be removed in Biome 2.0. The rule now determines the hooks using the naming convention set by React.

  ```diff
  {
    "linter": {
      "rules": {
        "correctness": {
  +        "useHookAtTopLevel": "error",
  -        "useHookAtTopLevel": {
  -          "level": "error",
  -          "options": {
  -            "hooks": [
  -              {
  -                "name": "useLocation",
  -                "closureIndex": 0,
  -                "dependenciesIndex": 1
  -              },
  -              { "name": "useQuery", "closureIndex": 1, "dependenciesIndex": 0 }
  -            ]
  -          }
  -        }
        }
      }
    }
  }
  ```

### Parser

#### Enhancements

- Support RegExp v flag. Contributed by @nissy-dev
- Improve error messages. Contributed by @ematipico

## 1.3.1 (2023-10-20)

### CLI

#### Bug fixes

- Fix `rage` command, now it doesn't print info about running servers. Contributed by @ematipico

### Editors

#### Bug fixes

- Fix [#552](https://github.com/biomejs/biome/issues/552), where the formatter isn't correctly triggered in Windows systems. Contributed by @victor-teles

### Linter

#### New features

- Add [noThisInStatic](https://biomejs.dev/linter/rules/no-this-in-static) rule. Contributed by @ditorodev and @Conaclos

#### Bug fixes

- Fix [#548](https://github.com/biomejs/biome/issues/548) which made [noSelfAssign](https://biomejs.dev/linter/rules/no-self-assign) panic.

- Fix [#555](https://github.com/biomejs/biome/issues/555), by correctly map `globals` into the workspace.

## 1.3.0 (2023-10-19)

### Analyzer

#### Enhancements

- Import sorting is safe to apply now, and it will be applied when running `check --apply` instead of `check --apply-unsafe`.

- Import sorting now handles Bun imports `bun:<name>`, absolute path imports `/<path>`, and [Node's subpath imports `#<name>`](https://nodejs.org/api/packages.html#subpath-imports). See [our documentation](https://biomejs.dev/analyzer/) for more details. Contributed by @Conaclos

### CLI

#### Bug fixes

- Fix [#319](https://github.com/biomejs/biome/issues/319). The command `biome lint` now shows the correct options. Contributed by @ematipico
- Fix [#312](https://github.com/biomejs/biome/issues/312). Running `biome --version` now exits with status code `0` instead of `1`. Contributed by @nhedger
- Fix a bug where the `extends` functionality doesn't carry over `organizeImports.ignore`. Contributed by @ematipico
- The CLI now returns the original content when using `stdin` and the original content doesn't change. Contributed by @ematipico

#### New features

- Add support for `BIOME_BINARY` environment variable to override the location of the binary. Contributed by @ematipico
- Add option `--indent-width`, and deprecated the option `--indent-size`. Contributed by @ematipico
- Add option `--javascript-formatter-indent-width`, and deprecated the option `--javascript-formatter-indent-size`. Contributed by @ematipico
- Add option `--json-formatter-indent-width`, and deprecated the option `--json-formatter-indent-size`. Contributed by @ematipico
- Add option `--daemon-logs` to `biome rage`. The option is required to view Biome daemon server logs.  Contributed by @unvalley
- Add support for logging. By default, Biome doesn't log anything other than diagnostics. Logging can be enabled with the new option `--log-level`:

  ```shell
  biome format --log-level=info ./src
  ```
  There are four different levels of logging, from the most verbose to the least verbose: `debug`, `info`, `warn` and `error`. Here's how an `INFO` log will look like:

  ```
  2023-10-05T08:27:01.954727Z  INFO  Analyze file ./website/src/playground/components/Resizable.tsx
    at crates/biome_service/src/file_handlers/javascript.rs:298 on biome::worker_5
    in Pulling diagnostics with categories: RuleCategories(SYNTAX)
    in Processes formatting with path: "./website/src/playground/components/Resizable.tsx"
    in Process check with path: "./website/src/playground/components/Resizable.tsx"
  ```

  You can customize how the log will look like with a new option `--log-kind`. The supported kinds are: `pretty`, `compact` and `json`.

  `pretty` is the default logging. Here's how a `compact` log will look like:

  ```
  2023-10-05T08:29:04.864247Z  INFO biome::worker_2 Process check:Processes linting:Pulling diagnostics: crates/biome_service/src/file_handlers/javascript.rs: Analyze file ./website/src/playground/components/Resizable.tsx path="./website/src/playground/components/Resizable.tsx" path="./website/src/playground/components/Resizable.tsx" categories=RuleCategories(LINT)
  2023-10-05T08:29:04.864290Z  INFO biome::worker_7 Process check:Processes formatting: crates/biome_service/src/file_handlers/javascript.rs: Format file ./website/src/playground/components/Tabs.tsx path="./website/src/playground/components/Tabs.tsx" path="./website/src/playground/components/Tabs.tsx"
  2023-10-05T08:29:04.879332Z  INFO biome::worker_2 Process check:Processes formatting:Pulling diagnostics: crates/biome_service/src/file_handlers/javascript.rs: Analyze file ./website/src/playground/components/Resizable.tsx path="./website/src/playground/components/Resizable.tsx" path="./website/src/playground/components/Resizable.tsx" categories=RuleCategories(SYNTAX)
  2023-10-05T08:29:04.879383Z  INFO biome::worker_2 Process check:Processes formatting: crates/biome_service/src/file_handlers/javascript.rs: Format file ./website/src/playground/components/Resizable.tsx path="./website/src/playground/components/Resizable.tsx" path="./website/src/playground/components/Resizable.tsx"
  ```

#### Enhancements

- Deprecated the environment variable `ROME_BINARY`. Use `BIOME_BINARY` instead. Contributed by @ematipico
- Biome doesn't check anymore the presence of the `.git` folder when VCS support is enabled. Contributed by @ematipico
- `biome rage` doesn't print the logs of the daemon, use `biome rage --daemon-logs` to print them. Contributed by @unvalley

### Configuration

#### New features

- Add option `formatter.indentWidth`, and deprecated the option `formatter.indentSize`. Contributed by @ematipico
- Add option `javascript.formatter.indentWidth`, and deprecated the option `javascript.formatter.indentSize`. Contributed by @ematipico
- Add option `json.formatter.indentWidth`, and deprecated the option `json.formatter.indentSize`. Contributed by @ematipico
- Add option `include` to multiple sections of the configuration
  - `files.include`;
  - `formatter.include`;
  - `linter.include`;
  - `organizeImports.include`;
  When `include` and `ignore` are both specified, `ignore` takes **precedence** over `include`
- Add option `overrides`, where users can modify the behaviour of the tools for certain files or paths.

  For example, it's possible to modify the formatter `lineWidth`, and even `quoteStyle` for certain files that are included in glob path `generated/**`:

  ```json
  {
    "formatter": {
      "lineWidth": 100
    },
    "overrides": [
      {
        "include": ["generated/**"],
        "formatter": {
          "lineWidth": 160
        },
        "javascript": {
          "formatter": {
            "quoteStyle": "single"
          }
        }
      }
    ]
  }
  ```

  Or, you can disable certain rules for certain path, and disable the linter for other paths:

  ```json
  {
    "linter": {
      "enabled": true,
      "rules": {
        "recommended": true
      }
    },
    "overrides": [
      {
        "include": ["lib/**"],
        "linter": {
          "rules": {
            "suspicious": {
              "noDebugger": "off"
            }
          }
        }
      },
      {
        "include": ["shims/**"],
        "linter": {
          "enabled": false
        }
      }
    ]
  }
  ```

### Bug fixes

- Fix [#343](https://github.com/biomejs/biome/issues/343), `extends` was incorrectly applied to the `biome.json` file. Contributed by @ematipico

### Editors

#### Bug fixes

- Fix [#404](https://github.com/biomejs/biome/issues/404). Biome intellij plugin now works on Windows. Contributed by @victor-teles

- Fix [#402](https://github.com/biomejs/biome/issues/402). Biome `format` on intellij plugin now recognize biome.json. Contributed by @victor-teles

### Formatter

#### Enhancements
- Use `OnceCell` for the Memoized memory because that's what the `RefCell<Option>` implemented. Contributed by @denbezrukov

### Linter

#### Promoted rules

- [complexity/noExcessiveCognitiveComplexity](https://biomejs.dev/linter/rules/no-excessive-cognitive-complexity)
- [complexity/noVoid](https://biomejs.dev/linter/rules/no-void)
- [correctness/useExhaustiveDependencies](https://biomejs.dev/linter/rules/use-exhaustive-dependencies)
- [correctness/useHookAtTopLevel](https://biomejs.dev/linter/rules/use-hook-at-top-level)
- [performance/noAccumulatingSpread](https://biomejs.dev/linter/rules/no-accumulating-spread)
- [style/useCollapsedElseIf](https://biomejs.dev/linter/rules/use-collapsed-else-if)
- [suspicious/noConfusingVoidType](https://biomejs.dev/linter/rules/no-confusing-void-type)
- [suspicious/noFallthroughSwitchClause](https://biomejs.dev/linter/rules/no-fallthrough-switch-clause)
- [suspicious/noGlobalIsFinite](https://biomejs.dev/linter/rules/no-global-is-finite)
- [suspicious/noGlobalIsNan](https://biomejs.dev/linter/rules/no-global-is-nan)
- [suspicious/useIsArray](https://biomejs.dev/linter/rules/use-is-array)

The following rules are now recommended:

- [noAccumulatingSpread](https://biomejs.dev/linter/rules/)
- [noConfusingVoidType](https://biomejs.dev/linter/rules/no-confusing-void-type)
- [noFallthroughSwitchClause](https://biomejs.dev/linter/rules/no-fallthrough-switch-clause)
- [noForEach](https://biomejs.dev/linter/rules/no-for-each)

#### New features

- Add [noEmptyCharacterClassInRegex](https://biomejs.dev/linter/rules/no-empty-character-class-in-regex) rule. The rule reports empty character classes and empty negated character classes in regular expression literals. Contributed by @Conaclos

- Add [noMisleadingInstantiator](https://biomejs.dev/linter/rules/no-misleading-instantiator) rule. The rule reports the misleading use of the `new` and `constructor` methods. Contributed by @unvalley

- Add [noUselessElse](https://biomejs.dev/linter/rules/no-useless-else) rule.
  The rule reports `else` clauses that can be omitted because their `if` branches break.
  Contributed by @Conaclos

- Add [noUnusedImports](https://biomejs.dev/linter/rules/no-unused-imports) rule.
  The rule reports unused imports and suggests removing them.
  Contributed by @Conaclos

  [noUnusedVariables](https://biomejs.dev/linter/rules/no-unused-variables) reports also unused imports, but don't suggest their removal.
  Once [noUnusedImports](https://biomejs.dev/linter/rules/no-unused-imports) stabilized,
  [noUnusedVariables](https://biomejs.dev/linter/rules/no-unused-variables) will not report unused imports.

- Add [useShorthandAssign](https://biomejs.dev/linter/rules/use-shorthand-assign) rule.
  The rule enforce use of shorthand operators that combine variable assignment and some simple mathematical operations. For example, x = x + 4 can be shortened to x += 4.
  Contributed by @victor-teles

- Add [useAsConstAssertion](https://biomejs.dev/linter/rules/use-as-const-assertion) rule.
  The rule enforce use of `as const` assertion to infer literal types.
  Contributed by @unvalley

- Add [noMisrefactoredShorthandAssign](https://biomejs.dev/linter/rules/no-misrefactored-shorthand-assign) rule.
  The rule reports shorthand assigns when variable appears on both sides. For example `x += x + b`
  Contributed by @victor-teles
- Add [noApproximativeNumericConstant](https://biomejs.dev/linter/rules/no-approximative-numeric-constant/) rule. Contributed by @nikeee

- Add [noInteractiveElementToNoninteractiveRole](https://biomejs.dev/linter/rules/no-interactive-element-to-noninteractive-role) rule. The rule enforces the non-interactive ARIA roles are not assigned to interactive HTML elements. Contributed by @nissy-dev

- Add [useAriaActivedescendantWithTabindex](https://biomejs.dev/linter/rules/use-aria-activedescendant-with-tabindex) rule. The rule enforces that `tabIndex` is assigned to non-interactive HTML elements with `aria-activedescendant`. Contributed by @nissy-dev

- Add [noUselessLoneBlockStatements](https://biomejs.dev/linter/rules/no-useless-lone-block-statements) rule.
  The rule reports standalone blocks that don't include any lexical scoped declaration.
  Contributed by @emab

- Add [noInvalidNewBuiltin](https://biomejs.dev/linter/rules/no-invalid-new-builtin) rule.
  The rule reports use of `new` on `Symbol` and `BigInt`. Contributed by @lucasweng

#### Enhancements

- The following rules have now safe code fixes:

  - [noNegationElse](https://biomejs.dev/linter/rules/no-negation-else)
  - [noUselessLabel](https://biomejs.dev/linter/rules/no-useless-label)
  - [noUselessTypeConstraint](https://biomejs.dev/linter/rules/no-useless-type-constraint)
  - [noUnusedLabels](https://biomejs.dev/linter/rules/no-unused-labels)
  - [useConst](https://biomejs.dev/linter/rules/use-const)
  - [useEnumInitializers](https://biomejs.dev/linter/rules/use-enum-initializers)
  - [useWhile](https://biomejs.dev/linter/rules/use-while)

- [noAccumulatingSpread](https://biomejs.dev/linter/rules/no-accumulating-spread) makes more check in order to reduce potential false positives. Contributed by @Vivalldi

- [noConstAssign](https://biomejs.dev/linter/rules/no-const-assign) now provides an unsafe code fix that replaces `const` with `let`. Contributed by @vasucp1207

- [noExcessiveComplexity](https://biomejs.dev/linter/rules/no-excessive-cognitive-complexity) default complexity threshold is now `15`. Contributed by @arendjr

- [noPositiveTabindexValue](https://biomejs.dev/linter/rules/no-positive-tabindex) now provides an unsafe code fix that set to `0` the tab index. Contributed by @vasucp1207

- [noUnusedLabels](https://biomejs.dev/linter/rules/no-unused-labels) no longer reports unbreakable labeled statements. Contributed by @Conaclos

- [noUnusedVariables](https://biomejs.dev/linter/rules/no-unused-variables) now reports unused TypeScript's type parameters. Contributed by @Conaclos

- [useAnchorContent](https://biomejs.dev/linter/rules/use-anchor-content) now provides an unsafe code fix that removes the `aria-hidden`` attribute. Contributed by @vasucp1207

- [useValidAriaProps](https://biomejs.dev/linter/rules/use-valid-aria-props) now provides an unsafe code fix that removes invalid properties. Contributed by @vasucp1207

- `noExcessiveComplexity` was renamed to `noExcessiveCognitiveComplexity`

#### Bug fixes

- Fix [#294](https://github.com/biomejs/biome/issues/294). [noConfusingVoidType](https://biomejs.dev/linter/rules/no-confusing-void-type/) no longer reports false positives for return types. Contributed by @b4s36t4

- Fix [#313](https://github.com/biomejs/biome/issues/313). [noRedundantUseStrict](https://biomejs.dev/linter/rules/no-redundant-use-strict/) now keeps leading comments.

- Fix [#383](https://github.com/biomejs/biome/issues/383). [noMultipleSpacesInRegularExpressionLiterals](https://biomejs.dev/linter/rules/no-multiple-spaces-in-regular-expression-literals) now provides correct code fixes when consecutive spaces are followed by a quantifier. Contributed by @Conaclos

- Fix [#397](https://github.com/biomejs/biome/issues/397). [useNumericLiterals](https://biomejs.dev/linter/rules/use-numeric-literals) now provides correct code fixes for signed numbers. Contributed by @Conaclos

- Fix [452](https://github.com/biomejs/biome/pull/452). The linter panicked when it met a malformed regex (a regex not ending with a slash).

- Fix [#104](https://github.com/biomejs/biome/issues/104). We now correctly handle types and values with the same name.

- Fix [#243](https://github.com/biomejs/biome/issues/243) a false positive case where the incorrect scope was defined for the `infer` type in rule [noUndeclaredVariables](https://biomejs.dev/linter/rules/no-undeclared-variables/). Contributed by @denbezrukov

- Fix [#322](ttps://github.com/biomejs/biome/issues/322), now [noSelfAssign](https://biomejs.dev/linter/rules/no-self-assign/) correctly handles literals inside call expressions.

- Changed how [noSelfAssign](https://biomejs.dev/linter/rules/no-self-assign/) behaves. The rule is not triggered anymore on function calls. Contributed by @ematipico

### Parser

- Enhance diagnostic for infer type handling in the parser. The 'infer' keyword can only be utilized within the 'extends' clause of a conditional type. Using it outside this context will result in an error. Ensure that any type declarations using 'infer' are correctly placed within the conditional type structure to avoid parsing issues. Contributed by @denbezrukov
- Add support for parsing trailing commas inside JSON files:

  ```json
  {
    "json": {
      "parser": {
        "allowTrailingCommas": true
      }
    }
  }
  ```

  Contributed by @nissy-dev

### VSCode

## 1.2.2 (2023-09-16)

### CLI

#### Bug fixes

- Fix a condition where import sorting wasn't applied when running `biome check --apply`


## 1.2.1 (2023-09-15)

### Configuration

- Fix an edge case where the formatter language configuration wasn't picked.
- Fix the configuration schema, where `json.formatter` properties weren't transformed in camel case.

## 1.2.0 (2023-09-15)

### CLI

#### New features

- Add new options to customize the behaviour the formatter based on the language of the file
  - `--json-formatter-enabled`
  - `--json-formatter-indent-style`
  - `--json-formatter-indent-size`
  - `--json-formatter-line-width`
  - `--javascript-formatter-enabled`
  - `--javascript-formatter-indent-style`
  - `--javascript-formatter-indent-size`
  - `--javascript-formatter-line-width`

#### Bug fixes

- Fix a bug where `--errors-on-warning` didn't work when running `biome ci` command.

### Configuration

#### New features

- Add new options to customize the behaviour of the formatter based on the language of the file
  - `json.formatter.enabled`
  - `json.formatter.indentStyle`
  - `json.formatter.indentSize`
  - `json.formatter.lineWidth`
  - `javascript.formatter.enabled`
  - `javascript.formatter.indentStyle`
  - `javascript.formatter.indentSize`
  - `javascript.formatter.lineWidth`

### Linter

#### Promoted rules

New rules are incubated in the nursery group.
Once stable, we promote them to a stable group.
The following rules are promoted:

- [a11y/noAriaUnsupportedElements](https://www.biomejs.dev/linter/rules/no-aria-unsupported-elements/)
- [a11y/noNoninteractiveTabindex](https://www.biomejs.dev/linter/rules/no-noninteractive-tabindex/)
- [a11y/noRedundantRoles](https://www.biomejs.dev/linter/rules/no-redundant-roles/)
- [a11y/useValidAriaValues](https://www.biomejs.dev/linter/rules/use-valid-aria-values/)
- [complexity/noBannedTypes](https://www.biomejs.dev/linter/rules/no-banned-types)
- [complexity/noStaticOnlyClass](https://www.biomejs.dev/linter/rules/no-static-only-class)
- [complexity/noUselessEmptyExport](https://www.biomejs.dev/linter/rules/no-useless-empty-export)
- [complexity/noUselessThisAlias](https://www.biomejs.dev/linter/rules/no-useless-this-alias)
- [correctness/noConstantCondition](https://www.biomejs.dev/linter/rules/no-constant-condition)
- [correctness/noNonoctalDecimalEscape](https://www.biomejs.dev/linter/rules/no-nonoctal-decimal-escape)
- [correctness/noSelfAssign](https://www.biomejs.dev/linter/rules/no-self-assign)
- [style/useLiteralEnumMembers](https://www.biomejs.dev/linter/rules/use-literal-enum-members)
- [style/useNamingConvention](https://www.biomejs.dev/linter/rules/use-naming-convention)
- [suspicious/noControlCharactersInRegex](https://www.biomejs.dev/linter/rules/no-control-characters-in-regex)
- [suspicious/noUnsafeDeclarationMerging](https://www.biomejs.dev/linter/rules/no-unsafe-declaration-merging)
- [suspicious/useGetterReturn](https://www.biomejs.dev/linter/rules/use-getter-return)

#### New rules

- Add [noConfusingVoidType](https://biomejs.dev/linter/rules/no-confusing-void-type/) rule. The rule reports the unusual use of the `void` type. Contributed by @shulandmimi

#### Removed rules

- Remove `noConfusingArrow`

  Code formatters, such as prettier and Biome, always adds parentheses around the parameter or the body of an arrow function.
  This makes the rule useless.

  Contributed by @Conaclos

#### Enhancements

- [noFallthroughSwitchClause](https://biomejs.dev/linter/rules/no-fallthrough-switch-clause/) now relies on control flow analysis to report most of the switch clause fallthrough. Contributed by @Conaclos

- [noAssignInExpressions](https://biomejs.dev/linter/rules/no-assign-in-expressions/) no longer suggest code fixes. Most of the time the suggestion didn't match users' expectations. Contributed by @Conaclos

- [noUselessConstructor](https://biomejs.dev/linter/rules/no-useless-constructor/) no longer emits safe code fixes. Contributed by @Conaclos

  All code fixes are now emitted as unsafe code fixes.
  Removing a constructor can change the behavior of a program.

- [useCollapsedElseIf](https://biomejs.dev/linter/rules/use-collapsed-else-if/) now only provides safe code fixes. Contributed by @Conaclos

- [noUnusedVariables](https://biomejs.dev/linter/rules/no-unused-variables/) now reports more cases.

  The rule is now able to ignore self-writes.
  For example, the rule reports the following unused variable:

  ```js
  let a = 0;
  a++;
  a += 1;
  ```

  The rule is also capable of detecting an unused declaration that uses itself.
  For example, the rule reports the following unused interface:

  ```ts
  interface I {
    instance(): I
  }
  ```

  Finally, the rule now ignores all _TypeScript_ declaration files,
  including [global declaration files](https://www.typescriptlang.org/docs/handbook/declaration-files/templates/global-d-ts.html).

  Contributed by @Conaclos

#### Bug fixes

- Fix [#182](https://github.com/biomejs/biome/issues/182), making [useLiteralKeys](https://biomejs.dev/linter/rules/use-literal-keys/) retains optional chaining. Contributed by @denbezrukov

- Fix [#168](https://github.com/biomejs/biome/issues/168), fix [useExhaustiveDependencies](https://biomejs.dev/linter/rules/use-exhaustive-dependencies) false positive case when stable hook is on a new line. Contributed by @denbezrukov

- Fix [#137](https://github.com/biomejs/biome/issues/137), fix [noRedeclare](https://biomejs.dev/linter/rules/no-redeclare/) false positive case with TypeScript module declaration:

  ```typescript
  declare module '*.gif' {
      const src: string;
  }

  declare module '*.bmp' {
      const src: string;
  }
  ```
  Contributed by @denbezrukov

- Fix [#258](https://github.com/biomejs/biome/issues/258), fix [noUselessFragments](https://biomejs.dev/linter/rules/no-useless-fragments/) the case where the rule removing an assignment. Contributed by @denbezrukov
- Fix [#266](https://github.com/biomejs/biome/issues/266), where `complexity/useLiteralKeys` emitted a code action with an invalid AST. Contributed by @ematipico


- Fix [#105](https://github.com/biomejs/biome/issues/105), removing false positives reported by [noUnusedVariables](https://biomejs.dev/linter/rules/no-unused-variables/).

  The rule no longer reports the following used variable:

  ```js
  const a = f(() => a);
  ```

  Contributed by @Conaclos

### VSCode

#### Enhancements

- Improve server binary resolution when using certain package managers, notably pnpm.

  The new strategy is to point to `node_modules/.bin/biome` path,
  which is consistent for all package managers.

## 1.1.2 (2023-09-07)

### Editors

#### Bug fixes

- Fix a case where an empty JSON file would cause the LSP server to crash. Contributed by @ematipico

### Linter

#### Enhancements

- [useNamingConvention](https://biomejs.dev/linter/rules/use-naming-convention/) now accepts import namespaces in _PascalCase_ and rejects export namespaces in _CONSTANT\_CASE_.

  The following code is now valid:

  ```js
  import * as React from "react";
  ```

  And the following code is now invalid:

  ```js
  export * as MY_NAMESPACE from "./lib.js";
  ```

  Contributed by @Conaclos

- [noUselessConstructor](https://biomejs.dev/linter/rules/no-useless-constructor/) now ignores decorated classes and decorated parameters. The rule now gives suggestions instead of safe fixes when parameters are annotated with types. Contributed by @Conaclos

## 1.1.1 (2023-09-07)

### Analyzer

#### Bug fixes

- The diagnostic for `// rome-ignore` suppression comment should not be a warning. A warning could block the CI, marking a gradual migration difficult. The code action that changes `// rome-ignore` to `// biome-ignore` is disabled as consequence. Contributed by @ematipico

## 1.1.0 (2023-09-06)

### Analyzer

#### Enhancements

- Add a code action to replace `rome-ignore` with `biome-ignore`. Use `biome check --apply-unsafe` to update all the comments. The action is not bulletproof, and it might generate unwanted code, that's why it's unsafe action. Contributed by @ematipico


### CLI

#### Enhancements

- Biome now reports a diagnostics when a `rome.json` file is found.
- `biome migrate --write` creates `biome.json` from `rome.json`, but it won't delete the `rome.json` file. Contributed by @ematipico

#### Bug fixes

- Biome uses `biome.json` first, then it attempts to use `rome.json`.
- Fix a case where Biome couldn't compute correctly the ignored files when the VSC integration is enabled. Contributed by @ematipico

### Configuration
### Editors

#### Bug fixes

- The LSP now uses its own socket and won't rely on Biome's socket. This fixes some cases where users were seeing multiple servers in the `rage` output.

### Formatter

#### Enhancements

- You can use `// biome-ignore` as suppression comment.
- The `// rome-ignore` suppression is deprecated.

### JavaScript APIs
### Linter

#### New features

- Add [useCollapsedElseIf](https://biomejs.dev/linter/rules/use-collapsed-else-if/) rule. This new rule requires merging an `else` and an `if`, if the `if` statement is the only statement in the `else` block. Contributed by @n-gude

#### Enhancements

- [useTemplate](https://biomejs.dev/linter/rules/use-template/) now reports all string concatenations.

  Previously, the rule ignored concatenation of a value and a newline or a backquote.
  For example, the following concatenation was not reported:

  ```js
  v + "\n";
  "`" + v + "`";
  ```

  The rule now reports these cases and suggests the following code fixes:

  ```diff
  - v + "\n";
  + `${v}\n`;
  - v + "`";
  + `\`${v}\``;
  ```

  Contributed by @Conaclos

- [useExponentiationOperator](https://biomejs.dev/linter/rules/use-exponentiation-operator/) suggests better code fixes.

  The rule now preserves any comment preceding the exponent,
  and it preserves any parenthesis around the base or the exponent.
  It also adds spaces around the exponentiation operator `**`,
  and always adds parentheses for pre- and post-updates.

  ```diff
  - Math.pow(a++, /**/ (2))
  + (a++) ** /**/ (2)
  ```

  Contributed by @Conaclos

- You can use `// biome-ignore` as suppression comment.

- The `// rome-ignore` suppression is deprecated.

#### Bug fixes

- Fix [#80](https://github.com/biomejs/biome/issues/95), making [noDuplicateJsxProps](https://biomejs.dev/linter/rules/no-duplicate-jsx-props/) case-insensitive.

  Some frameworks, such as Material UI, rely on the case-sensitivity of JSX properties.
  For example, [TextField has two properties with the same name, but distinct cases](https://mui.com/material-ui/api/text-field/#TextField-prop-inputProps):

  ```jsx
  <TextField inputLabelProps="" InputLabelProps=""></TextField>
  ```

   Contributed by @Conaclos

- Fix [#138](https://github.com/biomejs/biome/issues/138)

  [noCommaOperator](https://biomejs.dev/linter/rules/no-comma-operator/) now correctly ignores all use of comma operators inside the update part of a `for` loop.
  The following code is now correctly ignored:

  ```js
  for (
    let i = 0, j = 1, k = 2;
    i < 100;
    i++, j++, k++
  ) {}
  ```

  Contributed by @Conaclos

- Fix [rome#4713](https://github.com/rome/tools/issues/4713).

  Previously, [useTemplate](https://biomejs.dev/linter/rules/use-template/) made the following suggestion:

  ```diff
  - a + b + "px"
  + `${a}${b}px`
  ```

  This breaks code where `a` and `b` are numbers.

  Now, the rule makes the following suggestion:

  ```diff
  - a + b + "px"
  + `${a + b}px`
   ```

  Contributed by @Conaclos

- Fix [rome#4109](https://github.com/rome/tools/issues/4109)

  Previously, [useTemplate](https://biomejs.dev/linter/rules/use-template/) suggested an invalid code fix when a leading or trailing single-line comment was present:

  ```diff
    // leading comment
  - 1 /* inner comment */ + "+" + 2 // trailing comment
  + `${// leading comment
  + 1 /* inner comment */}+${2 //trailing comment}` // trailing comment
  ```

  Now, the rule correctly handles this case:

  ```diff
    // leading comment
  - 1 + "+" + 2 // trailing comment
  + `${1}+${2}` // trailing comment
  ```

  As a sideeffect, the rule also suggests the removal of any inner comments.

  Contributed by @Conaclos

- Fix [rome#3850](https://github.com/rome/tools/issues/3850)

  Previously [useExponentiationOperator](https://biomejs.dev/linter/rules/use-exponentiation-operator/) suggested invalid code in a specific edge case:

  ```diff
  - 1 +Math.pow(++a, 2)
  + 1 +++a**2
  ```

  Now, the rule properly adds parentheses:

  ```diff
  - 1 +Math.pow(++a, 2)
  + 1 +(++a) ** 2
  ```

  Contributed by @Conaclos

- Fix [#106](https://github.com/biomejs/biome/issues/106)

  [noUndeclaredVariables](https://biomejs.dev/linter/rules/no-undeclared-variables/) now correctly recognizes some TypeScript types such as `Uppercase`.

  Contributed by @Conaclos

- Fix [rome#4616](https://github.com/rome/tools/issues/4616)

  Previously [noUnreachableSuper](https://biomejs.dev/linter/rules/no-unreachable-super/) reported valid codes with complex nesting of control flow structures.

  Contributed by @Conaclos

## 1.0.0 (2023-08-28)

### Analyzer

#### BREAKING CHANGES

- The organize imports feature now groups import statements by "distance".

  Modules "farther" from the user are put on the top, and modules "closer" to the user are placed on the bottom.
  Check the [documentation](https://biomejs.dev/analyzer/) for more information about it.

- The organize imports tool is enabled by default. If you don't want to use it, you need to disable it explicitly:

  ```json
  {
    "organizeImports": {
      "enabled": false
    }
  }
  ```

### CLI

#### BREAKING CHANGES

- The CLI now exists with an error when there's an error inside the configuration.

  Previously, biome would raise warnings and continue the execution by applying its defaults.

  This could have been better for users because this could have created false positives in linting or formatted
  code with a configuration that wasn't the user's.

- The command `biome check` now shows formatter diagnostics when checking the code.

  The diagnostics presence will result in an error code when the command finishes.

  This aligns with semantic and behaviour meant for the command `biome check`.

- `init` command emits a `biome.json` file;

#### Other changes

- Fix [#4670](https://github.com/rome/tools/issues/4670), don't crash at empty default export.

- Fix [#4556](https://github.com/rome/tools/issues/4556), which correctly handles new lines in the
  `.gitignore` file across OS.

- Add a new option to ignore unknown files `--files-ignore-unknown`:

    ```shell
    biome format --files-ignore-unknown ./src
    ```

  Doing so, Biome won't emit diagnostics for files that doesn't know how to handle.

- Add the new option `--no-errors-on-unmatched`:

    ```shell
    biome format --no-errors-on-unmatched ./src
    ```

  Biome doesn't exit with an error code if no files were processed in the given paths.

- Fix the diagnostics emitted when running the `biome format` command.

- Biome no longer warns when discovering (possibly infinite) symbolic links between directories.

  This fixes [#4193](https://github.com/rome/tools/issues/4193) which resulted in incorrect warnings
  when a single file or directory was pointed at by multiple symbolic links. Symbolic links to other
  symbolic links do still trigger warnings if they are too deeply nested.

- Introduced a new command called `biome lint`, which will only run lint rules against the code base.

- Biome recognizes known files as "JSON files with comments allowed":

  - `typescript.json`;
  - `tsconfig.json`;
  - `jsconfig.json`;
  - `tslint.json`;
  - `babel.config.json`;
  - `.babelrc.json`;
  - `.ember-cli`;
  - `typedoc.json`;
  - `.eslintrc.json`;
  - `.eslintrc`;
  - `.jsfmtrc`;
  - `.jshintrc`;
  - `.swcrc`;
  - `.hintrc`;
  - `.babelrc`;
- Add support for `biome.json`;
### Configuration

#### Other changes

- Add a new option to ignore unknown files:

    ```json
    {
       "files": {
          "ignoreUnknown": true
       }
    }
    ```
  Doing so, Biome won't emit diagnostics for file that it doesn't know how to handle.

- Add a new `"javascript"` option to support the unsafe/experimental parameter decorators:

    ```json
    {
       "javascript": {
          "parser": {
             "unsafeParameterDecoratorsEnabled": true
          }
       }
    }
    ```

- Add a new `"extends"` option, useful to split the configuration file in multiple files:

  ```json
  {
    "extends": ["../sharedFormatter.json", "linter.json"]
  }
  ```

  The resolution of the files is file system based, Biome doesn't know how to
  resolve dependencies yet.

- The commands `biome check` and `biome lint` now show the remaining diagnostics even when
  `--apply-safe` or `--apply-unsafe` are passed.

- Fix the commands `biome check` and `biome lint`,
  they won't exit with an error code if no error diagnostics are emitted.

- Add a new option `--error-on-warnings`,
  which instructs Biome to exit with an error code when warnings are emitted.

  ```shell
  biome check --error-on-wanrings ./src
  ```

- Add a configuration to enable parsing comments inside JSON files:

  ```json
  {
    "json": {
      "parser": {
        "allowComments": true
      }
    }
  }
  ```

### Editors

#### Other changes

- The Biome LSP can now show diagnostics belonging to JSON lint rules.

- The Biome LSP no longer applies unsafe quickfixes on-save when `editor.codeActionsOnSave.quickfix.biome` is enabled.

- Fix [#4564](https://github.com/rome/tools/issues/4564); files too large don't emit errors.

- The Biome LSP sends client messages when files are ignored or too big.

### Formatter

- Add a new option called `--jsx-quote-style`.

  This option lets you choose between single and double quotes for JSX attributes.

- Add the option `--arrow-parentheses`.

  This option allows setting the parentheses style for arrow functions.

- The _JSON_ formatter can now format `.json` files with comments.

### Linter

#### Removed rules

- Remove `complexity/noExtraSemicolon` ([#4553](https://github.com/rome/tools/issues/4553))

  The _Biome_ formatter takes care of removing extra semicolons.
  Thus, there is no need for this rule.

- Remove `useCamelCase`

  Use [useNamingConvention](https://biomejs.dev/linter/rules/use-naming-convention/) instead.

#### New rules

- Add [noExcessiveComplexity](https://biomejs.dev/linter/rules/no-excessive-cognitive-complexity/)

- Add [useImportRestrictions](https://biomejs.dev/linter/rules/use-import-restrictions/)

- Add [noFallthroughSwitchClause](https://biomejs.dev/linter/rules/no-fallthrough-switch-clause/)

- Add [noGlobalIsFinite](https://biomejs.dev/linter/rules/no-global-is-finite/)

  This rule recommends using `Number.isFinite` instead of the global and unsafe `isFinite` that attempts a type coercion.

- Add [noGlobalIsNan](https://biomejs.dev/linter/rules/no-global-is-nan/)

  This rule recommends using `Number.isNaN` instead of the global and unsafe `isNaN` that attempts a type coercion.

- Add [noUnsafeDeclarationMerging](https://biomejs.dev/linter/rules/no-unsafe-declaration-merging/)

  This rule disallows declaration merging between an interface and a class.

- Add [noUselessThisAlias](https://biomejs.dev/linter/rules/no-useless-this-alias/)

  This rule disallows useless aliasing of `this` in arrow functions.

- Add [useArrowFunction](https://biomejs.dev/linter/rules/use-arrow-function/)

  This rule proposes turning function expressions into arrow functions.
  Function expressions that use `this` are ignored.

- Add [noDuplicateJsonKeys](https://biomejs.dev/linter/rules/no-duplicate-json-keys/)

  This rule disallow duplicate keys in a JSON object.

- Add [noVoid](https://biomejs.dev/linter/rules/no-void/)

  This rule disallows the use of `void`.

- Add [noNonoctalDecimalEscape](https://biomejs.dev/linter/rules/no-nonoctal-decimal-escape/)

  This rule disallows `\8` and `\9` escape sequences in string literals.

- Add [noUselessEmptyExport](https://biomejs.dev/linter/rules/no-useless-empty-export/)

  This rule disallows useless `export {}`.

- Add [useIsArray](https://biomejs.dev/linter/rules/use-is-array/)

  This rule proposes using `Array.isArray()` instead of `instanceof Array`.

- Add [useGetterReturn](https://biomejs.dev/linter/rules/use-getter-return/)

  This rule enforces the presence of non-empty return statements in getters.
  This makes the following code incorrect:

  ```js
  class Person {
      get firstName() {}
  }
  ```

#### Promoted rules

New rules are promoted, please check [#4750](https://github.com/rome/tools/discussions/4750) for more details:

- [a11y/useHeadingContent](https://biomejs.dev/linter/rules/use-heading-content/)
- [complexity/noForEach](https://biomejs.dev/linter/rules/no-for-each/)
- [complexity/useLiteralKeys](https://biomejs.dev/linter/rules/use-literal-keys/)
- [complexity/useSimpleNumberKeys](https://biomejs.dev/linter/rules/use-simple-number-keys/)
- [correctness/useIsNan](https://biomejs.dev/linter/rules/use-is-nan/)
- [suspicious/noConsoleLog](https://biomejs.dev/linter/rules/no-console-log/)
- [suspicious/noDuplicateJsxProps](https://biomejs.dev/linter/rules/no-duplicate-jsx-props/)

The following rules are now recommended:

**- [noUselessFragments](https://biomejs.dev/linter/rules/no-useless-fragments/)
- [noRedundantUseStrict](https://biomejs.dev/linter/rules/no-redundant-use-strict/)
- [useExponentiationOperator](https://biomejs.dev/linter/rules/use-exponentiation-operator/)**

#### Other changes

- Add new TypeScript globals (`AsyncDisposable`, `Awaited`, `DecoratorContext`, and others) [4643](https://github.com/rome/tools/issues/4643).

- [noRedeclare](https://biomejs.dev/linter/rules/no-redeclare/): allow redeclare of index signatures are in different type members [#4478](https://github.com/rome/tools/issues/4478)

- Improve [noConsoleLog](https://biomejs.dev/linter/rules/no-console-log/), [noGlobalObjectCalls](https://biomejs.dev/linter/rules/no-global-object-calls/), [useIsNan](https://biomejs.dev/linter/rules/use-is-nan/), and [useNumericLiterals](https://biomejs.dev/linter/rules/use-numeric-literals/) by handling `globalThis` and `window` namespaces.

  For instance, the following code is now reported by `noConsoleLog`:

  ```js
  globalThis.console.log("log")
  ```

- Improve [noDuplicateParameters](https://biomejs.dev/linter/rules/no-duplicate-parameters/) to manage constructor parameters.

- Improve [noInnerDeclarations](https://biomejs.dev/linter/rules/no-inner-declarations/)

  Now, the rule doesn't report false-positives about ambient _TypeScript_ declarations.
  For example, the following code is no longer reported by the rule:

  ```ts
  declare var foo;
  ```

- Improve [useEnumInitializers](https://biomejs.dev/linter/rules/use-enum-initializers/)

  The rule now reports all uninitialized members of an enum in a single diagnostic.

  Moreover, ambient enum declarations are now ignored.
  This avoids reporting ambient enum declarations in _TypeScript_ declaration files.

  ```ts
  declare enum Weather {
    Rainy,
    Sunny,
  }
  ```

- Relax [noBannedTypes](https://biomejs.dev/linter/rules/no-banned-types/) and improve documentation

  The rule no longer reports a user type that reuses a banned type name.
  The following code is now allowed:

  ```ts
  import { Number } from "a-lib";
  declare const v: Number;
  ```

  The rule now allows the use of the type `{}` to denote a non-nullable generic type:

  ```ts
  function f<T extends {}>(x: T) {
      assert(x != null);
  }
  ```

  And in a type intersection for narrowing a type to its non-nullable equivalent type:

  ```ts
  type NonNullableMyType = MyType & {};
  ```

- Improve [noConstantCondition](https://biomejs.dev/linter/rules/no-constant-condition/)

  The rule now allows `while(true)`.
  This recognizes a common pattern in the web community:

  ```js
  while (true) {
    if (cond) {
      break;
    }
  }
  ```

- Improve the diagnostic and the code action of [useDefaultParameterLast](https://biomejs.dev/linter/rules/use-default-parameter-last/).

  The diagnostic now reports the last required parameter which should precede optional and default parameters.

  The code action now removes any whitespace between the parameter name and its initialization.

- Relax `noConfusingArrow`

  All arrow functions that enclose its parameter with parenthesis are allowed.
  Thus, the following snippet no longer trigger the rule:

  ```js
  var x = (a) => 1 ? 2 : 3;
  ```

  The following snippet still triggers the rule:

  ```js
  var x = a => 1 ? 2 : 3;
  ```

- Relax [useLiteralEnumMembers](https://biomejs.dev/linter/rules/use-literal-enum-members/)

  Enum members that refer to previous enum members are now allowed.
  This allows a common pattern in enum flags like in the following example:

  ```ts
  enum FileAccess {
    None = 0,
    Read = 1,
    Write = 1 << 1,
    All = Read | Write,
  }
  ```

  Arbitrary numeric constant expressions are also allowed:

  ```ts
  enum FileAccess {
    None = 0,
    Read = 2**0,
    Write = 2**1,
    All = Read | Write,
  }
  ```

- Improve [useLiteralKeys](https://biomejs.dev/linter/rules/use-literal-keys/).

  Now, the rule suggests simplifying computed properties to string literal properties:

  ```diff
  {
  -  ["1+1"]: 2,
  +  "1+1": 2,
  }
  ```

  It also suggests simplifying string literal properties to static properties:

  ```diff
  {
  -  "a": 0,
  +  a: 0,
  }
  ```

  These suggestions are made in object literals, classes, interfaces, and object types.

- Improve [noNewSymbol](https://biomejs.dev/linter/rules/no-new-symbol/).

  The rule now handles cases where `Symbol` is namespaced with the global `globalThis` or `window`.

- The rules [useExhaustiveDependencies](https://biomejs.dev/linter/rules/use-exhaustive-dependencies/) and [useHookAtTopLevel](https://biomejs.dev/linter/rules/use-hook-at-top-level/) accept a different shape of options

  Old configuration:

  ```json
  {
    "linter": {
       "rules": {
          "nursery": {
             "useExhaustiveDependencies": {
                "level": "error",
                "options": {
                   "hooks": [
                      ["useMyEffect", 0, 1]
                   ]
                }
             }
          }
       }
    }
  }
  ```

  New configuration:

  ```json
  {
    "linter": {
       "rules": {
          "nursery": {
             "useExhaustiveDependencies": {
                "level": "error",
                "options": {
                   "hooks": [
                      {
                         "name": "useMyEffect",
                         "closureIndex": 0,
                         "dependenciesIndex": 1
                      }
                   ]
                }
             }
          }
       }
    }
  }
  ```

- [noRedundantUseStrict](https://biomejs.dev/linter/rules/no-redundant-use-strict/) check only `'use strict'` directive to resolve false positive diagnostics.

  React introduced new directives, "use client" and "use server".
  The rule raises false positive errors about these directives.

- Fix a crash in the [NoParameterAssign](https://biomejs.dev/linter/rules/no-parameter-assign/) rule that occurred when there was a bogus binding. [#4323](https://github.com/rome/tools/issues/4323)

- Fix [useExhaustiveDependencies](https://biomejs.dev/linter/rules/use-exhaustive-dependencies/) in the following cases [#4330](https://github.com/rome/tools/issues/4330):

    - when the first argument of hooks is a named function
    - inside an export default function
    - for `React.use` hooks

- Fix [noInvalidConstructorSuper](https://biomejs.dev/linter/rules/no-invalid-constructor-super/) that erroneously reported generic parents [#4624](https://github.com/rome/tools/issues/4624).

-  Fix [noDuplicateCase](https://biomejs.dev/linter/rules/no-duplicate-case/) that erroneously reported as equals the strings literals `"'"` and `'"'` [#4706](https://github.com/rome/tools/issues/4706).

- Fix [NoUnreachableSuper](https://biomejs.dev/linter/rules/no-unreachable-super/)'s false positive diagnostics ([#4483](https://github.com/rome/tools/issues/4483)) caused to nested if statement.

  The rule no longer reports `This constructor calls super() in a loop`
  when using nested if statements in a constructor.

- Fix [useHookAtTopLevel](https://biomejs.dev/linter/rules/use-hook-at-top-level/)'s false positive diagnostics ([#4637](https://github.com/rome/tools/issues/4637))

  The rule no longer reports false positive diagnostics when accessing properties directly from a hook and calling a hook inside function arguments.

- Fix [noUselessConstructor](https://biomejs.dev/linter/rules/no-useless-constructor/) which erroneously reported constructors with default parameters [rome#4781](https://github.com/rome/tools/issues/4781)

- Fix [noUselessFragments](https://biomejs.dev/linter/rules/no-useless-fragments/)'s panics when running `biome check --apply-unsafe` ([#4637](https://github.com/rome/tools/issues/4639))

  This rule's code action emits an invalid AST, so I fixed using JsxString instead of JsStringLiteral

- Fix [noUndeclaredVariables](https://biomejs.dev/linter/rules/no-undeclared-variables/)'s false positive diagnostics ([#4675](https://github.com/rome/tools/issues/4675))

  The semantic analyzer no longer handles `this` reference identifier.

- Fix [noUnusedVariables](https://biomejs.dev/linter/rules/no-unused-variables/)'s false positive diagnostics ([#4688](https://github.com/rome/tools/issues/4688))

  The semantic analyzer handles ts export declaration clause correctly.

### Parser

- Add support for decorators in class method parameters, example:

    ```js
    class AppController {
       get(@Param() id) {}
       // ^^^^^^^^ new supported syntax
    }
    ```

  This syntax is only supported via configuration, because it's a non-standard syntax.

    ```json
    {
       "javascript": {
          "parser": {
             "unsafeParameterDecoratorsEnabled": true
          }
       }
    }
    ```
- Add support for parsing comments inside JSON files:

  ```json
  {
    "json": {
      "parser": {
        "allowComments": true
      }
    }
  }
  ```
- Add support for the new `using` syntax

  ```js
  const using = resource.lock();
  ```<|MERGE_RESOLUTION|>--- conflicted
+++ resolved
@@ -45,14 +45,9 @@
 ### Formatter
 
 #### New features
-<<<<<<< HEAD
-- Add new formatter option `attributePosition` option [#1706](https://github.com/biomejs/biome/issues/1706).  Contributed by @octoshikari
-
-=======
 
 - Biome now allows to format the `package.json` file. This is now the default behaviour and users can remove their workarounds.
   If you rely on other tools to format `package.json`, you'll have to ignore it via configuration. Contributed by @pattrickrice
->>>>>>> d04c2c45
 
 #### Bug fixes
 
