---
title: Changelog
description: The changelog of Biome
tableOfContents:
    maxHeadingLevel: 2
---
# Biome changelog

This project follows [Semantic Versioning](https://semver.org/spec/v2.0.0.html).
Due to the nature of Biome as a toolchain,
it can be unclear what changes are considered major, minor, or patch.
Read our [guidelines to categorize a change](https://biomejs.dev/internals/versioning).

New entries must be placed in a section entitled `Unreleased`.
Read
our [guidelines for writing a good changelog entry](https://github.com/biomejs/biome/blob/main/CONTRIBUTING.md#changelog).

## 1.6.2 (2024-03-22)

### Analyzer

#### Bug fixes

- The `noSuperWithoutExtends` rule now allows for calling `super()` in derived class constructors of class expressions ([#2108](https://github.com/biomejs/biome/issues/2108)). Contributed by @Sec-ant

- Fix discrepancies on file source detection. Allow module syntax in `.cts` files ([#2114](https://github.com/biomejs/biome/issues/2114)). Contributed by @Sec-ant

### CLI

#### Bug fixes

- Fixes [#2131](https://github.com/biomejs/biome/issues/2131), where folders were incorrectly ignored when running the command `check`. Now folders are correctly ignored based on their command. Contributed by @ematipico

- Smoother handling of `"endOfLine": "auto"` in prettier migration: falling back to `"lf"` ([#2145](https://github.com/biomejs/biome/pull/2145)). Contributed by @eMerzh

### Configuration

#### Bug fixes

- Fix enabled rules calculation. The precendence of individual rules, `all` and `recommend` presets in top-level and group-level configs is now correctly respected. More details can be seen in ([#2072](https://github.com/biomejs/biome/pull/2072)) ([#2028](https://github.com/biomejs/biome/issues/2028)). Contributed by @Sec-ant

### Formatter

#### Bug fixes

- Fix [#1661](https://github.com/biomejs/biome/issues/1661). Now nested conditionals are aligned with Prettier's logic, and won't contain mixed spaces and tabs. Contributed by @ematipico

### JavaScript APIs

#### Enhancements

- Support applying lint fixes when calling the `lintContent` method of the `Biome` class ([#1956](https://github.com/biomejs/biome/pull/1956)). Contributed by @mnahkies

### Linter

#### Bug fixes

- Rule `noUndeclaredDependencies` now also validates `peerDependencies` and `optionalDependencies` ([#2122](https://github.com/biomejs/biome/issues/2122)). Contributed by @Sec-ant

- Rule `noUndeclaredDependencies` won't check `declare module` statements anymore ([#2123](https://github.com/biomejs/biome/issues/2123)). Contributed by @Sec-ant

- Fix [#1925](https://github.com/biomejs/biome/issues/1925). The fix for `useOptionalChain` would sometimes suggest an incorrect fix that discarded optional chaining operators on the left-hand side of logical expressions. These are now preserved. Contributed by @arendjr

- Rule `noUndeclaredVariables` now also checks for worker globals ([#2121](https://github.com/biomejs/biome/issues/2121)). Contributed by @Sec-ant

### LSP

#### Bug fixes

- Correctly parse `.jsonc` files. Contributed by @Sec-ant

- Correctly resolve external `extends` configs. Contributed by @Sec-ant
<<<<<<< HEAD
=======

### Parser
>>>>>>> 3c389ba3

## 1.6.1 (2024-03-12)

### CLI

#### Bug fixes

- CLI is now able to automatically search and resolve `biome.jsonc` ([#2008](https://github.com/biomejs/biome/issues/2008)). Contributed by @Sec-ant
- Fix a false positive where some files were counted as "fixed" even though they weren't modified. Contributed by @ematipico

### Configuration

#### Bug fixes

- `json.formatter.trailingCommas` option now works in `overrides` ([#2009](https://github.com/biomejs/biome/issues/2009)). Contributed by @Sec-ant

### Linter

#### New features

- Add rule [noDoneCallback](https://biomejs.dev/linter/rules/no-done-callback), this rule checks the function parameter of hooks & tests
  for use of the done argument, suggesting you return a promise instead. Contributed by @vasucp1207

  ```js
  beforeEach(done => {
    // ...
  });
  ```

#### Bug fixes

- [useJsxKeyInIterable](https://biomejs.dev/linter/rules/use-jsx-key-in-iterable) now recognizes function bodies wrapped in parentheses ([#2011](https://github.com/biomejs/biome/issues/2011)). Contributed by @Sec-ant

- [useShorthandFunctionType](https://biomejs.dev/linter/rules/use-shorthand-function-type) now preserves type parameters of generic interfaces when applying fixes ([#2015](https://github.com/biomejs/biome/issues/2015)). Contributed by @Sec-ant

- Code fixes of [useImportType](https://biomejs.dev/linter/rules/use-import-type) and [useExportType](https://biomejs.dev/linter/rules/use-export-type) now handle multiline statements ([#2041](https://github.com/biomejs/biome/issues/2041)). Contributed by @Conaclos

- [noRedeclare](https://biomejs.dev/linter/rules/no-redeclare) no longer reports type parameter and parameter with identical names ([#1992](https://github.com/biomejs/biome/issues/1992)).

  The following code is no longer reported:

  ```ts
  function f<a>(a: a) {}
  ```

  Contributed by @Conaclos

- [noRedeclare](https://biomejs.dev/linter/rules/no-redeclare) now reports duplicate type parameters in a same declaration.

  The following type parameters are now reported as a redeclaraion:

  ```ts
  function f<T, T>() {}
  ```

  Contributed by @Conaclos

- [noUndeclaredDependencies](https://biomejs.dev/linter/rules/no-undeclared-dependencies/) now recognizes imports of subpath exports.

  E.g., the following import statements no longer report errors if `@mui/material` and `tailwindcss` are installed as dependencies:

  ```ts
  import Button from "@mui/material/Button";
  import { fontFamily } from "tailwindcss/defaultTheme";
  ```

  Contributed by @Sec-ant

### Parser

#### Bug fixes

- JavaScript lexer is now able to lex regular expression literals with escaped non-ascii chars ([#1941](https://github.com/biomejs/biome/issues/1941)).

  Contributed by @Sec-ant

## 1.6.0 (2024-03-08)

### Analyzer

#### New features

- Add partial for `.astro` files. Biome is able to sort imports inside the frontmatter of the Astro files. Contributed
  by @ematipico

  ```diff
  ---
  - import { getLocale } from "astro:i18n";
  - import { Code } from "astro:components";
  + import { Code } from "astro:components";
  + import { getLocale } from "astro:i18n";
  ---

  <div></div>
  ```
- Add partial for `.vue` files. Biome is able to sort imports inside the script block of Vue files. Contributed by
  @nhedger

  ```diff
  <script setup lang="ts">
  - import Button from "./components/Button.vue";
  - import * as vueUse from "vue-use";
  + import * as vueUse from "vue-use";
  + import Button from "./components/Button.vue";
  </script/>

  <template></template>
  ```

- Add partial for `.svelte` files. Biome is able to sort imports inside the script block of Svelte files. Contributed by
  @ematipico

  ```diff
  <script setup lang="ts">
  - import Button from "./components/Button.svelte";
  - import * as svelteUse from "svelte-use";
  + import * as svelteUse from "svelte-use";
  + import Button from "./components/Button.svelte";
  </script/>

  <div></div>
  ```

- Add lint rule useJsxKeyInIterable from Eslint rule [`react/jsx-key`](https://github.com/jsx-eslint/eslint-plugin-react/blob/master/docs/rules/jsx-key.md). Contributed by @vohoanglong0107
- The analyzer now **infers** the correct quote from `javascript.formatter.quoteStyle`, if set. This means that code fixes suggested by the analyzer will use the same quote of the formatter. Contributed by @ematipico

#### Enhancements

- [noUnusedVariables](https://biomejs.dev/linter/rules/no-unused-variables) ignores unused rest spread silbings.

  The following code is now valid:

  ```js
  const { a, ...rest } = { a: 0, b: 1 };
  console.log(rest);
  ```

  Contributed by @ah-yu

- Fix [#1931](https://github.com/biomejs/biome/issues/1931). Built-in React hooks such as
  `useEffect()` can now be validated by the
  [`useExhaustiveDependendies`](https://biomejs.dev/linter/rules/use-exhaustive-dependencies/), even
  when they're not being imported from the React library. To do so, simply configure them like
  any other user-provided hooks.

  Contributed by @arendjr

- Implemented [#1128](https://github.com/biomejs/biome/issues/1128). User-provided React hooks can
  now be configured to track stable results. For example:

  ```json
  "useExhaustiveDependencies": {
      "level": "error",
      "options": {
          "hooks": [{
              "name": "useMyState",
              "stableResult": [
                  1
              ]
          }]
      }
  }
  ```

  This will allow the following to be validated:

  ```js
  const [myState, setMyState] = useMyState();
  const toggleMyState = useCallback(() => {
    setMyState(!myState);
  }, [myState]); // Only `myState` needs to be specified here.
  ```

  Contributed by @arendjr

#### Bug fixes

- Fix [#1748](https://github.com/biomejs/biome/issues/1748). Now for the following case we won't provide an unsafe fix
  for the `noNonNullAssertion` rule:

  ```ts
  x[y.z!];
  ```

  Contributed by @ah-yu

- Imports that contain the protocol `:` are now sorted after the `npm:` modules, and before the `URL` modules.
  Contributed by @ematipico

  ```diff
  import express from "npm:express";
  - import Component from "./component.js"
  - import { sortBy } from "virtual:utils";
  + import { sortBy } from "virtual:utils";
  + import Component from "./component.js"
  ```

- Fix [#1081](https://github.com/biomejs/biome/issues/1081). The `useAwait` rule does not report `for await...of`.
  Contributed by @unvalley

- Fix [#1827](https://github.com/biomejs/biome/issues/1827) by properly analyzing nested `try-finally` statements. Contributed by @ah-yu

- Fix [#1924](https://github.com/biomejs/biome/issues/1924) Use the correct export name to sort in the import clause. Contributed by @ah-yu
- Fix [#1805](https://github.com/biomejs/biome/issues/1805) fix formatting arrow function which has conditional expression body  Contributed by @mdm317

- Fix [#1781](https://github.com/biomejs/biome/issues/1781) by avoiding the retrieval of the entire static member expression for the reference if the static member expression does not start with the reference. Contributed by @ah-yu

### CLI

#### New features

- Add a new command `biome migrate prettier`. The command will read the file `.prettierrc`/`prettier.json`
  and `.prettierignore` and map its configuration to Biome's one.
  Due to the different nature of `.prettierignore` globs and Biome's globs, it's **highly** advised to make sure that
  those still work under Biome.

- Now the file name printed in the diagnostics is clickable. If you run the CLI from your editor, you can <kbd>
  Ctrl</kbd>/<kbd title="Cmd">⌘</kbd> + Click on the file name, and the editor will open said file. If row and columns
  are specified e.g. `file.js:32:7`, the editor will set the cursor right in that position. Contributed by @ematipico

- Add an option `--linter` to `biome rage`. The option needs to check Biome linter configuration. Contributed by
  @seitarof

- Add an option `--formatter` to `biome rage`. The option needs to check Biome formatter configuration. Contributed by
  @seitarof
- The CLI now consistently reports the number of files tha were changed, out of the total files that were analysed. Contributed by @ematipico
- The CLI now consistently shows the number of errors and warnings emitted. Contributed by @ematipico

#### Bug fixes

- Don't process files under an ignored directory.

  Previously, Biome processed all files in the traversed hierarchy,
  even the files under an ignored directory.
  Now, it completely skips the content of ignored directories.

  For now, directories cannot be ignored using `files.include` in the configuration file.
  This is a known limitation that we want to address in a future release.

  For instance, if you have a project with a folder `src` and a folder `test`,
  the following configuration doesn't completely ignore `test`.

  ```json
  {
    "files": {
      "include": ["src"]
    }
  }
  ```

  Biome will traverse `test`,
  however all files of the directory are correctly ignored.
  This can result in file system errors,
  if Biome encounters dangling symbolic links or files with higher permissions.

  To avoid traversing the `test` directory,
  you should ignore the directory using `ignore`:

  ```json
  {
    "files": {
      "include": ["src"],
      "ignore": ["test"]
    }
  }
  ```

- Fix [#1508](https://github.com/biomejs/biome/issues/1508) by excluding deleted files from being processed. Contributed
  by @ematipico

- Fix [#1173](https://github.com/biomejs/biome/issues/1173). Fix the formatting of a single instruction with commented
  in a control flow body to ensure consistency. Contributed by @mdm317

- Fix overriding of `javascript.globals`. Contributed by @arendjr
- Fix a bug where syntax rules weren't run when pulling the diagnostics. Now Biome will emit more parsing diagnostics,
  e.g.
  ```
  check.js:1:17 parse/noDuplicatePrivateClassMembers ━━━━━━━━━━━━━━━━━━━━━━━━━━━━━━

    × Duplicate private class member "#foo"

    > 1 │ class A { #foo; #foo }
        │                 ^^^^

  ```
  Contributed by @ematipico
- Fix [#1774](https://github.com/biomejs/biome/issues/1774) by taking into account the option `--no-errors-on-unmatched` when running the CLI using `--changed`. Contributed by @antogyn

#### Enhancements

- Removed a superfluous diagnostic that was printed during the linting/check phase of a file:

  ```
  test.js check ━━━━━━━━━━━━━━━━━━━━━━━━━━━━━━━━━━━━━━━━━━━━━━━━━━━━━━━━━━━━━━━━━━━━━━━

    × The file contains diagnostics that needs to be addressed.
  ```
  Contributed by @ematipico
- The command `format` now emits parsing diagnostics if there are any, and it will terminate with a non-zero exit code. Contributed by @ematipico

### Configuration

#### New features

- Add the ability to resolve the configuration files defined inside `extends` from the `node_modules/` directory.

  If you want to resolve a configuration file that matches the specifier `@org/configs/biome`, then your `package.json`
  file must look this:

  ```json
  {
    "name": "@org/configs",
    "exports": {
      "./biome": "./biome.json"
    }
  }
  ```

  And the `biome.json` file that "imports" said configuration, will look like this:
  ```json
  {
    "extends": "@org/configs/biome"
  }
  ```
  Read the [documentation](https://biomejs.dev/guides/how-biome-works#the-extends-option) to better understand how it
  works, expectations and restrictions.

### Editors

#### Bug fixes

- Fix a regression where ignored files where formatted in the editor. Contributed by @ematipico
- Fix a bug where syntax rules weren't run when pulling the diagnostics. Now Biome will emit more parsing diagnostics,
  e.g.
  ```
  check.js:1:17 parse/noDuplicatePrivateClassMembers ━━━━━━━━━━━━━━━━━━━━━━━━━━━━━━

    × Duplicate private class member "#foo"

    > 1 │ class A { #foo; #foo }
        │                 ^^^^

  ```
  Contributed by @ematipico

### Formatter

#### New features

- Biome now allows to format the `package.json` file. This is now the default behaviour and users can remove their
  workarounds.
  If you rely on other tools to format `package.json`, you'll have to ignore it via configuration. Contributed by
  @pattrickrice
- New formatter option `attributePosition` that have similar behavior as
  Prettier `singleAttributePerLine` [#1706](https://github.com/biomejs/biome/issues/1706). Contributed by @octoshikari
- Add partial for `.astro` files. Biome is able to format the frontmatter of the Astro files. Contributed by @ematipico

  ```diff
  ---
  - statement ( );
  + statement();
  ---

  <div></div>
  ```
- Add partial for `.vue` files. Biome is able to format the script block of Vue files. Contributed by @nhedger

  ```diff
  <script setup lang="ts">
  - statement ( );
  + statement();
  </script/>

  <template></template>
  ```

- Add partial for `.svelte` files. Biome is able to format the script block of Svelte files. Contributed by @ematipico

  ```diff
  <script setup lang="ts">
  - statement ( );
  + statement();
  </script/>

  <div></div>
  ```

#### Enhancements

- `composer.json`, `deno.json`, `jsconfig.json`, `package.json` and `tsconfig.json` are no longer protected files.

  This means that you can now format them.

  If you want to ignore these files, you can use the [files.ignore](https://biomejs.dev/reference/configuration/#filesignore) configuration:

  ```json
  {
    "files": {
      "ignore": [
        "composer.json",
        "jsconfig.json",
        "package.json",
        "tsconfig.json",
        "typescript.json",
        "deno.json",
        "deno.jsonc"
      ]
    }
  }
  ```

  The following files are still protected, and thus ignored:

  - `composer.lock`
  - `npm-shrinkwrap.json`
  - `package-lock.json`
  - `yarn.lock`

   Contributed by @pattrickrice and @Conaclos

#### Bug fixes

- Fix [#1039](https://github.com/biomejs/biome/issues/1039). Check unicode width instead of number of bytes when
  checking if regex expression is a simple argument.

  This no longer breaks.

  ```js
  s(/🚀🚀/).s().s();
  ```

   Contributed by @kalleep

- Fix [#1218](https://github.com/biomejs/biome/issues/1218), by correctly preserving empty lines in member chains.
  Contributed by @ah-yu
- Fix [#1659](https://github.com/biomejs/biome/issues/1659) and [#1662](https://github.com/biomejs/biome/issues/1662), by correctly taking into account the leading comma inside the formatter options. Contributed by @ematipico

- Fix [#1934](https://github.com/biomejs/biome/pull/1934). Fix invalid formatting of long arrow function for AsNeeded arrow parens Contributed by @fireairforce

### JavaScript APIs

### Linter

#### Promoted rules

New rules are incubated in the nursery group.
Once stable, we promote them to a stable group.
The following rules are promoted:

- [complexity/noEmptyTypeParameters](https://biomejs.dev/linter/rules/no-empty-type-parameters)
- [complexity/noUselessLoneBlockStatements](https://biomejs.dev/linter/rules/no-useless-lone-block-statements)
- [correctness/noInvalidUseBeforeDeclaration](https://biomejs.dev/linter/rules/no-invalid-use-before-declaration)
- [correctness/noUnusedImports](https://biomejs.dev/linter/rules/no-unused-imports)
- [correctness/noUnusedPrivateClassMembers](https://biomejs.dev/linter/rules/no-unused-private-class-members)
- [security/noGlobalEval](https://biomejs.dev/linter/rules/no-global-eval)
- [style/useConsistentArrayType](https://biomejs.dev/linter/rules/use-consistent-array-type)
- [style/useExportType](https://biomejs.dev/linter/rules/use-export-type)
- [style/useFilenamingConvention](https://biomejs.dev/linter/rules/use-filenaming-convention)
- [style/useForOf](https://biomejs.dev/linter/rules/use-for-of)
- [style/useImportType](https://biomejs.dev/linter/rules/use-import-type)
- [style/useNodejsImportProtocol](https://biomejs.dev/linter/rules/use-nodejs-import-protocol)
- [style/useNumberNamespace](https://biomejs.dev/linter/rules/use-number-namespace)
- [style/useShorthandFunctionType](https://biomejs.dev/linter/rules/use-shorthand-function-type)
- [suspicious/noEmptyBlockStatements](https://biomejs.dev/linter/rules/no-empty-block-statements)
- [suspicious/noGlobalAssign](https://biomejs.dev/linter/rules/no-global-assign)
- [suspicious/noMisleadingCharacterClass](https://biomejs.dev/linter/rules/no-misleading-character-class)
- [suspicious/noThenProperty](https://biomejs.dev/linter/rules/no-then-property)
- [suspicious/useAwait](https://biomejs.dev/linter/rules/use-await)

Additionally, the following rules are now recommended:

- [suspicious/noApproximativeNumericConstant](https://biomejs.dev/linter/rules/no-approximative-numeric-constant)
- [suspicious/noMisrefactoredShorthandAssign](https://biomejs.dev/linter/rules/no-misrefactored-shorthand-assign)

#### Removed rules

- Remove `nursery/useGroupedTypeImport`. The rule [style/useImportType](https://biomejs.dev/linter/rules/use-import-type) covers the behavior of this rule.

  Note that removing a nursery rule is not considered a breaking change according to our [semantic versioning](https://biomejs.dev/internals/versioning).

  Contributed by @Conaclos

#### New features

- Add the rule [noSkippedTests](https://biomejs.dev/linter/rules/no-skipped-tests), to disallow skipped tests:

  ```js
  describe.skip("test", () => {});
  it.skip("test", () => {});
  ```
  Contributed by @ematipico

- Add the rule [noFocusedTests](https://biomejs.dev/linter/rules/no-focused-tests), to disallow skipped tests:

  ```js
  describe.only("test", () => {});
  it.only("test", () => {});
  ```
  Contributed by @ematipico

- Add rule [useSortedClasses](https://biomejs.dev/linter/rules/use-sorted-classes), to sort CSS utility classes:

  ```diff
  - <div class="px-2 foo p-4 bar" />
  + <div class="foo·bar·p-4·px-2" />
  ```
  Contributed by @DaniGuardiola

- Add rule [noUndeclaredependencies](https://biomejs.dev/linter/rules/no-undeclared-dependencies), to detect the use of
  dependencies that aren't present in the `package.json`.

  The rule ignores imports using a protocol such as `node:`, `bun:`, `jsr:`, `https:`.

  Contributed by @ematipico and @Conaclos

- Add rule [noNamespaceImport](https://biomejs.dev/linter/rules/no-namespace-import), to report namespace imports:

  ```js
  import * as foo from "foo";
  ```
  Contributed by @unvalley
- Add partial support for `.astro` files. Biome is able to lint and fix the frontmatter of the Astro files. Contributed
  by @ematipico

  ```diff
  ---
  - delete a.b
  + a.b = undefined
  ---

  <div></div>
  ```

- Add partial support for `.vue` files. Biome is able to lint and fix the script block of the Vue files.

  ```diff
  <script setup lang="ts">
  - delete a.b
  + a.b = undefined
  <script>

  <template></template>
  ```

  Contributed by @nhedger

- Add rule [useNodeAssertStrict](https://biomejs.dev/linter/rules/use-node-assert-strict), which promotes the use
  of `node:assert/strict` over `node:assert`. Contributed by @ematipico

- Add rule [noExportsInTest](https://biomejs.dev/linter/rules/no-exports-in-test) which disallows `export` or `modules.exports` in files
  containing test. Contributed by @ah-yu

- Add rule [noSemicolonInJsx](https://biomejs.dev/linter/rules/no-semicolon-in-jsx/) to detect possible wrong semicolons inside JSX elements.

  ```jsx
  const Component = () => {
    return (
      <div>
        <div />;
      </div>
    );
  }
  ```

  Contributed by @fujiyamaorange
- Add rule [noBarrelFile](https://biomejs.dev/linter/rules/no-barrel-file), to report the usage of barrel file:

  ```js
  export * from "foo";
  ```
  Contributed by @togami2864

#### Enhancements

- [noUselessFragments](https://biomejs.dev/linter/rules/no-useless-fragments/) now rule not triggered for jsx attributes when
   the fragment child is simple text.

  ```js
  export function SomeComponent() {
    return <div x-some-prop={<>Foo</>} />;
  }
  ```

   Also fixes code action when the fragment child is of type `JsxExpressionChild`.

  ```js
  <>
    <Hello leftIcon={<>{provider?.icon}</>} />
    {<>{provider?.icon}</>}
    <>{provider?.icon}</>
  </>
  ```

  Contributed by @vasucp1207

- [noUselessTernary](https://biomejs.dev/linter/rules/no-useless-ternary) now provides unsafe code fixes. Contributed by
  @vasucp1207

- [noApproximativeNumericConstant](https://biomejs.dev/linter/rules/no-approximative-numeric-constant) now provides
  unsafe code fixes and handle numbers without leading zero and numbers with digit separators.

  The following numbers are now reported as approximated constants.

  ```js
  3.14_15; // PI
  .4342; // LOG10E
  ```

  Contributed by @Conaclos

- [noPrecisionLoss](https://biomejs.dev/linter/rules/no-precision-loss) no longer reports number with extra zeros.

  The following numbers are now valid.

  ```js
  .1230000000000000000000000;
  1230000000000000000000000.0;
  ```

  Contributed by @Conaclos

- [useNamingConvention](https://biomejs.dev/linter/rules/use-naming-convention) now
  supports [unicase](https://en.wikipedia.org/wiki/Unicase)
  letters ([#1786](https://github.com/biomejs/biome/issues/1786)).

  [unicase](https://en.wikipedia.org/wiki/Unicase) letters have a single case: they are neither uppercase nor lowercase.
  Previously, Biome reported names in unicase as invalid.
  It now accepts a name in unicase everywhere.

  The following code is now accepted:

  ```js
  const 안녕하세요 = { 안녕하세요: 0 };
  ```

  We still reject a name that mixes unicase characters with lowercase or uppercase characters:
  The following names are rejected:

  ```js
  const A안녕하세요 = { a안녕하세요: 0 };
  ```

  Contributed by @Conaclos

- [useNamingConvention](https://biomejs.dev/linter/rules/use-naming-convention)
  and [useFilenamingConvention](https://biomejs.dev/linter/rules/use-filenaming-convention) now provides a new option `requireAscii` to require identifiers to
  be in ASCII.

  To avoid any breaking change, this option is turned off by default.
  We intend to turn it on in the next major release of Biome (Biome 2.0).

  Set the `requireAscii` rule option to `true` to require identifiers to be in ASCII.

  ```json
  {
    "linter": {
      "rules": {
        "style": {
          "useNamingConvention": { "options": { "requireAscii": false } }
        },
        "nursery": {
          "useFilenamingConvention": { "options": { "requireAscii": false } }
        }
      }
    }
  }
  ```

  Contributed by @Conaclos

- [noUnusedVariables](https://biomejs.dev/linter/rules/no-unused-variables) no longer reports unused imports.

  We now have a dedicated rule for reporting unused imports:
  [noUnusedImports](https://biomejs.dev/linter/rules/no-unused-imports)

  Contributed by @Conaclos

#### Bug fixes

- Fix missing link in [noStaticOnlyClass](https://biomejs.dev/linter/rules/no-static-only-class) documentation.
  Contributed by @yndajas

- [noConfusingVoidType](https://biomejs.dev/linter/rules/no-confusing-void-type) no longer reports valid use of the void
  type in conditional types ([#1812](https://github.com/biomejs/biome/issues/1812)).

  The rule no longer reports the following code:

  ```ts
  type Conditional<T> = T extends void ? Record<string, never> : T
  ```

  Contributed by @lucasweng

- [noInvalidUseBeforeDeclaration](https://biomejs.dev/linter/rules/no-invalid-use-before-declaration) no longer reports
  valid use of binding patterns ([#1648](https://github.com/biomejs/biome/issues/1648)).

  The rule no longer reports the following code:

  ```js
  const { a = 0, b = a } = {};
  ```

  Contributed by @Conaclos

- [noUnusedVariables](https://biomejs.dev/linter/rules/no-unused-variables) no longer reports used binding
  patterns ([#1652](https://github.com/biomejs/biome/issues/1652)).

  The rule no longer reports `a` as unused the following code:

  ```js
  const { a = 0, b = a } = {};
  export { b };
  ```

  Contributed by @Conaclos

- Fix [#1651](https://github.com/biomejs/biome/issues/1651). [noVar](https://biomejs.dev/linter/rules/no-var/) now
  ignores TsGlobalDeclaration. Contributed by @vasucp1207

- Fix [#1640](https://github.com/biomejs/biome/issues/1640). [useEnumInitializers](https://biomejs.dev/linter/rules/use-enum-initializers) code action now generates valid code when last member has a comment but no comma. Contributed by @kalleep

- Fix [#1653](https://github.com/biomejs/biome/issues/1653). Handle a shorthand value in `useForOf` to avoid the false-positive case. Contributed by @togami2864

- Fix [#1656](https://github.com/biomejs/biome/issues/1656). [useOptionalChain](https://biomejs.dev/linter/rules/use-optional-chain/) code action now correctly handles logical and chains where methods with the same name are invoked with different arguments:

  ```diff
  - tags·&&·tags.includes('a')·&&·tags.includes('b')
  + tags?.includes('a') && tags.includes('b')
  ```

  Contributed by @lucasweng

- Fix [#1704](https://github.com/biomejs/biome/issues/1704). Convert `/` to escaped slash `\/` to avoid parsing error in
  the result of autofix. Contributed by @togami2864

- Fix[#1697](https://github.com/biomejs/biome/issues/1697). Preserve leading trivia in autofix of suppression rules.
  Contributed by @togami2864

- Fix [#603](https://github.com/biomejs/biome/issues/603). Trim trailing whitespace to avoid double insertion.
  Contributed by @togami2864

- Fix [#1765](https://github.com/biomejs/biome/issues/1765). Now the rule `noDelete` doesn't trigger when deleting a
  dataset:
  ```js
  delete element.dataset.prop;
  ```
  Contributed by @ematipico

- [useNamingConvention](https://biomejs.dev/linter/rules/use-naming-convention)
  and [useFilenamingConvention](https://biomejs.dev/linter/rules/use-filenaming-convention) now reject identifiers with consecutive delimiters.

  The following name is now invalid because it includes two underscores:

  ```js
  export const MY__CONSTANT = 0;
  ```

  Note that we still allow consecutive leading and consecutive trailing underscores.

  Contributed by @Conaclos

- Fix [#1932](https://github.com/biomejs/biome/issues/1932) Allow redeclaration of type parameters in different declarations.
  Contributed by @keita-hino

- Fix [#1945](https://github.com/biomejs/biome/issues/1945) Allow constructor with default parameters in `noUselessConstructor`

- Fix [#1982](https://github.com/biomejs/biome/issues/1982) Change to iterate over the module item lists and ignore .d.ts files. Contributed by @togami2864

### Parser

#### Bug fixes

- Fix [#1728](https://github.com/biomejs/biome/issues/1728). Correctly parse the global declaration when the `{` token
  is on the line following the `global` keyword.

  Now the following code is correctly parsed:

  ```ts
  declare global
  { }

  declare module foo {
    global
    { }
  }
  ```

  Contributed by @ah-yu

- Fix [#1730](https://github.com/biomejs/biome/issues/1730). Correctly parse `delete` expressions with operands that are
  not simple member expressions.

  ```js
  delete(a.b);
  delete console.log(1);
  delete(() => {});
  ```

  Contributed by @printfn

### Website

#### Bug fixes

- Fix [#1981](https://github.com/biomejs/biome/issues/1981). Identify TypeScript definition files by their file path within the playground. Contributed by @ah-yu

## 1.5.3 (2024-01-22)

### LSP

#### Bug fixes

- Fix [#1584](https://github.com/biomejs/biome/issues/1584). Ensure the LSP only registers the formatter once.
  Contributed by @nhedger

- Fix [#1589](https://github.com/biomejs/biome/issues/1589). Fix invalid formatting of own line comments when they were
  at the end of an import/export list. Contributed by @spanishpear

### Configuration

#### Bug fixes

- Override correctly the recommended preset ([#1349](https://github.com/biomejs/biome/issues/1349)).

  Previously, if unspecified, Biome turned on the recommended preset in overrides.
  This resulted in reporting diagnostics with a severity level set to `off`.
  This in turn caused Biome to fail.

  Now Biome won't switch on the recommended preset in `overrides` unless told to do so.

  Contributed by @Conaclos

- Don't format **ignored** files that are well-known JSONC files when `files.ignoreUnknown` is
  enabled ([#1607](https://github.com/biomejs/biome/issues/1607)).

  Previously, Biome always formatted files that are known to be JSONC files (e.g. `.eslintrc`)
  when `files.ignoreUnknown` was enabled.

  Contributed by @Conaclos

### Formatter

#### New features

- Add option `json.formatter.trailingCommas`, to provide a better control over the trailing comma in JSON/JSONC files. Its default value is `"none"`.

#### Bug fixes

- Fix [#1178](https://github.com/biomejs/biome/issues/1178), where the line ending option wasn't correctly applied.
  Contributed by @ematipico
- Fix [#1571](https://github.com/biomejs/biome/issues/1571). Fix invalid formatting of nested multiline comments.
  Contributed by @ah-yu

### Linter

#### Bug fixes

-
Fix [#1575](https://github.com/biomejs/biome/issues/1575). [noArrayIndexKey](https://biomejs.dev/linter/rules/no-array-index-key/)
now captures array index value inside template literals and with string concatination. Contributed by @vasucp1207

- Linter rules that inspect regexes now handle multibyte characters
  correctly ([#1522](https://github.com/biomejs/biome/issues/1522)).

  Previously, [noMisleadingCharacterClass](https://biomejs.dev/linter/no-misleading-character-class), [noMultipleSpacesInRegularExpressionLiterals](https://biomejs.dev/linter/no-multiple-spaces-in-regular-expression-literals),
  and [noEmptyCharacterClassInRegex](https://biomejs.dev/linter/no-empty-character-class-in-regex) made Biome errors on
  multi-bytes characters.
  Multibyte characters are now handled correctly.

  The following code no longer raises an internal error:

  ```js
  // Cyrillic characters
  /[\u200E\u2066-\u2069]/gu;
  ```

  Contributed by @Conaclos

- [useExhaustiveDependencies](https://biomejs.dev/linter/use-exhaustive-dependencies) no longer made Biome errors in
  code TypeScript import equal declarations ([#1194](https://github.com/biomejs/biome/issues/1194)). Contributed by
  @Conaclos

- Fix typo in the diagnostic of [noNodejsModules](https://biomejs.dev/linter/rules/no-nodejs-modules). Contributed by
  @huseeiin

### Parser

#### Bug fixes

- Accept the `const` modifier for type parameter in method type
  signature ([#1624](https://github.com/biomejs/biome/issues/1624)).

  The following code is now correctly parsed:

  ```ts
  type Foo = {
    <const T>();
    method<const T>();
  };
  ```

  Contributed by @magic-akari

- Correctly parse type arguments in expression([#1184](https://github.com/biomejs/biome/issues/1184)).

  The following code is now correctly parsed in typescript:

  ```ts
  0 < (0 >= 1);
  ```

  Contributed by @ah-yu

### Website

#### New

- Add a [page that maps the Biome rule to its source](https://biomejs.dev/linter/rules-sources/). Contributed by
  @ematipico

#### Fixes

- Generate Open Graph images based on the linked page. Contributed by @ematipico

- Fix examples of the [git hook page](https://biomejs.dev/recipes/git-hooks/). Contributed by @9renpoto, @lmauromb, and
  @Conaclos

- Fix dead and erroneous hyperlinks. Contributed by @Sec-ant and Conaclos

## 1.5.2 (2024-01-15)

### CLI

### Bug fixes

- Fix [#1512](https://github.com/biomejs/biome/issues/1512) by skipping verbose diagnostics from the count. Contributed
  by @ematipico

- Correctly handle cascading `include` and `ignore`.

  Previously Biome incorrectly included files that were included at tool level and ignored at global level.
  In the following example, `file.js` was formatted when it should have been ignored.
  Now, Biome correctly ignores the directory `./src/sub/`.

  ```shell
  ❯ tree src
    src
    └── sub
        └── file.js

  ❯ cat biome.json
    {
      "files": { "ignore": ["./src/sub/"] },
      "formatter": { "include": ["./src"] }
    }
  ```

  Contributed by @Conaclos

- Don't emit verbose warnings when a protected file is ignored.

  Some files, such as `package.json` and `tsconfig.json`,
  are [protected](https://biomejs.dev/guides/how-biome-works/#protected-files).
  Biome emits a verbose warning when it encounters a protected file.

  Previously, Biome emitted this verbose warning even if the file was ignored by the configuration.
  Now, it doesn't emit verbose warnings for protected files that are ignored.

  Contributed by @Conaclos

- `overrides` no longer affect which files are ignored. Contributed by @Conaclos

- The file `biome.json` can't be ignored anymore. Contributed by @ematipico

- Fix [#1541](https://github.com/biomejs/biome/issues/1541) where the content of protected files wasn't returned
  to `stdout`. Contributed by @ematipico

- Don't handle CSS files, the formatter isn't ready yet. Contributed by @ematipico

### Configuration

#### Bug fixes

- Fix [1440](https://github.com/biomejs/biome/issues/1440), a case where `extends` and `overrides` weren't correctly
  emitting the final configuration. Contributed by @arendjr

- Correctly handle `include` when `ignore` is set (#1468). Contributed by @Conaclos

  Previously, Biome ignored `include` if `ignore` was set.
  Now, Biome check both `include` and `ignore`.
  A file is processed if it is included and not ignored.
  If `include` is not set all files are considered included.

### Formatter

#### Bug fixes

- Fix placement of comments before `*` token in generator methods with
  decorators. [#1537](https://github.com/biomejs/biome/pull/1537) Contributed by @ah-yu

- Fix [#1406](https://github.com/biomejs/biome/issues/1406). Ensure comments before the `async` keyword are placed
  before it. Contributed by @ah-yu

- Fix [#1172](https://github.com/biomejs/biome/issues/1172). Fix placement of line comment after function expression
  parentheses, they are now attached to first statement in body. Contributed by @kalleep

- Fix [#1511](https://github.com/biomejs/biome/issues/1511) that made the JavaScript formatter crash. Contributed
  @Conaclos

### Linter

#### Enhancements

- Add an unsafe code fix for [noConsoleLog](https://biomejs.dev/linter/rules/no-console-log/). Contributed by
  @vasucp1207

- [useArrowFunction](https://biomejs.dev/linter/rules/use-arrow-function) no longer reports function in `extends`
  clauses or in a `new` expression. Contributed by @Conaclos

  These cases require the presence of a prototype.

- Add dependency variable names on error message when useExhaustiveDependencies rule shows errors. Contributed by
  @mehm8128

#### Bug fixes

- The fix of [useArrowFunction](https://biomejs.dev/linter/rules/use-arrow-function) now adds parentheses around the
  arrow function in more cases where it is needed ([#1524](https://github.com/biomejs/biome/issues/1524)).

  A function expression doesn't need parentheses in most expressions where it can appear.
  This is not the case with the arrow function.
  We previously added parentheses when the function appears in a call or member expression.
  We now add parentheses in binary-like expressions and other cases where they are needed, hopefully covering all cases.

  Previously:

  ```diff
  - f = f ?? function() {};
  + f = f ?? () => {};
  ```

  Now:

  ```diff
  - f = f ?? function() {};
  + f = f ?? (() => {});
  ```

  Contributed by @Conaclos

- Fix [#1514](https://github.com/biomejs/biome/issues/1514). Fix autofix suggestion to avoid the syntax error
  in `no_useless_fragments`. Contributed by @togami2864

## 1.5.1 (2024-01-10)

### CLI

#### Bug fixes

- The diagnostics `files/missingHandler` are now shown only when the option `--verbose` is passed. Contributed by
  @ematipico
- The diagnostics for protected files are now shown only when the option `--verbose` is passed. Contributed by
  @ematipico
- Fix [#1465](https://github.com/biomejs/biome/issues/1465), by taking in consideration the workspace folder when
  matching a pattern. Contributed by @ematipico
- Fix [#1465](https://github.com/biomejs/biome/issues/1465), by correctly process globs that contain file names.
  Contributed by @ematipico

### Formatter

#### Bug fixes

- Fix [#1170](https://github.com/biomejs/biome/issues/1170). Fix placement of comments inside default switch clause. Now
  all line comments that have a preceding node will keep their position. Contributed by @kalleep

### Linter

#### Bug fixes

-
Fix [#1335](https://github.com/biomejs/biome/issues/1335). [noUselessFragments](https://biomejs.dev/linter/rules/no-useless-fragments/)
now ignores code action on component props when the fragment is empty. Contributed by @vasucp1207

- [useConsistentArrayType](https://biomejs.dev/linter/rules/use-consistent-array-type) was accidentally placed in
  the `style` rule group instead of the `nursery` group. It is now correctly placed under `nursery`.

-
Fix [#1483](https://github.com/biomejs/biome/issues/1483). [useConsistentArrayType](https://biomejs.dev/linter/rules/use-consistent-array-type)
now correctly handles its option. Contributed by @Conaclos

-
Fix [#1502](https://github.com/biomejs/biome/issues/1502). [useArrowFunction](https://biomejs.dev/linter/rules/use-arrow-function)
now correctly handle functions that return a (comma) sequence expression. Contributed by @Conaclos

Previously the rule made an erroneous suggestion:

```diff
- f(function() { return 0, 1; }, "");
+ f(() => 0, 1, "")
```

Now, the rule wraps any comma sequence between parentheses:

```diff
- f(function() { return 0, 1; }, "");
+ f(() => (0, 1), "")
```

-
Fix [#1473](https://github.com/biomejs/biome/issues/1473): [useHookAtTopLevel](https://biomejs.dev/linter/rules/use-hook-at-top-level/)
now correctly handles React components and hooks that are nested inside other functions. Contributed by @arendjr

## 1.5.0 (2024-01-08)

Biome now scores 97% compatibility with Prettier and features more than 180 linter rules.

### Analyzer

### CLI

#### New features

- Biome now shows a diagnostic when it encounters a protected file. Contributed by @ematipico

- The command `biome migrate` now updates the `$schema` if there's an outdated version.

- The CLI now takes in consideration the `.gitignore` in the home directory of the user, if it exists. Contributed by
  @ematipico
- The `biome ci` command is now able to
  print [GitHub Workflow Commands](https://docs.github.com/en/actions/using-workflows/workflow-commands-for-github-actions)
  when there are diagnostics in our code. Contributed by @nikeee
  This **might** require setting the proper permissions on your GitHub action:
  ```yaml
  permissions:
    pull-requests: write
  ```
- The commands `format`, `lint`, `check` and `ci` now accept two new arguments: `--changed` and `--since`. Use these
  options with the VCS integration
  is enabled to process only the files that were changed. Contributed by @simonxabris

  ```shell
  biome format --write --changed
  ```

- Introduced a new command called `biome explain`, which has the capability to display documentation for lint rules.
  Contributed by @kalleep
- You can use the command `biome explain` to print the documentation of lint rules. Contributed by @kalleep
  ```shell
  biome explain noDebugger
  biome explain useAltText
  ```
- You can use the command `biome explain` to print the directory where daemon logs are stored. Contributed by @ematipico
  ```shell
  biome explain daemon-logs
  ```
- Removed the hard coded limit of 200 printable diagnostics. Contributed by @ematipico

#### Bug fixes

- Fix [#1247](https://github.com/biomejs/biome/issues/1247), Biome now prints a **warning** diagnostic if it encounters
  files that can't handle. Contributed by @ematipico

  You can ignore unknown file types using
  the [`files.ignoreUnknown`](https://biomejs.dev/reference/configuration/#filesignoreunknown) configuration
  in `biome.json`:

  ```jsonc
  {
    "files": {
      "ignoreUnknown": true
    }
  }
  ```

  Or the `--files-ignore-unknown` CLI option:

  ```shell
  biome format --files-ignore-unknown=true --write .
  ```

- Fix [#709](https://github.com/biomejs/biome/issues/709) and [#805](https://github.com/biomejs/biome/issues/805) by
  correctly parsing `.gitignore` files. Contributed by @ematipico

- Fix [#1117](https://github.com/biomejs/biome/issues/1117) by correctly respecting the matching. Contributed by
  @ematipico

- Fix [#691](https://github.com/biomejs/biome/issues/691) and [#1190](https://github.com/biomejs/biome/issues/1190), by
  correctly apply the configuration when
  computing [`overrides` configuration](https://biomejs.dev/reference/configuration/#overrides). Contributed by
  @ematipico

### Configuration

#### New features

- Users can specify _git ignore patterns_ inside `ignore` and `include` properties, for example it's possible to **allow
  list** globs of files using the `!` character:

  ```jsonc
  {
    "files": {
      "ignore": [
        "node_modules/**",
        "!**/dist/**" // this is now accepted and allow files inside the `dist` folder
      ]
    }
  }
  ```

### Editors

#### New features

- The LSP registers formatting without the need of using dynamic capabilities from the client.

  This brings formatting services to the editors that don't support or have limited support for dynamic capabilities.

### Formatter

#### Bug fixes

- Fix [#1169](https://github.com/biomejs/biome/issues/1169). Account for escaped strings when computing layout for
  assignments. Contributed by @kalleep
- Fix [#851](https://github.com/biomejs/biome/issues/851). Allow regular function expressions to group and break as call
  arguments, just like arrow function expressions. [#1003](https://github.com/biomejs/biome/issues/1003) Contributed by
  @faultyserver
- Fix [#914](https://github.com/biomejs/biome/issues/914). Only parenthesize type-casted function expressions as default
  exports. [#1023](https://github.com/biomejs/biome/issues/1023) Contributed by @faultyserver
- Fix [#1112](https://github.com/biomejs/biome/issues/1112). Break block bodies in case clauses onto their own lines and
  preserve trailing fallthrough comments. [#1035](https://github.com/biomejs/biome/pull/1035) Contributed by
  @faultyserver
- Fix `RemoveSoftLinesBuffer` behavior to also removed conditional expanded content, ensuring no accidental, unused line
  breaks are included [#1032](https://github.com/biomejs/biome/pull/1032) Contributed by @faultyserver
- Fix [#1024](https://github.com/biomejs/biome/issues/1024). Allow JSX expressions to nestle in arrow
  chains [#1033](https://github.com/biomejs/biome/pull/1033) Contributed by @faultyserver
- Fix incorrect breaking on the left side of assignments by always using fluid
  assignment. [#1021](https://github.com/biomejs/biome/pull/1021) Contributed by @faultyserver
- Fix breaking strategy for nested object patterns in function
  parameters [#1054](https://github.com/biomejs/biome/pull/1054) Contributed by @faultyserver
- Fix over-indention of arrow chain expressions by simplifying the way each chain is
  grouped [#1036](https://github.com/biomejs/biome/pull/1036), [#1136](https://github.com/biomejs/biome/pull/1136),
  and [#1162](https://github.com/biomejs/biome/pull/1162) Contributed by @faultyserver.
- Fix "simple" checks for calls and member expressions to correctly handle array accesses, complex arguments to
  single-argument function calls, and multiple-argument function
  calls. [#1057](https://github.com/biomejs/biome/pull/1057) Contributed by @faultyserver
- Fix text wrapping and empty line handling for JSX Text elements to match Prettier's
  behavior. [#1075](https://github.com/biomejs/biome/pull/1075) Contributed by @faultyserver
- Fix leading comments in concisely-printed arrays to prevent unwanted line
  breaks. [#1135](https://github.com/biomejs/biome/pull/1135) Contributed by @faultyserver
- Fix `best_fitting` and interned elements preventing expansion propagation from sibling
  elements. [#1141](https://github.com/biomejs/biome/pull/1141) Contributed by @faultyserver
- Fix heuristic for grouping function parameters when type parameters with constraints are
  present. [#1153](https://github.com/biomejs/biome/pull/1153). Contributed by @faultyserver.
- Fix binary-ish and type annotation handling for grouping call arguments in function expressions and call
  signatures. [#1152](https://github.com/biomejs/biome/pull/1152)
  and [#1160](https://github.com/biomejs/biome/pull/1160) Contributed by @faultyserver
- Fix handling of nestled JSDoc comments to preserve behavior for
  overloads. [#1195](https://github.com/biomejs/biome/pull/1195) Contributed by @faultyserver
- Fix [#1208](https://github.com/biomejs/biome/issues/1208). Fix extraction of inner types when checking for simple type
  annotations in call arguments. [#1195](https://github.com/biomejs/biome/pull/1195) Contributed by @faultyserver

- Fix [#1220](https://github.com/biomejs/biome/issues/1220). Avoid duplicating comments in type unions for mapped, empty
  object, and empty tuple types. [#1240](https://github.com/biomejs/biome/pull/1240) Contributed by @faultyserver

- Fix [#1356](https://github.com/biomejs/biome/issues/1356). Ensure `if_group_fits_on_line` content is always written
  in `RemoveSoftLinesBuffer`s. [#1357](https://github.com/biomejs/biome/pull/1357) Contributed by @faultyserver

- Fix [#1171](https://github.com/biomejs/biome/issues/1171). Correctly format empty statement with comment inside arrow
  body when used as single argument in call expression. Contributed by @kalleep

- Fix [#1106](https://github.com/biomejs/biome/issues/1106). Fix invalid formatting of single bindings when Arrow
  Parentheses is set to "AsNeeded" and the expression breaks over multiple
  lines. [#1449](https://github.com/biomejs/biome/pull/1449) Contributed by @faultyserver

### JavaScript APIs

### Linter

#### Promoted rules

New rules are incubated in the nursery group.
Once stable, we promote them to a stable group.
The following rules are promoted:

- [a11y/noAriaHiddenOnFocusable](https://www.biomejs.dev/linter/rules/no-aria-hidden-on-focusable)
- [a11y/useValidAriaRole](https://www.biomejs.dev/linter/rules/use-valid-aria-role)
- [complexity/useRegexLiterals](https://www.biomejs.dev/linter/rules/use-regex-literals)
- [suspicious/noImplicitAnyLet](https://www.biomejs.dev/linter/rules/no-implicit-any-let)
- [style/noDefaultExport](https://www.biomejs.dev/linter/rules/no-default-export)

#### New features

- Add [useExportType](https://biomejs.dev/linter/rules/use-export-type) that enforces the use of type-only exports for
  types. Contributed by @Conaclos

  ```diff
    interface A {}
    interface B {}
    class C {}

  - export type { A, C }
  + export { type A, C }

  - export { type B }
  + export type { B }
  ```

- Add [useImportType](https://biomejs.dev/linter/rules/use-import-type) that enforces the use of type-only imports for
  types. Contributed by @Conaclos

  ```diff
  - import { A, B } from "./mod.js";
  + import { type A, B } from "mod";
    let a: A;
    const b: B = new B();
  ```

  Also, the rule groups type-only imports:

  ```diff
  - import { type A, type B } from "./mod.js";
  + import type { A, B } from "./mod.js";
  ```

- Add [useFilenamingConvention](https://biomejs.dev/linter/rules/use-filenaming-convention), that enforces naming
  conventions for JavaScript and TypeScript filenames. Contributed by @Conaclos

  By default, the rule requires that a filename be in `camelCase`, `kebab-case`, `snake_case`, or matches the name of
  an `export` in the file.
  The rule provides options to restrict the allowed cases.

- Add [useNodejsImportProtocol](https://biomejs.dev/linter/rules/use-nodejs-import-protocol) that enforces the use of
  the `node:` protocol when importing _Node.js_ modules. Contributed by @2-NOW, @vasucp1207, and @Conaclos

  ```diff
  - import fs from "fs";
  + import fs from "node:fs";
  ```

- Add [useNumberNamespace](https://biomejs.dev/linter/rules/use-number-namespace) that enforces the use of the `Number`
  properties instead of the global ones.

  ```diff
  - parseInt;
  + Number.parseInt;
  - - Infinity;
  + Number.NEGATIVE_INFINITY;
  ```

- Add [useShorthandFunctionType](https://biomejs.dev/linter/rules/use-shorthand-function-type) that enforces using
  function types instead of object type with call signatures. Contributed by @emab, @ImBIOS, and @seitarof

  ```diff
  - interface Example {
  -   (): string;
  - }
  + type Example = () => string

```

- Add [noNodejsModules](https://biomejs.dev/linter/rules/no-nodejs-modules), that disallows the use of _Node.js_ modules. Contributed by @anonrig, @ematipico, and @Conaclos

- Add [noInvalidUseBeforeDeclaration](https://biomejs.dev/linter/rules/no-invalid-use-before-declaration) that reports variables and function parameters used before their declaration. Contributed by @Conaclos

  ```js
  function f() {
    console.log(c); // Use of `c` before its declaration.
    const c = 0;
  }
  ```

- Add [useConsistentArrayType](https://biomejs.dev/linter/rules/use-consistent-array-type) that enforces the use of a
  consistent syntax for array types. Contributed by @eryue0220

  This rule will replace [useShorthandArrayType](https://biomejs.dev/linter/rules/use-shorthand-array-type).
  It provides an option to choose between the shorthand or the generic syntax.

- Add [noEmptyTypeParameters](https://biomejs.dev/linter/rules/no-empty-type-parameters) that ensures that any type
  parameter list has at least one type parameter. Contributed by @togami2864

  This will report the following empty type parameter lists:

  ```ts
  interface Foo<> {}
  //           ^^
  type Bar<> = {};
  //      ^^
  ```

- Add [noGlobalEval](https://biomejs.dev/linter/rules/no-global-eval) that reports any use of the global `eval`.
  Contributed by @you-5805

- Add [noGlobalAssign](https://biomejs.dev/linter/rules/no-global-assign) that reports assignment to global variables.
  Contributed by @chansuke

  ```js
  Object = {}; // report assignment to `Object`.
  ```

- Add [noMisleadingCharacterClass](https://biomejs.dev/linter/rules/no-misleading-character-class) that disallows
  characters made with multiple code points in character class. Contributed by @togami2864

- Add [noThenProperty](https://biomejs.dev/linter/rules/no-then-property) that disallows the use of `then` as property
  name. Adding a `then` property makes an object _thenable_ that can lead to errors with Promises. Contributed by
  @togami2864

- Add [noUselessTernary](https://biomejs.dev/linter/rules/no-useless-ternary) that disallows conditional expressions (
  ternaries) when simpler alternatives exist.

  ```js
  var a = x ? true : true; // this could be simplified to `x`
  ```

#### Enhancements

- [noEmptyInterface](https://biomejs.dev/linter/rules/no-empty-interface) ignores empty interfaces that extend a type.
  Address [#959](https://github.com/biomejs/biome/issues/959) and [#1157](https://github.com/biomejs/biome/issues/1157).
  Contributed by @Conaclos

  This allows supporting interface augmentation in external modules as demonstrated in the following example:

  ```ts
  interface Extension {
    metadata: unknown;
  }

  declare module "@external/module" {
    // Empty interface that extends a type.
    export interface ExistingInterface extends Extension {}
  }
  ```

- Preserve more comments in the code fix
  of [useExponentiationOperator](https://biomejs.dev/linter/rules/use-exponentiation-operator). Contributed by @Conaclos

  The rule now preserves comments that follow the (optional) trailing comma.

  For example, the rule now suggests the following code fix:

  ```diff
  - Math.pow(
  -    a, // a
  -    2, // 2
  -  );
  +
  +    a ** // a
  +    2 // 2
  +
  ```

- `<svg>` element is now considered as a non-interactive HTML
  element ([#1095](https://github.com/biomejs/biome/issues/1095)). Contributed by @chansuke

  This affects the following rules:
  - [noAriaHiddenOnFocusable](https://biomejs.dev/linter/rules/no-aria-hidden-on-focusable)
  - [noInteractiveElementToNoninteractiveRole](https://biomejs.dev/linter/rules/no-interactive-element-to-noninteractive-role)
  - [noNoninteractiveElementToInteractiveRole](https://biomejs.dev/linter/rules/no-noninteractive-element-to-interactive-role)
  - [noNoninteractiveTabindex](https://biomejs.dev/linter/rules/no-noninteractive-tabindex)
  - [useAriaActivedescendantWithTabindex](https://biomejs.dev/linter/rules/use-aria-activedescendant-with-tabindex)

- [noMultipleSpacesInRegularExpressionLiterals](https://biomejs.dev/linter/rules/no-multiple-spaces-in-regular-expression-literals/)
  has a safe code fix. Contributed by @Conaclos

- [useArrowFunction](https://biomejs.dev/linter/rules/use-arrow-function/) ignores expressions that use `new.target`.
  Contributed by @Conaclos

- [noForEach](https://biomejs.dev/linter/rules/no-for-each) now reports only calls that use a callback with `0` or `1`
  parameter. Address [#547](https://github.com/biomejs/biome/issues/547). Contributed by @Conaclos

#### Bug fixes

-
Fix [#1061](https://github.com/biomejs/biome/issues/1061). [noRedeclare](https://biomejs.dev/linter/rules/no-redeclare)
no longer reports overloads of `export default function`. Contributed by @Conaclos

The following code is no longer reported:

```ts
export default function(a: boolean): boolean;
export default function(a: number): number;
export default function(a: number | boolean): number | boolean {
  return a;
}
```

-
Fix [#651](https://github.com/biomejs/biome/issues/651), [useExhaustiveDependencies](https://biomejs.dev/linter/rules/use-exhaustive-dependencies)
no longer reports out of scope dependencies. Contributed by @kalleep

The following code is no longer reported:
```ts
let outer = false;

const Component = ({}) => {
  useEffect(() => {
    outer = true;
  }, []);
}
```

-
Fix [#1191](https://github.com/biomejs/biome/issues/1191). [noUselessElse](https://biomejs.dev/linter/rules/no-useless-else)
now preserve comments of the `else` clause. Contributed by @Conaclos

For example, the rule suggested the following fix:

```diff
  function f(x) {
    if (x <0) {
      return 0;
    }
-   // Comment
-   else {
      return x;
-   }
  }
```

Now the rule suggests a fix that preserves the comment of the `else` clause:

```diff
  function f(x) {
    if (x <0) {
      return 0;
    }
    // Comment
-   else {
      return x;
-   }
  }
```

-
Fix [#1383](https://github.com/biomejs/biome/issues/1383). [noConfusingVoidType](https://biomejs.dev/linter/rules/no-confusing-void-type)
now accepts the `void` type in type parameter lists.

The rule no longer reports the following code:

```ts
f<void>();
```

-
Fix [#728](https://github.com/biomejs/biome/issues/728). [useSingleVarDeclarator](https://biomejs.dev/linter/rules/use-single-var-declarator)
no longer outputs invalid code. Contributed by @Conaclos

-
Fix [#1167](https://github.com/biomejs/biome/issues/1167). [useValidAriaProps](https://biomejs.dev/linter/rules/use-valid-aria-props)
no longer reports `aria-atomic` as invalid. Contributed by @unvalley

-
Fix [#1192](https://github.com/biomejs/biome/issues/1192). [useTemplate](https://biomejs.dev/linter/rules/use-template/)
now correctly handles parenthesized expressions and respects type coercions. Contributed by @n-gude

These cases are now properly handled:

```js
"a" + (1 + 2) // `a${1 + 2}`
```

```js
1 + (2 + "a") // `${1}${2}a`
```

-
Fix [#1456](https://github.com/biomejs/biome/issues/1456). [useTemplate](https://biomejs.dev/linter/rules/use-template/)
now reports expressions with an interpolated template literal and non-string expressions. Contributed by @n-gude

The following code is now reported:

```js
`a${1}` + 2;
```

-
Fix [#1436](https://github.com/biomejs/biome/issues/1436). [useArrowFunction](https://biomejs.dev/linter/rules/use-arrow-function/)
now applies a correct fix when a function expression is used in a call expression or a member access. Contributed by
@Conaclos

For example, the rule proposed the following fix:

```diff
- const called = function() {}();
+ const called = () => {}();
```

It now proposes a fix that adds the needed parentheses:

```diff
- const called = function() {}();
+ const called = (() => {})();
```

-
Fix [#696](https://github.com/biomejs/biome/issues/696). [useHookAtTopLevel](https://biomejs.dev/linter/rules/use-hook-at-top-level)
now correctly detects early returns before the calls to the hook.

- The code fix of [noUselessTypeCOnstraint](https://biomejs.dev/linter/rules/no-useless-type-constraint) now adds a
  trailing comma when needed to disambiguate a type parameter list from a JSX element. COntributed by @Conaclos

-
Fix [#578](https://github.com/biomejs/biome/issues/578). [useExhaustiveDependencies](https://biomejs.dev/linter/rules/use-exhaustive-dependencies)
now correctly recognizes hooks namespaced under the `React` namespace. Contributed by @XiNiHa

-
Fix [#910](https://github.com/biomejs/biome/issues/910). [noSvgWithoutTitle](https://biomejs.dev/linter/rules/no-svg-without-title)
now ignores `<svg>` element with `aria-hidden="true"`. COntributed by @vasucp1207

### Parser

#### BREAKING CHANGES

- The representation of imports has been simplified. Contributed by @Conaclos

  The new representation is closer to the ECMAScript standard.
  It provides a single way of representing a namespace import such as `import * as ns from ""`.
  It rules out some invalid states that was previously representable.
  For example, it is no longer possible to represent a combined import with a `type` qualifier such
  as `import type D, { N } from ""`.

  See [#1163](https://github.com/biomejs/biome/pull/1163) for more details.

#### New features

- Imports and exports with both an _import attribute_ and a `type` qualifier are now reported as parse errors.

  ```ts
  import type A from "mod" with { type: "json" };
  //     ^^^^              ^^^^^^^^^^^^^^^^^^^^^
  //     parse error
  ```

#### Bug fixes

- Fix [#1077](https://github.com/biomejs/biome/issues/1077) where parenthesized identifiers in conditional expression
  were being parsed as arrow expressions. Contributed by @kalleep

  These cases are now properly parsed:

  _JavaScript_:

  ```javascript
    a ? (b) : a => {};
  ```

  _TypeScript_:

  ```ts
    a ? (b) : a => {};
  ```

  _JSX_:

  ```jsx
    bar ? (foo) : (<a>{() => {}}</a>);
  ```

- Allow empty type parameter lists for interfaces and type
  aliases ([#1237](https://github.com/biomejs/biome/issues/1237)). COntributed by @togami2864

  _TypeScript_ allows interface declarations and type aliases to have empty type parameter lists.
  Previously Biome didn't handle this edge case.
  Now, it correctly parses this syntax:

  ```ts
  interface Foo<> {}
  type Bar<> = {};
  ```

### Crates

#### BREAKING CHANGES

- Rename the `biome_js_unicode_table` crate
  to `biome_unicode_table` ([#1302](https://github.com/biomejs/biome/issues/1302)). COntributed by @chansuke

## 1.4.1 (2023-11-30)

### Editors

#### Bug fixes

- Fix [#933](https://github.com/biomejs/biome/issues/933). Some files are properly ignored in the LSP too.
  E.g. `package.json`, `tsconfig.json`, etc.
- Fix [#1394](https://github.com/biomejs/biome/issues/1394), by inferring the language extension from the internal saved
  files. Now newly created files JavaScript correctly show diagnostics.

### Formatter

#### Bug fixes

- Fix some accidental line breaks when printing array expressions within arrow functions and other long
  lines [#917](https://github.com/biomejs/biome/pull/917). Contributed by @faultyserver

- Match Prettier's breaking strategy for `ArrowChain` layouts [#934](https://github.com/biomejs/biome/pull/934).
  Contributed by @faultyserver

- Fix double-printing of leading comments in arrow chain expressions [#951](https://github.com/biomejs/biome/pull/951).
  Contributed by @faultyserver

### Linter

#### Bug fixes

- Fix [#910](https://github.com/biomejs/biome/issues/910), where the rule `noSvgWithoutTitle` should skip elements that
  have `aria-hidden` attributes. Contributed by @vasucp1207

#### New features

- Add [useForOf](https://biomejs.dev/linter/rules/use-for-of) rule.
  The rule recommends a for-of loop when the loop index is only used to read from an array that is being iterated.
  Contributed by @victor-teles

#### Enhancement

- Address [#924](https://github.com/biomejs/biome/issues/924)
  and [#920](https://github.com/biomejs/biome/issues/920). [noUselessElse](https://biomejs.dev/linter/rules/no-useless-else)
  now ignores `else` clauses that follow at least one `if` statement that doesn't break early. Contributed by @Conaclos

  For example, the following code is no longer reported by the rule:

  ```js
  function f(x) {
      if (x < 0) {
        // this `if` doesn't break early.
      } else if (x > 0) {
          return x;
      } else {
          // This `else` block was previously reported as useless.
      }
  }
  ```

#### Bug fixes

-
Fix [#918](https://github.com/biomejs/biome/issues/918). [useSimpleNumberKeys](https://biomejs.dev/linter/rules/use-simple-number-keys)
no longer repports false positive on comments. Contributed by @kalleep

- Fix [#953](https://github.com/biomejs/biome/issues/953). [noRedeclare](https://biomejs.dev/linter/rules/no-redeclare)
  no longer reports type parameters with the same name in different mapped types as redeclarations. Contributed by
  @Conaclos

-
Fix [#608](https://github.com/biomejs/biome/issues/608). [useExhaustiveDependencies](https://biomejs.dev/linter/rules/use-exhaustive-dependencies)
no longer repports missing dependencies for React hooks without dependency array. Contributed by @kalleep

### Parser

## 1.4.0 (2023-11-27)

### CLI

- Remove the CLI options from the `lsp-proxy`, as they were never meant to be passed to that command. Contributed by
  @ematipico

- Add option `--config-path` to `lsp-proxy` and `start` commands. It's now possible to tell the Daemon server to
  load `biome.json` from a custom path. Contributed by @ematipico

- Add option `--diagnostic-level`. It lets users control the level of diagnostics printed by the CLI. Possible values
  are: `"info"`, `"warn"`, and `"hint"`. Contributed by @simonxabris

- Add option `--line-feed` to the `format` command. Contributed by @SuperchupuDev

- Add option `--bracket-same-line` to the `format` command. Contributed by @faultyserve

- Add option `--bracket-spacing` to the `format` command. Contributed by @faultyserve

#### Bug fixes

- Fix the command `format`, now it returns a non-zero exit code when if there pending diffs. Contributed by @ematipico

### Formatter

#### New features

- Add the configuration [`formatter.lineFeed`](https://biomejs.dev/reference/configuration/#formatterlineending). It
  allows changing the type of line endings. Contributed by @SuperchupuDev

- Add the
  configuration [`javascript.formatter.bracketSameLine`](https://biomejs.dev/reference/configuration/#formatterbracketsameline).
  It allows controlling whether ending `>` of a multi-line _JSX_ element should be on the last attribute line or
  not. [#627](https://github.com/biomejs/biome/issues/627). Contributed by @faultyserver

- Add the
  configuration [`javascript.formatter.bracketSpacing`](https://biomejs.dev/reference/configuration/#formatterbracketspacing).
  It allows controlling whether spaces are inserted around the brackets of object
  literals. [#627](https://github.com/biomejs/biome/issues/627). Contributed by @faultyserver

#### Bug fixes

- Fix [#832](https://github.com/biomejs/biome/issues/832), the formatter no longer keeps an unnecessary trailing comma
  in type parameter lists. Contributed by @Conaclos

  ```diff
  - class A<T,> {}
  + class A<T> {}
  ```

- Fix [#301](https://github.com/biomejs/biome/issues/301), the formatter should not break before the `in` keyword.
  Contributed by @ematipico

### Linter

#### Promoted rules

- [a11y/noInteractiveElementToNoninteractiveRole](https://biomejs.dev/linter/rules/no-interactive-element-to-noninteractive-role)
- [complexity/noThisInStatic](https://biomejs.dev/linter/rules/no-this-in-static)
- [complexity/useArrowFunction](https://biomejs.dev/linter/rules/use-arrow-function)
- [correctness/noEmptyCharacterClassInRegex](https://biomejs.dev/linter/rules/no-empty-character-class-in-regex)
- [correctness/noInvalidNewBuiltin](https://biomejs.dev/linter/rules/no-invalid-new-builtin)
- [style/noUselessElse](https://biomejs.dev/linter/rules/no-useless-else)
- [style/useAsConstAssertion](https://biomejs.dev/linter/rules/use-as-const-assertion)
- [style/useShorthandAssign](https://biomejs.dev/linter/rules/use-shorthand-assign)
- [suspicious/noApproximativeNumericConstant](https://biomejs.dev/linter/rules/no-approximative-numeric-constant)
- [suspicious/noMisleadingInstantiator](https://biomejs.dev/linter/rules/no-misleading-instantiator)
- [suspicious/noMisrefactoredShorthandAssign](https://biomejs.dev/linter/rules/no-misrefactored-shorthand-assign)

The following rules are now recommended:

- [a11y/noAccessKey](https://biomejs.dev/linter/rules/no-access-key)
- [a11y/useHeadingContent](https://biomejs.dev/linter/rules/use-heading-content)
- [complexity/useSimpleNumberKeys](https://biomejs.dev/linter/rules/use-simple-number-keys)

The following rules are now deprecated:

- [correctness/noNewSymbol](https://biomejs.dev/linter/rules/no-new-symbol)
  The rule is replaced by [correctness/noInvalidNewBuiltin](https://biomejs.dev/linter/rules/no-invalid-new-builtin)

#### New features

- Add [noDefaultExport](https://biomejs.dev/linter/rules/no-default-export) which disallows `export default`.
  Contributed by @Conaclos

- Add [noAriaHiddenOnFocusable](https://biomejs.dev/linter/rules/no-aria-hidden-on-focusable) which reports hidden and
  focusable elements. Contributed by @vasucp1207

- Add [noImplicitAnyLet](https://biomejs.dev/linter/rules/no-implicit-any-let) that reports variables declared
  with `let` and without initialization and type annotation. Contributed by @TaKO8Ki and @b4s36t4

- Add [useAwait](https://biomejs.dev/linter/rules/use-await) that reports `async` functions that don't use an `await`
  expression.

- Add [useValidAriaRole](https://biomejs.dev/linter/rules/use-valid-aria-role). Contributed by @vasucp1207

- Add [useRegexLiterals](https://biomejs.dev/linter/rules/use-regex-literals) that suggests turning call to the regex
  constructor into regex literals. COntributed by @Yuiki

#### Enhancements

- Add an unsafe code fix
  for [a11y/useAriaActivedescendantWithTabindex](https://biomejs.dev/linter/rules/use-aria-activedescendant-with-tabindex)

#### Bug fixes

- Fix [#639](https://github.com/biomejs/biome/issues/639) by ignoring unused TypeScript's mapped key. Contributed by
  @Conaclos

- Fix [#565](https://github.com/biomejs/biome/issues/565) by handling several `infer` with the same name in extends
  clauses of TypeScript's conditional types. Contributed by @Conaclos

-
Fix [#653](https://github.com/biomejs/biome/issues/653). [noUnusedImports](https://biomejs.dev/linter/rules/no-unused-imports)
now correctly removes the entire line where the unused `import` is. Contributed by @Conaclos

- Fix [#607](https://github.com/biomejs/biome/issues/609) `useExhaustiveDependencies`, ignore optional chaining,
  Contributed by @msdlisper

- Fix [#676](https://github.com/biomejs/biome/issues/676), by using the correct node for the `"noreferrer"` when
  applying the code action. Contributed by @ematipico

- Fix [#455](https://github.com/biomejs/biome/issues/455). The CLI can now print complex emojis to the console
  correctly.

-
Fix [#727](https://github.com/biomejs/biome/issues/727). [noInferrableTypes](https://biomejs.dev/linter/rules/no-inferrable-types)
now correctly keeps type annotations when the initialization expression is `null`. Contributed by @Conaclos

-
Fix [#784](https://github.com/biomejs/biome/issues/784), [noSvgWithoutTitle](https://biomejs.dev/linter/rules/no-svg-without-title)
fixes false-positives to `aria-label` and reports svg's role attribute is implicit. Contributed by @unvalley

- Fix [#834](https://github.com/biomejs/biome/issues/834) that
  made [noUselessLoneBlockStatements](https://biomejs.dev/linter/rules/no-useless-lone-block-statements) reports block
  statements of switch clauses. Contributed by @vasucp1207

- Fix [#783](https://github.com/biomejs/biome/issues/834) that
  made [noUselessLoneBlockStatements](https://biomejs.dev/linter/rules/no-useless-lone-block-statements) reports block
  statements of `try-catch` structures. Contributed by @hougesen

- Fix [#69](https://github.com/biomejs/biome/issues/69) that
  made [correctness/noUnnecessaryContinue](https://biomejs.dev/linter/rules/no-unnecessary-continue) incorrectly reports
  a `continue` used to break a switch clause. Contributed by @TaKO8Ki

- Fix [#664](https://github.com/biomejs/biome/issues/664) by improving the diagnostic
  of [style/useNamingConvention](https://biomejs.dev/linter/rules/use-naming-convention) when double capital are
  detected in strict camel case mode. Contributed by @vasucp1207

- Fix [#643](https://github.com/biomejs/biome/issues/643) that erroneously parsed the option
  of [complexity/useExhaustiveDependencies](https://biomejs.dev/linter/rules/use-naming-convention). Contributed by
  @arendjr

### Parser

#### Bug fixes

- Fix [#846](https://github.com/biomejs/biome/issues/846) that erroneously parsed `<const T,>() => {}` as a JSX tag
  instead of an arrow function when both TypeScript and JSX are enabled.

### VSCode

## 1.3.3 (2023-10-31)

### Analyzer

#### Bug fixes

- Fix [#604](https://github.com/biomejs/biome/issues/604) which
  made [noConfusingVoidType](https://biomejs.dev/linter/rules/no-confusing-void-type) report false positives when
  the `void` type is used in a generic type parameter. Contributed by @unvalley

### CLI

#### Bug fixes

- Fix how `overrides` behave. Now `ignore` and `include` apply or not the override pattern, so they override each other.
  Now the options inside `overrides` override the top-level options.
- Bootstrap the logger only when needed. Contributed by @ematipico
- Fix how `overrides` are run. The properties `ignore` and `include` have different semantics and only apply/not apply
  an override. Contributed by @ematipico

### Editors

#### Bug fixes

- Fix [#592](https://github.com/biomejs/biome/issues/592), by changing binary resolution in the IntelliJ plugin.
  Contributed by @Joshuabaker2

### Formatter

#### Bug fixes

- Apply the correct layout when the right hand of an assignment expression is an `await` expression or a yield
  expression. Contributed by @ematipico

- Fix [#303](https://github.com/biomejs/biome/issues/303), where nested arrow functions didn't break. Contributed by
  @victor-teles

### Linter

#### New features

- Add [noUnusedPrivateClassMembers](https://biomejs.dev/linter/rules/no-unused-private-class-members) rule. The rule
  disallow unused private class members. Contributed by @victor-teles

#### Bug fixes

- Fix [#175](https://github.com/biomejs/biome/issues/175) which
  made [noRedeclare](https://biomejs.dev/linter/rules/no-redeclare) report index signatures using the name of a variable
  in the parent scope.

- Fix [#557](https://github.com/biomejs/biome/issues/557) which
  made [noUnusedImports](https://biomejs.dev/linter/rules/no-unused-imports) report imported types used in `typeof`
  expression. Contributed by @Conaclos

- Fix [#576](https://github.com/biomejs/biome/issues/576) by removing some erroneous logic
  in [noSelfAssign](https://biomejs.dev/linter/rules/no-self-assign/). Contributed by @ematipico

- Fix [#861](https://github.com/biomejs/biome/issues/861) that
  made [noUnusedVariables](https://biomejs.dev/linter/rules/no-unused-variables) always reports the parameter of a
  non-parenthesize arrow function as unused.

- Fix [#595](https://github.com/biomejs/biome/issues/595) by updating unsafe-apply logic to avoid unexpected errors
  in [noUselessFragments](https://biomejs.dev/linter/rules/no-useless-fragments/). Contributed by @nissy-dev

- Fix [#591](https://github.com/biomejs/biome/issues/591) which
  made [noRedeclare](https://biomejs.dev/linter/rules/no-redeclare) report type parameters with identical names but in
  different method signatures. Contributed by @Conaclos

- Support more a11y roles and fix some methods for a11y lint rules Contributed @nissy-dev

- Fix [#609](https://github.com/biomejs/biome/issues/609) `useExhaustiveDependencies`, by removing `useContext`, `useId`
  and `useSyncExternalStore` from the known hooks. Contributed by @msdlisper

- Fix `useExhaustiveDependencies`, by removing `useContext`, `useId` and `useSyncExternalStore` from the known hooks.
  Contributed by @msdlisper

- Fix [#871](https://github.com/biomejs/biome/issues/871) and [#610](https://github.com/biomejs/biome/issues/610).
  Now `useHookAtTopLevel` correctly handles nested functions. Contributed by @arendjr

- The options of the rule `useHookAtTopLevel` are deprecated and will be removed in Biome 2.0. The rule now determines
  the hooks using the naming convention set by React.

  ```diff
  {
    "linter": {
      "rules": {
        "correctness": {
  +        "useHookAtTopLevel": "error",
  -        "useHookAtTopLevel": {
  -          "level": "error",
  -          "options": {
  -            "hooks": [
  -              {
  -                "name": "useLocation",
  -                "closureIndex": 0,
  -                "dependenciesIndex": 1
  -              },
  -              { "name": "useQuery", "closureIndex": 1, "dependenciesIndex": 0 }
  -            ]
  -          }
  -        }
        }
      }
    }
  }
  ```

### Parser

#### Enhancements

- Support RegExp v flag. Contributed by @nissy-dev
- Improve error messages. Contributed by @ematipico

## 1.3.1 (2023-10-20)

### CLI

#### Bug fixes

- Fix `rage` command, now it doesn't print info about running servers. Contributed by @ematipico

### Editors

#### Bug fixes

- Fix [#552](https://github.com/biomejs/biome/issues/552), where the formatter isn't correctly triggered in Windows
  systems. Contributed by @victor-teles

### Linter

#### New features

- Add [noThisInStatic](https://biomejs.dev/linter/rules/no-this-in-static) rule. Contributed by @ditorodev and @Conaclos

#### Bug fixes

- Fix [#548](https://github.com/biomejs/biome/issues/548) which
  made [noSelfAssign](https://biomejs.dev/linter/rules/no-self-assign) panic.

- Fix [#555](https://github.com/biomejs/biome/issues/555), by correctly map `globals` into the workspace.

## 1.3.0 (2023-10-19)

### Analyzer

#### Enhancements

- Import sorting is safe to apply now, and it will be applied when running `check --apply` instead
  of `check --apply-unsafe`.

- Import sorting now handles Bun imports `bun:<name>`, absolute path imports `/<path>`,
  and [Node's subpath imports `#<name>`](https://nodejs.org/api/packages.html#subpath-imports).
  See [our documentation](https://biomejs.dev/analyzer/) for more details. Contributed by @Conaclos

### CLI

#### Bug fixes

- Fix [#319](https://github.com/biomejs/biome/issues/319). The command `biome lint` now shows the correct options.
  Contributed by @ematipico
- Fix [#312](https://github.com/biomejs/biome/issues/312). Running `biome --version` now exits with status code `0`
  instead of `1`. Contributed by @nhedger
- Fix a bug where the `extends` functionality doesn't carry over `organizeImports.ignore`. Contributed by @ematipico
- The CLI now returns the original content when using `stdin` and the original content doesn't change. Contributed by
  @ematipico

#### New features

- Add support for `BIOME_BINARY` environment variable to override the location of the binary. Contributed by @ematipico
- Add option `--indent-width`, and deprecated the option `--indent-size`. Contributed by @ematipico
- Add option `--javascript-formatter-indent-width`, and deprecated the option `--javascript-formatter-indent-size`.
  Contributed by @ematipico
- Add option `--json-formatter-indent-width`, and deprecated the option `--json-formatter-indent-size`. Contributed by
  @ematipico
- Add option `--daemon-logs` to `biome rage`. The option is required to view Biome daemon server logs. Contributed by
  @unvalley
- Add support for logging. By default, Biome doesn't log anything other than diagnostics. Logging can be enabled with
  the new option `--log-level`:

  ```shell
  biome format --log-level=info ./src
  ```
  There are four different levels of logging, from the most verbose to the least verbose: `debug`, `info`, `warn`
  and `error`. Here's how an `INFO` log will look like:

  ```
  2023-10-05T08:27:01.954727Z  INFO  Analyze file ./website/src/playground/components/Resizable.tsx
    at crates/biome_service/src/file_handlers/javascript.rs:298 on biome::worker_5
    in Pulling diagnostics with categories: RuleCategories(SYNTAX)
    in Processes formatting with path: "./website/src/playground/components/Resizable.tsx"
    in Process check with path: "./website/src/playground/components/Resizable.tsx"
  ```

  You can customize how the log will look like with a new option `--log-kind`. The supported kinds
  are: `pretty`, `compact` and `json`.

  `pretty` is the default logging. Here's how a `compact` log will look like:

  ```
  2023-10-05T08:29:04.864247Z  INFO biome::worker_2 Process check:Processes linting:Pulling diagnostics: crates/biome_service/src/file_handlers/javascript.rs: Analyze file ./website/src/playground/components/Resizable.tsx path="./website/src/playground/components/Resizable.tsx" path="./website/src/playground/components/Resizable.tsx" categories=RuleCategories(LINT)
  2023-10-05T08:29:04.864290Z  INFO biome::worker_7 Process check:Processes formatting: crates/biome_service/src/file_handlers/javascript.rs: Format file ./website/src/playground/components/Tabs.tsx path="./website/src/playground/components/Tabs.tsx" path="./website/src/playground/components/Tabs.tsx"
  2023-10-05T08:29:04.879332Z  INFO biome::worker_2 Process check:Processes formatting:Pulling diagnostics: crates/biome_service/src/file_handlers/javascript.rs: Analyze file ./website/src/playground/components/Resizable.tsx path="./website/src/playground/components/Resizable.tsx" path="./website/src/playground/components/Resizable.tsx" categories=RuleCategories(SYNTAX)
  2023-10-05T08:29:04.879383Z  INFO biome::worker_2 Process check:Processes formatting: crates/biome_service/src/file_handlers/javascript.rs: Format file ./website/src/playground/components/Resizable.tsx path="./website/src/playground/components/Resizable.tsx" path="./website/src/playground/components/Resizable.tsx"
  ```

#### Enhancements

- Deprecated the environment variable `ROME_BINARY`. Use `BIOME_BINARY` instead. Contributed by @ematipico
- Biome doesn't check anymore the presence of the `.git` folder when VCS support is enabled. Contributed by @ematipico
- `biome rage` doesn't print the logs of the daemon, use `biome rage --daemon-logs` to print them. Contributed by
  @unvalley

### Configuration

#### New features

- Add option `formatter.indentWidth`, and deprecated the option `formatter.indentSize`. Contributed by @ematipico
- Add option `javascript.formatter.indentWidth`, and deprecated the option `javascript.formatter.indentSize`.
  Contributed by @ematipico
- Add option `json.formatter.indentWidth`, and deprecated the option `json.formatter.indentSize`. Contributed by
  @ematipico
- Add option `include` to multiple sections of the configuration
  - `files.include`;
  - `formatter.include`;
  - `linter.include`;
  - `organizeImports.include`;
    When `include` and `ignore` are both specified, `ignore` takes **precedence** over `include`
- Add option `overrides`, where users can modify the behaviour of the tools for certain files or paths.

  For example, it's possible to modify the formatter `lineWidth`, and even `quoteStyle` for certain files that are
  included in glob path `generated/**`:

  ```json
  {
    "formatter": {
      "lineWidth": 100
    },
    "overrides": [
      {
        "include": ["generated/**"],
        "formatter": {
          "lineWidth": 160
        },
        "javascript": {
          "formatter": {
            "quoteStyle": "single"
          }
        }
      }
    ]
  }
  ```

  Or, you can disable certain rules for certain path, and disable the linter for other paths:

  ```json
  {
    "linter": {
      "enabled": true,
      "rules": {
        "recommended": true
      }
    },
    "overrides": [
      {
        "include": ["lib/**"],
        "linter": {
          "rules": {
            "suspicious": {
              "noDebugger": "off"
            }
          }
        }
      },
      {
        "include": ["shims/**"],
        "linter": {
          "enabled": false
        }
      }
    ]
  }
  ```

### Bug fixes

- Fix [#343](https://github.com/biomejs/biome/issues/343), `extends` was incorrectly applied to the `biome.json` file.
  Contributed by @ematipico

### Editors

#### Bug fixes

- Fix [#404](https://github.com/biomejs/biome/issues/404). Biome intellij plugin now works on Windows. Contributed by
  @victor-teles

- Fix [#402](https://github.com/biomejs/biome/issues/402). Biome `format` on intellij plugin now recognize biome.json.
  Contributed by @victor-teles

### Formatter

#### Enhancements

- Use `OnceCell` for the Memoized memory because that's what the `RefCell<Option>` implemented. Contributed by
  @denbezrukov

### Linter

#### Promoted rules

- [complexity/noExcessiveCognitiveComplexity](https://biomejs.dev/linter/rules/no-excessive-cognitive-complexity)
- [complexity/noVoid](https://biomejs.dev/linter/rules/no-void)
- [correctness/useExhaustiveDependencies](https://biomejs.dev/linter/rules/use-exhaustive-dependencies)
- [correctness/useHookAtTopLevel](https://biomejs.dev/linter/rules/use-hook-at-top-level)
- [performance/noAccumulatingSpread](https://biomejs.dev/linter/rules/no-accumulating-spread)
- [style/useCollapsedElseIf](https://biomejs.dev/linter/rules/use-collapsed-else-if)
- [suspicious/noConfusingVoidType](https://biomejs.dev/linter/rules/no-confusing-void-type)
- [suspicious/noFallthroughSwitchClause](https://biomejs.dev/linter/rules/no-fallthrough-switch-clause)
- [suspicious/noGlobalIsFinite](https://biomejs.dev/linter/rules/no-global-is-finite)
- [suspicious/noGlobalIsNan](https://biomejs.dev/linter/rules/no-global-is-nan)
- [suspicious/useIsArray](https://biomejs.dev/linter/rules/use-is-array)

The following rules are now recommended:

- [noAccumulatingSpread](https://biomejs.dev/linter/rules/)
- [noConfusingVoidType](https://biomejs.dev/linter/rules/no-confusing-void-type)
- [noFallthroughSwitchClause](https://biomejs.dev/linter/rules/no-fallthrough-switch-clause)
- [noForEach](https://biomejs.dev/linter/rules/no-for-each)

#### New features

- Add [noEmptyCharacterClassInRegex](https://biomejs.dev/linter/rules/no-empty-character-class-in-regex) rule. The rule
  reports empty character classes and empty negated character classes in regular expression literals. Contributed by
  @Conaclos

- Add [noMisleadingInstantiator](https://biomejs.dev/linter/rules/no-misleading-instantiator) rule. The rule reports the
  misleading use of the `new` and `constructor` methods. Contributed by @unvalley

- Add [noUselessElse](https://biomejs.dev/linter/rules/no-useless-else) rule.
  The rule reports `else` clauses that can be omitted because their `if` branches break.
  Contributed by @Conaclos

- Add [noUnusedImports](https://biomejs.dev/linter/rules/no-unused-imports) rule.
  The rule reports unused imports and suggests removing them.
  Contributed by @Conaclos

  [noUnusedVariables](https://biomejs.dev/linter/rules/no-unused-variables) reports also unused imports, but don't
  suggest their removal.
  Once [noUnusedImports](https://biomejs.dev/linter/rules/no-unused-imports) stabilized,
  [noUnusedVariables](https://biomejs.dev/linter/rules/no-unused-variables) will not report unused imports.

- Add [useShorthandAssign](https://biomejs.dev/linter/rules/use-shorthand-assign) rule.
  The rule enforce use of shorthand operators that combine variable assignment and some simple mathematical operations.
  For example, x = x + 4 can be shortened to x += 4.
  Contributed by @victor-teles

- Add [useAsConstAssertion](https://biomejs.dev/linter/rules/use-as-const-assertion) rule.
  The rule enforce use of `as const` assertion to infer literal types.
  Contributed by @unvalley

- Add [noMisrefactoredShorthandAssign](https://biomejs.dev/linter/rules/no-misrefactored-shorthand-assign) rule.
  The rule reports shorthand assigns when variable appears on both sides. For example `x += x + b`
  Contributed by @victor-teles
- Add [noApproximativeNumericConstant](https://biomejs.dev/linter/rules/no-approximative-numeric-constant/) rule.
  Contributed by @nikeee

-
Add [noInteractiveElementToNoninteractiveRole](https://biomejs.dev/linter/rules/no-interactive-element-to-noninteractive-role)
rule. The rule enforces the non-interactive ARIA roles are not assigned to interactive HTML elements. Contributed by
@nissy-dev

- Add [useAriaActivedescendantWithTabindex](https://biomejs.dev/linter/rules/use-aria-activedescendant-with-tabindex)
  rule. The rule enforces that `tabIndex` is assigned to non-interactive HTML elements with `aria-activedescendant`.
  Contributed by @nissy-dev

- Add [noUselessLoneBlockStatements](https://biomejs.dev/linter/rules/no-useless-lone-block-statements) rule.
  The rule reports standalone blocks that don't include any lexical scoped declaration.
  Contributed by @emab

- Add [noInvalidNewBuiltin](https://biomejs.dev/linter/rules/no-invalid-new-builtin) rule.
  The rule reports use of `new` on `Symbol` and `BigInt`. Contributed by @lucasweng

#### Enhancements

- The following rules have now safe code fixes:

  - [noNegationElse](https://biomejs.dev/linter/rules/no-negation-else)
  - [noUselessLabel](https://biomejs.dev/linter/rules/no-useless-label)
  - [noUselessTypeConstraint](https://biomejs.dev/linter/rules/no-useless-type-constraint)
  - [noUnusedLabels](https://biomejs.dev/linter/rules/no-unused-labels)
  - [useConst](https://biomejs.dev/linter/rules/use-const)
  - [useEnumInitializers](https://biomejs.dev/linter/rules/use-enum-initializers)
  - [useWhile](https://biomejs.dev/linter/rules/use-while)

- [noAccumulatingSpread](https://biomejs.dev/linter/rules/no-accumulating-spread) makes more check in order to reduce
  potential false positives. Contributed by @Vivalldi

- [noConstAssign](https://biomejs.dev/linter/rules/no-const-assign) now provides an unsafe code fix that
  replaces `const` with `let`. Contributed by @vasucp1207

- [noExcessiveComplexity](https://biomejs.dev/linter/rules/no-excessive-cognitive-complexity) default complexity
  threshold is now `15`. Contributed by @arendjr

- [noPositiveTabindexValue](https://biomejs.dev/linter/rules/no-positive-tabindex) now provides an unsafe code fix that
  set to `0` the tab index. Contributed by @vasucp1207

- [noUnusedLabels](https://biomejs.dev/linter/rules/no-unused-labels) no longer reports unbreakable labeled statements.
  Contributed by @Conaclos

- [noUnusedVariables](https://biomejs.dev/linter/rules/no-unused-variables) now reports unused TypeScript's type
  parameters. Contributed by @Conaclos

- [useAnchorContent](https://biomejs.dev/linter/rules/use-anchor-content) now provides an unsafe code fix that removes
  the `aria-hidden`` attribute. Contributed by @vasucp1207

- [useValidAriaProps](https://biomejs.dev/linter/rules/use-valid-aria-props) now provides an unsafe code fix that
  removes invalid properties. Contributed by @vasucp1207

- `noExcessiveComplexity` was renamed to `noExcessiveCognitiveComplexity`

#### Bug fixes

-
Fix [#294](https://github.com/biomejs/biome/issues/294). [noConfusingVoidType](https://biomejs.dev/linter/rules/no-confusing-void-type/)
no longer reports false positives for return types. Contributed by @b4s36t4

-
Fix [#313](https://github.com/biomejs/biome/issues/313). [noRedundantUseStrict](https://biomejs.dev/linter/rules/no-redundant-use-strict/)
now keeps leading comments.

-
Fix [#383](https://github.com/biomejs/biome/issues/383). [noMultipleSpacesInRegularExpressionLiterals](https://biomejs.dev/linter/rules/no-multiple-spaces-in-regular-expression-literals)
now provides correct code fixes when consecutive spaces are followed by a quantifier. Contributed by @Conaclos

-
Fix [#397](https://github.com/biomejs/biome/issues/397). [useNumericLiterals](https://biomejs.dev/linter/rules/use-numeric-literals)
now provides correct code fixes for signed numbers. Contributed by @Conaclos

- Fix [452](https://github.com/biomejs/biome/pull/452). The linter panicked when it met a malformed regex (a regex not
  ending with a slash).

- Fix [#104](https://github.com/biomejs/biome/issues/104). We now correctly handle types and values with the same name.

- Fix [#243](https://github.com/biomejs/biome/issues/243) a false positive case where the incorrect scope was defined
  for the `infer` type in rule [noUndeclaredVariables](https://biomejs.dev/linter/rules/no-undeclared-variables/).
  Contributed by @denbezrukov

- Fix [#322](ttps://github.com/biomejs/biome/issues/322),
  now [noSelfAssign](https://biomejs.dev/linter/rules/no-self-assign/) correctly handles literals inside call
  expressions.

- Changed how [noSelfAssign](https://biomejs.dev/linter/rules/no-self-assign/) behaves. The rule is not triggered
  anymore on function calls. Contributed by @ematipico

### Parser

- Enhance diagnostic for infer type handling in the parser. The 'infer' keyword can only be utilized within the '
  extends' clause of a conditional type. Using it outside this context will result in an error. Ensure that any type
  declarations using 'infer' are correctly placed within the conditional type structure to avoid parsing issues.
  Contributed by @denbezrukov
- Add support for parsing trailing commas inside JSON files:

  ```json
  {
    "json": {
      "parser": {
        "allowTrailingCommas": true
      }
    }
  }
  ```

  Contributed by @nissy-dev

### VSCode

## 1.2.2 (2023-09-16)

### CLI

#### Bug fixes

- Fix a condition where import sorting wasn't applied when running `biome check --apply`

## 1.2.1 (2023-09-15)

### Configuration

- Fix an edge case where the formatter language configuration wasn't picked.
- Fix the configuration schema, where `json.formatter` properties weren't transformed in camel case.

## 1.2.0 (2023-09-15)

### CLI

#### New features

- Add new options to customize the behaviour the formatter based on the language of the file
  - `--json-formatter-enabled`
  - `--json-formatter-indent-style`
  - `--json-formatter-indent-size`
  - `--json-formatter-line-width`
  - `--javascript-formatter-enabled`
  - `--javascript-formatter-indent-style`
  - `--javascript-formatter-indent-size`
  - `--javascript-formatter-line-width`

#### Bug fixes

- Fix a bug where `--errors-on-warning` didn't work when running `biome ci` command.

### Configuration

#### New features

- Add new options to customize the behaviour of the formatter based on the language of the file
  - `json.formatter.enabled`
  - `json.formatter.indentStyle`
  - `json.formatter.indentSize`
  - `json.formatter.lineWidth`
  - `javascript.formatter.enabled`
  - `javascript.formatter.indentStyle`
  - `javascript.formatter.indentSize`
  - `javascript.formatter.lineWidth`

### Linter

#### Promoted rules

New rules are incubated in the nursery group.
Once stable, we promote them to a stable group.
The following rules are promoted:

- [a11y/noAriaUnsupportedElements](https://www.biomejs.dev/linter/rules/no-aria-unsupported-elements/)
- [a11y/noNoninteractiveTabindex](https://www.biomejs.dev/linter/rules/no-noninteractive-tabindex/)
- [a11y/noRedundantRoles](https://www.biomejs.dev/linter/rules/no-redundant-roles/)
- [a11y/useValidAriaValues](https://www.biomejs.dev/linter/rules/use-valid-aria-values/)
- [complexity/noBannedTypes](https://www.biomejs.dev/linter/rules/no-banned-types)
- [complexity/noStaticOnlyClass](https://www.biomejs.dev/linter/rules/no-static-only-class)
- [complexity/noUselessEmptyExport](https://www.biomejs.dev/linter/rules/no-useless-empty-export)
- [complexity/noUselessThisAlias](https://www.biomejs.dev/linter/rules/no-useless-this-alias)
- [correctness/noConstantCondition](https://www.biomejs.dev/linter/rules/no-constant-condition)
- [correctness/noNonoctalDecimalEscape](https://www.biomejs.dev/linter/rules/no-nonoctal-decimal-escape)
- [correctness/noSelfAssign](https://www.biomejs.dev/linter/rules/no-self-assign)
- [style/useLiteralEnumMembers](https://www.biomejs.dev/linter/rules/use-literal-enum-members)
- [style/useNamingConvention](https://www.biomejs.dev/linter/rules/use-naming-convention)
- [suspicious/noControlCharactersInRegex](https://www.biomejs.dev/linter/rules/no-control-characters-in-regex)
- [suspicious/noUnsafeDeclarationMerging](https://www.biomejs.dev/linter/rules/no-unsafe-declaration-merging)
- [suspicious/useGetterReturn](https://www.biomejs.dev/linter/rules/use-getter-return)

#### New rules

- Add [noConfusingVoidType](https://biomejs.dev/linter/rules/no-confusing-void-type/) rule. The rule reports the unusual
  use of the `void` type. Contributed by @shulandmimi

#### Removed rules

- Remove `noConfusingArrow`

  Code formatters, such as prettier and Biome, always adds parentheses around the parameter or the body of an arrow
  function.
  This makes the rule useless.

  Contributed by @Conaclos

#### Enhancements

- [noFallthroughSwitchClause](https://biomejs.dev/linter/rules/no-fallthrough-switch-clause/) now relies on control flow
  analysis to report most of the switch clause fallthrough. Contributed by @Conaclos

- [noAssignInExpressions](https://biomejs.dev/linter/rules/no-assign-in-expressions/) no longer suggest code fixes. Most
  of the time the suggestion didn't match users' expectations. Contributed by @Conaclos

- [noUselessConstructor](https://biomejs.dev/linter/rules/no-useless-constructor/) no longer emits safe code fixes.
  Contributed by @Conaclos

  All code fixes are now emitted as unsafe code fixes.
  Removing a constructor can change the behavior of a program.

- [useCollapsedElseIf](https://biomejs.dev/linter/rules/use-collapsed-else-if/) now only provides safe code fixes.
  Contributed by @Conaclos

- [noUnusedVariables](https://biomejs.dev/linter/rules/no-unused-variables/) now reports more cases.

  The rule is now able to ignore self-writes.
  For example, the rule reports the following unused variable:

  ```js
  let a = 0;
  a++;
  a += 1;
  ```

  The rule is also capable of detecting an unused declaration that uses itself.
  For example, the rule reports the following unused interface:

  ```ts
  interface I {
    instance(): I
  }
  ```

  Finally, the rule now ignores all _TypeScript_ declaration files,
  including [global declaration files](https://www.typescriptlang.org/docs/handbook/declaration-files/templates/global-d-ts.html).

  Contributed by @Conaclos

#### Bug fixes

- Fix [#182](https://github.com/biomejs/biome/issues/182),
  making [useLiteralKeys](https://biomejs.dev/linter/rules/use-literal-keys/) retains optional chaining. Contributed by
  @denbezrukov

- Fix [#168](https://github.com/biomejs/biome/issues/168),
  fix [useExhaustiveDependencies](https://biomejs.dev/linter/rules/use-exhaustive-dependencies) false positive case when
  stable hook is on a new line. Contributed by @denbezrukov

- Fix [#137](https://github.com/biomejs/biome/issues/137),
  fix [noRedeclare](https://biomejs.dev/linter/rules/no-redeclare/) false positive case with TypeScript module
  declaration:

  ```typescript
  declare module '*.gif' {
      const src: string;
  }

  declare module '*.bmp' {
      const src: string;
  }
  ```
  Contributed by @denbezrukov

- Fix [#258](https://github.com/biomejs/biome/issues/258),
  fix [noUselessFragments](https://biomejs.dev/linter/rules/no-useless-fragments/) the case where the rule removing an
  assignment. Contributed by @denbezrukov
- Fix [#266](https://github.com/biomejs/biome/issues/266), where `complexity/useLiteralKeys` emitted a code action with
  an invalid AST. Contributed by @ematipico


- Fix [#105](https://github.com/biomejs/biome/issues/105), removing false positives reported
  by [noUnusedVariables](https://biomejs.dev/linter/rules/no-unused-variables/).

  The rule no longer reports the following used variable:

  ```js
  const a = f(() => a);
  ```

  Contributed by @Conaclos

### VSCode

#### Enhancements

- Improve server binary resolution when using certain package managers, notably pnpm.

  The new strategy is to point to `node_modules/.bin/biome` path,
  which is consistent for all package managers.

## 1.1.2 (2023-09-07)

### Editors

#### Bug fixes

- Fix a case where an empty JSON file would cause the LSP server to crash. Contributed by @ematipico

### Linter

#### Enhancements

- [useNamingConvention](https://biomejs.dev/linter/rules/use-naming-convention/) now accepts import namespaces in
  _PascalCase_ and rejects export namespaces in _CONSTANT\_CASE_.

  The following code is now valid:

  ```js
  import * as React from "react";
  ```

  And the following code is now invalid:

  ```js
  export * as MY_NAMESPACE from "./lib.js";
  ```

  Contributed by @Conaclos

- [noUselessConstructor](https://biomejs.dev/linter/rules/no-useless-constructor/) now ignores decorated classes and
  decorated parameters. The rule now gives suggestions instead of safe fixes when parameters are annotated with types.
  Contributed by @Conaclos

## 1.1.1 (2023-09-07)

### Analyzer

#### Bug fixes

- The diagnostic for `// rome-ignore` suppression comment should not be a warning. A warning could block the CI, marking
  a gradual migration difficult. The code action that changes `// rome-ignore` to `// biome-ignore` is disabled as
  consequence. Contributed by @ematipico

## 1.1.0 (2023-09-06)

### Analyzer

#### Enhancements

- Add a code action to replace `rome-ignore` with `biome-ignore`. Use `biome check --apply-unsafe` to update all the
  comments. The action is not bulletproof, and it might generate unwanted code, that's why it's unsafe action.
  Contributed by @ematipico

### CLI

#### Enhancements

- Biome now reports a diagnostics when a `rome.json` file is found.
- `biome migrate --write` creates `biome.json` from `rome.json`, but it won't delete the `rome.json` file. Contributed
  by @ematipico

#### Bug fixes

- Biome uses `biome.json` first, then it attempts to use `rome.json`.
- Fix a case where Biome couldn't compute correctly the ignored files when the VSC integration is enabled. Contributed
  by @ematipico

### Configuration

### Editors

#### Bug fixes

- The LSP now uses its own socket and won't rely on Biome's socket. This fixes some cases where users were seeing
  multiple servers in the `rage` output.

### Formatter

#### Enhancements

- You can use `// biome-ignore` as suppression comment.
- The `// rome-ignore` suppression is deprecated.

### JavaScript APIs

### Linter

#### New features

- Add [useCollapsedElseIf](https://biomejs.dev/linter/rules/use-collapsed-else-if/) rule. This new rule requires merging
  an `else` and an `if`, if the `if` statement is the only statement in the `else` block. Contributed by @n-gude

#### Enhancements

- [useTemplate](https://biomejs.dev/linter/rules/use-template/) now reports all string concatenations.

  Previously, the rule ignored concatenation of a value and a newline or a backquote.
  For example, the following concatenation was not reported:

  ```js
  v + "\n";
  "`" + v + "`";
  ```

  The rule now reports these cases and suggests the following code fixes:

  ```diff
  - v + "\n";
  + `${v}\n`;
  - v + "`";
  + `\`${v}\``;
  ```

  Contributed by @Conaclos

- [useExponentiationOperator](https://biomejs.dev/linter/rules/use-exponentiation-operator/) suggests better code fixes.

  The rule now preserves any comment preceding the exponent,
  and it preserves any parenthesis around the base or the exponent.
  It also adds spaces around the exponentiation operator `**`,
  and always adds parentheses for pre- and post-updates.

  ```diff
  - Math.pow(a++, /**/ (2))
  + (a++) ** /**/ (2)
  ```

  Contributed by @Conaclos

- You can use `// biome-ignore` as suppression comment.

- The `// rome-ignore` suppression is deprecated.

#### Bug fixes

- Fix [#80](https://github.com/biomejs/biome/issues/95),
  making [noDuplicateJsxProps](https://biomejs.dev/linter/rules/no-duplicate-jsx-props/) case-insensitive.

  Some frameworks, such as Material UI, rely on the case-sensitivity of JSX properties.
  For
  example, [TextField has two properties with the same name, but distinct cases](https://mui.com/material-ui/api/text-field/#TextField-prop-inputProps):

  ```jsx
  <TextField inputLabelProps="" InputLabelProps=""></TextField>
  ```

  Contributed by @Conaclos

- Fix [#138](https://github.com/biomejs/biome/issues/138)

  [noCommaOperator](https://biomejs.dev/linter/rules/no-comma-operator/) now correctly ignores all use of comma
  operators inside the update part of a `for` loop.
  The following code is now correctly ignored:

  ```js
  for (
    let i = 0, j = 1, k = 2;
    i < 100;
    i++, j++, k++
  ) {}
  ```

  Contributed by @Conaclos

- Fix [rome#4713](https://github.com/rome/tools/issues/4713).

  Previously, [useTemplate](https://biomejs.dev/linter/rules/use-template/) made the following suggestion:

  ```diff
  - a + b + "px"
  + `${a}${b}px`
  ```

  This breaks code where `a` and `b` are numbers.

  Now, the rule makes the following suggestion:

  ```diff
  - a + b + "px"
  + `${a + b}px`
   ```

  Contributed by @Conaclos

- Fix [rome#4109](https://github.com/rome/tools/issues/4109)

  Previously, [useTemplate](https://biomejs.dev/linter/rules/use-template/) suggested an invalid code fix when a leading
  or trailing single-line comment was present:

  ```diff
    // leading comment
  - 1 /* inner comment */ + "+" + 2 // trailing comment
  + `${// leading comment
  + 1 /* inner comment */}+${2 //trailing comment}` // trailing comment
  ```

  Now, the rule correctly handles this case:

  ```diff
    // leading comment
  - 1 + "+" + 2 // trailing comment
  + `${1}+${2}` // trailing comment
  ```

  As a sideeffect, the rule also suggests the removal of any inner comments.

  Contributed by @Conaclos

- Fix [rome#3850](https://github.com/rome/tools/issues/3850)

  Previously [useExponentiationOperator](https://biomejs.dev/linter/rules/use-exponentiation-operator/) suggested
  invalid code in a specific edge case:

  ```diff
  - 1 +Math.pow(++a, 2)
  + 1 +++a**2
  ```

  Now, the rule properly adds parentheses:

  ```diff
  - 1 +Math.pow(++a, 2)
  + 1 +(++a) ** 2
  ```

  Contributed by @Conaclos

- Fix [#106](https://github.com/biomejs/biome/issues/106)

  [noUndeclaredVariables](https://biomejs.dev/linter/rules/no-undeclared-variables/) now correctly recognizes some
  TypeScript types such as `Uppercase`.

  Contributed by @Conaclos

- Fix [rome#4616](https://github.com/rome/tools/issues/4616)

  Previously [noUnreachableSuper](https://biomejs.dev/linter/rules/no-unreachable-super/) reported valid codes with
  complex nesting of control flow structures.

  Contributed by @Conaclos

## 1.0.0 (2023-08-28)

### Analyzer

#### BREAKING CHANGES

- The organize imports feature now groups import statements by "distance".

  Modules "farther" from the user are put on the top, and modules "closer" to the user are placed on the bottom.
  Check the [documentation](https://biomejs.dev/analyzer/) for more information about it.

- The organize imports tool is enabled by default. If you don't want to use it, you need to disable it explicitly:

  ```json
  {
    "organizeImports": {
      "enabled": false
    }
  }
  ```

### CLI

#### BREAKING CHANGES

- The CLI now exists with an error when there's an error inside the configuration.

  Previously, biome would raise warnings and continue the execution by applying its defaults.

  This could have been better for users because this could have created false positives in linting or formatted
  code with a configuration that wasn't the user's.

- The command `biome check` now shows formatter diagnostics when checking the code.

  The diagnostics presence will result in an error code when the command finishes.

  This aligns with semantic and behaviour meant for the command `biome check`.

- `init` command emits a `biome.json` file;

#### Other changes

- Fix [#4670](https://github.com/rome/tools/issues/4670), don't crash at empty default export.

- Fix [#4556](https://github.com/rome/tools/issues/4556), which correctly handles new lines in the
  `.gitignore` file across OS.

- Add a new option to ignore unknown files `--files-ignore-unknown`:

    ```shell
    biome format --files-ignore-unknown ./src
    ```

  Doing so, Biome won't emit diagnostics for files that doesn't know how to handle.

- Add the new option `--no-errors-on-unmatched`:

    ```shell
    biome format --no-errors-on-unmatched ./src
    ```

  Biome doesn't exit with an error code if no files were processed in the given paths.

- Fix the diagnostics emitted when running the `biome format` command.

- Biome no longer warns when discovering (possibly infinite) symbolic links between directories.

  This fixes [#4193](https://github.com/rome/tools/issues/4193) which resulted in incorrect warnings
  when a single file or directory was pointed at by multiple symbolic links. Symbolic links to other
  symbolic links do still trigger warnings if they are too deeply nested.

- Introduced a new command called `biome lint`, which will only run lint rules against the code base.

- Biome recognizes known files as "JSON files with comments allowed":

  - `typescript.json`;
  - `tsconfig.json`;
  - `jsconfig.json`;
  - `tslint.json`;
  - `babel.config.json`;
  - `.babelrc.json`;
  - `.ember-cli`;
  - `typedoc.json`;
  - `.eslintrc.json`;
  - `.eslintrc`;
  - `.jsfmtrc`;
  - `.jshintrc`;
  - `.swcrc`;
  - `.hintrc`;
  - `.babelrc`;
- Add support for `biome.json`;

### Configuration

#### Other changes

- Add a new option to ignore unknown files:

    ```json
    {
       "files": {
          "ignoreUnknown": true
       }
    }
    ```
  Doing so, Biome won't emit diagnostics for file that it doesn't know how to handle.

- Add a new `"javascript"` option to support the unsafe/experimental parameter decorators:

    ```json
    {
       "javascript": {
          "parser": {
             "unsafeParameterDecoratorsEnabled": true
          }
       }
    }
    ```

- Add a new `"extends"` option, useful to split the configuration file in multiple files:

  ```json
  {
    "extends": ["../sharedFormatter.json", "linter.json"]
  }
  ```

  The resolution of the files is file system based, Biome doesn't know how to
  resolve dependencies yet.

- The commands `biome check` and `biome lint` now show the remaining diagnostics even when
  `--apply-safe` or `--apply-unsafe` are passed.

- Fix the commands `biome check` and `biome lint`,
  they won't exit with an error code if no error diagnostics are emitted.

- Add a new option `--error-on-warnings`,
  which instructs Biome to exit with an error code when warnings are emitted.

  ```shell
  biome check --error-on-wanrings ./src
  ```

- Add a configuration to enable parsing comments inside JSON files:

  ```json
  {
    "json": {
      "parser": {
        "allowComments": true
      }
    }
  }
  ```

### Editors

#### Other changes

- The Biome LSP can now show diagnostics belonging to JSON lint rules.

- The Biome LSP no longer applies unsafe quickfixes on-save when `editor.codeActionsOnSave.quickfix.biome` is enabled.

- Fix [#4564](https://github.com/rome/tools/issues/4564); files too large don't emit errors.

- The Biome LSP sends client messages when files are ignored or too big.

### Formatter

- Add a new option called `--jsx-quote-style`.

  This option lets you choose between single and double quotes for JSX attributes.

- Add the option `--arrow-parentheses`.

  This option allows setting the parentheses style for arrow functions.

- The _JSON_ formatter can now format `.json` files with comments.

### Linter

#### Removed rules

- Remove `complexity/noExtraSemicolon` ([#4553](https://github.com/rome/tools/issues/4553))

  The _Biome_ formatter takes care of removing extra semicolons.
  Thus, there is no need for this rule.

- Remove `useCamelCase`

  Use [useNamingConvention](https://biomejs.dev/linter/rules/use-naming-convention/) instead.

#### New rules

- Add [noExcessiveComplexity](https://biomejs.dev/linter/rules/no-excessive-cognitive-complexity/)

- Add [useImportRestrictions](https://biomejs.dev/linter/rules/use-import-restrictions/)

- Add [noFallthroughSwitchClause](https://biomejs.dev/linter/rules/no-fallthrough-switch-clause/)

- Add [noGlobalIsFinite](https://biomejs.dev/linter/rules/no-global-is-finite/)

  This rule recommends using `Number.isFinite` instead of the global and unsafe `isFinite` that attempts a type
  coercion.

- Add [noGlobalIsNan](https://biomejs.dev/linter/rules/no-global-is-nan/)

  This rule recommends using `Number.isNaN` instead of the global and unsafe `isNaN` that attempts a type coercion.

- Add [noUnsafeDeclarationMerging](https://biomejs.dev/linter/rules/no-unsafe-declaration-merging/)

  This rule disallows declaration merging between an interface and a class.

- Add [noUselessThisAlias](https://biomejs.dev/linter/rules/no-useless-this-alias/)

  This rule disallows useless aliasing of `this` in arrow functions.

- Add [useArrowFunction](https://biomejs.dev/linter/rules/use-arrow-function/)

  This rule proposes turning function expressions into arrow functions.
  Function expressions that use `this` are ignored.

- Add [noDuplicateJsonKeys](https://biomejs.dev/linter/rules/no-duplicate-json-keys/)

  This rule disallow duplicate keys in a JSON object.

- Add [noVoid](https://biomejs.dev/linter/rules/no-void/)

  This rule disallows the use of `void`.

- Add [noNonoctalDecimalEscape](https://biomejs.dev/linter/rules/no-nonoctal-decimal-escape/)

  This rule disallows `\8` and `\9` escape sequences in string literals.

- Add [noUselessEmptyExport](https://biomejs.dev/linter/rules/no-useless-empty-export/)

  This rule disallows useless `export {}`.

- Add [useIsArray](https://biomejs.dev/linter/rules/use-is-array/)

  This rule proposes using `Array.isArray()` instead of `instanceof Array`.

- Add [useGetterReturn](https://biomejs.dev/linter/rules/use-getter-return/)

  This rule enforces the presence of non-empty return statements in getters.
  This makes the following code incorrect:

  ```js
  class Person {
      get firstName() {}
  }
  ```

#### Promoted rules

New rules are promoted, please check [#4750](https://github.com/rome/tools/discussions/4750) for more details:

- [a11y/useHeadingContent](https://biomejs.dev/linter/rules/use-heading-content/)
- [complexity/noForEach](https://biomejs.dev/linter/rules/no-for-each/)
- [complexity/useLiteralKeys](https://biomejs.dev/linter/rules/use-literal-keys/)
- [complexity/useSimpleNumberKeys](https://biomejs.dev/linter/rules/use-simple-number-keys/)
- [correctness/useIsNan](https://biomejs.dev/linter/rules/use-is-nan/)
- [suspicious/noConsoleLog](https://biomejs.dev/linter/rules/no-console-log/)
- [suspicious/noDuplicateJsxProps](https://biomejs.dev/linter/rules/no-duplicate-jsx-props/)

The following rules are now recommended:

**- [noUselessFragments](https://biomejs.dev/linter/rules/no-useless-fragments/)

- [noRedundantUseStrict](https://biomejs.dev/linter/rules/no-redundant-use-strict/)
- [useExponentiationOperator](https://biomejs.dev/linter/rules/use-exponentiation-operator/)**

#### Other changes

- Add new TypeScript globals (`AsyncDisposable`, `Awaited`, `DecoratorContext`, and
  others) [4643](https://github.com/rome/tools/issues/4643).

- [noRedeclare](https://biomejs.dev/linter/rules/no-redeclare/): allow redeclare of index signatures are in different
  type members [#4478](https://github.com/rome/tools/issues/4478)

-
Improve [noConsoleLog](https://biomejs.dev/linter/rules/no-console-log/), [noGlobalObjectCalls](https://biomejs.dev/linter/rules/no-global-object-calls/), [useIsNan](https://biomejs.dev/linter/rules/use-is-nan/),
and [useNumericLiterals](https://biomejs.dev/linter/rules/use-numeric-literals/) by handling `globalThis` and `window`
namespaces.

For instance, the following code is now reported by `noConsoleLog`:

```js
globalThis.console.log("log")
```

- Improve [noDuplicateParameters](https://biomejs.dev/linter/rules/no-duplicate-parameters/) to manage constructor
  parameters.

- Improve [noInnerDeclarations](https://biomejs.dev/linter/rules/no-inner-declarations/)

  Now, the rule doesn't report false-positives about ambient _TypeScript_ declarations.
  For example, the following code is no longer reported by the rule:

  ```ts
  declare var foo;
  ```

- Improve [useEnumInitializers](https://biomejs.dev/linter/rules/use-enum-initializers/)

  The rule now reports all uninitialized members of an enum in a single diagnostic.

  Moreover, ambient enum declarations are now ignored.
  This avoids reporting ambient enum declarations in _TypeScript_ declaration files.

  ```ts
  declare enum Weather {
    Rainy,
    Sunny,
  }
  ```

- Relax [noBannedTypes](https://biomejs.dev/linter/rules/no-banned-types/) and improve documentation

  The rule no longer reports a user type that reuses a banned type name.
  The following code is now allowed:

  ```ts
  import { Number } from "a-lib";
  declare const v: Number;
  ```

  The rule now allows the use of the type `{}` to denote a non-nullable generic type:

  ```ts
  function f<T extends {}>(x: T) {
      assert(x != null);
  }
  ```

  And in a type intersection for narrowing a type to its non-nullable equivalent type:

  ```ts
  type NonNullableMyType = MyType & {};
  ```

- Improve [noConstantCondition](https://biomejs.dev/linter/rules/no-constant-condition/)

  The rule now allows `while(true)`.
  This recognizes a common pattern in the web community:

  ```js
  while (true) {
    if (cond) {
      break;
    }
  }
  ```

- Improve the diagnostic and the code action
  of [useDefaultParameterLast](https://biomejs.dev/linter/rules/use-default-parameter-last/).

  The diagnostic now reports the last required parameter which should precede optional and default parameters.

  The code action now removes any whitespace between the parameter name and its initialization.

- Relax `noConfusingArrow`

  All arrow functions that enclose its parameter with parenthesis are allowed.
  Thus, the following snippet no longer trigger the rule:

  ```js
  var x = (a) => 1 ? 2 : 3;
  ```

  The following snippet still triggers the rule:

  ```js
  var x = a => 1 ? 2 : 3;
  ```

- Relax [useLiteralEnumMembers](https://biomejs.dev/linter/rules/use-literal-enum-members/)

  Enum members that refer to previous enum members are now allowed.
  This allows a common pattern in enum flags like in the following example:

  ```ts
  enum FileAccess {
    None = 0,
    Read = 1,
    Write = 1 << 1,
    All = Read | Write,
  }
  ```

  Arbitrary numeric constant expressions are also allowed:

  ```ts
  enum FileAccess {
    None = 0,
    Read = 2**0,
    Write = 2**1,
    All = Read | Write,
  }
  ```

- Improve [useLiteralKeys](https://biomejs.dev/linter/rules/use-literal-keys/).

  Now, the rule suggests simplifying computed properties to string literal properties:

  ```diff
  {
  -  ["1+1"]: 2,
  +  "1+1": 2,
  }
  ```

  It also suggests simplifying string literal properties to static properties:

  ```diff
  {
  -  "a": 0,
  +  a: 0,
  }
  ```

  These suggestions are made in object literals, classes, interfaces, and object types.

- Improve [noNewSymbol](https://biomejs.dev/linter/rules/no-new-symbol/).

  The rule now handles cases where `Symbol` is namespaced with the global `globalThis` or `window`.

- The rules [useExhaustiveDependencies](https://biomejs.dev/linter/rules/use-exhaustive-dependencies/)
  and [useHookAtTopLevel](https://biomejs.dev/linter/rules/use-hook-at-top-level/) accept a different shape of options

  Old configuration:

  ```json
  {
    "linter": {
       "rules": {
          "nursery": {
             "useExhaustiveDependencies": {
                "level": "error",
                "options": {
                   "hooks": [
                      ["useMyEffect", 0, 1]
                   ]
                }
             }
          }
       }
    }
  }
  ```

  New configuration:

  ```json
  {
    "linter": {
       "rules": {
          "nursery": {
             "useExhaustiveDependencies": {
                "level": "error",
                "options": {
                   "hooks": [
                      {
                         "name": "useMyEffect",
                         "closureIndex": 0,
                         "dependenciesIndex": 1
                      }
                   ]
                }
             }
          }
       }
    }
  }
  ```

- [noRedundantUseStrict](https://biomejs.dev/linter/rules/no-redundant-use-strict/) check only `'use strict'` directive
  to resolve false positive diagnostics.

  React introduced new directives, "use client" and "use server".
  The rule raises false positive errors about these directives.

- Fix a crash in the [NoParameterAssign](https://biomejs.dev/linter/rules/no-parameter-assign/) rule that occurred when
  there was a bogus binding. [#4323](https://github.com/rome/tools/issues/4323)

- Fix [useExhaustiveDependencies](https://biomejs.dev/linter/rules/use-exhaustive-dependencies/) in the following
  cases [#4330](https://github.com/rome/tools/issues/4330):

  - when the first argument of hooks is a named function
  - inside an export default function
  - for `React.use` hooks

- Fix [noInvalidConstructorSuper](https://biomejs.dev/linter/rules/no-invalid-constructor-super/) that erroneously
  reported generic parents [#4624](https://github.com/rome/tools/issues/4624).

- Fix [noDuplicateCase](https://biomejs.dev/linter/rules/no-duplicate-case/) that erroneously reported as equals the
  strings literals `"'"` and `'"'` [#4706](https://github.com/rome/tools/issues/4706).

- Fix [NoUnreachableSuper](https://biomejs.dev/linter/rules/no-unreachable-super/)'s false positive
  diagnostics ([#4483](https://github.com/rome/tools/issues/4483)) caused to nested if statement.

  The rule no longer reports `This constructor calls super() in a loop`
  when using nested if statements in a constructor.

- Fix [useHookAtTopLevel](https://biomejs.dev/linter/rules/use-hook-at-top-level/)'s false positive
  diagnostics ([#4637](https://github.com/rome/tools/issues/4637))

  The rule no longer reports false positive diagnostics when accessing properties directly from a hook and calling a
  hook inside function arguments.

- Fix [noUselessConstructor](https://biomejs.dev/linter/rules/no-useless-constructor/) which erroneously reported
  constructors with default parameters [rome#4781](https://github.com/rome/tools/issues/4781)

- Fix [noUselessFragments](https://biomejs.dev/linter/rules/no-useless-fragments/)'s panics when
  running `biome check --apply-unsafe` ([#4637](https://github.com/rome/tools/issues/4639))

  This rule's code action emits an invalid AST, so I fixed using JsxString instead of JsStringLiteral

- Fix [noUndeclaredVariables](https://biomejs.dev/linter/rules/no-undeclared-variables/)'s false positive
  diagnostics ([#4675](https://github.com/rome/tools/issues/4675))

  The semantic analyzer no longer handles `this` reference identifier.

- Fix [noUnusedVariables](https://biomejs.dev/linter/rules/no-unused-variables/)'s false positive
  diagnostics ([#4688](https://github.com/rome/tools/issues/4688))

  The semantic analyzer handles ts export declaration clause correctly.

### Parser

- Add support for decorators in class method parameters, example:

    ```js
    class AppController {
       get(@Param() id) {}
       // ^^^^^^^^ new supported syntax
    }
    ```

  This syntax is only supported via configuration, because it's a non-standard syntax.

    ```json
    {
       "javascript": {
          "parser": {
             "unsafeParameterDecoratorsEnabled": true
          }
       }
    }
    ```
- Add support for parsing comments inside JSON files:

  ```json
  {
    "json": {
      "parser": {
        "allowComments": true
      }
    }
  }
  ```
- Add support for the new `using` syntax

  ```js
  const using = resource.lock();
  ```<|MERGE_RESOLUTION|>--- conflicted
+++ resolved
@@ -15,7 +15,7 @@
 Read
 our [guidelines for writing a good changelog entry](https://github.com/biomejs/biome/blob/main/CONTRIBUTING.md#changelog).
 
-## 1.6.2 (2024-03-22)
+## Unreleased
 
 ### Analyzer
 
@@ -39,6 +39,8 @@
 
 - Fix enabled rules calculation. The precendence of individual rules, `all` and `recommend` presets in top-level and group-level configs is now correctly respected. More details can be seen in ([#2072](https://github.com/biomejs/biome/pull/2072)) ([#2028](https://github.com/biomejs/biome/issues/2028)). Contributed by @Sec-ant
 
+### Editors
+
 ### Formatter
 
 #### Bug fixes
@@ -70,11 +72,8 @@
 - Correctly parse `.jsonc` files. Contributed by @Sec-ant
 
 - Correctly resolve external `extends` configs. Contributed by @Sec-ant
-<<<<<<< HEAD
-=======
 
 ### Parser
->>>>>>> 3c389ba3
 
 ## 1.6.1 (2024-03-12)
 
