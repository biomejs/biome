---
title: Changelog
description: The changelog of Biome
tableOfContents:
    maxHeadingLevel: 2
---
# Biome changelog

This project follows [Semantic Versioning](https://semver.org/spec/v2.0.0.html).
Due to the nature of Biome as a toolchain,
it can be unclear what changes are considered major, minor, or patch.
Read our [guidelines to categorize a change](https://biomejs.dev/internals/versioning).

New entries must be placed in a section entitled `Unreleased`.
Read
our [guidelines for writing a good changelog entry](https://github.com/biomejs/biome/blob/main/CONTRIBUTING.md#changelog).

## Unreleased

### Analyzer

#### Bug fixes

- The `noSuperWithoutExtends` rule now allows for calling `super()` in derived class constructors of class expressions ([#2108](https://github.com/biomejs/biome/issues/2108)). Contributed by @Sec-ant

- Fix discrepancies on file source detection. Allow module syntax in `.cts` files ([#2114](https://github.com/biomejs/biome/issues/2114)). Contributed by @Sec-ant

### CLI

### Configuration

#### Bug fixes

- Fix enabled rules calculation. The precendence of individual rules, `all` and `recommend` presets in top-level and group-level configs is now correctly respected. More details can be seen in ([#2072](https://github.com/biomejs/biome/pull/2072)) ([#2028](https://github.com/biomejs/biome/issues/2028)). Contributed by @Sec-ant

### Editors

### Formatter

#### Bug fixes

<<<<<<< HEAD
- Fix [#1661](https://github.com/biomejs/biome/issues/1661). Now nested conditionals are aligned with Prettier's logic, and won't contain mixed spaced and tabs. Contributed by @ematipico
=======
- Fix [https://github.com/biomejs/biome/issues/1661](https://github.com/biomejs/biome/issues/1661). Now nested conditionals are aligned with Prettier's logic, and won't contain mixed spaced and tabs. Contributed by @ematipico
>>>>>>> 084c1ec0

### JavaScript APIs

### Linter

#### Bug fixes

- Fix [#1925](https://github.com/biomejs/biome/issues/1925). The fix for `useOptionalChain` would sometimes suggest an incorrect fix that discarded optional chaining operators on the left-hand side of logical expressions. These are now preserved. Contributed by @arendjr

### Parser

## 1.6.1 (2024-03-12)

### CLI

#### Bug fixes

- CLI is now able to automatically search and resolve `biome.jsonc` ([#2008](https://github.com/biomejs/biome/issues/2008)). Contributed by @Sec-ant
- Fix a false positive where some files were counted as "fixed" even though they weren't modified. Contributed by @ematipico

### Configuration

#### Bug fixes

- `json.formatter.trailingCommas` option now works in `overrides` ([#2009](https://github.com/biomejs/biome/issues/2009)). Contributed by @Sec-ant

### Linter

#### New features

- Add rule [noDoneCallback](https://biomejs.dev/linter/rules/no-done-callback), this rule checks the function parameter of hooks & tests
  for use of the done argument, suggesting you return a promise instead. Contributed by @vasucp1207

  ```js
  beforeEach(done => {
    // ...
  });
  ```

#### Bug fixes

- [useJsxKeyInIterable](https://biomejs.dev/linter/rules/use-jsx-key-in-iterable) now recognizes function bodies wrapped in parentheses ([#2011](https://github.com/biomejs/biome/issues/2011)). Contributed by @Sec-ant

- [useShorthandFunctionType](https://biomejs.dev/linter/rules/use-shorthand-function-type) now preserves type parameters of generic interfaces when applying fixes ([#2015](https://github.com/biomejs/biome/issues/2015)). Contributed by @Sec-ant

- Code fixes of [useImportType](https://biomejs.dev/linter/rules/use-import-type) and [useExportType](https://biomejs.dev/linter/rules/use-export-type) now handle multiline statements ([#2041](https://github.com/biomejs/biome/issues/2041)). Contributed by @Conaclos

- [noRedeclare](https://biomejs.dev/linter/rules/no-redeclare) no longer reports type parameter and parameter with identical names ([#1992](https://github.com/biomejs/biome/issues/1992)).

  The following code is no longer reported:

  ```ts
  function f<a>(a: a) {}
  ```

  Contributed by @Conaclos

- [noRedeclare](https://biomejs.dev/linter/rules/no-redeclare) now reports duplicate type parameters in a same declaration.

  The following type parameters are now reported as a redeclaraion:

  ```ts
  function f<T, T>() {}
  ```

  Contributed by @Conaclos

- [noUndeclaredDependencies](https://biomejs.dev/linter/rules/no-undeclared-dependencies/) now recognizes imports of subpath exports.

  E.g., the following import statements no longer report errors if `@mui/material` and `tailwindcss` are installed as dependencies:

  ```ts
  import Button from "@mui/material/Button";
  import { fontFamily } from "tailwindcss/defaultTheme";
  ```

  Contributed by @Sec-ant

### Parser

#### Bug fixes

- JavaScript lexer is now able to lex regular expression literals with escaped non-ascii chars ([#1941](https://github.com/biomejs/biome/issues/1941)).

  Contributed by @Sec-ant

## 1.6.0 (2024-03-08)

### Analyzer

#### New features

- Add partial for `.astro` files. Biome is able to sort imports inside the frontmatter of the Astro files. Contributed
  by @ematipico

  ```diff
  ---
  - import { getLocale } from "astro:i18n";
  - import { Code } from "astro:components";
  + import { Code } from "astro:components";
  + import { getLocale } from "astro:i18n";
  ---

  <div></div>
  ```
- Add partial for `.vue` files. Biome is able to sort imports inside the script block of Vue files. Contributed by
  @nhedger

  ```diff
  <script setup lang="ts">
  - import Button from "./components/Button.vue";
  - import * as vueUse from "vue-use";
  + import * as vueUse from "vue-use";
  + import Button from "./components/Button.vue";
  </script/>

  <template></template>
  ```

- Add partial for `.svelte` files. Biome is able to sort imports inside the script block of Svelte files. Contributed by
  @ematipico

  ```diff
  <script setup lang="ts">
  - import Button from "./components/Button.svelte";
  - import * as svelteUse from "svelte-use";
  + import * as svelteUse from "svelte-use";
  + import Button from "./components/Button.svelte";
  </script/>

  <div></div>
  ```

- Add lint rule useJsxKeyInIterable from Eslint rule [`react/jsx-key`](https://github.com/jsx-eslint/eslint-plugin-react/blob/master/docs/rules/jsx-key.md). Contributed by @vohoanglong0107
- The analyzer now **infers** the correct quote from `javascript.formatter.quoteStyle`, if set. This means that code fixes suggested by the analyzer will use the same quote of the formatter. Contributed by @ematipico

#### Enhancements

- [noUnusedVariables](https://biomejs.dev/linter/rules/no-unused-variables) ignores unused rest spread silbings.

  The following code is now valid:

  ```js
  const { a, ...rest } = { a: 0, b: 1 };
  console.log(rest);
  ```

  Contributed by @ah-yu

- Fix [#1931](https://github.com/biomejs/biome/issues/1931). Built-in React hooks such as
  `useEffect()` can now be validated by the
  [`useExhaustiveDependendies`](https://biomejs.dev/linter/rules/use-exhaustive-dependencies/), even
  when they're not being imported from the React library. To do so, simply configure them like
  any other user-provided hooks.

  Contributed by @arendjr

- Implemented [#1128](https://github.com/biomejs/biome/issues/1128). User-provided React hooks can
  now be configured to track stable results. For example:

  ```json
  "useExhaustiveDependencies": {
      "level": "error",
      "options": {
          "hooks": [{
              "name": "useMyState",
              "stableResult": [
                  1
              ]
          }]
      }
  }
  ```

  This will allow the following to be validated:

  ```js
  const [myState, setMyState] = useMyState();
  const toggleMyState = useCallback(() => {
    setMyState(!myState);
  }, [myState]); // Only `myState` needs to be specified here.
  ```

  Contributed by @arendjr

#### Bug fixes

- Fix [#1748](https://github.com/biomejs/biome/issues/1748). Now for the following case we won't provide an unsafe fix
  for the `noNonNullAssertion` rule:

  ```ts
  x[y.z!];
  ```

  Contributed by @ah-yu

- Imports that contain the protocol `:` are now sorted after the `npm:` modules, and before the `URL` modules.
  Contributed by @ematipico

  ```diff
  import express from "npm:express";
  - import Component from "./component.js"
  - import { sortBy } from "virtual:utils";
  + import { sortBy } from "virtual:utils";
  + import Component from "./component.js"
  ```

- Fix [#1081](https://github.com/biomejs/biome/issues/1081). The `useAwait` rule does not report `for await...of`.
  Contributed by @unvalley

- Fix [#1827](https://github.com/biomejs/biome/issues/1827) by properly analyzing nested `try-finally` statements. Contributed by @ah-yu

- Fix [#1924](https://github.com/biomejs/biome/issues/1924) Use the correct export name to sort in the import clause. Contributed by @ah-yu
- Fix [#1805](https://github.com/biomejs/biome/issues/1805) fix formatting arrow function which has conditional expression body  Contributed by @mdm317

- Fix [#1781](https://github.com/biomejs/biome/issues/1781) by avoiding the retrieval of the entire static member expression for the reference if the static member expression does not start with the reference. Contributed by @ah-yu

### CLI

#### New features

- Add a new command `biome migrate prettier`. The command will read the file `.prettierrc`/`prettier.json`
  and `.prettierignore` and map its configuration to Biome's one.
  Due to the different nature of `.prettierignore` globs and Biome's globs, it's **highly** advised to make sure that
  those still work under Biome.

- Now the file name printed in the diagnostics is clickable. If you run the CLI from your editor, you can <kbd>
  Ctrl</kbd>/<kbd title="Cmd">⌘</kbd> + Click on the file name, and the editor will open said file. If row and columns
  are specified e.g. `file.js:32:7`, the editor will set the cursor right in that position. Contributed by @ematipico

- Add an option `--linter` to `biome rage`. The option needs to check Biome linter configuration. Contributed by
  @seitarof

- Add an option `--formatter` to `biome rage`. The option needs to check Biome formatter configuration. Contributed by
  @seitarof
- The CLI now consistently reports the number of files tha were changed, out of the total files that were analysed. Contributed by @ematipico
- The CLI now consistently shows the number of errors and warnings emitted. Contributed by @ematipico

#### Bug fixes

- Don't process files under an ignored directory.

  Previously, Biome processed all files in the traversed hierarchy,
  even the files under an ignored directory.
  Now, it completely skips the content of ignored directories.

  For now, directories cannot be ignored using `files.include` in the configuration file.
  This is a known limitation that we want to address in a future release.

  For instance, if you have a project with a folder `src` and a folder `test`,
  the following configuration doesn't completely ignore `test`.

  ```json
  {
    "files": {
      "include": ["src"]
    }
  }
  ```

  Biome will traverse `test`,
  however all files of the directory are correctly ignored.
  This can result in file system errors,
  if Biome encounters dangling symbolic links or files with higher permissions.

  To avoid traversing the `test` directory,
  you should ignore the directory using `ignore`:

  ```json
  {
    "files": {
      "include": ["src"],
      "ignore": ["test"]
    }
  }
  ```

- Fix [#1508](https://github.com/biomejs/biome/issues/1508) by excluding deleted files from being processed. Contributed
  by @ematipico

- Fix [#1173](https://github.com/biomejs/biome/issues/1173). Fix the formatting of a single instruction with commented
  in a control flow body to ensure consistency. Contributed by @mdm317

- Fix overriding of `javascript.globals`. Contributed by @arendjr
- Fix a bug where syntax rules weren't run when pulling the diagnostics. Now Biome will emit more parsing diagnostics,
  e.g.
  ```
  check.js:1:17 parse/noDuplicatePrivateClassMembers ━━━━━━━━━━━━━━━━━━━━━━━━━━━━━━

    × Duplicate private class member "#foo"

    > 1 │ class A { #foo; #foo }
        │                 ^^^^

  ```
  Contributed by @ematipico
- Fix [#1774](https://github.com/biomejs/biome/issues/1774) by taking into account the option `--no-errors-on-unmatched` when running the CLI using `--changed`. Contributed by @antogyn

#### Enhancements

- Removed a superfluous diagnostic that was printed during the linting/check phase of a file:

  ```
  test.js check ━━━━━━━━━━━━━━━━━━━━━━━━━━━━━━━━━━━━━━━━━━━━━━━━━━━━━━━━━━━━━━━━━━━━━━━

    × The file contains diagnostics that needs to be addressed.
  ```
  Contributed by @ematipico
- The command `format` now emits parsing diagnostics if there are any, and it will terminate with a non-zero exit code. Contributed by @ematipico

### Configuration

#### New features

- Add the ability to resolve the configuration files defined inside `extends` from the `node_modules/` directory.

  If you want to resolve a configuration file that matches the specifier `@org/configs/biome`, then your `package.json`
  file must look this:

  ```json
  {
    "name": "@org/configs",
    "exports": {
      "./biome": "./biome.json"
    }
  }
  ```

  And the `biome.json` file that "imports" said configuration, will look like this:
  ```json
  {
    "extends": "@org/configs/biome"
  }
  ```
  Read the [documentation](https://biomejs.dev/guides/how-biome-works#the-extends-option) to better understand how it
  works, expectations and restrictions.

### Editors

#### Bug fixes

- Fix a regression where ignored files where formatted in the editor. Contributed by @ematipico
- Fix a bug where syntax rules weren't run when pulling the diagnostics. Now Biome will emit more parsing diagnostics,
  e.g.
  ```
  check.js:1:17 parse/noDuplicatePrivateClassMembers ━━━━━━━━━━━━━━━━━━━━━━━━━━━━━━

    × Duplicate private class member "#foo"

    > 1 │ class A { #foo; #foo }
        │                 ^^^^

  ```
  Contributed by @ematipico

### Formatter

#### New features

- Biome now allows to format the `package.json` file. This is now the default behaviour and users can remove their
  workarounds.
  If you rely on other tools to format `package.json`, you'll have to ignore it via configuration. Contributed by
  @pattrickrice
- New formatter option `attributePosition` that have similar behavior as
  Prettier `singleAttributePerLine` [#1706](https://github.com/biomejs/biome/issues/1706). Contributed by @octoshikari
- Add partial for `.astro` files. Biome is able to format the frontmatter of the Astro files. Contributed by @ematipico

  ```diff
  ---
  - statement ( );
  + statement();
  ---

  <div></div>
  ```
- Add partial for `.vue` files. Biome is able to format the script block of Vue files. Contributed by @nhedger

  ```diff
  <script setup lang="ts">
  - statement ( );
  + statement();
  </script/>

  <template></template>
  ```

- Add partial for `.svelte` files. Biome is able to format the script block of Svelte files. Contributed by @ematipico

  ```diff
  <script setup lang="ts">
  - statement ( );
  + statement();
  </script/>

  <div></div>
  ```

#### Enhancements

- `composer.json`, `deno.json`, `jsconfig.json`, `package.json` and `tsconfig.json` are no longer protected files.

  This means that you can now format them.

  If you want to ignore these files, you can use the [files.ignore](https://biomejs.dev/reference/configuration/#filesignore) configuration:

  ```json
  {
    "files": {
      "ignore": [
        "composer.json",
        "jsconfig.json",
        "package.json",
        "tsconfig.json",
        "typescript.json",
        "deno.json",
        "deno.jsonc"
      ]
    }
  }
  ```

  The following files are still protected, and thus ignored:

  - `composer.lock`
  - `npm-shrinkwrap.json`
  - `package-lock.json`
  - `yarn.lock`

   Contributed by @pattrickrice and @Conaclos

#### Bug fixes

- Fix [#1039](https://github.com/biomejs/biome/issues/1039). Check unicode width instead of number of bytes when
  checking if regex expression is a simple argument.

  This no longer breaks.

  ```js
  s(/🚀🚀/).s().s();
  ```

   Contributed by @kalleep

- Fix [#1218](https://github.com/biomejs/biome/issues/1218), by correctly preserving empty lines in member chains.
  Contributed by @ah-yu
- Fix [#1659](https://github.com/biomejs/biome/issues/1659) and [#1662](https://github.com/biomejs/biome/issues/1662), by correctly taking into account the leading comma inside the formatter options. Contributed by @ematipico

- Fix [#1934](https://github.com/biomejs/biome/pull/1934). Fix invalid formatting of long arrow function for AsNeeded arrow parens Contributed by @fireairforce

### JavaScript APIs

### Linter

#### Promoted rules

New rules are incubated in the nursery group.
Once stable, we promote them to a stable group.
The following rules are promoted:

- [complexity/noEmptyTypeParameters](https://biomejs.dev/linter/rules/no-empty-type-parameters)
- [complexity/noUselessLoneBlockStatements](https://biomejs.dev/linter/rules/no-useless-lone-block-statements)
- [correctness/noInvalidUseBeforeDeclaration](https://biomejs.dev/linter/rules/no-invalid-use-before-declaration)
- [correctness/noUnusedImports](https://biomejs.dev/linter/rules/no-unused-imports)
- [correctness/noUnusedPrivateClassMembers](https://biomejs.dev/linter/rules/no-unused-private-class-members)
- [security/noGlobalEval](https://biomejs.dev/linter/rules/no-global-eval)
- [style/useConsistentArrayType](https://biomejs.dev/linter/rules/use-consistent-array-type)
- [style/useExportType](https://biomejs.dev/linter/rules/use-export-type)
- [style/useFilenamingConvention](https://biomejs.dev/linter/rules/use-filenaming-convention)
- [style/useForOf](https://biomejs.dev/linter/rules/use-for-of)
- [style/useImportType](https://biomejs.dev/linter/rules/use-import-type)
- [style/useNodejsImportProtocol](https://biomejs.dev/linter/rules/use-nodejs-import-protocol)
- [style/useNumberNamespace](https://biomejs.dev/linter/rules/use-number-namespace)
- [style/useShorthandFunctionType](https://biomejs.dev/linter/rules/use-shorthand-function-type)
- [suspicious/noEmptyBlockStatements](https://biomejs.dev/linter/rules/no-empty-block-statements)
- [suspicious/noGlobalAssign](https://biomejs.dev/linter/rules/no-global-assign)
- [suspicious/noMisleadingCharacterClass](https://biomejs.dev/linter/rules/no-misleading-character-class)
- [suspicious/noThenProperty](https://biomejs.dev/linter/rules/no-then-property)
- [suspicious/useAwait](https://biomejs.dev/linter/rules/use-await)

Additionally, the following rules are now recommended:

- [suspicious/noApproximativeNumericConstant](https://biomejs.dev/linter/rules/no-approximative-numeric-constant)
- [suspicious/noMisrefactoredShorthandAssign](https://biomejs.dev/linter/rules/no-misrefactored-shorthand-assign)

#### Removed rules

- Remove `nursery/useGroupedTypeImport`. The rule [style/useImportType](https://biomejs.dev/linter/rules/use-import-type) covers the behavior of this rule.

  Note that removing a nursery rule is not considered a breaking change according to our [semantic versioning](https://biomejs.dev/internals/versioning).

  Contributed by @Conaclos

#### New features

- Add the rule [noSkippedTests](https://biomejs.dev/linter/rules/no-skipped-tests), to disallow skipped tests:

  ```js
  describe.skip("test", () => {});
  it.skip("test", () => {});
  ```
  Contributed by @ematipico

- Add the rule [noFocusedTests](https://biomejs.dev/linter/rules/no-focused-tests), to disallow skipped tests:

  ```js
  describe.only("test", () => {});
  it.only("test", () => {});
  ```
  Contributed by @ematipico

- Add rule [useSortedClasses](https://biomejs.dev/linter/rules/use-sorted-classes), to sort CSS utility classes:

  ```diff
  - <div class="px-2 foo p-4 bar" />
  + <div class="foo·bar·p-4·px-2" />
  ```
  Contributed by @DaniGuardiola

- Add rule [noUndeclaredependencies](https://biomejs.dev/linter/rules/no-undeclared-dependencies), to detect the use of
  dependencies that aren't present in the `package.json`.

  The rule ignores imports using a protocol such as `node:`, `bun:`, `jsr:`, `https:`.

  Contributed by @ematipico and @Conaclos

- Add rule [noNamespaceImport](https://biomejs.dev/linter/rules/no-namespace-import), to report namespace imports:

  ```js
  import * as foo from "foo";
  ```
  Contributed by @unvalley
- Add partial support for `.astro` files. Biome is able to lint and fix the frontmatter of the Astro files. Contributed
  by @ematipico

  ```diff
  ---
  - delete a.b
  + a.b = undefined
  ---

  <div></div>
  ```

- Add partial support for `.vue` files. Biome is able to lint and fix the script block of the Vue files.

  ```diff
  <script setup lang="ts">
  - delete a.b
  + a.b = undefined
  <script>

  <template></template>
  ```

  Contributed by @nhedger

- Add rule [useNodeAssertStrict](https://biomejs.dev/linter/rules/use-node-assert-strict), which promotes the use
  of `node:assert/strict` over `node:assert`. Contributed by @ematipico

- Add rule [noExportsInTest](https://biomejs.dev/linter/rules/no-exports-in-test) which disallows `export` or `modules.exports` in files
  containing test. Contributed by @ah-yu

- Add rule [noSemicolonInJsx](https://biomejs.dev/linter/rules/no-semicolon-in-jsx/) to detect possible wrong semicolons inside JSX elements.

  ```jsx
  const Component = () => {
    return (
      <div>
        <div />;
      </div>
    );
  }
  ```

  Contributed by @fujiyamaorange
- Add rule [noBarrelFile](https://biomejs.dev/linter/rules/no-barrel-file), to report the usage of barrel file:

  ```js
  export * from "foo";
  ```
  Contributed by @togami2864

#### Enhancements

- [noUselessFragments](https://biomejs.dev/linter/rules/no-useless-fragments/) now rule not triggered for jsx attributes when
   the fragment child is simple text.

  ```js
  export function SomeComponent() {
    return <div x-some-prop={<>Foo</>} />;
  }
  ```

   Also fixes code action when the fragment child is of type `JsxExpressionChild`.

  ```js
  <>
    <Hello leftIcon={<>{provider?.icon}</>} />
    {<>{provider?.icon}</>}
    <>{provider?.icon}</>
  </>
  ```

  Contributed by @vasucp1207

- [noUselessTernary](https://biomejs.dev/linter/rules/no-useless-ternary) now provides unsafe code fixes. Contributed by
  @vasucp1207

- [noApproximativeNumericConstant](https://biomejs.dev/linter/rules/no-approximative-numeric-constant) now provides
  unsafe code fixes and handle numbers without leading zero and numbers with digit separators.

  The following numbers are now reported as approximated constants.

  ```js
  3.14_15; // PI
  .4342; // LOG10E
  ```

  Contributed by @Conaclos

- [noPrecisionLoss](https://biomejs.dev/linter/rules/no-precision-loss) no longer reports number with extra zeros.

  The following numbers are now valid.

  ```js
  .1230000000000000000000000;
  1230000000000000000000000.0;
  ```

  Contributed by @Conaclos

- [useNamingConvention](https://biomejs.dev/linter/rules/use-naming-convention) now
  supports [unicase](https://en.wikipedia.org/wiki/Unicase)
  letters ([#1786](https://github.com/biomejs/biome/issues/1786)).

  [unicase](https://en.wikipedia.org/wiki/Unicase) letters have a single case: they are neither uppercase nor lowercase.
  Previously, Biome reported names in unicase as invalid.
  It now accepts a name in unicase everywhere.

  The following code is now accepted:

  ```js
  const 안녕하세요 = { 안녕하세요: 0 };
  ```

  We still reject a name that mixes unicase characters with lowercase or uppercase characters:
  The following names are rejected:

  ```js
  const A안녕하세요 = { a안녕하세요: 0 };
  ```

  Contributed by @Conaclos

- [useNamingConvention](https://biomejs.dev/linter/rules/use-naming-convention)
  and [useFilenamingConvention](https://biomejs.dev/linter/rules/use-filenaming-convention) now provides a new option `requireAscii` to require identifiers to
  be in ASCII.

  To avoid any breaking change, this option is turned off by default.
  We intend to turn it on in the next major release of Biome (Biome 2.0).

  Set the `requireAscii` rule option to `true` to require identifiers to be in ASCII.

  ```json
  {
    "linter": {
      "rules": {
        "style": {
          "useNamingConvention": { "options": { "requireAscii": false } }
        },
        "nursery": {
          "useFilenamingConvention": { "options": { "requireAscii": false } }
        }
      }
    }
  }
  ```

  Contributed by @Conaclos

- [noUnusedVariables](https://biomejs.dev/linter/rules/no-unused-variables) no longer reports unused imports.

  We now have a dedicated rule for reporting unused imports:
  [noUnusedImports](https://biomejs.dev/linter/rules/no-unused-imports)

  Contributed by @Conaclos

#### Bug fixes

- Fix missing link in [noStaticOnlyClass](https://biomejs.dev/linter/rules/no-static-only-class) documentation.
  Contributed by @yndajas

- [noConfusingVoidType](https://biomejs.dev/linter/rules/no-confusing-void-type) no longer reports valid use of the void
  type in conditional types ([#1812](https://github.com/biomejs/biome/issues/1812)).

  The rule no longer reports the following code:

  ```ts
  type Conditional<T> = T extends void ? Record<string, never> : T
  ```

  Contributed by @lucasweng

- [noInvalidUseBeforeDeclaration](https://biomejs.dev/linter/rules/no-invalid-use-before-declaration) no longer reports
  valid use of binding patterns ([#1648](https://github.com/biomejs/biome/issues/1648)).

  The rule no longer reports the following code:

  ```js
  const { a = 0, b = a } = {};
  ```

  Contributed by @Conaclos

- [noUnusedVariables](https://biomejs.dev/linter/rules/no-unused-variables) no longer reports used binding
  patterns ([#1652](https://github.com/biomejs/biome/issues/1652)).

  The rule no longer reports `a` as unused the following code:

  ```js
  const { a = 0, b = a } = {};
  export { b };
  ```

  Contributed by @Conaclos

- Fix [#1651](https://github.com/biomejs/biome/issues/1651). [noVar](https://biomejs.dev/linter/rules/no-var/) now
  ignores TsGlobalDeclaration. Contributed by @vasucp1207

- Fix [#1640](https://github.com/biomejs/biome/issues/1640). [useEnumInitializers](https://biomejs.dev/linter/rules/use-enum-initializers) code action now generates valid code when last member has a comment but no comma. Contributed by @kalleep

- Fix [#1653](https://github.com/biomejs/biome/issues/1653). Handle a shorthand value in `useForOf` to avoid the false-positive case. Contributed by @togami2864

- Fix [#1656](https://github.com/biomejs/biome/issues/1656). [useOptionalChain](https://biomejs.dev/linter/rules/use-optional-chain/) code action now correctly handles logical and chains where methods with the same name are invoked with different arguments:

  ```diff
  - tags·&&·tags.includes('a')·&&·tags.includes('b')
  + tags?.includes('a') && tags.includes('b')
  ```

  Contributed by @lucasweng

- Fix [#1704](https://github.com/biomejs/biome/issues/1704). Convert `/` to escaped slash `\/` to avoid parsing error in
  the result of autofix. Contributed by @togami2864

- Fix[#1697](https://github.com/biomejs/biome/issues/1697). Preserve leading trivia in autofix of suppression rules.
  Contributed by @togami2864

- Fix [#603](https://github.com/biomejs/biome/issues/603). Trim trailing whitespace to avoid double insertion.
  Contributed by @togami2864

- Fix [#1765](https://github.com/biomejs/biome/issues/1765). Now the rule `noDelete` doesn't trigger when deleting a
  dataset:
  ```js
  delete element.dataset.prop;
  ```
  Contributed by @ematipico

- [useNamingConvention](https://biomejs.dev/linter/rules/use-naming-convention)
  and [useFilenamingConvention](https://biomejs.dev/linter/rules/use-filenaming-convention) now reject identifiers with consecutive delimiters.

  The following name is now invalid because it includes two underscores:

  ```js
  export const MY__CONSTANT = 0;
  ```

  Note that we still allow consecutive leading and consecutive trailing underscores.

  Contributed by @Conaclos

- Fix [#1932](https://github.com/biomejs/biome/issues/1932) Allow redeclaration of type parameters in different declarations.
  Contributed by @keita-hino

- Fix [#1945](https://github.com/biomejs/biome/issues/1945) Allow constructor with default parameters in `noUselessConstructor`

- Fix [#1982](https://github.com/biomejs/biome/issues/1982) Change to iterate over the module item lists and ignore .d.ts files. Contributed by @togami2864

### Parser

#### Bug fixes

- Fix [#1728](https://github.com/biomejs/biome/issues/1728). Correctly parse the global declaration when the `{` token
  is on the line following the `global` keyword.

  Now the following code is correctly parsed:

  ```ts
  declare global
  { }

  declare module foo {
    global
    { }
  }
  ```

  Contributed by @ah-yu

- Fix [#1730](https://github.com/biomejs/biome/issues/1730). Correctly parse `delete` expressions with operands that are
  not simple member expressions.

  ```js
  delete(a.b);
  delete console.log(1);
  delete(() => {});
  ```

  Contributed by @printfn

### Website

#### Bug fixes

- Fix [#1981](https://github.com/biomejs/biome/issues/1981). Identify TypeScript definition files by their file path within the playground. Contributed by @ah-yu

## 1.5.3 (2024-01-22)

### LSP

#### Bug fixes

- Fix [#1584](https://github.com/biomejs/biome/issues/1584). Ensure the LSP only registers the formatter once.
  Contributed by @nhedger

- Fix [#1589](https://github.com/biomejs/biome/issues/1589). Fix invalid formatting of own line comments when they were
  at the end of an import/export list. Contributed by @spanishpear

### Configuration

#### Bug fixes

- Override correctly the recommended preset ([#1349](https://github.com/biomejs/biome/issues/1349)).

  Previously, if unspecified, Biome turned on the recommended preset in overrides.
  This resulted in reporting diagnostics with a severity level set to `off`.
  This in turn caused Biome to fail.

  Now Biome won't switch on the recommended preset in `overrides` unless told to do so.

  Contributed by @Conaclos

- Don't format **ignored** files that are well-known JSONC files when `files.ignoreUnknown` is
  enabled ([#1607](https://github.com/biomejs/biome/issues/1607)).

  Previously, Biome always formatted files that are known to be JSONC files (e.g. `.eslintrc`)
  when `files.ignoreUnknown` was enabled.

  Contributed by @Conaclos

### Formatter

#### New features

- Add option `json.formatter.trailingCommas`, to provide a better control over the trailing comma in JSON/JSONC files. Its default value is `"none"`.

#### Bug fixes

- Fix [#1178](https://github.com/biomejs/biome/issues/1178), where the line ending option wasn't correctly applied.
  Contributed by @ematipico
- Fix [#1571](https://github.com/biomejs/biome/issues/1571). Fix invalid formatting of nested multiline comments.
  Contributed by @ah-yu

### Linter

#### Bug fixes

-
Fix [#1575](https://github.com/biomejs/biome/issues/1575). [noArrayIndexKey](https://biomejs.dev/linter/rules/no-array-index-key/)
now captures array index value inside template literals and with string concatination. Contributed by @vasucp1207

- Linter rules that inspect regexes now handle multibyte characters
  correctly ([#1522](https://github.com/biomejs/biome/issues/1522)).

  Previously, [noMisleadingCharacterClass](https://biomejs.dev/linter/no-misleading-character-class), [noMultipleSpacesInRegularExpressionLiterals](https://biomejs.dev/linter/no-multiple-spaces-in-regular-expression-literals),
  and [noEmptyCharacterClassInRegex](https://biomejs.dev/linter/no-empty-character-class-in-regex) made Biome errors on
  multi-bytes characters.
  Multibyte characters are now handled correctly.

  The following code no longer raises an internal error:

  ```js
  // Cyrillic characters
  /[\u200E\u2066-\u2069]/gu;
  ```

  Contributed by @Conaclos

- [useExhaustiveDependencies](https://biomejs.dev/linter/use-exhaustive-dependencies) no longer made Biome errors in
  code TypeScript import equal declarations ([#1194](https://github.com/biomejs/biome/issues/1194)). Contributed by
  @Conaclos

- Fix typo in the diagnostic of [noNodejsModules](https://biomejs.dev/linter/rules/no-nodejs-modules). Contributed by
  @huseeiin

### Parser

#### Bug fixes

- Accept the `const` modifier for type parameter in method type
  signature ([#1624](https://github.com/biomejs/biome/issues/1624)).

  The following code is now correctly parsed:

  ```ts
  type Foo = {
    <const T>();
    method<const T>();
  };
  ```

  Contributed by @magic-akari

- Correctly parse type arguments in expression([#1184](https://github.com/biomejs/biome/issues/1184)).

  The following code is now correctly parsed in typescript:

  ```ts
  0 < (0 >= 1);
  ```

  Contributed by @ah-yu

### Website

#### New

- Add a [page that maps the Biome rule to its source](https://biomejs.dev/linter/rules-sources/). Contributed by
  @ematipico

#### Fixes

- Generate Open Graph images based on the linked page. Contributed by @ematipico

- Fix examples of the [git hook page](https://biomejs.dev/recipes/git-hooks/). Contributed by @9renpoto, @lmauromb, and
  @Conaclos

- Fix dead and erroneous hyperlinks. Contributed by @Sec-ant and Conaclos

## 1.5.2 (2024-01-15)

### CLI

### Bug fixes

- Fix [#1512](https://github.com/biomejs/biome/issues/1512) by skipping verbose diagnostics from the count. Contributed
  by @ematipico

- Correctly handle cascading `include` and `ignore`.

  Previously Biome incorrectly included files that were included at tool level and ignored at global level.
  In the following example, `file.js` was formatted when it should have been ignored.
  Now, Biome correctly ignores the directory `./src/sub/`.

  ```shell
  ❯ tree src
    src
    └── sub
        └── file.js

  ❯ cat biome.json
    {
      "files": { "ignore": ["./src/sub/"] },
      "formatter": { "include": ["./src"] }
    }
  ```

  Contributed by @Conaclos

- Don't emit verbose warnings when a protected file is ignored.

  Some files, such as `package.json` and `tsconfig.json`,
  are [protected](https://biomejs.dev/guides/how-biome-works/#protected-files).
  Biome emits a verbose warning when it encounters a protected file.

  Previously, Biome emitted this verbose warning even if the file was ignored by the configuration.
  Now, it doesn't emit verbose warnings for protected files that are ignored.

  Contributed by @Conaclos

- `overrides` no longer affect which files are ignored. Contributed by @Conaclos

- The file `biome.json` can't be ignored anymore. Contributed by @ematipico

- Fix [#1541](https://github.com/biomejs/biome/issues/1541) where the content of protected files wasn't returned
  to `stdout`. Contributed by @ematipico

- Don't handle CSS files, the formatter isn't ready yet. Contributed by @ematipico

### Configuration

#### Bug fixes

- Fix [1440](https://github.com/biomejs/biome/issues/1440), a case where `extends` and `overrides` weren't correctly
  emitting the final configuration. Contributed by @arendjr

- Correctly handle `include` when `ignore` is set (#1468). Contributed by @Conaclos

  Previously, Biome ignored `include` if `ignore` was set.
  Now, Biome check both `include` and `ignore`.
  A file is processed if it is included and not ignored.
  If `include` is not set all files are considered included.

### Formatter

#### Bug fixes

- Fix placement of comments before `*` token in generator methods with
  decorators. [#1537](https://github.com/biomejs/biome/pull/1537) Contributed by @ah-yu

- Fix [#1406](https://github.com/biomejs/biome/issues/1406). Ensure comments before the `async` keyword are placed
  before it. Contributed by @ah-yu

- Fix [#1172](https://github.com/biomejs/biome/issues/1172). Fix placement of line comment after function expression
  parentheses, they are now attached to first statement in body. Contributed by @kalleep

- Fix [#1511](https://github.com/biomejs/biome/issues/1511) that made the JavaScript formatter crash. Contributed
  @Conaclos

### Linter

#### Enhancements

- Add an unsafe code fix for [noConsoleLog](https://biomejs.dev/linter/rules/no-console-log/). Contributed by
  @vasucp1207

- [useArrowFunction](https://biomejs.dev/linter/rules/use-arrow-function) no longer reports function in `extends`
  clauses or in a `new` expression. Contributed by @Conaclos

  These cases require the presence of a prototype.

- Add dependency variable names on error message when useExhaustiveDependencies rule shows errors. Contributed by
  @mehm8128

#### Bug fixes

- The fix of [useArrowFunction](https://biomejs.dev/linter/rules/use-arrow-function) now adds parentheses around the
  arrow function in more cases where it is needed ([#1524](https://github.com/biomejs/biome/issues/1524)).

  A function expression doesn't need parentheses in most expressions where it can appear.
  This is not the case with the arrow function.
  We previously added parentheses when the function appears in a call or member expression.
  We now add parentheses in binary-like expressions and other cases where they are needed, hopefully covering all cases.

  Previously:

  ```diff
  - f = f ?? function() {};
  + f = f ?? () => {};
  ```

  Now:

  ```diff
  - f = f ?? function() {};
  + f = f ?? (() => {});
  ```

  Contributed by @Conaclos

- Fix [#1514](https://github.com/biomejs/biome/issues/1514). Fix autofix suggestion to avoid the syntax error
  in `no_useless_fragments`. Contributed by @togami2864

## 1.5.1 (2024-01-10)

### CLI

#### Bug fixes

- The diagnostics `files/missingHandler` are now shown only when the option `--verbose` is passed. Contributed by
  @ematipico
- The diagnostics for protected files are now shown only when the option `--verbose` is passed. Contributed by
  @ematipico
- Fix [#1465](https://github.com/biomejs/biome/issues/1465), by taking in consideration the workspace folder when
  matching a pattern. Contributed by @ematipico
- Fix [#1465](https://github.com/biomejs/biome/issues/1465), by correctly process globs that contain file names.
  Contributed by @ematipico

### Formatter

#### Bug fixes

- Fix [#1170](https://github.com/biomejs/biome/issues/1170). Fix placement of comments inside default switch clause. Now
  all line comments that have a preceding node will keep their position. Contributed by @kalleep

### Linter

#### Bug fixes

-
Fix [#1335](https://github.com/biomejs/biome/issues/1335). [noUselessFragments](https://biomejs.dev/linter/rules/no-useless-fragments/)
now ignores code action on component props when the fragment is empty. Contributed by @vasucp1207

- [useConsistentArrayType](https://biomejs.dev/linter/rules/use-consistent-array-type) was accidentally placed in
  the `style` rule group instead of the `nursery` group. It is now correctly placed under `nursery`.

-
Fix [#1483](https://github.com/biomejs/biome/issues/1483). [useConsistentArrayType](https://biomejs.dev/linter/rules/use-consistent-array-type)
now correctly handles its option. Contributed by @Conaclos

-
Fix [#1502](https://github.com/biomejs/biome/issues/1502). [useArrowFunction](https://biomejs.dev/linter/rules/use-arrow-function)
now correctly handle functions that return a (comma) sequence expression. Contributed by @Conaclos

Previously the rule made an erroneous suggestion:

```diff
- f(function() { return 0, 1; }, "");
+ f(() => 0, 1, "")
```

Now, the rule wraps any comma sequence between parentheses:

```diff
- f(function() { return 0, 1; }, "");
+ f(() => (0, 1), "")
```

-
Fix [#1473](https://github.com/biomejs/biome/issues/1473): [useHookAtTopLevel](https://biomejs.dev/linter/rules/use-hook-at-top-level/)
now correctly handles React components and hooks that are nested inside other functions. Contributed by @arendjr

## 1.5.0 (2024-01-08)

Biome now scores 97% compatibility with Prettier and features more than 180 linter rules.

### Analyzer

### CLI

#### New features

- Biome now shows a diagnostic when it encounters a protected file. Contributed by @ematipico

- The command `biome migrate` now updates the `$schema` if there's an outdated version.

- The CLI now takes in consideration the `.gitignore` in the home directory of the user, if it exists. Contributed by
  @ematipico
- The `biome ci` command is now able to
  print [GitHub Workflow Commands](https://docs.github.com/en/actions/using-workflows/workflow-commands-for-github-actions)
  when there are diagnostics in our code. Contributed by @nikeee
  This **might** require setting the proper permissions on your GitHub action:
  ```yaml
  permissions:
    pull-requests: write
  ```
- The commands `format`, `lint`, `check` and `ci` now accept two new arguments: `--changed` and `--since`. Use these
  options with the VCS integration
  is enabled to process only the files that were changed. Contributed by @simonxabris

  ```shell
  biome format --write --changed
  ```

- Introduced a new command called `biome explain`, which has the capability to display documentation for lint rules.
  Contributed by @kalleep
- You can use the command `biome explain` to print the documentation of lint rules. Contributed by @kalleep
  ```shell
  biome explain noDebugger
  biome explain useAltText
  ```
- You can use the command `biome explain` to print the directory where daemon logs are stored. Contributed by @ematipico
  ```shell
  biome explain daemon-logs
  ```
- Removed the hard coded limit of 200 printable diagnostics. Contributed by @ematipico

#### Bug fixes

- Fix [#1247](https://github.com/biomejs/biome/issues/1247), Biome now prints a **warning** diagnostic if it encounters
  files that can't handle. Contributed by @ematipico

  You can ignore unknown file types using
  the [`files.ignoreUnknown`](https://biomejs.dev/reference/configuration/#filesignoreunknown) configuration
  in `biome.json`:

  ```jsonc
  {
    "files": {
      "ignoreUnknown": true
    }
  }
  ```

  Or the `--files-ignore-unknown` CLI option:

  ```shell
  biome format --files-ignore-unknown=true --write .
  ```

- Fix [#709](https://github.com/biomejs/biome/issues/709) and [#805](https://github.com/biomejs/biome/issues/805) by
  correctly parsing `.gitignore` files. Contributed by @ematipico

- Fix [#1117](https://github.com/biomejs/biome/issues/1117) by correctly respecting the matching. Contributed by
  @ematipico

- Fix [#691](https://github.com/biomejs/biome/issues/691) and [#1190](https://github.com/biomejs/biome/issues/1190), by
  correctly apply the configuration when
  computing [`overrides` configuration](https://biomejs.dev/reference/configuration/#overrides). Contributed by
  @ematipico

### Configuration

#### New features

- Users can specify _git ignore patterns_ inside `ignore` and `include` properties, for example it's possible to **allow
  list** globs of files using the `!` character:

  ```jsonc
  {
    "files": {
      "ignore": [
        "node_modules/**",
        "!**/dist/**" // this is now accepted and allow files inside the `dist` folder
      ]
    }
  }
  ```

### Editors

#### New features

- The LSP registers formatting without the need of using dynamic capabilities from the client.

  This brings formatting services to the editors that don't support or have limited support for dynamic capabilities.

### Formatter

#### Bug fixes

- Fix [#1169](https://github.com/biomejs/biome/issues/1169). Account for escaped strings when computing layout for
  assignments. Contributed by @kalleep
- Fix [#851](https://github.com/biomejs/biome/issues/851). Allow regular function expressions to group and break as call
  arguments, just like arrow function expressions. [#1003](https://github.com/biomejs/biome/issues/1003) Contributed by
  @faultyserver
- Fix [#914](https://github.com/biomejs/biome/issues/914). Only parenthesize type-casted function expressions as default
  exports. [#1023](https://github.com/biomejs/biome/issues/1023) Contributed by @faultyserver
- Fix [#1112](https://github.com/biomejs/biome/issues/1112). Break block bodies in case clauses onto their own lines and
  preserve trailing fallthrough comments. [#1035](https://github.com/biomejs/biome/pull/1035) Contributed by
  @faultyserver
- Fix `RemoveSoftLinesBuffer` behavior to also removed conditional expanded content, ensuring no accidental, unused line
  breaks are included [#1032](https://github.com/biomejs/biome/pull/1032) Contributed by @faultyserver
- Fix [#1024](https://github.com/biomejs/biome/issues/1024). Allow JSX expressions to nestle in arrow
  chains [#1033](https://github.com/biomejs/biome/pull/1033) Contributed by @faultyserver
- Fix incorrect breaking on the left side of assignments by always using fluid
  assignment. [#1021](https://github.com/biomejs/biome/pull/1021) Contributed by @faultyserver
- Fix breaking strategy for nested object patterns in function
  parameters [#1054](https://github.com/biomejs/biome/pull/1054) Contributed by @faultyserver
- Fix over-indention of arrow chain expressions by simplifying the way each chain is
  grouped [#1036](https://github.com/biomejs/biome/pull/1036), [#1136](https://github.com/biomejs/biome/pull/1136),
  and [#1162](https://github.com/biomejs/biome/pull/1162) Contributed by @faultyserver.
- Fix "simple" checks for calls and member expressions to correctly handle array accesses, complex arguments to
  single-argument function calls, and multiple-argument function
  calls. [#1057](https://github.com/biomejs/biome/pull/1057) Contributed by @faultyserver
- Fix text wrapping and empty line handling for JSX Text elements to match Prettier's
  behavior. [#1075](https://github.com/biomejs/biome/pull/1075) Contributed by @faultyserver
- Fix leading comments in concisely-printed arrays to prevent unwanted line
  breaks. [#1135](https://github.com/biomejs/biome/pull/1135) Contributed by @faultyserver
- Fix `best_fitting` and interned elements preventing expansion propagation from sibling
  elements. [#1141](https://github.com/biomejs/biome/pull/1141) Contributed by @faultyserver
- Fix heuristic for grouping function parameters when type parameters with constraints are
  present. [#1153](https://github.com/biomejs/biome/pull/1153). Contributed by @faultyserver.
- Fix binary-ish and type annotation handling for grouping call arguments in function expressions and call
  signatures. [#1152](https://github.com/biomejs/biome/pull/1152)
  and [#1160](https://github.com/biomejs/biome/pull/1160) Contributed by @faultyserver
- Fix handling of nestled JSDoc comments to preserve behavior for
  overloads. [#1195](https://github.com/biomejs/biome/pull/1195) Contributed by @faultyserver
- Fix [#1208](https://github.com/biomejs/biome/issues/1208). Fix extraction of inner types when checking for simple type
  annotations in call arguments. [#1195](https://github.com/biomejs/biome/pull/1195) Contributed by @faultyserver

- Fix [#1220](https://github.com/biomejs/biome/issues/1220). Avoid duplicating comments in type unions for mapped, empty
  object, and empty tuple types. [#1240](https://github.com/biomejs/biome/pull/1240) Contributed by @faultyserver

- Fix [#1356](https://github.com/biomejs/biome/issues/1356). Ensure `if_group_fits_on_line` content is always written
  in `RemoveSoftLinesBuffer`s. [#1357](https://github.com/biomejs/biome/pull/1357) Contributed by @faultyserver

- Fix [#1171](https://github.com/biomejs/biome/issues/1171). Correctly format empty statement with comment inside arrow
  body when used as single argument in call expression. Contributed by @kalleep

- Fix [#1106](https://github.com/biomejs/biome/issues/1106). Fix invalid formatting of single bindings when Arrow
  Parentheses is set to "AsNeeded" and the expression breaks over multiple
  lines. [#1449](https://github.com/biomejs/biome/pull/1449) Contributed by @faultyserver

### JavaScript APIs

### Linter

#### Promoted rules

New rules are incubated in the nursery group.
Once stable, we promote them to a stable group.
The following rules are promoted:

- [a11y/noAriaHiddenOnFocusable](https://www.biomejs.dev/linter/rules/no-aria-hidden-on-focusable)
- [a11y/useValidAriaRole](https://www.biomejs.dev/linter/rules/use-valid-aria-role)
- [complexity/useRegexLiterals](https://www.biomejs.dev/linter/rules/use-regex-literals)
- [suspicious/noImplicitAnyLet](https://www.biomejs.dev/linter/rules/no-implicit-any-let)
- [style/noDefaultExport](https://www.biomejs.dev/linter/rules/no-default-export)

#### New features

- Add [useExportType](https://biomejs.dev/linter/rules/use-export-type) that enforces the use of type-only exports for
  types. Contributed by @Conaclos

  ```diff
    interface A {}
    interface B {}
    class C {}

  - export type { A, C }
  + export { type A, C }

  - export { type B }
  + export type { B }
  ```

- Add [useImportType](https://biomejs.dev/linter/rules/use-import-type) that enforces the use of type-only imports for
  types. Contributed by @Conaclos

  ```diff
  - import { A, B } from "./mod.js";
  + import { type A, B } from "mod";
    let a: A;
    const b: B = new B();
  ```

  Also, the rule groups type-only imports:

  ```diff
  - import { type A, type B } from "./mod.js";
  + import type { A, B } from "./mod.js";
  ```

- Add [useFilenamingConvention](https://biomejs.dev/linter/rules/use-filenaming-convention), that enforces naming
  conventions for JavaScript and TypeScript filenames. Contributed by @Conaclos

  By default, the rule requires that a filename be in `camelCase`, `kebab-case`, `snake_case`, or matches the name of
  an `export` in the file.
  The rule provides options to restrict the allowed cases.

- Add [useNodejsImportProtocol](https://biomejs.dev/linter/rules/use-nodejs-import-protocol) that enforces the use of
  the `node:` protocol when importing _Node.js_ modules. Contributed by @2-NOW, @vasucp1207, and @Conaclos

  ```diff
  - import fs from "fs";
  + import fs from "node:fs";
  ```

- Add [useNumberNamespace](https://biomejs.dev/linter/rules/use-number-namespace) that enforces the use of the `Number`
  properties instead of the global ones.

  ```diff
  - parseInt;
  + Number.parseInt;
  - - Infinity;
  + Number.NEGATIVE_INFINITY;
  ```

- Add [useShorthandFunctionType](https://biomejs.dev/linter/rules/use-shorthand-function-type) that enforces using
  function types instead of object type with call signatures. Contributed by @emab, @ImBIOS, and @seitarof

  ```diff
  - interface Example {
  -   (): string;
  - }
  + type Example = () => string

```

- Add [noNodejsModules](https://biomejs.dev/linter/rules/no-nodejs-modules), that disallows the use of _Node.js_ modules. Contributed by @anonrig, @ematipico, and @Conaclos

- Add [noInvalidUseBeforeDeclaration](https://biomejs.dev/linter/rules/no-invalid-use-before-declaration) that reports variables and function parameters used before their declaration. Contributed by @Conaclos

  ```js
  function f() {
    console.log(c); // Use of `c` before its declaration.
    const c = 0;
  }
  ```

- Add [useConsistentArrayType](https://biomejs.dev/linter/rules/use-consistent-array-type) that enforces the use of a
  consistent syntax for array types. Contributed by @eryue0220

  This rule will replace [useShorthandArrayType](https://biomejs.dev/linter/rules/use-shorthand-array-type).
  It provides an option to choose between the shorthand or the generic syntax.

- Add [noEmptyTypeParameters](https://biomejs.dev/linter/rules/no-empty-type-parameters) that ensures that any type
  parameter list has at least one type parameter. Contributed by @togami2864

  This will report the following empty type parameter lists:

  ```ts
  interface Foo<> {}
  //           ^^
  type Bar<> = {};
  //      ^^
  ```

- Add [noGlobalEval](https://biomejs.dev/linter/rules/no-global-eval) that reports any use of the global `eval`.
  Contributed by @you-5805

- Add [noGlobalAssign](https://biomejs.dev/linter/rules/no-global-assign) that reports assignment to global variables.
  Contributed by @chansuke

  ```js
  Object = {}; // report assignment to `Object`.
  ```

- Add [noMisleadingCharacterClass](https://biomejs.dev/linter/rules/no-misleading-character-class) that disallows
  characters made with multiple code points in character class. Contributed by @togami2864

- Add [noThenProperty](https://biomejs.dev/linter/rules/no-then-property) that disallows the use of `then` as property
  name. Adding a `then` property makes an object _thenable_ that can lead to errors with Promises. Contributed by
  @togami2864

- Add [noUselessTernary](https://biomejs.dev/linter/rules/no-useless-ternary) that disallows conditional expressions (
  ternaries) when simpler alternatives exist.

  ```js
  var a = x ? true : true; // this could be simplified to `x`
  ```

#### Enhancements

- [noEmptyInterface](https://biomejs.dev/linter/rules/no-empty-interface) ignores empty interfaces that extend a type.
  Address [#959](https://github.com/biomejs/biome/issues/959) and [#1157](https://github.com/biomejs/biome/issues/1157).
  Contributed by @Conaclos

  This allows supporting interface augmentation in external modules as demonstrated in the following example:

  ```ts
  interface Extension {
    metadata: unknown;
  }

  declare module "@external/module" {
    // Empty interface that extends a type.
    export interface ExistingInterface extends Extension {}
  }
  ```

- Preserve more comments in the code fix
  of [useExponentiationOperator](https://biomejs.dev/linter/rules/use-exponentiation-operator). Contributed by @Conaclos

  The rule now preserves comments that follow the (optional) trailing comma.

  For example, the rule now suggests the following code fix:

  ```diff
  - Math.pow(
  -    a, // a
  -    2, // 2
  -  );
  +
  +    a ** // a
  +    2 // 2
  +
  ```

- `<svg>` element is now considered as a non-interactive HTML
  element ([#1095](https://github.com/biomejs/biome/issues/1095)). Contributed by @chansuke

  This affects the following rules:
  - [noAriaHiddenOnFocusable](https://biomejs.dev/linter/rules/no-aria-hidden-on-focusable)
  - [noInteractiveElementToNoninteractiveRole](https://biomejs.dev/linter/rules/no-interactive-element-to-noninteractive-role)
  - [noNoninteractiveElementToInteractiveRole](https://biomejs.dev/linter/rules/no-noninteractive-element-to-interactive-role)
  - [noNoninteractiveTabindex](https://biomejs.dev/linter/rules/no-noninteractive-tabindex)
  - [useAriaActivedescendantWithTabindex](https://biomejs.dev/linter/rules/use-aria-activedescendant-with-tabindex)

- [noMultipleSpacesInRegularExpressionLiterals](https://biomejs.dev/linter/rules/no-multiple-spaces-in-regular-expression-literals/)
  has a safe code fix. Contributed by @Conaclos

- [useArrowFunction](https://biomejs.dev/linter/rules/use-arrow-function/) ignores expressions that use `new.target`.
  Contributed by @Conaclos

- [noForEach](https://biomejs.dev/linter/rules/no-for-each) now reports only calls that use a callback with `0` or `1`
  parameter. Address [#547](https://github.com/biomejs/biome/issues/547). Contributed by @Conaclos

#### Bug fixes

-
Fix [#1061](https://github.com/biomejs/biome/issues/1061). [noRedeclare](https://biomejs.dev/linter/rules/no-redeclare)
no longer reports overloads of `export default function`. Contributed by @Conaclos

The following code is no longer reported:

```ts
export default function(a: boolean): boolean;
export default function(a: number): number;
export default function(a: number | boolean): number | boolean {
  return a;
}
```

-
Fix [#651](https://github.com/biomejs/biome/issues/651), [useExhaustiveDependencies](https://biomejs.dev/linter/rules/use-exhaustive-dependencies)
no longer reports out of scope dependencies. Contributed by @kalleep

The following code is no longer reported:
```ts
let outer = false;

const Component = ({}) => {
  useEffect(() => {
    outer = true;
  }, []);
}
```

-
Fix [#1191](https://github.com/biomejs/biome/issues/1191). [noUselessElse](https://biomejs.dev/linter/rules/no-useless-else)
now preserve comments of the `else` clause. Contributed by @Conaclos

For example, the rule suggested the following fix:

```diff
  function f(x) {
    if (x <0) {
      return 0;
    }
-   // Comment
-   else {
      return x;
-   }
  }
```

Now the rule suggests a fix that preserves the comment of the `else` clause:

```diff
  function f(x) {
    if (x <0) {
      return 0;
    }
    // Comment
-   else {
      return x;
-   }
  }
```

-
Fix [#1383](https://github.com/biomejs/biome/issues/1383). [noConfusingVoidType](https://biomejs.dev/linter/rules/no-confusing-void-type)
now accepts the `void` type in type parameter lists.

The rule no longer reports the following code:

```ts
f<void>();
```

-
Fix [#728](https://github.com/biomejs/biome/issues/728). [useSingleVarDeclarator](https://biomejs.dev/linter/rules/use-single-var-declarator)
no longer outputs invalid code. Contributed by @Conaclos

-
Fix [#1167](https://github.com/biomejs/biome/issues/1167). [useValidAriaProps](https://biomejs.dev/linter/rules/use-valid-aria-props)
no longer reports `aria-atomic` as invalid. Contributed by @unvalley

-
Fix [#1192](https://github.com/biomejs/biome/issues/1192). [useTemplate](https://biomejs.dev/linter/rules/use-template/)
now correctly handles parenthesized expressions and respects type coercions. Contributed by @n-gude

These cases are now properly handled:

```js
"a" + (1 + 2) // `a${1 + 2}`
```

```js
1 + (2 + "a") // `${1}${2}a`
```

-
Fix [#1456](https://github.com/biomejs/biome/issues/1456). [useTemplate](https://biomejs.dev/linter/rules/use-template/)
now reports expressions with an interpolated template literal and non-string expressions. Contributed by @n-gude

The following code is now reported:

```js
`a${1}` + 2;
```

-
Fix [#1436](https://github.com/biomejs/biome/issues/1436). [useArrowFunction](https://biomejs.dev/linter/rules/use-arrow-function/)
now applies a correct fix when a function expression is used in a call expression or a member access. Contributed by
@Conaclos

For example, the rule proposed the following fix:

```diff
- const called = function() {}();
+ const called = () => {}();
```

It now proposes a fix that adds the needed parentheses:

```diff
- const called = function() {}();
+ const called = (() => {})();
```

-
Fix [#696](https://github.com/biomejs/biome/issues/696). [useHookAtTopLevel](https://biomejs.dev/linter/rules/use-hook-at-top-level)
now correctly detects early returns before the calls to the hook.

- The code fix of [noUselessTypeCOnstraint](https://biomejs.dev/linter/rules/no-useless-type-constraint) now adds a
  trailing comma when needed to disambiguate a type parameter list from a JSX element. COntributed by @Conaclos

-
Fix [#578](https://github.com/biomejs/biome/issues/578). [useExhaustiveDependencies](https://biomejs.dev/linter/rules/use-exhaustive-dependencies)
now correctly recognizes hooks namespaced under the `React` namespace. Contributed by @XiNiHa

-
Fix [#910](https://github.com/biomejs/biome/issues/910). [noSvgWithoutTitle](https://biomejs.dev/linter/rules/no-svg-without-title)
now ignores `<svg>` element with `aria-hidden="true"`. COntributed by @vasucp1207

### Parser

#### BREAKING CHANGES

- The representation of imports has been simplified. Contributed by @Conaclos

  The new representation is closer to the ECMAScript standard.
  It provides a single way of representing a namespace import such as `import * as ns from ""`.
  It rules out some invalid states that was previously representable.
  For example, it is no longer possible to represent a combined import with a `type` qualifier such
  as `import type D, { N } from ""`.

  See [#1163](https://github.com/biomejs/biome/pull/1163) for more details.

#### New features

- Imports and exports with both an _import attribute_ and a `type` qualifier are now reported as parse errors.

  ```ts
  import type A from "mod" with { type: "json" };
  //     ^^^^              ^^^^^^^^^^^^^^^^^^^^^
  //     parse error
  ```

#### Bug fixes

- Fix [#1077](https://github.com/biomejs/biome/issues/1077) where parenthesized identifiers in conditional expression
  were being parsed as arrow expressions. Contributed by @kalleep

  These cases are now properly parsed:

  _JavaScript_:

  ```javascript
    a ? (b) : a => {};
  ```

  _TypeScript_:

  ```ts
    a ? (b) : a => {};
  ```

  _JSX_:

  ```jsx
    bar ? (foo) : (<a>{() => {}}</a>);
  ```

- Allow empty type parameter lists for interfaces and type
  aliases ([#1237](https://github.com/biomejs/biome/issues/1237)). COntributed by @togami2864

  _TypeScript_ allows interface declarations and type aliases to have empty type parameter lists.
  Previously Biome didn't handle this edge case.
  Now, it correctly parses this syntax:

  ```ts
  interface Foo<> {}
  type Bar<> = {};
  ```

### Crates

#### BREAKING CHANGES

- Rename the `biome_js_unicode_table` crate
  to `biome_unicode_table` ([#1302](https://github.com/biomejs/biome/issues/1302)). COntributed by @chansuke

## 1.4.1 (2023-11-30)

### Editors

#### Bug fixes

- Fix [#933](https://github.com/biomejs/biome/issues/933). Some files are properly ignored in the LSP too.
  E.g. `package.json`, `tsconfig.json`, etc.
- Fix [#1394](https://github.com/biomejs/biome/issues/1394), by inferring the language extension from the internal saved
  files. Now newly created files JavaScript correctly show diagnostics.

### Formatter

#### Bug fixes

- Fix some accidental line breaks when printing array expressions within arrow functions and other long
  lines [#917](https://github.com/biomejs/biome/pull/917). Contributed by @faultyserver

- Match Prettier's breaking strategy for `ArrowChain` layouts [#934](https://github.com/biomejs/biome/pull/934).
  Contributed by @faultyserver

- Fix double-printing of leading comments in arrow chain expressions [#951](https://github.com/biomejs/biome/pull/951).
  Contributed by @faultyserver

### Linter

#### Bug fixes

- Fix [#910](https://github.com/biomejs/biome/issues/910), where the rule `noSvgWithoutTitle` should skip elements that
  have `aria-hidden` attributes. Contributed by @vasucp1207

#### New features

- Add [useForOf](https://biomejs.dev/linter/rules/use-for-of) rule.
  The rule recommends a for-of loop when the loop index is only used to read from an array that is being iterated.
  Contributed by @victor-teles

#### Enhancement

- Address [#924](https://github.com/biomejs/biome/issues/924)
  and [#920](https://github.com/biomejs/biome/issues/920). [noUselessElse](https://biomejs.dev/linter/rules/no-useless-else)
  now ignores `else` clauses that follow at least one `if` statement that doesn't break early. Contributed by @Conaclos

  For example, the following code is no longer reported by the rule:

  ```js
  function f(x) {
      if (x < 0) {
        // this `if` doesn't break early.
      } else if (x > 0) {
          return x;
      } else {
          // This `else` block was previously reported as useless.
      }
  }
  ```

#### Bug fixes

-
Fix [#918](https://github.com/biomejs/biome/issues/918). [useSimpleNumberKeys](https://biomejs.dev/linter/rules/use-simple-number-keys)
no longer repports false positive on comments. Contributed by @kalleep

- Fix [#953](https://github.com/biomejs/biome/issues/953). [noRedeclare](https://biomejs.dev/linter/rules/no-redeclare)
  no longer reports type parameters with the same name in different mapped types as redeclarations. Contributed by
  @Conaclos

-
Fix [#608](https://github.com/biomejs/biome/issues/608). [useExhaustiveDependencies](https://biomejs.dev/linter/rules/use-exhaustive-dependencies)
no longer repports missing dependencies for React hooks without dependency array. Contributed by @kalleep

### Parser

## 1.4.0 (2023-11-27)

### CLI

- Remove the CLI options from the `lsp-proxy`, as they were never meant to be passed to that command. Contributed by
  @ematipico

- Add option `--config-path` to `lsp-proxy` and `start` commands. It's now possible to tell the Daemon server to
  load `biome.json` from a custom path. Contributed by @ematipico

- Add option `--diagnostic-level`. It lets users control the level of diagnostics printed by the CLI. Possible values
  are: `"info"`, `"warn"`, and `"hint"`. Contributed by @simonxabris

- Add option `--line-feed` to the `format` command. Contributed by @SuperchupuDev

- Add option `--bracket-same-line` to the `format` command. Contributed by @faultyserve

- Add option `--bracket-spacing` to the `format` command. Contributed by @faultyserve

#### Bug fixes

- Fix the command `format`, now it returns a non-zero exit code when if there pending diffs. Contributed by @ematipico

### Formatter

#### New features

- Add the configuration [`formatter.lineFeed`](https://biomejs.dev/reference/configuration/#formatterlineending). It
  allows changing the type of line endings. Contributed by @SuperchupuDev

- Add the
  configuration [`javascript.formatter.bracketSameLine`](https://biomejs.dev/reference/configuration/#formatterbracketsameline).
  It allows controlling whether ending `>` of a multi-line _JSX_ element should be on the last attribute line or
  not. [#627](https://github.com/biomejs/biome/issues/627). Contributed by @faultyserver

- Add the
  configuration [`javascript.formatter.bracketSpacing`](https://biomejs.dev/reference/configuration/#formatterbracketspacing).
  It allows controlling whether spaces are inserted around the brackets of object
  literals. [#627](https://github.com/biomejs/biome/issues/627). Contributed by @faultyserver

#### Bug fixes

- Fix [#832](https://github.com/biomejs/biome/issues/832), the formatter no longer keeps an unnecessary trailing comma
  in type parameter lists. Contributed by @Conaclos

  ```diff
  - class A<T,> {}
  + class A<T> {}
  ```

- Fix [#301](https://github.com/biomejs/biome/issues/301), the formatter should not break before the `in` keyword.
  Contributed by @ematipico

### Linter

#### Promoted rules

- [a11y/noInteractiveElementToNoninteractiveRole](https://biomejs.dev/linter/rules/no-interactive-element-to-noninteractive-role)
- [complexity/noThisInStatic](https://biomejs.dev/linter/rules/no-this-in-static)
- [complexity/useArrowFunction](https://biomejs.dev/linter/rules/use-arrow-function)
- [correctness/noEmptyCharacterClassInRegex](https://biomejs.dev/linter/rules/no-empty-character-class-in-regex)
- [correctness/noInvalidNewBuiltin](https://biomejs.dev/linter/rules/no-invalid-new-builtin)
- [style/noUselessElse](https://biomejs.dev/linter/rules/no-useless-else)
- [style/useAsConstAssertion](https://biomejs.dev/linter/rules/use-as-const-assertion)
- [style/useShorthandAssign](https://biomejs.dev/linter/rules/use-shorthand-assign)
- [suspicious/noApproximativeNumericConstant](https://biomejs.dev/linter/rules/no-approximative-numeric-constant)
- [suspicious/noMisleadingInstantiator](https://biomejs.dev/linter/rules/no-misleading-instantiator)
- [suspicious/noMisrefactoredShorthandAssign](https://biomejs.dev/linter/rules/no-misrefactored-shorthand-assign)

The following rules are now recommended:

- [a11y/noAccessKey](https://biomejs.dev/linter/rules/no-access-key)
- [a11y/useHeadingContent](https://biomejs.dev/linter/rules/use-heading-content)
- [complexity/useSimpleNumberKeys](https://biomejs.dev/linter/rules/use-simple-number-keys)

The following rules are now deprecated:

- [correctness/noNewSymbol](https://biomejs.dev/linter/rules/no-new-symbol)
  The rule is replaced by [correctness/noInvalidNewBuiltin](https://biomejs.dev/linter/rules/no-invalid-new-builtin)

#### New features

- Add [noDefaultExport](https://biomejs.dev/linter/rules/no-default-export) which disallows `export default`.
  Contributed by @Conaclos

- Add [noAriaHiddenOnFocusable](https://biomejs.dev/linter/rules/no-aria-hidden-on-focusable) which reports hidden and
  focusable elements. Contributed by @vasucp1207

- Add [noImplicitAnyLet](https://biomejs.dev/linter/rules/no-implicit-any-let) that reports variables declared
  with `let` and without initialization and type annotation. Contributed by @TaKO8Ki and @b4s36t4

- Add [useAwait](https://biomejs.dev/linter/rules/use-await) that reports `async` functions that don't use an `await`
  expression.

- Add [useValidAriaRole](https://biomejs.dev/linter/rules/use-valid-aria-role). Contributed by @vasucp1207

- Add [useRegexLiterals](https://biomejs.dev/linter/rules/use-regex-literals) that suggests turning call to the regex
  constructor into regex literals. COntributed by @Yuiki

#### Enhancements

- Add an unsafe code fix
  for [a11y/useAriaActivedescendantWithTabindex](https://biomejs.dev/linter/rules/use-aria-activedescendant-with-tabindex)

#### Bug fixes

- Fix [#639](https://github.com/biomejs/biome/issues/639) by ignoring unused TypeScript's mapped key. Contributed by
  @Conaclos

- Fix [#565](https://github.com/biomejs/biome/issues/565) by handling several `infer` with the same name in extends
  clauses of TypeScript's conditional types. Contributed by @Conaclos

-
Fix [#653](https://github.com/biomejs/biome/issues/653). [noUnusedImports](https://biomejs.dev/linter/rules/no-unused-imports)
now correctly removes the entire line where the unused `import` is. Contributed by @Conaclos

- Fix [#607](https://github.com/biomejs/biome/issues/609) `useExhaustiveDependencies`, ignore optional chaining,
  Contributed by @msdlisper

- Fix [#676](https://github.com/biomejs/biome/issues/676), by using the correct node for the `"noreferrer"` when
  applying the code action. Contributed by @ematipico

- Fix [#455](https://github.com/biomejs/biome/issues/455). The CLI can now print complex emojis to the console
  correctly.

-
Fix [#727](https://github.com/biomejs/biome/issues/727). [noInferrableTypes](https://biomejs.dev/linter/rules/no-inferrable-types)
now correctly keeps type annotations when the initialization expression is `null`. Contributed by @Conaclos

-
Fix [#784](https://github.com/biomejs/biome/issues/784), [noSvgWithoutTitle](https://biomejs.dev/linter/rules/no-svg-without-title)
fixes false-positives to `aria-label` and reports svg's role attribute is implicit. Contributed by @unvalley

- Fix [#834](https://github.com/biomejs/biome/issues/834) that
  made [noUselessLoneBlockStatements](https://biomejs.dev/linter/rules/no-useless-lone-block-statements) reports block
  statements of switch clauses. Contributed by @vasucp1207

- Fix [#783](https://github.com/biomejs/biome/issues/834) that
  made [noUselessLoneBlockStatements](https://biomejs.dev/linter/rules/no-useless-lone-block-statements) reports block
  statements of `try-catch` structures. Contributed by @hougesen

- Fix [#69](https://github.com/biomejs/biome/issues/69) that
  made [correctness/noUnnecessaryContinue](https://biomejs.dev/linter/rules/no-unnecessary-continue) incorrectly reports
  a `continue` used to break a switch clause. Contributed by @TaKO8Ki

- Fix [#664](https://github.com/biomejs/biome/issues/664) by improving the diagnostic
  of [style/useNamingConvention](https://biomejs.dev/linter/rules/use-naming-convention) when double capital are
  detected in strict camel case mode. Contributed by @vasucp1207

- Fix [#643](https://github.com/biomejs/biome/issues/643) that erroneously parsed the option
  of [complexity/useExhaustiveDependencies](https://biomejs.dev/linter/rules/use-naming-convention). Contributed by
  @arendjr

### Parser

#### Bug fixes

- Fix [#846](https://github.com/biomejs/biome/issues/846) that erroneously parsed `<const T,>() => {}` as a JSX tag
  instead of an arrow function when both TypeScript and JSX are enabled.

### VSCode

## 1.3.3 (2023-10-31)

### Analyzer

#### Bug fixes

- Fix [#604](https://github.com/biomejs/biome/issues/604) which
  made [noConfusingVoidType](https://biomejs.dev/linter/rules/no-confusing-void-type) report false positives when
  the `void` type is used in a generic type parameter. Contributed by @unvalley

### CLI

#### Bug fixes

- Fix how `overrides` behave. Now `ignore` and `include` apply or not the override pattern, so they override each other.
  Now the options inside `overrides` override the top-level options.
- Bootstrap the logger only when needed. Contributed by @ematipico
- Fix how `overrides` are run. The properties `ignore` and `include` have different semantics and only apply/not apply
  an override. Contributed by @ematipico

### Editors

#### Bug fixes

- Fix [#592](https://github.com/biomejs/biome/issues/592), by changing binary resolution in the IntelliJ plugin.
  Contributed by @Joshuabaker2

### Formatter

#### Bug fixes

- Apply the correct layout when the right hand of an assignment expression is an `await` expression or a yield
  expression. Contributed by @ematipico

- Fix [#303](https://github.com/biomejs/biome/issues/303), where nested arrow functions didn't break. Contributed by
  @victor-teles

### Linter

#### New features

- Add [noUnusedPrivateClassMembers](https://biomejs.dev/linter/rules/no-unused-private-class-members) rule. The rule
  disallow unused private class members. Contributed by @victor-teles

#### Bug fixes

- Fix [#175](https://github.com/biomejs/biome/issues/175) which
  made [noRedeclare](https://biomejs.dev/linter/rules/no-redeclare) report index signatures using the name of a variable
  in the parent scope.

- Fix [#557](https://github.com/biomejs/biome/issues/557) which
  made [noUnusedImports](https://biomejs.dev/linter/rules/no-unused-imports) report imported types used in `typeof`
  expression. Contributed by @Conaclos

- Fix [#576](https://github.com/biomejs/biome/issues/576) by removing some erroneous logic
  in [noSelfAssign](https://biomejs.dev/linter/rules/no-self-assign/). Contributed by @ematipico

- Fix [#861](https://github.com/biomejs/biome/issues/861) that
  made [noUnusedVariables](https://biomejs.dev/linter/rules/no-unused-variables) always reports the parameter of a
  non-parenthesize arrow function as unused.

- Fix [#595](https://github.com/biomejs/biome/issues/595) by updating unsafe-apply logic to avoid unexpected errors
  in [noUselessFragments](https://biomejs.dev/linter/rules/no-useless-fragments/). Contributed by @nissy-dev

- Fix [#591](https://github.com/biomejs/biome/issues/591) which
  made [noRedeclare](https://biomejs.dev/linter/rules/no-redeclare) report type parameters with identical names but in
  different method signatures. Contributed by @Conaclos

- Support more a11y roles and fix some methods for a11y lint rules Contributed @nissy-dev

- Fix [#609](https://github.com/biomejs/biome/issues/609) `useExhaustiveDependencies`, by removing `useContext`, `useId`
  and `useSyncExternalStore` from the known hooks. Contributed by @msdlisper

- Fix `useExhaustiveDependencies`, by removing `useContext`, `useId` and `useSyncExternalStore` from the known hooks.
  Contributed by @msdlisper

- Fix [#871](https://github.com/biomejs/biome/issues/871) and [#610](https://github.com/biomejs/biome/issues/610).
  Now `useHookAtTopLevel` correctly handles nested functions. Contributed by @arendjr

- The options of the rule `useHookAtTopLevel` are deprecated and will be removed in Biome 2.0. The rule now determines
  the hooks using the naming convention set by React.

  ```diff
  {
    "linter": {
      "rules": {
        "correctness": {
  +        "useHookAtTopLevel": "error",
  -        "useHookAtTopLevel": {
  -          "level": "error",
  -          "options": {
  -            "hooks": [
  -              {
  -                "name": "useLocation",
  -                "closureIndex": 0,
  -                "dependenciesIndex": 1
  -              },
  -              { "name": "useQuery", "closureIndex": 1, "dependenciesIndex": 0 }
  -            ]
  -          }
  -        }
        }
      }
    }
  }
  ```

### Parser

#### Enhancements

- Support RegExp v flag. Contributed by @nissy-dev
- Improve error messages. Contributed by @ematipico

## 1.3.1 (2023-10-20)

### CLI

#### Bug fixes

- Fix `rage` command, now it doesn't print info about running servers. Contributed by @ematipico

### Editors

#### Bug fixes

- Fix [#552](https://github.com/biomejs/biome/issues/552), where the formatter isn't correctly triggered in Windows
  systems. Contributed by @victor-teles

### Linter

#### New features

- Add [noThisInStatic](https://biomejs.dev/linter/rules/no-this-in-static) rule. Contributed by @ditorodev and @Conaclos

#### Bug fixes

- Fix [#548](https://github.com/biomejs/biome/issues/548) which
  made [noSelfAssign](https://biomejs.dev/linter/rules/no-self-assign) panic.

- Fix [#555](https://github.com/biomejs/biome/issues/555), by correctly map `globals` into the workspace.

## 1.3.0 (2023-10-19)

### Analyzer

#### Enhancements

- Import sorting is safe to apply now, and it will be applied when running `check --apply` instead
  of `check --apply-unsafe`.

- Import sorting now handles Bun imports `bun:<name>`, absolute path imports `/<path>`,
  and [Node's subpath imports `#<name>`](https://nodejs.org/api/packages.html#subpath-imports).
  See [our documentation](https://biomejs.dev/analyzer/) for more details. Contributed by @Conaclos

### CLI

#### Bug fixes

- Fix [#319](https://github.com/biomejs/biome/issues/319). The command `biome lint` now shows the correct options.
  Contributed by @ematipico
- Fix [#312](https://github.com/biomejs/biome/issues/312). Running `biome --version` now exits with status code `0`
  instead of `1`. Contributed by @nhedger
- Fix a bug where the `extends` functionality doesn't carry over `organizeImports.ignore`. Contributed by @ematipico
- The CLI now returns the original content when using `stdin` and the original content doesn't change. Contributed by
  @ematipico

#### New features

- Add support for `BIOME_BINARY` environment variable to override the location of the binary. Contributed by @ematipico
- Add option `--indent-width`, and deprecated the option `--indent-size`. Contributed by @ematipico
- Add option `--javascript-formatter-indent-width`, and deprecated the option `--javascript-formatter-indent-size`.
  Contributed by @ematipico
- Add option `--json-formatter-indent-width`, and deprecated the option `--json-formatter-indent-size`. Contributed by
  @ematipico
- Add option `--daemon-logs` to `biome rage`. The option is required to view Biome daemon server logs. Contributed by
  @unvalley
- Add support for logging. By default, Biome doesn't log anything other than diagnostics. Logging can be enabled with
  the new option `--log-level`:

  ```shell
  biome format --log-level=info ./src
  ```
  There are four different levels of logging, from the most verbose to the least verbose: `debug`, `info`, `warn`
  and `error`. Here's how an `INFO` log will look like:

  ```
  2023-10-05T08:27:01.954727Z  INFO  Analyze file ./website/src/playground/components/Resizable.tsx
    at crates/biome_service/src/file_handlers/javascript.rs:298 on biome::worker_5
    in Pulling diagnostics with categories: RuleCategories(SYNTAX)
    in Processes formatting with path: "./website/src/playground/components/Resizable.tsx"
    in Process check with path: "./website/src/playground/components/Resizable.tsx"
  ```

  You can customize how the log will look like with a new option `--log-kind`. The supported kinds
  are: `pretty`, `compact` and `json`.

  `pretty` is the default logging. Here's how a `compact` log will look like:

  ```
  2023-10-05T08:29:04.864247Z  INFO biome::worker_2 Process check:Processes linting:Pulling diagnostics: crates/biome_service/src/file_handlers/javascript.rs: Analyze file ./website/src/playground/components/Resizable.tsx path="./website/src/playground/components/Resizable.tsx" path="./website/src/playground/components/Resizable.tsx" categories=RuleCategories(LINT)
  2023-10-05T08:29:04.864290Z  INFO biome::worker_7 Process check:Processes formatting: crates/biome_service/src/file_handlers/javascript.rs: Format file ./website/src/playground/components/Tabs.tsx path="./website/src/playground/components/Tabs.tsx" path="./website/src/playground/components/Tabs.tsx"
  2023-10-05T08:29:04.879332Z  INFO biome::worker_2 Process check:Processes formatting:Pulling diagnostics: crates/biome_service/src/file_handlers/javascript.rs: Analyze file ./website/src/playground/components/Resizable.tsx path="./website/src/playground/components/Resizable.tsx" path="./website/src/playground/components/Resizable.tsx" categories=RuleCategories(SYNTAX)
  2023-10-05T08:29:04.879383Z  INFO biome::worker_2 Process check:Processes formatting: crates/biome_service/src/file_handlers/javascript.rs: Format file ./website/src/playground/components/Resizable.tsx path="./website/src/playground/components/Resizable.tsx" path="./website/src/playground/components/Resizable.tsx"
  ```

#### Enhancements

- Deprecated the environment variable `ROME_BINARY`. Use `BIOME_BINARY` instead. Contributed by @ematipico
- Biome doesn't check anymore the presence of the `.git` folder when VCS support is enabled. Contributed by @ematipico
- `biome rage` doesn't print the logs of the daemon, use `biome rage --daemon-logs` to print them. Contributed by
  @unvalley

### Configuration

#### New features

- Add option `formatter.indentWidth`, and deprecated the option `formatter.indentSize`. Contributed by @ematipico
- Add option `javascript.formatter.indentWidth`, and deprecated the option `javascript.formatter.indentSize`.
  Contributed by @ematipico
- Add option `json.formatter.indentWidth`, and deprecated the option `json.formatter.indentSize`. Contributed by
  @ematipico
- Add option `include` to multiple sections of the configuration
  - `files.include`;
  - `formatter.include`;
  - `linter.include`;
  - `organizeImports.include`;
    When `include` and `ignore` are both specified, `ignore` takes **precedence** over `include`
- Add option `overrides`, where users can modify the behaviour of the tools for certain files or paths.

  For example, it's possible to modify the formatter `lineWidth`, and even `quoteStyle` for certain files that are
  included in glob path `generated/**`:

  ```json
  {
    "formatter": {
      "lineWidth": 100
    },
    "overrides": [
      {
        "include": ["generated/**"],
        "formatter": {
          "lineWidth": 160
        },
        "javascript": {
          "formatter": {
            "quoteStyle": "single"
          }
        }
      }
    ]
  }
  ```

  Or, you can disable certain rules for certain path, and disable the linter for other paths:

  ```json
  {
    "linter": {
      "enabled": true,
      "rules": {
        "recommended": true
      }
    },
    "overrides": [
      {
        "include": ["lib/**"],
        "linter": {
          "rules": {
            "suspicious": {
              "noDebugger": "off"
            }
          }
        }
      },
      {
        "include": ["shims/**"],
        "linter": {
          "enabled": false
        }
      }
    ]
  }
  ```

### Bug fixes

- Fix [#343](https://github.com/biomejs/biome/issues/343), `extends` was incorrectly applied to the `biome.json` file.
  Contributed by @ematipico

### Editors

#### Bug fixes

- Fix [#404](https://github.com/biomejs/biome/issues/404). Biome intellij plugin now works on Windows. Contributed by
  @victor-teles

- Fix [#402](https://github.com/biomejs/biome/issues/402). Biome `format` on intellij plugin now recognize biome.json.
  Contributed by @victor-teles

### Formatter

#### Enhancements

- Use `OnceCell` for the Memoized memory because that's what the `RefCell<Option>` implemented. Contributed by
  @denbezrukov

### Linter

#### Promoted rules

- [complexity/noExcessiveCognitiveComplexity](https://biomejs.dev/linter/rules/no-excessive-cognitive-complexity)
- [complexity/noVoid](https://biomejs.dev/linter/rules/no-void)
- [correctness/useExhaustiveDependencies](https://biomejs.dev/linter/rules/use-exhaustive-dependencies)
- [correctness/useHookAtTopLevel](https://biomejs.dev/linter/rules/use-hook-at-top-level)
- [performance/noAccumulatingSpread](https://biomejs.dev/linter/rules/no-accumulating-spread)
- [style/useCollapsedElseIf](https://biomejs.dev/linter/rules/use-collapsed-else-if)
- [suspicious/noConfusingVoidType](https://biomejs.dev/linter/rules/no-confusing-void-type)
- [suspicious/noFallthroughSwitchClause](https://biomejs.dev/linter/rules/no-fallthrough-switch-clause)
- [suspicious/noGlobalIsFinite](https://biomejs.dev/linter/rules/no-global-is-finite)
- [suspicious/noGlobalIsNan](https://biomejs.dev/linter/rules/no-global-is-nan)
- [suspicious/useIsArray](https://biomejs.dev/linter/rules/use-is-array)

The following rules are now recommended:

- [noAccumulatingSpread](https://biomejs.dev/linter/rules/)
- [noConfusingVoidType](https://biomejs.dev/linter/rules/no-confusing-void-type)
- [noFallthroughSwitchClause](https://biomejs.dev/linter/rules/no-fallthrough-switch-clause)
- [noForEach](https://biomejs.dev/linter/rules/no-for-each)

#### New features

- Add [noEmptyCharacterClassInRegex](https://biomejs.dev/linter/rules/no-empty-character-class-in-regex) rule. The rule
  reports empty character classes and empty negated character classes in regular expression literals. Contributed by
  @Conaclos

- Add [noMisleadingInstantiator](https://biomejs.dev/linter/rules/no-misleading-instantiator) rule. The rule reports the
  misleading use of the `new` and `constructor` methods. Contributed by @unvalley

- Add [noUselessElse](https://biomejs.dev/linter/rules/no-useless-else) rule.
  The rule reports `else` clauses that can be omitted because their `if` branches break.
  Contributed by @Conaclos

- Add [noUnusedImports](https://biomejs.dev/linter/rules/no-unused-imports) rule.
  The rule reports unused imports and suggests removing them.
  Contributed by @Conaclos

  [noUnusedVariables](https://biomejs.dev/linter/rules/no-unused-variables) reports also unused imports, but don't
  suggest their removal.
  Once [noUnusedImports](https://biomejs.dev/linter/rules/no-unused-imports) stabilized,
  [noUnusedVariables](https://biomejs.dev/linter/rules/no-unused-variables) will not report unused imports.

- Add [useShorthandAssign](https://biomejs.dev/linter/rules/use-shorthand-assign) rule.
  The rule enforce use of shorthand operators that combine variable assignment and some simple mathematical operations.
  For example, x = x + 4 can be shortened to x += 4.
  Contributed by @victor-teles

- Add [useAsConstAssertion](https://biomejs.dev/linter/rules/use-as-const-assertion) rule.
  The rule enforce use of `as const` assertion to infer literal types.
  Contributed by @unvalley

- Add [noMisrefactoredShorthandAssign](https://biomejs.dev/linter/rules/no-misrefactored-shorthand-assign) rule.
  The rule reports shorthand assigns when variable appears on both sides. For example `x += x + b`
  Contributed by @victor-teles
- Add [noApproximativeNumericConstant](https://biomejs.dev/linter/rules/no-approximative-numeric-constant/) rule.
  Contributed by @nikeee

-
Add [noInteractiveElementToNoninteractiveRole](https://biomejs.dev/linter/rules/no-interactive-element-to-noninteractive-role)
rule. The rule enforces the non-interactive ARIA roles are not assigned to interactive HTML elements. Contributed by
@nissy-dev

- Add [useAriaActivedescendantWithTabindex](https://biomejs.dev/linter/rules/use-aria-activedescendant-with-tabindex)
  rule. The rule enforces that `tabIndex` is assigned to non-interactive HTML elements with `aria-activedescendant`.
  Contributed by @nissy-dev

- Add [noUselessLoneBlockStatements](https://biomejs.dev/linter/rules/no-useless-lone-block-statements) rule.
  The rule reports standalone blocks that don't include any lexical scoped declaration.
  Contributed by @emab

- Add [noInvalidNewBuiltin](https://biomejs.dev/linter/rules/no-invalid-new-builtin) rule.
  The rule reports use of `new` on `Symbol` and `BigInt`. Contributed by @lucasweng

#### Enhancements

- The following rules have now safe code fixes:

  - [noNegationElse](https://biomejs.dev/linter/rules/no-negation-else)
  - [noUselessLabel](https://biomejs.dev/linter/rules/no-useless-label)
  - [noUselessTypeConstraint](https://biomejs.dev/linter/rules/no-useless-type-constraint)
  - [noUnusedLabels](https://biomejs.dev/linter/rules/no-unused-labels)
  - [useConst](https://biomejs.dev/linter/rules/use-const)
  - [useEnumInitializers](https://biomejs.dev/linter/rules/use-enum-initializers)
  - [useWhile](https://biomejs.dev/linter/rules/use-while)

- [noAccumulatingSpread](https://biomejs.dev/linter/rules/no-accumulating-spread) makes more check in order to reduce
  potential false positives. Contributed by @Vivalldi

- [noConstAssign](https://biomejs.dev/linter/rules/no-const-assign) now provides an unsafe code fix that
  replaces `const` with `let`. Contributed by @vasucp1207

- [noExcessiveComplexity](https://biomejs.dev/linter/rules/no-excessive-cognitive-complexity) default complexity
  threshold is now `15`. Contributed by @arendjr

- [noPositiveTabindexValue](https://biomejs.dev/linter/rules/no-positive-tabindex) now provides an unsafe code fix that
  set to `0` the tab index. Contributed by @vasucp1207

- [noUnusedLabels](https://biomejs.dev/linter/rules/no-unused-labels) no longer reports unbreakable labeled statements.
  Contributed by @Conaclos

- [noUnusedVariables](https://biomejs.dev/linter/rules/no-unused-variables) now reports unused TypeScript's type
  parameters. Contributed by @Conaclos

- [useAnchorContent](https://biomejs.dev/linter/rules/use-anchor-content) now provides an unsafe code fix that removes
  the `aria-hidden`` attribute. Contributed by @vasucp1207

- [useValidAriaProps](https://biomejs.dev/linter/rules/use-valid-aria-props) now provides an unsafe code fix that
  removes invalid properties. Contributed by @vasucp1207

- `noExcessiveComplexity` was renamed to `noExcessiveCognitiveComplexity`

#### Bug fixes

-
Fix [#294](https://github.com/biomejs/biome/issues/294). [noConfusingVoidType](https://biomejs.dev/linter/rules/no-confusing-void-type/)
no longer reports false positives for return types. Contributed by @b4s36t4

-
Fix [#313](https://github.com/biomejs/biome/issues/313). [noRedundantUseStrict](https://biomejs.dev/linter/rules/no-redundant-use-strict/)
now keeps leading comments.

-
Fix [#383](https://github.com/biomejs/biome/issues/383). [noMultipleSpacesInRegularExpressionLiterals](https://biomejs.dev/linter/rules/no-multiple-spaces-in-regular-expression-literals)
now provides correct code fixes when consecutive spaces are followed by a quantifier. Contributed by @Conaclos

-
Fix [#397](https://github.com/biomejs/biome/issues/397). [useNumericLiterals](https://biomejs.dev/linter/rules/use-numeric-literals)
now provides correct code fixes for signed numbers. Contributed by @Conaclos

- Fix [452](https://github.com/biomejs/biome/pull/452). The linter panicked when it met a malformed regex (a regex not
  ending with a slash).

- Fix [#104](https://github.com/biomejs/biome/issues/104). We now correctly handle types and values with the same name.

- Fix [#243](https://github.com/biomejs/biome/issues/243) a false positive case where the incorrect scope was defined
  for the `infer` type in rule [noUndeclaredVariables](https://biomejs.dev/linter/rules/no-undeclared-variables/).
  Contributed by @denbezrukov

- Fix [#322](ttps://github.com/biomejs/biome/issues/322),
  now [noSelfAssign](https://biomejs.dev/linter/rules/no-self-assign/) correctly handles literals inside call
  expressions.

- Changed how [noSelfAssign](https://biomejs.dev/linter/rules/no-self-assign/) behaves. The rule is not triggered
  anymore on function calls. Contributed by @ematipico

### Parser

- Enhance diagnostic for infer type handling in the parser. The 'infer' keyword can only be utilized within the '
  extends' clause of a conditional type. Using it outside this context will result in an error. Ensure that any type
  declarations using 'infer' are correctly placed within the conditional type structure to avoid parsing issues.
  Contributed by @denbezrukov
- Add support for parsing trailing commas inside JSON files:

  ```json
  {
    "json": {
      "parser": {
        "allowTrailingCommas": true
      }
    }
  }
  ```

  Contributed by @nissy-dev

### VSCode

## 1.2.2 (2023-09-16)

### CLI

#### Bug fixes

- Fix a condition where import sorting wasn't applied when running `biome check --apply`

## 1.2.1 (2023-09-15)

### Configuration

- Fix an edge case where the formatter language configuration wasn't picked.
- Fix the configuration schema, where `json.formatter` properties weren't transformed in camel case.

## 1.2.0 (2023-09-15)

### CLI

#### New features

- Add new options to customize the behaviour the formatter based on the language of the file
  - `--json-formatter-enabled`
  - `--json-formatter-indent-style`
  - `--json-formatter-indent-size`
  - `--json-formatter-line-width`
  - `--javascript-formatter-enabled`
  - `--javascript-formatter-indent-style`
  - `--javascript-formatter-indent-size`
  - `--javascript-formatter-line-width`

#### Bug fixes

- Fix a bug where `--errors-on-warning` didn't work when running `biome ci` command.

### Configuration

#### New features

- Add new options to customize the behaviour of the formatter based on the language of the file
  - `json.formatter.enabled`
  - `json.formatter.indentStyle`
  - `json.formatter.indentSize`
  - `json.formatter.lineWidth`
  - `javascript.formatter.enabled`
  - `javascript.formatter.indentStyle`
  - `javascript.formatter.indentSize`
  - `javascript.formatter.lineWidth`

### Linter

#### Promoted rules

New rules are incubated in the nursery group.
Once stable, we promote them to a stable group.
The following rules are promoted:

- [a11y/noAriaUnsupportedElements](https://www.biomejs.dev/linter/rules/no-aria-unsupported-elements/)
- [a11y/noNoninteractiveTabindex](https://www.biomejs.dev/linter/rules/no-noninteractive-tabindex/)
- [a11y/noRedundantRoles](https://www.biomejs.dev/linter/rules/no-redundant-roles/)
- [a11y/useValidAriaValues](https://www.biomejs.dev/linter/rules/use-valid-aria-values/)
- [complexity/noBannedTypes](https://www.biomejs.dev/linter/rules/no-banned-types)
- [complexity/noStaticOnlyClass](https://www.biomejs.dev/linter/rules/no-static-only-class)
- [complexity/noUselessEmptyExport](https://www.biomejs.dev/linter/rules/no-useless-empty-export)
- [complexity/noUselessThisAlias](https://www.biomejs.dev/linter/rules/no-useless-this-alias)
- [correctness/noConstantCondition](https://www.biomejs.dev/linter/rules/no-constant-condition)
- [correctness/noNonoctalDecimalEscape](https://www.biomejs.dev/linter/rules/no-nonoctal-decimal-escape)
- [correctness/noSelfAssign](https://www.biomejs.dev/linter/rules/no-self-assign)
- [style/useLiteralEnumMembers](https://www.biomejs.dev/linter/rules/use-literal-enum-members)
- [style/useNamingConvention](https://www.biomejs.dev/linter/rules/use-naming-convention)
- [suspicious/noControlCharactersInRegex](https://www.biomejs.dev/linter/rules/no-control-characters-in-regex)
- [suspicious/noUnsafeDeclarationMerging](https://www.biomejs.dev/linter/rules/no-unsafe-declaration-merging)
- [suspicious/useGetterReturn](https://www.biomejs.dev/linter/rules/use-getter-return)

#### New rules

- Add [noConfusingVoidType](https://biomejs.dev/linter/rules/no-confusing-void-type/) rule. The rule reports the unusual
  use of the `void` type. Contributed by @shulandmimi

#### Removed rules

- Remove `noConfusingArrow`

  Code formatters, such as prettier and Biome, always adds parentheses around the parameter or the body of an arrow
  function.
  This makes the rule useless.

  Contributed by @Conaclos

#### Enhancements

- [noFallthroughSwitchClause](https://biomejs.dev/linter/rules/no-fallthrough-switch-clause/) now relies on control flow
  analysis to report most of the switch clause fallthrough. Contributed by @Conaclos

- [noAssignInExpressions](https://biomejs.dev/linter/rules/no-assign-in-expressions/) no longer suggest code fixes. Most
  of the time the suggestion didn't match users' expectations. Contributed by @Conaclos

- [noUselessConstructor](https://biomejs.dev/linter/rules/no-useless-constructor/) no longer emits safe code fixes.
  Contributed by @Conaclos

  All code fixes are now emitted as unsafe code fixes.
  Removing a constructor can change the behavior of a program.

- [useCollapsedElseIf](https://biomejs.dev/linter/rules/use-collapsed-else-if/) now only provides safe code fixes.
  Contributed by @Conaclos

- [noUnusedVariables](https://biomejs.dev/linter/rules/no-unused-variables/) now reports more cases.

  The rule is now able to ignore self-writes.
  For example, the rule reports the following unused variable:

  ```js
  let a = 0;
  a++;
  a += 1;
  ```

  The rule is also capable of detecting an unused declaration that uses itself.
  For example, the rule reports the following unused interface:

  ```ts
  interface I {
    instance(): I
  }
  ```

  Finally, the rule now ignores all _TypeScript_ declaration files,
  including [global declaration files](https://www.typescriptlang.org/docs/handbook/declaration-files/templates/global-d-ts.html).

  Contributed by @Conaclos

#### Bug fixes

- Fix [#182](https://github.com/biomejs/biome/issues/182),
  making [useLiteralKeys](https://biomejs.dev/linter/rules/use-literal-keys/) retains optional chaining. Contributed by
  @denbezrukov

- Fix [#168](https://github.com/biomejs/biome/issues/168),
  fix [useExhaustiveDependencies](https://biomejs.dev/linter/rules/use-exhaustive-dependencies) false positive case when
  stable hook is on a new line. Contributed by @denbezrukov

- Fix [#137](https://github.com/biomejs/biome/issues/137),
  fix [noRedeclare](https://biomejs.dev/linter/rules/no-redeclare/) false positive case with TypeScript module
  declaration:

  ```typescript
  declare module '*.gif' {
      const src: string;
  }

  declare module '*.bmp' {
      const src: string;
  }
  ```
  Contributed by @denbezrukov

- Fix [#258](https://github.com/biomejs/biome/issues/258),
  fix [noUselessFragments](https://biomejs.dev/linter/rules/no-useless-fragments/) the case where the rule removing an
  assignment. Contributed by @denbezrukov
- Fix [#266](https://github.com/biomejs/biome/issues/266), where `complexity/useLiteralKeys` emitted a code action with
  an invalid AST. Contributed by @ematipico


- Fix [#105](https://github.com/biomejs/biome/issues/105), removing false positives reported
  by [noUnusedVariables](https://biomejs.dev/linter/rules/no-unused-variables/).

  The rule no longer reports the following used variable:

  ```js
  const a = f(() => a);
  ```

  Contributed by @Conaclos

### VSCode

#### Enhancements

- Improve server binary resolution when using certain package managers, notably pnpm.

  The new strategy is to point to `node_modules/.bin/biome` path,
  which is consistent for all package managers.

## 1.1.2 (2023-09-07)

### Editors

#### Bug fixes

- Fix a case where an empty JSON file would cause the LSP server to crash. Contributed by @ematipico

### Linter

#### Enhancements

- [useNamingConvention](https://biomejs.dev/linter/rules/use-naming-convention/) now accepts import namespaces in
  _PascalCase_ and rejects export namespaces in _CONSTANT\_CASE_.

  The following code is now valid:

  ```js
  import * as React from "react";
  ```

  And the following code is now invalid:

  ```js
  export * as MY_NAMESPACE from "./lib.js";
  ```

  Contributed by @Conaclos

- [noUselessConstructor](https://biomejs.dev/linter/rules/no-useless-constructor/) now ignores decorated classes and
  decorated parameters. The rule now gives suggestions instead of safe fixes when parameters are annotated with types.
  Contributed by @Conaclos

## 1.1.1 (2023-09-07)

### Analyzer

#### Bug fixes

- The diagnostic for `// rome-ignore` suppression comment should not be a warning. A warning could block the CI, marking
  a gradual migration difficult. The code action that changes `// rome-ignore` to `// biome-ignore` is disabled as
  consequence. Contributed by @ematipico

## 1.1.0 (2023-09-06)

### Analyzer

#### Enhancements

- Add a code action to replace `rome-ignore` with `biome-ignore`. Use `biome check --apply-unsafe` to update all the
  comments. The action is not bulletproof, and it might generate unwanted code, that's why it's unsafe action.
  Contributed by @ematipico

### CLI

#### Enhancements

- Biome now reports a diagnostics when a `rome.json` file is found.
- `biome migrate --write` creates `biome.json` from `rome.json`, but it won't delete the `rome.json` file. Contributed
  by @ematipico

#### Bug fixes

- Biome uses `biome.json` first, then it attempts to use `rome.json`.
- Fix a case where Biome couldn't compute correctly the ignored files when the VSC integration is enabled. Contributed
  by @ematipico

### Configuration

### Editors

#### Bug fixes

- The LSP now uses its own socket and won't rely on Biome's socket. This fixes some cases where users were seeing
  multiple servers in the `rage` output.

### Formatter

#### Enhancements

- You can use `// biome-ignore` as suppression comment.
- The `// rome-ignore` suppression is deprecated.

### JavaScript APIs

### Linter

#### New features

- Add [useCollapsedElseIf](https://biomejs.dev/linter/rules/use-collapsed-else-if/) rule. This new rule requires merging
  an `else` and an `if`, if the `if` statement is the only statement in the `else` block. Contributed by @n-gude

#### Enhancements

- [useTemplate](https://biomejs.dev/linter/rules/use-template/) now reports all string concatenations.

  Previously, the rule ignored concatenation of a value and a newline or a backquote.
  For example, the following concatenation was not reported:

  ```js
  v + "\n";
  "`" + v + "`";
  ```

  The rule now reports these cases and suggests the following code fixes:

  ```diff
  - v + "\n";
  + `${v}\n`;
  - v + "`";
  + `\`${v}\``;
  ```

  Contributed by @Conaclos

- [useExponentiationOperator](https://biomejs.dev/linter/rules/use-exponentiation-operator/) suggests better code fixes.

  The rule now preserves any comment preceding the exponent,
  and it preserves any parenthesis around the base or the exponent.
  It also adds spaces around the exponentiation operator `**`,
  and always adds parentheses for pre- and post-updates.

  ```diff
  - Math.pow(a++, /**/ (2))
  + (a++) ** /**/ (2)
  ```

  Contributed by @Conaclos

- You can use `// biome-ignore` as suppression comment.

- The `// rome-ignore` suppression is deprecated.

#### Bug fixes

- Fix [#80](https://github.com/biomejs/biome/issues/95),
  making [noDuplicateJsxProps](https://biomejs.dev/linter/rules/no-duplicate-jsx-props/) case-insensitive.

  Some frameworks, such as Material UI, rely on the case-sensitivity of JSX properties.
  For
  example, [TextField has two properties with the same name, but distinct cases](https://mui.com/material-ui/api/text-field/#TextField-prop-inputProps):

  ```jsx
  <TextField inputLabelProps="" InputLabelProps=""></TextField>
  ```

  Contributed by @Conaclos

- Fix [#138](https://github.com/biomejs/biome/issues/138)

  [noCommaOperator](https://biomejs.dev/linter/rules/no-comma-operator/) now correctly ignores all use of comma
  operators inside the update part of a `for` loop.
  The following code is now correctly ignored:

  ```js
  for (
    let i = 0, j = 1, k = 2;
    i < 100;
    i++, j++, k++
  ) {}
  ```

  Contributed by @Conaclos

- Fix [rome#4713](https://github.com/rome/tools/issues/4713).

  Previously, [useTemplate](https://biomejs.dev/linter/rules/use-template/) made the following suggestion:

  ```diff
  - a + b + "px"
  + `${a}${b}px`
  ```

  This breaks code where `a` and `b` are numbers.

  Now, the rule makes the following suggestion:

  ```diff
  - a + b + "px"
  + `${a + b}px`
   ```

  Contributed by @Conaclos

- Fix [rome#4109](https://github.com/rome/tools/issues/4109)

  Previously, [useTemplate](https://biomejs.dev/linter/rules/use-template/) suggested an invalid code fix when a leading
  or trailing single-line comment was present:

  ```diff
    // leading comment
  - 1 /* inner comment */ + "+" + 2 // trailing comment
  + `${// leading comment
  + 1 /* inner comment */}+${2 //trailing comment}` // trailing comment
  ```

  Now, the rule correctly handles this case:

  ```diff
    // leading comment
  - 1 + "+" + 2 // trailing comment
  + `${1}+${2}` // trailing comment
  ```

  As a sideeffect, the rule also suggests the removal of any inner comments.

  Contributed by @Conaclos

- Fix [rome#3850](https://github.com/rome/tools/issues/3850)

  Previously [useExponentiationOperator](https://biomejs.dev/linter/rules/use-exponentiation-operator/) suggested
  invalid code in a specific edge case:

  ```diff
  - 1 +Math.pow(++a, 2)
  + 1 +++a**2
  ```

  Now, the rule properly adds parentheses:

  ```diff
  - 1 +Math.pow(++a, 2)
  + 1 +(++a) ** 2
  ```

  Contributed by @Conaclos

- Fix [#106](https://github.com/biomejs/biome/issues/106)

  [noUndeclaredVariables](https://biomejs.dev/linter/rules/no-undeclared-variables/) now correctly recognizes some
  TypeScript types such as `Uppercase`.

  Contributed by @Conaclos

- Fix [rome#4616](https://github.com/rome/tools/issues/4616)

  Previously [noUnreachableSuper](https://biomejs.dev/linter/rules/no-unreachable-super/) reported valid codes with
  complex nesting of control flow structures.

  Contributed by @Conaclos

## 1.0.0 (2023-08-28)

### Analyzer

#### BREAKING CHANGES

- The organize imports feature now groups import statements by "distance".

  Modules "farther" from the user are put on the top, and modules "closer" to the user are placed on the bottom.
  Check the [documentation](https://biomejs.dev/analyzer/) for more information about it.

- The organize imports tool is enabled by default. If you don't want to use it, you need to disable it explicitly:

  ```json
  {
    "organizeImports": {
      "enabled": false
    }
  }
  ```

### CLI

#### BREAKING CHANGES

- The CLI now exists with an error when there's an error inside the configuration.

  Previously, biome would raise warnings and continue the execution by applying its defaults.

  This could have been better for users because this could have created false positives in linting or formatted
  code with a configuration that wasn't the user's.

- The command `biome check` now shows formatter diagnostics when checking the code.

  The diagnostics presence will result in an error code when the command finishes.

  This aligns with semantic and behaviour meant for the command `biome check`.

- `init` command emits a `biome.json` file;

#### Other changes

- Fix [#4670](https://github.com/rome/tools/issues/4670), don't crash at empty default export.

- Fix [#4556](https://github.com/rome/tools/issues/4556), which correctly handles new lines in the
  `.gitignore` file across OS.

- Add a new option to ignore unknown files `--files-ignore-unknown`:

    ```shell
    biome format --files-ignore-unknown ./src
    ```

  Doing so, Biome won't emit diagnostics for files that doesn't know how to handle.

- Add the new option `--no-errors-on-unmatched`:

    ```shell
    biome format --no-errors-on-unmatched ./src
    ```

  Biome doesn't exit with an error code if no files were processed in the given paths.

- Fix the diagnostics emitted when running the `biome format` command.

- Biome no longer warns when discovering (possibly infinite) symbolic links between directories.

  This fixes [#4193](https://github.com/rome/tools/issues/4193) which resulted in incorrect warnings
  when a single file or directory was pointed at by multiple symbolic links. Symbolic links to other
  symbolic links do still trigger warnings if they are too deeply nested.

- Introduced a new command called `biome lint`, which will only run lint rules against the code base.

- Biome recognizes known files as "JSON files with comments allowed":

  - `typescript.json`;
  - `tsconfig.json`;
  - `jsconfig.json`;
  - `tslint.json`;
  - `babel.config.json`;
  - `.babelrc.json`;
  - `.ember-cli`;
  - `typedoc.json`;
  - `.eslintrc.json`;
  - `.eslintrc`;
  - `.jsfmtrc`;
  - `.jshintrc`;
  - `.swcrc`;
  - `.hintrc`;
  - `.babelrc`;
- Add support for `biome.json`;

### Configuration

#### Other changes

- Add a new option to ignore unknown files:

    ```json
    {
       "files": {
          "ignoreUnknown": true
       }
    }
    ```
  Doing so, Biome won't emit diagnostics for file that it doesn't know how to handle.

- Add a new `"javascript"` option to support the unsafe/experimental parameter decorators:

    ```json
    {
       "javascript": {
          "parser": {
             "unsafeParameterDecoratorsEnabled": true
          }
       }
    }
    ```

- Add a new `"extends"` option, useful to split the configuration file in multiple files:

  ```json
  {
    "extends": ["../sharedFormatter.json", "linter.json"]
  }
  ```

  The resolution of the files is file system based, Biome doesn't know how to
  resolve dependencies yet.

- The commands `biome check` and `biome lint` now show the remaining diagnostics even when
  `--apply-safe` or `--apply-unsafe` are passed.

- Fix the commands `biome check` and `biome lint`,
  they won't exit with an error code if no error diagnostics are emitted.

- Add a new option `--error-on-warnings`,
  which instructs Biome to exit with an error code when warnings are emitted.

  ```shell
  biome check --error-on-wanrings ./src
  ```

- Add a configuration to enable parsing comments inside JSON files:

  ```json
  {
    "json": {
      "parser": {
        "allowComments": true
      }
    }
  }
  ```

### Editors

#### Other changes

- The Biome LSP can now show diagnostics belonging to JSON lint rules.

- The Biome LSP no longer applies unsafe quickfixes on-save when `editor.codeActionsOnSave.quickfix.biome` is enabled.

- Fix [#4564](https://github.com/rome/tools/issues/4564); files too large don't emit errors.

- The Biome LSP sends client messages when files are ignored or too big.

### Formatter

- Add a new option called `--jsx-quote-style`.

  This option lets you choose between single and double quotes for JSX attributes.

- Add the option `--arrow-parentheses`.

  This option allows setting the parentheses style for arrow functions.

- The _JSON_ formatter can now format `.json` files with comments.

### Linter

#### Removed rules

- Remove `complexity/noExtraSemicolon` ([#4553](https://github.com/rome/tools/issues/4553))

  The _Biome_ formatter takes care of removing extra semicolons.
  Thus, there is no need for this rule.

- Remove `useCamelCase`

  Use [useNamingConvention](https://biomejs.dev/linter/rules/use-naming-convention/) instead.

#### New rules

- Add [noExcessiveComplexity](https://biomejs.dev/linter/rules/no-excessive-cognitive-complexity/)

- Add [useImportRestrictions](https://biomejs.dev/linter/rules/use-import-restrictions/)

- Add [noFallthroughSwitchClause](https://biomejs.dev/linter/rules/no-fallthrough-switch-clause/)

- Add [noGlobalIsFinite](https://biomejs.dev/linter/rules/no-global-is-finite/)

  This rule recommends using `Number.isFinite` instead of the global and unsafe `isFinite` that attempts a type
  coercion.

- Add [noGlobalIsNan](https://biomejs.dev/linter/rules/no-global-is-nan/)

  This rule recommends using `Number.isNaN` instead of the global and unsafe `isNaN` that attempts a type coercion.

- Add [noUnsafeDeclarationMerging](https://biomejs.dev/linter/rules/no-unsafe-declaration-merging/)

  This rule disallows declaration merging between an interface and a class.

- Add [noUselessThisAlias](https://biomejs.dev/linter/rules/no-useless-this-alias/)

  This rule disallows useless aliasing of `this` in arrow functions.

- Add [useArrowFunction](https://biomejs.dev/linter/rules/use-arrow-function/)

  This rule proposes turning function expressions into arrow functions.
  Function expressions that use `this` are ignored.

- Add [noDuplicateJsonKeys](https://biomejs.dev/linter/rules/no-duplicate-json-keys/)

  This rule disallow duplicate keys in a JSON object.

- Add [noVoid](https://biomejs.dev/linter/rules/no-void/)

  This rule disallows the use of `void`.

- Add [noNonoctalDecimalEscape](https://biomejs.dev/linter/rules/no-nonoctal-decimal-escape/)

  This rule disallows `\8` and `\9` escape sequences in string literals.

- Add [noUselessEmptyExport](https://biomejs.dev/linter/rules/no-useless-empty-export/)

  This rule disallows useless `export {}`.

- Add [useIsArray](https://biomejs.dev/linter/rules/use-is-array/)

  This rule proposes using `Array.isArray()` instead of `instanceof Array`.

- Add [useGetterReturn](https://biomejs.dev/linter/rules/use-getter-return/)

  This rule enforces the presence of non-empty return statements in getters.
  This makes the following code incorrect:

  ```js
  class Person {
      get firstName() {}
  }
  ```

#### Promoted rules

New rules are promoted, please check [#4750](https://github.com/rome/tools/discussions/4750) for more details:

- [a11y/useHeadingContent](https://biomejs.dev/linter/rules/use-heading-content/)
- [complexity/noForEach](https://biomejs.dev/linter/rules/no-for-each/)
- [complexity/useLiteralKeys](https://biomejs.dev/linter/rules/use-literal-keys/)
- [complexity/useSimpleNumberKeys](https://biomejs.dev/linter/rules/use-simple-number-keys/)
- [correctness/useIsNan](https://biomejs.dev/linter/rules/use-is-nan/)
- [suspicious/noConsoleLog](https://biomejs.dev/linter/rules/no-console-log/)
- [suspicious/noDuplicateJsxProps](https://biomejs.dev/linter/rules/no-duplicate-jsx-props/)

The following rules are now recommended:

**- [noUselessFragments](https://biomejs.dev/linter/rules/no-useless-fragments/)

- [noRedundantUseStrict](https://biomejs.dev/linter/rules/no-redundant-use-strict/)
- [useExponentiationOperator](https://biomejs.dev/linter/rules/use-exponentiation-operator/)**

#### Other changes

- Add new TypeScript globals (`AsyncDisposable`, `Awaited`, `DecoratorContext`, and
  others) [4643](https://github.com/rome/tools/issues/4643).

- [noRedeclare](https://biomejs.dev/linter/rules/no-redeclare/): allow redeclare of index signatures are in different
  type members [#4478](https://github.com/rome/tools/issues/4478)

-
Improve [noConsoleLog](https://biomejs.dev/linter/rules/no-console-log/), [noGlobalObjectCalls](https://biomejs.dev/linter/rules/no-global-object-calls/), [useIsNan](https://biomejs.dev/linter/rules/use-is-nan/),
and [useNumericLiterals](https://biomejs.dev/linter/rules/use-numeric-literals/) by handling `globalThis` and `window`
namespaces.

For instance, the following code is now reported by `noConsoleLog`:

```js
globalThis.console.log("log")
```

- Improve [noDuplicateParameters](https://biomejs.dev/linter/rules/no-duplicate-parameters/) to manage constructor
  parameters.

- Improve [noInnerDeclarations](https://biomejs.dev/linter/rules/no-inner-declarations/)

  Now, the rule doesn't report false-positives about ambient _TypeScript_ declarations.
  For example, the following code is no longer reported by the rule:

  ```ts
  declare var foo;
  ```

- Improve [useEnumInitializers](https://biomejs.dev/linter/rules/use-enum-initializers/)

  The rule now reports all uninitialized members of an enum in a single diagnostic.

  Moreover, ambient enum declarations are now ignored.
  This avoids reporting ambient enum declarations in _TypeScript_ declaration files.

  ```ts
  declare enum Weather {
    Rainy,
    Sunny,
  }
  ```

- Relax [noBannedTypes](https://biomejs.dev/linter/rules/no-banned-types/) and improve documentation

  The rule no longer reports a user type that reuses a banned type name.
  The following code is now allowed:

  ```ts
  import { Number } from "a-lib";
  declare const v: Number;
  ```

  The rule now allows the use of the type `{}` to denote a non-nullable generic type:

  ```ts
  function f<T extends {}>(x: T) {
      assert(x != null);
  }
  ```

  And in a type intersection for narrowing a type to its non-nullable equivalent type:

  ```ts
  type NonNullableMyType = MyType & {};
  ```

- Improve [noConstantCondition](https://biomejs.dev/linter/rules/no-constant-condition/)

  The rule now allows `while(true)`.
  This recognizes a common pattern in the web community:

  ```js
  while (true) {
    if (cond) {
      break;
    }
  }
  ```

- Improve the diagnostic and the code action
  of [useDefaultParameterLast](https://biomejs.dev/linter/rules/use-default-parameter-last/).

  The diagnostic now reports the last required parameter which should precede optional and default parameters.

  The code action now removes any whitespace between the parameter name and its initialization.

- Relax `noConfusingArrow`

  All arrow functions that enclose its parameter with parenthesis are allowed.
  Thus, the following snippet no longer trigger the rule:

  ```js
  var x = (a) => 1 ? 2 : 3;
  ```

  The following snippet still triggers the rule:

  ```js
  var x = a => 1 ? 2 : 3;
  ```

- Relax [useLiteralEnumMembers](https://biomejs.dev/linter/rules/use-literal-enum-members/)

  Enum members that refer to previous enum members are now allowed.
  This allows a common pattern in enum flags like in the following example:

  ```ts
  enum FileAccess {
    None = 0,
    Read = 1,
    Write = 1 << 1,
    All = Read | Write,
  }
  ```

  Arbitrary numeric constant expressions are also allowed:

  ```ts
  enum FileAccess {
    None = 0,
    Read = 2**0,
    Write = 2**1,
    All = Read | Write,
  }
  ```

- Improve [useLiteralKeys](https://biomejs.dev/linter/rules/use-literal-keys/).

  Now, the rule suggests simplifying computed properties to string literal properties:

  ```diff
  {
  -  ["1+1"]: 2,
  +  "1+1": 2,
  }
  ```

  It also suggests simplifying string literal properties to static properties:

  ```diff
  {
  -  "a": 0,
  +  a: 0,
  }
  ```

  These suggestions are made in object literals, classes, interfaces, and object types.

- Improve [noNewSymbol](https://biomejs.dev/linter/rules/no-new-symbol/).

  The rule now handles cases where `Symbol` is namespaced with the global `globalThis` or `window`.

- The rules [useExhaustiveDependencies](https://biomejs.dev/linter/rules/use-exhaustive-dependencies/)
  and [useHookAtTopLevel](https://biomejs.dev/linter/rules/use-hook-at-top-level/) accept a different shape of options

  Old configuration:

  ```json
  {
    "linter": {
       "rules": {
          "nursery": {
             "useExhaustiveDependencies": {
                "level": "error",
                "options": {
                   "hooks": [
                      ["useMyEffect", 0, 1]
                   ]
                }
             }
          }
       }
    }
  }
  ```

  New configuration:

  ```json
  {
    "linter": {
       "rules": {
          "nursery": {
             "useExhaustiveDependencies": {
                "level": "error",
                "options": {
                   "hooks": [
                      {
                         "name": "useMyEffect",
                         "closureIndex": 0,
                         "dependenciesIndex": 1
                      }
                   ]
                }
             }
          }
       }
    }
  }
  ```

- [noRedundantUseStrict](https://biomejs.dev/linter/rules/no-redundant-use-strict/) check only `'use strict'` directive
  to resolve false positive diagnostics.

  React introduced new directives, "use client" and "use server".
  The rule raises false positive errors about these directives.

- Fix a crash in the [NoParameterAssign](https://biomejs.dev/linter/rules/no-parameter-assign/) rule that occurred when
  there was a bogus binding. [#4323](https://github.com/rome/tools/issues/4323)

- Fix [useExhaustiveDependencies](https://biomejs.dev/linter/rules/use-exhaustive-dependencies/) in the following
  cases [#4330](https://github.com/rome/tools/issues/4330):

  - when the first argument of hooks is a named function
  - inside an export default function
  - for `React.use` hooks

- Fix [noInvalidConstructorSuper](https://biomejs.dev/linter/rules/no-invalid-constructor-super/) that erroneously
  reported generic parents [#4624](https://github.com/rome/tools/issues/4624).

- Fix [noDuplicateCase](https://biomejs.dev/linter/rules/no-duplicate-case/) that erroneously reported as equals the
  strings literals `"'"` and `'"'` [#4706](https://github.com/rome/tools/issues/4706).

- Fix [NoUnreachableSuper](https://biomejs.dev/linter/rules/no-unreachable-super/)'s false positive
  diagnostics ([#4483](https://github.com/rome/tools/issues/4483)) caused to nested if statement.

  The rule no longer reports `This constructor calls super() in a loop`
  when using nested if statements in a constructor.

- Fix [useHookAtTopLevel](https://biomejs.dev/linter/rules/use-hook-at-top-level/)'s false positive
  diagnostics ([#4637](https://github.com/rome/tools/issues/4637))

  The rule no longer reports false positive diagnostics when accessing properties directly from a hook and calling a
  hook inside function arguments.

- Fix [noUselessConstructor](https://biomejs.dev/linter/rules/no-useless-constructor/) which erroneously reported
  constructors with default parameters [rome#4781](https://github.com/rome/tools/issues/4781)

- Fix [noUselessFragments](https://biomejs.dev/linter/rules/no-useless-fragments/)'s panics when
  running `biome check --apply-unsafe` ([#4637](https://github.com/rome/tools/issues/4639))

  This rule's code action emits an invalid AST, so I fixed using JsxString instead of JsStringLiteral

- Fix [noUndeclaredVariables](https://biomejs.dev/linter/rules/no-undeclared-variables/)'s false positive
  diagnostics ([#4675](https://github.com/rome/tools/issues/4675))

  The semantic analyzer no longer handles `this` reference identifier.

- Fix [noUnusedVariables](https://biomejs.dev/linter/rules/no-unused-variables/)'s false positive
  diagnostics ([#4688](https://github.com/rome/tools/issues/4688))

  The semantic analyzer handles ts export declaration clause correctly.

### Parser

- Add support for decorators in class method parameters, example:

    ```js
    class AppController {
       get(@Param() id) {}
       // ^^^^^^^^ new supported syntax
    }
    ```

  This syntax is only supported via configuration, because it's a non-standard syntax.

    ```json
    {
       "javascript": {
          "parser": {
             "unsafeParameterDecoratorsEnabled": true
          }
       }
    }
    ```
- Add support for parsing comments inside JSON files:

  ```json
  {
    "json": {
      "parser": {
        "allowComments": true
      }
    }
  }
  ```
- Add support for the new `using` syntax

  ```js
  const using = resource.lock();
  ```<|MERGE_RESOLUTION|>--- conflicted
+++ resolved
@@ -39,11 +39,7 @@
 
 #### Bug fixes
 
-<<<<<<< HEAD
-- Fix [#1661](https://github.com/biomejs/biome/issues/1661). Now nested conditionals are aligned with Prettier's logic, and won't contain mixed spaced and tabs. Contributed by @ematipico
-=======
-- Fix [https://github.com/biomejs/biome/issues/1661](https://github.com/biomejs/biome/issues/1661). Now nested conditionals are aligned with Prettier's logic, and won't contain mixed spaced and tabs. Contributed by @ematipico
->>>>>>> 084c1ec0
+- Fix [#1661](https://github.com/biomejs/biome/issues/1661). Now nested conditionals are aligned with Prettier's logic, and won't contain mixed spaces and tabs. Contributed by @ematipico
 
 ### JavaScript APIs
 
