---
title: Changelog
description: The changelog of Biome
tableOfContents:
    maxHeadingLevel: 2
---
# Biome changelog

This project follows [Semantic Versioning](https://semver.org/spec/v2.0.0.html).
Due to the nature of Biome as a toolchain,
it can be unclear what changes are considered major, minor, or patch.
Read our [guidelines to categorize a change](https://biomejs.dev/internals/versioning).

New entries must be placed in a section entitled `Unreleased`.
Read
our [guidelines for writing a good changelog entry](https://github.com/biomejs/biome/blob/main/CONTRIBUTING.md#changelog).

## Unreleased

### Analyzer

#### Bug fixes

- The `noSuperWithoutExtends` rule now allows for calling `super()` in derived class constructors of class expressions ([#2108](https://github.com/biomejs/biome/issues/2108)). Contributed by @Sec-ant

- Fix discrepancies on file source detection. Allow module syntax in `.cts` files ([#2114](https://github.com/biomejs/biome/issues/2114)). Contributed by @Sec-ant

### CLI

### Configuration

#### Bug fixes

- Fix enabled rules calculation. The precendence of individual rules, `all` and `recommend` presets in top-level and group-level configs is now correctly respected. More details can be seen in ([#2072](https://github.com/biomejs/biome/pull/2072)) ([#2028](https://github.com/biomejs/biome/issues/2028)). Contributed by @Sec-ant

### Editors

### Formatter

#### Bug fixes

- Fix [#1661](https://github.com/biomejs/biome/issues/1661). Now nested conditionals are aligned with Prettier's logic, and won't contain mixed spaces and tabs. Contributed by @ematipico

### JavaScript APIs

### Linter

#### Bug fixes

<<<<<<< HEAD
- Fix [#1925](https://github.com/biomejs/biome/issues/1925). The fix for `useOptionalChain` would sometimes suggest an incorrect fix that discarded optional chaining operators on the left-hand side of logical expressions. These are now preserved. Contributed by @arendjr
=======
- Rule `noUndeclaredDependencies` now also validates `peerDependencies` and `optionalDependencies` ([#2122](https://github.com/biomejs/biome/issues/2122)). Contributed by @Sec-ant
- Rule `noUndeclaredDependencies` won't check `declare module` statements anymore ([#2123](https://github.com/biomejs/biome/issues/2123)). Contributed by @Sec-ant
>>>>>>> 98d53aed

### Parser

## 1.6.1 (2024-03-12)

### CLI

#### Bug fixes

- CLI is now able to automatically search and resolve `biome.jsonc` ([#2008](https://github.com/biomejs/biome/issues/2008)). Contributed by @Sec-ant
- Fix a false positive where some files were counted as "fixed" even though they weren't modified. Contributed by @ematipico

### Configuration

#### Bug fixes

- `json.formatter.trailingCommas` option now works in `overrides` ([#2009](https://github.com/biomejs/biome/issues/2009)). Contributed by @Sec-ant

### Linter

#### New features

- Add rule [noDoneCallback](https://biomejs.dev/linter/rules/no-done-callback), this rule checks the function parameter of hooks & tests
  for use of the done argument, suggesting you return a promise instead. Contributed by @vasucp1207

  ```js
  beforeEach(done => {
    // ...
  });
  ```

#### Bug fixes

- [useJsxKeyInIterable](https://biomejs.dev/linter/rules/use-jsx-key-in-iterable) now recognizes function bodies wrapped in parentheses ([#2011](https://github.com/biomejs/biome/issues/2011)). Contributed by @Sec-ant

- [useShorthandFunctionType](https://biomejs.dev/linter/rules/use-shorthand-function-type) now preserves type parameters of generic interfaces when applying fixes ([#2015](https://github.com/biomejs/biome/issues/2015)). Contributed by @Sec-ant

- Code fixes of [useImportType](https://biomejs.dev/linter/rules/use-import-type) and [useExportType](https://biomejs.dev/linter/rules/use-export-type) now handle multiline statements ([#2041](https://github.com/biomejs/biome/issues/2041)). Contributed by @Conaclos

- [noRedeclare](https://biomejs.dev/linter/rules/no-redeclare) no longer reports type parameter and parameter with identical names ([#1992](https://github.com/biomejs/biome/issues/1992)).

  The following code is no longer reported:

  ```ts
  function f<a>(a: a) {}
  ```

  Contributed by @Conaclos

- [noRedeclare](https://biomejs.dev/linter/rules/no-redeclare) now reports duplicate type parameters in a same declaration.

  The following type parameters are now reported as a redeclaraion:

  ```ts
  function f<T, T>() {}
  ```

  Contributed by @Conaclos

- [noUndeclaredDependencies](https://biomejs.dev/linter/rules/no-undeclared-dependencies/) now recognizes imports of subpath exports.

  E.g., the following import statements no longer report errors if `@mui/material` and `tailwindcss` are installed as dependencies:

  ```ts
  import Button from "@mui/material/Button";
  import { fontFamily } from "tailwindcss/defaultTheme";
  ```

  Contributed by @Sec-ant

### Parser

#### Bug fixes

- JavaScript lexer is now able to lex regular expression literals with escaped non-ascii chars ([#1941](https://github.com/biomejs/biome/issues/1941)).

  Contributed by @Sec-ant

## 1.6.0 (2024-03-08)

### Analyzer

#### New features

- Add partial for `.astro` files. Biome is able to sort imports inside the frontmatter of the Astro files. Contributed
  by @ematipico

  ```diff
  ---
  - import { getLocale } from "astro:i18n";
  - import { Code } from "astro:components";
  + import { Code } from "astro:components";
  + import { getLocale } from "astro:i18n";
  ---

  <div></div>
  ```
- Add partial for `.vue` files. Biome is able to sort imports inside the script block of Vue files. Contributed by
  @nhedger

  ```diff
  <script setup lang="ts">
  - import Button from "./components/Button.vue";
  - import * as vueUse from "vue-use";
  + import * as vueUse from "vue-use";
  + import Button from "./components/Button.vue";
  </script/>

  <template></template>
  ```

- Add partial for `.svelte` files. Biome is able to sort imports inside the script block of Svelte files. Contributed by
  @ematipico

  ```diff
  <script setup lang="ts">
  - import Button from "./components/Button.svelte";
  - import * as svelteUse from "svelte-use";
  + import * as svelteUse from "svelte-use";
  + import Button from "./components/Button.svelte";
  </script/>

  <div></div>
  ```

- Add lint rule useJsxKeyInIterable from Eslint rule [`react/jsx-key`](https://github.com/jsx-eslint/eslint-plugin-react/blob/master/docs/rules/jsx-key.md). Contributed by @vohoanglong0107
- The analyzer now **infers** the correct quote from `javascript.formatter.quoteStyle`, if set. This means that code fixes suggested by the analyzer will use the same quote of the formatter. Contributed by @ematipico

#### Enhancements

- [noUnusedVariables](https://biomejs.dev/linter/rules/no-unused-variables) ignores unused rest spread silbings.

  The following code is now valid:

  ```js
  const { a, ...rest } = { a: 0, b: 1 };
  console.log(rest);
  ```

  Contributed by @ah-yu

- Fix [#1931](https://github.com/biomejs/biome/issues/1931). Built-in React hooks such as
  `useEffect()` can now be validated by the
  [`useExhaustiveDependendies`](https://biomejs.dev/linter/rules/use-exhaustive-dependencies/), even
  when they're not being imported from the React library. To do so, simply configure them like
  any other user-provided hooks.

  Contributed by @arendjr

- Implemented [#1128](https://github.com/biomejs/biome/issues/1128). User-provided React hooks can
  now be configured to track stable results. For example:

  ```json
  "useExhaustiveDependencies": {
      "level": "error",
      "options": {
          "hooks": [{
              "name": "useMyState",
              "stableResult": [
                  1
              ]
          }]
      }
  }
  ```

  This will allow the following to be validated:

  ```js
  const [myState, setMyState] = useMyState();
  const toggleMyState = useCallback(() => {
    setMyState(!myState);
  }, [myState]); // Only `myState` needs to be specified here.
  ```

  Contributed by @arendjr

#### Bug fixes

- Fix [#1748](https://github.com/biomejs/biome/issues/1748). Now for the following case we won't provide an unsafe fix
  for the `noNonNullAssertion` rule:

  ```ts
  x[y.z!];
  ```

  Contributed by @ah-yu

- Imports that contain the protocol `:` are now sorted after the `npm:` modules, and before the `URL` modules.
  Contributed by @ematipico

  ```diff
  import express from "npm:express";
  - import Component from "./component.js"
  - import { sortBy } from "virtual:utils";
  + import { sortBy } from "virtual:utils";
  + import Component from "./component.js"
  ```

- Fix [#1081](https://github.com/biomejs/biome/issues/1081). The `useAwait` rule does not report `for await...of`.
  Contributed by @unvalley

- Fix [#1827](https://github.com/biomejs/biome/issues/1827) by properly analyzing nested `try-finally` statements. Contributed by @ah-yu

- Fix [#1924](https://github.com/biomejs/biome/issues/1924) Use the correct export name to sort in the import clause. Contributed by @ah-yu
- Fix [#1805](https://github.com/biomejs/biome/issues/1805) fix formatting arrow function which has conditional expression body  Contributed by @mdm317

- Fix [#1781](https://github.com/biomejs/biome/issues/1781) by avoiding the retrieval of the entire static member expression for the reference if the static member expression does not start with the reference. Contributed by @ah-yu

### CLI

#### New features

- Add a new command `biome migrate prettier`. The command will read the file `.prettierrc`/`prettier.json`
  and `.prettierignore` and map its configuration to Biome's one.
  Due to the different nature of `.prettierignore` globs and Biome's globs, it's **highly** advised to make sure that
  those still work under Biome.

- Now the file name printed in the diagnostics is clickable. If you run the CLI from your editor, you can <kbd>
  Ctrl</kbd>/<kbd title="Cmd">⌘</kbd> + Click on the file name, and the editor will open said file. If row and columns
  are specified e.g. `file.js:32:7`, the editor will set the cursor right in that position. Contributed by @ematipico

- Add an option `--linter` to `biome rage`. The option needs to check Biome linter configuration. Contributed by
  @seitarof

- Add an option `--formatter` to `biome rage`. The option needs to check Biome formatter configuration. Contributed by
  @seitarof
- The CLI now consistently reports the number of files tha were changed, out of the total files that were analysed. Contributed by @ematipico
- The CLI now consistently shows the number of errors and warnings emitted. Contributed by @ematipico

#### Bug fixes

- Don't process files under an ignored directory.

  Previously, Biome processed all files in the traversed hierarchy,
  even the files under an ignored directory.
  Now, it completely skips the content of ignored directories.

  For now, directories cannot be ignored using `files.include` in the configuration file.
  This is a known limitation that we want to address in a future release.

  For instance, if you have a project with a folder `src` and a folder `test`,
  the following configuration doesn't completely ignore `test`.

  ```json
  {
    "files": {
      "include": ["src"]
    }
  }
  ```

  Biome will traverse `test`,
  however all files of the directory are correctly ignored.
  This can result in file system errors,
  if Biome encounters dangling symbolic links or files with higher permissions.

  To avoid traversing the `test` directory,
  you should ignore the directory using `ignore`:

  ```json
  {
    "files": {
      "include": ["src"],
      "ignore": ["test"]
    }
  }
  ```

- Fix [#1508](https://github.com/biomejs/biome/issues/1508) by excluding deleted files from being processed. Contributed
  by @ematipico

- Fix [#1173](https://github.com/biomejs/biome/issues/1173). Fix the formatting of a single instruction with commented
  in a control flow body to ensure consistency. Contributed by @mdm317

- Fix overriding of `javascript.globals`. Contributed by @arendjr
- Fix a bug where syntax rules weren't run when pulling the diagnostics. Now Biome will emit more parsing diagnostics,
  e.g.
  ```
  check.js:1:17 parse/noDuplicatePrivateClassMembers ━━━━━━━━━━━━━━━━━━━━━━━━━━━━━━

    × Duplicate private class member "#foo"

    > 1 │ class A { #foo; #foo }
        │                 ^^^^

  ```
  Contributed by @ematipico
- Fix [#1774](https://github.com/biomejs/biome/issues/1774) by taking into account the option `--no-errors-on-unmatched` when running the CLI using `--changed`. Contributed by @antogyn

#### Enhancements

- Removed a superfluous diagnostic that was printed during the linting/check phase of a file:

  ```
  test.js check ━━━━━━━━━━━━━━━━━━━━━━━━━━━━━━━━━━━━━━━━━━━━━━━━━━━━━━━━━━━━━━━━━━━━━━━

    × The file contains diagnostics that needs to be addressed.
  ```
  Contributed by @ematipico
- The command `format` now emits parsing diagnostics if there are any, and it will terminate with a non-zero exit code. Contributed by @ematipico

### Configuration

#### New features

- Add the ability to resolve the configuration files defined inside `extends` from the `node_modules/` directory.

  If you want to resolve a configuration file that matches the specifier `@org/configs/biome`, then your `package.json`
  file must look this:

  ```json
  {
    "name": "@org/configs",
    "exports": {
      "./biome": "./biome.json"
    }
  }
  ```

  And the `biome.json` file that "imports" said configuration, will look like this:
  ```json
  {
    "extends": "@org/configs/biome"
  }
  ```
  Read the [documentation](https://biomejs.dev/guides/how-biome-works#the-extends-option) to better understand how it
  works, expectations and restrictions.

### Editors

#### Bug fixes

- Fix a regression where ignored files where formatted in the editor. Contributed by @ematipico
- Fix a bug where syntax rules weren't run when pulling the diagnostics. Now Biome will emit more parsing diagnostics,
  e.g.
  ```
  check.js:1:17 parse/noDuplicatePrivateClassMembers ━━━━━━━━━━━━━━━━━━━━━━━━━━━━━━

    × Duplicate private class member "#foo"

    > 1 │ class A { #foo; #foo }
        │                 ^^^^

  ```
  Contributed by @ematipico

### Formatter

#### New features

- Biome now allows to format the `package.json` file. This is now the default behaviour and users can remove their
  workarounds.
  If you rely on other tools to format `package.json`, you'll have to ignore it via configuration. Contributed by
  @pattrickrice
- New formatter option `attributePosition` that have similar behavior as
  Prettier `singleAttributePerLine` [#1706](https://github.com/biomejs/biome/issues/1706). Contributed by @octoshikari
- Add partial for `.astro` files. Biome is able to format the frontmatter of the Astro files. Contributed by @ematipico

  ```diff
  ---
  - statement ( );
  + statement();
  ---

  <div></div>
  ```
- Add partial for `.vue` files. Biome is able to format the script block of Vue files. Contributed by @nhedger

  ```diff
  <script setup lang="ts">
  - statement ( );
  + statement();
  </script/>

  <template></template>
  ```

- Add partial for `.svelte` files. Biome is able to format the script block of Svelte files. Contributed by @ematipico

  ```diff
  <script setup lang="ts">
  - statement ( );
  + statement();
  </script/>

  <div></div>
  ```

#### Enhancements

- `composer.json`, `deno.json`, `jsconfig.json`, `package.json` and `tsconfig.json` are no longer protected files.

  This means that you can now format them.

  If you want to ignore these files, you can use the [files.ignore](https://biomejs.dev/reference/configuration/#filesignore) configuration:

  ```json
  {
    "files": {
      "ignore": [
        "composer.json",
        "jsconfig.json",
        "package.json",
        "tsconfig.json",
        "typescript.json",
        "deno.json",
        "deno.jsonc"
      ]
    }
  }
  ```

  The following files are still protected, and thus ignored:

  - `composer.lock`
  - `npm-shrinkwrap.json`
  - `package-lock.json`
  - `yarn.lock`

   Contributed by @pattrickrice and @Conaclos

#### Bug fixes

- Fix [#1039](https://github.com/biomejs/biome/issues/1039). Check unicode width instead of number of bytes when
  checking if regex expression is a simple argument.

  This no longer breaks.

  ```js
  s(/🚀🚀/).s().s();
  ```

   Contributed by @kalleep

- Fix [#1218](https://github.com/biomejs/biome/issues/1218), by correctly preserving empty lines in member chains.
  Contributed by @ah-yu
- Fix [#1659](https://github.com/biomejs/biome/issues/1659) and [#1662](https://github.com/biomejs/biome/issues/1662), by correctly taking into account the leading comma inside the formatter options. Contributed by @ematipico

- Fix [#1934](https://github.com/biomejs/biome/pull/1934). Fix invalid formatting of long arrow function for AsNeeded arrow parens Contributed by @fireairforce

### JavaScript APIs

### Linter

#### Promoted rules

New rules are incubated in the nursery group.
Once stable, we promote them to a stable group.
The following rules are promoted:

- [complexity/noEmptyTypeParameters](https://biomejs.dev/linter/rules/no-empty-type-parameters)
- [complexity/noUselessLoneBlockStatements](https://biomejs.dev/linter/rules/no-useless-lone-block-statements)
- [correctness/noInvalidUseBeforeDeclaration](https://biomejs.dev/linter/rules/no-invalid-use-before-declaration)
- [correctness/noUnusedImports](https://biomejs.dev/linter/rules/no-unused-imports)
- [correctness/noUnusedPrivateClassMembers](https://biomejs.dev/linter/rules/no-unused-private-class-members)
- [security/noGlobalEval](https://biomejs.dev/linter/rules/no-global-eval)
- [style/useConsistentArrayType](https://biomejs.dev/linter/rules/use-consistent-array-type)
- [style/useExportType](https://biomejs.dev/linter/rules/use-export-type)
- [style/useFilenamingConvention](https://biomejs.dev/linter/rules/use-filenaming-convention)
- [style/useForOf](https://biomejs.dev/linter/rules/use-for-of)
- [style/useImportType](https://biomejs.dev/linter/rules/use-import-type)
- [style/useNodejsImportProtocol](https://biomejs.dev/linter/rules/use-nodejs-import-protocol)
- [style/useNumberNamespace](https://biomejs.dev/linter/rules/use-number-namespace)
- [style/useShorthandFunctionType](https://biomejs.dev/linter/rules/use-shorthand-function-type)
- [suspicious/noEmptyBlockStatements](https://biomejs.dev/linter/rules/no-empty-block-statements)
- [suspicious/noGlobalAssign](https://biomejs.dev/linter/rules/no-global-assign)
- [suspicious/noMisleadingCharacterClass](https://biomejs.dev/linter/rules/no-misleading-character-class)
- [suspicious/noThenProperty](https://biomejs.dev/linter/rules/no-then-property)
- [suspicious/useAwait](https://biomejs.dev/linter/rules/use-await)

Additionally, the following rules are now recommended:

- [suspicious/noApproximativeNumericConstant](https://biomejs.dev/linter/rules/no-approximative-numeric-constant)
- [suspicious/noMisrefactoredShorthandAssign](https://biomejs.dev/linter/rules/no-misrefactored-shorthand-assign)

#### Removed rules

- Remove `nursery/useGroupedTypeImport`. The rule [style/useImportType](https://biomejs.dev/linter/rules/use-import-type) covers the behavior of this rule.

  Note that removing a nursery rule is not considered a breaking change according to our [semantic versioning](https://biomejs.dev/internals/versioning).

  Contributed by @Conaclos

#### New features

- Add the rule [noSkippedTests](https://biomejs.dev/linter/rules/no-skipped-tests), to disallow skipped tests:

  ```js
  describe.skip("test", () => {});
  it.skip("test", () => {});
  ```
  Contributed by @ematipico

- Add the rule [noFocusedTests](https://biomejs.dev/linter/rules/no-focused-tests), to disallow skipped tests:

  ```js
  describe.only("test", () => {});
  it.only("test", () => {});
  ```
  Contributed by @ematipico

- Add rule [useSortedClasses](https://biomejs.dev/linter/rules/use-sorted-classes), to sort CSS utility classes:

  ```diff
  - <div class="px-2 foo p-4 bar" />
  + <div class="foo·bar·p-4·px-2" />
  ```
  Contributed by @DaniGuardiola

- Add rule [noUndeclaredependencies](https://biomejs.dev/linter/rules/no-undeclared-dependencies), to detect the use of
  dependencies that aren't present in the `package.json`.

  The rule ignores imports using a protocol such as `node:`, `bun:`, `jsr:`, `https:`.

  Contributed by @ematipico and @Conaclos

- Add rule [noNamespaceImport](https://biomejs.dev/linter/rules/no-namespace-import), to report namespace imports:

  ```js
  import * as foo from "foo";
  ```
  Contributed by @unvalley
- Add partial support for `.astro` files. Biome is able to lint and fix the frontmatter of the Astro files. Contributed
  by @ematipico

  ```diff
  ---
  - delete a.b
  + a.b = undefined
  ---

  <div></div>
  ```

- Add partial support for `.vue` files. Biome is able to lint and fix the script block of the Vue files.

  ```diff
  <script setup lang="ts">
  - delete a.b
  + a.b = undefined
  <script>

  <template></template>
  ```

  Contributed by @nhedger

- Add rule [useNodeAssertStrict](https://biomejs.dev/linter/rules/use-node-assert-strict), which promotes the use
  of `node:assert/strict` over `node:assert`. Contributed by @ematipico

- Add rule [noExportsInTest](https://biomejs.dev/linter/rules/no-exports-in-test) which disallows `export` or `modules.exports` in files
  containing test. Contributed by @ah-yu

- Add rule [noSemicolonInJsx](https://biomejs.dev/linter/rules/no-semicolon-in-jsx/) to detect possible wrong semicolons inside JSX elements.

  ```jsx
  const Component = () => {
    return (
      <div>
        <div />;
      </div>
    );
  }
  ```

  Contributed by @fujiyamaorange
- Add rule [noBarrelFile](https://biomejs.dev/linter/rules/no-barrel-file), to report the usage of barrel file:

  ```js
  export * from "foo";
  ```
  Contributed by @togami2864

#### Enhancements

- [noUselessFragments](https://biomejs.dev/linter/rules/no-useless-fragments/) now rule not triggered for jsx attributes when
   the fragment child is simple text.

  ```js
  export function SomeComponent() {
    return <div x-some-prop={<>Foo</>} />;
  }
  ```

   Also fixes code action when the fragment child is of type `JsxExpressionChild`.

  ```js
  <>
    <Hello leftIcon={<>{provider?.icon}</>} />
    {<>{provider?.icon}</>}
    <>{provider?.icon}</>
  </>
  ```

  Contributed by @vasucp1207

- [noUselessTernary](https://biomejs.dev/linter/rules/no-useless-ternary) now provides unsafe code fixes. Contributed by
  @vasucp1207

- [noApproximativeNumericConstant](https://biomejs.dev/linter/rules/no-approximative-numeric-constant) now provides
  unsafe code fixes and handle numbers without leading zero and numbers with digit separators.

  The following numbers are now reported as approximated constants.

  ```js
  3.14_15; // PI
  .4342; // LOG10E
  ```

  Contributed by @Conaclos

- [noPrecisionLoss](https://biomejs.dev/linter/rules/no-precision-loss) no longer reports number with extra zeros.

  The following numbers are now valid.

  ```js
  .1230000000000000000000000;
  1230000000000000000000000.0;
  ```

  Contributed by @Conaclos

- [useNamingConvention](https://biomejs.dev/linter/rules/use-naming-convention) now
  supports [unicase](https://en.wikipedia.org/wiki/Unicase)
  letters ([#1786](https://github.com/biomejs/biome/issues/1786)).

  [unicase](https://en.wikipedia.org/wiki/Unicase) letters have a single case: they are neither uppercase nor lowercase.
  Previously, Biome reported names in unicase as invalid.
  It now accepts a name in unicase everywhere.

  The following code is now accepted:

  ```js
  const 안녕하세요 = { 안녕하세요: 0 };
  ```

  We still reject a name that mixes unicase characters with lowercase or uppercase characters:
  The following names are rejected:

  ```js
  const A안녕하세요 = { a안녕하세요: 0 };
  ```

  Contributed by @Conaclos

- [useNamingConvention](https://biomejs.dev/linter/rules/use-naming-convention)
  and [useFilenamingConvention](https://biomejs.dev/linter/rules/use-filenaming-convention) now provides a new option `requireAscii` to require identifiers to
  be in ASCII.

  To avoid any breaking change, this option is turned off by default.
  We intend to turn it on in the next major release of Biome (Biome 2.0).

  Set the `requireAscii` rule option to `true` to require identifiers to be in ASCII.

  ```json
  {
    "linter": {
      "rules": {
        "style": {
          "useNamingConvention": { "options": { "requireAscii": false } }
        },
        "nursery": {
          "useFilenamingConvention": { "options": { "requireAscii": false } }
        }
      }
    }
  }
  ```

  Contributed by @Conaclos

- [noUnusedVariables](https://biomejs.dev/linter/rules/no-unused-variables) no longer reports unused imports.

  We now have a dedicated rule for reporting unused imports:
  [noUnusedImports](https://biomejs.dev/linter/rules/no-unused-imports)

  Contributed by @Conaclos

#### Bug fixes

- Fix missing link in [noStaticOnlyClass](https://biomejs.dev/linter/rules/no-static-only-class) documentation.
  Contributed by @yndajas

- [noConfusingVoidType](https://biomejs.dev/linter/rules/no-confusing-void-type) no longer reports valid use of the void
  type in conditional types ([#1812](https://github.com/biomejs/biome/issues/1812)).

  The rule no longer reports the following code:

  ```ts
  type Conditional<T> = T extends void ? Record<string, never> : T
  ```

  Contributed by @lucasweng

- [noInvalidUseBeforeDeclaration](https://biomejs.dev/linter/rules/no-invalid-use-before-declaration) no longer reports
  valid use of binding patterns ([#1648](https://github.com/biomejs/biome/issues/1648)).

  The rule no longer reports the following code:

  ```js
  const { a = 0, b = a } = {};
  ```

  Contributed by @Conaclos

- [noUnusedVariables](https://biomejs.dev/linter/rules/no-unused-variables) no longer reports used binding
  patterns ([#1652](https://github.com/biomejs/biome/issues/1652)).

  The rule no longer reports `a` as unused the following code:

  ```js
  const { a = 0, b = a } = {};
  export { b };
  ```

  Contributed by @Conaclos

- Fix [#1651](https://github.com/biomejs/biome/issues/1651). [noVar](https://biomejs.dev/linter/rules/no-var/) now
  ignores TsGlobalDeclaration. Contributed by @vasucp1207

- Fix [#1640](https://github.com/biomejs/biome/issues/1640). [useEnumInitializers](https://biomejs.dev/linter/rules/use-enum-initializers) code action now generates valid code when last member has a comment but no comma. Contributed by @kalleep

- Fix [#1653](https://github.com/biomejs/biome/issues/1653). Handle a shorthand value in `useForOf` to avoid the false-positive case. Contributed by @togami2864

- Fix [#1656](https://github.com/biomejs/biome/issues/1656). [useOptionalChain](https://biomejs.dev/linter/rules/use-optional-chain/) code action now correctly handles logical and chains where methods with the same name are invoked with different arguments:

  ```diff
  - tags·&&·tags.includes('a')·&&·tags.includes('b')
  + tags?.includes('a') && tags.includes('b')
  ```

  Contributed by @lucasweng

- Fix [#1704](https://github.com/biomejs/biome/issues/1704). Convert `/` to escaped slash `\/` to avoid parsing error in
  the result of autofix. Contributed by @togami2864

- Fix[#1697](https://github.com/biomejs/biome/issues/1697). Preserve leading trivia in autofix of suppression rules.
  Contributed by @togami2864

- Fix [#603](https://github.com/biomejs/biome/issues/603). Trim trailing whitespace to avoid double insertion.
  Contributed by @togami2864

- Fix [#1765](https://github.com/biomejs/biome/issues/1765). Now the rule `noDelete` doesn't trigger when deleting a
  dataset:
  ```js
  delete element.dataset.prop;
  ```
  Contributed by @ematipico

- [useNamingConvention](https://biomejs.dev/linter/rules/use-naming-convention)
  and [useFilenamingConvention](https://biomejs.dev/linter/rules/use-filenaming-convention) now reject identifiers with consecutive delimiters.

  The following name is now invalid because it includes two underscores:

  ```js
  export const MY__CONSTANT = 0;
  ```

  Note that we still allow consecutive leading and consecutive trailing underscores.

  Contributed by @Conaclos

- Fix [#1932](https://github.com/biomejs/biome/issues/1932) Allow redeclaration of type parameters in different declarations.
  Contributed by @keita-hino

- Fix [#1945](https://github.com/biomejs/biome/issues/1945) Allow constructor with default parameters in `noUselessConstructor`

- Fix [#1982](https://github.com/biomejs/biome/issues/1982) Change to iterate over the module item lists and ignore .d.ts files. Contributed by @togami2864

### Parser

#### Bug fixes

- Fix [#1728](https://github.com/biomejs/biome/issues/1728). Correctly parse the global declaration when the `{` token
  is on the line following the `global` keyword.

  Now the following code is correctly parsed:

  ```ts
  declare global
  { }

  declare module foo {
    global
    { }
  }
  ```

  Contributed by @ah-yu

- Fix [#1730](https://github.com/biomejs/biome/issues/1730). Correctly parse `delete` expressions with operands that are
  not simple member expressions.

  ```js
  delete(a.b);
  delete console.log(1);
  delete(() => {});
  ```

  Contributed by @printfn

### Website

#### Bug fixes

- Fix [#1981](https://github.com/biomejs/biome/issues/1981). Identify TypeScript definition files by their file path within the playground. Contributed by @ah-yu

## 1.5.3 (2024-01-22)

### LSP

#### Bug fixes

- Fix [#1584](https://github.com/biomejs/biome/issues/1584). Ensure the LSP only registers the formatter once.
  Contributed by @nhedger

- Fix [#1589](https://github.com/biomejs/biome/issues/1589). Fix invalid formatting of own line comments when they were
  at the end of an import/export list. Contributed by @spanishpear

### Configuration

#### Bug fixes

- Override correctly the recommended preset ([#1349](https://github.com/biomejs/biome/issues/1349)).

  Previously, if unspecified, Biome turned on the recommended preset in overrides.
  This resulted in reporting diagnostics with a severity level set to `off`.
  This in turn caused Biome to fail.

  Now Biome won't switch on the recommended preset in `overrides` unless told to do so.

  Contributed by @Conaclos

- Don't format **ignored** files that are well-known JSONC files when `files.ignoreUnknown` is
  enabled ([#1607](https://github.com/biomejs/biome/issues/1607)).

  Previously, Biome always formatted files that are known to be JSONC files (e.g. `.eslintrc`)
  when `files.ignoreUnknown` was enabled.

  Contributed by @Conaclos

### Formatter

#### New features

- Add option `json.formatter.trailingCommas`, to provide a better control over the trailing comma in JSON/JSONC files. Its default value is `"none"`.

#### Bug fixes

- Fix [#1178](https://github.com/biomejs/biome/issues/1178), where the line ending option wasn't correctly applied.
  Contributed by @ematipico
- Fix [#1571](https://github.com/biomejs/biome/issues/1571). Fix invalid formatting of nested multiline comments.
  Contributed by @ah-yu

### Linter

#### Bug fixes

-
Fix [#1575](https://github.com/biomejs/biome/issues/1575). [noArrayIndexKey](https://biomejs.dev/linter/rules/no-array-index-key/)
now captures array index value inside template literals and with string concatination. Contributed by @vasucp1207

- Linter rules that inspect regexes now handle multibyte characters
  correctly ([#1522](https://github.com/biomejs/biome/issues/1522)).

  Previously, [noMisleadingCharacterClass](https://biomejs.dev/linter/no-misleading-character-class), [noMultipleSpacesInRegularExpressionLiterals](https://biomejs.dev/linter/no-multiple-spaces-in-regular-expression-literals),
  and [noEmptyCharacterClassInRegex](https://biomejs.dev/linter/no-empty-character-class-in-regex) made Biome errors on
  multi-bytes characters.
  Multibyte characters are now handled correctly.

  The following code no longer raises an internal error:

  ```js
  // Cyrillic characters
  /[\u200E\u2066-\u2069]/gu;
  ```

  Contributed by @Conaclos

- [useExhaustiveDependencies](https://biomejs.dev/linter/use-exhaustive-dependencies) no longer made Biome errors in
  code TypeScript import equal declarations ([#1194](https://github.com/biomejs/biome/issues/1194)). Contributed by
  @Conaclos

- Fix typo in the diagnostic of [noNodejsModules](https://biomejs.dev/linter/rules/no-nodejs-modules). Contributed by
  @huseeiin

### Parser

#### Bug fixes

- Accept the `const` modifier for type parameter in method type
  signature ([#1624](https://github.com/biomejs/biome/issues/1624)).

  The following code is now correctly parsed:

  ```ts
  type Foo = {
    <const T>();
    method<const T>();
  };
  ```

  Contributed by @magic-akari

- Correctly parse type arguments in expression([#1184](https://github.com/biomejs/biome/issues/1184)).

  The following code is now correctly parsed in typescript:

  ```ts
  0 < (0 >= 1);
  ```

  Contributed by @ah-yu

### Website

#### New

- Add a [page that maps the Biome rule to its source](https://biomejs.dev/linter/rules-sources/). Contributed by
  @ematipico

#### Fixes

- Generate Open Graph images based on the linked page. Contributed by @ematipico

- Fix examples of the [git hook page](https://biomejs.dev/recipes/git-hooks/). Contributed by @9renpoto, @lmauromb, and
  @Conaclos

- Fix dead and erroneous hyperlinks. Contributed by @Sec-ant and Conaclos

## 1.5.2 (2024-01-15)

### CLI

### Bug fixes

- Fix [#1512](https://github.com/biomejs/biome/issues/1512) by skipping verbose diagnostics from the count. Contributed
  by @ematipico

- Correctly handle cascading `include` and `ignore`.

  Previously Biome incorrectly included files that were included at tool level and ignored at global level.
  In the following example, `file.js` was formatted when it should have been ignored.
  Now, Biome correctly ignores the directory `./src/sub/`.

  ```shell
  ❯ tree src
    src
    └── sub
        └── file.js

  ❯ cat biome.json
    {
      "files": { "ignore": ["./src/sub/"] },
      "formatter": { "include": ["./src"] }
    }
  ```

  Contributed by @Conaclos

- Don't emit verbose warnings when a protected file is ignored.

  Some files, such as `package.json` and `tsconfig.json`,
  are [protected](https://biomejs.dev/guides/how-biome-works/#protected-files).
  Biome emits a verbose warning when it encounters a protected file.

  Previously, Biome emitted this verbose warning even if the file was ignored by the configuration.
  Now, it doesn't emit verbose warnings for protected files that are ignored.

  Contributed by @Conaclos

- `overrides` no longer affect which files are ignored. Contributed by @Conaclos

- The file `biome.json` can't be ignored anymore. Contributed by @ematipico

- Fix [#1541](https://github.com/biomejs/biome/issues/1541) where the content of protected files wasn't returned
  to `stdout`. Contributed by @ematipico

- Don't handle CSS files, the formatter isn't ready yet. Contributed by @ematipico

### Configuration

#### Bug fixes

- Fix [1440](https://github.com/biomejs/biome/issues/1440), a case where `extends` and `overrides` weren't correctly
  emitting the final configuration. Contributed by @arendjr

- Correctly handle `include` when `ignore` is set (#1468). Contributed by @Conaclos

  Previously, Biome ignored `include` if `ignore` was set.
  Now, Biome check both `include` and `ignore`.
  A file is processed if it is included and not ignored.
  If `include` is not set all files are considered included.

### Formatter

#### Bug fixes

- Fix placement of comments before `*` token in generator methods with
  decorators. [#1537](https://github.com/biomejs/biome/pull/1537) Contributed by @ah-yu

- Fix [#1406](https://github.com/biomejs/biome/issues/1406). Ensure comments before the `async` keyword are placed
  before it. Contributed by @ah-yu

- Fix [#1172](https://github.com/biomejs/biome/issues/1172). Fix placement of line comment after function expression
  parentheses, they are now attached to first statement in body. Contributed by @kalleep

- Fix [#1511](https://github.com/biomejs/biome/issues/1511) that made the JavaScript formatter crash. Contributed
  @Conaclos

### Linter

#### Enhancements

- Add an unsafe code fix for [noConsoleLog](https://biomejs.dev/linter/rules/no-console-log/). Contributed by
  @vasucp1207

- [useArrowFunction](https://biomejs.dev/linter/rules/use-arrow-function) no longer reports function in `extends`
  clauses or in a `new` expression. Contributed by @Conaclos

  These cases require the presence of a prototype.

- Add dependency variable names on error message when useExhaustiveDependencies rule shows errors. Contributed by
  @mehm8128

#### Bug fixes

- The fix of [useArrowFunction](https://biomejs.dev/linter/rules/use-arrow-function) now adds parentheses around the
  arrow function in more cases where it is needed ([#1524](https://github.com/biomejs/biome/issues/1524)).

  A function expression doesn't need parentheses in most expressions where it can appear.
  This is not the case with the arrow function.
  We previously added parentheses when the function appears in a call or member expression.
  We now add parentheses in binary-like expressions and other cases where they are needed, hopefully covering all cases.

  Previously:

  ```diff
  - f = f ?? function() {};
  + f = f ?? () => {};
  ```

  Now:

  ```diff
  - f = f ?? function() {};
  + f = f ?? (() => {});
  ```

  Contributed by @Conaclos

- Fix [#1514](https://github.com/biomejs/biome/issues/1514). Fix autofix suggestion to avoid the syntax error
  in `no_useless_fragments`. Contributed by @togami2864

## 1.5.1 (2024-01-10)

### CLI

#### Bug fixes

- The diagnostics `files/missingHandler` are now shown only when the option `--verbose` is passed. Contributed by
  @ematipico
- The diagnostics for protected files are now shown only when the option `--verbose` is passed. Contributed by
  @ematipico
- Fix [#1465](https://github.com/biomejs/biome/issues/1465), by taking in consideration the workspace folder when
  matching a pattern. Contributed by @ematipico
- Fix [#1465](https://github.com/biomejs/biome/issues/1465), by correctly process globs that contain file names.
  Contributed by @ematipico

### Formatter

#### Bug fixes

- Fix [#1170](https://github.com/biomejs/biome/issues/1170). Fix placement of comments inside default switch clause. Now
  all line comments that have a preceding node will keep their position. Contributed by @kalleep

### Linter

#### Bug fixes

-
Fix [#1335](https://github.com/biomejs/biome/issues/1335). [noUselessFragments](https://biomejs.dev/linter/rules/no-useless-fragments/)
now ignores code action on component props when the fragment is empty. Contributed by @vasucp1207

- [useConsistentArrayType](https://biomejs.dev/linter/rules/use-consistent-array-type) was accidentally placed in
  the `style` rule group instead of the `nursery` group. It is now correctly placed under `nursery`.

-
Fix [#1483](https://github.com/biomejs/biome/issues/1483). [useConsistentArrayType](https://biomejs.dev/linter/rules/use-consistent-array-type)
now correctly handles its option. Contributed by @Conaclos

-
Fix [#1502](https://github.com/biomejs/biome/issues/1502). [useArrowFunction](https://biomejs.dev/linter/rules/use-arrow-function)
now correctly handle functions that return a (comma) sequence expression. Contributed by @Conaclos

Previously the rule made an erroneous suggestion:

```diff
- f(function() { return 0, 1; }, "");
+ f(() => 0, 1, "")
```

Now, the rule wraps any comma sequence between parentheses:

```diff
- f(function() { return 0, 1; }, "");
+ f(() => (0, 1), "")
```

-
Fix [#1473](https://github.com/biomejs/biome/issues/1473): [useHookAtTopLevel](https://biomejs.dev/linter/rules/use-hook-at-top-level/)
now correctly handles React components and hooks that are nested inside other functions. Contributed by @arendjr

## 1.5.0 (2024-01-08)

Biome now scores 97% compatibility with Prettier and features more than 180 linter rules.

### Analyzer

### CLI

#### New features

- Biome now shows a diagnostic when it encounters a protected file. Contributed by @ematipico

- The command `biome migrate` now updates the `$schema` if there's an outdated version.

- The CLI now takes in consideration the `.gitignore` in the home directory of the user, if it exists. Contributed by
  @ematipico
- The `biome ci` command is now able to
  print [GitHub Workflow Commands](https://docs.github.com/en/actions/using-workflows/workflow-commands-for-github-actions)
  when there are diagnostics in our code. Contributed by @nikeee
  This **might** require setting the proper permissions on your GitHub action:
  ```yaml
  permissions:
    pull-requests: write
  ```
- The commands `format`, `lint`, `check` and `ci` now accept two new arguments: `--changed` and `--since`. Use these
  options with the VCS integration
  is enabled to process only the files that were changed. Contributed by @simonxabris

  ```shell
  biome format --write --changed
  ```

- Introduced a new command called `biome explain`, which has the capability to display documentation for lint rules.
  Contributed by @kalleep
- You can use the command `biome explain` to print the documentation of lint rules. Contributed by @kalleep
  ```shell
  biome explain noDebugger
  biome explain useAltText
  ```
- You can use the command `biome explain` to print the directory where daemon logs are stored. Contributed by @ematipico
  ```shell
  biome explain daemon-logs
  ```
- Removed the hard coded limit of 200 printable diagnostics. Contributed by @ematipico

#### Bug fixes

- Fix [#1247](https://github.com/biomejs/biome/issues/1247), Biome now prints a **warning** diagnostic if it encounters
  files that can't handle. Contributed by @ematipico

  You can ignore unknown file types using
  the [`files.ignoreUnknown`](https://biomejs.dev/reference/configuration/#filesignoreunknown) configuration
  in `biome.json`:

  ```jsonc
  {
    "files": {
      "ignoreUnknown": true
    }
  }
  ```

  Or the `--files-ignore-unknown` CLI option:

  ```shell
  biome format --files-ignore-unknown=true --write .
  ```

- Fix [#709](https://github.com/biomejs/biome/issues/709) and [#805](https://github.com/biomejs/biome/issues/805) by
  correctly parsing `.gitignore` files. Contributed by @ematipico

- Fix [#1117](https://github.com/biomejs/biome/issues/1117) by correctly respecting the matching. Contributed by
  @ematipico

- Fix [#691](https://github.com/biomejs/biome/issues/691) and [#1190](https://github.com/biomejs/biome/issues/1190), by
  correctly apply the configuration when
  computing [`overrides` configuration](https://biomejs.dev/reference/configuration/#overrides). Contributed by
  @ematipico

### Configuration

#### New features

- Users can specify _git ignore patterns_ inside `ignore` and `include` properties, for example it's possible to **allow
  list** globs of files using the `!` character:

  ```jsonc
  {
    "files": {
      "ignore": [
        "node_modules/**",
        "!**/dist/**" // this is now accepted and allow files inside the `dist` folder
      ]
    }
  }
  ```

### Editors

#### New features

- The LSP registers formatting without the need of using dynamic capabilities from the client.

  This brings formatting services to the editors that don't support or have limited support for dynamic capabilities.

### Formatter

#### Bug fixes

- Fix [#1169](https://github.com/biomejs/biome/issues/1169). Account for escaped strings when computing layout for
  assignments. Contributed by @kalleep
- Fix [#851](https://github.com/biomejs/biome/issues/851). Allow regular function expressions to group and break as call
  arguments, just like arrow function expressions. [#1003](https://github.com/biomejs/biome/issues/1003) Contributed by
  @faultyserver
- Fix [#914](https://github.com/biomejs/biome/issues/914). Only parenthesize type-casted function expressions as default
  exports. [#1023](https://github.com/biomejs/biome/issues/1023) Contributed by @faultyserver
- Fix [#1112](https://github.com/biomejs/biome/issues/1112). Break block bodies in case clauses onto their own lines and
  preserve trailing fallthrough comments. [#1035](https://github.com/biomejs/biome/pull/1035) Contributed by
  @faultyserver
- Fix `RemoveSoftLinesBuffer` behavior to also removed conditional expanded content, ensuring no accidental, unused line
  breaks are included [#1032](https://github.com/biomejs/biome/pull/1032) Contributed by @faultyserver
- Fix [#1024](https://github.com/biomejs/biome/issues/1024). Allow JSX expressions to nestle in arrow
  chains [#1033](https://github.com/biomejs/biome/pull/1033) Contributed by @faultyserver
- Fix incorrect breaking on the left side of assignments by always using fluid
  assignment. [#1021](https://github.com/biomejs/biome/pull/1021) Contributed by @faultyserver
- Fix breaking strategy for nested object patterns in function
  parameters [#1054](https://github.com/biomejs/biome/pull/1054) Contributed by @faultyserver
- Fix over-indention of arrow chain expressions by simplifying the way each chain is
  grouped [#1036](https://github.com/biomejs/biome/pull/1036), [#1136](https://github.com/biomejs/biome/pull/1136),
  and [#1162](https://github.com/biomejs/biome/pull/1162) Contributed by @faultyserver.
- Fix "simple" checks for calls and member expressions to correctly handle array accesses, complex arguments to
  single-argument function calls, and multiple-argument function
  calls. [#1057](https://github.com/biomejs/biome/pull/1057) Contributed by @faultyserver
- Fix text wrapping and empty line handling for JSX Text elements to match Prettier's
  behavior. [#1075](https://github.com/biomejs/biome/pull/1075) Contributed by @faultyserver
- Fix leading comments in concisely-printed arrays to prevent unwanted line
  breaks. [#1135](https://github.com/biomejs/biome/pull/1135) Contributed by @faultyserver
- Fix `best_fitting` and interned elements preventing expansion propagation from sibling
  elements. [#1141](https://github.com/biomejs/biome/pull/1141) Contributed by @faultyserver
- Fix heuristic for grouping function parameters when type parameters with constraints are
  present. [#1153](https://github.com/biomejs/biome/pull/1153). Contributed by @faultyserver.
- Fix binary-ish and type annotation handling for grouping call arguments in function expressions and call
  signatures. [#1152](https://github.com/biomejs/biome/pull/1152)
  and [#1160](https://github.com/biomejs/biome/pull/1160) Contributed by @faultyserver
- Fix handling of nestled JSDoc comments to preserve behavior for
  overloads. [#1195](https://github.com/biomejs/biome/pull/1195) Contributed by @faultyserver
- Fix [#1208](https://github.com/biomejs/biome/issues/1208). Fix extraction of inner types when checking for simple type
  annotations in call arguments. [#1195](https://github.com/biomejs/biome/pull/1195) Contributed by @faultyserver

- Fix [#1220](https://github.com/biomejs/biome/issues/1220). Avoid duplicating comments in type unions for mapped, empty
  object, and empty tuple types. [#1240](https://github.com/biomejs/biome/pull/1240) Contributed by @faultyserver

- Fix [#1356](https://github.com/biomejs/biome/issues/1356). Ensure `if_group_fits_on_line` content is always written
  in `RemoveSoftLinesBuffer`s. [#1357](https://github.com/biomejs/biome/pull/1357) Contributed by @faultyserver

- Fix [#1171](https://github.com/biomejs/biome/issues/1171). Correctly format empty statement with comment inside arrow
  body when used as single argument in call expression. Contributed by @kalleep

- Fix [#1106](https://github.com/biomejs/biome/issues/1106). Fix invalid formatting of single bindings when Arrow
  Parentheses is set to "AsNeeded" and the expression breaks over multiple
  lines. [#1449](https://github.com/biomejs/biome/pull/1449) Contributed by @faultyserver

### JavaScript APIs

### Linter

#### Promoted rules

New rules are incubated in the nursery group.
Once stable, we promote them to a stable group.
The following rules are promoted:

- [a11y/noAriaHiddenOnFocusable](https://www.biomejs.dev/linter/rules/no-aria-hidden-on-focusable)
- [a11y/useValidAriaRole](https://www.biomejs.dev/linter/rules/use-valid-aria-role)
- [complexity/useRegexLiterals](https://www.biomejs.dev/linter/rules/use-regex-literals)
- [suspicious/noImplicitAnyLet](https://www.biomejs.dev/linter/rules/no-implicit-any-let)
- [style/noDefaultExport](https://www.biomejs.dev/linter/rules/no-default-export)

#### New features

- Add [useExportType](https://biomejs.dev/linter/rules/use-export-type) that enforces the use of type-only exports for
  types. Contributed by @Conaclos

  ```diff
    interface A {}
    interface B {}
    class C {}

  - export type { A, C }
  + export { type A, C }

  - export { type B }
  + export type { B }
  ```

- Add [useImportType](https://biomejs.dev/linter/rules/use-import-type) that enforces the use of type-only imports for
  types. Contributed by @Conaclos

  ```diff
  - import { A, B } from "./mod.js";
  + import { type A, B } from "mod";
    let a: A;
    const b: B = new B();
  ```

  Also, the rule groups type-only imports:

  ```diff
  - import { type A, type B } from "./mod.js";
  + import type { A, B } from "./mod.js";
  ```

- Add [useFilenamingConvention](https://biomejs.dev/linter/rules/use-filenaming-convention), that enforces naming
  conventions for JavaScript and TypeScript filenames. Contributed by @Conaclos

  By default, the rule requires that a filename be in `camelCase`, `kebab-case`, `snake_case`, or matches the name of
  an `export` in the file.
  The rule provides options to restrict the allowed cases.

- Add [useNodejsImportProtocol](https://biomejs.dev/linter/rules/use-nodejs-import-protocol) that enforces the use of
  the `node:` protocol when importing _Node.js_ modules. Contributed by @2-NOW, @vasucp1207, and @Conaclos

  ```diff
  - import fs from "fs";
  + import fs from "node:fs";
  ```

- Add [useNumberNamespace](https://biomejs.dev/linter/rules/use-number-namespace) that enforces the use of the `Number`
  properties instead of the global ones.

  ```diff
  - parseInt;
  + Number.parseInt;
  - - Infinity;
  + Number.NEGATIVE_INFINITY;
  ```

- Add [useShorthandFunctionType](https://biomejs.dev/linter/rules/use-shorthand-function-type) that enforces using
  function types instead of object type with call signatures. Contributed by @emab, @ImBIOS, and @seitarof

  ```diff
  - interface Example {
  -   (): string;
  - }
  + type Example = () => string

```

- Add [noNodejsModules](https://biomejs.dev/linter/rules/no-nodejs-modules), that disallows the use of _Node.js_ modules. Contributed by @anonrig, @ematipico, and @Conaclos

- Add [noInvalidUseBeforeDeclaration](https://biomejs.dev/linter/rules/no-invalid-use-before-declaration) that reports variables and function parameters used before their declaration. Contributed by @Conaclos

  ```js
  function f() {
    console.log(c); // Use of `c` before its declaration.
    const c = 0;
  }
  ```

- Add [useConsistentArrayType](https://biomejs.dev/linter/rules/use-consistent-array-type) that enforces the use of a
  consistent syntax for array types. Contributed by @eryue0220

  This rule will replace [useShorthandArrayType](https://biomejs.dev/linter/rules/use-shorthand-array-type).
  It provides an option to choose between the shorthand or the generic syntax.

- Add [noEmptyTypeParameters](https://biomejs.dev/linter/rules/no-empty-type-parameters) that ensures that any type
  parameter list has at least one type parameter. Contributed by @togami2864

  This will report the following empty type parameter lists:

  ```ts
  interface Foo<> {}
  //           ^^
  type Bar<> = {};
  //      ^^
  ```

- Add [noGlobalEval](https://biomejs.dev/linter/rules/no-global-eval) that reports any use of the global `eval`.
  Contributed by @you-5805

- Add [noGlobalAssign](https://biomejs.dev/linter/rules/no-global-assign) that reports assignment to global variables.
  Contributed by @chansuke

  ```js
  Object = {}; // report assignment to `Object`.
  ```

- Add [noMisleadingCharacterClass](https://biomejs.dev/linter/rules/no-misleading-character-class) that disallows
  characters made with multiple code points in character class. Contributed by @togami2864

- Add [noThenProperty](https://biomejs.dev/linter/rules/no-then-property) that disallows the use of `then` as property
  name. Adding a `then` property makes an object _thenable_ that can lead to errors with Promises. Contributed by
  @togami2864

- Add [noUselessTernary](https://biomejs.dev/linter/rules/no-useless-ternary) that disallows conditional expressions (
  ternaries) when simpler alternatives exist.

  ```js
  var a = x ? true : true; // this could be simplified to `x`
  ```

#### Enhancements

- [noEmptyInterface](https://biomejs.dev/linter/rules/no-empty-interface) ignores empty interfaces that extend a type.
  Address [#959](https://github.com/biomejs/biome/issues/959) and [#1157](https://github.com/biomejs/biome/issues/1157).
  Contributed by @Conaclos

  This allows supporting interface augmentation in external modules as demonstrated in the following example:

  ```ts
  interface Extension {
    metadata: unknown;
  }

  declare module "@external/module" {
    // Empty interface that extends a type.
    export interface ExistingInterface extends Extension {}
  }
  ```

- Preserve more comments in the code fix
  of [useExponentiationOperator](https://biomejs.dev/linter/rules/use-exponentiation-operator). Contributed by @Conaclos

  The rule now preserves comments that follow the (optional) trailing comma.

  For example, the rule now suggests the following code fix:

  ```diff
  - Math.pow(
  -    a, // a
  -    2, // 2
  -  );
  +
  +    a ** // a
  +    2 // 2
  +
  ```

- `<svg>` element is now considered as a non-interactive HTML
  element ([#1095](https://github.com/biomejs/biome/issues/1095)). Contributed by @chansuke

  This affects the following rules:
  - [noAriaHiddenOnFocusable](https://biomejs.dev/linter/rules/no-aria-hidden-on-focusable)
  - [noInteractiveElementToNoninteractiveRole](https://biomejs.dev/linter/rules/no-interactive-element-to-noninteractive-role)
  - [noNoninteractiveElementToInteractiveRole](https://biomejs.dev/linter/rules/no-noninteractive-element-to-interactive-role)
  - [noNoninteractiveTabindex](https://biomejs.dev/linter/rules/no-noninteractive-tabindex)
  - [useAriaActivedescendantWithTabindex](https://biomejs.dev/linter/rules/use-aria-activedescendant-with-tabindex)

- [noMultipleSpacesInRegularExpressionLiterals](https://biomejs.dev/linter/rules/no-multiple-spaces-in-regular-expression-literals/)
  has a safe code fix. Contributed by @Conaclos

- [useArrowFunction](https://biomejs.dev/linter/rules/use-arrow-function/) ignores expressions that use `new.target`.
  Contributed by @Conaclos

- [noForEach](https://biomejs.dev/linter/rules/no-for-each) now reports only calls that use a callback with `0` or `1`
  parameter. Address [#547](https://github.com/biomejs/biome/issues/547). Contributed by @Conaclos

#### Bug fixes

-
Fix [#1061](https://github.com/biomejs/biome/issues/1061). [noRedeclare](https://biomejs.dev/linter/rules/no-redeclare)
no longer reports overloads of `export default function`. Contributed by @Conaclos

The following code is no longer reported:

```ts
export default function(a: boolean): boolean;
export default function(a: number): number;
export default function(a: number | boolean): number | boolean {
  return a;
}
```

-
Fix [#651](https://github.com/biomejs/biome/issues/651), [useExhaustiveDependencies](https://biomejs.dev/linter/rules/use-exhaustive-dependencies)
no longer reports out of scope dependencies. Contributed by @kalleep

The following code is no longer reported:
```ts
let outer = false;

const Component = ({}) => {
  useEffect(() => {
    outer = true;
  }, []);
}
```

-
Fix [#1191](https://github.com/biomejs/biome/issues/1191). [noUselessElse](https://biomejs.dev/linter/rules/no-useless-else)
now preserve comments of the `else` clause. Contributed by @Conaclos

For example, the rule suggested the following fix:

```diff
  function f(x) {
    if (x <0) {
      return 0;
    }
-   // Comment
-   else {
      return x;
-   }
  }
```

Now the rule suggests a fix that preserves the comment of the `else` clause:

```diff
  function f(x) {
    if (x <0) {
      return 0;
    }
    // Comment
-   else {
      return x;
-   }
  }
```

-
Fix [#1383](https://github.com/biomejs/biome/issues/1383). [noConfusingVoidType](https://biomejs.dev/linter/rules/no-confusing-void-type)
now accepts the `void` type in type parameter lists.

The rule no longer reports the following code:

```ts
f<void>();
```

-
Fix [#728](https://github.com/biomejs/biome/issues/728). [useSingleVarDeclarator](https://biomejs.dev/linter/rules/use-single-var-declarator)
no longer outputs invalid code. Contributed by @Conaclos

-
Fix [#1167](https://github.com/biomejs/biome/issues/1167). [useValidAriaProps](https://biomejs.dev/linter/rules/use-valid-aria-props)
no longer reports `aria-atomic` as invalid. Contributed by @unvalley

-
Fix [#1192](https://github.com/biomejs/biome/issues/1192). [useTemplate](https://biomejs.dev/linter/rules/use-template/)
now correctly handles parenthesized expressions and respects type coercions. Contributed by @n-gude

These cases are now properly handled:

```js
"a" + (1 + 2) // `a${1 + 2}`
```

```js
1 + (2 + "a") // `${1}${2}a`
```

-
Fix [#1456](https://github.com/biomejs/biome/issues/1456). [useTemplate](https://biomejs.dev/linter/rules/use-template/)
now reports expressions with an interpolated template literal and non-string expressions. Contributed by @n-gude

The following code is now reported:

```js
`a${1}` + 2;
```

-
Fix [#1436](https://github.com/biomejs/biome/issues/1436). [useArrowFunction](https://biomejs.dev/linter/rules/use-arrow-function/)
now applies a correct fix when a function expression is used in a call expression or a member access. Contributed by
@Conaclos

For example, the rule proposed the following fix:

```diff
- const called = function() {}();
+ const called = () => {}();
```

It now proposes a fix that adds the needed parentheses:

```diff
- const called = function() {}();
+ const called = (() => {})();
```

-
Fix [#696](https://github.com/biomejs/biome/issues/696). [useHookAtTopLevel](https://biomejs.dev/linter/rules/use-hook-at-top-level)
now correctly detects early returns before the calls to the hook.

- The code fix of [noUselessTypeCOnstraint](https://biomejs.dev/linter/rules/no-useless-type-constraint) now adds a
  trailing comma when needed to disambiguate a type parameter list from a JSX element. COntributed by @Conaclos

-
Fix [#578](https://github.com/biomejs/biome/issues/578). [useExhaustiveDependencies](https://biomejs.dev/linter/rules/use-exhaustive-dependencies)
now correctly recognizes hooks namespaced under the `React` namespace. Contributed by @XiNiHa

-
Fix [#910](https://github.com/biomejs/biome/issues/910). [noSvgWithoutTitle](https://biomejs.dev/linter/rules/no-svg-without-title)
now ignores `<svg>` element with `aria-hidden="true"`. COntributed by @vasucp1207

### Parser

#### BREAKING CHANGES

- The representation of imports has been simplified. Contributed by @Conaclos

  The new representation is closer to the ECMAScript standard.
  It provides a single way of representing a namespace import such as `import * as ns from ""`.
  It rules out some invalid states that was previously representable.
  For example, it is no longer possible to represent a combined import with a `type` qualifier such
  as `import type D, { N } from ""`.

  See [#1163](https://github.com/biomejs/biome/pull/1163) for more details.

#### New features

- Imports and exports with both an _import attribute_ and a `type` qualifier are now reported as parse errors.

  ```ts
  import type A from "mod" with { type: "json" };
  //     ^^^^              ^^^^^^^^^^^^^^^^^^^^^
  //     parse error
  ```

#### Bug fixes

- Fix [#1077](https://github.com/biomejs/biome/issues/1077) where parenthesized identifiers in conditional expression
  were being parsed as arrow expressions. Contributed by @kalleep

  These cases are now properly parsed:

  _JavaScript_:

  ```javascript
    a ? (b) : a => {};
  ```

  _TypeScript_:

  ```ts
    a ? (b) : a => {};
  ```

  _JSX_:

  ```jsx
    bar ? (foo) : (<a>{() => {}}</a>);
  ```

- Allow empty type parameter lists for interfaces and type
  aliases ([#1237](https://github.com/biomejs/biome/issues/1237)). COntributed by @togami2864

  _TypeScript_ allows interface declarations and type aliases to have empty type parameter lists.
  Previously Biome didn't handle this edge case.
  Now, it correctly parses this syntax:

  ```ts
  interface Foo<> {}
  type Bar<> = {};
  ```

### Crates

#### BREAKING CHANGES

- Rename the `biome_js_unicode_table` crate
  to `biome_unicode_table` ([#1302](https://github.com/biomejs/biome/issues/1302)). COntributed by @chansuke

## 1.4.1 (2023-11-30)

### Editors

#### Bug fixes

- Fix [#933](https://github.com/biomejs/biome/issues/933). Some files are properly ignored in the LSP too.
  E.g. `package.json`, `tsconfig.json`, etc.
- Fix [#1394](https://github.com/biomejs/biome/issues/1394), by inferring the language extension from the internal saved
  files. Now newly created files JavaScript correctly show diagnostics.

### Formatter

#### Bug fixes

- Fix some accidental line breaks when printing array expressions within arrow functions and other long
  lines [#917](https://github.com/biomejs/biome/pull/917). Contributed by @faultyserver

- Match Prettier's breaking strategy for `ArrowChain` layouts [#934](https://github.com/biomejs/biome/pull/934).
  Contributed by @faultyserver

- Fix double-printing of leading comments in arrow chain expressions [#951](https://github.com/biomejs/biome/pull/951).
  Contributed by @faultyserver

### Linter

#### Bug fixes

- Fix [#910](https://github.com/biomejs/biome/issues/910), where the rule `noSvgWithoutTitle` should skip elements that
  have `aria-hidden` attributes. Contributed by @vasucp1207

#### New features

- Add [useForOf](https://biomejs.dev/linter/rules/use-for-of) rule.
  The rule recommends a for-of loop when the loop index is only used to read from an array that is being iterated.
  Contributed by @victor-teles

#### Enhancement

- Address [#924](https://github.com/biomejs/biome/issues/924)
  and [#920](https://github.com/biomejs/biome/issues/920). [noUselessElse](https://biomejs.dev/linter/rules/no-useless-else)
  now ignores `else` clauses that follow at least one `if` statement that doesn't break early. Contributed by @Conaclos

  For example, the following code is no longer reported by the rule:

  ```js
  function f(x) {
      if (x < 0) {
        // this `if` doesn't break early.
      } else if (x > 0) {
          return x;
      } else {
          // This `else` block was previously reported as useless.
      }
  }
  ```

#### Bug fixes

-
Fix [#918](https://github.com/biomejs/biome/issues/918). [useSimpleNumberKeys](https://biomejs.dev/linter/rules/use-simple-number-keys)
no longer repports false positive on comments. Contributed by @kalleep

- Fix [#953](https://github.com/biomejs/biome/issues/953). [noRedeclare](https://biomejs.dev/linter/rules/no-redeclare)
  no longer reports type parameters with the same name in different mapped types as redeclarations. Contributed by
  @Conaclos

-
Fix [#608](https://github.com/biomejs/biome/issues/608). [useExhaustiveDependencies](https://biomejs.dev/linter/rules/use-exhaustive-dependencies)
no longer repports missing dependencies for React hooks without dependency array. Contributed by @kalleep

### Parser

## 1.4.0 (2023-11-27)

### CLI

- Remove the CLI options from the `lsp-proxy`, as they were never meant to be passed to that command. Contributed by
  @ematipico

- Add option `--config-path` to `lsp-proxy` and `start` commands. It's now possible to tell the Daemon server to
  load `biome.json` from a custom path. Contributed by @ematipico

- Add option `--diagnostic-level`. It lets users control the level of diagnostics printed by the CLI. Possible values
  are: `"info"`, `"warn"`, and `"hint"`. Contributed by @simonxabris

- Add option `--line-feed` to the `format` command. Contributed by @SuperchupuDev

- Add option `--bracket-same-line` to the `format` command. Contributed by @faultyserve

- Add option `--bracket-spacing` to the `format` command. Contributed by @faultyserve

#### Bug fixes

- Fix the command `format`, now it returns a non-zero exit code when if there pending diffs. Contributed by @ematipico

### Formatter

#### New features

- Add the configuration [`formatter.lineFeed`](https://biomejs.dev/reference/configuration/#formatterlineending). It
  allows changing the type of line endings. Contributed by @SuperchupuDev

- Add the
  configuration [`javascript.formatter.bracketSameLine`](https://biomejs.dev/reference/configuration/#formatterbracketsameline).
  It allows controlling whether ending `>` of a multi-line _JSX_ element should be on the last attribute line or
  not. [#627](https://github.com/biomejs/biome/issues/627). Contributed by @faultyserver

- Add the
  configuration [`javascript.formatter.bracketSpacing`](https://biomejs.dev/reference/configuration/#formatterbracketspacing).
  It allows controlling whether spaces are inserted around the brackets of object
  literals. [#627](https://github.com/biomejs/biome/issues/627). Contributed by @faultyserver

#### Bug fixes

- Fix [#832](https://github.com/biomejs/biome/issues/832), the formatter no longer keeps an unnecessary trailing comma
  in type parameter lists. Contributed by @Conaclos

  ```diff
  - class A<T,> {}
  + class A<T> {}
  ```

- Fix [#301](https://github.com/biomejs/biome/issues/301), the formatter should not break before the `in` keyword.
  Contributed by @ematipico

### Linter

#### Promoted rules

- [a11y/noInteractiveElementToNoninteractiveRole](https://biomejs.dev/linter/rules/no-interactive-element-to-noninteractive-role)
- [complexity/noThisInStatic](https://biomejs.dev/linter/rules/no-this-in-static)
- [complexity/useArrowFunction](https://biomejs.dev/linter/rules/use-arrow-function)
- [correctness/noEmptyCharacterClassInRegex](https://biomejs.dev/linter/rules/no-empty-character-class-in-regex)
- [correctness/noInvalidNewBuiltin](https://biomejs.dev/linter/rules/no-invalid-new-builtin)
- [style/noUselessElse](https://biomejs.dev/linter/rules/no-useless-else)
- [style/useAsConstAssertion](https://biomejs.dev/linter/rules/use-as-const-assertion)
- [style/useShorthandAssign](https://biomejs.dev/linter/rules/use-shorthand-assign)
- [suspicious/noApproximativeNumericConstant](https://biomejs.dev/linter/rules/no-approximative-numeric-constant)
- [suspicious/noMisleadingInstantiator](https://biomejs.dev/linter/rules/no-misleading-instantiator)
- [suspicious/noMisrefactoredShorthandAssign](https://biomejs.dev/linter/rules/no-misrefactored-shorthand-assign)

The following rules are now recommended:

- [a11y/noAccessKey](https://biomejs.dev/linter/rules/no-access-key)
- [a11y/useHeadingContent](https://biomejs.dev/linter/rules/use-heading-content)
- [complexity/useSimpleNumberKeys](https://biomejs.dev/linter/rules/use-simple-number-keys)

The following rules are now deprecated:

- [correctness/noNewSymbol](https://biomejs.dev/linter/rules/no-new-symbol)
  The rule is replaced by [correctness/noInvalidNewBuiltin](https://biomejs.dev/linter/rules/no-invalid-new-builtin)

#### New features

- Add [noDefaultExport](https://biomejs.dev/linter/rules/no-default-export) which disallows `export default`.
  Contributed by @Conaclos

- Add [noAriaHiddenOnFocusable](https://biomejs.dev/linter/rules/no-aria-hidden-on-focusable) which reports hidden and
  focusable elements. Contributed by @vasucp1207

- Add [noImplicitAnyLet](https://biomejs.dev/linter/rules/no-implicit-any-let) that reports variables declared
  with `let` and without initialization and type annotation. Contributed by @TaKO8Ki and @b4s36t4

- Add [useAwait](https://biomejs.dev/linter/rules/use-await) that reports `async` functions that don't use an `await`
  expression.

- Add [useValidAriaRole](https://biomejs.dev/linter/rules/use-valid-aria-role). Contributed by @vasucp1207

- Add [useRegexLiterals](https://biomejs.dev/linter/rules/use-regex-literals) that suggests turning call to the regex
  constructor into regex literals. COntributed by @Yuiki

#### Enhancements

- Add an unsafe code fix
  for [a11y/useAriaActivedescendantWithTabindex](https://biomejs.dev/linter/rules/use-aria-activedescendant-with-tabindex)

#### Bug fixes

- Fix [#639](https://github.com/biomejs/biome/issues/639) by ignoring unused TypeScript's mapped key. Contributed by
  @Conaclos

- Fix [#565](https://github.com/biomejs/biome/issues/565) by handling several `infer` with the same name in extends
  clauses of TypeScript's conditional types. Contributed by @Conaclos

-
Fix [#653](https://github.com/biomejs/biome/issues/653). [noUnusedImports](https://biomejs.dev/linter/rules/no-unused-imports)
now correctly removes the entire line where the unused `import` is. Contributed by @Conaclos

- Fix [#607](https://github.com/biomejs/biome/issues/609) `useExhaustiveDependencies`, ignore optional chaining,
  Contributed by @msdlisper

- Fix [#676](https://github.com/biomejs/biome/issues/676), by using the correct node for the `"noreferrer"` when
  applying the code action. Contributed by @ematipico

- Fix [#455](https://github.com/biomejs/biome/issues/455). The CLI can now print complex emojis to the console
  correctly.

-
Fix [#727](https://github.com/biomejs/biome/issues/727). [noInferrableTypes](https://biomejs.dev/linter/rules/no-inferrable-types)
now correctly keeps type annotations when the initialization expression is `null`. Contributed by @Conaclos

-
Fix [#784](https://github.com/biomejs/biome/issues/784), [noSvgWithoutTitle](https://biomejs.dev/linter/rules/no-svg-without-title)
fixes false-positives to `aria-label` and reports svg's role attribute is implicit. Contributed by @unvalley

- Fix [#834](https://github.com/biomejs/biome/issues/834) that
  made [noUselessLoneBlockStatements](https://biomejs.dev/linter/rules/no-useless-lone-block-statements) reports block
  statements of switch clauses. Contributed by @vasucp1207

- Fix [#783](https://github.com/biomejs/biome/issues/834) that
  made [noUselessLoneBlockStatements](https://biomejs.dev/linter/rules/no-useless-lone-block-statements) reports block
  statements of `try-catch` structures. Contributed by @hougesen

- Fix [#69](https://github.com/biomejs/biome/issues/69) that
  made [correctness/noUnnecessaryContinue](https://biomejs.dev/linter/rules/no-unnecessary-continue) incorrectly reports
  a `continue` used to break a switch clause. Contributed by @TaKO8Ki

- Fix [#664](https://github.com/biomejs/biome/issues/664) by improving the diagnostic
  of [style/useNamingConvention](https://biomejs.dev/linter/rules/use-naming-convention) when double capital are
  detected in strict camel case mode. Contributed by @vasucp1207

- Fix [#643](https://github.com/biomejs/biome/issues/643) that erroneously parsed the option
  of [complexity/useExhaustiveDependencies](https://biomejs.dev/linter/rules/use-naming-convention). Contributed by
  @arendjr

### Parser

#### Bug fixes

- Fix [#846](https://github.com/biomejs/biome/issues/846) that erroneously parsed `<const T,>() => {}` as a JSX tag
  instead of an arrow function when both TypeScript and JSX are enabled.

### VSCode

## 1.3.3 (2023-10-31)

### Analyzer

#### Bug fixes

- Fix [#604](https://github.com/biomejs/biome/issues/604) which
  made [noConfusingVoidType](https://biomejs.dev/linter/rules/no-confusing-void-type) report false positives when
  the `void` type is used in a generic type parameter. Contributed by @unvalley

### CLI

#### Bug fixes

- Fix how `overrides` behave. Now `ignore` and `include` apply or not the override pattern, so they override each other.
  Now the options inside `overrides` override the top-level options.
- Bootstrap the logger only when needed. Contributed by @ematipico
- Fix how `overrides` are run. The properties `ignore` and `include` have different semantics and only apply/not apply
  an override. Contributed by @ematipico

### Editors

#### Bug fixes

- Fix [#592](https://github.com/biomejs/biome/issues/592), by changing binary resolution in the IntelliJ plugin.
  Contributed by @Joshuabaker2

### Formatter

#### Bug fixes

- Apply the correct layout when the right hand of an assignment expression is an `await` expression or a yield
  expression. Contributed by @ematipico

- Fix [#303](https://github.com/biomejs/biome/issues/303), where nested arrow functions didn't break. Contributed by
  @victor-teles

### Linter

#### New features

- Add [noUnusedPrivateClassMembers](https://biomejs.dev/linter/rules/no-unused-private-class-members) rule. The rule
  disallow unused private class members. Contributed by @victor-teles

#### Bug fixes

- Fix [#175](https://github.com/biomejs/biome/issues/175) which
  made [noRedeclare](https://biomejs.dev/linter/rules/no-redeclare) report index signatures using the name of a variable
  in the parent scope.

- Fix [#557](https://github.com/biomejs/biome/issues/557) which
  made [noUnusedImports](https://biomejs.dev/linter/rules/no-unused-imports) report imported types used in `typeof`
  expression. Contributed by @Conaclos

- Fix [#576](https://github.com/biomejs/biome/issues/576) by removing some erroneous logic
  in [noSelfAssign](https://biomejs.dev/linter/rules/no-self-assign/). Contributed by @ematipico

- Fix [#861](https://github.com/biomejs/biome/issues/861) that
  made [noUnusedVariables](https://biomejs.dev/linter/rules/no-unused-variables) always reports the parameter of a
  non-parenthesize arrow function as unused.

- Fix [#595](https://github.com/biomejs/biome/issues/595) by updating unsafe-apply logic to avoid unexpected errors
  in [noUselessFragments](https://biomejs.dev/linter/rules/no-useless-fragments/). Contributed by @nissy-dev

- Fix [#591](https://github.com/biomejs/biome/issues/591) which
  made [noRedeclare](https://biomejs.dev/linter/rules/no-redeclare) report type parameters with identical names but in
  different method signatures. Contributed by @Conaclos

- Support more a11y roles and fix some methods for a11y lint rules Contributed @nissy-dev

- Fix [#609](https://github.com/biomejs/biome/issues/609) `useExhaustiveDependencies`, by removing `useContext`, `useId`
  and `useSyncExternalStore` from the known hooks. Contributed by @msdlisper

- Fix `useExhaustiveDependencies`, by removing `useContext`, `useId` and `useSyncExternalStore` from the known hooks.
  Contributed by @msdlisper

- Fix [#871](https://github.com/biomejs/biome/issues/871) and [#610](https://github.com/biomejs/biome/issues/610).
  Now `useHookAtTopLevel` correctly handles nested functions. Contributed by @arendjr

- The options of the rule `useHookAtTopLevel` are deprecated and will be removed in Biome 2.0. The rule now determines
  the hooks using the naming convention set by React.

  ```diff
  {
    "linter": {
      "rules": {
        "correctness": {
  +        "useHookAtTopLevel": "error",
  -        "useHookAtTopLevel": {
  -          "level": "error",
  -          "options": {
  -            "hooks": [
  -              {
  -                "name": "useLocation",
  -                "closureIndex": 0,
  -                "dependenciesIndex": 1
  -              },
  -              { "name": "useQuery", "closureIndex": 1, "dependenciesIndex": 0 }
  -            ]
  -          }
  -        }
        }
      }
    }
  }
  ```

### Parser

#### Enhancements

- Support RegExp v flag. Contributed by @nissy-dev
- Improve error messages. Contributed by @ematipico

## 1.3.1 (2023-10-20)

### CLI

#### Bug fixes

- Fix `rage` command, now it doesn't print info about running servers. Contributed by @ematipico

### Editors

#### Bug fixes

- Fix [#552](https://github.com/biomejs/biome/issues/552), where the formatter isn't correctly triggered in Windows
  systems. Contributed by @victor-teles

### Linter

#### New features

- Add [noThisInStatic](https://biomejs.dev/linter/rules/no-this-in-static) rule. Contributed by @ditorodev and @Conaclos

#### Bug fixes

- Fix [#548](https://github.com/biomejs/biome/issues/548) which
  made [noSelfAssign](https://biomejs.dev/linter/rules/no-self-assign) panic.

- Fix [#555](https://github.com/biomejs/biome/issues/555), by correctly map `globals` into the workspace.

## 1.3.0 (2023-10-19)

### Analyzer

#### Enhancements

- Import sorting is safe to apply now, and it will be applied when running `check --apply` instead
  of `check --apply-unsafe`.

- Import sorting now handles Bun imports `bun:<name>`, absolute path imports `/<path>`,
  and [Node's subpath imports `#<name>`](https://nodejs.org/api/packages.html#subpath-imports).
  See [our documentation](https://biomejs.dev/analyzer/) for more details. Contributed by @Conaclos

### CLI

#### Bug fixes

- Fix [#319](https://github.com/biomejs/biome/issues/319). The command `biome lint` now shows the correct options.
  Contributed by @ematipico
- Fix [#312](https://github.com/biomejs/biome/issues/312). Running `biome --version` now exits with status code `0`
  instead of `1`. Contributed by @nhedger
- Fix a bug where the `extends` functionality doesn't carry over `organizeImports.ignore`. Contributed by @ematipico
- The CLI now returns the original content when using `stdin` and the original content doesn't change. Contributed by
  @ematipico

#### New features

- Add support for `BIOME_BINARY` environment variable to override the location of the binary. Contributed by @ematipico
- Add option `--indent-width`, and deprecated the option `--indent-size`. Contributed by @ematipico
- Add option `--javascript-formatter-indent-width`, and deprecated the option `--javascript-formatter-indent-size`.
  Contributed by @ematipico
- Add option `--json-formatter-indent-width`, and deprecated the option `--json-formatter-indent-size`. Contributed by
  @ematipico
- Add option `--daemon-logs` to `biome rage`. The option is required to view Biome daemon server logs. Contributed by
  @unvalley
- Add support for logging. By default, Biome doesn't log anything other than diagnostics. Logging can be enabled with
  the new option `--log-level`:

  ```shell
  biome format --log-level=info ./src
  ```
  There are four different levels of logging, from the most verbose to the least verbose: `debug`, `info`, `warn`
  and `error`. Here's how an `INFO` log will look like:

  ```
  2023-10-05T08:27:01.954727Z  INFO  Analyze file ./website/src/playground/components/Resizable.tsx
    at crates/biome_service/src/file_handlers/javascript.rs:298 on biome::worker_5
    in Pulling diagnostics with categories: RuleCategories(SYNTAX)
    in Processes formatting with path: "./website/src/playground/components/Resizable.tsx"
    in Process check with path: "./website/src/playground/components/Resizable.tsx"
  ```

  You can customize how the log will look like with a new option `--log-kind`. The supported kinds
  are: `pretty`, `compact` and `json`.

  `pretty` is the default logging. Here's how a `compact` log will look like:

  ```
  2023-10-05T08:29:04.864247Z  INFO biome::worker_2 Process check:Processes linting:Pulling diagnostics: crates/biome_service/src/file_handlers/javascript.rs: Analyze file ./website/src/playground/components/Resizable.tsx path="./website/src/playground/components/Resizable.tsx" path="./website/src/playground/components/Resizable.tsx" categories=RuleCategories(LINT)
  2023-10-05T08:29:04.864290Z  INFO biome::worker_7 Process check:Processes formatting: crates/biome_service/src/file_handlers/javascript.rs: Format file ./website/src/playground/components/Tabs.tsx path="./website/src/playground/components/Tabs.tsx" path="./website/src/playground/components/Tabs.tsx"
  2023-10-05T08:29:04.879332Z  INFO biome::worker_2 Process check:Processes formatting:Pulling diagnostics: crates/biome_service/src/file_handlers/javascript.rs: Analyze file ./website/src/playground/components/Resizable.tsx path="./website/src/playground/components/Resizable.tsx" path="./website/src/playground/components/Resizable.tsx" categories=RuleCategories(SYNTAX)
  2023-10-05T08:29:04.879383Z  INFO biome::worker_2 Process check:Processes formatting: crates/biome_service/src/file_handlers/javascript.rs: Format file ./website/src/playground/components/Resizable.tsx path="./website/src/playground/components/Resizable.tsx" path="./website/src/playground/components/Resizable.tsx"
  ```

#### Enhancements

- Deprecated the environment variable `ROME_BINARY`. Use `BIOME_BINARY` instead. Contributed by @ematipico
- Biome doesn't check anymore the presence of the `.git` folder when VCS support is enabled. Contributed by @ematipico
- `biome rage` doesn't print the logs of the daemon, use `biome rage --daemon-logs` to print them. Contributed by
  @unvalley

### Configuration

#### New features

- Add option `formatter.indentWidth`, and deprecated the option `formatter.indentSize`. Contributed by @ematipico
- Add option `javascript.formatter.indentWidth`, and deprecated the option `javascript.formatter.indentSize`.
  Contributed by @ematipico
- Add option `json.formatter.indentWidth`, and deprecated the option `json.formatter.indentSize`. Contributed by
  @ematipico
- Add option `include` to multiple sections of the configuration
  - `files.include`;
  - `formatter.include`;
  - `linter.include`;
  - `organizeImports.include`;
    When `include` and `ignore` are both specified, `ignore` takes **precedence** over `include`
- Add option `overrides`, where users can modify the behaviour of the tools for certain files or paths.

  For example, it's possible to modify the formatter `lineWidth`, and even `quoteStyle` for certain files that are
  included in glob path `generated/**`:

  ```json
  {
    "formatter": {
      "lineWidth": 100
    },
    "overrides": [
      {
        "include": ["generated/**"],
        "formatter": {
          "lineWidth": 160
        },
        "javascript": {
          "formatter": {
            "quoteStyle": "single"
          }
        }
      }
    ]
  }
  ```

  Or, you can disable certain rules for certain path, and disable the linter for other paths:

  ```json
  {
    "linter": {
      "enabled": true,
      "rules": {
        "recommended": true
      }
    },
    "overrides": [
      {
        "include": ["lib/**"],
        "linter": {
          "rules": {
            "suspicious": {
              "noDebugger": "off"
            }
          }
        }
      },
      {
        "include": ["shims/**"],
        "linter": {
          "enabled": false
        }
      }
    ]
  }
  ```

### Bug fixes

- Fix [#343](https://github.com/biomejs/biome/issues/343), `extends` was incorrectly applied to the `biome.json` file.
  Contributed by @ematipico

### Editors

#### Bug fixes

- Fix [#404](https://github.com/biomejs/biome/issues/404). Biome intellij plugin now works on Windows. Contributed by
  @victor-teles

- Fix [#402](https://github.com/biomejs/biome/issues/402). Biome `format` on intellij plugin now recognize biome.json.
  Contributed by @victor-teles

### Formatter

#### Enhancements

- Use `OnceCell` for the Memoized memory because that's what the `RefCell<Option>` implemented. Contributed by
  @denbezrukov

### Linter

#### Promoted rules

- [complexity/noExcessiveCognitiveComplexity](https://biomejs.dev/linter/rules/no-excessive-cognitive-complexity)
- [complexity/noVoid](https://biomejs.dev/linter/rules/no-void)
- [correctness/useExhaustiveDependencies](https://biomejs.dev/linter/rules/use-exhaustive-dependencies)
- [correctness/useHookAtTopLevel](https://biomejs.dev/linter/rules/use-hook-at-top-level)
- [performance/noAccumulatingSpread](https://biomejs.dev/linter/rules/no-accumulating-spread)
- [style/useCollapsedElseIf](https://biomejs.dev/linter/rules/use-collapsed-else-if)
- [suspicious/noConfusingVoidType](https://biomejs.dev/linter/rules/no-confusing-void-type)
- [suspicious/noFallthroughSwitchClause](https://biomejs.dev/linter/rules/no-fallthrough-switch-clause)
- [suspicious/noGlobalIsFinite](https://biomejs.dev/linter/rules/no-global-is-finite)
- [suspicious/noGlobalIsNan](https://biomejs.dev/linter/rules/no-global-is-nan)
- [suspicious/useIsArray](https://biomejs.dev/linter/rules/use-is-array)

The following rules are now recommended:

- [noAccumulatingSpread](https://biomejs.dev/linter/rules/)
- [noConfusingVoidType](https://biomejs.dev/linter/rules/no-confusing-void-type)
- [noFallthroughSwitchClause](https://biomejs.dev/linter/rules/no-fallthrough-switch-clause)
- [noForEach](https://biomejs.dev/linter/rules/no-for-each)

#### New features

- Add [noEmptyCharacterClassInRegex](https://biomejs.dev/linter/rules/no-empty-character-class-in-regex) rule. The rule
  reports empty character classes and empty negated character classes in regular expression literals. Contributed by
  @Conaclos

- Add [noMisleadingInstantiator](https://biomejs.dev/linter/rules/no-misleading-instantiator) rule. The rule reports the
  misleading use of the `new` and `constructor` methods. Contributed by @unvalley

- Add [noUselessElse](https://biomejs.dev/linter/rules/no-useless-else) rule.
  The rule reports `else` clauses that can be omitted because their `if` branches break.
  Contributed by @Conaclos

- Add [noUnusedImports](https://biomejs.dev/linter/rules/no-unused-imports) rule.
  The rule reports unused imports and suggests removing them.
  Contributed by @Conaclos

  [noUnusedVariables](https://biomejs.dev/linter/rules/no-unused-variables) reports also unused imports, but don't
  suggest their removal.
  Once [noUnusedImports](https://biomejs.dev/linter/rules/no-unused-imports) stabilized,
  [noUnusedVariables](https://biomejs.dev/linter/rules/no-unused-variables) will not report unused imports.

- Add [useShorthandAssign](https://biomejs.dev/linter/rules/use-shorthand-assign) rule.
  The rule enforce use of shorthand operators that combine variable assignment and some simple mathematical operations.
  For example, x = x + 4 can be shortened to x += 4.
  Contributed by @victor-teles

- Add [useAsConstAssertion](https://biomejs.dev/linter/rules/use-as-const-assertion) rule.
  The rule enforce use of `as const` assertion to infer literal types.
  Contributed by @unvalley

- Add [noMisrefactoredShorthandAssign](https://biomejs.dev/linter/rules/no-misrefactored-shorthand-assign) rule.
  The rule reports shorthand assigns when variable appears on both sides. For example `x += x + b`
  Contributed by @victor-teles
- Add [noApproximativeNumericConstant](https://biomejs.dev/linter/rules/no-approximative-numeric-constant/) rule.
  Contributed by @nikeee

-
Add [noInteractiveElementToNoninteractiveRole](https://biomejs.dev/linter/rules/no-interactive-element-to-noninteractive-role)
rule. The rule enforces the non-interactive ARIA roles are not assigned to interactive HTML elements. Contributed by
@nissy-dev

- Add [useAriaActivedescendantWithTabindex](https://biomejs.dev/linter/rules/use-aria-activedescendant-with-tabindex)
  rule. The rule enforces that `tabIndex` is assigned to non-interactive HTML elements with `aria-activedescendant`.
  Contributed by @nissy-dev

- Add [noUselessLoneBlockStatements](https://biomejs.dev/linter/rules/no-useless-lone-block-statements) rule.
  The rule reports standalone blocks that don't include any lexical scoped declaration.
  Contributed by @emab

- Add [noInvalidNewBuiltin](https://biomejs.dev/linter/rules/no-invalid-new-builtin) rule.
  The rule reports use of `new` on `Symbol` and `BigInt`. Contributed by @lucasweng

#### Enhancements

- The following rules have now safe code fixes:

  - [noNegationElse](https://biomejs.dev/linter/rules/no-negation-else)
  - [noUselessLabel](https://biomejs.dev/linter/rules/no-useless-label)
  - [noUselessTypeConstraint](https://biomejs.dev/linter/rules/no-useless-type-constraint)
  - [noUnusedLabels](https://biomejs.dev/linter/rules/no-unused-labels)
  - [useConst](https://biomejs.dev/linter/rules/use-const)
  - [useEnumInitializers](https://biomejs.dev/linter/rules/use-enum-initializers)
  - [useWhile](https://biomejs.dev/linter/rules/use-while)

- [noAccumulatingSpread](https://biomejs.dev/linter/rules/no-accumulating-spread) makes more check in order to reduce
  potential false positives. Contributed by @Vivalldi

- [noConstAssign](https://biomejs.dev/linter/rules/no-const-assign) now provides an unsafe code fix that
  replaces `const` with `let`. Contributed by @vasucp1207

- [noExcessiveComplexity](https://biomejs.dev/linter/rules/no-excessive-cognitive-complexity) default complexity
  threshold is now `15`. Contributed by @arendjr

- [noPositiveTabindexValue](https://biomejs.dev/linter/rules/no-positive-tabindex) now provides an unsafe code fix that
  set to `0` the tab index. Contributed by @vasucp1207

- [noUnusedLabels](https://biomejs.dev/linter/rules/no-unused-labels) no longer reports unbreakable labeled statements.
  Contributed by @Conaclos

- [noUnusedVariables](https://biomejs.dev/linter/rules/no-unused-variables) now reports unused TypeScript's type
  parameters. Contributed by @Conaclos

- [useAnchorContent](https://biomejs.dev/linter/rules/use-anchor-content) now provides an unsafe code fix that removes
  the `aria-hidden`` attribute. Contributed by @vasucp1207

- [useValidAriaProps](https://biomejs.dev/linter/rules/use-valid-aria-props) now provides an unsafe code fix that
  removes invalid properties. Contributed by @vasucp1207

- `noExcessiveComplexity` was renamed to `noExcessiveCognitiveComplexity`

#### Bug fixes

-
Fix [#294](https://github.com/biomejs/biome/issues/294). [noConfusingVoidType](https://biomejs.dev/linter/rules/no-confusing-void-type/)
no longer reports false positives for return types. Contributed by @b4s36t4

-
Fix [#313](https://github.com/biomejs/biome/issues/313). [noRedundantUseStrict](https://biomejs.dev/linter/rules/no-redundant-use-strict/)
now keeps leading comments.

-
Fix [#383](https://github.com/biomejs/biome/issues/383). [noMultipleSpacesInRegularExpressionLiterals](https://biomejs.dev/linter/rules/no-multiple-spaces-in-regular-expression-literals)
now provides correct code fixes when consecutive spaces are followed by a quantifier. Contributed by @Conaclos

-
Fix [#397](https://github.com/biomejs/biome/issues/397). [useNumericLiterals](https://biomejs.dev/linter/rules/use-numeric-literals)
now provides correct code fixes for signed numbers. Contributed by @Conaclos

- Fix [452](https://github.com/biomejs/biome/pull/452). The linter panicked when it met a malformed regex (a regex not
  ending with a slash).

- Fix [#104](https://github.com/biomejs/biome/issues/104). We now correctly handle types and values with the same name.

- Fix [#243](https://github.com/biomejs/biome/issues/243) a false positive case where the incorrect scope was defined
  for the `infer` type in rule [noUndeclaredVariables](https://biomejs.dev/linter/rules/no-undeclared-variables/).
  Contributed by @denbezrukov

- Fix [#322](ttps://github.com/biomejs/biome/issues/322),
  now [noSelfAssign](https://biomejs.dev/linter/rules/no-self-assign/) correctly handles literals inside call
  expressions.

- Changed how [noSelfAssign](https://biomejs.dev/linter/rules/no-self-assign/) behaves. The rule is not triggered
  anymore on function calls. Contributed by @ematipico

### Parser

- Enhance diagnostic for infer type handling in the parser. The 'infer' keyword can only be utilized within the '
  extends' clause of a conditional type. Using it outside this context will result in an error. Ensure that any type
  declarations using 'infer' are correctly placed within the conditional type structure to avoid parsing issues.
  Contributed by @denbezrukov
- Add support for parsing trailing commas inside JSON files:

  ```json
  {
    "json": {
      "parser": {
        "allowTrailingCommas": true
      }
    }
  }
  ```

  Contributed by @nissy-dev

### VSCode

## 1.2.2 (2023-09-16)

### CLI

#### Bug fixes

- Fix a condition where import sorting wasn't applied when running `biome check --apply`

## 1.2.1 (2023-09-15)

### Configuration

- Fix an edge case where the formatter language configuration wasn't picked.
- Fix the configuration schema, where `json.formatter` properties weren't transformed in camel case.

## 1.2.0 (2023-09-15)

### CLI

#### New features

- Add new options to customize the behaviour the formatter based on the language of the file
  - `--json-formatter-enabled`
  - `--json-formatter-indent-style`
  - `--json-formatter-indent-size`
  - `--json-formatter-line-width`
  - `--javascript-formatter-enabled`
  - `--javascript-formatter-indent-style`
  - `--javascript-formatter-indent-size`
  - `--javascript-formatter-line-width`

#### Bug fixes

- Fix a bug where `--errors-on-warning` didn't work when running `biome ci` command.

### Configuration

#### New features

- Add new options to customize the behaviour of the formatter based on the language of the file
  - `json.formatter.enabled`
  - `json.formatter.indentStyle`
  - `json.formatter.indentSize`
  - `json.formatter.lineWidth`
  - `javascript.formatter.enabled`
  - `javascript.formatter.indentStyle`
  - `javascript.formatter.indentSize`
  - `javascript.formatter.lineWidth`

### Linter

#### Promoted rules

New rules are incubated in the nursery group.
Once stable, we promote them to a stable group.
The following rules are promoted:

- [a11y/noAriaUnsupportedElements](https://www.biomejs.dev/linter/rules/no-aria-unsupported-elements/)
- [a11y/noNoninteractiveTabindex](https://www.biomejs.dev/linter/rules/no-noninteractive-tabindex/)
- [a11y/noRedundantRoles](https://www.biomejs.dev/linter/rules/no-redundant-roles/)
- [a11y/useValidAriaValues](https://www.biomejs.dev/linter/rules/use-valid-aria-values/)
- [complexity/noBannedTypes](https://www.biomejs.dev/linter/rules/no-banned-types)
- [complexity/noStaticOnlyClass](https://www.biomejs.dev/linter/rules/no-static-only-class)
- [complexity/noUselessEmptyExport](https://www.biomejs.dev/linter/rules/no-useless-empty-export)
- [complexity/noUselessThisAlias](https://www.biomejs.dev/linter/rules/no-useless-this-alias)
- [correctness/noConstantCondition](https://www.biomejs.dev/linter/rules/no-constant-condition)
- [correctness/noNonoctalDecimalEscape](https://www.biomejs.dev/linter/rules/no-nonoctal-decimal-escape)
- [correctness/noSelfAssign](https://www.biomejs.dev/linter/rules/no-self-assign)
- [style/useLiteralEnumMembers](https://www.biomejs.dev/linter/rules/use-literal-enum-members)
- [style/useNamingConvention](https://www.biomejs.dev/linter/rules/use-naming-convention)
- [suspicious/noControlCharactersInRegex](https://www.biomejs.dev/linter/rules/no-control-characters-in-regex)
- [suspicious/noUnsafeDeclarationMerging](https://www.biomejs.dev/linter/rules/no-unsafe-declaration-merging)
- [suspicious/useGetterReturn](https://www.biomejs.dev/linter/rules/use-getter-return)

#### New rules

- Add [noConfusingVoidType](https://biomejs.dev/linter/rules/no-confusing-void-type/) rule. The rule reports the unusual
  use of the `void` type. Contributed by @shulandmimi

#### Removed rules

- Remove `noConfusingArrow`

  Code formatters, such as prettier and Biome, always adds parentheses around the parameter or the body of an arrow
  function.
  This makes the rule useless.

  Contributed by @Conaclos

#### Enhancements

- [noFallthroughSwitchClause](https://biomejs.dev/linter/rules/no-fallthrough-switch-clause/) now relies on control flow
  analysis to report most of the switch clause fallthrough. Contributed by @Conaclos

- [noAssignInExpressions](https://biomejs.dev/linter/rules/no-assign-in-expressions/) no longer suggest code fixes. Most
  of the time the suggestion didn't match users' expectations. Contributed by @Conaclos

- [noUselessConstructor](https://biomejs.dev/linter/rules/no-useless-constructor/) no longer emits safe code fixes.
  Contributed by @Conaclos

  All code fixes are now emitted as unsafe code fixes.
  Removing a constructor can change the behavior of a program.

- [useCollapsedElseIf](https://biomejs.dev/linter/rules/use-collapsed-else-if/) now only provides safe code fixes.
  Contributed by @Conaclos

- [noUnusedVariables](https://biomejs.dev/linter/rules/no-unused-variables/) now reports more cases.

  The rule is now able to ignore self-writes.
  For example, the rule reports the following unused variable:

  ```js
  let a = 0;
  a++;
  a += 1;
  ```

  The rule is also capable of detecting an unused declaration that uses itself.
  For example, the rule reports the following unused interface:

  ```ts
  interface I {
    instance(): I
  }
  ```

  Finally, the rule now ignores all _TypeScript_ declaration files,
  including [global declaration files](https://www.typescriptlang.org/docs/handbook/declaration-files/templates/global-d-ts.html).

  Contributed by @Conaclos

#### Bug fixes

- Fix [#182](https://github.com/biomejs/biome/issues/182),
  making [useLiteralKeys](https://biomejs.dev/linter/rules/use-literal-keys/) retains optional chaining. Contributed by
  @denbezrukov

- Fix [#168](https://github.com/biomejs/biome/issues/168),
  fix [useExhaustiveDependencies](https://biomejs.dev/linter/rules/use-exhaustive-dependencies) false positive case when
  stable hook is on a new line. Contributed by @denbezrukov

- Fix [#137](https://github.com/biomejs/biome/issues/137),
  fix [noRedeclare](https://biomejs.dev/linter/rules/no-redeclare/) false positive case with TypeScript module
  declaration:

  ```typescript
  declare module '*.gif' {
      const src: string;
  }

  declare module '*.bmp' {
      const src: string;
  }
  ```
  Contributed by @denbezrukov

- Fix [#258](https://github.com/biomejs/biome/issues/258),
  fix [noUselessFragments](https://biomejs.dev/linter/rules/no-useless-fragments/) the case where the rule removing an
  assignment. Contributed by @denbezrukov
- Fix [#266](https://github.com/biomejs/biome/issues/266), where `complexity/useLiteralKeys` emitted a code action with
  an invalid AST. Contributed by @ematipico


- Fix [#105](https://github.com/biomejs/biome/issues/105), removing false positives reported
  by [noUnusedVariables](https://biomejs.dev/linter/rules/no-unused-variables/).

  The rule no longer reports the following used variable:

  ```js
  const a = f(() => a);
  ```

  Contributed by @Conaclos

### VSCode

#### Enhancements

- Improve server binary resolution when using certain package managers, notably pnpm.

  The new strategy is to point to `node_modules/.bin/biome` path,
  which is consistent for all package managers.

## 1.1.2 (2023-09-07)

### Editors

#### Bug fixes

- Fix a case where an empty JSON file would cause the LSP server to crash. Contributed by @ematipico

### Linter

#### Enhancements

- [useNamingConvention](https://biomejs.dev/linter/rules/use-naming-convention/) now accepts import namespaces in
  _PascalCase_ and rejects export namespaces in _CONSTANT\_CASE_.

  The following code is now valid:

  ```js
  import * as React from "react";
  ```

  And the following code is now invalid:

  ```js
  export * as MY_NAMESPACE from "./lib.js";
  ```

  Contributed by @Conaclos

- [noUselessConstructor](https://biomejs.dev/linter/rules/no-useless-constructor/) now ignores decorated classes and
  decorated parameters. The rule now gives suggestions instead of safe fixes when parameters are annotated with types.
  Contributed by @Conaclos

## 1.1.1 (2023-09-07)

### Analyzer

#### Bug fixes

- The diagnostic for `// rome-ignore` suppression comment should not be a warning. A warning could block the CI, marking
  a gradual migration difficult. The code action that changes `// rome-ignore` to `// biome-ignore` is disabled as
  consequence. Contributed by @ematipico

## 1.1.0 (2023-09-06)

### Analyzer

#### Enhancements

- Add a code action to replace `rome-ignore` with `biome-ignore`. Use `biome check --apply-unsafe` to update all the
  comments. The action is not bulletproof, and it might generate unwanted code, that's why it's unsafe action.
  Contributed by @ematipico

### CLI

#### Enhancements

- Biome now reports a diagnostics when a `rome.json` file is found.
- `biome migrate --write` creates `biome.json` from `rome.json`, but it won't delete the `rome.json` file. Contributed
  by @ematipico

#### Bug fixes

- Biome uses `biome.json` first, then it attempts to use `rome.json`.
- Fix a case where Biome couldn't compute correctly the ignored files when the VSC integration is enabled. Contributed
  by @ematipico

### Configuration

### Editors

#### Bug fixes

- The LSP now uses its own socket and won't rely on Biome's socket. This fixes some cases where users were seeing
  multiple servers in the `rage` output.

### Formatter

#### Enhancements

- You can use `// biome-ignore` as suppression comment.
- The `// rome-ignore` suppression is deprecated.

### JavaScript APIs

### Linter

#### New features

- Add [useCollapsedElseIf](https://biomejs.dev/linter/rules/use-collapsed-else-if/) rule. This new rule requires merging
  an `else` and an `if`, if the `if` statement is the only statement in the `else` block. Contributed by @n-gude

#### Enhancements

- [useTemplate](https://biomejs.dev/linter/rules/use-template/) now reports all string concatenations.

  Previously, the rule ignored concatenation of a value and a newline or a backquote.
  For example, the following concatenation was not reported:

  ```js
  v + "\n";
  "`" + v + "`";
  ```

  The rule now reports these cases and suggests the following code fixes:

  ```diff
  - v + "\n";
  + `${v}\n`;
  - v + "`";
  + `\`${v}\``;
  ```

  Contributed by @Conaclos

- [useExponentiationOperator](https://biomejs.dev/linter/rules/use-exponentiation-operator/) suggests better code fixes.

  The rule now preserves any comment preceding the exponent,
  and it preserves any parenthesis around the base or the exponent.
  It also adds spaces around the exponentiation operator `**`,
  and always adds parentheses for pre- and post-updates.

  ```diff
  - Math.pow(a++, /**/ (2))
  + (a++) ** /**/ (2)
  ```

  Contributed by @Conaclos

- You can use `// biome-ignore` as suppression comment.

- The `// rome-ignore` suppression is deprecated.

#### Bug fixes

- Fix [#80](https://github.com/biomejs/biome/issues/95),
  making [noDuplicateJsxProps](https://biomejs.dev/linter/rules/no-duplicate-jsx-props/) case-insensitive.

  Some frameworks, such as Material UI, rely on the case-sensitivity of JSX properties.
  For
  example, [TextField has two properties with the same name, but distinct cases](https://mui.com/material-ui/api/text-field/#TextField-prop-inputProps):

  ```jsx
  <TextField inputLabelProps="" InputLabelProps=""></TextField>
  ```

  Contributed by @Conaclos

- Fix [#138](https://github.com/biomejs/biome/issues/138)

  [noCommaOperator](https://biomejs.dev/linter/rules/no-comma-operator/) now correctly ignores all use of comma
  operators inside the update part of a `for` loop.
  The following code is now correctly ignored:

  ```js
  for (
    let i = 0, j = 1, k = 2;
    i < 100;
    i++, j++, k++
  ) {}
  ```

  Contributed by @Conaclos

- Fix [rome#4713](https://github.com/rome/tools/issues/4713).

  Previously, [useTemplate](https://biomejs.dev/linter/rules/use-template/) made the following suggestion:

  ```diff
  - a + b + "px"
  + `${a}${b}px`
  ```

  This breaks code where `a` and `b` are numbers.

  Now, the rule makes the following suggestion:

  ```diff
  - a + b + "px"
  + `${a + b}px`
   ```

  Contributed by @Conaclos

- Fix [rome#4109](https://github.com/rome/tools/issues/4109)

  Previously, [useTemplate](https://biomejs.dev/linter/rules/use-template/) suggested an invalid code fix when a leading
  or trailing single-line comment was present:

  ```diff
    // leading comment
  - 1 /* inner comment */ + "+" + 2 // trailing comment
  + `${// leading comment
  + 1 /* inner comment */}+${2 //trailing comment}` // trailing comment
  ```

  Now, the rule correctly handles this case:

  ```diff
    // leading comment
  - 1 + "+" + 2 // trailing comment
  + `${1}+${2}` // trailing comment
  ```

  As a sideeffect, the rule also suggests the removal of any inner comments.

  Contributed by @Conaclos

- Fix [rome#3850](https://github.com/rome/tools/issues/3850)

  Previously [useExponentiationOperator](https://biomejs.dev/linter/rules/use-exponentiation-operator/) suggested
  invalid code in a specific edge case:

  ```diff
  - 1 +Math.pow(++a, 2)
  + 1 +++a**2
  ```

  Now, the rule properly adds parentheses:

  ```diff
  - 1 +Math.pow(++a, 2)
  + 1 +(++a) ** 2
  ```

  Contributed by @Conaclos

- Fix [#106](https://github.com/biomejs/biome/issues/106)

  [noUndeclaredVariables](https://biomejs.dev/linter/rules/no-undeclared-variables/) now correctly recognizes some
  TypeScript types such as `Uppercase`.

  Contributed by @Conaclos

- Fix [rome#4616](https://github.com/rome/tools/issues/4616)

  Previously [noUnreachableSuper](https://biomejs.dev/linter/rules/no-unreachable-super/) reported valid codes with
  complex nesting of control flow structures.

  Contributed by @Conaclos

## 1.0.0 (2023-08-28)

### Analyzer

#### BREAKING CHANGES

- The organize imports feature now groups import statements by "distance".

  Modules "farther" from the user are put on the top, and modules "closer" to the user are placed on the bottom.
  Check the [documentation](https://biomejs.dev/analyzer/) for more information about it.

- The organize imports tool is enabled by default. If you don't want to use it, you need to disable it explicitly:

  ```json
  {
    "organizeImports": {
      "enabled": false
    }
  }
  ```

### CLI

#### BREAKING CHANGES

- The CLI now exists with an error when there's an error inside the configuration.

  Previously, biome would raise warnings and continue the execution by applying its defaults.

  This could have been better for users because this could have created false positives in linting or formatted
  code with a configuration that wasn't the user's.

- The command `biome check` now shows formatter diagnostics when checking the code.

  The diagnostics presence will result in an error code when the command finishes.

  This aligns with semantic and behaviour meant for the command `biome check`.

- `init` command emits a `biome.json` file;

#### Other changes

- Fix [#4670](https://github.com/rome/tools/issues/4670), don't crash at empty default export.

- Fix [#4556](https://github.com/rome/tools/issues/4556), which correctly handles new lines in the
  `.gitignore` file across OS.

- Add a new option to ignore unknown files `--files-ignore-unknown`:

    ```shell
    biome format --files-ignore-unknown ./src
    ```

  Doing so, Biome won't emit diagnostics for files that doesn't know how to handle.

- Add the new option `--no-errors-on-unmatched`:

    ```shell
    biome format --no-errors-on-unmatched ./src
    ```

  Biome doesn't exit with an error code if no files were processed in the given paths.

- Fix the diagnostics emitted when running the `biome format` command.

- Biome no longer warns when discovering (possibly infinite) symbolic links between directories.

  This fixes [#4193](https://github.com/rome/tools/issues/4193) which resulted in incorrect warnings
  when a single file or directory was pointed at by multiple symbolic links. Symbolic links to other
  symbolic links do still trigger warnings if they are too deeply nested.

- Introduced a new command called `biome lint`, which will only run lint rules against the code base.

- Biome recognizes known files as "JSON files with comments allowed":

  - `typescript.json`;
  - `tsconfig.json`;
  - `jsconfig.json`;
  - `tslint.json`;
  - `babel.config.json`;
  - `.babelrc.json`;
  - `.ember-cli`;
  - `typedoc.json`;
  - `.eslintrc.json`;
  - `.eslintrc`;
  - `.jsfmtrc`;
  - `.jshintrc`;
  - `.swcrc`;
  - `.hintrc`;
  - `.babelrc`;
- Add support for `biome.json`;

### Configuration

#### Other changes

- Add a new option to ignore unknown files:

    ```json
    {
       "files": {
          "ignoreUnknown": true
       }
    }
    ```
  Doing so, Biome won't emit diagnostics for file that it doesn't know how to handle.

- Add a new `"javascript"` option to support the unsafe/experimental parameter decorators:

    ```json
    {
       "javascript": {
          "parser": {
             "unsafeParameterDecoratorsEnabled": true
          }
       }
    }
    ```

- Add a new `"extends"` option, useful to split the configuration file in multiple files:

  ```json
  {
    "extends": ["../sharedFormatter.json", "linter.json"]
  }
  ```

  The resolution of the files is file system based, Biome doesn't know how to
  resolve dependencies yet.

- The commands `biome check` and `biome lint` now show the remaining diagnostics even when
  `--apply-safe` or `--apply-unsafe` are passed.

- Fix the commands `biome check` and `biome lint`,
  they won't exit with an error code if no error diagnostics are emitted.

- Add a new option `--error-on-warnings`,
  which instructs Biome to exit with an error code when warnings are emitted.

  ```shell
  biome check --error-on-wanrings ./src
  ```

- Add a configuration to enable parsing comments inside JSON files:

  ```json
  {
    "json": {
      "parser": {
        "allowComments": true
      }
    }
  }
  ```

### Editors

#### Other changes

- The Biome LSP can now show diagnostics belonging to JSON lint rules.

- The Biome LSP no longer applies unsafe quickfixes on-save when `editor.codeActionsOnSave.quickfix.biome` is enabled.

- Fix [#4564](https://github.com/rome/tools/issues/4564); files too large don't emit errors.

- The Biome LSP sends client messages when files are ignored or too big.

### Formatter

- Add a new option called `--jsx-quote-style`.

  This option lets you choose between single and double quotes for JSX attributes.

- Add the option `--arrow-parentheses`.

  This option allows setting the parentheses style for arrow functions.

- The _JSON_ formatter can now format `.json` files with comments.

### Linter

#### Removed rules

- Remove `complexity/noExtraSemicolon` ([#4553](https://github.com/rome/tools/issues/4553))

  The _Biome_ formatter takes care of removing extra semicolons.
  Thus, there is no need for this rule.

- Remove `useCamelCase`

  Use [useNamingConvention](https://biomejs.dev/linter/rules/use-naming-convention/) instead.

#### New rules

- Add [noExcessiveComplexity](https://biomejs.dev/linter/rules/no-excessive-cognitive-complexity/)

- Add [useImportRestrictions](https://biomejs.dev/linter/rules/use-import-restrictions/)

- Add [noFallthroughSwitchClause](https://biomejs.dev/linter/rules/no-fallthrough-switch-clause/)

- Add [noGlobalIsFinite](https://biomejs.dev/linter/rules/no-global-is-finite/)

  This rule recommends using `Number.isFinite` instead of the global and unsafe `isFinite` that attempts a type
  coercion.

- Add [noGlobalIsNan](https://biomejs.dev/linter/rules/no-global-is-nan/)

  This rule recommends using `Number.isNaN` instead of the global and unsafe `isNaN` that attempts a type coercion.

- Add [noUnsafeDeclarationMerging](https://biomejs.dev/linter/rules/no-unsafe-declaration-merging/)

  This rule disallows declaration merging between an interface and a class.

- Add [noUselessThisAlias](https://biomejs.dev/linter/rules/no-useless-this-alias/)

  This rule disallows useless aliasing of `this` in arrow functions.

- Add [useArrowFunction](https://biomejs.dev/linter/rules/use-arrow-function/)

  This rule proposes turning function expressions into arrow functions.
  Function expressions that use `this` are ignored.

- Add [noDuplicateJsonKeys](https://biomejs.dev/linter/rules/no-duplicate-json-keys/)

  This rule disallow duplicate keys in a JSON object.

- Add [noVoid](https://biomejs.dev/linter/rules/no-void/)

  This rule disallows the use of `void`.

- Add [noNonoctalDecimalEscape](https://biomejs.dev/linter/rules/no-nonoctal-decimal-escape/)

  This rule disallows `\8` and `\9` escape sequences in string literals.

- Add [noUselessEmptyExport](https://biomejs.dev/linter/rules/no-useless-empty-export/)

  This rule disallows useless `export {}`.

- Add [useIsArray](https://biomejs.dev/linter/rules/use-is-array/)

  This rule proposes using `Array.isArray()` instead of `instanceof Array`.

- Add [useGetterReturn](https://biomejs.dev/linter/rules/use-getter-return/)

  This rule enforces the presence of non-empty return statements in getters.
  This makes the following code incorrect:

  ```js
  class Person {
      get firstName() {}
  }
  ```

#### Promoted rules

New rules are promoted, please check [#4750](https://github.com/rome/tools/discussions/4750) for more details:

- [a11y/useHeadingContent](https://biomejs.dev/linter/rules/use-heading-content/)
- [complexity/noForEach](https://biomejs.dev/linter/rules/no-for-each/)
- [complexity/useLiteralKeys](https://biomejs.dev/linter/rules/use-literal-keys/)
- [complexity/useSimpleNumberKeys](https://biomejs.dev/linter/rules/use-simple-number-keys/)
- [correctness/useIsNan](https://biomejs.dev/linter/rules/use-is-nan/)
- [suspicious/noConsoleLog](https://biomejs.dev/linter/rules/no-console-log/)
- [suspicious/noDuplicateJsxProps](https://biomejs.dev/linter/rules/no-duplicate-jsx-props/)

The following rules are now recommended:

**- [noUselessFragments](https://biomejs.dev/linter/rules/no-useless-fragments/)

- [noRedundantUseStrict](https://biomejs.dev/linter/rules/no-redundant-use-strict/)
- [useExponentiationOperator](https://biomejs.dev/linter/rules/use-exponentiation-operator/)**

#### Other changes

- Add new TypeScript globals (`AsyncDisposable`, `Awaited`, `DecoratorContext`, and
  others) [4643](https://github.com/rome/tools/issues/4643).

- [noRedeclare](https://biomejs.dev/linter/rules/no-redeclare/): allow redeclare of index signatures are in different
  type members [#4478](https://github.com/rome/tools/issues/4478)

-
Improve [noConsoleLog](https://biomejs.dev/linter/rules/no-console-log/), [noGlobalObjectCalls](https://biomejs.dev/linter/rules/no-global-object-calls/), [useIsNan](https://biomejs.dev/linter/rules/use-is-nan/),
and [useNumericLiterals](https://biomejs.dev/linter/rules/use-numeric-literals/) by handling `globalThis` and `window`
namespaces.

For instance, the following code is now reported by `noConsoleLog`:

```js
globalThis.console.log("log")
```

- Improve [noDuplicateParameters](https://biomejs.dev/linter/rules/no-duplicate-parameters/) to manage constructor
  parameters.

- Improve [noInnerDeclarations](https://biomejs.dev/linter/rules/no-inner-declarations/)

  Now, the rule doesn't report false-positives about ambient _TypeScript_ declarations.
  For example, the following code is no longer reported by the rule:

  ```ts
  declare var foo;
  ```

- Improve [useEnumInitializers](https://biomejs.dev/linter/rules/use-enum-initializers/)

  The rule now reports all uninitialized members of an enum in a single diagnostic.

  Moreover, ambient enum declarations are now ignored.
  This avoids reporting ambient enum declarations in _TypeScript_ declaration files.

  ```ts
  declare enum Weather {
    Rainy,
    Sunny,
  }
  ```

- Relax [noBannedTypes](https://biomejs.dev/linter/rules/no-banned-types/) and improve documentation

  The rule no longer reports a user type that reuses a banned type name.
  The following code is now allowed:

  ```ts
  import { Number } from "a-lib";
  declare const v: Number;
  ```

  The rule now allows the use of the type `{}` to denote a non-nullable generic type:

  ```ts
  function f<T extends {}>(x: T) {
      assert(x != null);
  }
  ```

  And in a type intersection for narrowing a type to its non-nullable equivalent type:

  ```ts
  type NonNullableMyType = MyType & {};
  ```

- Improve [noConstantCondition](https://biomejs.dev/linter/rules/no-constant-condition/)

  The rule now allows `while(true)`.
  This recognizes a common pattern in the web community:

  ```js
  while (true) {
    if (cond) {
      break;
    }
  }
  ```

- Improve the diagnostic and the code action
  of [useDefaultParameterLast](https://biomejs.dev/linter/rules/use-default-parameter-last/).

  The diagnostic now reports the last required parameter which should precede optional and default parameters.

  The code action now removes any whitespace between the parameter name and its initialization.

- Relax `noConfusingArrow`

  All arrow functions that enclose its parameter with parenthesis are allowed.
  Thus, the following snippet no longer trigger the rule:

  ```js
  var x = (a) => 1 ? 2 : 3;
  ```

  The following snippet still triggers the rule:

  ```js
  var x = a => 1 ? 2 : 3;
  ```

- Relax [useLiteralEnumMembers](https://biomejs.dev/linter/rules/use-literal-enum-members/)

  Enum members that refer to previous enum members are now allowed.
  This allows a common pattern in enum flags like in the following example:

  ```ts
  enum FileAccess {
    None = 0,
    Read = 1,
    Write = 1 << 1,
    All = Read | Write,
  }
  ```

  Arbitrary numeric constant expressions are also allowed:

  ```ts
  enum FileAccess {
    None = 0,
    Read = 2**0,
    Write = 2**1,
    All = Read | Write,
  }
  ```

- Improve [useLiteralKeys](https://biomejs.dev/linter/rules/use-literal-keys/).

  Now, the rule suggests simplifying computed properties to string literal properties:

  ```diff
  {
  -  ["1+1"]: 2,
  +  "1+1": 2,
  }
  ```

  It also suggests simplifying string literal properties to static properties:

  ```diff
  {
  -  "a": 0,
  +  a: 0,
  }
  ```

  These suggestions are made in object literals, classes, interfaces, and object types.

- Improve [noNewSymbol](https://biomejs.dev/linter/rules/no-new-symbol/).

  The rule now handles cases where `Symbol` is namespaced with the global `globalThis` or `window`.

- The rules [useExhaustiveDependencies](https://biomejs.dev/linter/rules/use-exhaustive-dependencies/)
  and [useHookAtTopLevel](https://biomejs.dev/linter/rules/use-hook-at-top-level/) accept a different shape of options

  Old configuration:

  ```json
  {
    "linter": {
       "rules": {
          "nursery": {
             "useExhaustiveDependencies": {
                "level": "error",
                "options": {
                   "hooks": [
                      ["useMyEffect", 0, 1]
                   ]
                }
             }
          }
       }
    }
  }
  ```

  New configuration:

  ```json
  {
    "linter": {
       "rules": {
          "nursery": {
             "useExhaustiveDependencies": {
                "level": "error",
                "options": {
                   "hooks": [
                      {
                         "name": "useMyEffect",
                         "closureIndex": 0,
                         "dependenciesIndex": 1
                      }
                   ]
                }
             }
          }
       }
    }
  }
  ```

- [noRedundantUseStrict](https://biomejs.dev/linter/rules/no-redundant-use-strict/) check only `'use strict'` directive
  to resolve false positive diagnostics.

  React introduced new directives, "use client" and "use server".
  The rule raises false positive errors about these directives.

- Fix a crash in the [NoParameterAssign](https://biomejs.dev/linter/rules/no-parameter-assign/) rule that occurred when
  there was a bogus binding. [#4323](https://github.com/rome/tools/issues/4323)

- Fix [useExhaustiveDependencies](https://biomejs.dev/linter/rules/use-exhaustive-dependencies/) in the following
  cases [#4330](https://github.com/rome/tools/issues/4330):

  - when the first argument of hooks is a named function
  - inside an export default function
  - for `React.use` hooks

- Fix [noInvalidConstructorSuper](https://biomejs.dev/linter/rules/no-invalid-constructor-super/) that erroneously
  reported generic parents [#4624](https://github.com/rome/tools/issues/4624).

- Fix [noDuplicateCase](https://biomejs.dev/linter/rules/no-duplicate-case/) that erroneously reported as equals the
  strings literals `"'"` and `'"'` [#4706](https://github.com/rome/tools/issues/4706).

- Fix [NoUnreachableSuper](https://biomejs.dev/linter/rules/no-unreachable-super/)'s false positive
  diagnostics ([#4483](https://github.com/rome/tools/issues/4483)) caused to nested if statement.

  The rule no longer reports `This constructor calls super() in a loop`
  when using nested if statements in a constructor.

- Fix [useHookAtTopLevel](https://biomejs.dev/linter/rules/use-hook-at-top-level/)'s false positive
  diagnostics ([#4637](https://github.com/rome/tools/issues/4637))

  The rule no longer reports false positive diagnostics when accessing properties directly from a hook and calling a
  hook inside function arguments.

- Fix [noUselessConstructor](https://biomejs.dev/linter/rules/no-useless-constructor/) which erroneously reported
  constructors with default parameters [rome#4781](https://github.com/rome/tools/issues/4781)

- Fix [noUselessFragments](https://biomejs.dev/linter/rules/no-useless-fragments/)'s panics when
  running `biome check --apply-unsafe` ([#4637](https://github.com/rome/tools/issues/4639))

  This rule's code action emits an invalid AST, so I fixed using JsxString instead of JsStringLiteral

- Fix [noUndeclaredVariables](https://biomejs.dev/linter/rules/no-undeclared-variables/)'s false positive
  diagnostics ([#4675](https://github.com/rome/tools/issues/4675))

  The semantic analyzer no longer handles `this` reference identifier.

- Fix [noUnusedVariables](https://biomejs.dev/linter/rules/no-unused-variables/)'s false positive
  diagnostics ([#4688](https://github.com/rome/tools/issues/4688))

  The semantic analyzer handles ts export declaration clause correctly.

### Parser

- Add support for decorators in class method parameters, example:

    ```js
    class AppController {
       get(@Param() id) {}
       // ^^^^^^^^ new supported syntax
    }
    ```

  This syntax is only supported via configuration, because it's a non-standard syntax.

    ```json
    {
       "javascript": {
          "parser": {
             "unsafeParameterDecoratorsEnabled": true
          }
       }
    }
    ```
- Add support for parsing comments inside JSON files:

  ```json
  {
    "json": {
      "parser": {
        "allowComments": true
      }
    }
  }
  ```
- Add support for the new `using` syntax

  ```js
  const using = resource.lock();
  ```<|MERGE_RESOLUTION|>--- conflicted
+++ resolved
@@ -47,12 +47,9 @@
 
 #### Bug fixes
 
-<<<<<<< HEAD
-- Fix [#1925](https://github.com/biomejs/biome/issues/1925). The fix for `useOptionalChain` would sometimes suggest an incorrect fix that discarded optional chaining operators on the left-hand side of logical expressions. These are now preserved. Contributed by @arendjr
-=======
 - Rule `noUndeclaredDependencies` now also validates `peerDependencies` and `optionalDependencies` ([#2122](https://github.com/biomejs/biome/issues/2122)). Contributed by @Sec-ant
 - Rule `noUndeclaredDependencies` won't check `declare module` statements anymore ([#2123](https://github.com/biomejs/biome/issues/2123)). Contributed by @Sec-ant
->>>>>>> 98d53aed
+- Fix [#1925](https://github.com/biomejs/biome/issues/1925). The fix for `useOptionalChain` would sometimes suggest an incorrect fix that discarded optional chaining operators on the left-hand side of logical expressions. These are now preserved. Contributed by @arendjr
 
 ### Parser
 
