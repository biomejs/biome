--- conflicted
+++ resolved
@@ -135,6 +135,8 @@
 
   Contributed by @Conaclos
 
+- Implement [#2043](https://github.com/biomejs/biome/issues/2043): The React rule [`useExhaustiveDependencies`](https://biomejs.dev/linter/rules/use-exhaustive-dependencies/) is now also compatible with Preact hooks imported from `preact/hooks` or `preact/compat`. Contributed by @arendjr
+
 #### Enhancements
 
 #### Bug fixes
@@ -219,9 +221,6 @@
 
 #### Bug fixes
 
-<<<<<<< HEAD
-- Fix [#1661](https://github.com/biomejs/biome/issues/1661). Now nested conditionals are aligned with Prettier's logic, and won't contain mixed spaced and tabs. Contributed by @ematipico
-=======
 - Fix [#2172](https://github.com/biomejs/biome/issues/2172) by breaking long object destructuring patterns. Contributed by @ah-yu
 
 ### Linter
@@ -231,7 +230,6 @@
 - Add rule [noEvolvingAny](https://biomejs.dev/linter/rules/no-evolving-any) to disallow variables from evolving into `any` type through reassignments. Contributed by @fujiyamaorange
 
 #### Enhancements
->>>>>>> 343b6589
 
 - Rename `noSemicolonInJsx` to `noSuspiciousSemicolonInJsx`. Contributed by @fujiyamaorange
 
@@ -278,15 +276,8 @@
 
 - Support applying lint fixes when calling the `lintContent` method of the `Biome` class ([#1956](https://github.com/biomejs/biome/pull/1956)). Contributed by @mnahkies
 
-### Linter
-
-<<<<<<< HEAD
-#### New features
-
-- Implement [#2043](https://github.com/biomejs/biome/issues/2043): The React rule [`useExhaustiveDependencies`](https://biomejs.dev/linter/rules/use-exhaustive-dependencies/) is now also compatible with Preact hooks imported from `preact/hooks` or `preact/compat`. Contributed by @arendjr
-
 ### Parser
-=======
+
 #### Bug fixes
 
 - Rule `noUndeclaredDependencies` now also validates `peerDependencies` and `optionalDependencies` ([#2122](https://github.com/biomejs/biome/issues/2122)). Contributed by @Sec-ant
@@ -304,7 +295,6 @@
 - Correctly parse `.jsonc` files. Contributed by @Sec-ant
 
 - Correctly resolve external `extends` configs. Contributed by @Sec-ant
->>>>>>> 343b6589
 
 ## 1.6.1 (2024-03-12)
 
@@ -376,10 +366,6 @@
 ### Parser
 
 #### Bug fixes
-
-- JavaScript lexer is now able to lex regular expression literals with escaped non-ascii chars ([#1941](https://github.com/biomejs/biome/issues/1941)).
-
-  Contributed by @Sec-ant
 
 ## 1.6.0 (2024-03-08)
 
