---
title: Biome
template: splash
description: Format, lint, and more in a fraction of a second.
<<<<<<< HEAD
banner:
  content: |
    Biome claims the bounty of the <a href="/blog/biome-wins-prettier-challenge">Prettier challenge</a>!
editUrl: false
next: false
=======
editUrl: false
>>>>>>> 5f9610b8
hero:
  title: One toolchain for your web project
  tagline: Format, lint, and more in a fraction of a second.
  image:
    alt: Biome, Toolchain of the web
    dark: ../../assets/svg/slogan-dark-transparent.svg
    light: ../../assets/svg/slogan-light-transparent.svg
  actions:
    - text: Get started
      link: /guides/getting-started/
      icon: right-arrow
      variant: primary
    - text: View on GitHub
      link: https://github.com/biomejs/biome
      icon: external
      variant: secondary
---

import { Card, CardGrid } from "@astrojs/starlight/components";
import Inputf from "@src/components/formatter/input.md";
import Outputf from "@src/components/formatter/output.md";
import ProgressBar from "../../playground/components/Progress.tsx";
import Community from "@src/components/Community.astro";
import { Icon } from "@astrojs/starlight/components";
import arrow from "../../assets/svg/arrow-right.svg";
import { Image } from "astro:assets";
import "../../styles/_performance.scss";
import "../../styles/_installation.scss";
import "../../styles/_community.scss";

<body>
  <div class="gradient"></div>
  <div class="grid"></div>
</body>

<<<<<<< HEAD
<div class="hero-code">
  <div class="formatter">
    <h2 class="head">Biome is fast</h2>
    <div class="linter format">
      <div class="inp">
        <span>CODE</span>
        <Inputf />
      </div>
      <div class="out">
        <span>OUTPUT</span>
        <Outputf />
      </div>
      <div class="perf-out">
        <span>PERFORMANCE</span>
        <div class="bench-comp">
          <div class="bench">
            <div>
              <ProgressBar client:visible duration={5} label="Biome" />
              <ProgressBar client:visible duration={10} label="Dprint" />
              <ProgressBar client:visible duration={20} label="Prettier" />
            </div>
          </div>
          <div class="perf-comp">
            <div class="comp">~25x</div>
            <div class="comp-des">
              Faster than Prettier when formatting 85,000 lines of code.
            </div>
          </div>
        </div>
      </div>
    </div>
  </div>
</div>
=======
import { Card, CardGrid } from '@astrojs/starlight/components';
import Netlify from "@src/components/Netlify.astro";
>>>>>>> 5f9610b8

<div class="card-cnt">
  <CardGrid>
    <Card title="Fast" icon="rocket">
      Built with Rust and an innovative architecture inspired by rust-analyzer.
    </Card>
    <Card title="Simple" icon="pencil">
      Zero configuration needed to get started. Extensive options available for
      when you need them.
    </Card>
    <Card title="Scalable" icon="random">
      Designed to handle codebases of any size. Focus on growing product instead
      of your tools.
    </Card>
    <Card title="Optimized" icon="setting">
      With tight internal integration we are able to reuse previous work and any
      improvement to one tool improves them all.
    </Card>
    <Card title="Actionable & Informative" icon="information">
      Avoid obscure error messages, when we tell you something is wrong, we tell
      you exactly where the problem is and how to fix it.
    </Card>
    <Card title="Batteries Included" icon="add-document">
      Out of the box support for all the language features you use today. First
      class support for TypeScript and JSX.
    </Card>
  </CardGrid>
</div>

<div class="installation-body">
  <div class="installation">
    <div class="installation-left">
      <div class="installation-head">Try Biome</div>
      <div class="installation-description">
        Install Biome using your preferred package manager AND integrate it in your editor.
      </div>
      <a class="installation-biome" href="/guides/getting-started/#installation">
        Install with package manager
        <Image src={arrow} alt="arrow" />
      </a>
      <a
        href="/guides/integrate-in-editor/"
        class="installation-extension"
      >
         Integrate Biome in your editor
        <Image src={arrow} alt="arrow" />
      </a>
    </div>

    <div class="extension-img"></div>

  </div>
</div>

<div class="community">
  <div class="community-grid"></div>
  <h2 class="community-head">Community</h2>
  <div class="community-connect">
    <div class="community-description">
      Powered by our open-source contributors
    </div>
    <div class="community-links">
      <a href="https://discord.gg/BypW39g6Yc" class="discord">
        <Icon name="discord" />
        Discord
      </a>
      <a href="https://github.com/biomejs/biome" class="github">
        <Icon name="github" />
        Github
      </a>
      <a href="https://twitter.com/biomejs" class="x">
        <Icon name="x.com" />
        Twitter
      </a>
      <a href="https://fosstodon.org/@biomejs" class="mastodon">
        <Icon name="mastodon" />
        Mastodon
      </a>
    </div>
  </div>
  <div class="connect">
    <Community />
  </div>
</div>

<h2 class="sponsor-head">Sponsors</h2>
<div class="sponsors">
<<<<<<< HEAD
  <a class="sponsors-row" href="https://shiguredo.jp/" rel="nofollow">
    <img
      title="Shiguredō"
      src="https://camo.githubusercontent.com/58b1dd652b0e2bfb67b97b59c2785bd5694dc0e9e8f6ce2a4182eacc35ed1fec/68747470733a2f2f73686967757265646f2e6a702f6f6666696369616c5f73686967757265646f5f6c6f676f2e737667"
      data-canonical-src="https://shiguredo.jp/official_shiguredo_logo.svg"
    />
  </a>
</div>
=======
    <a class="sponsors-row" href="https://shiguredo.jp/" rel="nofollow">
      <img title="Shiguredō" src="https://camo.githubusercontent.com/58b1dd652b0e2bfb67b97b59c2785bd5694dc0e9e8f6ce2a4182eacc35ed1fec/68747470733a2f2f73686967757265646f2e6a702f6f6666696369616c5f73686967757265646f5f6c6f676f2e737667" data-canonical-src="https://shiguredo.jp/official_shiguredo_logo.svg"  />
    </a>
</div>


<Netlify />
>>>>>>> 5f9610b8
<|MERGE_RESOLUTION|>--- conflicted
+++ resolved
@@ -2,15 +2,7 @@
 title: Biome
 template: splash
 description: Format, lint, and more in a fraction of a second.
-<<<<<<< HEAD
-banner:
-  content: |
-    Biome claims the bounty of the <a href="/blog/biome-wins-prettier-challenge">Prettier challenge</a>!
 editUrl: false
-next: false
-=======
-editUrl: false
->>>>>>> 5f9610b8
 hero:
   title: One toolchain for your web project
   tagline: Format, lint, and more in a fraction of a second.
@@ -41,12 +33,14 @@
 import "../../styles/_installation.scss";
 import "../../styles/_community.scss";
 
+import { Card, CardGrid } from '@astrojs/starlight/components';
+import Netlify from "@src/components/Netlify.astro";
+
 <body>
   <div class="gradient"></div>
   <div class="grid"></div>
 </body>
 
-<<<<<<< HEAD
 <div class="hero-code">
   <div class="formatter">
     <h2 class="head">Biome is fast</h2>
@@ -80,10 +74,6 @@
     </div>
   </div>
 </div>
-=======
-import { Card, CardGrid } from '@astrojs/starlight/components';
-import Netlify from "@src/components/Netlify.astro";
->>>>>>> 5f9610b8
 
 <div class="card-cnt">
   <CardGrid>
@@ -171,7 +161,6 @@
 
 <h2 class="sponsor-head">Sponsors</h2>
 <div class="sponsors">
-<<<<<<< HEAD
   <a class="sponsors-row" href="https://shiguredo.jp/" rel="nofollow">
     <img
       title="Shiguredō"
@@ -180,12 +169,6 @@
     />
   </a>
 </div>
-=======
-    <a class="sponsors-row" href="https://shiguredo.jp/" rel="nofollow">
-      <img title="Shiguredō" src="https://camo.githubusercontent.com/58b1dd652b0e2bfb67b97b59c2785bd5694dc0e9e8f6ce2a4182eacc35ed1fec/68747470733a2f2f73686967757265646f2e6a702f6f6666696369616c5f73686967757265646f5f6c6f676f2e737667" data-canonical-src="https://shiguredo.jp/official_shiguredo_logo.svg"  />
-    </a>
-</div>
 
 
-<Netlify />
->>>>>>> 5f9610b8
+<Netlify />