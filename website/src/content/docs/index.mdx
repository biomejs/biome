--- conflicted
+++ resolved
@@ -2,9 +2,6 @@
 title: Biome
 template: splash
 description: Format, lint, and more in a fraction of a second.
-banner:
-  content: |
-    Biome claims the bounty of the <a href="/blog/biome-wins-prettier-challenge">Prettier challenge</a>!
 editUrl: false
 next: false
 hero:
@@ -71,11 +68,14 @@
   npx @biomejs/biome format ./src
   ```
 
-<<<<<<< HEAD
-<body>
-  <div class="gradient"></div>
-  <div class="grid"></div>
-</body>
+  **Biome is a [performant linter](https://github.com/biomejs/biome/tree/main/benchmark#linting)** for _JavaScript_, _TypeScript_, and _JSX_ that features **[more than 170 rules](https://biomejs.dev/linter/rules/)** from ESLint, TypeSCript ESLint, and [other sources](https://github.com/biomejs/biome/discussions/3).
+  It **outputs detailed and contextualized diagnostics** that help you to improve your code and become a better programmer!
+
+  ```shell
+  npx @biomejs/biome lint ./src
+  ```
+</Card>
+
 
 <div class="hero-code">
   <div class="formatter">
@@ -112,42 +112,10 @@
 </div>
 
 <div class="card-cnt">
-  <CardGrid>
-    <Card title="Fast" icon="rocket">
-      Built with Rust and an innovative architecture inspired by rust-analyzer.
-    </Card>
-    <Card title="Simple" icon="pencil">
-      Zero configuration needed to get started. Extensive options available for
-      when you need them.
-    </Card>
-    <Card title="Scalable" icon="random">
-      Designed to handle codebases of any size. Focus on growing product instead
-      of your tools.
-    </Card>
-    <Card title="Optimized" icon="setting">
-      With tight internal integration we are able to reuse previous work and any
-      improvement to one tool improves them all.
-    </Card>
-    <Card title="Actionable & Informative" icon="information">
-      Avoid obscure error messages, when we tell you something is wrong, we tell
-      you exactly where the problem is and how to fix it.
-    </Card>
-    <Card title="Batteries Included" icon="add-document">
-      Out of the box support for all the language features you use today. First
-      class support for TypeScript and JSX.
-    </Card>
-  </CardGrid>
-</div>
-
-=======
-  **Biome is a [performant linter](https://github.com/biomejs/biome/tree/main/benchmark#linting)** for _JavaScript_, _TypeScript_, and _JSX_ that features **[more than 170 rules](https://biomejs.dev/linter/rules/)** from ESLint, TypeSCript ESLint, and [other sources](https://github.com/biomejs/biome/discussions/3).
-  It **outputs detailed and contextualized diagnostics** that help you to improve your code and become a better programmer!
-
-  ```shell
-  npx @biomejs/biome lint ./src
-  ```
-</Card>
-
+  <body>
+  <div class="gradient"></div>
+  <div class="grid"></div>
+</body>
 
 <div class="hero-code">
   <div class="formatter">
@@ -184,31 +152,33 @@
 </div>
 
 <div class="card-cnt">
-  <CardGrid stagger>
-      <Card title="Fast" icon="rocket">
-          Built with Rust and an innovative architecture inspired by rust-analyzer.
-      </Card>
-      <Card title="Simple" icon="pencil">
-          Zero configuration needed to get started. Extensive options available for when you need them.
-      </Card>
-      <Card title="Scalable" icon="random">
-          Designed to handle codebases of any size. Focus on growing product instead of your tools.
-      </Card>
-      <Card title="Optimized" icon="setting">
-          With tight internal integration we are able to reuse previous work and any improvement to one tool improves them all.
-      </Card>
-      <Card title="Actionable & Informative" icon="information">
-          Avoid obscure error messages, when we tell you something is wrong, we tell you exactly where the problem is and how to fix it.
-      </Card>
-      <Card title="Batteries Included" icon="add-document">
-          Out of the box support for all the language features you use today. First class support for TypeScript and JSX.
-      </Card>
+  <CardGrid>
+    <Card title="Fast" icon="rocket">
+      Built with Rust and an innovative architecture inspired by rust-analyzer.
+    </Card>
+    <Card title="Simple" icon="pencil">
+      Zero configuration needed to get started. Extensive options available for
+      when you need them.
+    </Card>
+    <Card title="Scalable" icon="random">
+      Designed to handle codebases of any size. Focus on growing product instead
+      of your tools.
+    </Card>
+    <Card title="Optimized" icon="setting">
+      With tight internal integration we are able to reuse previous work and any
+      improvement to one tool improves them all.
+    </Card>
+    <Card title="Actionable & Informative" icon="information">
+      Avoid obscure error messages, when we tell you something is wrong, we tell
+      you exactly where the problem is and how to fix it.
+    </Card>
+    <Card title="Batteries Included" icon="add-document">
+      Out of the box support for all the language features you use today. First
+      class support for TypeScript and JSX.
+    </Card>
   </CardGrid>
-
-</div>
-
-
->>>>>>> d9dde374
+</div>
+
 <div class="installation-body">
   <div class="installation">
     <div class="installation-left">
@@ -228,16 +198,34 @@
         <Image src={arrow} alt="arrow" />
       </a>
     </div>
-<<<<<<< HEAD
-=======
+
+</div>
+
+
+<div class="installation-body">
+  <div class="installation">
+    <div class="installation-left">
+      <div class="installation-head">Try Biome</div>
+      <div class="installation-description">
+        Install Biome using your preferred package manager AND integrate it in your editor.
+      </div>
+      <a class="installation-biome" href="/guides/getting-started/#installation">
+        Install with package manager
+        <Image src={arrow} alt="arrow" />
+      </a>
+      <a
+        href="/guides/integrate-in-editor/"
+        class="installation-extension"
+      >
+         Integrate Biome in your editor
+        <Image src={arrow} alt="arrow" />
+      </a>
+    </div>
 
     <div class="extension-img"></div>
 
   </div>
 </div>
->>>>>>> d9dde374
-
-    <div class="extension-img"></div>
 
   </div>
 </div>
