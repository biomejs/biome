--- conflicted
+++ resolved
@@ -1,6 +1,2 @@
 <!-- this file is auto generated, use `cargo lintdoc` to update it -->
-<<<<<<< HEAD
- <p>Biome's linter has a total of <strong><a href='/linter/rules'>214 rules</a></strong><p>
-=======
- <p>Biome's linter has a total of <strong><a href='/linter/rules'>215 rules</a></strong><p>
->>>>>>> 75af8016
+ <p>Biome's linter has a total of <strong><a href='/linter/rules'>216 rules</a></strong><p>