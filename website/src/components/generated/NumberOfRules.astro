<!-- this file is auto generated, use `cargo lintdoc` to update it -->
<<<<<<< HEAD
 <p>Biome's linter has a total of <strong><a href='/linter/rules'>172 rules</a></strong><p>
=======
 <p>Biome's linter has a total of <strong><a href='/linter/rules'>179 rules</a></strong><p>
>>>>>>> 6739a514
<|MERGE_RESOLUTION|>--- conflicted
+++ resolved
@@ -1,6 +1,2 @@
 <!-- this file is auto generated, use `cargo lintdoc` to update it -->
-<<<<<<< HEAD
- <p>Biome's linter has a total of <strong><a href='/linter/rules'>172 rules</a></strong><p>
-=======
- <p>Biome's linter has a total of <strong><a href='/linter/rules'>179 rules</a></strong><p>
->>>>>>> 6739a514
+ <p>Biome's linter has a total of <strong><a href='/linter/rules'>179 rules</a></strong><p>