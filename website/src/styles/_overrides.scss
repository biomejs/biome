--- conflicted
+++ resolved
@@ -14,15 +14,9 @@
   --sl-color-black: #ffffff;
   --sl-hue-blue: 210;
   --sl-community-link: #ffffff;
-  --sl-hue-blue: 210;
-<<<<<<< HEAD
   --sl-perf-progress: #60a5fa;
   --sl-discord: #7289da;
   --sl-mastodon: #6364ff;
-=======
-  --sl-community-link: #ffffff;
-  --sl-perf-progress: #60a5fa;
->>>>>>> d9dde374
 }
 
 /* Dark mode colors. */
@@ -40,14 +34,60 @@
   --sl-color-black: #17181c;
   --sl-hue-blue: 234;
   --sl-community-link: #ffffff;
+  --sl-perf-progress: #60a5fa;
+  --sl-discord: #7289da;
+  --sl-mastodon: #6364ff;
+}
+
+.hero>.sl-flex>.actions>.primary,
+.hero>.sl-flex>.actions>.secondary {
+  border-radius: 0.3rem;
+}
+
+.card-cnt {
+  margin-top: 12.5rem !important;
+}
+
+.card-cnt>.card-grid>.card {
+  transition: all 0.5s ease;
+  position: relative;
+  overflow: hidden;
+}
+
+.card-cnt>.card-grid>.card:hover {
+  font-size: 1.24em;
+  border: 0.06rem solid var(--sl-color-accent-high);
+}
+
+.card-cnt>.card-grid>.card::before {
+  --size: 0;
+  content: '';
+  position: absolute;
+  left: var(--x);
+  top: var(--y);
+  width: calc(4 * var(--size));
+  height: calc(4 * var(--size));
+  background: radial-gradient(hsla(var(--sl-hue-blue), 78%, 62%, 26%), transparent 40%);
+  transform: translate(-50%, -50%);
+  transition: width .2s ease, height .2s ease;
+}
+
+.card-cnt>.card-grid>.card:hover::before {
+  --size: 15vw;
+}
+
+.expressive-code:nth-child(-n+2) {
+  margin-top: 0 !important;
+}
+
+.expressive-code:nth-child(-n+2)>figure>pre {
+  border: none;
+  padding: 1.2rem;
+  --sl-hue-blue: 234;
+  --sl-community-link: #ffffff;
   --sl-hue-blue: 234;
   --sl-community-link: #ffffff;
   --sl-perf-progress: #60a5fa;
-<<<<<<< HEAD
-  --sl-discord: #7289da;
-  --sl-mastodon: #6364ff;
-=======
->>>>>>> d9dde374
 }
 
 .hero>.sl-flex>.actions>.primary,
@@ -110,17 +150,28 @@
   display: hidden;
 }
 
+.expressive-code:nth-child(-n+2)>figure>pre>code {
+  height: 400px !important;
+  overflow: scroll;
+  font-size: 0.7rem;
+}
+
+.expressive-code:first-child>figure>pre {
+  border-bottom-left-radius: 1rem;
+}
+
+.expressive-code:nth-child(-n+2)>figure>pre>code>.copy {
+  display: hidden;
+}
+
 @media only screen and (max-width: 960px) {
   .expressive-code:nth-child(-n+2)>figure>pre>code {
     height: 250px !important;
     overflow: scroll;
     font-size: 0.7rem;
   }
-<<<<<<< HEAD
 }
 
 .content-panel {
   overflow: hidden;
-=======
->>>>>>> d9dde374
 }