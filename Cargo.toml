--- conflicted
+++ resolved
@@ -173,11 +173,7 @@
 tests_macros         = { path = "./crates/tests_macros" }
 
 # Crates needed in the workspace
-<<<<<<< HEAD
-anyhow               = "1.0.90"
-=======
 anyhow               = "1.0.91"
->>>>>>> fa70050f
 bpaf                 = { version = "0.9.15", features = ["derive"] }
 countme              = "3.0.1"
 crossbeam            = "0.8.4"
@@ -185,6 +181,8 @@
 enumflags2           = "0.7.10"
 getrandom            = "0.2.15"
 globset              = "0.4.15"
+grit-pattern-matcher = "0.5"
+grit-util            = "0.5"
 grit-pattern-matcher = "0.5"
 grit-util            = "0.5"
 ignore               = "0.4.23"
@@ -198,11 +196,7 @@
 quote                = "1.0.37"
 rayon                = "1.10.0"
 regex                = "1.11.0"
-<<<<<<< HEAD
-rustc-hash           = "1.1.0"
-=======
 rustc-hash           = "2.0.0"
->>>>>>> fa70050f
 schemars             = { version = "0.8.21", features = ["indexmap2", "smallvec"] }
 serde                = { version = "1.0.210", features = ["derive"] }
 serde_ini            = "0.2.0"
