--- conflicted
+++ resolved
@@ -111,11 +111,8 @@
 biome_diagnostics_macros     = { version = "0.5.7", path = "./crates/biome_diagnostics_macros" }
 biome_formatter              = { version = "0.5.7", path = "./crates/biome_formatter" }
 biome_fs                     = { version = "0.5.7", path = "./crates/biome_fs" }
-<<<<<<< HEAD
 biome_grit_factory           = { version = "0.5.7", path = "./crates/biome_grit_factory" }
 biome_grit_parser            = { version = "0.1.0", path = "./crates/biome_grit_parser" }
-=======
->>>>>>> 644d2f42
 biome_grit_syntax            = { version = "0.5.7", path = "./crates/biome_grit_syntax" }
 biome_html_syntax            = { version = "0.5.7", path = "./crates/biome_html_syntax" }
 biome_js_analyze             = { version = "0.5.7", path = "./crates/biome_js_analyze" }
