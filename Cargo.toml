--- conflicted
+++ resolved
@@ -155,11 +155,8 @@
 biome_module_graph           = { version = "0.0.1", path = "./crates/biome_module_graph" }
 biome_plugin_loader          = { version = "0.0.1", path = "./crates/biome_plugin_loader" }
 biome_project_layout         = { version = "0.0.1", path = "./crates/biome_project_layout" }
-<<<<<<< HEAD
 biome_rule_options           = { version = "0.0.1", path = "./crates/biome_rule_options" }
-=======
 biome_resolver               = { version = "0.1.0", path = "./crates/biome_resolver" }
->>>>>>> c0718ca6
 biome_ungrammar              = { version = "0.3.1", path = "./crates/biome_ungrammar" }
 biome_yaml_factory           = { version = "0.0.1", path = "./crates/biome_yaml_factory" }
 biome_yaml_parser            = { version = "0.0.1", path = "./crates/biome_yaml_parser" }
