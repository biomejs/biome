[workspace]
resolver = "2"
# Use the newer version of the cargo resolver
# https://doc.rust-lang.org/cargo/reference/resolver.html#resolver-versions
members  = ["crates/*", "xtask/codegen", "xtask/coverage", "xtask/glue", "xtask/rules_check"]

[workspace.package]
authors    = ["Biome Developers and Contributors"]
edition    = "2024"
homepage   = "https://biomejs.dev/"
repository = "https://github.com/biomejs/biome"
license    = "MIT OR Apache-2.0"
keywords   = ["formatter", "linter", "parser"]
categories = ["development-tools", "web-programming"]

[workspace.dependencies]
# Crates needed in the workspace
anyhow                       = "1.0.100"
# publish
biome_analyze                = { path = "./crates/biome_analyze", version = "0.5.7" }
biome_aria                   = { path = "./crates/biome_aria", version = "0.5.7" }
biome_aria_metadata          = { path = "./crates/biome_aria_metadata", version = "0.5.7" }
# not publish
biome_cli                    = { path = "./crates/biome_cli" }
biome_configuration          = { path = "./crates/biome_configuration" }
biome_console                = { path = "./crates/biome_console", version = "0.5.7" }
biome_control_flow           = { path = "./crates/biome_control_flow", version = "0.5.7" }
biome_css_analyze            = { path = "./crates/biome_css_analyze", version = "0.5.7" }
biome_css_factory            = { path = "./crates/biome_css_factory", version = "0.5.7" }
biome_css_formatter          = { path = "./crates/biome_css_formatter", version = "0.5.7" }
biome_css_parser             = { path = "./crates/biome_css_parser", version = "0.5.7" }
biome_css_semantic           = { path = "./crates/biome_css_semantic", version = "0.0.0" }
biome_css_syntax             = { path = "./crates/biome_css_syntax", version = "0.5.7" }
biome_deserialize            = { path = "./crates/biome_deserialize", version = "0.6.0" }
biome_deserialize_macros     = { path = "./crates/biome_deserialize_macros", version = "0.6.0" }
biome_diagnostics            = { path = "./crates/biome_diagnostics", version = "0.5.7" }
biome_diagnostics_categories = { path = "./crates/biome_diagnostics_categories", version = "0.5.7" }
biome_diagnostics_macros     = { path = "./crates/biome_diagnostics_macros", version = "0.5.7" }
biome_flags                  = { path = "./crates/biome_flags" }
biome_formatter              = { path = "./crates/biome_formatter", version = "0.5.7" }
biome_formatter_test         = { path = "./crates/biome_formatter_test" }
biome_fs                     = { path = "./crates/biome_fs", version = "0.5.7" }
biome_glob                   = { path = "./crates/biome_glob", version = "0.1.0" }
biome_graphql_analyze        = { path = "./crates/biome_graphql_analyze", version = "0.0.1" }
biome_graphql_factory        = { path = "./crates/biome_graphql_factory", version = "0.1.0" }
biome_graphql_formatter      = { path = "./crates/biome_graphql_formatter", version = "0.1.0" }
biome_graphql_parser         = { path = "./crates/biome_graphql_parser", version = "0.1.0" }
biome_graphql_semantic       = { path = "./crates/biome_graphql_semantic", version = "0.0.0" }
biome_graphql_syntax         = { path = "./crates/biome_graphql_syntax", version = "0.1.0" }
biome_grit_factory           = { path = "./crates/biome_grit_factory", version = "0.5.7" }
biome_grit_formatter         = { path = "./crates/biome_grit_formatter", version = "0.0.0" }
biome_grit_parser            = { path = "./crates/biome_grit_parser", version = "0.1.0" }
biome_grit_patterns          = { path = "./crates/biome_grit_patterns", version = "0.0.1" }
biome_grit_syntax            = { path = "./crates/biome_grit_syntax", version = "0.5.7" }
biome_html_analyze           = { path = "./crates/biome_html_analyze", version = "0.5.7" }
biome_html_factory           = { path = "./crates/biome_html_factory", version = "0.5.7" }
biome_html_formatter         = { path = "./crates/biome_html_formatter", version = "0.0.0" }
biome_html_parser            = { path = "./crates/biome_html_parser", version = "0.0.1" }
biome_html_syntax            = { path = "./crates/biome_html_syntax", version = "0.5.7" }
biome_js_analyze             = { path = "./crates/biome_js_analyze", version = "0.5.7" }
biome_js_factory             = { path = "./crates/biome_js_factory", version = "0.5.7" }
biome_js_formatter           = { path = "./crates/biome_js_formatter", version = "0.5.7" }
biome_js_parser              = { path = "./crates/biome_js_parser", version = "0.5.7" }
biome_js_runtime             = { path = "./crates/biome_js_runtime", version = "0.0.1" }
biome_js_semantic            = { path = "./crates/biome_js_semantic", version = "0.5.7" }
biome_js_syntax              = { path = "./crates/biome_js_syntax", version = "0.5.7" }
biome_js_type_info           = { path = "./crates/biome_js_type_info", version = "0.0.1" }
biome_js_type_info_macros    = { path = "./crates/biome_js_type_info_macros", version = "0.0.1" }
biome_jsdoc_comment          = { path = "./crates/biome_jsdoc_comment", version = "0.0.1" }
biome_json_analyze           = { path = "./crates/biome_json_analyze", version = "0.5.7" }
biome_json_factory           = { path = "./crates/biome_json_factory", version = "0.5.7" }
biome_json_formatter         = { path = "./crates/biome_json_formatter", version = "0.5.7" }
biome_json_parser            = { path = "./crates/biome_json_parser", version = "0.5.7" }
biome_json_syntax            = { path = "./crates/biome_json_syntax", version = "0.5.7" }
biome_json_value             = { path = "./crates/biome_json_value", version = "0.1.0" }
biome_line_index             = { path = "./crates/biome_line_index", version = "0.1.0" }
biome_lsp                    = { path = "./crates/biome_lsp" }
biome_lsp_converters         = { path = "./crates/biome_lsp_converters", version = "0.1.0" }
biome_markdown_factory       = { path = "./crates/biome_markdown_factory", version = "0.0.1" }
biome_markdown_parser        = { path = "./crates/biome_markdown_parser", version = "0.0.1" }
biome_markdown_syntax        = { path = "./crates/biome_markdown_syntax", version = "0.0.1" }
biome_markup                 = { path = "./crates/biome_markup", version = "0.5.7" }
biome_migrate                = { path = "./crates/biome_migrate" }
biome_module_graph           = { path = "./crates/biome_module_graph", version = "0.0.1" }
biome_package                = { path = "./crates/biome_package", version = "0.5.7" }
biome_parser                 = { path = "./crates/biome_parser", version = "0.5.7" }
biome_plugin_loader          = { path = "./crates/biome_plugin_loader", version = "0.0.1" }
biome_project_layout         = { path = "./crates/biome_project_layout", version = "0.0.1" }
biome_resolver               = { path = "./crates/biome_resolver", version = "0.1.0" }
biome_rowan                  = { path = "./crates/biome_rowan", version = "0.5.7" }
biome_rule_options           = { path = "./crates/biome_rule_options", version = "0.0.1" }
biome_ruledoc_utils          = { path = "./crates/biome_ruledoc_utils" }
biome_service                = { path = "./crates/biome_service" }
biome_string_case            = { path = "./crates/biome_string_case", version = "0.5.7", features = ["biome_rowan"] }
biome_suppression            = { path = "./crates/biome_suppression", version = "0.5.7" }
biome_tailwind_factory       = { path = "./crates/biome_tailwind_factory", version = "0.0.1" }
biome_tailwind_parser        = { path = "./crates/biome_tailwind_parser", version = "0.0.1" }
biome_tailwind_syntax        = { path = "./crates/biome_tailwind_syntax", version = "0.0.1" }
biome_test_utils             = { path = "./crates/biome_test_utils" }
biome_text_edit              = { path = "./crates/biome_text_edit", version = "0.5.7" }
biome_text_size              = { path = "./crates/biome_text_size", version = "0.5.7" }
biome_ungrammar              = { path = "./crates/biome_ungrammar", version = "0.3.1" }
biome_unicode_table          = { path = "./crates/biome_unicode_table", version = "0.5.7" }
biome_yaml_factory           = { path = "./crates/biome_yaml_factory", version = "0.0.1" }
biome_yaml_parser            = { path = "./crates/biome_yaml_parser", version = "0.0.1" }
biome_yaml_syntax            = { path = "./crates/biome_yaml_syntax", version = "0.0.1" }
boa_engine                   = "0.21.0"
boxcar                       = "0.2.14"
bpaf                         = { version = "0.9.20", features = ["derive"] }
camino                       = "1.2.2"
cfg-if                       = "1.0.4"
countme                      = "3.0.1"
crossbeam                    = "0.8.4"
dashmap                      = "6.1.0"
dirs                         = "6.0.0"
either                       = "1.15.0"
enumflags2                   = "0.7.12"
getrandom                    = "0.2.15"
globset                      = "0.4.18"
grit-pattern-matcher         = "0.5.1"
grit-util                    = "0.5.1"
hashbrown                    = { version = "0.15.5", default-features = false }
ignore                       = "0.4.25"
indexmap                     = { version = "2.12.1" }
insta                        = "1.43.2"
jiff                         = "0.2.16"
libc                         = "0.2.178"
mimalloc                     = "0.1.48"
papaya                       = "0.2.3"
path-absolutize              = { version = "3.1.1", features = ["use_unix_paths_on_wasm"], optional = false }
proc-macro-error2            = { version = "2.0.1", default-features = false }
proc-macro2                  = "1.0.103"
quickcheck                   = "1.0.3"
quickcheck_macros            = "1.1.0"
quote                        = "1.0.42"
rayon                        = "1.11.0"
regex                        = "1.12.2"
rust-lapper                  = "1.2.0"
rustc-hash                   = "2.1.1"
schemars                     = { version = "1.1.0", features = ["indexmap2", "smallvec1"] }
serde                        = { version = "1.0.228", features = ["derive"] }
serde_json                   = "1.0.145"
similar                      = "2.7.0"
smallvec                     = { version = "1.15.1", features = ["const_new", "serde", "union"] }
static_assertions            = "1.1"
syn                          = "1.0.109"
termcolor                    = "1.4.1"
terminal_size                = "0.4.3"
tests_macros                 = { path = "./crates/tests_macros" }
tikv-jemallocator            = "0.6.1"
tokio                        = "1.48.0"
tower                        = "0.5.2"
tower-lsp-server             = "0.23.0"
tracing                      = { version = "0.1.41", default-features = false, features = ["attributes", "std"] }
tracing-subscriber           = "0.3.20"
unicode-bom                  = "2.0.3"
unicode-width                = "0.1.12"
ureq                         = "3.1.4"
url                          = "2.5.7"
walkdir                      = "2.5.0"
web-time                     = "1.1.0"
windows                      = "0.62.2"
xtask_codegen                = { path = "xtask/codegen" }
xtask_coverage               = { path = "xtask/coverage" }
xtask_glue                   = { path = "xtask/glue" }

[workspace.lints.clippy]
allow_attributes                  = "deny"
# pedantic
assigning_clones                  = "warn"
cargo_common_metadata             = "allow"
# restriction
cfg_not_test                      = "warn"
checked_conversions               = "warn"
cloned_instead_of_copied          = "warn"
copy_iterator                     = "warn"
dbg_macro                         = "warn"
doc_link_with_quotes              = "warn"
empty_docs                        = "allow"  # there are some false positives inside biome_wasm
empty_drop                        = "warn"
empty_enum                        = "warn"
empty_enum_variants_with_brackets = "warn"
expl_impl_clone_on_copy           = "warn"
explicit_into_iter_loop           = "warn"
filter_map_next                   = "warn"
flat_map_option                   = "warn"
float_cmp_const                   = "warn"
fn_params_excessive_bools         = "warn"
from_iter_instead_of_collect      = "warn"
get_unwrap                        = "warn"
implicit_clone                    = "warn"
implicit_hasher                   = "warn"
index_refutable_slice             = "warn"
inefficient_to_string             = "warn"
infinite_loop                     = "warn"
invalid_upcast_comparisons        = "warn"
iter_filter_is_ok                 = "warn"
iter_not_returning_iterator       = "warn"
large_stack_arrays                = "warn"
large_types_passed_by_value       = "warn"
lossy_float_literal               = "warn"
macro_use_imports                 = "warn"
manual_is_variant_and             = "warn"
manual_ok_or                      = "warn"
manual_string_new                 = "warn"
map_flatten                       = "warn"
map_unwrap_or                     = "warn"
mismatching_type_param_order      = "warn"
multiple_crate_versions           = "allow"
mut_mut                           = "warn"
naive_bytecount                   = "warn"
needless_bitwise_bool             = "warn"
needless_continue                 = "warn"
needless_for_each                 = "warn"
no_effect_underscore_binding      = "warn"
option_as_ref_cloned              = "warn"
rc_buffer                         = "warn"
rc_mutex                          = "warn"
ref_binding_to_reference          = "warn"
ref_option_ref                    = "warn"
rest_pat_in_fully_bound_structs   = "warn"
single_char_pattern               = "warn"
stable_sort_primitive             = "warn"
str_split_at_newline              = "warn"
string_lit_chars_any              = "warn"
unnecessary_box_returns           = "warn"
unnecessary_join                  = "warn"
unnested_or_patterns              = "warn"
unreadable_literal                = "warn"
verbose_bit_mask                  = "warn"
verbose_file_reads                = "warn"
zero_sized_map_values             = "warn"
# https://github.com/rustwasm/wasm-bindgen/issues/3944
# mem_forget                      = "warn"

[workspace.lints.rust]
# https://doc.rust-lang.org/rustc/lints/listing/allowed-by-default.html
ambiguous-negative-literals    = "warn"
dead_code                      = "warn"
explicit-outlives-requirements = "warn"
impl-trait-overcaptures        = "warn"
impl-trait-redundant-captures  = "warn"
missing-unsafe-on-extern       = "warn"
redundant-lifetimes            = "warn"
trivial_numeric_casts          = "warn"
unit-bindings                  = "warn"
unsafe-attr-outside-unsafe     = "warn"
unused_import_braces           = "warn"
unused_lifetimes               = "warn"
unused_macro_rules             = "warn"

# Dev optimisations
[profile.dev]
debug = "line-tables-only"

<<<<<<< HEAD
# Crates needed in the workspace
anyhow               = "1.0.100"
boa_engine           = "0.21.0"
boxcar               = "0.2.14"
bpaf                 = { version = "0.9.20", features = ["derive"] }
camino               = "1.2.2"
cfg-if               = "1.0.4"
countme              = "3.0.1"
crossbeam            = "0.8.4"
dashmap              = "6.1.0"
dirs                 = "6.0.0"
either               = "1.15.0"
enumflags2           = "0.7.12"
getrandom            = "0.2.15"
globset              = "0.4.18"
grit-pattern-matcher = "0.5.1"
grit-util            = "0.5.1"
hashbrown            = { version = "0.15.5", default-features = false }
ignore               = "0.4.25"
indexmap             = { version = "2.12.1" }
insta                = "1.43.2"
jiff                 = "0.2.16"
libc                 = "0.2.178"
mimalloc             = "0.1.48"
papaya               = "0.2.3"
path-absolutize      = { version = "3.1.1", optional = false, features = ["use_unix_paths_on_wasm"] }
proc-macro-error2    = { version = "2.0.1", default-features = false }
proc-macro2          = "1.0.103"
quickcheck           = "1.0.3"
quickcheck_macros    = "1.1.0"
quote                = "1.0.42"
rayon                = "1.11.0"
regex                = "1.12.2"
rust-lapper          = "1.2.0"
rustc-hash           = "2.1.1"
schemars             = { version = "1.1.0", features = ["indexmap2", "smallvec1"] }
serde                = { version = "1.0.228", features = ["derive"] }
serde_json           = "1.0.145"
similar              = "2.7.0"
smallvec             = { version = "1.15.1", features = ["union", "const_new", "serde"] }
static_assertions    = "1.1"
syn                  = "1.0.109"
termcolor            = "1.4.1"
terminal_size        = "0.4.3"
tikv-jemallocator    = "0.6.1"
tokio                = "1.48.0"
tower                = "0.5.2"
tower-lsp-server     = "0.23.0"
tracing              = { version = "0.1.41", default-features = false, features = ["std", "attributes"] }
tracing-subscriber   = "0.3.20"
unicode-bom          = "2.0.3"
unicode-width        = "0.1.12"
ureq                 = "3.1.4"
url                  = "2.5.7"
uuid                 = "1.18.1"
walkdir              = "2.5.0"
web-time             = "1.1.0"
windows              = "0.62.2"
=======
[profile.dev.package."*"]
debug = false
>>>>>>> 0196c0e6

[profile.dev.package.biome_wasm]
opt-level = "s"
debug     = true

[profile.release.package.biome_wasm]
opt-level = 3
debug     = false

[profile.test.package.biome_wasm]
opt-level = "s"
debug     = true

[profile.debugging]
inherits = "dev"
debug    = true

[profile.release-with-debug]
inherits = "release"
debug    = true<|MERGE_RESOLUTION|>--- conflicted
+++ resolved
@@ -157,6 +157,7 @@
 unicode-width                = "0.1.12"
 ureq                         = "3.1.4"
 url                          = "2.5.7"
+uuid                 = "1.18.1"
 walkdir                      = "2.5.0"
 web-time                     = "1.1.0"
 windows                      = "0.62.2"
@@ -253,69 +254,8 @@
 [profile.dev]
 debug = "line-tables-only"
 
-<<<<<<< HEAD
-# Crates needed in the workspace
-anyhow               = "1.0.100"
-boa_engine           = "0.21.0"
-boxcar               = "0.2.14"
-bpaf                 = { version = "0.9.20", features = ["derive"] }
-camino               = "1.2.2"
-cfg-if               = "1.0.4"
-countme              = "3.0.1"
-crossbeam            = "0.8.4"
-dashmap              = "6.1.0"
-dirs                 = "6.0.0"
-either               = "1.15.0"
-enumflags2           = "0.7.12"
-getrandom            = "0.2.15"
-globset              = "0.4.18"
-grit-pattern-matcher = "0.5.1"
-grit-util            = "0.5.1"
-hashbrown            = { version = "0.15.5", default-features = false }
-ignore               = "0.4.25"
-indexmap             = { version = "2.12.1" }
-insta                = "1.43.2"
-jiff                 = "0.2.16"
-libc                 = "0.2.178"
-mimalloc             = "0.1.48"
-papaya               = "0.2.3"
-path-absolutize      = { version = "3.1.1", optional = false, features = ["use_unix_paths_on_wasm"] }
-proc-macro-error2    = { version = "2.0.1", default-features = false }
-proc-macro2          = "1.0.103"
-quickcheck           = "1.0.3"
-quickcheck_macros    = "1.1.0"
-quote                = "1.0.42"
-rayon                = "1.11.0"
-regex                = "1.12.2"
-rust-lapper          = "1.2.0"
-rustc-hash           = "2.1.1"
-schemars             = { version = "1.1.0", features = ["indexmap2", "smallvec1"] }
-serde                = { version = "1.0.228", features = ["derive"] }
-serde_json           = "1.0.145"
-similar              = "2.7.0"
-smallvec             = { version = "1.15.1", features = ["union", "const_new", "serde"] }
-static_assertions    = "1.1"
-syn                  = "1.0.109"
-termcolor            = "1.4.1"
-terminal_size        = "0.4.3"
-tikv-jemallocator    = "0.6.1"
-tokio                = "1.48.0"
-tower                = "0.5.2"
-tower-lsp-server     = "0.23.0"
-tracing              = { version = "0.1.41", default-features = false, features = ["std", "attributes"] }
-tracing-subscriber   = "0.3.20"
-unicode-bom          = "2.0.3"
-unicode-width        = "0.1.12"
-ureq                 = "3.1.4"
-url                  = "2.5.7"
-uuid                 = "1.18.1"
-walkdir              = "2.5.0"
-web-time             = "1.1.0"
-windows              = "0.62.2"
-=======
 [profile.dev.package."*"]
 debug = false
->>>>>>> 0196c0e6
 
 [profile.dev.package.biome_wasm]
 opt-level = "s"
