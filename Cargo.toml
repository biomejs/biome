[workspace]
# Use the newer version of the cargo resolver
# https://doc.rust-lang.org/cargo/reference/resolver.html#resolver-versions
members  = ["crates/*", "xtask/bench", "xtask/codegen", "xtask/coverage", "xtask/libs_bench", "xtask/rules_check"]
resolver = "2"

[workspace.lints.rust]
absolute_paths_not_starting_with_crate = "warn"
dead_code                              = "warn"
trivial_numeric_casts                  = "warn"
unused_import_braces                   = "warn"
unused_lifetimes                       = "warn"
unused_macro_rules                     = "warn"

[workspace.lints.clippy]
allow_attributes        = "deny"
cargo_common_metadata   = "allow"
empty_docs              = "allow" # there are some false positives inside biome_wasm
multiple_crate_versions = "allow"
needless_lifetimes      = "allow"
unnecessary_map_or      = "allow"

# pedantic
assigning_clones             = "warn"
checked_conversions          = "warn"
cloned_instead_of_copied     = "warn"
copy_iterator                = "warn"
dbg_macro                    = "warn"
doc_link_with_quotes         = "warn"
empty_enum                   = "warn"
expl_impl_clone_on_copy      = "warn"
explicit_into_iter_loop      = "warn"
filter_map_next              = "warn"
flat_map_option              = "warn"
fn_params_excessive_bools    = "warn"
from_iter_instead_of_collect = "warn"
implicit_clone               = "warn"
implicit_hasher              = "warn"
index_refutable_slice        = "warn"
inefficient_to_string        = "warn"
invalid_upcast_comparisons   = "warn"
iter_filter_is_ok            = "warn"
iter_not_returning_iterator  = "warn"
large_stack_arrays           = "warn"
large_types_passed_by_value  = "warn"
macro_use_imports            = "warn"
manual_is_variant_and        = "warn"
manual_ok_or                 = "warn"
manual_string_new            = "warn"
map_flatten                  = "warn"
map_unwrap_or                = "warn"
mismatching_type_param_order = "warn"
mut_mut                      = "warn"
naive_bytecount              = "warn"
needless_bitwise_bool        = "warn"
needless_continue            = "warn"
needless_for_each            = "warn"
no_effect_underscore_binding = "warn"
option_as_ref_cloned         = "warn"
ref_binding_to_reference     = "warn"
ref_option_ref               = "warn"
single_char_pattern          = "warn"
stable_sort_primitive        = "warn"
str_split_at_newline         = "warn"
unnecessary_box_returns      = "warn"
unnecessary_join             = "warn"
unnested_or_patterns         = "warn"
unreadable_literal           = "warn"
verbose_bit_mask             = "warn"
zero_sized_map_values        = "warn"

# restriction
cfg_not_test                      = "warn"
empty_drop                        = "warn"
empty_enum_variants_with_brackets = "warn"
float_cmp_const                   = "warn"
get_unwrap                        = "warn"
infinite_loop                     = "warn"
lossy_float_literal               = "warn"
rc_buffer                         = "warn"
rc_mutex                          = "warn"
rest_pat_in_fully_bound_structs   = "warn"
string_lit_chars_any              = "warn"
verbose_file_reads                = "warn"
# https://github.com/rustwasm/wasm-bindgen/issues/3944
#mem_forget                      = "warn"

[workspace.package]
authors    = ["Biome Developers and Contributors"]
categories = ["development-tools", "web-programming"]
edition    = "2021"
homepage   = "https://biomejs.dev/"
keywords   = ["parser", "linter", "formatter"]
license    = "MIT OR Apache-2.0"
repository = "https://github.com/biomejs/biome"

[profile.release-with-debug]
debug    = true
inherits = "release"

[workspace.dependencies]
# publish
biome_analyze                = { version = "0.5.7", path = "./crates/biome_analyze" }
biome_aria                   = { version = "0.5.7", path = "./crates/biome_aria" }
biome_aria_metadata          = { version = "0.5.7", path = "./crates/biome_aria_metadata" }
biome_console                = { version = "0.5.7", path = "./crates/biome_console" }
biome_control_flow           = { version = "0.5.7", path = "./crates/biome_control_flow" }
biome_css_analyze            = { version = "0.5.7", path = "./crates/biome_css_analyze" }
biome_css_factory            = { version = "0.5.7", path = "./crates/biome_css_factory" }
biome_css_formatter          = { version = "0.5.7", path = "./crates/biome_css_formatter" }
biome_css_parser             = { version = "0.5.7", path = "./crates/biome_css_parser" }
biome_css_semantic           = { version = "0.0.0", path = "./crates/biome_css_semantic" }
biome_css_syntax             = { version = "0.5.7", path = "./crates/biome_css_syntax" }
biome_deserialize            = { version = "0.6.0", path = "./crates/biome_deserialize" }
biome_deserialize_macros     = { version = "0.6.0", path = "./crates/biome_deserialize_macros" }
biome_diagnostics            = { version = "0.5.7", path = "./crates/biome_diagnostics" }
biome_diagnostics_categories = { version = "0.5.7", path = "./crates/biome_diagnostics_categories" }
biome_diagnostics_macros     = { version = "0.5.7", path = "./crates/biome_diagnostics_macros" }
biome_formatter              = { version = "0.5.7", path = "./crates/biome_formatter" }
biome_fs                     = { version = "0.5.7", path = "./crates/biome_fs" }
biome_glob                   = { version = "0.1.0", path = "./crates/biome_glob" }
biome_graphql_analyze        = { version = "0.0.1", path = "./crates/biome_graphql_analyze" }
biome_graphql_factory        = { version = "0.1.0", path = "./crates/biome_graphql_factory" }
biome_graphql_formatter      = { version = "0.1.0", path = "./crates/biome_graphql_formatter" }
biome_graphql_parser         = { version = "0.1.0", path = "./crates/biome_graphql_parser" }
biome_graphql_semantic       = { version = "0.0.0", path = "./crates/biome_graphql_semantic" }
biome_graphql_syntax         = { version = "0.1.0", path = "./crates/biome_graphql_syntax" }
biome_grit_factory           = { version = "0.5.7", path = "./crates/biome_grit_factory" }
biome_grit_formatter         = { version = "0.0.0", path = "./crates/biome_grit_formatter" }
biome_grit_parser            = { version = "0.1.0", path = "./crates/biome_grit_parser" }
biome_grit_patterns          = { version = "0.0.1", path = "./crates/biome_grit_patterns" }
biome_grit_syntax            = { version = "0.5.7", path = "./crates/biome_grit_syntax" }
biome_html_factory           = { version = "0.5.7", path = "./crates/biome_html_factory" }
biome_html_formatter         = { version = "0.0.0", path = "./crates/biome_html_formatter" }
biome_html_parser            = { version = "0.0.1", path = "./crates/biome_html_parser" }
biome_html_syntax            = { version = "0.5.7", path = "./crates/biome_html_syntax" }
biome_js_analyze             = { version = "0.5.7", path = "./crates/biome_js_analyze" }
biome_js_factory             = { version = "0.5.7", path = "./crates/biome_js_factory" }
biome_js_formatter           = { version = "0.5.7", path = "./crates/biome_js_formatter" }
biome_js_parser              = { version = "0.5.7", path = "./crates/biome_js_parser" }
biome_js_semantic            = { version = "0.5.7", path = "./crates/biome_js_semantic" }
biome_js_syntax              = { version = "0.5.7", path = "./crates/biome_js_syntax" }
biome_json_analyze           = { version = "0.5.7", path = "./crates/biome_json_analyze" }
biome_json_factory           = { version = "0.5.7", path = "./crates/biome_json_factory" }
biome_json_formatter         = { version = "0.5.7", path = "./crates/biome_json_formatter" }
biome_json_parser            = { version = "0.5.7", path = "./crates/biome_json_parser" }
biome_json_syntax            = { version = "0.5.7", path = "./crates/biome_json_syntax" }
biome_lsp_converters         = { version = "0.1.0", path = "./crates/biome_lsp_converters" }
biome_markdown_factory       = { version = "0.0.1", path = "./crates/biome_markdown_factory" }
biome_markdown_parser        = { version = "0.0.1", path = "./crates/biome_markdown_parser" }
biome_markdown_syntax        = { version = "0.0.1", path = "./crates/biome_markdown_syntax" }
biome_plugin_loader          = { version = "0.0.1", path = "./crates/biome_plugin_loader" }
biome_project_layout         = { version = "0.0.1", path = "./crates/biome_project_layout" }
biome_ungrammar              = { version = "0.3.1", path = "./crates/biome_ungrammar" }
biome_yaml_factory           = { version = "0.0.1", path = "./crates/biome_yaml_factory" }
biome_yaml_parser            = { version = "0.0.1", path = "./crates/biome_yaml_parser" }
biome_yaml_syntax            = { version = "0.0.1", path = "./crates/biome_yaml_syntax" }

biome_markup        = { version = "0.5.7", path = "./crates/biome_markup" }
biome_package       = { version = "0.5.7", path = "./crates/biome_package" }
biome_parser        = { version = "0.5.7", path = "./crates/biome_parser" }
biome_rowan         = { version = "0.5.7", path = "./crates/biome_rowan" }
biome_string_case   = { version = "0.5.7", path = "./crates/biome_string_case" }
biome_suppression   = { version = "0.5.7", path = "./crates/biome_suppression" }
biome_text_edit     = { version = "0.5.7", path = "./crates/biome_text_edit" }
biome_text_size     = { version = "0.5.7", path = "./crates/biome_text_size" }
biome_unicode_table = { version = "0.5.7", path = "./crates/biome_unicode_table" }

# not publish
biome_cli            = { path = "./crates/biome_cli" }
biome_configuration  = { path = "./crates/biome_configuration" }
biome_flags          = { path = "./crates/biome_flags" }
biome_formatter_test = { path = "./crates/biome_formatter_test" }
biome_lsp            = { path = "./crates/biome_lsp" }
biome_migrate        = { path = "./crates/biome_migrate" }
biome_service        = { path = "./crates/biome_service" }
biome_test_utils     = { path = "./crates/biome_test_utils" }
tests_macros         = { path = "./crates/tests_macros" }

# Crates needed in the workspace
<<<<<<< HEAD
anyhow               = "1.0.95"
bpaf                 = { version = "0.9.15", features = ["derive"] }
camino               = "1.1.9"
countme              = "3.0.1"
crossbeam            = "0.8.4"
dashmap              = "6.1.0"
enumflags2           = "0.7.10"
getrandom            = "0.2.15"
globset              = "0.4.15"
grit-pattern-matcher = "0.5"
grit-util            = "0.5"
ignore               = "0.4.23"
indexmap             = { version = "2.7.0" }
insta                = "1.41.1"
natord               = "1.0.9"
oxc_resolver         = "3.0.3"
papaya               = "0.1.6"
proc-macro2          = "1.0.86"
quickcheck           = "1.0.3"
quickcheck_macros    = "1.0.0"
quote                = "1.0.38"
rayon                = "1.10.0"
regex                = "1.11.1"
rustc-hash           = "2.1.0"
schemars             = { version = "0.8.21", features = ["indexmap2", "smallvec"] }
serde                = { version = "1.0.217", features = ["derive"] }
serde_ini            = "0.2.0"
serde_json           = "1.0.134"
similar              = "2.6.0"
smallvec             = { version = "1.13.2", features = ["union", "const_new", "serde"] }
syn                  = "1.0.109"
termcolor            = "1.4.1"
terminal_size        = "0.4.1"
tokio                = "1.42.0"
tracing              = { version = "0.1.41", default-features = false, features = ["std", "attributes"] }
tracing-subscriber   = "0.3.19"
unicode-bom          = "2.0.3"
unicode-width        = "0.1.12"

=======
anyhow             = "1.0.95"
bpaf               = { version = "0.9.15", features = ["derive"] }
countme            = "3.0.1"
crossbeam          = "0.8.4"
dashmap            = "6.1.0"
enumflags2         = "0.7.11"
getrandom          = "0.2.15"
globset            = "0.4.15"
ignore             = "0.4.23"
indexmap           = { version = "2.7.1", features = ["serde"] }
insta              = "1.42.0"
natord             = "1.0.9"
oxc_resolver       = "3.0.3"
proc-macro2        = "1.0.86"
quickcheck         = "1.0.3"
quickcheck_macros  = "1.0.0"
quote              = "1.0.38"
rayon              = "1.10.0"
regex              = "1.11.1"
rustc-hash         = "2.1.0"
schemars           = { version = "0.8.21", features = ["indexmap2", "smallvec"] }
serde              = { version = "1.0.217", features = ["derive"] }
serde_ini          = "0.2.0"
serde_json         = "1.0.137"
similar            = "2.7.0"
slotmap            = "1.0.7"
smallvec           = { version = "1.13.2", features = ["union", "const_new", "serde"] }
syn                = "1.0.109"
termcolor          = "1.4.1"
tokio              = "1.43.0"
tracing            = { version = "0.1.41", default-features = false, features = ["std"] }
tracing-subscriber = "0.3.19"
unicode-bom        = "2.0.3"
unicode-width      = "0.1.12"
>>>>>>> 0bb86c7b
[profile.dev.package.biome_wasm]
debug     = true
opt-level = "s"

[profile.test.package.biome_wasm]
debug     = true
opt-level = "s"

[profile.release.package.biome_wasm]
debug     = false
opt-level = 3

#[patch.crates-io]
#grit-pattern-matcher = { path = "../gritql/crates/grit-pattern-matcher" }
#grit-util            = { path = "../gritql/crates/grit-util" }<|MERGE_RESOLUTION|>--- conflicted
+++ resolved
@@ -178,21 +178,20 @@
 tests_macros         = { path = "./crates/tests_macros" }
 
 # Crates needed in the workspace
-<<<<<<< HEAD
 anyhow               = "1.0.95"
 bpaf                 = { version = "0.9.15", features = ["derive"] }
 camino               = "1.1.9"
 countme              = "3.0.1"
 crossbeam            = "0.8.4"
 dashmap              = "6.1.0"
-enumflags2           = "0.7.10"
+enumflags2           = "0.7.11"
 getrandom            = "0.2.15"
 globset              = "0.4.15"
 grit-pattern-matcher = "0.5"
 grit-util            = "0.5"
 ignore               = "0.4.23"
-indexmap             = { version = "2.7.0" }
-insta                = "1.41.1"
+indexmap             = { version = "2.7.1" }
+insta                = "1.42.0"
 natord               = "1.0.9"
 oxc_resolver         = "3.0.3"
 papaya               = "0.1.6"
@@ -206,54 +205,17 @@
 schemars             = { version = "0.8.21", features = ["indexmap2", "smallvec"] }
 serde                = { version = "1.0.217", features = ["derive"] }
 serde_ini            = "0.2.0"
-serde_json           = "1.0.134"
-similar              = "2.6.0"
+serde_json           = "1.0.137"
+similar              = "2.7.0"
 smallvec             = { version = "1.13.2", features = ["union", "const_new", "serde"] }
 syn                  = "1.0.109"
 termcolor            = "1.4.1"
 terminal_size        = "0.4.1"
-tokio                = "1.42.0"
+tokio                = "1.43.0"
 tracing              = { version = "0.1.41", default-features = false, features = ["std", "attributes"] }
 tracing-subscriber   = "0.3.19"
 unicode-bom          = "2.0.3"
 unicode-width        = "0.1.12"
-
-=======
-anyhow             = "1.0.95"
-bpaf               = { version = "0.9.15", features = ["derive"] }
-countme            = "3.0.1"
-crossbeam          = "0.8.4"
-dashmap            = "6.1.0"
-enumflags2         = "0.7.11"
-getrandom          = "0.2.15"
-globset            = "0.4.15"
-ignore             = "0.4.23"
-indexmap           = { version = "2.7.1", features = ["serde"] }
-insta              = "1.42.0"
-natord             = "1.0.9"
-oxc_resolver       = "3.0.3"
-proc-macro2        = "1.0.86"
-quickcheck         = "1.0.3"
-quickcheck_macros  = "1.0.0"
-quote              = "1.0.38"
-rayon              = "1.10.0"
-regex              = "1.11.1"
-rustc-hash         = "2.1.0"
-schemars           = { version = "0.8.21", features = ["indexmap2", "smallvec"] }
-serde              = { version = "1.0.217", features = ["derive"] }
-serde_ini          = "0.2.0"
-serde_json         = "1.0.137"
-similar            = "2.7.0"
-slotmap            = "1.0.7"
-smallvec           = { version = "1.13.2", features = ["union", "const_new", "serde"] }
-syn                = "1.0.109"
-termcolor          = "1.4.1"
-tokio              = "1.43.0"
-tracing            = { version = "0.1.41", default-features = false, features = ["std"] }
-tracing-subscriber = "0.3.19"
-unicode-bom        = "2.0.3"
-unicode-width      = "0.1.12"
->>>>>>> 0bb86c7b
 [profile.dev.package.biome_wasm]
 debug     = true
 opt-level = "s"
