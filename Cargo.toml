--- conflicted
+++ resolved
@@ -71,7 +71,6 @@
 
 [workspace.dependencies]
 # publish
-<<<<<<< HEAD
 biome_analyze                = { version = "0.4.0", path = "./crates/biome_analyze" }
 biome_aria                   = { version = "0.4.0", path = "./crates/biome_aria" }
 biome_aria_metadata          = { version = "0.4.0", path = "./crates/biome_aria_metadata" }
@@ -94,7 +93,7 @@
 biome_js_semantic            = { version = "0.4.0", path = "./crates/biome_js_semantic" }
 biome_js_syntax              = { version = "0.4.0", path = "./crates/biome_js_syntax" }
 biome_js_transform           = { version = "0.4.0", path = "./crates/biome_js_transform" }
-biome_js_unicode_table       = { version = "0.4.0", path = "./crates/biome_js_unicode_table" }
+biome_unicode_table       = { version = "0.4.0", path = "./crates/biome_js_unicode_table" }
 biome_json_analyze           = { version = "0.4.0", path = "./crates/biome_json_analyze" }
 biome_json_factory           = { version = "0.4.0", path = "./crates/biome_json_factory" }
 biome_json_formatter         = { version = "0.4.0", path = "./crates/biome_json_formatter" }
@@ -106,42 +105,6 @@
 biome_suppression            = { version = "0.4.0", path = "./crates/biome_suppression" }
 biome_text_edit              = { version = "0.4.0", path = "./crates/biome_text_edit" }
 biome_text_size              = { version = "0.4.0", path = "./crates/biome_text_size" }
-=======
-biome_analyze                = { version = "0.3.1", path = "./crates/biome_analyze" }
-biome_aria                   = { version = "0.3.1", path = "./crates/biome_aria" }
-biome_aria_metadata          = { version = "0.3.1", path = "./crates/biome_aria_metadata" }
-biome_console                = { version = "0.3.1", path = "./crates/biome_console" }
-biome_control_flow           = { version = "0.3.1", path = "./crates/biome_control_flow" }
-biome_css_factory            = { version = "0.3.1", path = "./crates/biome_css_factory" }
-biome_css_formatter          = { version = "0.3.1", path = "./crates/biome_css_formatter" }
-biome_css_parser             = { version = "0.3.1", path = "./crates/biome_css_parser" }
-biome_css_syntax             = { version = "0.3.1", path = "./crates/biome_css_syntax" }
-biome_deserialize            = { version = "0.3.1", path = "./crates/biome_deserialize" }
-biome_diagnostics            = { version = "0.3.1", path = "./crates/biome_diagnostics" }
-biome_diagnostics_categories = { version = "0.3.1", path = "./crates/biome_diagnostics_categories" }
-biome_diagnostics_macros     = { version = "0.3.1", path = "./crates/biome_diagnostics_macros" }
-biome_formatter              = { version = "0.3.1", path = "./crates/biome_formatter" }
-biome_fs                     = { version = "0.3.1", path = "./crates/biome_fs" }
-biome_js_analyze             = { version = "0.3.1", path = "./crates/biome_js_analyze" }
-biome_js_factory             = { version = "0.3.1", path = "./crates/biome_js_factory" }
-biome_js_formatter           = { version = "0.3.1", path = "./crates/biome_js_formatter" }
-biome_js_parser              = { version = "0.3.1", path = "./crates/biome_js_parser" }
-biome_js_semantic            = { version = "0.3.1", path = "./crates/biome_js_semantic" }
-biome_js_syntax              = { version = "0.3.1", path = "./crates/biome_js_syntax" }
-biome_js_transform           = { version = "0.3.1", path = "./crates/biome_js_transform" }
-biome_json_analyze           = { version = "0.3.1", path = "./crates/biome_json_analyze" }
-biome_json_factory           = { version = "0.3.1", path = "./crates/biome_json_factory" }
-biome_json_formatter         = { version = "0.3.1", path = "./crates/biome_json_formatter" }
-biome_json_parser            = { version = "0.3.1", path = "./crates/biome_json_parser" }
-biome_json_syntax            = { version = "0.3.1", path = "./crates/biome_json_syntax" }
-biome_markup                 = { version = "0.3.1", path = "./crates/biome_markup" }
-biome_parser                 = { version = "0.3.1", path = "./crates/biome_parser" }
-biome_rowan                  = { version = "0.3.1", path = "./crates/biome_rowan" }
-biome_suppression            = { version = "0.3.1", path = "./crates/biome_suppression" }
-biome_text_edit              = { version = "0.3.1", path = "./crates/biome_text_edit" }
-biome_text_size              = { version = "0.3.1", path = "./crates/biome_text_size" }
-biome_unicode_table          = { version = "0.3.1", path = "./crates/biome_unicode_table" }
->>>>>>> 01ada2e0
 # not publish
 biome_cli            = { path = "./crates/biome_cli" }
 biome_flags          = { path = "./crates/biome_flags" }
