--- conflicted
+++ resolved
@@ -1202,13 +1202,8 @@
 						{ "type": "null" }
 					]
 				},
-<<<<<<< HEAD
-				"useShorthandFunctionType": {
-					"description": "Enforce using function types instead of object type with call signatures.",
-=======
 				"useValidAriaRole": {
 					"description": "Elements with ARIA roles must use a valid, non-abstract ARIA role.",
->>>>>>> 6739a514
 					"anyOf": [
 						{ "$ref": "#/definitions/RuleConfiguration" },
 						{ "type": "null" }
