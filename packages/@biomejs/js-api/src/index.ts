--- conflicted
+++ resolved
@@ -260,13 +260,10 @@
 						path,
 						fix_file_mode: fixFileMode,
 						should_format: false,
-<<<<<<< HEAD
 						suppress: false,
-=======
 						only: [],
 						skip: [],
 						rule_categories: ["Syntax", "Lint"],
->>>>>>> 5b6e55b9
 					});
 
 					code = result.code;
