--- conflicted
+++ resolved
@@ -2315,7 +2315,6 @@
 			},
 			"additionalProperties": false
 		},
-<<<<<<< HEAD
 		"NoBitwiseConfiguration": {
 			"anyOf": [
 				{ "$ref": "#/definitions/RulePlainConfiguration" },
@@ -2328,7 +2327,9 @@
 			"properties": {
 				"allow": { "type": "array", "items": { "type": "string" } },
 				"int32Hint": { "default": false, "type": "boolean" }
-=======
+			},
+			"additionalProperties": false
+		},
 		"NoConfusingLabelsConfiguration": {
 			"anyOf": [
 				{ "$ref": "#/definitions/RulePlainConfiguration" },
@@ -2344,7 +2345,6 @@
 					"type": "array",
 					"items": { "type": "string" }
 				}
->>>>>>> 7b99c1a6
 			},
 			"additionalProperties": false
 		},
@@ -2507,7 +2507,7 @@
 					]
 				},
 				"noBitwise": {
-					"description": "Succinct description of the rule.",
+					"description": "Disallow bitwise operators",
 					"anyOf": [
 						{ "$ref": "#/definitions/NoBitwiseConfiguration" },
 						{ "type": "null" }
@@ -3522,11 +3522,7 @@
 			},
 			"additionalProperties": false
 		},
-<<<<<<< HEAD
 		"RuleWithNoBitwiseOptions": {
-=======
-		"RuleWithNoConfusingLabelsOptions": {
->>>>>>> 7b99c1a6
 			"type": "object",
 			"required": ["level"],
 			"properties": {
@@ -3536,11 +3532,22 @@
 				},
 				"options": {
 					"description": "Rule's options",
-<<<<<<< HEAD
 					"allOf": [{ "$ref": "#/definitions/NoBitwiseOptions" }]
-=======
+				}
+			},
+			"additionalProperties": false
+		},
+		"RuleWithNoConfusingLabelsOptions": {
+			"type": "object",
+			"required": ["level"],
+			"properties": {
+				"level": {
+					"description": "The severity of the emitted diagnostics by the rule",
+					"allOf": [{ "$ref": "#/definitions/RulePlainConfiguration" }]
+				},
+				"options": {
+					"description": "Rule's options",
 					"allOf": [{ "$ref": "#/definitions/NoConfusingLabelsOptions" }]
->>>>>>> 7b99c1a6
 				}
 			},
 			"additionalProperties": false
