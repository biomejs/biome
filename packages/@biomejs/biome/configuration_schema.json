--- conflicted
+++ resolved
@@ -115,13 +115,6 @@
 						{ "type": "null" }
 					]
 				},
-				"noInteractiveElementToNoninteractiveRole": {
-					"description": "Enforce that non-interactive ARIA roles are not assigned to interactive HTML elements.",
-					"anyOf": [
-						{ "$ref": "#/definitions/RuleConfiguration" },
-						{ "type": "null" }
-					]
-				},
 				"noNoninteractiveElementToInteractiveRole": {
 					"description": "Enforce that interactive ARIA roles are not assigned to non-interactive HTML elements.",
 					"anyOf": [
@@ -177,13 +170,6 @@
 				},
 				"useAnchorContent": {
 					"description": "Enforce that anchors have content and that the content is accessible to screen readers.",
-					"anyOf": [
-						{ "$ref": "#/definitions/RuleConfiguration" },
-						{ "type": "null" }
-					]
-				},
-				"useAriaActivedescendantWithTabindex": {
-					"description": "Enforce that tabIndex is assigned to non-interactive HTML elements with aria-activedescendant.",
 					"anyOf": [
 						{ "$ref": "#/definitions/RuleConfiguration" },
 						{ "type": "null" }
@@ -326,13 +312,6 @@
 						{ "type": "null" }
 					]
 				},
-				"noThisInStatic": {
-					"description": "Disallow this and super in static contexts.",
-					"anyOf": [
-						{ "$ref": "#/definitions/RuleConfiguration" },
-						{ "type": "null" }
-					]
-				},
 				"noUselessCatch": {
 					"description": "Disallow unnecessary catch clauses.",
 					"anyOf": [
@@ -413,13 +392,6 @@
 				"recommended": {
 					"description": "It enables the recommended rules for this group",
 					"type": ["boolean", "null"]
-				},
-				"useArrowFunction": {
-					"description": "Use arrow functions over function expressions.",
-					"anyOf": [
-						{ "$ref": "#/definitions/RuleConfiguration" },
-						{ "type": "null" }
-					]
 				},
 				"useFlatMap": {
 					"description": "Promotes the use of .flatMap() when map().flat() are used together.",
@@ -508,13 +480,6 @@
 						{ "type": "null" }
 					]
 				},
-				"noEmptyCharacterClassInRegex": {
-					"description": "Disallow empty character classes in regular expression literals.",
-					"anyOf": [
-						{ "$ref": "#/definitions/RuleConfiguration" },
-						{ "type": "null" }
-					]
-				},
 				"noEmptyPattern": {
 					"description": "Disallows empty destructuring patterns.",
 					"anyOf": [
@@ -538,13 +503,6 @@
 				},
 				"noInvalidConstructorSuper": {
 					"description": "Prevents the incorrect use of super() inside classes. It also checks whether a call super() is missing from classes that extends other constructors.",
-					"anyOf": [
-						{ "$ref": "#/definitions/RuleConfiguration" },
-						{ "type": "null" }
-					]
-				},
-				"noInvalidNewBuiltin": {
-					"description": "Disallow new operators with global non-constructor functions.",
 					"anyOf": [
 						{ "$ref": "#/definitions/RuleConfiguration" },
 						{ "type": "null" }
@@ -1112,6 +1070,13 @@
 					"description": "It enables ALL rules for this group.",
 					"type": ["boolean", "null"]
 				},
+				"noApproximativeNumericConstant": {
+					"description": "Usually, the definition in the standard library is more precise than what people come up with or the used constant exceeds the maximum precision of the number type.",
+					"anyOf": [
+						{ "$ref": "#/definitions/RuleConfiguration" },
+						{ "type": "null" }
+					]
+				},
 				"noAriaHiddenOnFocusable": {
 					"description": "Enforce that aria-hidden=\"true\" is not set on focusable elements.",
 					"anyOf": [
@@ -1140,6 +1105,13 @@
 						{ "type": "null" }
 					]
 				},
+				"noEmptyCharacterClassInRegex": {
+					"description": "Disallow empty character classes in regular expression literals.",
+					"anyOf": [
+						{ "$ref": "#/definitions/RuleConfiguration" },
+						{ "type": "null" }
+					]
+				},
 				"noImplicitAnyLet": {
 					"description": "Disallow use of implicit any type on variable declarations.",
 					"anyOf": [
@@ -1147,6 +1119,41 @@
 						{ "type": "null" }
 					]
 				},
+				"noInteractiveElementToNoninteractiveRole": {
+					"description": "Enforce that non-interactive ARIA roles are not assigned to interactive HTML elements.",
+					"anyOf": [
+						{ "$ref": "#/definitions/RuleConfiguration" },
+						{ "type": "null" }
+					]
+				},
+				"noInvalidNewBuiltin": {
+					"description": "Disallow new operators with global non-constructor functions.",
+					"anyOf": [
+						{ "$ref": "#/definitions/RuleConfiguration" },
+						{ "type": "null" }
+					]
+				},
+				"noMisleadingInstantiator": {
+					"description": "Enforce proper usage of new and constructor.",
+					"anyOf": [
+						{ "$ref": "#/definitions/RuleConfiguration" },
+						{ "type": "null" }
+					]
+				},
+				"noMisrefactoredShorthandAssign": {
+					"description": "Disallow shorthand assign when variable appears on both sides.",
+					"anyOf": [
+						{ "$ref": "#/definitions/RuleConfiguration" },
+						{ "type": "null" }
+					]
+				},
+				"noThisInStatic": {
+					"description": "Disallow this and super in static contexts.",
+					"anyOf": [
+						{ "$ref": "#/definitions/RuleConfiguration" },
+						{ "type": "null" }
+					]
+				},
 				"noUnusedImports": {
 					"description": "Disallow unused imports.",
 					"anyOf": [
@@ -1161,6 +1168,13 @@
 						{ "type": "null" }
 					]
 				},
+				"noUselessElse": {
+					"description": "Disallow else block when the if block breaks early.",
+					"anyOf": [
+						{ "$ref": "#/definitions/RuleConfiguration" },
+						{ "type": "null" }
+					]
+				},
 				"noUselessLoneBlockStatements": {
 					"description": "Disallow unnecessary nested block statements.",
 					"anyOf": [
@@ -1172,6 +1186,27 @@
 					"description": "It enables the recommended rules for this group",
 					"type": ["boolean", "null"]
 				},
+				"useAriaActivedescendantWithTabindex": {
+					"description": "Enforce that tabIndex is assigned to non-interactive HTML elements with aria-activedescendant.",
+					"anyOf": [
+						{ "$ref": "#/definitions/RuleConfiguration" },
+						{ "type": "null" }
+					]
+				},
+				"useArrowFunction": {
+					"description": "Use arrow functions over function expressions.",
+					"anyOf": [
+						{ "$ref": "#/definitions/RuleConfiguration" },
+						{ "type": "null" }
+					]
+				},
+				"useAsConstAssertion": {
+					"description": "Enforce the use of as const over literal type and type annotation.",
+					"anyOf": [
+						{ "$ref": "#/definitions/RuleConfiguration" },
+						{ "type": "null" }
+					]
+				},
 				"useAwait": {
 					"description": "Ensure async functions utilize await.",
 					"anyOf": [
@@ -1193,8 +1228,6 @@
 						{ "type": "null" }
 					]
 				},
-<<<<<<< HEAD
-=======
 				"useRegexLiterals": {
 					"description": "Enforce the use of the regular expression literals instead of the RegExp constructor if possible.",
 					"anyOf": [
@@ -1209,7 +1242,6 @@
 						{ "type": "null" }
 					]
 				},
->>>>>>> 4f1a5000
 				"useValidAriaRole": {
 					"description": "Elements with ARIA roles must use a valid, non-abstract ARIA role.",
 					"anyOf": [
@@ -1615,13 +1647,6 @@
 						{ "type": "null" }
 					]
 				},
-				"noUselessElse": {
-					"description": "Disallow else block when the if block breaks early.",
-					"anyOf": [
-						{ "$ref": "#/definitions/RuleConfiguration" },
-						{ "type": "null" }
-					]
-				},
 				"noVar": {
 					"description": "Disallow the use of var",
 					"anyOf": [
@@ -1633,13 +1658,6 @@
 					"description": "It enables the recommended rules for this group",
 					"type": ["boolean", "null"]
 				},
-				"useAsConstAssertion": {
-					"description": "Enforce the use of as const over literal type and type annotation.",
-					"anyOf": [
-						{ "$ref": "#/definitions/RuleConfiguration" },
-						{ "type": "null" }
-					]
-				},
 				"useBlockStatements": {
 					"description": "Requires following curly brace conventions.",
 					"anyOf": [
@@ -1724,13 +1742,6 @@
 						{ "type": "null" }
 					]
 				},
-				"useShorthandAssign": {
-					"description": "Require assignment operator shorthand where possible.",
-					"anyOf": [
-						{ "$ref": "#/definitions/RuleConfiguration" },
-						{ "type": "null" }
-					]
-				},
 				"useSingleCaseStatement": {
 					"description": "Enforces switch clauses have a single statement, emits a quick fix wrapping the statements in a block.",
 					"anyOf": [
@@ -1769,13 +1780,6 @@
 					"description": "It enables ALL rules for this group.",
 					"type": ["boolean", "null"]
 				},
-				"noApproximativeNumericConstant": {
-					"description": "Usually, the definition in the standard library is more precise than what people come up with or the used constant exceeds the maximum precision of the number type.",
-					"anyOf": [
-						{ "$ref": "#/definitions/RuleConfiguration" },
-						{ "type": "null" }
-					]
-				},
 				"noArrayIndexKey": {
 					"description": "Discourage the usage of Array index in keys.",
 					"anyOf": [
@@ -1967,20 +1971,6 @@
 				},
 				"noLabelVar": {
 					"description": "Disallow labels that share a name with a variable",
-					"anyOf": [
-						{ "$ref": "#/definitions/RuleConfiguration" },
-						{ "type": "null" }
-					]
-				},
-				"noMisleadingInstantiator": {
-					"description": "Enforce proper usage of new and constructor.",
-					"anyOf": [
-						{ "$ref": "#/definitions/RuleConfiguration" },
-						{ "type": "null" }
-					]
-				},
-				"noMisrefactoredShorthandAssign": {
-					"description": "Disallow shorthand assign when variable appears on both sides.",
 					"anyOf": [
 						{ "$ref": "#/definitions/RuleConfiguration" },
 						{ "type": "null" }
