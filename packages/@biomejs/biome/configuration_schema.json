{
	"$schema": "http://json-schema.org/draft-07/schema#",
	"title": "Configuration",
	"description": "The configuration that is contained inside the file `biome.json`",
	"type": "object",
	"properties": {
		"$schema": {
			"description": "A field for the [JSON schema](https://json-schema.org/) specification",
			"type": ["string", "null"]
		},
		"assists": {
			"description": "Specific configuration for assists",
			"anyOf": [
				{ "$ref": "#/definitions/AssistsConfiguration" },
				{ "type": "null" }
			]
		},
		"css": {
			"description": "Specific configuration for the Css language",
			"anyOf": [
				{ "$ref": "#/definitions/CssConfiguration" },
				{ "type": "null" }
			]
		},
		"extends": {
			"description": "A list of paths to other JSON files, used to extends the current configuration.",
			"anyOf": [{ "$ref": "#/definitions/StringSet" }, { "type": "null" }]
		},
		"files": {
			"description": "The configuration of the filesystem",
			"anyOf": [
				{ "$ref": "#/definitions/FilesConfiguration" },
				{ "type": "null" }
			]
		},
		"formatter": {
			"description": "The configuration of the formatter",
			"anyOf": [
				{ "$ref": "#/definitions/FormatterConfiguration" },
				{ "type": "null" }
			]
		},
		"graphql": {
			"description": "Specific configuration for the GraphQL language",
			"anyOf": [
				{ "$ref": "#/definitions/GraphqlConfiguration" },
				{ "type": "null" }
			]
		},
		"javascript": {
			"description": "Specific configuration for the JavaScript language",
			"anyOf": [
				{ "$ref": "#/definitions/JavascriptConfiguration" },
				{ "type": "null" }
			]
		},
		"json": {
			"description": "Specific configuration for the Json language",
			"anyOf": [
				{ "$ref": "#/definitions/JsonConfiguration" },
				{ "type": "null" }
			]
		},
		"linter": {
			"description": "The configuration for the linter",
			"anyOf": [
				{ "$ref": "#/definitions/LinterConfiguration" },
				{ "type": "null" }
			]
		},
		"organizeImports": {
			"description": "The configuration of the import sorting",
			"anyOf": [{ "$ref": "#/definitions/OrganizeImports" }, { "type": "null" }]
		},
		"overrides": {
			"description": "A list of granular patterns that should be applied only to a sub set of files",
			"anyOf": [{ "$ref": "#/definitions/Overrides" }, { "type": "null" }]
		},
		"vcs": {
			"description": "The configuration of the VCS integration",
			"anyOf": [
				{ "$ref": "#/definitions/VcsConfiguration" },
				{ "type": "null" }
			]
		}
	},
	"additionalProperties": false,
	"definitions": {
		"A11y": {
			"description": "A list of rules that belong to this group",
			"type": "object",
			"properties": {
				"all": {
					"description": "It enables ALL rules for this group.",
					"type": ["boolean", "null"]
				},
				"noAccessKey": {
					"description": "Enforce that the accessKey attribute is not used on any HTML element.",
					"anyOf": [
						{ "$ref": "#/definitions/RuleFixConfiguration" },
						{ "type": "null" }
					]
				},
				"noAriaHiddenOnFocusable": {
					"description": "Enforce that aria-hidden=\"true\" is not set on focusable elements.",
					"anyOf": [
						{ "$ref": "#/definitions/RuleFixConfiguration" },
						{ "type": "null" }
					]
				},
				"noAriaUnsupportedElements": {
					"description": "Enforce that elements that do not support ARIA roles, states, and properties do not have those attributes.",
					"anyOf": [
						{ "$ref": "#/definitions/RuleFixConfiguration" },
						{ "type": "null" }
					]
				},
				"noAutofocus": {
					"description": "Enforce that autoFocus prop is not used on elements.",
					"anyOf": [
						{ "$ref": "#/definitions/RuleFixConfiguration" },
						{ "type": "null" }
					]
				},
				"noBlankTarget": {
					"description": "Disallow target=\"_blank\" attribute without rel=\"noreferrer\"",
					"anyOf": [
						{ "$ref": "#/definitions/AllowDomainConfiguration" },
						{ "type": "null" }
					]
				},
				"noDistractingElements": {
					"description": "Enforces that no distracting elements are used.",
					"anyOf": [
						{ "$ref": "#/definitions/RuleFixConfiguration" },
						{ "type": "null" }
					]
				},
				"noHeaderScope": {
					"description": "The scope prop should be used only on \\<th> elements.",
					"anyOf": [
						{ "$ref": "#/definitions/RuleFixConfiguration" },
						{ "type": "null" }
					]
				},
				"noInteractiveElementToNoninteractiveRole": {
					"description": "Enforce that non-interactive ARIA roles are not assigned to interactive HTML elements.",
					"anyOf": [
						{ "$ref": "#/definitions/RuleFixConfiguration" },
						{ "type": "null" }
					]
				},
				"noNoninteractiveElementToInteractiveRole": {
					"description": "Enforce that interactive ARIA roles are not assigned to non-interactive HTML elements.",
					"anyOf": [
						{ "$ref": "#/definitions/RuleFixConfiguration" },
						{ "type": "null" }
					]
				},
				"noNoninteractiveTabindex": {
					"description": "Enforce that tabIndex is not assigned to non-interactive HTML elements.",
					"anyOf": [
						{ "$ref": "#/definitions/RuleFixConfiguration" },
						{ "type": "null" }
					]
				},
				"noPositiveTabindex": {
					"description": "Prevent the usage of positive integers on tabIndex property",
					"anyOf": [
						{ "$ref": "#/definitions/RuleFixConfiguration" },
						{ "type": "null" }
					]
				},
				"noRedundantAlt": {
					"description": "Enforce img alt prop does not contain the word \"image\", \"picture\", or \"photo\".",
					"anyOf": [
						{ "$ref": "#/definitions/RuleConfiguration" },
						{ "type": "null" }
					]
				},
				"noRedundantRoles": {
					"description": "Enforce explicit role property is not the same as implicit/default role property on an element.",
					"anyOf": [
						{ "$ref": "#/definitions/RuleFixConfiguration" },
						{ "type": "null" }
					]
				},
				"noSvgWithoutTitle": {
					"description": "Enforces the usage of the title element for the svg element.",
					"anyOf": [
						{ "$ref": "#/definitions/RuleConfiguration" },
						{ "type": "null" }
					]
				},
				"recommended": {
					"description": "It enables the recommended rules for this group",
					"type": ["boolean", "null"]
				},
				"useAltText": {
					"description": "Enforce that all elements that require alternative text have meaningful information to relay back to the end user.",
					"anyOf": [
						{ "$ref": "#/definitions/RuleConfiguration" },
						{ "type": "null" }
					]
				},
				"useAnchorContent": {
					"description": "Enforce that anchors have content and that the content is accessible to screen readers.",
					"anyOf": [
						{ "$ref": "#/definitions/RuleFixConfiguration" },
						{ "type": "null" }
					]
				},
				"useAriaActivedescendantWithTabindex": {
					"description": "Enforce that tabIndex is assigned to non-interactive HTML elements with aria-activedescendant.",
					"anyOf": [
						{ "$ref": "#/definitions/RuleFixConfiguration" },
						{ "type": "null" }
					]
				},
				"useAriaPropsForRole": {
					"description": "Enforce that elements with ARIA roles must have all required ARIA attributes for that role.",
					"anyOf": [
						{ "$ref": "#/definitions/RuleConfiguration" },
						{ "type": "null" }
					]
				},
				"useButtonType": {
					"description": "Enforces the usage of the attribute type for the element button",
					"anyOf": [
						{ "$ref": "#/definitions/RuleConfiguration" },
						{ "type": "null" }
					]
				},
				"useHeadingContent": {
					"description": "Enforce that heading elements (h1, h2, etc.) have content and that the content is accessible to screen readers. Accessible means that it is not hidden using the aria-hidden prop.",
					"anyOf": [
						{ "$ref": "#/definitions/RuleConfiguration" },
						{ "type": "null" }
					]
				},
				"useHtmlLang": {
					"description": "Enforce that html element has lang attribute.",
					"anyOf": [
						{ "$ref": "#/definitions/RuleConfiguration" },
						{ "type": "null" }
					]
				},
				"useIframeTitle": {
					"description": "Enforces the usage of the attribute title for the element iframe.",
					"anyOf": [
						{ "$ref": "#/definitions/RuleConfiguration" },
						{ "type": "null" }
					]
				},
				"useKeyWithClickEvents": {
					"description": "Enforce onClick is accompanied by at least one of the following: onKeyUp, onKeyDown, onKeyPress.",
					"anyOf": [
						{ "$ref": "#/definitions/RuleConfiguration" },
						{ "type": "null" }
					]
				},
				"useKeyWithMouseEvents": {
					"description": "Enforce onMouseOver / onMouseOut are accompanied by onFocus / onBlur.",
					"anyOf": [
						{ "$ref": "#/definitions/RuleConfiguration" },
						{ "type": "null" }
					]
				},
				"useMediaCaption": {
					"description": "Enforces that audio and video elements must have a track for captions.",
					"anyOf": [
						{ "$ref": "#/definitions/RuleConfiguration" },
						{ "type": "null" }
					]
				},
				"useValidAnchor": {
					"description": "Enforce that all anchors are valid, and they are navigable elements.",
					"anyOf": [
						{ "$ref": "#/definitions/RuleConfiguration" },
						{ "type": "null" }
					]
				},
				"useValidAriaProps": {
					"description": "Ensures that ARIA properties aria-* are all valid.",
					"anyOf": [
						{ "$ref": "#/definitions/RuleFixConfiguration" },
						{ "type": "null" }
					]
				},
				"useValidAriaRole": {
					"description": "Elements with ARIA roles must use a valid, non-abstract ARIA role.",
					"anyOf": [
						{ "$ref": "#/definitions/ValidAriaRoleConfiguration" },
						{ "type": "null" }
					]
				},
				"useValidAriaValues": {
					"description": "Enforce that ARIA state and property values are valid.",
					"anyOf": [
						{ "$ref": "#/definitions/RuleConfiguration" },
						{ "type": "null" }
					]
				},
				"useValidLang": {
					"description": "Ensure that the attribute passed to the lang attribute is a correct ISO language and/or country.",
					"anyOf": [
						{ "$ref": "#/definitions/RuleConfiguration" },
						{ "type": "null" }
					]
				}
			},
			"additionalProperties": false
		},
		"Actions": {
			"type": "object",
			"properties": {
				"source": {
					"anyOf": [{ "$ref": "#/definitions/Source" }, { "type": "null" }]
				}
			},
			"additionalProperties": false
		},
		"AllowDomainConfiguration": {
			"anyOf": [
				{ "$ref": "#/definitions/RulePlainConfiguration" },
				{ "$ref": "#/definitions/RuleWithAllowDomainOptions" }
			]
		},
		"AllowDomainOptions": {
			"type": "object",
			"required": ["allowDomains"],
			"properties": {
				"allowDomains": {
					"description": "List of domains to allow `target=\"_blank\"` without `rel=\"noreferrer\"`",
					"type": "array",
					"items": { "type": "string" }
				}
			},
			"additionalProperties": false
		},
		"ArrowParentheses": { "type": "string", "enum": ["always", "asNeeded"] },
		"AssistsConfiguration": {
			"type": "object",
			"properties": {
				"actions": {
					"description": "Whether Biome should fail in CLI if the assists were not applied to the code.",
					"anyOf": [{ "$ref": "#/definitions/Actions" }, { "type": "null" }]
				},
				"enabled": {
					"description": "Whether Biome should enable assists via LSP.",
					"type": ["boolean", "null"]
				},
				"ignore": {
					"description": "A list of Unix shell style patterns. The formatter will ignore files/folders that will match these patterns.",
					"anyOf": [{ "$ref": "#/definitions/StringSet" }, { "type": "null" }]
				},
				"include": {
					"description": "A list of Unix shell style patterns. The formatter will include files/folders that will match these patterns.",
					"anyOf": [{ "$ref": "#/definitions/StringSet" }, { "type": "null" }]
				}
			},
			"additionalProperties": false
		},
		"AttributePosition": { "type": "string", "enum": ["auto", "multiline"] },
		"BracketSpacing": { "type": "boolean" },
		"Complexity": {
			"description": "A list of rules that belong to this group",
			"type": "object",
			"properties": {
				"all": {
					"description": "It enables ALL rules for this group.",
					"type": ["boolean", "null"]
				},
				"noBannedTypes": {
					"description": "Disallow primitive type aliases and misleading types.",
					"anyOf": [
						{ "$ref": "#/definitions/RuleFixConfiguration" },
						{ "type": "null" }
					]
				},
				"noEmptyTypeParameters": {
					"description": "Disallow empty type parameters in type aliases and interfaces.",
					"anyOf": [
						{ "$ref": "#/definitions/RuleConfiguration" },
						{ "type": "null" }
					]
				},
				"noExcessiveCognitiveComplexity": {
					"description": "Disallow functions that exceed a given Cognitive Complexity score.",
					"anyOf": [
						{ "$ref": "#/definitions/ComplexityConfiguration" },
						{ "type": "null" }
					]
				},
				"noExcessiveNestedTestSuites": {
					"description": "This rule enforces a maximum depth to nested describe() in test files.",
					"anyOf": [
						{ "$ref": "#/definitions/RuleConfiguration" },
						{ "type": "null" }
					]
				},
				"noExtraBooleanCast": {
					"description": "Disallow unnecessary boolean casts",
					"anyOf": [
						{ "$ref": "#/definitions/RuleFixConfiguration" },
						{ "type": "null" }
					]
				},
				"noForEach": {
					"description": "Prefer for...of statement instead of Array.forEach.",
					"anyOf": [
						{ "$ref": "#/definitions/RuleConfiguration" },
						{ "type": "null" }
					]
				},
				"noMultipleSpacesInRegularExpressionLiterals": {
					"description": "Disallow unclear usage of consecutive space characters in regular expression literals",
					"anyOf": [
						{ "$ref": "#/definitions/RuleFixConfiguration" },
						{ "type": "null" }
					]
				},
				"noStaticOnlyClass": {
					"description": "This rule reports when a class has no non-static members, such as for a class used exclusively as a static namespace.",
					"anyOf": [
						{ "$ref": "#/definitions/RuleConfiguration" },
						{ "type": "null" }
					]
				},
				"noThisInStatic": {
					"description": "Disallow this and super in static contexts.",
					"anyOf": [
						{ "$ref": "#/definitions/RuleFixConfiguration" },
						{ "type": "null" }
					]
				},
				"noUselessCatch": {
					"description": "Disallow unnecessary catch clauses.",
					"anyOf": [
						{ "$ref": "#/definitions/RuleFixConfiguration" },
						{ "type": "null" }
					]
				},
				"noUselessConstructor": {
					"description": "Disallow unnecessary constructors.",
					"anyOf": [
						{ "$ref": "#/definitions/RuleFixConfiguration" },
						{ "type": "null" }
					]
				},
				"noUselessEmptyExport": {
					"description": "Disallow empty exports that don't change anything in a module file.",
					"anyOf": [
						{ "$ref": "#/definitions/RuleFixConfiguration" },
						{ "type": "null" }
					]
				},
				"noUselessFragments": {
					"description": "Disallow unnecessary fragments",
					"anyOf": [
						{ "$ref": "#/definitions/RuleFixConfiguration" },
						{ "type": "null" }
					]
				},
				"noUselessLabel": {
					"description": "Disallow unnecessary labels.",
					"anyOf": [
						{ "$ref": "#/definitions/RuleFixConfiguration" },
						{ "type": "null" }
					]
				},
				"noUselessLoneBlockStatements": {
					"description": "Disallow unnecessary nested block statements.",
					"anyOf": [
						{ "$ref": "#/definitions/RuleFixConfiguration" },
						{ "type": "null" }
					]
				},
				"noUselessRename": {
					"description": "Disallow renaming import, export, and destructured assignments to the same name.",
					"anyOf": [
						{ "$ref": "#/definitions/RuleFixConfiguration" },
						{ "type": "null" }
					]
				},
				"noUselessSwitchCase": {
					"description": "Disallow useless case in switch statements.",
					"anyOf": [
						{ "$ref": "#/definitions/RuleFixConfiguration" },
						{ "type": "null" }
					]
				},
				"noUselessTernary": {
					"description": "Disallow ternary operators when simpler alternatives exist.",
					"anyOf": [
						{ "$ref": "#/definitions/RuleFixConfiguration" },
						{ "type": "null" }
					]
				},
				"noUselessThisAlias": {
					"description": "Disallow useless this aliasing.",
					"anyOf": [
						{ "$ref": "#/definitions/RuleFixConfiguration" },
						{ "type": "null" }
					]
				},
				"noUselessTypeConstraint": {
					"description": "Disallow using any or unknown as type constraint.",
					"anyOf": [
						{ "$ref": "#/definitions/RuleFixConfiguration" },
						{ "type": "null" }
					]
				},
				"noVoid": {
					"description": "Disallow the use of void operators, which is not a familiar operator.",
					"anyOf": [
						{ "$ref": "#/definitions/RuleConfiguration" },
						{ "type": "null" }
					]
				},
				"noWith": {
					"description": "Disallow with statements in non-strict contexts.",
					"anyOf": [
						{ "$ref": "#/definitions/RuleConfiguration" },
						{ "type": "null" }
					]
				},
				"recommended": {
					"description": "It enables the recommended rules for this group",
					"type": ["boolean", "null"]
				},
				"useArrowFunction": {
					"description": "Use arrow functions over function expressions.",
					"anyOf": [
						{ "$ref": "#/definitions/RuleFixConfiguration" },
						{ "type": "null" }
					]
				},
				"useFlatMap": {
					"description": "Promotes the use of .flatMap() when map().flat() are used together.",
					"anyOf": [
						{ "$ref": "#/definitions/RuleFixConfiguration" },
						{ "type": "null" }
					]
				},
				"useLiteralKeys": {
					"description": "Enforce the usage of a literal access to properties over computed property access.",
					"anyOf": [
						{ "$ref": "#/definitions/RuleFixConfiguration" },
						{ "type": "null" }
					]
				},
				"useOptionalChain": {
					"description": "Enforce using concise optional chain instead of chained logical expressions.",
					"anyOf": [
						{ "$ref": "#/definitions/RuleFixConfiguration" },
						{ "type": "null" }
					]
				},
				"useRegexLiterals": {
					"description": "Enforce the use of the regular expression literals instead of the RegExp constructor if possible.",
					"anyOf": [
						{ "$ref": "#/definitions/RuleFixConfiguration" },
						{ "type": "null" }
					]
				},
				"useSimpleNumberKeys": {
					"description": "Disallow number literal object member names which are not base10 or uses underscore as separator",
					"anyOf": [
						{ "$ref": "#/definitions/RuleFixConfiguration" },
						{ "type": "null" }
					]
				},
				"useSimplifiedLogicExpression": {
					"description": "Discard redundant terms from logical expressions.",
					"anyOf": [
						{ "$ref": "#/definitions/RuleFixConfiguration" },
						{ "type": "null" }
					]
				}
			},
			"additionalProperties": false
		},
		"ComplexityConfiguration": {
			"anyOf": [
				{ "$ref": "#/definitions/RulePlainConfiguration" },
				{ "$ref": "#/definitions/RuleWithComplexityOptions" }
			]
		},
		"ComplexityOptions": {
			"description": "Options for the rule `noExcessiveCognitiveComplexity`.",
			"type": "object",
			"required": ["maxAllowedComplexity"],
			"properties": {
				"maxAllowedComplexity": {
					"description": "The maximum complexity score that we allow. Anything higher is considered excessive.",
					"type": "integer",
					"format": "uint8",
					"minimum": 1.0
				}
			},
			"additionalProperties": false
		},
		"ConsistentArrayType": {
			"oneOf": [
				{
					"description": "`ItemType[]`",
					"type": "string",
					"enum": ["shorthand"]
				},
				{
					"description": "`Array<ItemType>`",
					"type": "string",
					"enum": ["generic"]
				}
			]
		},
		"ConsistentArrayTypeConfiguration": {
			"anyOf": [
				{ "$ref": "#/definitions/RulePlainConfiguration" },
				{ "$ref": "#/definitions/RuleWithConsistentArrayTypeOptions" }
			]
		},
		"ConsistentArrayTypeOptions": {
			"type": "object",
			"required": ["syntax"],
			"properties": {
				"syntax": { "$ref": "#/definitions/ConsistentArrayType" }
			},
			"additionalProperties": false
		},
		"Convention": {
			"type": "object",
			"properties": {
				"formats": {
					"description": "String cases to enforce",
					"allOf": [{ "$ref": "#/definitions/Formats" }]
				},
				"match": {
					"description": "Regular expression to enforce",
					"anyOf": [{ "$ref": "#/definitions/Regex" }, { "type": "null" }]
				},
				"selector": {
					"description": "Declarations concerned by this convention",
					"allOf": [{ "$ref": "#/definitions/Selector" }]
				}
			},
			"additionalProperties": false
		},
		"Correctness": {
			"description": "A list of rules that belong to this group",
			"type": "object",
			"properties": {
				"all": {
					"description": "It enables ALL rules for this group.",
					"type": ["boolean", "null"]
				},
				"noChildrenProp": {
					"description": "Prevent passing of children as props.",
					"anyOf": [
						{ "$ref": "#/definitions/RuleConfiguration" },
						{ "type": "null" }
					]
				},
				"noConstAssign": {
					"description": "Prevents from having const variables being re-assigned.",
					"anyOf": [
						{ "$ref": "#/definitions/RuleFixConfiguration" },
						{ "type": "null" }
					]
				},
				"noConstantCondition": {
					"description": "Disallow constant expressions in conditions",
					"anyOf": [
						{ "$ref": "#/definitions/RuleConfiguration" },
						{ "type": "null" }
					]
				},
				"noConstantMathMinMaxClamp": {
					"description": "Disallow the use of Math.min and Math.max to clamp a value where the result itself is constant.",
					"anyOf": [
						{ "$ref": "#/definitions/RuleFixConfiguration" },
						{ "type": "null" }
					]
				},
				"noConstructorReturn": {
					"description": "Disallow returning a value from a constructor.",
					"anyOf": [
						{ "$ref": "#/definitions/RuleConfiguration" },
						{ "type": "null" }
					]
				},
				"noEmptyCharacterClassInRegex": {
					"description": "Disallow empty character classes in regular expression literals.",
					"anyOf": [
						{ "$ref": "#/definitions/RuleConfiguration" },
						{ "type": "null" }
					]
				},
				"noEmptyPattern": {
					"description": "Disallows empty destructuring patterns.",
					"anyOf": [
						{ "$ref": "#/definitions/RuleConfiguration" },
						{ "type": "null" }
					]
				},
				"noFlatMapIdentity": {
					"description": "Disallow to use unnecessary callback on flatMap.",
					"anyOf": [
						{ "$ref": "#/definitions/RuleFixConfiguration" },
						{ "type": "null" }
					]
				},
				"noGlobalObjectCalls": {
					"description": "Disallow calling global object properties as functions",
					"anyOf": [
						{ "$ref": "#/definitions/RuleConfiguration" },
						{ "type": "null" }
					]
				},
				"noInnerDeclarations": {
					"description": "Disallow function and var declarations that are accessible outside their block.",
					"anyOf": [
						{ "$ref": "#/definitions/RuleConfiguration" },
						{ "type": "null" }
					]
				},
				"noInvalidConstructorSuper": {
					"description": "Prevents the incorrect use of super() inside classes. It also checks whether a call super() is missing from classes that extends other constructors.",
					"anyOf": [
						{ "$ref": "#/definitions/RuleConfiguration" },
						{ "type": "null" }
					]
				},
				"noInvalidNewBuiltin": {
					"description": "Disallow new operators with global non-constructor functions.",
					"anyOf": [
						{ "$ref": "#/definitions/RuleFixConfiguration" },
						{ "type": "null" }
					]
				},
				"noInvalidUseBeforeDeclaration": {
					"description": "Disallow the use of variables and function parameters before their declaration",
					"anyOf": [
						{ "$ref": "#/definitions/RuleConfiguration" },
						{ "type": "null" }
					]
				},
				"noNewSymbol": {
					"description": "Disallow new operators with the Symbol object.",
					"anyOf": [
						{ "$ref": "#/definitions/RuleFixConfiguration" },
						{ "type": "null" }
					]
				},
				"noNodejsModules": {
					"description": "Forbid the use of Node.js builtin modules.",
					"anyOf": [
						{ "$ref": "#/definitions/RuleConfiguration" },
						{ "type": "null" }
					]
				},
				"noNonoctalDecimalEscape": {
					"description": "Disallow \\8 and \\9 escape sequences in string literals.",
					"anyOf": [
						{ "$ref": "#/definitions/RuleFixConfiguration" },
						{ "type": "null" }
					]
				},
				"noPrecisionLoss": {
					"description": "Disallow literal numbers that lose precision",
					"anyOf": [
						{ "$ref": "#/definitions/RuleConfiguration" },
						{ "type": "null" }
					]
				},
				"noRenderReturnValue": {
					"description": "Prevent the usage of the return value of React.render.",
					"anyOf": [
						{ "$ref": "#/definitions/RuleConfiguration" },
						{ "type": "null" }
					]
				},
				"noSelfAssign": {
					"description": "Disallow assignments where both sides are exactly the same.",
					"anyOf": [
						{ "$ref": "#/definitions/RuleConfiguration" },
						{ "type": "null" }
					]
				},
				"noSetterReturn": {
					"description": "Disallow returning a value from a setter",
					"anyOf": [
						{ "$ref": "#/definitions/RuleConfiguration" },
						{ "type": "null" }
					]
				},
				"noStringCaseMismatch": {
					"description": "Disallow comparison of expressions modifying the string case with non-compliant value.",
					"anyOf": [
						{ "$ref": "#/definitions/RuleFixConfiguration" },
						{ "type": "null" }
					]
				},
				"noSwitchDeclarations": {
					"description": "Disallow lexical declarations in switch clauses.",
					"anyOf": [
						{ "$ref": "#/definitions/RuleFixConfiguration" },
						{ "type": "null" }
					]
				},
				"noUndeclaredVariables": {
					"description": "Prevents the usage of variables that haven't been declared inside the document.",
					"anyOf": [
						{ "$ref": "#/definitions/RuleConfiguration" },
						{ "type": "null" }
					]
				},
				"noUnnecessaryContinue": {
					"description": "Avoid using unnecessary continue.",
					"anyOf": [
						{ "$ref": "#/definitions/RuleFixConfiguration" },
						{ "type": "null" }
					]
				},
				"noUnreachable": {
					"description": "Disallow unreachable code",
					"anyOf": [
						{ "$ref": "#/definitions/RuleConfiguration" },
						{ "type": "null" }
					]
				},
				"noUnreachableSuper": {
					"description": "Ensures the super() constructor is called exactly once on every code  path in a class constructor before this is accessed if the class has a superclass",
					"anyOf": [
						{ "$ref": "#/definitions/RuleConfiguration" },
						{ "type": "null" }
					]
				},
				"noUnsafeFinally": {
					"description": "Disallow control flow statements in finally blocks.",
					"anyOf": [
						{ "$ref": "#/definitions/RuleConfiguration" },
						{ "type": "null" }
					]
				},
				"noUnsafeOptionalChaining": {
					"description": "Disallow the use of optional chaining in contexts where the undefined value is not allowed.",
					"anyOf": [
						{ "$ref": "#/definitions/RuleConfiguration" },
						{ "type": "null" }
					]
				},
				"noUnusedImports": {
					"description": "Disallow unused imports.",
					"anyOf": [
						{ "$ref": "#/definitions/RuleFixConfiguration" },
						{ "type": "null" }
					]
				},
				"noUnusedLabels": {
					"description": "Disallow unused labels.",
					"anyOf": [
						{ "$ref": "#/definitions/RuleFixConfiguration" },
						{ "type": "null" }
					]
				},
				"noUnusedPrivateClassMembers": {
					"description": "Disallow unused private class members",
					"anyOf": [
						{ "$ref": "#/definitions/RuleFixConfiguration" },
						{ "type": "null" }
					]
				},
				"noUnusedVariables": {
					"description": "Disallow unused variables.",
					"anyOf": [
						{ "$ref": "#/definitions/RuleFixConfiguration" },
						{ "type": "null" }
					]
				},
				"noVoidElementsWithChildren": {
					"description": "This rules prevents void elements (AKA self-closing elements) from having children.",
					"anyOf": [
						{ "$ref": "#/definitions/RuleFixConfiguration" },
						{ "type": "null" }
					]
				},
				"noVoidTypeReturn": {
					"description": "Disallow returning a value from a function with the return type 'void'",
					"anyOf": [
						{ "$ref": "#/definitions/RuleConfiguration" },
						{ "type": "null" }
					]
				},
				"recommended": {
					"description": "It enables the recommended rules for this group",
					"type": ["boolean", "null"]
				},
				"useArrayLiterals": {
					"description": "Disallow Array constructors.",
					"anyOf": [
						{ "$ref": "#/definitions/RuleFixConfiguration" },
						{ "type": "null" }
					]
				},
				"useExhaustiveDependencies": {
					"description": "Enforce all dependencies are correctly specified in a React hook.",
					"anyOf": [
						{ "$ref": "#/definitions/HooksConfiguration" },
						{ "type": "null" }
					]
				},
				"useHookAtTopLevel": {
					"description": "Enforce that all React hooks are being called from the Top Level component functions.",
					"anyOf": [
						{ "$ref": "#/definitions/DeprecatedHooksConfiguration" },
						{ "type": "null" }
					]
				},
				"useIsNan": {
					"description": "Require calls to isNaN() when checking for NaN.",
					"anyOf": [
						{ "$ref": "#/definitions/RuleFixConfiguration" },
						{ "type": "null" }
					]
				},
				"useJsxKeyInIterable": {
					"description": "Disallow missing key props in iterators/collection literals.",
					"anyOf": [
						{ "$ref": "#/definitions/RuleConfiguration" },
						{ "type": "null" }
					]
				},
				"useValidForDirection": {
					"description": "Enforce \"for\" loop update clause moving the counter in the right direction.",
					"anyOf": [
						{ "$ref": "#/definitions/RuleConfiguration" },
						{ "type": "null" }
					]
				},
				"useYield": {
					"description": "Require generator functions to contain yield.",
					"anyOf": [
						{ "$ref": "#/definitions/RuleConfiguration" },
						{ "type": "null" }
					]
				}
			},
			"additionalProperties": false
		},
		"CssAssists": {
			"description": "Options that changes how the CSS assists behaves",
			"type": "object",
			"properties": {
				"enabled": {
					"description": "Control the assists for CSS files.",
					"type": ["boolean", "null"]
				}
			},
			"additionalProperties": false
		},
		"CssConfiguration": {
			"description": "Options applied to CSS files",
			"type": "object",
			"properties": {
				"assists": {
					"description": "CSS assists options",
					"anyOf": [{ "$ref": "#/definitions/CssAssists" }, { "type": "null" }]
				},
				"formatter": {
					"description": "CSS formatter options",
					"anyOf": [
						{ "$ref": "#/definitions/CssFormatter" },
						{ "type": "null" }
					]
				},
				"linter": {
					"description": "CSS linter options",
					"anyOf": [{ "$ref": "#/definitions/CssLinter" }, { "type": "null" }]
				},
				"parser": {
					"description": "CSS parsing options",
					"anyOf": [{ "$ref": "#/definitions/CssParser" }, { "type": "null" }]
				}
			},
			"additionalProperties": false
		},
		"CssFormatter": {
			"description": "Options that changes how the CSS formatter behaves",
			"type": "object",
			"properties": {
				"enabled": {
					"description": "Control the formatter for CSS (and its super languages) files.",
					"type": ["boolean", "null"]
				},
				"indentStyle": {
					"description": "The indent style applied to CSS (and its super languages) files.",
					"anyOf": [{ "$ref": "#/definitions/IndentStyle" }, { "type": "null" }]
				},
				"indentWidth": {
					"description": "The size of the indentation applied to CSS (and its super languages) files. Default to 2.",
					"anyOf": [{ "$ref": "#/definitions/IndentWidth" }, { "type": "null" }]
				},
				"lineEnding": {
					"description": "The type of line ending applied to CSS (and its super languages) files.",
					"anyOf": [{ "$ref": "#/definitions/LineEnding" }, { "type": "null" }]
				},
				"lineWidth": {
					"description": "What's the max width of a line applied to CSS (and its super languages) files. Defaults to 80.",
					"anyOf": [{ "$ref": "#/definitions/LineWidth" }, { "type": "null" }]
				},
				"quoteStyle": {
					"description": "The type of quotes used in CSS code. Defaults to double.",
					"anyOf": [{ "$ref": "#/definitions/QuoteStyle" }, { "type": "null" }]
				}
			},
			"additionalProperties": false
		},
		"CssLinter": {
			"description": "Options that changes how the CSS linter behaves",
			"type": "object",
			"properties": {
				"enabled": {
					"description": "Control the linter for CSS files.",
					"type": ["boolean", "null"]
				}
			},
			"additionalProperties": false
		},
		"CssParser": {
			"description": "Options that changes how the CSS parser behaves",
			"type": "object",
			"properties": {
				"allowWrongLineComments": {
					"description": "Allow comments to appear on incorrect lines in `.css` files",
					"type": ["boolean", "null"]
				},
				"cssModules": {
					"description": "Enables parsing of CSS Modules specific features.",
					"type": ["boolean", "null"]
				}
			},
			"additionalProperties": false
		},
		"DeprecatedHooksConfiguration": {
			"anyOf": [
				{ "$ref": "#/definitions/RulePlainConfiguration" },
				{ "$ref": "#/definitions/RuleWithDeprecatedHooksOptions" }
			]
		},
		"DeprecatedHooksOptions": {
			"description": "Options for the `useHookAtTopLevel` rule have been deprecated, since we now use the React hook naming convention to determine whether a function is a hook.",
			"type": "object",
			"additionalProperties": false
		},
		"FilenameCase": {
			"description": "Supported cases for file names.",
			"oneOf": [
				{ "description": "camelCase", "type": "string", "enum": ["camelCase"] },
				{
					"description": "Match an export name",
					"type": "string",
					"enum": ["export"]
				},
				{
					"description": "kebab-case",
					"type": "string",
					"enum": ["kebab-case"]
				},
				{
					"description": "PascalCase",
					"type": "string",
					"enum": ["PascalCase"]
				},
				{
					"description": "snake_case",
					"type": "string",
					"enum": ["snake_case"]
				}
			]
		},
		"FilenameCases": {
			"type": "array",
			"items": { "$ref": "#/definitions/FilenameCase" },
			"uniqueItems": true
		},
		"FilenamingConventionConfiguration": {
			"anyOf": [
				{ "$ref": "#/definitions/RulePlainConfiguration" },
				{ "$ref": "#/definitions/RuleWithFilenamingConventionOptions" }
			]
		},
		"FilenamingConventionOptions": {
			"description": "Rule's options.",
			"type": "object",
			"properties": {
				"filenameCases": {
					"description": "Allowed cases for file names.",
					"allOf": [{ "$ref": "#/definitions/FilenameCases" }]
				},
				"requireAscii": {
					"description": "If `false`, then non-ASCII characters are allowed.",
					"type": "boolean"
				},
				"strictCase": {
					"description": "If `false`, then consecutive uppercase are allowed in _camel_ and _pascal_ cases. This does not affect other [Case].",
					"type": "boolean"
				}
			},
			"additionalProperties": false
		},
		"FilesConfiguration": {
			"description": "The configuration of the filesystem",
			"type": "object",
			"properties": {
				"ignore": {
					"description": "A list of Unix shell style patterns. Biome will ignore files/folders that will match these patterns.",
					"anyOf": [{ "$ref": "#/definitions/StringSet" }, { "type": "null" }]
				},
				"ignoreUnknown": {
					"description": "Tells Biome to not emit diagnostics when handling files that doesn't know",
					"type": ["boolean", "null"]
				},
				"include": {
					"description": "A list of Unix shell style patterns. Biome will handle only those files/folders that will match these patterns.",
					"anyOf": [{ "$ref": "#/definitions/StringSet" }, { "type": "null" }]
				},
				"maxSize": {
					"description": "The maximum allowed size for source code files in bytes. Files above this limit will be ignored for performance reasons. Defaults to 1 MiB",
					"type": ["integer", "null"],
					"format": "uint64",
					"minimum": 1.0
				}
			},
			"additionalProperties": false
		},
		"FixKind": {
			"description": "Used to identify the kind of code action emitted by a rule",
			"oneOf": [
				{
					"description": "The rule doesn't emit code actions.",
					"type": "string",
					"enum": ["none"]
				},
				{
					"description": "The rule emits a code action that is safe to apply. Usually these fixes don't change the semantic of the program.",
					"type": "string",
					"enum": ["safe"]
				},
				{
					"description": "The rule emits a code action that is _unsafe_ to apply. Usually these fixes remove comments, or change the semantic of the program.",
					"type": "string",
					"enum": ["unsafe"]
				}
			]
		},
		"Format": {
			"description": "Supported cases.",
			"type": "string",
			"enum": ["camelCase", "CONSTANT_CASE", "PascalCase", "snake_case"]
		},
		"Formats": {
			"type": "array",
			"items": { "$ref": "#/definitions/Format" },
			"uniqueItems": true
		},
		"FormatterConfiguration": {
			"description": "Generic options applied to all files",
			"type": "object",
			"properties": {
				"attributePosition": {
					"description": "The attribute position style in HTMLish languages. By default auto.",
					"anyOf": [
						{ "$ref": "#/definitions/AttributePosition" },
						{ "type": "null" }
					]
				},
				"bracketSpacing": {
					"description": "Whether to insert spaces around brackets in object literals. Defaults to true.",
					"anyOf": [
						{ "$ref": "#/definitions/BracketSpacing" },
						{ "type": "null" }
					]
				},
				"enabled": { "type": ["boolean", "null"] },
				"formatWithErrors": {
					"description": "Stores whether formatting should be allowed to proceed if a given file has syntax errors",
					"type": ["boolean", "null"]
				},
				"ignore": {
					"description": "A list of Unix shell style patterns. The formatter will ignore files/folders that will match these patterns.",
					"anyOf": [{ "$ref": "#/definitions/StringSet" }, { "type": "null" }]
				},
				"include": {
					"description": "A list of Unix shell style patterns. The formatter will include files/folders that will match these patterns.",
					"anyOf": [{ "$ref": "#/definitions/StringSet" }, { "type": "null" }]
				},
				"indentSize": {
					"description": "The size of the indentation, 2 by default (deprecated, use `indent-width`)",
					"anyOf": [{ "$ref": "#/definitions/IndentWidth" }, { "type": "null" }]
				},
				"indentStyle": {
					"description": "The indent style.",
					"anyOf": [{ "$ref": "#/definitions/IndentStyle" }, { "type": "null" }]
				},
				"indentWidth": {
					"description": "The size of the indentation, 2 by default",
					"anyOf": [{ "$ref": "#/definitions/IndentWidth" }, { "type": "null" }]
				},
				"lineEnding": {
					"description": "The type of line ending.",
					"anyOf": [{ "$ref": "#/definitions/LineEnding" }, { "type": "null" }]
				},
				"lineWidth": {
					"description": "What's the max width of a line. Defaults to 80.",
					"anyOf": [{ "$ref": "#/definitions/LineWidth" }, { "type": "null" }]
				},
				"useEditorconfig": {
					"description": "Use any `.editorconfig` files to configure the formatter. Configuration in `biome.json` will override `.editorconfig` configuration. Default: false.",
					"type": ["boolean", "null"]
				}
			},
			"additionalProperties": false
		},
		"GraphqlConfiguration": {
			"description": "Options applied to GraphQL files",
			"type": "object",
			"properties": {
				"formatter": {
					"description": "GraphQL formatter options",
					"anyOf": [
						{ "$ref": "#/definitions/GraphqlFormatter" },
						{ "type": "null" }
					]
				},
				"linter": {
					"anyOf": [
						{ "$ref": "#/definitions/GraphqlLinter" },
						{ "type": "null" }
					]
				}
			},
			"additionalProperties": false
		},
		"GraphqlFormatter": {
			"description": "Options that changes how the GraphQL formatter behaves",
			"type": "object",
			"properties": {
				"bracketSpacing": {
					"description": "Whether to insert spaces around brackets in object literals. Defaults to true.",
					"anyOf": [
						{ "$ref": "#/definitions/BracketSpacing" },
						{ "type": "null" }
					]
				},
				"enabled": {
					"description": "Control the formatter for GraphQL files.",
					"type": ["boolean", "null"]
				},
				"indentStyle": {
					"description": "The indent style applied to GraphQL files.",
					"anyOf": [{ "$ref": "#/definitions/IndentStyle" }, { "type": "null" }]
				},
				"indentWidth": {
					"description": "The size of the indentation applied to GraphQL files. Default to 2.",
					"anyOf": [{ "$ref": "#/definitions/IndentWidth" }, { "type": "null" }]
				},
				"lineEnding": {
					"description": "The type of line ending applied to GraphQL files.",
					"anyOf": [{ "$ref": "#/definitions/LineEnding" }, { "type": "null" }]
				},
				"lineWidth": {
					"description": "What's the max width of a line applied to GraphQL files. Defaults to 80.",
					"anyOf": [{ "$ref": "#/definitions/LineWidth" }, { "type": "null" }]
				},
				"quoteStyle": {
					"description": "The type of quotes used in GraphQL code. Defaults to double.",
					"anyOf": [{ "$ref": "#/definitions/QuoteStyle" }, { "type": "null" }]
				}
			},
			"additionalProperties": false
		},
		"GraphqlLinter": {
			"description": "Options that changes how the GraphQL linter behaves",
			"type": "object",
			"properties": {
				"enabled": {
					"description": "Control the formatter for GraphQL files.",
					"type": ["boolean", "null"]
				}
			},
			"additionalProperties": false
		},
		"Hook": {
			"type": "object",
			"required": ["name", "stableResult"],
			"properties": {
				"closureIndex": {
					"description": "The \"position\" of the closure function, starting from zero.\n\nFor example, for React's `useEffect()` hook, the closure index is 0.",
					"type": ["integer", "null"],
					"format": "uint8",
					"minimum": 0.0
				},
				"dependenciesIndex": {
					"description": "The \"position\" of the array of dependencies, starting from zero.\n\nFor example, for React's `useEffect()` hook, the dependencies index is 1.",
					"type": ["integer", "null"],
					"format": "uint8",
					"minimum": 0.0
				},
				"name": { "description": "The name of the hook.", "type": "string" },
				"stableResult": {
					"description": "Whether the result of the hook is stable.\n\nSet to `true` to mark the identity of the hook's return value as stable, or use a number/an array of numbers to mark the \"positions\" in the return array as stable.\n\nFor example, for React's `useRef()` hook the value would be `true`, while for `useState()` it would be `[1]`.",
					"allOf": [{ "$ref": "#/definitions/StableHookResult" }]
				}
			},
			"additionalProperties": false
		},
		"HooksConfiguration": {
			"anyOf": [
				{ "$ref": "#/definitions/RulePlainConfiguration" },
				{ "$ref": "#/definitions/RuleWithHooksOptions" }
			]
		},
		"HooksOptions": {
			"description": "Options for the rule `useExhaustiveDependencies`",
			"type": "object",
			"required": ["hooks"],
			"properties": {
				"hooks": {
					"description": "List of hooks of which the dependencies should be validated.",
					"type": "array",
					"items": { "$ref": "#/definitions/Hook" }
				}
			},
			"additionalProperties": false
		},
		"IndentStyle": {
			"oneOf": [
				{ "description": "Tab", "type": "string", "enum": ["tab"] },
				{ "description": "Space", "type": "string", "enum": ["space"] }
			]
		},
		"IndentWidth": { "type": "integer", "format": "uint8", "minimum": 0.0 },
		"JavascriptAssists": {
			"description": "Linter options specific to the JavaScript linter",
			"type": "object",
			"properties": {
				"enabled": {
					"description": "Control the linter for JavaScript (and its super languages) files.",
					"type": ["boolean", "null"]
				}
			},
			"additionalProperties": false
		},
		"JavascriptConfiguration": {
			"description": "A set of options applied to the JavaScript files",
			"type": "object",
			"properties": {
				"assists": {
					"description": "Assists options",
					"anyOf": [
						{ "$ref": "#/definitions/JavascriptAssists" },
						{ "type": "null" }
					]
				},
				"formatter": {
					"description": "Formatting options",
					"anyOf": [
						{ "$ref": "#/definitions/JavascriptFormatter" },
						{ "type": "null" }
					]
				},
				"globals": {
					"description": "A list of global bindings that should be ignored by the analyzers\n\nIf defined here, they should not emit diagnostics.",
					"anyOf": [{ "$ref": "#/definitions/StringSet" }, { "type": "null" }]
				},
				"jsxRuntime": {
					"description": "Indicates the type of runtime or transformation used for interpreting JSX.",
					"anyOf": [{ "$ref": "#/definitions/JsxRuntime" }, { "type": "null" }]
				},
				"linter": {
					"description": "Linter options",
					"anyOf": [
						{ "$ref": "#/definitions/JavascriptLinter" },
						{ "type": "null" }
					]
				},
				"organizeImports": {
					"anyOf": [
						{ "$ref": "#/definitions/JavascriptOrganizeImports" },
						{ "type": "null" }
					]
				},
				"parser": {
					"description": "Parsing options",
					"anyOf": [
						{ "$ref": "#/definitions/JavascriptParser" },
						{ "type": "null" }
					]
				}
			},
			"additionalProperties": false
		},
		"JavascriptFormatter": {
			"description": "Formatting options specific to the JavaScript files",
			"type": "object",
			"properties": {
				"arrowParentheses": {
					"description": "Whether to add non-necessary parentheses to arrow functions. Defaults to \"always\".",
					"anyOf": [
						{ "$ref": "#/definitions/ArrowParentheses" },
						{ "type": "null" }
					]
				},
				"attributePosition": {
					"description": "The attribute position style in jsx elements. Defaults to auto.",
					"anyOf": [
						{ "$ref": "#/definitions/AttributePosition" },
						{ "type": "null" }
					]
				},
				"bracketSameLine": {
					"description": "Whether to hug the closing bracket of multiline HTML/JSX tags to the end of the last line, rather than being alone on the following line. Defaults to false.",
					"type": ["boolean", "null"]
				},
				"bracketSpacing": {
					"description": "Whether to insert spaces around brackets in object literals. Defaults to true.",
					"anyOf": [
						{ "$ref": "#/definitions/BracketSpacing" },
						{ "type": "null" }
					]
				},
				"enabled": {
					"description": "Control the formatter for JavaScript (and its super languages) files.",
					"type": ["boolean", "null"]
				},
				"indentSize": {
					"description": "The size of the indentation applied to JavaScript (and its super languages) files. Default to 2.",
					"anyOf": [{ "$ref": "#/definitions/IndentWidth" }, { "type": "null" }]
				},
				"indentStyle": {
					"description": "The indent style applied to JavaScript (and its super languages) files.",
					"anyOf": [{ "$ref": "#/definitions/IndentStyle" }, { "type": "null" }]
				},
				"indentWidth": {
					"description": "The size of the indentation applied to JavaScript (and its super languages) files. Default to 2.",
					"anyOf": [{ "$ref": "#/definitions/IndentWidth" }, { "type": "null" }]
				},
				"jsxQuoteStyle": {
					"description": "The type of quotes used in JSX. Defaults to double.",
					"anyOf": [{ "$ref": "#/definitions/QuoteStyle" }, { "type": "null" }]
				},
				"lineEnding": {
					"description": "The type of line ending applied to JavaScript (and its super languages) files.",
					"anyOf": [{ "$ref": "#/definitions/LineEnding" }, { "type": "null" }]
				},
				"lineWidth": {
					"description": "What's the max width of a line applied to JavaScript (and its super languages) files. Defaults to 80.",
					"anyOf": [{ "$ref": "#/definitions/LineWidth" }, { "type": "null" }]
				},
				"quoteProperties": {
					"description": "When properties in objects are quoted. Defaults to asNeeded.",
					"anyOf": [
						{ "$ref": "#/definitions/QuoteProperties" },
						{ "type": "null" }
					]
				},
				"quoteStyle": {
					"description": "The type of quotes used in JavaScript code. Defaults to double.",
					"anyOf": [{ "$ref": "#/definitions/QuoteStyle" }, { "type": "null" }]
				},
				"semicolons": {
					"description": "Whether the formatter prints semicolons for all statements or only in for statements where it is necessary because of ASI.",
					"anyOf": [{ "$ref": "#/definitions/Semicolons" }, { "type": "null" }]
				},
				"trailingComma": {
					"description": "Print trailing commas wherever possible in multi-line comma-separated syntactic structures. Defaults to \"all\".",
					"anyOf": [
						{ "$ref": "#/definitions/TrailingCommas" },
						{ "type": "null" }
					]
				},
				"trailingCommas": {
					"description": "Print trailing commas wherever possible in multi-line comma-separated syntactic structures. Defaults to \"all\".",
					"anyOf": [
						{ "$ref": "#/definitions/TrailingCommas" },
						{ "type": "null" }
					]
				}
			},
			"additionalProperties": false
		},
		"JavascriptLinter": {
			"description": "Linter options specific to the JavaScript linter",
			"type": "object",
			"properties": {
				"enabled": {
					"description": "Control the linter for JavaScript (and its super languages) files.",
					"type": ["boolean", "null"]
				}
			},
			"additionalProperties": false
		},
		"JavascriptOrganizeImports": {
			"type": "object",
			"additionalProperties": false
		},
		"JavascriptParser": {
			"description": "Options that changes how the JavaScript parser behaves",
			"type": "object",
			"properties": {
				"unsafeParameterDecoratorsEnabled": {
					"description": "It enables the experimental and unsafe parsing of parameter decorators\n\nThese decorators belong to an old proposal, and they are subject to change.",
					"type": ["boolean", "null"]
				}
			},
			"additionalProperties": false
		},
		"JsonAssists": {
			"description": "Linter options specific to the JSON linter",
			"type": "object",
			"properties": {
				"enabled": {
					"description": "Control the linter for JSON (and its super languages) files.",
					"type": ["boolean", "null"]
				}
			},
			"additionalProperties": false
		},
		"JsonConfiguration": {
			"description": "Options applied to JSON files",
			"type": "object",
			"properties": {
				"assists": {
					"description": "Assists options",
					"anyOf": [{ "$ref": "#/definitions/JsonAssists" }, { "type": "null" }]
				},
				"formatter": {
					"description": "Formatting options",
					"anyOf": [
						{ "$ref": "#/definitions/JsonFormatter" },
						{ "type": "null" }
					]
				},
				"linter": {
					"description": "Linting options",
					"anyOf": [{ "$ref": "#/definitions/JsonLinter" }, { "type": "null" }]
				},
				"parser": {
					"description": "Parsing options",
					"anyOf": [{ "$ref": "#/definitions/JsonParser" }, { "type": "null" }]
				}
			},
			"additionalProperties": false
		},
		"JsonFormatter": {
			"type": "object",
			"properties": {
				"enabled": {
					"description": "Control the formatter for JSON (and its super languages) files.",
					"type": ["boolean", "null"]
				},
				"indentSize": {
					"description": "The size of the indentation applied to JSON (and its super languages) files. Default to 2.",
					"anyOf": [{ "$ref": "#/definitions/IndentWidth" }, { "type": "null" }]
				},
				"indentStyle": {
					"description": "The indent style applied to JSON (and its super languages) files.",
					"anyOf": [{ "$ref": "#/definitions/IndentStyle" }, { "type": "null" }]
				},
				"indentWidth": {
					"description": "The size of the indentation applied to JSON (and its super languages) files. Default to 2.",
					"anyOf": [{ "$ref": "#/definitions/IndentWidth" }, { "type": "null" }]
				},
				"lineEnding": {
					"description": "The type of line ending applied to JSON (and its super languages) files.",
					"anyOf": [{ "$ref": "#/definitions/LineEnding" }, { "type": "null" }]
				},
				"lineWidth": {
					"description": "What's the max width of a line applied to JSON (and its super languages) files. Defaults to 80.",
					"anyOf": [{ "$ref": "#/definitions/LineWidth" }, { "type": "null" }]
				},
				"trailingCommas": {
					"description": "Print trailing commas wherever possible in multi-line comma-separated syntactic structures. Defaults to \"none\".",
					"anyOf": [
						{ "$ref": "#/definitions/TrailingCommas2" },
						{ "type": "null" }
					]
				}
			},
			"additionalProperties": false
		},
		"JsonLinter": {
			"description": "Linter options specific to the JSON linter",
			"type": "object",
			"properties": {
				"enabled": {
					"description": "Control the linter for JSON (and its super languages) files.",
					"type": ["boolean", "null"]
				}
			},
			"additionalProperties": false
		},
		"JsonParser": {
			"description": "Options that changes how the JSON parser behaves",
			"type": "object",
			"properties": {
				"allowComments": {
					"description": "Allow parsing comments in `.json` files",
					"type": ["boolean", "null"]
				},
				"allowTrailingCommas": {
					"description": "Allow parsing trailing commas in `.json` files",
					"type": ["boolean", "null"]
				}
			},
			"additionalProperties": false
		},
		"JsxRuntime": {
			"description": "Indicates the type of runtime or transformation used for interpreting JSX.",
			"oneOf": [
				{
					"description": "Indicates a modern or native JSX environment, that doesn't require special handling by Biome.",
					"type": "string",
					"enum": ["transparent"]
				},
				{
					"description": "Indicates a classic React environment that requires the `React` import.\n\nCorresponds to the `react` value for the `jsx` option in TypeScript's `tsconfig.json`.\n\nThis option should only be necessary if you cannot upgrade to a React version that supports the new JSX runtime. For more information about the old vs. new JSX runtime, please see: <https://legacy.reactjs.org/blog/2020/09/22/introducing-the-new-jsx-transform.html>",
					"type": "string",
					"enum": ["reactClassic"]
				}
			]
		},
		"Kind": {
			"oneOf": [
				{
					"type": "string",
					"enum": [
						"class",
						"enum",
						"interface",
						"enumMember",
						"importNamespace",
						"exportNamespace",
						"variable",
						"const",
						"let",
						"using",
						"var",
						"catchParameter",
						"indexParameter",
						"exportAlias",
						"importAlias",
						"classGetter",
						"classSetter",
						"classMethod",
						"objectLiteralProperty",
						"objectLiteralGetter",
						"objectLiteralSetter",
						"objectLiteralMethod",
						"typeAlias"
					]
				},
				{ "description": "All kinds", "type": "string", "enum": ["any"] },
				{
					"description": "All type definitions: classes, enums, interfaces, and type aliases",
					"type": "string",
					"enum": ["typeLike"]
				},
				{
					"description": "Named function declarations and expressions",
					"type": "string",
					"enum": ["function"]
				},
				{
					"description": "TypeScript namespaces, import and export namespaces",
					"type": "string",
					"enum": ["namespaceLike"]
				},
				{
					"description": "TypeScript mamespaces",
					"type": "string",
					"enum": ["namespace"]
				},
				{
					"description": "All function parameters, but parameter properties",
					"type": "string",
					"enum": ["functionParameter"]
				},
				{
					"description": "All generic type parameters",
					"type": "string",
					"enum": ["typeParameter"]
				},
				{
					"description": "All class members: properties, methods, getters, and setters",
					"type": "string",
					"enum": ["classMember"]
				},
				{
					"description": "All class properties, including parameter properties",
					"type": "string",
					"enum": ["classProperty"]
				},
				{
					"description": "All object literal members: properties, methods, getters, and setters",
					"type": "string",
					"enum": ["objectLiteralMember"]
				},
				{
					"description": "All members defined in type alaises and interfaces",
					"type": "string",
					"enum": ["typeMember"]
				},
				{
					"description": "All getters defined in type alaises and interfaces",
					"type": "string",
					"enum": ["typeGetter"]
				},
				{
					"description": "All properties defined in type alaises and interfaces",
					"type": "string",
					"enum": ["typeProperty"]
				},
				{
					"description": "All setters defined in type alaises and interfaces",
					"type": "string",
					"enum": ["typeSetter"]
				},
				{
					"description": "All methods defined in type alaises and interfaces",
					"type": "string",
					"enum": ["typeMethod"]
				}
			]
		},
		"LineEnding": {
			"oneOf": [
				{
					"description": "Line Feed only (\\n), common on Linux and macOS as well as inside git repos",
					"type": "string",
					"enum": ["lf"]
				},
				{
					"description": "Carriage Return + Line Feed characters (\\r\\n), common on Windows",
					"type": "string",
					"enum": ["crlf"]
				},
				{
					"description": "Carriage Return character only (\\r), used very rarely",
					"type": "string",
					"enum": ["cr"]
				}
			]
		},
		"LineWidth": {
			"description": "Validated value for the `line_width` formatter options\n\nThe allowed range of values is 1..=320",
			"type": "integer",
			"format": "uint16",
			"minimum": 0.0
		},
		"LinterConfiguration": {
			"type": "object",
			"properties": {
				"enabled": {
					"description": "if `false`, it disables the feature and the linter won't be executed. `true` by default",
					"type": ["boolean", "null"]
				},
				"ignore": {
					"description": "A list of Unix shell style patterns. The formatter will ignore files/folders that will match these patterns.",
					"anyOf": [{ "$ref": "#/definitions/StringSet" }, { "type": "null" }]
				},
				"include": {
					"description": "A list of Unix shell style patterns. The formatter will include files/folders that will match these patterns.",
					"anyOf": [{ "$ref": "#/definitions/StringSet" }, { "type": "null" }]
				},
				"rules": {
					"description": "List of rules",
					"anyOf": [{ "$ref": "#/definitions/Rules" }, { "type": "null" }]
				}
			},
			"additionalProperties": false
		},
		"Modifiers": {
			"type": "array",
			"items": { "$ref": "#/definitions/RestrictedModifier" },
			"uniqueItems": true
		},
		"NamingConventionConfiguration": {
			"anyOf": [
				{ "$ref": "#/definitions/RulePlainConfiguration" },
				{ "$ref": "#/definitions/RuleWithNamingConventionOptions" }
			]
		},
		"NamingConventionOptions": {
			"description": "Rule's options.",
			"type": "object",
			"properties": {
				"conventions": {
					"description": "Custom conventions.",
					"type": "array",
					"items": { "$ref": "#/definitions/Convention" }
				},
				"enumMemberCase": {
					"description": "Allowed cases for _TypeScript_ `enum` member names.",
					"allOf": [{ "$ref": "#/definitions/Format" }]
				},
				"requireAscii": {
					"description": "If `false`, then non-ASCII characters are allowed.",
					"type": "boolean"
				},
				"strictCase": {
					"description": "If `false`, then consecutive uppercase are allowed in _camel_ and _pascal_ cases. This does not affect other [Case].",
					"type": "boolean"
				}
			},
			"additionalProperties": false
		},
		"NoDoubleEqualsConfiguration": {
			"anyOf": [
				{ "$ref": "#/definitions/RulePlainConfiguration" },
				{ "$ref": "#/definitions/RuleWithNoDoubleEqualsOptions" }
			]
		},
		"NoDoubleEqualsOptions": {
			"description": "Rule's options",
			"type": "object",
			"properties": {
				"ignoreNull": {
					"description": "If `true`, an exception is made when comparing with `null`, as it's often relied on to check both for `null` or `undefined`.\n\nIf `false`, no such exception will be made.",
					"type": "boolean"
				}
			},
			"additionalProperties": false
		},
		"NoLabelWithoutControlConfiguration": {
			"anyOf": [
				{ "$ref": "#/definitions/RulePlainConfiguration" },
				{ "$ref": "#/definitions/RuleWithNoLabelWithoutControlOptions" }
			]
		},
		"NoLabelWithoutControlOptions": {
			"type": "object",
			"required": ["inputComponents", "labelAttributes", "labelComponents"],
			"properties": {
				"inputComponents": {
					"description": "Array of component names that should be considered the same as an `input` element.",
					"type": "array",
					"items": { "type": "string" }
				},
				"labelAttributes": {
					"description": "Array of attributes that should be treated as the `label` accessible text content.",
					"type": "array",
					"items": { "type": "string" }
				},
				"labelComponents": {
					"description": "Array of component names that should be considered the same as a `label` element.",
					"type": "array",
					"items": { "type": "string" }
				}
			},
			"additionalProperties": false
		},
		"Nursery": {
			"description": "A list of rules that belong to this group",
			"type": "object",
			"properties": {
				"all": {
					"description": "It enables ALL rules for this group.",
					"type": ["boolean", "null"]
				},
				"noConsole": {
					"description": "Disallow the use of console.",
					"anyOf": [
						{ "$ref": "#/definitions/RuleFixConfiguration" },
						{ "type": "null" }
					]
				},
				"noDoneCallback": {
					"description": "Disallow using a callback in asynchronous tests and hooks.",
					"anyOf": [
						{ "$ref": "#/definitions/RuleConfiguration" },
						{ "type": "null" }
					]
				},
				"noDuplicateAtImportRules": {
					"description": "Disallow duplicate @import rules.",
					"anyOf": [
						{ "$ref": "#/definitions/RuleConfiguration" },
						{ "type": "null" }
					]
				},
				"noDuplicateElseIf": {
					"description": "Disallow duplicate conditions in if-else-if chains",
					"anyOf": [
						{ "$ref": "#/definitions/RuleConfiguration" },
						{ "type": "null" }
					]
				},
				"noDuplicateFontNames": {
					"description": "Disallow duplicate names within font families.",
					"anyOf": [
						{ "$ref": "#/definitions/RuleConfiguration" },
						{ "type": "null" }
					]
				},
				"noDuplicateJsonKeys": {
					"description": "Disallow two keys with the same name inside a JSON object.",
					"anyOf": [
						{ "$ref": "#/definitions/RuleConfiguration" },
						{ "type": "null" }
					]
				},
				"noDuplicateSelectorsKeyframeBlock": {
					"description": "Disallow duplicate selectors within keyframe blocks.",
					"anyOf": [
						{ "$ref": "#/definitions/RuleConfiguration" },
						{ "type": "null" }
					]
				},
				"noDuplicatedFields": {
					"description": "No duplicated fields in GraphQL operations.",
					"anyOf": [
						{ "$ref": "#/definitions/RuleConfiguration" },
						{ "type": "null" }
					]
				},
				"noDynamicNamespaceImportAccess": {
					"description": "Disallow accessing namespace imports dynamically.",
					"anyOf": [
						{ "$ref": "#/definitions/RuleConfiguration" },
						{ "type": "null" }
					]
				},
				"noEmptyBlock": {
					"description": "Disallow CSS empty blocks.",
					"anyOf": [
						{ "$ref": "#/definitions/RuleConfiguration" },
						{ "type": "null" }
					]
				},
				"noEvolvingTypes": {
					"description": "Disallow variables from evolving into any type through reassignments.",
					"anyOf": [
						{ "$ref": "#/definitions/RuleConfiguration" },
						{ "type": "null" }
					]
				},
				"noExportedImports": {
					"description": "Disallow exporting an imported variable.",
					"anyOf": [
						{ "$ref": "#/definitions/RuleConfiguration" },
						{ "type": "null" }
					]
				},
				"noImportantInKeyframe": {
					"description": "Disallow invalid !important within keyframe declarations",
					"anyOf": [
						{ "$ref": "#/definitions/RuleConfiguration" },
						{ "type": "null" }
					]
				},
				"noInvalidDirectionInLinearGradient": {
					"description": "Disallow non-standard direction values for linear gradient functions.",
					"anyOf": [
						{ "$ref": "#/definitions/RuleConfiguration" },
						{ "type": "null" }
					]
				},
				"noInvalidPositionAtImportRule": {
					"description": "Disallow the use of @import at-rules in invalid positions.",
					"anyOf": [
						{ "$ref": "#/definitions/RuleConfiguration" },
						{ "type": "null" }
					]
				},
				"noIrregularWhitespace": {
					"description": "Disallows the use of irregular whitespace characters.",
					"anyOf": [
						{ "$ref": "#/definitions/RuleConfiguration" },
						{ "type": "null" }
					]
				},
				"noLabelWithoutControl": {
					"description": "Enforce that a label element or component has a text label and an associated input.",
					"anyOf": [
						{ "$ref": "#/definitions/NoLabelWithoutControlConfiguration" },
						{ "type": "null" }
					]
				},
				"noMisplacedAssertion": {
					"description": "Checks that the assertion function, for example expect, is placed inside an it() function call.",
					"anyOf": [
						{ "$ref": "#/definitions/RuleConfiguration" },
						{ "type": "null" }
					]
				},
				"noReactSpecificProps": {
					"description": "Prevents React-specific JSX properties from being used.",
					"anyOf": [
						{ "$ref": "#/definitions/RuleFixConfiguration" },
						{ "type": "null" }
					]
				},
				"noRestrictedImports": {
					"description": "Disallow specified modules when loaded by import or require.",
					"anyOf": [
						{ "$ref": "#/definitions/RestrictedImportsConfiguration" },
						{ "type": "null" }
					]
				},
				"noShorthandPropertyOverrides": {
					"description": "Disallow shorthand properties that override related longhand properties.",
					"anyOf": [
						{ "$ref": "#/definitions/RuleConfiguration" },
						{ "type": "null" }
					]
				},
				"noStaticElementInteractions": {
					"description": "Enforce that static, visible elements (such as \\<div>) that have click handlers use the valid role attribute.",
					"anyOf": [
						{ "$ref": "#/definitions/RuleConfiguration" },
						{ "type": "null" }
					]
				},
				"noSubstr": {
					"description": "Enforce the use of String.slice() over String.substr() and String.substring().",
					"anyOf": [
						{ "$ref": "#/definitions/RuleFixConfiguration" },
						{ "type": "null" }
					]
				},
				"noUndeclaredDependencies": {
					"description": "Disallow the use of dependencies that aren't specified in the package.json.",
					"anyOf": [
						{ "$ref": "#/definitions/RuleConfiguration" },
						{ "type": "null" }
					]
				},
				"noUnknownFunction": {
					"description": "Disallow unknown CSS value functions.",
					"anyOf": [
						{ "$ref": "#/definitions/RuleConfiguration" },
						{ "type": "null" }
					]
				},
				"noUnknownMediaFeatureName": {
					"description": "Disallow unknown media feature names.",
					"anyOf": [
						{ "$ref": "#/definitions/RuleConfiguration" },
						{ "type": "null" }
					]
				},
				"noUnknownProperty": {
					"description": "Disallow unknown properties.",
					"anyOf": [
						{ "$ref": "#/definitions/RuleConfiguration" },
						{ "type": "null" }
					]
				},
				"noUnknownPseudoClassSelector": {
					"description": "Disallow unknown pseudo-class selectors.",
					"anyOf": [
						{ "$ref": "#/definitions/RuleConfiguration" },
						{ "type": "null" }
					]
				},
				"noUnknownSelectorPseudoElement": {
					"description": "Disallow unknown pseudo-element selectors.",
					"anyOf": [
						{ "$ref": "#/definitions/RuleConfiguration" },
						{ "type": "null" }
					]
				},
				"noUnknownUnit": {
					"description": "Disallow unknown CSS units.",
					"anyOf": [
						{ "$ref": "#/definitions/RuleConfiguration" },
						{ "type": "null" }
					]
				},
				"noUnmatchableAnbSelector": {
					"description": "Disallow unmatchable An+B selectors.",
					"anyOf": [
						{ "$ref": "#/definitions/RuleConfiguration" },
						{ "type": "null" }
					]
				},
				"noUnusedFunctionParameters": {
					"description": "Disallow unused function parameters.",
					"anyOf": [
						{ "$ref": "#/definitions/RuleFixConfiguration" },
						{ "type": "null" }
					]
				},
				"noUselessEscapeInRegex": {
					"description": "Disallow unnecessary escape sequence in regular expression literals.",
					"anyOf": [
						{ "$ref": "#/definitions/RuleFixConfiguration" },
						{ "type": "null" }
					]
				},
				"noUselessStringConcat": {
					"description": "Disallow unnecessary concatenation of string or template literals.",
					"anyOf": [
						{ "$ref": "#/definitions/RuleFixConfiguration" },
						{ "type": "null" }
					]
				},
				"noUselessUndefinedInitialization": {
					"description": "Disallow initializing variables to undefined.",
					"anyOf": [
						{ "$ref": "#/definitions/RuleFixConfiguration" },
						{ "type": "null" }
					]
				},
				"noValueAtRule": {
					"description": "Disallow use of @value rule in css modules.",
					"anyOf": [
						{ "$ref": "#/definitions/RuleConfiguration" },
						{ "type": "null" }
					]
				},
				"noYodaExpression": {
					"description": "Disallow the use of yoda expressions.",
					"anyOf": [
						{ "$ref": "#/definitions/RuleFixConfiguration" },
						{ "type": "null" }
					]
				},
				"recommended": {
					"description": "It enables the recommended rules for this group",
					"type": ["boolean", "null"]
				},
				"useAdjacentOverloadSignatures": {
					"description": "Disallow the use of overload signatures that are not next to each other.",
					"anyOf": [
						{ "$ref": "#/definitions/RuleConfiguration" },
						{ "type": "null" }
					]
				},
<<<<<<< HEAD
				"useComponentExportOnlyModules": {
					"description": "Enforce declaring components only within modules that export React Components exclusively.",
					"anyOf": [
						{ "$ref": "#/definitions/UseComponentExportOnlyModulesConfiguration" },
=======
				"useAriaPropsSupportedByRole": {
					"description": "Enforce that ARIA properties are valid for the roles that are supported by the element.",
					"anyOf": [
						{ "$ref": "#/definitions/RuleConfiguration" },
>>>>>>> 61cedcf7
						{ "type": "null" }
					]
				},
				"useConsistentBuiltinInstantiation": {
					"description": "Enforce the use of new for all builtins, except String, Number, Boolean, Symbol and BigInt.",
					"anyOf": [
						{ "$ref": "#/definitions/RuleFixConfiguration" },
						{ "type": "null" }
					]
				},
				"useConsistentCurlyBraces": {
					"description": "This rule enforces consistent use of curly braces inside JSX attributes and JSX children.",
					"anyOf": [
						{ "$ref": "#/definitions/RuleFixConfiguration" },
						{ "type": "null" }
					]
				},
				"useConsistentGridAreas": {
					"description": "Disallows invalid named grid areas in CSS Grid Layouts.",
					"anyOf": [
						{ "$ref": "#/definitions/RuleConfiguration" },
						{ "type": "null" }
					]
				},
				"useDateNow": {
					"description": "Use Date.now() to get the number of milliseconds since the Unix Epoch.",
					"anyOf": [
						{ "$ref": "#/definitions/RuleFixConfiguration" },
						{ "type": "null" }
					]
				},
				"useDefaultSwitchClause": {
					"description": "Require the default clause in switch statements.",
					"anyOf": [
						{ "$ref": "#/definitions/RuleConfiguration" },
						{ "type": "null" }
					]
				},
				"useDeprecatedReason": {
					"description": "Require specifying the reason argument when using @deprecated directive",
					"anyOf": [
						{ "$ref": "#/definitions/RuleConfiguration" },
						{ "type": "null" }
					]
				},
				"useErrorMessage": {
					"description": "Enforce passing a message value when creating a built-in error.",
					"anyOf": [
						{ "$ref": "#/definitions/RuleConfiguration" },
						{ "type": "null" }
					]
				},
				"useExplicitLengthCheck": {
					"description": "Enforce explicitly comparing the length, size, byteLength or byteOffset property of a value.",
					"anyOf": [
						{ "$ref": "#/definitions/RuleFixConfiguration" },
						{ "type": "null" }
					]
				},
				"useFocusableInteractive": {
					"description": "Elements with an interactive role and interaction handlers must be focusable.",
					"anyOf": [
						{ "$ref": "#/definitions/RuleConfiguration" },
						{ "type": "null" }
					]
				},
				"useGenericFontNames": {
					"description": "Disallow a missing generic family keyword within font families.",
					"anyOf": [
						{ "$ref": "#/definitions/RuleConfiguration" },
						{ "type": "null" }
					]
				},
				"useImportExtensions": {
					"description": "Enforce file extensions for relative imports.",
					"anyOf": [
						{ "$ref": "#/definitions/UseImportExtensionsConfiguration" },
						{ "type": "null" }
					]
				},
				"useImportRestrictions": {
					"description": "Disallows package private imports.",
					"anyOf": [
						{ "$ref": "#/definitions/RuleConfiguration" },
						{ "type": "null" }
					]
				},
				"useNumberToFixedDigitsArgument": {
					"description": "Enforce using the digits argument with Number#toFixed().",
					"anyOf": [
						{ "$ref": "#/definitions/RuleFixConfiguration" },
						{ "type": "null" }
					]
				},
				"useSemanticElements": {
					"description": "It detects the use of role attributes in JSX elements and suggests using semantic elements instead.",
					"anyOf": [
						{ "$ref": "#/definitions/RuleConfiguration" },
						{ "type": "null" }
					]
				},
				"useSortedClasses": {
					"description": "Enforce the sorting of CSS utility classes.",
					"anyOf": [
						{ "$ref": "#/definitions/UtilityClassSortingConfiguration" },
						{ "type": "null" }
					]
				},
				"useStrictMode": {
					"description": "Enforce the use of the directive \"use strict\" in script files.",
					"anyOf": [
						{ "$ref": "#/definitions/RuleFixConfiguration" },
						{ "type": "null" }
					]
				},
				"useThrowNewError": {
					"description": "Require new when throwing an error.",
					"anyOf": [
						{ "$ref": "#/definitions/RuleFixConfiguration" },
						{ "type": "null" }
					]
				},
				"useThrowOnlyError": {
					"description": "Disallow throwing non-Error values.",
					"anyOf": [
						{ "$ref": "#/definitions/RuleConfiguration" },
						{ "type": "null" }
					]
				},
				"useTopLevelRegex": {
					"description": "Require regex literals to be declared at the top level.",
					"anyOf": [
						{ "$ref": "#/definitions/RuleConfiguration" },
						{ "type": "null" }
					]
				},
				"useTrimStartEnd": {
					"description": "Enforce the use of String.trimStart() and String.trimEnd() over String.trimLeft() and String.trimRight().",
					"anyOf": [
						{ "$ref": "#/definitions/RuleFixConfiguration" },
						{ "type": "null" }
					]
				},
				"useValidAutocomplete": {
					"description": "Use valid values for the autocomplete attribute on input elements.",
					"anyOf": [
						{ "$ref": "#/definitions/UseValidAutocompleteConfiguration" },
						{ "type": "null" }
					]
				}
			},
			"additionalProperties": false
		},
		"OrganizeImports": {
			"type": "object",
			"properties": {
				"enabled": {
					"description": "Enables the organization of imports",
					"type": ["boolean", "null"]
				},
				"ignore": {
					"description": "A list of Unix shell style patterns. The formatter will ignore files/folders that will match these patterns.",
					"anyOf": [{ "$ref": "#/definitions/StringSet" }, { "type": "null" }]
				},
				"include": {
					"description": "A list of Unix shell style patterns. The formatter will include files/folders that will match these patterns.",
					"anyOf": [{ "$ref": "#/definitions/StringSet" }, { "type": "null" }]
				}
			},
			"additionalProperties": false
		},
		"OverrideFormatterConfiguration": {
			"type": "object",
			"properties": {
				"attributePosition": {
					"description": "The attribute position style.",
					"anyOf": [
						{ "$ref": "#/definitions/AttributePosition" },
						{ "type": "null" }
					]
				},
				"bracketSpacing": {
					"description": "Whether to insert spaces around brackets in object literals. Defaults to true.",
					"anyOf": [
						{ "$ref": "#/definitions/BracketSpacing" },
						{ "type": "null" }
					]
				},
				"enabled": { "type": ["boolean", "null"] },
				"formatWithErrors": {
					"description": "Stores whether formatting should be allowed to proceed if a given file has syntax errors",
					"type": ["boolean", "null"]
				},
				"indentSize": {
					"description": "The size of the indentation, 2 by default (deprecated, use `indent-width`)",
					"anyOf": [{ "$ref": "#/definitions/IndentWidth" }, { "type": "null" }]
				},
				"indentStyle": {
					"description": "The indent style.",
					"anyOf": [{ "$ref": "#/definitions/IndentStyle" }, { "type": "null" }]
				},
				"indentWidth": {
					"description": "The size of the indentation, 2 by default",
					"anyOf": [{ "$ref": "#/definitions/IndentWidth" }, { "type": "null" }]
				},
				"lineEnding": {
					"description": "The type of line ending.",
					"anyOf": [{ "$ref": "#/definitions/LineEnding" }, { "type": "null" }]
				},
				"lineWidth": {
					"description": "What's the max width of a line. Defaults to 80.",
					"anyOf": [{ "$ref": "#/definitions/LineWidth" }, { "type": "null" }]
				}
			},
			"additionalProperties": false
		},
		"OverrideLinterConfiguration": {
			"type": "object",
			"properties": {
				"enabled": {
					"description": "if `false`, it disables the feature and the linter won't be executed. `true` by default",
					"type": ["boolean", "null"]
				},
				"rules": {
					"description": "List of rules",
					"anyOf": [{ "$ref": "#/definitions/Rules" }, { "type": "null" }]
				}
			},
			"additionalProperties": false
		},
		"OverrideOrganizeImportsConfiguration": {
			"type": "object",
			"properties": {
				"enabled": {
					"description": "if `false`, it disables the feature and the linter won't be executed. `true` by default",
					"type": ["boolean", "null"]
				}
			},
			"additionalProperties": false
		},
		"OverridePattern": {
			"type": "object",
			"properties": {
				"css": {
					"description": "Specific configuration for the Css language",
					"anyOf": [
						{ "$ref": "#/definitions/CssConfiguration" },
						{ "type": "null" }
					]
				},
				"formatter": {
					"description": "Specific configuration for the Json language",
					"anyOf": [
						{ "$ref": "#/definitions/OverrideFormatterConfiguration" },
						{ "type": "null" }
					]
				},
				"graphql": {
					"description": "Specific configuration for the Graphql language",
					"anyOf": [
						{ "$ref": "#/definitions/GraphqlConfiguration" },
						{ "type": "null" }
					]
				},
				"ignore": {
					"description": "A list of Unix shell style patterns. The formatter will ignore files/folders that will match these patterns.",
					"anyOf": [{ "$ref": "#/definitions/StringSet" }, { "type": "null" }]
				},
				"include": {
					"description": "A list of Unix shell style patterns. The formatter will include files/folders that will match these patterns.",
					"anyOf": [{ "$ref": "#/definitions/StringSet" }, { "type": "null" }]
				},
				"javascript": {
					"description": "Specific configuration for the JavaScript language",
					"anyOf": [
						{ "$ref": "#/definitions/JavascriptConfiguration" },
						{ "type": "null" }
					]
				},
				"json": {
					"description": "Specific configuration for the Json language",
					"anyOf": [
						{ "$ref": "#/definitions/JsonConfiguration" },
						{ "type": "null" }
					]
				},
				"linter": {
					"description": "Specific configuration for the Json language",
					"anyOf": [
						{ "$ref": "#/definitions/OverrideLinterConfiguration" },
						{ "type": "null" }
					]
				},
				"organizeImports": {
					"description": "Specific configuration for the Json language",
					"anyOf": [
						{ "$ref": "#/definitions/OverrideOrganizeImportsConfiguration" },
						{ "type": "null" }
					]
				}
			},
			"additionalProperties": false
		},
		"Overrides": {
			"type": "array",
			"items": { "$ref": "#/definitions/OverridePattern" }
		},
		"Performance": {
			"description": "A list of rules that belong to this group",
			"type": "object",
			"properties": {
				"all": {
					"description": "It enables ALL rules for this group.",
					"type": ["boolean", "null"]
				},
				"noAccumulatingSpread": {
					"description": "Disallow the use of spread (...) syntax on accumulators.",
					"anyOf": [
						{ "$ref": "#/definitions/RuleConfiguration" },
						{ "type": "null" }
					]
				},
				"noBarrelFile": {
					"description": "Disallow the use of barrel file.",
					"anyOf": [
						{ "$ref": "#/definitions/RuleConfiguration" },
						{ "type": "null" }
					]
				},
				"noDelete": {
					"description": "Disallow the use of the delete operator.",
					"anyOf": [
						{ "$ref": "#/definitions/RuleFixConfiguration" },
						{ "type": "null" }
					]
				},
				"noReExportAll": {
					"description": "Avoid re-export all.",
					"anyOf": [
						{ "$ref": "#/definitions/RuleConfiguration" },
						{ "type": "null" }
					]
				},
				"recommended": {
					"description": "It enables the recommended rules for this group",
					"type": ["boolean", "null"]
				}
			},
			"additionalProperties": false
		},
		"QuoteProperties": { "type": "string", "enum": ["asNeeded", "preserve"] },
		"QuoteStyle": { "type": "string", "enum": ["double", "single"] },
		"Regex": { "type": "string" },
		"RestrictedGlobalsConfiguration": {
			"anyOf": [
				{ "$ref": "#/definitions/RulePlainConfiguration" },
				{ "$ref": "#/definitions/RuleWithRestrictedGlobalsOptions" }
			]
		},
		"RestrictedGlobalsOptions": {
			"description": "Options for the rule `noRestrictedGlobals`.",
			"type": "object",
			"required": ["deniedGlobals"],
			"properties": {
				"deniedGlobals": {
					"description": "A list of names that should trigger the rule",
					"type": "array",
					"items": { "type": "string" }
				}
			},
			"additionalProperties": false
		},
		"RestrictedImportsConfiguration": {
			"anyOf": [
				{ "$ref": "#/definitions/RulePlainConfiguration" },
				{ "$ref": "#/definitions/RuleWithRestrictedImportsOptions" }
			]
		},
		"RestrictedImportsOptions": {
			"description": "Options for the rule `noRestrictedImports`.",
			"type": "object",
			"required": ["paths"],
			"properties": {
				"paths": {
					"description": "A list of names that should trigger the rule",
					"type": "object",
					"additionalProperties": { "type": "string" }
				}
			},
			"additionalProperties": false
		},
		"RestrictedModifier": {
			"type": "string",
			"enum": ["abstract", "private", "protected", "readonly", "static"]
		},
		"RuleAssistConfiguration": { "type": "string", "enum": ["on", "off"] },
		"RuleConfiguration": {
			"anyOf": [
				{ "$ref": "#/definitions/RulePlainConfiguration" },
				{ "$ref": "#/definitions/RuleWithNoOptions" }
			]
		},
		"RuleFixConfiguration": {
			"anyOf": [
				{ "$ref": "#/definitions/RulePlainConfiguration" },
				{ "$ref": "#/definitions/RuleWithFixNoOptions" }
			]
		},
		"RulePlainConfiguration": {
			"type": "string",
			"enum": ["warn", "error", "info", "off"]
		},
		"RuleWithAllowDomainOptions": {
			"type": "object",
			"required": ["level", "options"],
			"properties": {
				"fix": {
					"description": "The kind of the code actions emitted by the rule",
					"anyOf": [{ "$ref": "#/definitions/FixKind" }, { "type": "null" }]
				},
				"level": {
					"description": "The severity of the emitted diagnostics by the rule",
					"allOf": [{ "$ref": "#/definitions/RulePlainConfiguration" }]
				},
				"options": {
					"description": "Rule's options",
					"allOf": [{ "$ref": "#/definitions/AllowDomainOptions" }]
				}
			},
			"additionalProperties": false
		},
		"RuleWithComplexityOptions": {
			"type": "object",
			"required": ["level", "options"],
			"properties": {
				"level": {
					"description": "The severity of the emitted diagnostics by the rule",
					"allOf": [{ "$ref": "#/definitions/RulePlainConfiguration" }]
				},
				"options": {
					"description": "Rule's options",
					"allOf": [{ "$ref": "#/definitions/ComplexityOptions" }]
				}
			},
			"additionalProperties": false
		},
		"RuleWithConsistentArrayTypeOptions": {
			"type": "object",
			"required": ["level", "options"],
			"properties": {
				"fix": {
					"description": "The kind of the code actions emitted by the rule",
					"anyOf": [{ "$ref": "#/definitions/FixKind" }, { "type": "null" }]
				},
				"level": {
					"description": "The severity of the emitted diagnostics by the rule",
					"allOf": [{ "$ref": "#/definitions/RulePlainConfiguration" }]
				},
				"options": {
					"description": "Rule's options",
					"allOf": [{ "$ref": "#/definitions/ConsistentArrayTypeOptions" }]
				}
			},
			"additionalProperties": false
		},
		"RuleWithDeprecatedHooksOptions": {
			"type": "object",
			"required": ["level", "options"],
			"properties": {
				"level": {
					"description": "The severity of the emitted diagnostics by the rule",
					"allOf": [{ "$ref": "#/definitions/RulePlainConfiguration" }]
				},
				"options": {
					"description": "Rule's options",
					"allOf": [{ "$ref": "#/definitions/DeprecatedHooksOptions" }]
				}
			},
			"additionalProperties": false
		},
		"RuleWithFilenamingConventionOptions": {
			"type": "object",
			"required": ["level", "options"],
			"properties": {
				"level": {
					"description": "The severity of the emitted diagnostics by the rule",
					"allOf": [{ "$ref": "#/definitions/RulePlainConfiguration" }]
				},
				"options": {
					"description": "Rule's options",
					"allOf": [{ "$ref": "#/definitions/FilenamingConventionOptions" }]
				}
			},
			"additionalProperties": false
		},
		"RuleWithFixNoOptions": {
			"type": "object",
			"required": ["level"],
			"properties": {
				"fix": {
					"description": "The kind of the code actions emitted by the rule",
					"anyOf": [{ "$ref": "#/definitions/FixKind" }, { "type": "null" }]
				},
				"level": {
					"description": "The severity of the emitted diagnostics by the rule",
					"allOf": [{ "$ref": "#/definitions/RulePlainConfiguration" }]
				}
			},
			"additionalProperties": false
		},
		"RuleWithHooksOptions": {
			"type": "object",
			"required": ["level", "options"],
			"properties": {
				"level": {
					"description": "The severity of the emitted diagnostics by the rule",
					"allOf": [{ "$ref": "#/definitions/RulePlainConfiguration" }]
				},
				"options": {
					"description": "Rule's options",
					"allOf": [{ "$ref": "#/definitions/HooksOptions" }]
				}
			},
			"additionalProperties": false
		},
		"RuleWithNamingConventionOptions": {
			"type": "object",
			"required": ["level", "options"],
			"properties": {
				"fix": {
					"description": "The kind of the code actions emitted by the rule",
					"anyOf": [{ "$ref": "#/definitions/FixKind" }, { "type": "null" }]
				},
				"level": {
					"description": "The severity of the emitted diagnostics by the rule",
					"allOf": [{ "$ref": "#/definitions/RulePlainConfiguration" }]
				},
				"options": {
					"description": "Rule's options",
					"allOf": [{ "$ref": "#/definitions/NamingConventionOptions" }]
				}
			},
			"additionalProperties": false
		},
		"RuleWithNoDoubleEqualsOptions": {
			"type": "object",
			"required": ["level", "options"],
			"properties": {
				"fix": {
					"description": "The kind of the code actions emitted by the rule",
					"anyOf": [{ "$ref": "#/definitions/FixKind" }, { "type": "null" }]
				},
				"level": {
					"description": "The severity of the emitted diagnostics by the rule",
					"allOf": [{ "$ref": "#/definitions/RulePlainConfiguration" }]
				},
				"options": {
					"description": "Rule's options",
					"allOf": [{ "$ref": "#/definitions/NoDoubleEqualsOptions" }]
				}
			},
			"additionalProperties": false
		},
		"RuleWithNoLabelWithoutControlOptions": {
			"type": "object",
			"required": ["level", "options"],
			"properties": {
				"level": {
					"description": "The severity of the emitted diagnostics by the rule",
					"allOf": [{ "$ref": "#/definitions/RulePlainConfiguration" }]
				},
				"options": {
					"description": "Rule's options",
					"allOf": [{ "$ref": "#/definitions/NoLabelWithoutControlOptions" }]
				}
			},
			"additionalProperties": false
		},
		"RuleWithNoOptions": {
			"type": "object",
			"required": ["level"],
			"properties": {
				"level": {
					"description": "The severity of the emitted diagnostics by the rule",
					"allOf": [{ "$ref": "#/definitions/RulePlainConfiguration" }]
				}
			},
			"additionalProperties": false
		},
		"RuleWithRestrictedGlobalsOptions": {
			"type": "object",
			"required": ["level", "options"],
			"properties": {
				"level": {
					"description": "The severity of the emitted diagnostics by the rule",
					"allOf": [{ "$ref": "#/definitions/RulePlainConfiguration" }]
				},
				"options": {
					"description": "Rule's options",
					"allOf": [{ "$ref": "#/definitions/RestrictedGlobalsOptions" }]
				}
			},
			"additionalProperties": false
		},
		"RuleWithRestrictedImportsOptions": {
			"type": "object",
			"required": ["level", "options"],
			"properties": {
				"level": {
					"description": "The severity of the emitted diagnostics by the rule",
					"allOf": [{ "$ref": "#/definitions/RulePlainConfiguration" }]
				},
				"options": {
					"description": "Rule's options",
					"allOf": [{ "$ref": "#/definitions/RestrictedImportsOptions" }]
				}
			},
			"additionalProperties": false
		},
		"RuleWithUseComponentExportOnlyModulesOptions": {
			"type": "object",
			"required": ["level", "options"],
			"properties": {
				"level": {
					"description": "The severity of the emitted diagnostics by the rule",
					"allOf": [{ "$ref": "#/definitions/RulePlainConfiguration" }]
				},
				"options": {
					"description": "Rule's options",
					"allOf": [{ "$ref": "#/definitions/UseComponentExportOnlyModulesOptions" }]
				}
			},
			"additionalProperties": false
		},
		"RuleWithUseImportExtensionsOptions": {
			"type": "object",
			"required": ["level", "options"],
			"properties": {
				"fix": {
					"description": "The kind of the code actions emitted by the rule",
					"anyOf": [{ "$ref": "#/definitions/FixKind" }, { "type": "null" }]
				},
				"level": {
					"description": "The severity of the emitted diagnostics by the rule",
					"allOf": [{ "$ref": "#/definitions/RulePlainConfiguration" }]
				},
				"options": {
					"description": "Rule's options",
					"allOf": [{ "$ref": "#/definitions/UseImportExtensionsOptions" }]
				}
			},
			"additionalProperties": false
		},
		"RuleWithUseValidAutocompleteOptions": {
			"type": "object",
			"required": ["level", "options"],
			"properties": {
				"level": {
					"description": "The severity of the emitted diagnostics by the rule",
					"allOf": [{ "$ref": "#/definitions/RulePlainConfiguration" }]
				},
				"options": {
					"description": "Rule's options",
					"allOf": [{ "$ref": "#/definitions/UseValidAutocompleteOptions" }]
				}
			},
			"additionalProperties": false
		},
		"RuleWithUtilityClassSortingOptions": {
			"type": "object",
			"required": ["level", "options"],
			"properties": {
				"fix": {
					"description": "The kind of the code actions emitted by the rule",
					"anyOf": [{ "$ref": "#/definitions/FixKind" }, { "type": "null" }]
				},
				"level": {
					"description": "The severity of the emitted diagnostics by the rule",
					"allOf": [{ "$ref": "#/definitions/RulePlainConfiguration" }]
				},
				"options": {
					"description": "Rule's options",
					"allOf": [{ "$ref": "#/definitions/UtilityClassSortingOptions" }]
				}
			},
			"additionalProperties": false
		},
		"RuleWithValidAriaRoleOptions": {
			"type": "object",
			"required": ["level", "options"],
			"properties": {
				"fix": {
					"description": "The kind of the code actions emitted by the rule",
					"anyOf": [{ "$ref": "#/definitions/FixKind" }, { "type": "null" }]
				},
				"level": {
					"description": "The severity of the emitted diagnostics by the rule",
					"allOf": [{ "$ref": "#/definitions/RulePlainConfiguration" }]
				},
				"options": {
					"description": "Rule's options",
					"allOf": [{ "$ref": "#/definitions/ValidAriaRoleOptions" }]
				}
			},
			"additionalProperties": false
		},
		"Rules": {
			"type": "object",
			"properties": {
				"a11y": {
					"anyOf": [{ "$ref": "#/definitions/A11y" }, { "type": "null" }]
				},
				"all": {
					"description": "It enables ALL rules. The rules that belong to `nursery` won't be enabled.",
					"type": ["boolean", "null"]
				},
				"complexity": {
					"anyOf": [{ "$ref": "#/definitions/Complexity" }, { "type": "null" }]
				},
				"correctness": {
					"anyOf": [{ "$ref": "#/definitions/Correctness" }, { "type": "null" }]
				},
				"nursery": {
					"anyOf": [{ "$ref": "#/definitions/Nursery" }, { "type": "null" }]
				},
				"performance": {
					"anyOf": [{ "$ref": "#/definitions/Performance" }, { "type": "null" }]
				},
				"recommended": {
					"description": "It enables the lint rules recommended by Biome. `true` by default.",
					"type": ["boolean", "null"]
				},
				"security": {
					"anyOf": [{ "$ref": "#/definitions/Security" }, { "type": "null" }]
				},
				"style": {
					"anyOf": [{ "$ref": "#/definitions/Style" }, { "type": "null" }]
				},
				"suspicious": {
					"anyOf": [{ "$ref": "#/definitions/Suspicious" }, { "type": "null" }]
				}
			},
			"additionalProperties": false
		},
		"Scope": { "type": "string", "enum": ["any", "global"] },
		"Security": {
			"description": "A list of rules that belong to this group",
			"type": "object",
			"properties": {
				"all": {
					"description": "It enables ALL rules for this group.",
					"type": ["boolean", "null"]
				},
				"noDangerouslySetInnerHtml": {
					"description": "Prevent the usage of dangerous JSX props",
					"anyOf": [
						{ "$ref": "#/definitions/RuleConfiguration" },
						{ "type": "null" }
					]
				},
				"noDangerouslySetInnerHtmlWithChildren": {
					"description": "Report when a DOM element or a component uses both children and dangerouslySetInnerHTML prop.",
					"anyOf": [
						{ "$ref": "#/definitions/RuleConfiguration" },
						{ "type": "null" }
					]
				},
				"noGlobalEval": {
					"description": "Disallow the use of global eval().",
					"anyOf": [
						{ "$ref": "#/definitions/RuleConfiguration" },
						{ "type": "null" }
					]
				},
				"recommended": {
					"description": "It enables the recommended rules for this group",
					"type": ["boolean", "null"]
				}
			},
			"additionalProperties": false
		},
		"Selector": {
			"type": "object",
			"properties": {
				"kind": {
					"description": "Declaration kind",
					"allOf": [{ "$ref": "#/definitions/Kind" }]
				},
				"modifiers": {
					"description": "Modifiers used on the declaration",
					"allOf": [{ "$ref": "#/definitions/Modifiers" }]
				},
				"scope": {
					"description": "Scope of the declaration",
					"allOf": [{ "$ref": "#/definitions/Scope" }]
				}
			},
			"additionalProperties": false
		},
		"Semicolons": { "type": "string", "enum": ["always", "asNeeded"] },
		"Source": {
			"description": "A list of rules that belong to this group",
			"type": "object",
			"properties": {
				"useSortedKeys": {
					"description": "Sorts the keys of a JSON object in natural order",
					"anyOf": [
						{ "$ref": "#/definitions/RuleAssistConfiguration" },
						{ "type": "null" }
					]
				}
			},
			"additionalProperties": false
		},
		"StableHookResult": {
			"oneOf": [
				{
					"description": "Whether the hook has a stable result.",
					"type": "boolean"
				},
				{
					"description": "Used to indicate the hook returns an array and some of its indices have stable identities.",
					"type": "array",
					"items": {
						"type": "integer",
						"format": "uint8",
						"maximum": 255.0,
						"minimum": 0.0
					},
					"minItems": 1
				}
			]
		},
		"StringSet": {
			"type": "array",
			"items": { "type": "string" },
			"uniqueItems": true
		},
		"Style": {
			"description": "A list of rules that belong to this group",
			"type": "object",
			"properties": {
				"all": {
					"description": "It enables ALL rules for this group.",
					"type": ["boolean", "null"]
				},
				"noArguments": {
					"description": "Disallow the use of arguments.",
					"anyOf": [
						{ "$ref": "#/definitions/RuleConfiguration" },
						{ "type": "null" }
					]
				},
				"noCommaOperator": {
					"description": "Disallow comma operator.",
					"anyOf": [
						{ "$ref": "#/definitions/RuleConfiguration" },
						{ "type": "null" }
					]
				},
				"noDefaultExport": {
					"description": "Disallow default exports.",
					"anyOf": [
						{ "$ref": "#/definitions/RuleConfiguration" },
						{ "type": "null" }
					]
				},
				"noImplicitBoolean": {
					"description": "Disallow implicit true values on JSX boolean attributes",
					"anyOf": [
						{ "$ref": "#/definitions/RuleFixConfiguration" },
						{ "type": "null" }
					]
				},
				"noInferrableTypes": {
					"description": "Disallow type annotations for variables, parameters, and class properties initialized with a literal expression.",
					"anyOf": [
						{ "$ref": "#/definitions/RuleFixConfiguration" },
						{ "type": "null" }
					]
				},
				"noNamespace": {
					"description": "Disallow the use of TypeScript's namespaces.",
					"anyOf": [
						{ "$ref": "#/definitions/RuleConfiguration" },
						{ "type": "null" }
					]
				},
				"noNamespaceImport": {
					"description": "Disallow the use of namespace imports.",
					"anyOf": [
						{ "$ref": "#/definitions/RuleConfiguration" },
						{ "type": "null" }
					]
				},
				"noNegationElse": {
					"description": "Disallow negation in the condition of an if statement if it has an else clause.",
					"anyOf": [
						{ "$ref": "#/definitions/RuleFixConfiguration" },
						{ "type": "null" }
					]
				},
				"noNonNullAssertion": {
					"description": "Disallow non-null assertions using the ! postfix operator.",
					"anyOf": [
						{ "$ref": "#/definitions/RuleFixConfiguration" },
						{ "type": "null" }
					]
				},
				"noParameterAssign": {
					"description": "Disallow reassigning function parameters.",
					"anyOf": [
						{ "$ref": "#/definitions/RuleConfiguration" },
						{ "type": "null" }
					]
				},
				"noParameterProperties": {
					"description": "Disallow the use of parameter properties in class constructors.",
					"anyOf": [
						{ "$ref": "#/definitions/RuleConfiguration" },
						{ "type": "null" }
					]
				},
				"noRestrictedGlobals": {
					"description": "This rule allows you to specify global variable names that you don’t want to use in your application.",
					"anyOf": [
						{ "$ref": "#/definitions/RestrictedGlobalsConfiguration" },
						{ "type": "null" }
					]
				},
				"noShoutyConstants": {
					"description": "Disallow the use of constants which its value is the upper-case version of its name.",
					"anyOf": [
						{ "$ref": "#/definitions/RuleFixConfiguration" },
						{ "type": "null" }
					]
				},
				"noUnusedTemplateLiteral": {
					"description": "Disallow template literals if interpolation and special-character handling are not needed",
					"anyOf": [
						{ "$ref": "#/definitions/RuleFixConfiguration" },
						{ "type": "null" }
					]
				},
				"noUselessElse": {
					"description": "Disallow else block when the if block breaks early.",
					"anyOf": [
						{ "$ref": "#/definitions/RuleFixConfiguration" },
						{ "type": "null" }
					]
				},
				"noVar": {
					"description": "Disallow the use of var",
					"anyOf": [
						{ "$ref": "#/definitions/RuleFixConfiguration" },
						{ "type": "null" }
					]
				},
				"recommended": {
					"description": "It enables the recommended rules for this group",
					"type": ["boolean", "null"]
				},
				"useAsConstAssertion": {
					"description": "Enforce the use of as const over literal type and type annotation.",
					"anyOf": [
						{ "$ref": "#/definitions/RuleFixConfiguration" },
						{ "type": "null" }
					]
				},
				"useBlockStatements": {
					"description": "Requires following curly brace conventions.",
					"anyOf": [
						{ "$ref": "#/definitions/RuleFixConfiguration" },
						{ "type": "null" }
					]
				},
				"useCollapsedElseIf": {
					"description": "Enforce using else if instead of nested if in else clauses.",
					"anyOf": [
						{ "$ref": "#/definitions/RuleFixConfiguration" },
						{ "type": "null" }
					]
				},
				"useConsistentArrayType": {
					"description": "Require consistently using either T\\[] or Array\\<T>",
					"anyOf": [
						{ "$ref": "#/definitions/ConsistentArrayTypeConfiguration" },
						{ "type": "null" }
					]
				},
				"useConst": {
					"description": "Require const declarations for variables that are only assigned once.",
					"anyOf": [
						{ "$ref": "#/definitions/RuleFixConfiguration" },
						{ "type": "null" }
					]
				},
				"useDefaultParameterLast": {
					"description": "Enforce default function parameters and optional function parameters to be last.",
					"anyOf": [
						{ "$ref": "#/definitions/RuleFixConfiguration" },
						{ "type": "null" }
					]
				},
				"useEnumInitializers": {
					"description": "Require that each enum member value be explicitly initialized.",
					"anyOf": [
						{ "$ref": "#/definitions/RuleFixConfiguration" },
						{ "type": "null" }
					]
				},
				"useExponentiationOperator": {
					"description": "Disallow the use of Math.pow in favor of the ** operator.",
					"anyOf": [
						{ "$ref": "#/definitions/RuleFixConfiguration" },
						{ "type": "null" }
					]
				},
				"useExportType": {
					"description": "Promotes the use of export type for types.",
					"anyOf": [
						{ "$ref": "#/definitions/RuleFixConfiguration" },
						{ "type": "null" }
					]
				},
				"useFilenamingConvention": {
					"description": "Enforce naming conventions for JavaScript and TypeScript filenames.",
					"anyOf": [
						{ "$ref": "#/definitions/FilenamingConventionConfiguration" },
						{ "type": "null" }
					]
				},
				"useForOf": {
					"description": "This rule recommends a for-of loop when in a for loop, the index used to extract an item from the iterated array.",
					"anyOf": [
						{ "$ref": "#/definitions/RuleConfiguration" },
						{ "type": "null" }
					]
				},
				"useFragmentSyntax": {
					"description": "This rule enforces the use of \\<>...\\</> over \\<Fragment>...\\</Fragment>.",
					"anyOf": [
						{ "$ref": "#/definitions/RuleFixConfiguration" },
						{ "type": "null" }
					]
				},
				"useImportType": {
					"description": "Promotes the use of import type for types.",
					"anyOf": [
						{ "$ref": "#/definitions/RuleFixConfiguration" },
						{ "type": "null" }
					]
				},
				"useLiteralEnumMembers": {
					"description": "Require all enum members to be literal values.",
					"anyOf": [
						{ "$ref": "#/definitions/RuleConfiguration" },
						{ "type": "null" }
					]
				},
				"useNamingConvention": {
					"description": "Enforce naming conventions for everything across a codebase.",
					"anyOf": [
						{ "$ref": "#/definitions/NamingConventionConfiguration" },
						{ "type": "null" }
					]
				},
				"useNodeAssertStrict": {
					"description": "Promotes the usage of node:assert/strict over node:assert.",
					"anyOf": [
						{ "$ref": "#/definitions/RuleFixConfiguration" },
						{ "type": "null" }
					]
				},
				"useNodejsImportProtocol": {
					"description": "Enforces using the node: protocol for Node.js builtin modules.",
					"anyOf": [
						{ "$ref": "#/definitions/RuleFixConfiguration" },
						{ "type": "null" }
					]
				},
				"useNumberNamespace": {
					"description": "Use the Number properties instead of global ones.",
					"anyOf": [
						{ "$ref": "#/definitions/RuleFixConfiguration" },
						{ "type": "null" }
					]
				},
				"useNumericLiterals": {
					"description": "Disallow parseInt() and Number.parseInt() in favor of binary, octal, and hexadecimal literals",
					"anyOf": [
						{ "$ref": "#/definitions/RuleFixConfiguration" },
						{ "type": "null" }
					]
				},
				"useSelfClosingElements": {
					"description": "Prevent extra closing tags for components without children",
					"anyOf": [
						{ "$ref": "#/definitions/RuleFixConfiguration" },
						{ "type": "null" }
					]
				},
				"useShorthandArrayType": {
					"description": "When expressing array types, this rule promotes the usage of T\\[] shorthand instead of Array\\<T>.",
					"anyOf": [
						{ "$ref": "#/definitions/RuleFixConfiguration" },
						{ "type": "null" }
					]
				},
				"useShorthandAssign": {
					"description": "Require assignment operator shorthand where possible.",
					"anyOf": [
						{ "$ref": "#/definitions/RuleFixConfiguration" },
						{ "type": "null" }
					]
				},
				"useShorthandFunctionType": {
					"description": "Enforce using function types instead of object type with call signatures.",
					"anyOf": [
						{ "$ref": "#/definitions/RuleFixConfiguration" },
						{ "type": "null" }
					]
				},
				"useSingleCaseStatement": {
					"description": "Enforces switch clauses have a single statement, emits a quick fix wrapping the statements in a block.",
					"anyOf": [
						{ "$ref": "#/definitions/RuleFixConfiguration" },
						{ "type": "null" }
					]
				},
				"useSingleVarDeclarator": {
					"description": "Disallow multiple variable declarations in the same variable statement",
					"anyOf": [
						{ "$ref": "#/definitions/RuleFixConfiguration" },
						{ "type": "null" }
					]
				},
				"useTemplate": {
					"description": "Prefer template literals over string concatenation.",
					"anyOf": [
						{ "$ref": "#/definitions/RuleFixConfiguration" },
						{ "type": "null" }
					]
				},
				"useWhile": {
					"description": "Enforce the use of while loops instead of for loops when the initializer and update expressions are not needed.",
					"anyOf": [
						{ "$ref": "#/definitions/RuleFixConfiguration" },
						{ "type": "null" }
					]
				}
			},
			"additionalProperties": false
		},
		"SuggestedExtensionMapping": {
			"type": "object",
			"required": ["component", "module"],
			"properties": {
				"component": {
					"description": "Extension that should be used for component file imports",
					"type": "string"
				},
				"module": {
					"description": "Extension that should be used for module imports",
					"type": "string"
				}
			},
			"additionalProperties": false
		},
		"Suspicious": {
			"description": "A list of rules that belong to this group",
			"type": "object",
			"properties": {
				"all": {
					"description": "It enables ALL rules for this group.",
					"type": ["boolean", "null"]
				},
				"noApproximativeNumericConstant": {
					"description": "Use standard constants instead of approximated literals.",
					"anyOf": [
						{ "$ref": "#/definitions/RuleFixConfiguration" },
						{ "type": "null" }
					]
				},
				"noArrayIndexKey": {
					"description": "Discourage the usage of Array index in keys.",
					"anyOf": [
						{ "$ref": "#/definitions/RuleConfiguration" },
						{ "type": "null" }
					]
				},
				"noAssignInExpressions": {
					"description": "Disallow assignments in expressions.",
					"anyOf": [
						{ "$ref": "#/definitions/RuleConfiguration" },
						{ "type": "null" }
					]
				},
				"noAsyncPromiseExecutor": {
					"description": "Disallows using an async function as a Promise executor.",
					"anyOf": [
						{ "$ref": "#/definitions/RuleConfiguration" },
						{ "type": "null" }
					]
				},
				"noCatchAssign": {
					"description": "Disallow reassigning exceptions in catch clauses.",
					"anyOf": [
						{ "$ref": "#/definitions/RuleConfiguration" },
						{ "type": "null" }
					]
				},
				"noClassAssign": {
					"description": "Disallow reassigning class members.",
					"anyOf": [
						{ "$ref": "#/definitions/RuleConfiguration" },
						{ "type": "null" }
					]
				},
				"noCommentText": {
					"description": "Prevent comments from being inserted as text nodes",
					"anyOf": [
						{ "$ref": "#/definitions/RuleFixConfiguration" },
						{ "type": "null" }
					]
				},
				"noCompareNegZero": {
					"description": "Disallow comparing against -0",
					"anyOf": [
						{ "$ref": "#/definitions/RuleFixConfiguration" },
						{ "type": "null" }
					]
				},
				"noConfusingLabels": {
					"description": "Disallow labeled statements that are not loops.",
					"anyOf": [
						{ "$ref": "#/definitions/RuleConfiguration" },
						{ "type": "null" }
					]
				},
				"noConfusingVoidType": {
					"description": "Disallow void type outside of generic or return types.",
					"anyOf": [
						{ "$ref": "#/definitions/RuleFixConfiguration" },
						{ "type": "null" }
					]
				},
				"noConsoleLog": {
					"description": "Disallow the use of console.log",
					"anyOf": [
						{ "$ref": "#/definitions/RuleFixConfiguration" },
						{ "type": "null" }
					]
				},
				"noConstEnum": {
					"description": "Disallow TypeScript const enum",
					"anyOf": [
						{ "$ref": "#/definitions/RuleFixConfiguration" },
						{ "type": "null" }
					]
				},
				"noControlCharactersInRegex": {
					"description": "Prevents from having control characters and some escape sequences that match control characters in regular expressions.",
					"anyOf": [
						{ "$ref": "#/definitions/RuleConfiguration" },
						{ "type": "null" }
					]
				},
				"noDebugger": {
					"description": "Disallow the use of debugger",
					"anyOf": [
						{ "$ref": "#/definitions/RuleFixConfiguration" },
						{ "type": "null" }
					]
				},
				"noDoubleEquals": {
					"description": "Require the use of === and !==",
					"anyOf": [
						{ "$ref": "#/definitions/NoDoubleEqualsConfiguration" },
						{ "type": "null" }
					]
				},
				"noDuplicateCase": {
					"description": "Disallow duplicate case labels.",
					"anyOf": [
						{ "$ref": "#/definitions/RuleConfiguration" },
						{ "type": "null" }
					]
				},
				"noDuplicateClassMembers": {
					"description": "Disallow duplicate class members.",
					"anyOf": [
						{ "$ref": "#/definitions/RuleConfiguration" },
						{ "type": "null" }
					]
				},
				"noDuplicateJsxProps": {
					"description": "Prevents JSX properties to be assigned multiple times.",
					"anyOf": [
						{ "$ref": "#/definitions/RuleConfiguration" },
						{ "type": "null" }
					]
				},
				"noDuplicateObjectKeys": {
					"description": "Prevents object literals having more than one property declaration for the same name.",
					"anyOf": [
						{ "$ref": "#/definitions/RuleFixConfiguration" },
						{ "type": "null" }
					]
				},
				"noDuplicateParameters": {
					"description": "Disallow duplicate function parameter name.",
					"anyOf": [
						{ "$ref": "#/definitions/RuleConfiguration" },
						{ "type": "null" }
					]
				},
				"noDuplicateTestHooks": {
					"description": "A describe block should not contain duplicate hooks.",
					"anyOf": [
						{ "$ref": "#/definitions/RuleConfiguration" },
						{ "type": "null" }
					]
				},
				"noEmptyBlockStatements": {
					"description": "Disallow empty block statements and static blocks.",
					"anyOf": [
						{ "$ref": "#/definitions/RuleConfiguration" },
						{ "type": "null" }
					]
				},
				"noEmptyInterface": {
					"description": "Disallow the declaration of empty interfaces.",
					"anyOf": [
						{ "$ref": "#/definitions/RuleFixConfiguration" },
						{ "type": "null" }
					]
				},
				"noExplicitAny": {
					"description": "Disallow the any type usage.",
					"anyOf": [
						{ "$ref": "#/definitions/RuleConfiguration" },
						{ "type": "null" }
					]
				},
				"noExportsInTest": {
					"description": "Disallow using export or module.exports in files containing tests",
					"anyOf": [
						{ "$ref": "#/definitions/RuleConfiguration" },
						{ "type": "null" }
					]
				},
				"noExtraNonNullAssertion": {
					"description": "Prevents the wrong usage of the non-null assertion operator (!) in TypeScript files.",
					"anyOf": [
						{ "$ref": "#/definitions/RuleFixConfiguration" },
						{ "type": "null" }
					]
				},
				"noFallthroughSwitchClause": {
					"description": "Disallow fallthrough of switch clauses.",
					"anyOf": [
						{ "$ref": "#/definitions/RuleConfiguration" },
						{ "type": "null" }
					]
				},
				"noFocusedTests": {
					"description": "Disallow focused tests.",
					"anyOf": [
						{ "$ref": "#/definitions/RuleFixConfiguration" },
						{ "type": "null" }
					]
				},
				"noFunctionAssign": {
					"description": "Disallow reassigning function declarations.",
					"anyOf": [
						{ "$ref": "#/definitions/RuleConfiguration" },
						{ "type": "null" }
					]
				},
				"noGlobalAssign": {
					"description": "Disallow assignments to native objects and read-only global variables.",
					"anyOf": [
						{ "$ref": "#/definitions/RuleConfiguration" },
						{ "type": "null" }
					]
				},
				"noGlobalIsFinite": {
					"description": "Use Number.isFinite instead of global isFinite.",
					"anyOf": [
						{ "$ref": "#/definitions/RuleFixConfiguration" },
						{ "type": "null" }
					]
				},
				"noGlobalIsNan": {
					"description": "Use Number.isNaN instead of global isNaN.",
					"anyOf": [
						{ "$ref": "#/definitions/RuleFixConfiguration" },
						{ "type": "null" }
					]
				},
				"noImplicitAnyLet": {
					"description": "Disallow use of implicit any type on variable declarations.",
					"anyOf": [
						{ "$ref": "#/definitions/RuleConfiguration" },
						{ "type": "null" }
					]
				},
				"noImportAssign": {
					"description": "Disallow assigning to imported bindings",
					"anyOf": [
						{ "$ref": "#/definitions/RuleConfiguration" },
						{ "type": "null" }
					]
				},
				"noLabelVar": {
					"description": "Disallow labels that share a name with a variable",
					"anyOf": [
						{ "$ref": "#/definitions/RuleConfiguration" },
						{ "type": "null" }
					]
				},
				"noMisleadingCharacterClass": {
					"description": "Disallow characters made with multiple code points in character class syntax.",
					"anyOf": [
						{ "$ref": "#/definitions/RuleFixConfiguration" },
						{ "type": "null" }
					]
				},
				"noMisleadingInstantiator": {
					"description": "Enforce proper usage of new and constructor.",
					"anyOf": [
						{ "$ref": "#/definitions/RuleConfiguration" },
						{ "type": "null" }
					]
				},
				"noMisrefactoredShorthandAssign": {
					"description": "Disallow shorthand assign when variable appears on both sides.",
					"anyOf": [
						{ "$ref": "#/definitions/RuleFixConfiguration" },
						{ "type": "null" }
					]
				},
				"noPrototypeBuiltins": {
					"description": "Disallow direct use of Object.prototype builtins.",
					"anyOf": [
						{ "$ref": "#/definitions/RuleConfiguration" },
						{ "type": "null" }
					]
				},
				"noRedeclare": {
					"description": "Disallow variable, function, class, and type redeclarations in the same scope.",
					"anyOf": [
						{ "$ref": "#/definitions/RuleConfiguration" },
						{ "type": "null" }
					]
				},
				"noRedundantUseStrict": {
					"description": "Prevents from having redundant \"use strict\".",
					"anyOf": [
						{ "$ref": "#/definitions/RuleFixConfiguration" },
						{ "type": "null" }
					]
				},
				"noSelfCompare": {
					"description": "Disallow comparisons where both sides are exactly the same.",
					"anyOf": [
						{ "$ref": "#/definitions/RuleConfiguration" },
						{ "type": "null" }
					]
				},
				"noShadowRestrictedNames": {
					"description": "Disallow identifiers from shadowing restricted names.",
					"anyOf": [
						{ "$ref": "#/definitions/RuleConfiguration" },
						{ "type": "null" }
					]
				},
				"noSkippedTests": {
					"description": "Disallow disabled tests.",
					"anyOf": [
						{ "$ref": "#/definitions/RuleFixConfiguration" },
						{ "type": "null" }
					]
				},
				"noSparseArray": {
					"description": "Disallow sparse arrays",
					"anyOf": [
						{ "$ref": "#/definitions/RuleFixConfiguration" },
						{ "type": "null" }
					]
				},
				"noSuspiciousSemicolonInJsx": {
					"description": "It detects possible \"wrong\" semicolons inside JSX elements.",
					"anyOf": [
						{ "$ref": "#/definitions/RuleConfiguration" },
						{ "type": "null" }
					]
				},
				"noThenProperty": {
					"description": "Disallow then property.",
					"anyOf": [
						{ "$ref": "#/definitions/RuleConfiguration" },
						{ "type": "null" }
					]
				},
				"noUnsafeDeclarationMerging": {
					"description": "Disallow unsafe declaration merging between interfaces and classes.",
					"anyOf": [
						{ "$ref": "#/definitions/RuleConfiguration" },
						{ "type": "null" }
					]
				},
				"noUnsafeNegation": {
					"description": "Disallow using unsafe negation.",
					"anyOf": [
						{ "$ref": "#/definitions/RuleFixConfiguration" },
						{ "type": "null" }
					]
				},
				"recommended": {
					"description": "It enables the recommended rules for this group",
					"type": ["boolean", "null"]
				},
				"useAwait": {
					"description": "Ensure async functions utilize await.",
					"anyOf": [
						{ "$ref": "#/definitions/RuleConfiguration" },
						{ "type": "null" }
					]
				},
				"useDefaultSwitchClauseLast": {
					"description": "Enforce default clauses in switch statements to be last",
					"anyOf": [
						{ "$ref": "#/definitions/RuleConfiguration" },
						{ "type": "null" }
					]
				},
				"useGetterReturn": {
					"description": "Enforce get methods to always return a value.",
					"anyOf": [
						{ "$ref": "#/definitions/RuleConfiguration" },
						{ "type": "null" }
					]
				},
				"useIsArray": {
					"description": "Use Array.isArray() instead of instanceof Array.",
					"anyOf": [
						{ "$ref": "#/definitions/RuleFixConfiguration" },
						{ "type": "null" }
					]
				},
				"useNamespaceKeyword": {
					"description": "Require using the namespace keyword over the module keyword to declare TypeScript namespaces.",
					"anyOf": [
						{ "$ref": "#/definitions/RuleFixConfiguration" },
						{ "type": "null" }
					]
				},
				"useValidTypeof": {
					"description": "This rule verifies the result of typeof $expr unary expressions is being compared to valid values, either string literals containing valid type names or other typeof expressions",
					"anyOf": [
						{ "$ref": "#/definitions/RuleFixConfiguration" },
						{ "type": "null" }
					]
				}
			},
			"additionalProperties": false
		},
		"TrailingCommas": {
			"description": "Print trailing commas wherever possible in multi-line comma-separated syntactic structures.",
			"oneOf": [
				{
					"description": "Trailing commas wherever possible (including function parameters and calls).",
					"type": "string",
					"enum": ["all"]
				},
				{
					"description": "Trailing commas where valid in ES5 (objects, arrays, etc.). No trailing commas in type parameters in TypeScript.",
					"type": "string",
					"enum": ["es5"]
				},
				{
					"description": "No trailing commas.",
					"type": "string",
					"enum": ["none"]
				}
			]
		},
		"TrailingCommas2": {
			"oneOf": [
				{
					"description": "The formatter will remove the trailing commas",
					"type": "string",
					"enum": ["none"]
				},
				{
					"description": "The trailing commas are allowed and advised",
					"type": "string",
					"enum": ["all"]
				}
			]
		},
		"UseComponentExportOnlyModulesConfiguration": {
			"anyOf": [
				{ "$ref": "#/definitions/RulePlainConfiguration" },
				{ "$ref": "#/definitions/RuleWithUseComponentExportOnlyModulesOptions" }
			]
		},
		"UseComponentExportOnlyModulesOptions": {
			"type": "object",
			"properties": {
				"allowConstantExport": { "default": false, "type": "boolean" },
				"allowExportNames": { "type": "array", "items": { "type": "string" } }
			},
			"additionalProperties": false
		},
		"UseImportExtensionsConfiguration": {
			"anyOf": [
				{ "$ref": "#/definitions/RulePlainConfiguration" },
				{ "$ref": "#/definitions/RuleWithUseImportExtensionsOptions" }
			]
		},
		"UseImportExtensionsOptions": {
			"type": "object",
			"required": ["suggestedExtensions"],
			"properties": {
				"suggestedExtensions": {
					"description": "A map of custom import extension mappings, where the key is the inspected file extension, and the value is a pair of `module` extension and `component` import extension",
					"type": "object",
					"additionalProperties": {
						"$ref": "#/definitions/SuggestedExtensionMapping"
					}
				}
			},
			"additionalProperties": false
		},
		"UseValidAutocompleteConfiguration": {
			"anyOf": [
				{ "$ref": "#/definitions/RulePlainConfiguration" },
				{ "$ref": "#/definitions/RuleWithUseValidAutocompleteOptions" }
			]
		},
		"UseValidAutocompleteOptions": {
			"type": "object",
			"required": ["inputComponents"],
			"properties": {
				"inputComponents": {
					"description": "`input` like custom components that should be checked.",
					"type": "array",
					"items": { "type": "string" }
				}
			},
			"additionalProperties": false
		},
		"UtilityClassSortingConfiguration": {
			"anyOf": [
				{ "$ref": "#/definitions/RulePlainConfiguration" },
				{ "$ref": "#/definitions/RuleWithUtilityClassSortingOptions" }
			]
		},
		"UtilityClassSortingOptions": {
			"type": "object",
			"properties": {
				"attributes": {
					"description": "Additional attributes that will be sorted.",
					"type": ["array", "null"],
					"items": { "type": "string" }
				},
				"functions": {
					"description": "Names of the functions or tagged templates that will be sorted.",
					"type": ["array", "null"],
					"items": { "type": "string" }
				}
			},
			"additionalProperties": false
		},
		"ValidAriaRoleConfiguration": {
			"anyOf": [
				{ "$ref": "#/definitions/RulePlainConfiguration" },
				{ "$ref": "#/definitions/RuleWithValidAriaRoleOptions" }
			]
		},
		"ValidAriaRoleOptions": {
			"type": "object",
			"required": ["allowInvalidRoles", "ignoreNonDom"],
			"properties": {
				"allowInvalidRoles": { "type": "array", "items": { "type": "string" } },
				"ignoreNonDom": { "type": "boolean" }
			},
			"additionalProperties": false
		},
		"VcsClientKind": {
			"oneOf": [
				{
					"description": "Integration with the git client as VCS",
					"type": "string",
					"enum": ["git"]
				}
			]
		},
		"VcsConfiguration": {
			"description": "Set of properties to integrate Biome with a VCS software.",
			"type": "object",
			"properties": {
				"clientKind": {
					"description": "The kind of client.",
					"anyOf": [
						{ "$ref": "#/definitions/VcsClientKind" },
						{ "type": "null" }
					]
				},
				"defaultBranch": {
					"description": "The main branch of the project",
					"type": ["string", "null"]
				},
				"enabled": {
					"description": "Whether Biome should integrate itself with the VCS client",
					"type": ["boolean", "null"]
				},
				"root": {
					"description": "The folder where Biome should check for VCS files. By default, Biome will use the same folder where `biome.json` was found.\n\nIf Biome can't find the configuration, it will attempt to use the current working directory. If no current working directory can't be found, Biome won't use the VCS integration, and a diagnostic will be emitted",
					"type": ["string", "null"]
				},
				"useIgnoreFile": {
					"description": "Whether Biome should use the VCS ignore file. When [true], Biome will ignore the files specified in the ignore file.",
					"type": ["boolean", "null"]
				}
			},
			"additionalProperties": false
		}
	}
}<|MERGE_RESOLUTION|>--- conflicted
+++ resolved
@@ -2140,17 +2140,19 @@
 						{ "type": "null" }
 					]
 				},
-<<<<<<< HEAD
+				"useAriaPropsSupportedByRole": {
+					"description": "Enforce that ARIA properties are valid for the roles that are supported by the element.",
+					"anyOf": [
+						{ "$ref": "#/definitions/RuleConfiguration" },
+						{ "type": "null" }
+					]
+				},
 				"useComponentExportOnlyModules": {
 					"description": "Enforce declaring components only within modules that export React Components exclusively.",
 					"anyOf": [
-						{ "$ref": "#/definitions/UseComponentExportOnlyModulesConfiguration" },
-=======
-				"useAriaPropsSupportedByRole": {
-					"description": "Enforce that ARIA properties are valid for the roles that are supported by the element.",
-					"anyOf": [
-						{ "$ref": "#/definitions/RuleConfiguration" },
->>>>>>> 61cedcf7
+						{
+							"$ref": "#/definitions/UseComponentExportOnlyModulesConfiguration"
+						},
 						{ "type": "null" }
 					]
 				},
@@ -2780,7 +2782,9 @@
 				},
 				"options": {
 					"description": "Rule's options",
-					"allOf": [{ "$ref": "#/definitions/UseComponentExportOnlyModulesOptions" }]
+					"allOf": [
+						{ "$ref": "#/definitions/UseComponentExportOnlyModulesOptions" }
+					]
 				}
 			},
 			"additionalProperties": false
