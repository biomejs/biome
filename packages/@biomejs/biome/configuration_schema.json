{
	"$schema": "http://json-schema.org/draft-07/schema#",
	"title": "Configuration",
	"description": "The configuration that is contained inside the file `biome.json`",
	"type": "object",
	"properties": {
		"$schema": {
			"description": "A field for the [JSON schema](https://json-schema.org/) specification",
			"type": ["string", "null"]
		},
		"assist": {
			"description": "Specific configuration for assists",
			"anyOf": [
				{ "$ref": "#/definitions/AssistConfiguration" },
				{ "type": "null" }
			]
		},
		"css": {
			"description": "Specific configuration for the Css language",
			"anyOf": [
				{ "$ref": "#/definitions/CssConfiguration" },
				{ "type": "null" }
			]
		},
		"extends": {
			"description": "A list of paths to other JSON files, used to extends the current configuration.",
			"type": ["array", "null"],
			"items": { "type": "string" }
		},
		"files": {
			"description": "The configuration of the filesystem",
			"anyOf": [
				{ "$ref": "#/definitions/FilesConfiguration" },
				{ "type": "null" }
			]
		},
		"formatter": {
			"description": "The configuration of the formatter",
			"anyOf": [
				{ "$ref": "#/definitions/FormatterConfiguration" },
				{ "type": "null" }
			]
		},
		"graphql": {
			"description": "Specific configuration for the GraphQL language",
			"anyOf": [
				{ "$ref": "#/definitions/GraphqlConfiguration" },
				{ "type": "null" }
			]
		},
		"grit": {
			"description": "Specific configuration for the GraphQL language",
			"anyOf": [
				{ "$ref": "#/definitions/GritConfiguration" },
				{ "type": "null" }
			]
		},
		"html": {
			"description": "Specific configuration for the HTML language",
			"anyOf": [
				{ "$ref": "#/definitions/HtmlConfiguration" },
				{ "type": "null" }
			]
		},
		"javascript": {
			"description": "Specific configuration for the JavaScript language",
			"anyOf": [{ "$ref": "#/definitions/JsConfiguration" }, { "type": "null" }]
		},
		"json": {
			"description": "Specific configuration for the Json language",
			"anyOf": [
				{ "$ref": "#/definitions/JsonConfiguration" },
				{ "type": "null" }
			]
		},
		"linter": {
			"description": "The configuration for the linter",
			"anyOf": [
				{ "$ref": "#/definitions/LinterConfiguration" },
				{ "type": "null" }
			]
		},
		"overrides": {
			"description": "A list of granular patterns that should be applied only to a sub set of files",
			"anyOf": [{ "$ref": "#/definitions/Overrides" }, { "type": "null" }]
		},
		"plugins": {
			"description": "List of plugins to load.",
			"anyOf": [{ "$ref": "#/definitions/Plugins" }, { "type": "null" }]
		},
		"root": {
			"description": "Indicates whether this configuration file is at the root of a Biome project. By default, this is `true`.",
			"anyOf": [{ "$ref": "#/definitions/Bool" }, { "type": "null" }]
		},
		"vcs": {
			"description": "The configuration of the VCS integration",
			"anyOf": [
				{ "$ref": "#/definitions/VcsConfiguration" },
				{ "type": "null" }
			]
		}
	},
	"additionalProperties": false,
	"definitions": {
		"A11y": {
			"description": "A list of rules that belong to this group",
			"type": "object",
			"properties": {
				"noAccessKey": {
					"description": "Enforce that the accessKey attribute is not used on any HTML element.",
					"anyOf": [
						{ "$ref": "#/definitions/RuleFixConfiguration" },
						{ "type": "null" }
					]
				},
				"noAriaHiddenOnFocusable": {
					"description": "Enforce that aria-hidden=\"true\" is not set on focusable elements.",
					"anyOf": [
						{ "$ref": "#/definitions/RuleFixConfiguration" },
						{ "type": "null" }
					]
				},
				"noAriaUnsupportedElements": {
					"description": "Enforce that elements that do not support ARIA roles, states, and properties do not have those attributes.",
					"anyOf": [
						{ "$ref": "#/definitions/RuleFixConfiguration" },
						{ "type": "null" }
					]
				},
				"noAutofocus": {
					"description": "Enforce that autoFocus prop is not used on elements.",
					"anyOf": [
						{ "$ref": "#/definitions/RuleFixConfiguration" },
						{ "type": "null" }
					]
				},
				"noBlankTarget": {
					"description": "Disallow target=\"_blank\" attribute without rel=\"noreferrer\"",
					"anyOf": [
						{ "$ref": "#/definitions/AllowDomainConfiguration" },
						{ "type": "null" }
					]
				},
				"noDistractingElements": {
					"description": "Enforces that no distracting elements are used.",
					"anyOf": [
						{ "$ref": "#/definitions/RuleFixConfiguration" },
						{ "type": "null" }
					]
				},
				"noHeaderScope": {
					"description": "The scope prop should be used only on \\<th> elements.",
					"anyOf": [
						{ "$ref": "#/definitions/RuleFixConfiguration" },
						{ "type": "null" }
					]
				},
				"noInteractiveElementToNoninteractiveRole": {
					"description": "Enforce that non-interactive ARIA roles are not assigned to interactive HTML elements.",
					"anyOf": [
						{ "$ref": "#/definitions/RuleFixConfiguration" },
						{ "type": "null" }
					]
				},
				"noLabelWithoutControl": {
					"description": "Enforce that a label element or component has a text label and an associated input.",
					"anyOf": [
						{ "$ref": "#/definitions/NoLabelWithoutControlConfiguration" },
						{ "type": "null" }
					]
				},
				"noNoninteractiveElementToInteractiveRole": {
					"description": "Enforce that interactive ARIA roles are not assigned to non-interactive HTML elements.",
					"anyOf": [
						{ "$ref": "#/definitions/RuleFixConfiguration" },
						{ "type": "null" }
					]
				},
				"noNoninteractiveTabindex": {
					"description": "Enforce that tabIndex is not assigned to non-interactive HTML elements.",
					"anyOf": [
						{ "$ref": "#/definitions/RuleFixConfiguration" },
						{ "type": "null" }
					]
				},
				"noPositiveTabindex": {
					"description": "Prevent the usage of positive integers on tabIndex property",
					"anyOf": [
						{ "$ref": "#/definitions/RuleFixConfiguration" },
						{ "type": "null" }
					]
				},
				"noRedundantAlt": {
					"description": "Enforce img alt prop does not contain the word \"image\", \"picture\", or \"photo\".",
					"anyOf": [
						{ "$ref": "#/definitions/RuleConfiguration" },
						{ "type": "null" }
					]
				},
				"noRedundantRoles": {
					"description": "Enforce explicit role property is not the same as implicit/default role property on an element.",
					"anyOf": [
						{ "$ref": "#/definitions/RuleFixConfiguration" },
						{ "type": "null" }
					]
				},
				"noSvgWithoutTitle": {
					"description": "Enforces the usage of the title element for the svg element.",
					"anyOf": [
						{ "$ref": "#/definitions/RuleConfiguration" },
						{ "type": "null" }
					]
				},
				"recommended": {
					"description": "It enables the recommended rules for this group",
					"type": ["boolean", "null"]
				},
				"useAltText": {
					"description": "Enforce that all elements that require alternative text have meaningful information to relay back to the end user.",
					"anyOf": [
						{ "$ref": "#/definitions/RuleConfiguration" },
						{ "type": "null" }
					]
				},
				"useAnchorContent": {
					"description": "Enforce that anchors have content and that the content is accessible to screen readers.",
					"anyOf": [
						{ "$ref": "#/definitions/RuleFixConfiguration" },
						{ "type": "null" }
					]
				},
				"useAriaActivedescendantWithTabindex": {
					"description": "Enforce that tabIndex is assigned to non-interactive HTML elements with aria-activedescendant.",
					"anyOf": [
						{ "$ref": "#/definitions/RuleFixConfiguration" },
						{ "type": "null" }
					]
				},
				"useAriaPropsForRole": {
					"description": "Enforce that elements with ARIA roles must have all required ARIA attributes for that role.",
					"anyOf": [
						{ "$ref": "#/definitions/RuleConfiguration" },
						{ "type": "null" }
					]
				},
				"useButtonType": {
					"description": "Enforces the usage of the attribute type for the element button",
					"anyOf": [
						{ "$ref": "#/definitions/RuleConfiguration" },
						{ "type": "null" }
					]
				},
				"useFocusableInteractive": {
					"description": "Elements with an interactive role and interaction handlers must be focusable.",
					"anyOf": [
						{ "$ref": "#/definitions/RuleConfiguration" },
						{ "type": "null" }
					]
				},
				"useGenericFontNames": {
					"description": "Disallow a missing generic family keyword within font families.",
					"anyOf": [
						{ "$ref": "#/definitions/RuleConfiguration" },
						{ "type": "null" }
					]
				},
				"useHeadingContent": {
					"description": "Enforce that heading elements (h1, h2, etc.) have content and that the content is accessible to screen readers. Accessible means that it is not hidden using the aria-hidden prop.",
					"anyOf": [
						{ "$ref": "#/definitions/RuleConfiguration" },
						{ "type": "null" }
					]
				},
				"useHtmlLang": {
					"description": "Enforce that html element has lang attribute.",
					"anyOf": [
						{ "$ref": "#/definitions/RuleConfiguration" },
						{ "type": "null" }
					]
				},
				"useIframeTitle": {
					"description": "Enforces the usage of the attribute title for the element iframe.",
					"anyOf": [
						{ "$ref": "#/definitions/RuleConfiguration" },
						{ "type": "null" }
					]
				},
				"useKeyWithClickEvents": {
					"description": "Enforce onClick is accompanied by at least one of the following: onKeyUp, onKeyDown, onKeyPress.",
					"anyOf": [
						{ "$ref": "#/definitions/RuleConfiguration" },
						{ "type": "null" }
					]
				},
				"useKeyWithMouseEvents": {
					"description": "Enforce onMouseOver / onMouseOut are accompanied by onFocus / onBlur.",
					"anyOf": [
						{ "$ref": "#/definitions/RuleConfiguration" },
						{ "type": "null" }
					]
				},
				"useMediaCaption": {
					"description": "Enforces that audio and video elements must have a track for captions.",
					"anyOf": [
						{ "$ref": "#/definitions/RuleConfiguration" },
						{ "type": "null" }
					]
				},
				"useSemanticElements": {
					"description": "It detects the use of role attributes in JSX elements and suggests using semantic elements instead.",
					"anyOf": [
						{ "$ref": "#/definitions/RuleConfiguration" },
						{ "type": "null" }
					]
				},
				"useValidAnchor": {
					"description": "Enforce that all anchors are valid, and they are navigable elements.",
					"anyOf": [
						{ "$ref": "#/definitions/RuleConfiguration" },
						{ "type": "null" }
					]
				},
				"useValidAriaProps": {
					"description": "Ensures that ARIA properties aria-* are all valid.",
					"anyOf": [
						{ "$ref": "#/definitions/RuleFixConfiguration" },
						{ "type": "null" }
					]
				},
				"useValidAriaRole": {
					"description": "Elements with ARIA roles must use a valid, non-abstract ARIA role.",
					"anyOf": [
						{ "$ref": "#/definitions/ValidAriaRoleConfiguration" },
						{ "type": "null" }
					]
				},
				"useValidAriaValues": {
					"description": "Enforce that ARIA state and property values are valid.",
					"anyOf": [
						{ "$ref": "#/definitions/RuleConfiguration" },
						{ "type": "null" }
					]
				},
				"useValidLang": {
					"description": "Ensure that the attribute passed to the lang attribute is a correct ISO language and/or country.",
					"anyOf": [
						{ "$ref": "#/definitions/RuleConfiguration" },
						{ "type": "null" }
					]
				}
			},
			"additionalProperties": false
		},
		"Accessibility": {
			"type": "string",
			"enum": ["noPublic", "explicit", "none"]
		},
		"Actions": {
			"type": "object",
			"properties": {
				"recommended": {
					"description": "It enables the assist actions recommended by Biome. `true` by default.",
					"type": ["boolean", "null"]
				},
				"source": {
					"anyOf": [{ "$ref": "#/definitions/Source" }, { "type": "null" }]
				}
			},
			"additionalProperties": false
		},
		"AllowDomainConfiguration": {
			"anyOf": [
				{ "$ref": "#/definitions/RulePlainConfiguration" },
				{ "$ref": "#/definitions/RuleWithAllowDomainOptions" }
			]
		},
		"AllowDomainOptions": {
			"type": "object",
			"properties": {
				"allowDomains": {
					"description": "List of domains to allow `target=\"_blank\"` without `rel=\"noreferrer\"`",
					"type": "array",
					"items": { "type": "string" }
				}
			},
			"additionalProperties": false
		},
		"ArrowParentheses": { "type": "string", "enum": ["always", "asNeeded"] },
		"AssistConfiguration": {
			"type": "object",
			"properties": {
				"actions": {
					"description": "Whether Biome should fail in CLI if the assist were not applied to the code.",
					"anyOf": [{ "$ref": "#/definitions/Actions" }, { "type": "null" }]
				},
				"enabled": {
					"description": "Whether Biome should enable assist via LSP.",
					"anyOf": [{ "$ref": "#/definitions/Bool" }, { "type": "null" }]
				},
				"includes": {
					"description": "A list of glob patterns. Biome will include files/folders that will match these patterns.",
					"type": ["array", "null"],
					"items": { "$ref": "#/definitions/Glob" }
				}
			},
			"additionalProperties": false
		},
		"AttributePosition": { "type": "string", "enum": ["auto", "multiline"] },
		"Bool": { "type": "boolean" },
		"BracketSameLine": {
			"description": "Put the `>` of a multi-line HTML or JSX element at the end of the last line instead of being alone on the next line (does not apply to self closing elements).",
			"type": "boolean"
		},
		"BracketSpacing": { "type": "boolean" },
		"Complexity": {
			"description": "A list of rules that belong to this group",
			"type": "object",
			"properties": {
				"noBannedTypes": {
					"description": "Disallow primitive type aliases and misleading types.",
					"anyOf": [
						{ "$ref": "#/definitions/RuleFixConfiguration" },
						{ "type": "null" }
					]
				},
				"noEmptyTypeParameters": {
					"description": "Disallow empty type parameters in type aliases and interfaces.",
					"anyOf": [
						{ "$ref": "#/definitions/RuleConfiguration" },
						{ "type": "null" }
					]
				},
				"noExcessiveCognitiveComplexity": {
					"description": "Disallow functions that exceed a given Cognitive Complexity score.",
					"anyOf": [
						{ "$ref": "#/definitions/ComplexityConfiguration" },
						{ "type": "null" }
					]
				},
				"noExcessiveNestedTestSuites": {
					"description": "This rule enforces a maximum depth to nested describe() in test files.",
					"anyOf": [
						{ "$ref": "#/definitions/RuleConfiguration" },
						{ "type": "null" }
					]
				},
				"noExtraBooleanCast": {
					"description": "Disallow unnecessary boolean casts",
					"anyOf": [
						{ "$ref": "#/definitions/RuleFixConfiguration" },
						{ "type": "null" }
					]
				},
				"noForEach": {
					"description": "Prefer for...of statement instead of Array.forEach.",
					"anyOf": [
						{ "$ref": "#/definitions/NoForEachConfiguration" },
						{ "type": "null" }
					]
				},
				"noMultipleSpacesInRegularExpressionLiterals": {
					"description": "Disallow unclear usage of consecutive space characters in regular expression literals",
					"anyOf": [
						{ "$ref": "#/definitions/RuleFixConfiguration" },
						{ "type": "null" }
					]
				},
				"noStaticOnlyClass": {
					"description": "This rule reports when a class has no non-static members, such as for a class used exclusively as a static namespace.",
					"anyOf": [
						{ "$ref": "#/definitions/RuleConfiguration" },
						{ "type": "null" }
					]
				},
				"noThisInStatic": {
					"description": "Disallow this and super in static contexts.",
					"anyOf": [
						{ "$ref": "#/definitions/RuleFixConfiguration" },
						{ "type": "null" }
					]
				},
				"noUselessCatch": {
					"description": "Disallow unnecessary catch clauses.",
					"anyOf": [
						{ "$ref": "#/definitions/RuleFixConfiguration" },
						{ "type": "null" }
					]
				},
				"noUselessConstructor": {
					"description": "Disallow unnecessary constructors.",
					"anyOf": [
						{ "$ref": "#/definitions/RuleFixConfiguration" },
						{ "type": "null" }
					]
				},
				"noUselessEmptyExport": {
					"description": "Disallow empty exports that don't change anything in a module file.",
					"anyOf": [
						{ "$ref": "#/definitions/RuleFixConfiguration" },
						{ "type": "null" }
					]
				},
				"noUselessFragments": {
					"description": "Disallow unnecessary fragments",
					"anyOf": [
						{ "$ref": "#/definitions/RuleFixConfiguration" },
						{ "type": "null" }
					]
				},
				"noUselessLabel": {
					"description": "Disallow unnecessary labels.",
					"anyOf": [
						{ "$ref": "#/definitions/RuleFixConfiguration" },
						{ "type": "null" }
					]
				},
				"noUselessLoneBlockStatements": {
					"description": "Disallow unnecessary nested block statements.",
					"anyOf": [
						{ "$ref": "#/definitions/RuleFixConfiguration" },
						{ "type": "null" }
					]
				},
				"noUselessRename": {
					"description": "Disallow renaming import, export, and destructured assignments to the same name.",
					"anyOf": [
						{ "$ref": "#/definitions/RuleFixConfiguration" },
						{ "type": "null" }
					]
				},
				"noUselessStringConcat": {
					"description": "Disallow unnecessary concatenation of string or template literals.",
					"anyOf": [
						{ "$ref": "#/definitions/RuleFixConfiguration" },
						{ "type": "null" }
					]
				},
				"noUselessSwitchCase": {
					"description": "Disallow useless case in switch statements.",
					"anyOf": [
						{ "$ref": "#/definitions/RuleFixConfiguration" },
						{ "type": "null" }
					]
				},
				"noUselessTernary": {
					"description": "Disallow ternary operators when simpler alternatives exist.",
					"anyOf": [
						{ "$ref": "#/definitions/RuleFixConfiguration" },
						{ "type": "null" }
					]
				},
				"noUselessThisAlias": {
					"description": "Disallow useless this aliasing.",
					"anyOf": [
						{ "$ref": "#/definitions/RuleFixConfiguration" },
						{ "type": "null" }
					]
				},
				"noUselessTypeConstraint": {
					"description": "Disallow using any or unknown as type constraint.",
					"anyOf": [
						{ "$ref": "#/definitions/RuleFixConfiguration" },
						{ "type": "null" }
					]
				},
				"noUselessUndefinedInitialization": {
					"description": "Disallow initializing variables to undefined.",
					"anyOf": [
						{ "$ref": "#/definitions/RuleFixConfiguration" },
						{ "type": "null" }
					]
				},
				"noVoid": {
					"description": "Disallow the use of void operators, which is not a familiar operator.",
					"anyOf": [
						{ "$ref": "#/definitions/RuleConfiguration" },
						{ "type": "null" }
					]
				},
				"noWith": {
					"description": "Disallow with statements in non-strict contexts.",
					"anyOf": [
						{ "$ref": "#/definitions/RuleConfiguration" },
						{ "type": "null" }
					]
				},
				"recommended": {
					"description": "It enables the recommended rules for this group",
					"type": ["boolean", "null"]
				},
				"useArrowFunction": {
					"description": "Use arrow functions over function expressions.",
					"anyOf": [
						{ "$ref": "#/definitions/RuleFixConfiguration" },
						{ "type": "null" }
					]
				},
				"useDateNow": {
					"description": "Use Date.now() to get the number of milliseconds since the Unix Epoch.",
					"anyOf": [
						{ "$ref": "#/definitions/RuleFixConfiguration" },
						{ "type": "null" }
					]
				},
				"useFlatMap": {
					"description": "Promotes the use of .flatMap() when map().flat() are used together.",
					"anyOf": [
						{ "$ref": "#/definitions/RuleFixConfiguration" },
						{ "type": "null" }
					]
				},
				"useLiteralKeys": {
					"description": "Enforce the usage of a literal access to properties over computed property access.",
					"anyOf": [
						{ "$ref": "#/definitions/RuleFixConfiguration" },
						{ "type": "null" }
					]
				},
				"useOptionalChain": {
					"description": "Enforce using concise optional chain instead of chained logical expressions.",
					"anyOf": [
						{ "$ref": "#/definitions/RuleFixConfiguration" },
						{ "type": "null" }
					]
				},
				"useRegexLiterals": {
					"description": "Enforce the use of the regular expression literals instead of the RegExp constructor if possible.",
					"anyOf": [
						{ "$ref": "#/definitions/RuleFixConfiguration" },
						{ "type": "null" }
					]
				},
				"useSimpleNumberKeys": {
					"description": "Disallow number literal object member names which are not base10 or uses underscore as separator",
					"anyOf": [
						{ "$ref": "#/definitions/RuleFixConfiguration" },
						{ "type": "null" }
					]
				},
				"useSimplifiedLogicExpression": {
					"description": "Discard redundant terms from logical expressions.",
					"anyOf": [
						{ "$ref": "#/definitions/RuleFixConfiguration" },
						{ "type": "null" }
					]
				},
				"useWhile": {
					"description": "Enforce the use of while loops instead of for loops when the initializer and update expressions are not needed.",
					"anyOf": [
						{ "$ref": "#/definitions/RuleFixConfiguration" },
						{ "type": "null" }
					]
				}
			},
			"additionalProperties": false
		},
		"ComplexityConfiguration": {
			"anyOf": [
				{ "$ref": "#/definitions/RulePlainConfiguration" },
				{ "$ref": "#/definitions/RuleWithComplexityOptions" }
			]
		},
		"ComplexityOptions": {
			"description": "Options for the rule `noExcessiveCognitiveComplexity`.",
			"type": "object",
			"properties": {
				"maxAllowedComplexity": {
					"description": "The maximum complexity score that we allow. Anything higher is considered excessive.",
					"default": 15,
					"type": "integer",
					"format": "uint8",
					"minimum": 1.0
				}
			},
			"additionalProperties": false
		},
		"ConsistentArrayType": {
			"oneOf": [
				{
					"description": "`ItemType[]`",
					"type": "string",
					"enum": ["shorthand"]
				},
				{
					"description": "`Array<ItemType>`",
					"type": "string",
					"enum": ["generic"]
				}
			]
		},
		"ConsistentArrayTypeConfiguration": {
			"anyOf": [
				{ "$ref": "#/definitions/RulePlainConfiguration" },
				{ "$ref": "#/definitions/RuleWithConsistentArrayTypeOptions" }
			]
		},
		"ConsistentArrayTypeOptions": {
			"type": "object",
			"properties": {
				"syntax": {
					"default": "shorthand",
					"allOf": [{ "$ref": "#/definitions/ConsistentArrayType" }]
				}
			},
			"additionalProperties": false
		},
		"ConsistentMemberAccessibilityConfiguration": {
			"anyOf": [
				{ "$ref": "#/definitions/RulePlainConfiguration" },
				{ "$ref": "#/definitions/RuleWithConsistentMemberAccessibilityOptions" }
			]
		},
		"ConsistentMemberAccessibilityOptions": {
			"type": "object",
			"properties": {
				"accessibility": {
					"default": "noPublic",
					"allOf": [{ "$ref": "#/definitions/Accessibility" }]
				}
			},
			"additionalProperties": false
		},
		"Convention": {
			"type": "object",
			"properties": {
				"formats": {
					"description": "String cases to enforce",
					"allOf": [{ "$ref": "#/definitions/Formats" }]
				},
				"match": {
					"description": "Regular expression to enforce",
					"anyOf": [{ "$ref": "#/definitions/Regex" }, { "type": "null" }]
				},
				"selector": {
					"description": "Declarations concerned by this convention",
					"allOf": [{ "$ref": "#/definitions/Selector" }]
				}
			},
			"additionalProperties": false
		},
		"Correctness": {
			"description": "A list of rules that belong to this group",
			"type": "object",
			"properties": {
				"noChildrenProp": {
					"description": "Prevent passing of children as props.",
					"anyOf": [
						{ "$ref": "#/definitions/RuleConfiguration" },
						{ "type": "null" }
					]
				},
				"noConstAssign": {
					"description": "Prevents from having const variables being re-assigned.",
					"anyOf": [
						{ "$ref": "#/definitions/RuleFixConfiguration" },
						{ "type": "null" }
					]
				},
				"noConstantCondition": {
					"description": "Disallow constant expressions in conditions",
					"anyOf": [
						{ "$ref": "#/definitions/RuleConfiguration" },
						{ "type": "null" }
					]
				},
				"noConstantMathMinMaxClamp": {
					"description": "Disallow the use of Math.min and Math.max to clamp a value where the result itself is constant.",
					"anyOf": [
						{ "$ref": "#/definitions/RuleFixConfiguration" },
						{ "type": "null" }
					]
				},
				"noConstructorReturn": {
					"description": "Disallow returning a value from a constructor.",
					"anyOf": [
						{ "$ref": "#/definitions/RuleConfiguration" },
						{ "type": "null" }
					]
				},
				"noEmptyCharacterClassInRegex": {
					"description": "Disallow empty character classes in regular expression literals.",
					"anyOf": [
						{ "$ref": "#/definitions/RuleConfiguration" },
						{ "type": "null" }
					]
				},
				"noEmptyPattern": {
					"description": "Disallows empty destructuring patterns.",
					"anyOf": [
						{ "$ref": "#/definitions/RuleConfiguration" },
						{ "type": "null" }
					]
				},
				"noFlatMapIdentity": {
					"description": "Disallow to use unnecessary callback on flatMap.",
					"anyOf": [
						{ "$ref": "#/definitions/RuleFixConfiguration" },
						{ "type": "null" }
					]
				},
				"noGlobalObjectCalls": {
					"description": "Disallow calling global object properties as functions",
					"anyOf": [
						{ "$ref": "#/definitions/RuleConfiguration" },
						{ "type": "null" }
					]
				},
				"noInnerDeclarations": {
					"description": "Disallow function and var declarations that are accessible outside their block.",
					"anyOf": [
						{ "$ref": "#/definitions/RuleConfiguration" },
						{ "type": "null" }
					]
				},
				"noInvalidBuiltinInstantiation": {
					"description": "Ensure that builtins are correctly instantiated.",
					"anyOf": [
						{ "$ref": "#/definitions/RuleFixConfiguration" },
						{ "type": "null" }
					]
				},
				"noInvalidConstructorSuper": {
					"description": "Prevents the incorrect use of super() inside classes. It also checks whether a call super() is missing from classes that extends other constructors.",
					"anyOf": [
						{ "$ref": "#/definitions/RuleConfiguration" },
						{ "type": "null" }
					]
				},
				"noInvalidDirectionInLinearGradient": {
					"description": "Disallow non-standard direction values for linear gradient functions.",
					"anyOf": [
						{ "$ref": "#/definitions/RuleConfiguration" },
						{ "type": "null" }
					]
				},
				"noInvalidGridAreas": {
					"description": "Disallows invalid named grid areas in CSS Grid Layouts.",
					"anyOf": [
						{ "$ref": "#/definitions/RuleConfiguration" },
						{ "type": "null" }
					]
				},
				"noInvalidNewBuiltin": {
					"description": "Disallow new operators with global non-constructor functions.",
					"anyOf": [
						{ "$ref": "#/definitions/RuleFixConfiguration" },
						{ "type": "null" }
					]
				},
				"noInvalidPositionAtImportRule": {
					"description": "Disallow the use of @import at-rules in invalid positions.",
					"anyOf": [
						{ "$ref": "#/definitions/RuleConfiguration" },
						{ "type": "null" }
					]
				},
				"noInvalidUseBeforeDeclaration": {
					"description": "Disallow the use of variables and function parameters before their declaration",
					"anyOf": [
						{ "$ref": "#/definitions/RuleConfiguration" },
						{ "type": "null" }
					]
				},
				"noNewSymbol": {
					"description": "Disallow new operators with the Symbol object.",
					"anyOf": [
						{ "$ref": "#/definitions/RuleFixConfiguration" },
						{ "type": "null" }
					]
				},
				"noNodejsModules": {
					"description": "Forbid the use of Node.js builtin modules.",
					"anyOf": [
						{ "$ref": "#/definitions/RuleConfiguration" },
						{ "type": "null" }
					]
				},
				"noNonoctalDecimalEscape": {
					"description": "Disallow \\8 and \\9 escape sequences in string literals.",
					"anyOf": [
						{ "$ref": "#/definitions/RuleFixConfiguration" },
						{ "type": "null" }
					]
				},
				"noPrecisionLoss": {
					"description": "Disallow literal numbers that lose precision",
					"anyOf": [
						{ "$ref": "#/definitions/RuleConfiguration" },
						{ "type": "null" }
					]
				},
				"noRenderReturnValue": {
					"description": "Prevent the usage of the return value of React.render.",
					"anyOf": [
						{ "$ref": "#/definitions/RuleConfiguration" },
						{ "type": "null" }
					]
				},
				"noSelfAssign": {
					"description": "Disallow assignments where both sides are exactly the same.",
					"anyOf": [
						{ "$ref": "#/definitions/RuleConfiguration" },
						{ "type": "null" }
					]
				},
				"noSetterReturn": {
					"description": "Disallow returning a value from a setter",
					"anyOf": [
						{ "$ref": "#/definitions/RuleConfiguration" },
						{ "type": "null" }
					]
				},
				"noStringCaseMismatch": {
					"description": "Disallow comparison of expressions modifying the string case with non-compliant value.",
					"anyOf": [
						{ "$ref": "#/definitions/RuleFixConfiguration" },
						{ "type": "null" }
					]
				},
				"noSwitchDeclarations": {
					"description": "Disallow lexical declarations in switch clauses.",
					"anyOf": [
						{ "$ref": "#/definitions/RuleFixConfiguration" },
						{ "type": "null" }
					]
				},
				"noUndeclaredDependencies": {
					"description": "Disallow the use of dependencies that aren't specified in the package.json.",
					"anyOf": [
						{ "$ref": "#/definitions/NoUndeclaredDependenciesConfiguration" },
						{ "type": "null" }
					]
				},
				"noUndeclaredVariables": {
					"description": "Prevents the usage of variables that haven't been declared inside the document.",
					"anyOf": [
						{ "$ref": "#/definitions/UndeclaredVariablesConfiguration" },
						{ "type": "null" }
					]
				},
				"noUnknownFunction": {
					"description": "Disallow unknown CSS value functions.",
					"anyOf": [
						{ "$ref": "#/definitions/RuleConfiguration" },
						{ "type": "null" }
					]
				},
				"noUnknownMediaFeatureName": {
					"description": "Disallow unknown media feature names.",
					"anyOf": [
						{ "$ref": "#/definitions/RuleConfiguration" },
						{ "type": "null" }
					]
				},
				"noUnknownProperty": {
					"description": "Disallow unknown properties.",
					"anyOf": [
						{ "$ref": "#/definitions/RuleConfiguration" },
						{ "type": "null" }
					]
				},
				"noUnknownUnit": {
					"description": "Disallow unknown CSS units.",
					"anyOf": [
						{ "$ref": "#/definitions/RuleConfiguration" },
						{ "type": "null" }
					]
				},
				"noUnmatchableAnbSelector": {
					"description": "Disallow unmatchable An+B selectors.",
					"anyOf": [
						{ "$ref": "#/definitions/RuleConfiguration" },
						{ "type": "null" }
					]
				},
				"noUnnecessaryContinue": {
					"description": "Avoid using unnecessary continue.",
					"anyOf": [
						{ "$ref": "#/definitions/RuleFixConfiguration" },
						{ "type": "null" }
					]
				},
				"noUnreachable": {
					"description": "Disallow unreachable code",
					"anyOf": [
						{ "$ref": "#/definitions/RuleConfiguration" },
						{ "type": "null" }
					]
				},
				"noUnreachableSuper": {
					"description": "Ensures the super() constructor is called exactly once on every code  path in a class constructor before this is accessed if the class has a superclass",
					"anyOf": [
						{ "$ref": "#/definitions/RuleConfiguration" },
						{ "type": "null" }
					]
				},
				"noUnsafeFinally": {
					"description": "Disallow control flow statements in finally blocks.",
					"anyOf": [
						{ "$ref": "#/definitions/RuleConfiguration" },
						{ "type": "null" }
					]
				},
				"noUnsafeOptionalChaining": {
					"description": "Disallow the use of optional chaining in contexts where the undefined value is not allowed.",
					"anyOf": [
						{ "$ref": "#/definitions/RuleConfiguration" },
						{ "type": "null" }
					]
				},
				"noUnusedFunctionParameters": {
					"description": "Disallow unused function parameters.",
					"anyOf": [
						{ "$ref": "#/definitions/RuleFixConfiguration" },
						{ "type": "null" }
					]
				},
				"noUnusedImports": {
					"description": "Disallow unused imports.",
					"anyOf": [
						{ "$ref": "#/definitions/RuleFixConfiguration" },
						{ "type": "null" }
					]
				},
				"noUnusedLabels": {
					"description": "Disallow unused labels.",
					"anyOf": [
						{ "$ref": "#/definitions/RuleFixConfiguration" },
						{ "type": "null" }
					]
				},
				"noUnusedPrivateClassMembers": {
					"description": "Disallow unused private class members",
					"anyOf": [
						{ "$ref": "#/definitions/RuleFixConfiguration" },
						{ "type": "null" }
					]
				},
				"noUnusedVariables": {
					"description": "Disallow unused variables.",
					"anyOf": [
						{ "$ref": "#/definitions/RuleFixConfiguration" },
						{ "type": "null" }
					]
				},
				"noVoidElementsWithChildren": {
					"description": "This rules prevents void elements (AKA self-closing elements) from having children.",
					"anyOf": [
						{ "$ref": "#/definitions/RuleFixConfiguration" },
						{ "type": "null" }
					]
				},
				"noVoidTypeReturn": {
					"description": "Disallow returning a value from a function with the return type 'void'",
					"anyOf": [
						{ "$ref": "#/definitions/RuleConfiguration" },
						{ "type": "null" }
					]
				},
				"recommended": {
					"description": "It enables the recommended rules for this group",
					"type": ["boolean", "null"]
				},
				"useArrayLiterals": {
					"description": "Disallow Array constructors.",
					"anyOf": [
						{ "$ref": "#/definitions/RuleFixConfiguration" },
						{ "type": "null" }
					]
				},
				"useExhaustiveDependencies": {
					"description": "Enforce all dependencies are correctly specified in a React hook.",
					"anyOf": [
						{ "$ref": "#/definitions/UseExhaustiveDependenciesConfiguration" },
						{ "type": "null" }
					]
				},
				"useHookAtTopLevel": {
					"description": "Enforce that all React hooks are being called from the Top Level component functions.",
					"anyOf": [
						{ "$ref": "#/definitions/DeprecatedHooksConfiguration" },
						{ "type": "null" }
					]
				},
				"useImportExtensions": {
					"description": "Enforce file extensions for relative imports.",
					"anyOf": [
						{ "$ref": "#/definitions/UseImportExtensionsConfiguration" },
						{ "type": "null" }
					]
				},
				"useIsNan": {
					"description": "Require calls to isNaN() when checking for NaN.",
					"anyOf": [
						{ "$ref": "#/definitions/RuleFixConfiguration" },
						{ "type": "null" }
					]
				},
				"useJsxKeyInIterable": {
					"description": "Disallow missing key props in iterators/collection literals.",
					"anyOf": [
						{ "$ref": "#/definitions/RuleConfiguration" },
						{ "type": "null" }
					]
				},
				"useValidForDirection": {
					"description": "Enforce \"for\" loop update clause moving the counter in the right direction.",
					"anyOf": [
						{ "$ref": "#/definitions/RuleConfiguration" },
						{ "type": "null" }
					]
				},
				"useYield": {
					"description": "Require generator functions to contain yield.",
					"anyOf": [
						{ "$ref": "#/definitions/RuleConfiguration" },
						{ "type": "null" }
					]
				}
			},
			"additionalProperties": false
		},
		"CssAssistConfiguration": {
			"description": "Options that changes how the CSS assist behaves",
			"type": "object",
			"properties": {
				"enabled": {
					"description": "Control the assist for CSS files.",
					"anyOf": [{ "$ref": "#/definitions/Bool" }, { "type": "null" }]
				}
			},
			"additionalProperties": false
		},
		"CssConfiguration": {
			"description": "Options applied to CSS files",
			"type": "object",
			"properties": {
				"assist": {
					"description": "CSS assist options",
					"default": null,
					"anyOf": [
						{ "$ref": "#/definitions/CssAssistConfiguration" },
						{ "type": "null" }
					]
				},
				"formatter": {
					"description": "CSS formatter options",
					"default": null,
					"anyOf": [
						{ "$ref": "#/definitions/CssFormatterConfiguration" },
						{ "type": "null" }
					]
				},
				"globals": {
					"description": "CSS globals",
					"type": ["array", "null"],
					"items": { "type": "string" },
					"uniqueItems": true
				},
				"linter": {
					"description": "CSS linter options",
					"default": null,
					"anyOf": [
						{ "$ref": "#/definitions/CssLinterConfiguration" },
						{ "type": "null" }
					]
				},
				"parser": {
					"description": "CSS parsing options",
					"default": null,
					"anyOf": [
						{ "$ref": "#/definitions/CssParserConfiguration" },
						{ "type": "null" }
					]
				}
			},
			"additionalProperties": false
		},
		"CssFormatterConfiguration": {
			"description": "Options that changes how the CSS formatter behaves",
			"type": "object",
			"properties": {
				"enabled": {
					"description": "Control the formatter for CSS (and its super languages) files.",
					"anyOf": [{ "$ref": "#/definitions/Bool" }, { "type": "null" }]
				},
				"indentStyle": {
					"description": "The indent style applied to CSS (and its super languages) files.",
					"anyOf": [{ "$ref": "#/definitions/IndentStyle" }, { "type": "null" }]
				},
				"indentWidth": {
					"description": "The size of the indentation applied to CSS (and its super languages) files. Default to 2.",
					"anyOf": [{ "$ref": "#/definitions/IndentWidth" }, { "type": "null" }]
				},
				"lineEnding": {
					"description": "The type of line ending applied to CSS (and its super languages) files.",
					"anyOf": [{ "$ref": "#/definitions/LineEnding" }, { "type": "null" }]
				},
				"lineWidth": {
					"description": "What's the max width of a line applied to CSS (and its super languages) files. Defaults to 80.",
					"anyOf": [{ "$ref": "#/definitions/LineWidth" }, { "type": "null" }]
				},
				"quoteStyle": {
					"description": "The type of quotes used in CSS code. Defaults to double.",
					"anyOf": [{ "$ref": "#/definitions/QuoteStyle" }, { "type": "null" }]
				}
			},
			"additionalProperties": false
		},
		"CssLinterConfiguration": {
			"description": "Options that changes how the CSS linter behaves",
			"type": "object",
			"properties": {
				"enabled": {
					"description": "Control the linter for CSS files.",
					"anyOf": [{ "$ref": "#/definitions/Bool" }, { "type": "null" }]
				}
			},
			"additionalProperties": false
		},
		"CssParserConfiguration": {
			"description": "Options that changes how the CSS parser behaves",
			"type": "object",
			"properties": {
				"allowWrongLineComments": {
					"description": "Allow comments to appear on incorrect lines in `.css` files",
					"default": null,
					"anyOf": [{ "$ref": "#/definitions/Bool" }, { "type": "null" }]
				},
				"cssModules": {
					"description": "Enables parsing of CSS Modules specific features.",
					"default": null,
					"anyOf": [{ "$ref": "#/definitions/Bool" }, { "type": "null" }]
				}
			},
			"additionalProperties": false
		},
		"CustomRestrictedImport": {
			"anyOf": [
				{
					"description": "The message to display when this module is imported.",
					"type": "string"
				},
				{
					"description": "Additional options to configure the message and allowed/disallowed import names.",
					"allOf": [{ "$ref": "#/definitions/CustomRestrictedImportOptions" }]
				}
			]
		},
		"CustomRestrictedImportOptions": {
			"type": "object",
			"properties": {
				"allowImportNames": {
					"description": "Names of the exported members that allowed to be not be used.",
					"type": "array",
					"items": { "type": "string" }
				},
				"importNames": {
					"description": "Names of the exported members that should not be used.",
					"type": "array",
					"items": { "type": "string" }
				},
				"message": {
					"description": "The message to display when this module is imported.",
					"type": "string"
				}
			},
			"additionalProperties": false
		},
		"CustomRestrictedType": {
			"anyOf": [
				{ "type": "string" },
				{ "$ref": "#/definitions/CustomRestrictedTypeOptions" }
			]
		},
		"CustomRestrictedTypeOptions": {
			"type": "object",
			"properties": {
				"message": { "default": "", "type": "string" },
				"use": { "default": null, "type": ["string", "null"] }
			},
			"additionalProperties": false
		},
		"DependencyAvailability": {
			"oneOf": [
				{
					"description": "This type of dependency will be always available or unavailable.",
					"type": "boolean"
				},
				{
					"description": "This type of dependency will be available only if the linted file matches any of the globs.",
					"type": "array",
					"items": { "type": "string" },
					"minItems": 1
				}
			]
		},
		"DeprecatedHooksConfiguration": {
			"anyOf": [
				{ "$ref": "#/definitions/RulePlainConfiguration" },
				{ "$ref": "#/definitions/RuleWithDeprecatedHooksOptions" }
			]
		},
		"DeprecatedHooksOptions": {
			"description": "Options for the `useHookAtTopLevel` rule have been deprecated, since we now use the React hook naming convention to determine whether a function is a hook.",
			"type": "object",
			"additionalProperties": false
		},
		"Expand": { "type": "string", "enum": ["always", "followSource"] },
		"FilenameCase": {
			"description": "Supported cases for file names.",
			"oneOf": [
				{ "description": "camelCase", "type": "string", "enum": ["camelCase"] },
				{
					"description": "Match an export name",
					"type": "string",
					"enum": ["export"]
				},
				{
					"description": "kebab-case",
					"type": "string",
					"enum": ["kebab-case"]
				},
				{
					"description": "PascalCase",
					"type": "string",
					"enum": ["PascalCase"]
				},
				{
					"description": "snake_case",
					"type": "string",
					"enum": ["snake_case"]
				}
			]
		},
		"FilenameCases": {
			"type": "array",
			"items": { "$ref": "#/definitions/FilenameCase" },
			"uniqueItems": true
		},
		"FilenamingConventionConfiguration": {
			"anyOf": [
				{ "$ref": "#/definitions/RulePlainConfiguration" },
				{ "$ref": "#/definitions/RuleWithFilenamingConventionOptions" }
			]
		},
		"FilenamingConventionOptions": {
			"description": "Rule's options.",
			"type": "object",
			"properties": {
				"filenameCases": {
					"description": "Allowed cases for file names.",
					"allOf": [{ "$ref": "#/definitions/FilenameCases" }]
				},
				"match": {
					"description": "Regular expression to enforce",
					"anyOf": [{ "$ref": "#/definitions/Regex" }, { "type": "null" }]
				},
				"requireAscii": {
					"description": "If `false`, then non-ASCII characters are allowed.",
					"type": "boolean"
				},
				"strictCase": {
					"description": "If `false`, then consecutive uppercase are allowed in _camel_ and _pascal_ cases. This does not affect other [Case].",
					"type": "boolean"
				}
			},
			"additionalProperties": false
		},
		"FilesConfiguration": {
			"description": "The configuration of the filesystem",
			"type": "object",
			"properties": {
				"ignoreUnknown": {
					"description": "Tells Biome to not emit diagnostics when handling files that doesn't know",
					"anyOf": [{ "$ref": "#/definitions/Bool" }, { "type": "null" }]
				},
				"includes": {
					"description": "A list of glob patterns. Biome will handle only those files/folders that will match these patterns.",
					"type": ["array", "null"],
					"items": { "$ref": "#/definitions/Glob" }
				},
				"maxSize": {
					"description": "The maximum allowed size for source code files in bytes. Files above this limit will be ignored for performance reasons. Defaults to 1 MiB",
					"anyOf": [{ "$ref": "#/definitions/MaxSize" }, { "type": "null" }]
				}
			},
			"additionalProperties": false
		},
		"FixKind": {
			"description": "Used to identify the kind of code action emitted by a rule",
			"oneOf": [
				{
					"description": "The rule doesn't emit code actions.",
					"type": "string",
					"enum": ["none"]
				},
				{
					"description": "The rule emits a code action that is safe to apply. Usually these fixes don't change the semantic of the program.",
					"type": "string",
					"enum": ["safe"]
				},
				{
					"description": "The rule emits a code action that is _unsafe_ to apply. Usually these fixes remove comments, or change the semantic of the program.",
					"type": "string",
					"enum": ["unsafe"]
				}
			]
		},
		"Format": {
			"description": "Supported cases.",
			"type": "string",
			"enum": ["camelCase", "CONSTANT_CASE", "PascalCase", "snake_case"]
		},
		"Formats": {
			"type": "array",
			"items": { "$ref": "#/definitions/Format" },
			"uniqueItems": true
		},
		"FormatterConfiguration": {
			"description": "Generic options applied to all files",
			"type": "object",
			"properties": {
				"attributePosition": {
					"description": "The attribute position style in HTML-ish languages. Defaults to auto.",
					"anyOf": [
						{ "$ref": "#/definitions/AttributePosition" },
						{ "type": "null" }
					]
				},
				"bracketSameLine": {
					"description": "Put the `>` of a multi-line HTML or JSX element at the end of the last line instead of being alone on the next line (does not apply to self closing elements).",
					"anyOf": [
						{ "$ref": "#/definitions/BracketSameLine" },
						{ "type": "null" }
					]
				},
				"bracketSpacing": {
					"description": "Whether to insert spaces around brackets in object literals. Defaults to true.",
					"anyOf": [
						{ "$ref": "#/definitions/BracketSpacing" },
						{ "type": "null" }
					]
				},
				"enabled": {
					"anyOf": [{ "$ref": "#/definitions/Bool" }, { "type": "null" }]
				},
				"formatWithErrors": {
					"description": "Stores whether formatting should be allowed to proceed if a given file has syntax errors",
					"anyOf": [{ "$ref": "#/definitions/Bool" }, { "type": "null" }]
				},
				"includes": {
					"description": "A list of glob patterns. The formatter will include files/folders that will match these patterns.",
					"type": ["array", "null"],
					"items": { "$ref": "#/definitions/Glob" }
				},
				"indentStyle": {
					"description": "The indent style.",
					"anyOf": [{ "$ref": "#/definitions/IndentStyle" }, { "type": "null" }]
				},
				"indentWidth": {
					"description": "The size of the indentation, 2 by default",
					"anyOf": [{ "$ref": "#/definitions/IndentWidth" }, { "type": "null" }]
				},
				"lineEnding": {
					"description": "The type of line ending.",
					"anyOf": [{ "$ref": "#/definitions/LineEnding" }, { "type": "null" }]
				},
				"lineWidth": {
					"description": "What's the max width of a line. Defaults to 80.",
					"anyOf": [{ "$ref": "#/definitions/LineWidth" }, { "type": "null" }]
				},
				"objectWrap": {
					"description": "Whether to enforce collapsing object literals when possible. Defaults to preserve.",
					"anyOf": [{ "$ref": "#/definitions/ObjectWrap" }, { "type": "null" }]
				},
				"useEditorconfig": {
					"description": "Use any `.editorconfig` files to configure the formatter. Configuration in `biome.json` will override `.editorconfig` configuration.\n\nDefault: `false`.",
					"anyOf": [{ "$ref": "#/definitions/Bool" }, { "type": "null" }]
				}
			},
			"additionalProperties": false
		},
		"Glob": { "type": "string" },
		"GraphqlAssistConfiguration": {
			"description": "Options that changes how the GraphQL linter behaves",
			"type": "object",
			"properties": {
				"enabled": {
					"description": "Control the formatter for GraphQL files.",
					"default": null,
					"anyOf": [{ "$ref": "#/definitions/Bool" }, { "type": "null" }]
				}
			},
			"additionalProperties": false
		},
		"GraphqlConfiguration": {
			"description": "Options applied to GraphQL files",
			"type": "object",
			"properties": {
				"assist": {
					"description": "Assist options",
					"anyOf": [
						{ "$ref": "#/definitions/GraphqlAssistConfiguration" },
						{ "type": "null" }
					]
				},
				"formatter": {
					"description": "GraphQL formatter options",
					"anyOf": [
						{ "$ref": "#/definitions/GraphqlFormatterConfiguration" },
						{ "type": "null" }
					]
				},
				"linter": {
					"anyOf": [
						{ "$ref": "#/definitions/GraphqlLinterConfiguration" },
						{ "type": "null" }
					]
				}
			},
			"additionalProperties": false
		},
		"GraphqlFormatterConfiguration": {
			"description": "Options that changes how the GraphQL formatter behaves",
			"type": "object",
			"properties": {
				"bracketSpacing": {
					"description": "Whether to insert spaces around brackets in object literals. Defaults to true.",
					"default": null,
					"anyOf": [
						{ "$ref": "#/definitions/BracketSpacing" },
						{ "type": "null" }
					]
				},
				"enabled": {
					"description": "Control the formatter for GraphQL files.",
					"default": null,
					"anyOf": [{ "$ref": "#/definitions/Bool" }, { "type": "null" }]
				},
				"indentStyle": {
					"description": "The indent style applied to GraphQL files.",
					"default": null,
					"anyOf": [{ "$ref": "#/definitions/IndentStyle" }, { "type": "null" }]
				},
				"indentWidth": {
					"description": "The size of the indentation applied to GraphQL files. Default to 2.",
					"default": null,
					"anyOf": [{ "$ref": "#/definitions/IndentWidth" }, { "type": "null" }]
				},
				"lineEnding": {
					"description": "The type of line ending applied to GraphQL files.",
					"default": null,
					"anyOf": [{ "$ref": "#/definitions/LineEnding" }, { "type": "null" }]
				},
				"lineWidth": {
					"description": "What's the max width of a line applied to GraphQL files. Defaults to 80.",
					"default": null,
					"anyOf": [{ "$ref": "#/definitions/LineWidth" }, { "type": "null" }]
				},
				"quoteStyle": {
					"description": "The type of quotes used in GraphQL code. Defaults to double.",
					"default": null,
					"anyOf": [{ "$ref": "#/definitions/QuoteStyle" }, { "type": "null" }]
				}
			},
			"additionalProperties": false
		},
		"GraphqlLinterConfiguration": {
			"description": "Options that change how the GraphQL linter behaves.",
			"type": "object",
			"properties": {
				"enabled": {
					"description": "Control the formatter for GraphQL files.",
					"default": null,
					"anyOf": [{ "$ref": "#/definitions/Bool" }, { "type": "null" }]
				}
			},
			"additionalProperties": false
		},
		"GritAssistConfiguration": {
			"type": "object",
			"properties": {
				"enabled": {
					"description": "Control the assist functionality for Grit files.",
					"anyOf": [{ "$ref": "#/definitions/Bool" }, { "type": "null" }]
				}
			},
			"additionalProperties": false
		},
		"GritConfiguration": {
			"description": "Options applied to GritQL files",
			"type": "object",
			"properties": {
				"assist": {
					"description": "Assist options",
					"anyOf": [
						{ "$ref": "#/definitions/GritAssistConfiguration" },
						{ "type": "null" }
					]
				},
				"formatter": {
					"description": "Formatting options",
					"anyOf": [
						{ "$ref": "#/definitions/GritFormatterConfiguration" },
						{ "type": "null" }
					]
				},
				"linter": {
					"description": "Formatting options",
					"anyOf": [
						{ "$ref": "#/definitions/GritLinterConfiguration" },
						{ "type": "null" }
					]
				}
			},
			"additionalProperties": false
		},
		"GritFormatterConfiguration": {
			"type": "object",
			"properties": {
				"enabled": {
					"description": "Control the formatter for Grit files.",
					"anyOf": [{ "$ref": "#/definitions/Bool" }, { "type": "null" }]
				},
				"indentStyle": {
					"description": "The indent style applied to Grit files.",
					"anyOf": [{ "$ref": "#/definitions/IndentStyle" }, { "type": "null" }]
				},
				"indentWidth": {
					"description": "The size of the indentation applied to Grit files. Default to 2.",
					"anyOf": [{ "$ref": "#/definitions/IndentWidth" }, { "type": "null" }]
				},
				"lineEnding": {
					"description": "The type of line ending applied to Grit files.",
					"anyOf": [{ "$ref": "#/definitions/LineEnding" }, { "type": "null" }]
				},
				"lineWidth": {
					"description": "What's the max width of a line applied to Grit files. Defaults to 80.",
					"anyOf": [{ "$ref": "#/definitions/LineWidth" }, { "type": "null" }]
				}
			},
			"additionalProperties": false
		},
		"GritLinterConfiguration": {
			"type": "object",
			"properties": {
				"enabled": {
					"description": "Control the linter for Grit files.",
					"anyOf": [{ "$ref": "#/definitions/Bool" }, { "type": "null" }]
				}
			},
			"additionalProperties": false
		},
		"GroupPlainConfiguration": {
			"oneOf": [
				{
					"description": "It disables all the rules of this group",
					"type": "string",
					"enum": ["off"]
				},
				{
					"description": "It enables all the rules of this group, with their default severity",
					"type": "string",
					"enum": ["on"]
				},
				{
					"description": "It enables all the rules of this group, and set their severity to \"info\"",
					"type": "string",
					"enum": ["info"]
				},
				{
					"description": "It enables all the rules of this group, and set their severity to \"warn\"",
					"type": "string",
					"enum": ["warn"]
				},
				{
					"description": "It enables all the rules of this group, and set their severity to \"error+\"",
					"type": "string",
					"enum": ["error"]
				}
			]
		},
		"Hook": {
			"type": "object",
			"properties": {
				"closureIndex": {
					"description": "The \"position\" of the closure function, starting from zero.\n\nFor example, for React's `useEffect()` hook, the closure index is 0.",
					"default": null,
					"type": ["integer", "null"],
					"format": "uint8",
					"minimum": 0.0
				},
				"dependenciesIndex": {
					"description": "The \"position\" of the array of dependencies, starting from zero.\n\nFor example, for React's `useEffect()` hook, the dependencies index is 1.",
					"default": null,
					"type": ["integer", "null"],
					"format": "uint8",
					"minimum": 0.0
				},
				"name": {
					"description": "The name of the hook.",
					"default": "",
					"type": "string"
				},
				"stableResult": {
					"description": "Whether the result of the hook is stable.\n\nSet to `true` to mark the identity of the hook's return value as stable, or use a number/an array of numbers to mark the \"positions\" in the return array as stable.\n\nFor example, for React's `useRef()` hook the value would be `true`, while for `useState()` it would be `[1]`.",
					"default": null,
					"anyOf": [
						{ "$ref": "#/definitions/StableHookResult" },
						{ "type": "null" }
					]
				}
			},
			"additionalProperties": false
		},
		"HtmlConfiguration": {
			"description": "Options applied to HTML files",
			"type": "object",
			"properties": {
				"formatter": {
					"description": "HTML formatter options",
					"anyOf": [
						{ "$ref": "#/definitions/HtmlFormatterConfiguration" },
						{ "type": "null" }
					]
				},
				"parser": {
					"description": "HTML parsing options",
					"anyOf": [
						{ "$ref": "#/definitions/HtmlParserConfiguration" },
						{ "type": "null" }
					]
				}
			},
			"additionalProperties": false
		},
		"HtmlFormatterConfiguration": {
			"description": "Options that changes how the HTML formatter behaves",
			"type": "object",
			"properties": {
				"attributePosition": {
					"description": "The attribute position style in HTML elements. Defaults to auto.",
					"anyOf": [
						{ "$ref": "#/definitions/AttributePosition" },
						{ "type": "null" }
					]
				},
				"bracketSameLine": {
					"description": "Whether to hug the closing bracket of multiline HTML tags to the end of the last line, rather than being alone on the following line. Defaults to false.",
					"anyOf": [
						{ "$ref": "#/definitions/BracketSameLine" },
						{ "type": "null" }
					]
				},
				"enabled": {
					"description": "Control the formatter for HTML (and its super languages) files.",
					"anyOf": [{ "$ref": "#/definitions/Bool" }, { "type": "null" }]
				},
				"indentScriptAndStyle": {
					"description": "Whether to indent the `<script>` and `<style>` tags for HTML (and its super languages). Defaults to false.",
					"anyOf": [
						{ "$ref": "#/definitions/IndentScriptAndStyle" },
						{ "type": "null" }
					]
				},
				"indentStyle": {
					"description": "The indent style applied to HTML (and its super languages) files.",
					"anyOf": [{ "$ref": "#/definitions/IndentStyle" }, { "type": "null" }]
				},
				"indentWidth": {
					"description": "The size of the indentation applied to HTML (and its super languages) files. Default to 2.",
					"anyOf": [{ "$ref": "#/definitions/IndentWidth" }, { "type": "null" }]
				},
				"lineEnding": {
					"description": "The type of line ending applied to HTML (and its super languages) files.",
					"anyOf": [{ "$ref": "#/definitions/LineEnding" }, { "type": "null" }]
				},
				"lineWidth": {
					"description": "What's the max width of a line applied to HTML (and its super languages) files. Defaults to 80.",
					"anyOf": [{ "$ref": "#/definitions/LineWidth" }, { "type": "null" }]
				},
				"whitespaceSensitivity": {
					"description": "Whether to account for whitespace sensitivity when formatting HTML (and its super languages). Defaults to \"css\".",
					"anyOf": [
						{ "$ref": "#/definitions/WhitespaceSensitivity" },
						{ "type": "null" }
					]
				}
			},
			"additionalProperties": false
		},
		"HtmlParserConfiguration": {
			"description": "Options that changes how the HTML parser behaves",
			"type": "null"
		},
		"ImportGroup": {
			"anyOf": [
				{ "$ref": "#/definitions/PredefinedImportGroup" },
				{ "$ref": "#/definitions/Glob" }
			]
		},
		"IndentScriptAndStyle": {
			"description": "Whether to indent the content of `<script>` and `<style>` tags for HTML-ish templating languages (Vue, Svelte, etc.).\n\nWhen true, the content of `<script>` and `<style>` tags will be indented one level.",
			"type": "boolean"
		},
		"IndentStyle": {
			"oneOf": [
				{ "description": "Tab", "type": "string", "enum": ["tab"] },
				{ "description": "Space", "type": "string", "enum": ["space"] }
			]
		},
		"IndentWidth": { "type": "integer", "format": "uint8", "minimum": 0.0 },
		"JsAssistConfiguration": {
			"description": "Assist options specific to the JavaScript assist",
			"type": "object",
			"properties": {
				"enabled": {
					"description": "Control the assist for JavaScript (and its super languages) files.",
					"anyOf": [{ "$ref": "#/definitions/Bool" }, { "type": "null" }]
				}
			},
			"additionalProperties": false
		},
		"JsConfiguration": {
			"description": "A set of options applied to the JavaScript files",
			"type": "object",
			"properties": {
				"assist": {
					"description": "Assist options",
					"anyOf": [
						{ "$ref": "#/definitions/JsAssistConfiguration" },
						{ "type": "null" }
					]
				},
				"formatter": {
					"description": "Formatting options",
					"anyOf": [
						{ "$ref": "#/definitions/JsFormatterConfiguration" },
						{ "type": "null" }
					]
				},
				"globals": {
					"description": "A list of global bindings that should be ignored by the analyzers\n\nIf defined here, they should not emit diagnostics.",
					"type": ["array", "null"],
					"items": { "type": "string" },
					"uniqueItems": true
				},
				"jsxRuntime": {
					"description": "Indicates the type of runtime or transformation used for interpreting JSX.",
					"anyOf": [{ "$ref": "#/definitions/JsxRuntime" }, { "type": "null" }]
				},
				"linter": {
					"description": "Linter options",
					"anyOf": [
						{ "$ref": "#/definitions/JsLinterConfiguration" },
						{ "type": "null" }
					]
				},
				"parser": {
					"description": "Parsing options",
					"anyOf": [
						{ "$ref": "#/definitions/JsParserConfiguration" },
						{ "type": "null" }
					]
				}
			},
			"additionalProperties": false
		},
		"JsFormatterConfiguration": {
			"description": "Formatting options specific to the JavaScript files",
			"type": "object",
			"properties": {
				"arrowParentheses": {
					"description": "Whether to add non-necessary parentheses to arrow functions. Defaults to \"always\".",
					"anyOf": [
						{ "$ref": "#/definitions/ArrowParentheses" },
						{ "type": "null" }
					]
				},
				"attributePosition": {
					"description": "The attribute position style in JSX elements. Defaults to auto.",
					"anyOf": [
						{ "$ref": "#/definitions/AttributePosition" },
						{ "type": "null" }
					]
				},
				"bracketSameLine": {
					"description": "Whether to hug the closing bracket of multiline HTML/JSX tags to the end of the last line, rather than being alone on the following line. Defaults to false.",
					"anyOf": [
						{ "$ref": "#/definitions/BracketSameLine" },
						{ "type": "null" }
					]
				},
				"bracketSpacing": {
					"description": "Whether to insert spaces around brackets in object literals. Defaults to true.",
					"anyOf": [
						{ "$ref": "#/definitions/BracketSpacing" },
						{ "type": "null" }
					]
				},
				"enabled": {
					"description": "Control the formatter for JavaScript (and its super languages) files.",
					"anyOf": [{ "$ref": "#/definitions/Bool" }, { "type": "null" }]
				},
				"indentStyle": {
					"description": "The indent style applied to JavaScript (and its super languages) files.",
					"anyOf": [{ "$ref": "#/definitions/IndentStyle" }, { "type": "null" }]
				},
				"indentWidth": {
					"description": "The size of the indentation applied to JavaScript (and its super languages) files. Default to 2.",
					"anyOf": [{ "$ref": "#/definitions/IndentWidth" }, { "type": "null" }]
				},
				"jsxQuoteStyle": {
					"description": "The type of quotes used in JSX. Defaults to double.",
					"anyOf": [{ "$ref": "#/definitions/QuoteStyle" }, { "type": "null" }]
				},
				"lineEnding": {
					"description": "The type of line ending applied to JavaScript (and its super languages) files.",
					"anyOf": [{ "$ref": "#/definitions/LineEnding" }, { "type": "null" }]
				},
				"lineWidth": {
					"description": "What's the max width of a line applied to JavaScript (and its super languages) files. Defaults to 80.",
					"anyOf": [{ "$ref": "#/definitions/LineWidth" }, { "type": "null" }]
				},
				"objectWrap": {
					"description": "Whether to enforce collapsing object literals when possible. Defaults to preserve.",
					"anyOf": [{ "$ref": "#/definitions/ObjectWrap" }, { "type": "null" }]
				},
				"quoteProperties": {
					"description": "When properties in objects are quoted. Defaults to asNeeded.",
					"anyOf": [
						{ "$ref": "#/definitions/QuoteProperties" },
						{ "type": "null" }
					]
				},
				"quoteStyle": {
					"description": "The type of quotes used in JavaScript code. Defaults to double.",
					"anyOf": [{ "$ref": "#/definitions/QuoteStyle" }, { "type": "null" }]
				},
				"semicolons": {
					"description": "Whether the formatter prints semicolons for all statements or only in for statements where it is necessary because of ASI.",
					"anyOf": [{ "$ref": "#/definitions/Semicolons" }, { "type": "null" }]
				},
				"trailingCommas": {
					"description": "Print trailing commas wherever possible in multi-line comma-separated syntactic structures. Defaults to \"all\".",
					"anyOf": [
						{ "$ref": "#/definitions/TrailingCommas" },
						{ "type": "null" }
					]
				}
			},
			"additionalProperties": false
		},
		"JsLinterConfiguration": {
			"description": "Linter options specific to the JavaScript linter",
			"type": "object",
			"properties": {
				"enabled": {
					"description": "Control the linter for JavaScript (and its super languages) files.",
					"anyOf": [{ "$ref": "#/definitions/Bool" }, { "type": "null" }]
				}
			},
			"additionalProperties": false
		},
		"JsParserConfiguration": {
			"description": "Options that changes how the JavaScript parser behaves",
			"type": "object",
			"properties": {
				"gritMetavariables": {
					"description": "Enables parsing of Grit metavariables. Defaults to `false`.",
					"anyOf": [{ "$ref": "#/definitions/Bool" }, { "type": "null" }]
				},
				"jsxEverywhere": {
					"description": "When enabled, files like `.js`/`.ts` can contain JSX syntax. Defaults to `true`.",
					"anyOf": [{ "$ref": "#/definitions/Bool" }, { "type": "null" }]
				},
				"unsafeParameterDecoratorsEnabled": {
					"description": "It enables the experimental and unsafe parsing of parameter decorators\n\nThese decorators belong to an old proposal, and they are subject to change.",
					"anyOf": [{ "$ref": "#/definitions/Bool" }, { "type": "null" }]
				}
			},
			"additionalProperties": false
		},
		"JsonAssistConfiguration": {
			"description": "Linter options specific to the JSON linter",
			"type": "object",
			"properties": {
				"enabled": {
					"description": "Control the assist for JSON (and its super languages) files.",
					"anyOf": [{ "$ref": "#/definitions/Bool" }, { "type": "null" }]
				}
			},
			"additionalProperties": false
		},
		"JsonConfiguration": {
			"description": "Options applied to JSON files",
			"type": "object",
			"properties": {
				"assist": {
					"description": "Assist options",
					"anyOf": [
						{ "$ref": "#/definitions/JsonAssistConfiguration" },
						{ "type": "null" }
					]
				},
				"formatter": {
					"description": "Formatting options",
					"anyOf": [
						{ "$ref": "#/definitions/JsonFormatterConfiguration" },
						{ "type": "null" }
					]
				},
				"linter": {
					"description": "Linting options",
					"anyOf": [
						{ "$ref": "#/definitions/JsonLinterConfiguration" },
						{ "type": "null" }
					]
				},
				"parser": {
					"description": "Parsing options",
					"anyOf": [
						{ "$ref": "#/definitions/JsonParserConfiguration" },
						{ "type": "null" }
					]
				}
			},
			"additionalProperties": false
		},
		"JsonFormatterConfiguration": {
			"type": "object",
			"properties": {
				"bracketSpacing": {
					"description": "Whether to insert spaces around brackets in object literals. Defaults to true.",
					"anyOf": [
						{ "$ref": "#/definitions/BracketSpacing" },
						{ "type": "null" }
					]
				},
				"enabled": {
					"description": "Control the formatter for JSON (and its super languages) files.",
					"anyOf": [{ "$ref": "#/definitions/Bool" }, { "type": "null" }]
				},
				"expand": {
					"description": "Whether to expand arrays and objects on multiple lines. When set to `always`, these literals are formatted on multiple lines, regardless of length of the list. When formatting `package.json`, Biome will use `always` unless configured otherwise. Defaults to \"followSource\".",
					"anyOf": [{ "$ref": "#/definitions/Expand" }, { "type": "null" }]
				},
				"indentStyle": {
					"description": "The indent style applied to JSON (and its super languages) files.",
					"anyOf": [{ "$ref": "#/definitions/IndentStyle" }, { "type": "null" }]
				},
				"indentWidth": {
					"description": "The size of the indentation applied to JSON (and its super languages) files. Default to 2.",
					"anyOf": [{ "$ref": "#/definitions/IndentWidth" }, { "type": "null" }]
				},
				"lineEnding": {
					"description": "The type of line ending applied to JSON (and its super languages) files.",
					"anyOf": [{ "$ref": "#/definitions/LineEnding" }, { "type": "null" }]
				},
				"lineWidth": {
					"description": "What's the max width of a line applied to JSON (and its super languages) files. Defaults to 80.",
					"anyOf": [{ "$ref": "#/definitions/LineWidth" }, { "type": "null" }]
				},
				"objectWrap": {
					"description": "Whether to enforce collapsing object literals when possible. Defaults to preserve.",
					"anyOf": [{ "$ref": "#/definitions/ObjectWrap" }, { "type": "null" }]
				},
				"trailingCommas": {
					"description": "Print trailing commas wherever possible in multi-line comma-separated syntactic structures. Defaults to \"none\".",
					"anyOf": [
						{ "$ref": "#/definitions/TrailingCommas2" },
						{ "type": "null" }
					]
				}
			},
			"additionalProperties": false
		},
		"JsonLinterConfiguration": {
			"description": "Linter options specific to the JSON linter",
			"type": "object",
			"properties": {
				"enabled": {
					"description": "Control the linter for JSON (and its super languages) files.",
					"anyOf": [{ "$ref": "#/definitions/Bool" }, { "type": "null" }]
				}
			},
			"additionalProperties": false
		},
		"JsonParserConfiguration": {
			"description": "Options that changes how the JSON parser behaves",
			"type": "object",
			"properties": {
				"allowComments": {
					"description": "Allow parsing comments in `.json` files",
					"anyOf": [{ "$ref": "#/definitions/Bool" }, { "type": "null" }]
				},
				"allowTrailingCommas": {
					"description": "Allow parsing trailing commas in `.json` files",
					"anyOf": [{ "$ref": "#/definitions/Bool" }, { "type": "null" }]
				}
			},
			"additionalProperties": false
		},
		"JsxRuntime": {
			"description": "Indicates the type of runtime or transformation used for interpreting JSX.",
			"oneOf": [
				{
					"description": "Indicates a modern or native JSX environment, that doesn't require special handling by Biome.",
					"type": "string",
					"enum": ["transparent"]
				},
				{
					"description": "Indicates a classic React environment that requires the `React` import.\n\nCorresponds to the `react` value for the `jsx` option in TypeScript's `tsconfig.json`.\n\nThis option should only be necessary if you cannot upgrade to a React version that supports the new JSX runtime. For more information about the old vs. new JSX runtime, please see: <https://legacy.reactjs.org/blog/2020/09/22/introducing-the-new-jsx-transform.html>",
					"type": "string",
					"enum": ["reactClassic"]
				}
			]
		},
		"Kind": {
			"oneOf": [
				{
					"type": "string",
					"enum": [
						"class",
						"enum",
						"interface",
						"enumMember",
						"importNamespace",
						"exportNamespace",
						"variable",
						"const",
						"let",
						"using",
						"var",
						"catchParameter",
						"indexParameter",
						"exportAlias",
						"importAlias",
						"classGetter",
						"classSetter",
						"classMethod",
						"objectLiteralProperty",
						"objectLiteralGetter",
						"objectLiteralSetter",
						"objectLiteralMethod",
						"typeAlias"
					]
				},
				{ "description": "All kinds", "type": "string", "enum": ["any"] },
				{
					"description": "All type definitions: classes, enums, interfaces, and type aliases",
					"type": "string",
					"enum": ["typeLike"]
				},
				{
					"description": "Named function declarations and expressions",
					"type": "string",
					"enum": ["function"]
				},
				{
					"description": "TypeScript namespaces, import and export namespaces",
					"type": "string",
					"enum": ["namespaceLike"]
				},
				{
					"description": "TypeScript mamespaces",
					"type": "string",
					"enum": ["namespace"]
				},
				{
					"description": "All function parameters, but parameter properties",
					"type": "string",
					"enum": ["functionParameter"]
				},
				{
					"description": "All generic type parameters",
					"type": "string",
					"enum": ["typeParameter"]
				},
				{
					"description": "All class members: properties, methods, getters, and setters",
					"type": "string",
					"enum": ["classMember"]
				},
				{
					"description": "All class properties, including parameter properties",
					"type": "string",
					"enum": ["classProperty"]
				},
				{
					"description": "All object literal members: properties, methods, getters, and setters",
					"type": "string",
					"enum": ["objectLiteralMember"]
				},
				{
					"description": "All members defined in type alaises and interfaces",
					"type": "string",
					"enum": ["typeMember"]
				},
				{
					"description": "All getters defined in type alaises and interfaces",
					"type": "string",
					"enum": ["typeGetter"]
				},
				{
					"description": "All properties defined in type alaises and interfaces",
					"type": "string",
					"enum": ["typeProperty"]
				},
				{
					"description": "All setters defined in type alaises and interfaces",
					"type": "string",
					"enum": ["typeSetter"]
				},
				{
					"description": "All methods defined in type alaises and interfaces",
					"type": "string",
					"enum": ["typeMethod"]
				}
			]
		},
		"LineEnding": {
			"oneOf": [
				{
					"description": "Line Feed only (\\n), common on Linux and macOS as well as inside git repos",
					"type": "string",
					"enum": ["lf"]
				},
				{
					"description": "Carriage Return + Line Feed characters (\\r\\n), common on Windows",
					"type": "string",
					"enum": ["crlf"]
				},
				{
					"description": "Carriage Return character only (\\r), used very rarely",
					"type": "string",
					"enum": ["cr"]
				}
			]
		},
		"LineWidth": {
			"description": "Validated value for the `line_width` formatter options\n\nThe allowed range of values is 1..=320",
			"type": "integer",
			"format": "uint16",
			"minimum": 0.0
		},
		"LinterConfiguration": {
			"type": "object",
			"properties": {
				"domains": {
					"description": "An object where the keys are the names of the domains, and the values are `all`, `recommended`, or `none`.",
					"type": ["object", "null"],
					"additionalProperties": { "$ref": "#/definitions/RuleDomainValue" }
				},
				"enabled": {
					"description": "if `false`, it disables the feature and the linter won't be executed. `true` by default",
					"anyOf": [{ "$ref": "#/definitions/Bool" }, { "type": "null" }]
				},
				"includes": {
					"description": "A list of glob patterns. The analyzer will handle only those files/folders that will match these patterns.",
					"type": ["array", "null"],
					"items": { "$ref": "#/definitions/Glob" }
				},
				"rules": {
					"description": "List of rules",
					"anyOf": [{ "$ref": "#/definitions/Rules" }, { "type": "null" }]
				}
			},
			"additionalProperties": false
		},
		"MaxSize": { "type": "integer", "format": "uint64", "minimum": 1.0 },
		"Modifiers": {
			"type": "array",
			"items": { "$ref": "#/definitions/RestrictedModifier" },
			"uniqueItems": true
		},
		"NamingConventionConfiguration": {
			"anyOf": [
				{ "$ref": "#/definitions/RulePlainConfiguration" },
				{ "$ref": "#/definitions/RuleWithNamingConventionOptions" }
			]
		},
		"NamingConventionOptions": {
			"description": "Rule's options.",
			"type": "object",
			"properties": {
				"conventions": {
					"description": "Custom conventions.",
					"type": "array",
					"items": { "$ref": "#/definitions/Convention" }
				},
				"requireAscii": {
					"description": "If `false`, then non-ASCII characters are allowed.",
					"type": "boolean"
				},
				"strictCase": {
					"description": "If `false`, then consecutive uppercase are allowed in _camel_ and _pascal_ cases. This does not affect other [Case].",
					"type": "boolean"
				}
			},
			"additionalProperties": false
		},
		"NoConsoleConfiguration": {
			"anyOf": [
				{ "$ref": "#/definitions/RulePlainConfiguration" },
				{ "$ref": "#/definitions/RuleWithNoConsoleOptions" }
			]
		},
		"NoConsoleOptions": {
			"type": "object",
			"required": ["allow"],
			"properties": {
				"allow": {
					"description": "Allowed calls on the console object.",
					"type": "array",
					"items": { "type": "string" }
				}
			},
			"additionalProperties": false
		},
		"NoDoubleEqualsConfiguration": {
			"anyOf": [
				{ "$ref": "#/definitions/RulePlainConfiguration" },
				{ "$ref": "#/definitions/RuleWithNoDoubleEqualsOptions" }
			]
		},
		"NoDoubleEqualsOptions": {
			"description": "Rule's options",
			"type": "object",
			"properties": {
				"ignoreNull": {
					"description": "If `true`, an exception is made when comparing with `null`, as it's often relied on to check both for `null` or `undefined`.\n\nIf `false`, no such exception will be made.",
					"type": "boolean"
				}
			},
			"additionalProperties": false
		},
		"NoForEachConfiguration": {
			"anyOf": [
				{ "$ref": "#/definitions/RulePlainConfiguration" },
				{ "$ref": "#/definitions/RuleWithNoForEachOptions" }
			]
		},
		"NoForEachOptions": {
			"type": "object",
			"properties": {
				"allowedIdentifiers": {
					"description": "A list of variable names allowed for `forEach` calls.",
					"type": "array",
					"items": { "type": "string" }
				}
			},
			"additionalProperties": false
		},
		"NoLabelWithoutControlConfiguration": {
			"anyOf": [
				{ "$ref": "#/definitions/RulePlainConfiguration" },
				{ "$ref": "#/definitions/RuleWithNoLabelWithoutControlOptions" }
			]
		},
		"NoLabelWithoutControlOptions": {
			"type": "object",
			"properties": {
				"inputComponents": {
					"description": "Array of component names that should be considered the same as an `input` element.",
					"default": [],
					"type": "array",
					"items": { "type": "string" }
				},
				"labelAttributes": {
					"description": "Array of attributes that should be treated as the `label` accessible text content.",
					"default": [],
					"type": "array",
					"items": { "type": "string" }
				},
				"labelComponents": {
					"description": "Array of component names that should be considered the same as a `label` element.",
					"default": [],
					"type": "array",
					"items": { "type": "string" }
				}
			},
			"additionalProperties": false
		},
		"NoRestrictedTypesConfiguration": {
			"anyOf": [
				{ "$ref": "#/definitions/RulePlainConfiguration" },
				{ "$ref": "#/definitions/RuleWithNoRestrictedTypesOptions" }
			]
		},
		"NoRestrictedTypesOptions": {
			"type": "object",
			"properties": {
				"types": {
					"default": {},
					"type": "object",
					"additionalProperties": {
						"$ref": "#/definitions/CustomRestrictedType"
					}
				}
			},
			"additionalProperties": false
		},
		"NoSecretsConfiguration": {
			"anyOf": [
				{ "$ref": "#/definitions/RulePlainConfiguration" },
				{ "$ref": "#/definitions/RuleWithNoSecretsOptions" }
			]
		},
		"NoSecretsOptions": {
			"type": "object",
			"properties": {
				"entropyThreshold": {
					"description": "Set entropy threshold (default is 41).",
					"type": ["integer", "null"],
					"format": "uint16",
					"minimum": 0.0
				}
			},
			"additionalProperties": false
		},
		"NoUndeclaredDependenciesConfiguration": {
			"anyOf": [
				{ "$ref": "#/definitions/RulePlainConfiguration" },
				{ "$ref": "#/definitions/RuleWithNoUndeclaredDependenciesOptions" }
			]
		},
		"NoUndeclaredDependenciesOptions": {
			"description": "Rule's options",
			"type": "object",
			"properties": {
				"devDependencies": {
					"description": "If set to `false`, then the rule will show an error when `devDependencies` are imported. Defaults to `true`.",
					"default": true,
					"allOf": [{ "$ref": "#/definitions/DependencyAvailability" }]
				},
				"optionalDependencies": {
					"description": "If set to `false`, then the rule will show an error when `optionalDependencies` are imported. Defaults to `true`.",
					"default": true,
					"allOf": [{ "$ref": "#/definitions/DependencyAvailability" }]
				},
				"peerDependencies": {
					"description": "If set to `false`, then the rule will show an error when `peerDependencies` are imported. Defaults to `true`.",
					"default": true,
					"allOf": [{ "$ref": "#/definitions/DependencyAvailability" }]
				}
			},
			"additionalProperties": false
		},
		"Nursery": {
			"description": "A list of rules that belong to this group",
			"type": "object",
			"properties": {
				"noAwaitInLoop": {
					"description": "Disallow await inside loops.",
					"anyOf": [
						{ "$ref": "#/definitions/RuleConfiguration" },
						{ "type": "null" }
					]
				},
				"noCommonJs": {
					"description": "Disallow use of CommonJs module system in favor of ESM style imports.",
					"anyOf": [
						{ "$ref": "#/definitions/RuleConfiguration" },
						{ "type": "null" }
					]
				},
				"noConstantBinaryExpression": {
					"description": "Disallow expressions where the operation doesn't affect the value",
					"anyOf": [
						{ "$ref": "#/definitions/RuleConfiguration" },
						{ "type": "null" }
					]
				},
				"noDescendingSpecificity": {
					"description": "Disallow a lower specificity selector from coming after a higher specificity selector.",
					"anyOf": [
						{ "$ref": "#/definitions/RuleConfiguration" },
						{ "type": "null" }
					]
				},
				"noDestructuredProps": {
					"description": "Disallow destructuring props inside JSX components in Solid projects.",
					"anyOf": [
						{ "$ref": "#/definitions/RuleConfiguration" },
						{ "type": "null" }
					]
				},
				"noDocumentCookie": {
					"description": "Disallow direct assignments to document.cookie.",
					"anyOf": [
						{ "$ref": "#/definitions/RuleConfiguration" },
						{ "type": "null" }
					]
				},
				"noDocumentImportInPage": {
					"description": "Prevents importing next/document outside of pages/_document.jsx in Next.js projects.",
					"anyOf": [
						{ "$ref": "#/definitions/RuleConfiguration" },
						{ "type": "null" }
					]
				},
				"noDuplicateCustomProperties": {
					"description": "Disallow duplicate custom properties within declaration blocks.",
					"anyOf": [
						{ "$ref": "#/definitions/RuleConfiguration" },
						{ "type": "null" }
					]
				},
				"noDuplicateElseIf": {
					"description": "Disallow duplicate conditions in if-else-if chains",
					"anyOf": [
						{ "$ref": "#/definitions/RuleConfiguration" },
						{ "type": "null" }
					]
				},
				"noDuplicateProperties": {
					"description": "Disallow duplicate properties within declaration blocks.",
					"anyOf": [
						{ "$ref": "#/definitions/RuleConfiguration" },
						{ "type": "null" }
					]
				},
				"noDuplicatedFields": {
					"description": "No duplicated fields in GraphQL operations.",
					"anyOf": [
						{ "$ref": "#/definitions/RuleConfiguration" },
						{ "type": "null" }
					]
				},
				"noDynamicNamespaceImportAccess": {
					"description": "Disallow accessing namespace imports dynamically.",
					"anyOf": [
						{ "$ref": "#/definitions/RuleConfiguration" },
						{ "type": "null" }
					]
				},
				"noEnum": {
					"description": "Disallow TypeScript enum.",
					"anyOf": [
						{ "$ref": "#/definitions/RuleConfiguration" },
						{ "type": "null" }
					]
				},
				"noExportedImports": {
					"description": "Disallow exporting an imported variable.",
					"anyOf": [
						{ "$ref": "#/definitions/RuleConfiguration" },
						{ "type": "null" }
					]
				},
				"noFloatingPromises": {
					"description": "Require Promise-like statements to be handled appropriately.",
					"anyOf": [
						{ "$ref": "#/definitions/RuleFixConfiguration" },
						{ "type": "null" }
					]
				},
				"noGlobalDirnameFilename": {
					"description": "Disallow the use of __dirname and __filename in the global scope.",
					"anyOf": [
						{ "$ref": "#/definitions/RuleFixConfiguration" },
						{ "type": "null" }
					]
				},
				"noHeadElement": {
					"description": "Prevent usage of \\<head> element in a Next.js project.",
					"anyOf": [
						{ "$ref": "#/definitions/RuleConfiguration" },
						{ "type": "null" }
					]
				},
				"noHeadImportInDocument": {
					"description": "Prevent using the next/head module in pages/_document.js on Next.js projects.",
					"anyOf": [
						{ "$ref": "#/definitions/RuleConfiguration" },
						{ "type": "null" }
					]
				},
				"noImgElement": {
					"description": "Prevent usage of \\<img> element in a Next.js project.",
					"anyOf": [
						{ "$ref": "#/definitions/RuleConfiguration" },
						{ "type": "null" }
					]
				},
				"noImportCycles": {
					"description": "Prevent import cycles.",
					"anyOf": [
						{ "$ref": "#/definitions/RuleConfiguration" },
						{ "type": "null" }
					]
				},
				"noIrregularWhitespace": {
					"description": "Disallows the use of irregular whitespace characters.",
					"anyOf": [
						{ "$ref": "#/definitions/RuleConfiguration" },
						{ "type": "null" }
					]
				},
				"noMissingVarFunction": {
					"description": "Disallow missing var function for css variables.",
					"anyOf": [
						{ "$ref": "#/definitions/RuleConfiguration" },
						{ "type": "null" }
					]
				},
				"noNestedTernary": {
					"description": "Disallow nested ternary expressions.",
					"anyOf": [
						{ "$ref": "#/definitions/RuleConfiguration" },
						{ "type": "null" }
					]
				},
				"noNoninteractiveElementInteractions": {
					"description": "Disallow use event handlers on non-interactive elements.",
					"anyOf": [
						{ "$ref": "#/definitions/RuleConfiguration" },
						{ "type": "null" }
					]
				},
				"noOctalEscape": {
					"description": "Disallow octal escape sequences in string literals",
					"anyOf": [
						{ "$ref": "#/definitions/RuleConfiguration" },
						{ "type": "null" }
					]
				},
				"noPackagePrivateImports": {
					"description": "Restricts imports of \"package private\" exports.",
					"anyOf": [
						{ "$ref": "#/definitions/RuleConfiguration" },
						{ "type": "null" }
					]
				},
				"noProcessEnv": {
					"description": "Disallow the use of process.env.",
					"anyOf": [
						{ "$ref": "#/definitions/RuleConfiguration" },
						{ "type": "null" }
					]
				},
				"noProcessGlobal": {
					"description": "Disallow the use of process global.",
					"anyOf": [
						{ "$ref": "#/definitions/RuleFixConfiguration" },
						{ "type": "null" }
					]
				},
				"noRestrictedImports": {
					"description": "Disallow specified modules when loaded by import or require.",
					"anyOf": [
						{ "$ref": "#/definitions/RestrictedImportsConfiguration" },
						{ "type": "null" }
					]
				},
				"noRestrictedTypes": {
					"description": "Disallow user defined types.",
					"anyOf": [
						{ "$ref": "#/definitions/NoRestrictedTypesConfiguration" },
						{ "type": "null" }
					]
				},
				"noSecrets": {
					"description": "Disallow usage of sensitive data such as API keys and tokens.",
					"anyOf": [
						{ "$ref": "#/definitions/NoSecretsConfiguration" },
						{ "type": "null" }
					]
				},
				"noStaticElementInteractions": {
					"description": "Enforce that static, visible elements (such as \\<div>) that have click handlers use the valid role attribute.",
					"anyOf": [
						{ "$ref": "#/definitions/RuleConfiguration" },
						{ "type": "null" }
					]
				},
				"noSubstr": {
					"description": "Enforce the use of String.slice() over String.substr() and String.substring().",
					"anyOf": [
						{ "$ref": "#/definitions/RuleFixConfiguration" },
						{ "type": "null" }
					]
				},
				"noTemplateCurlyInString": {
					"description": "Disallow template literal placeholder syntax in regular strings.",
					"anyOf": [
						{ "$ref": "#/definitions/RuleConfiguration" },
						{ "type": "null" }
					]
				},
				"noTsIgnore": {
					"description": "Prevents the use of the TypeScript directive @ts-ignore.",
					"anyOf": [
						{ "$ref": "#/definitions/RuleFixConfiguration" },
						{ "type": "null" }
					]
				},
				"noUnknownAtRule": {
					"description": "Disallow unknown at-rules.",
					"anyOf": [
						{ "$ref": "#/definitions/RuleConfiguration" },
						{ "type": "null" }
					]
				},
				"noUnknownPseudoClass": {
					"description": "Disallow unknown pseudo-class selectors.",
					"anyOf": [
						{ "$ref": "#/definitions/RuleConfiguration" },
						{ "type": "null" }
					]
				},
				"noUnknownPseudoElement": {
					"description": "Disallow unknown pseudo-element selectors.",
					"anyOf": [
						{ "$ref": "#/definitions/RuleConfiguration" },
						{ "type": "null" }
					]
				},
				"noUnknownTypeSelector": {
					"description": "Disallow unknown type selectors.",
					"anyOf": [
						{ "$ref": "#/definitions/RuleConfiguration" },
						{ "type": "null" }
					]
				},
				"noUnwantedPolyfillio": {
					"description": "Prevent duplicate polyfills from Polyfill.io.",
					"anyOf": [
						{ "$ref": "#/definitions/RuleConfiguration" },
						{ "type": "null" }
					]
				},
				"noUselessEscapeInRegex": {
					"description": "Disallow unnecessary escape sequence in regular expression literals.",
					"anyOf": [
						{ "$ref": "#/definitions/RuleFixConfiguration" },
						{ "type": "null" }
					]
				},
				"noUselessStringRaw": {
					"description": "Disallow unnecessary String.raw function in template string literals without any escape sequence.",
					"anyOf": [
						{ "$ref": "#/definitions/RuleConfiguration" },
						{ "type": "null" }
					]
				},
				"noUselessUndefined": {
					"description": "Disallow the use of useless undefined.",
					"anyOf": [
						{ "$ref": "#/definitions/RuleFixConfiguration" },
						{ "type": "null" }
					]
				},
				"noValueAtRule": {
					"description": "Disallow use of @value rule in css modules.",
					"anyOf": [
						{ "$ref": "#/definitions/RuleConfiguration" },
						{ "type": "null" }
					]
				},
				"recommended": {
					"description": "It enables the recommended rules for this group",
					"type": ["boolean", "null"]
				},
				"useAdjacentOverloadSignatures": {
					"description": "Disallow the use of overload signatures that are not next to each other.",
					"anyOf": [
						{ "$ref": "#/definitions/RuleConfiguration" },
						{ "type": "null" }
					]
				},
				"useAriaPropsSupportedByRole": {
					"description": "Enforce that ARIA properties are valid for the roles that are supported by the element.",
					"anyOf": [
						{ "$ref": "#/definitions/RuleConfiguration" },
						{ "type": "null" }
					]
				},
				"useAtIndex": {
					"description": "Use at() instead of integer index access.",
					"anyOf": [
						{ "$ref": "#/definitions/RuleFixConfiguration" },
						{ "type": "null" }
					]
				},
				"useCollapsedIf": {
					"description": "Enforce using single if instead of nested if clauses.",
					"anyOf": [
						{ "$ref": "#/definitions/RuleFixConfiguration" },
						{ "type": "null" }
					]
				},
				"useComponentExportOnlyModules": {
					"description": "Enforce declaring components only within modules that export React Components exclusively.",
					"anyOf": [
						{
							"$ref": "#/definitions/UseComponentExportOnlyModulesConfiguration"
						},
						{ "type": "null" }
					]
				},
				"useConsistentCurlyBraces": {
					"description": "This rule enforces consistent use of curly braces inside JSX attributes and JSX children.",
					"anyOf": [
						{ "$ref": "#/definitions/RuleFixConfiguration" },
						{ "type": "null" }
					]
				},
				"useConsistentMemberAccessibility": {
					"description": "Require consistent accessibility modifiers on class properties and methods.",
					"anyOf": [
						{
							"$ref": "#/definitions/ConsistentMemberAccessibilityConfiguration"
						},
						{ "type": "null" }
					]
				},
				"useConsistentObjectDefinition": {
					"description": "Require the consistent declaration of object literals. Defaults to explicit definitions.",
					"anyOf": [
						{
							"$ref": "#/definitions/UseConsistentObjectDefinitionConfiguration"
						},
						{ "type": "null" }
					]
				},
				"useDeprecatedReason": {
					"description": "Require specifying the reason argument when using @deprecated directive",
					"anyOf": [
						{ "$ref": "#/definitions/RuleConfiguration" },
						{ "type": "null" }
					]
				},
				"useExplicitType": {
					"description": "Require explicit return types on functions and class methods.",
					"anyOf": [
						{ "$ref": "#/definitions/RuleConfiguration" },
						{ "type": "null" }
					]
				},
				"useExportsLast": {
					"description": "Require that all exports are declared after all non-export statements.",
					"anyOf": [
						{ "$ref": "#/definitions/RuleConfiguration" },
						{ "type": "null" }
					]
				},
				"useGoogleFontDisplay": {
					"description": "Enforces the use of a recommended display strategy with Google Fonts.",
					"anyOf": [
						{ "$ref": "#/definitions/RuleConfiguration" },
						{ "type": "null" }
					]
				},
				"useGoogleFontPreconnect": {
					"description": "Ensure the preconnect attribute is used when using Google Fonts.",
					"anyOf": [
						{ "$ref": "#/definitions/RuleFixConfiguration" },
						{ "type": "null" }
					]
				},
				"useGuardForIn": {
					"description": "Require for-in loops to include an if statement.",
					"anyOf": [
						{ "$ref": "#/definitions/RuleConfiguration" },
						{ "type": "null" }
					]
				},
				"useNamedOperation": {
					"description": "Enforce specifying the name of GraphQL operations.",
					"anyOf": [
						{ "$ref": "#/definitions/RuleFixConfiguration" },
						{ "type": "null" }
					]
				},
				"useNamingConvention": {
					"description": "Validates that all enum values are capitalized.",
					"anyOf": [
						{ "$ref": "#/definitions/RuleConfiguration" },
						{ "type": "null" }
					]
				},
				"useParseIntRadix": {
					"description": "Enforce the consistent use of the radix argument when using parseInt().",
					"anyOf": [
						{ "$ref": "#/definitions/RuleFixConfiguration" },
						{ "type": "null" }
					]
				},
				"useSortedClasses": {
					"description": "Enforce the sorting of CSS utility classes.",
					"anyOf": [
						{ "$ref": "#/definitions/UtilityClassSortingConfiguration" },
						{ "type": "null" }
					]
				},
				"useStrictMode": {
					"description": "Enforce the use of the directive \"use strict\" in script files.",
					"anyOf": [
						{ "$ref": "#/definitions/RuleFixConfiguration" },
						{ "type": "null" }
					]
				},
				"useTrimStartEnd": {
					"description": "Enforce the use of String.trimStart() and String.trimEnd() over String.trimLeft() and String.trimRight().",
					"anyOf": [
						{ "$ref": "#/definitions/RuleFixConfiguration" },
						{ "type": "null" }
					]
				},
				"useValidAutocomplete": {
					"description": "Use valid values for the autocomplete attribute on input elements.",
					"anyOf": [
						{ "$ref": "#/definitions/UseValidAutocompleteConfiguration" },
						{ "type": "null" }
					]
				}
			},
			"additionalProperties": false
		},
<<<<<<< HEAD
		"ObjectPropertySyntax": {
			"oneOf": [
				{
					"description": "`{foo: foo}`",
					"type": "string",
					"enum": ["explicit"]
				},
				{ "description": "`{foo}`", "type": "string", "enum": ["shorthand"] }
			]
		},
=======
		"ObjectWrap": { "type": "string", "enum": ["preserve", "collapse"] },
>>>>>>> 7e938f35
		"Options": {
			"type": "object",
			"properties": {
				"importGroups": {
					"default": [],
					"type": "array",
					"items": { "$ref": "#/definitions/ImportGroup" }
				},
				"legacy": { "default": false, "type": "boolean" }
			},
			"additionalProperties": false
		},
		"OverrideAssistConfiguration": {
			"type": "object",
			"properties": {
				"actions": {
					"description": "List of actions",
					"anyOf": [{ "$ref": "#/definitions/Actions" }, { "type": "null" }]
				},
				"enabled": {
					"description": "if `false`, it disables the feature and the assist won't be executed. `true` by default",
					"anyOf": [{ "$ref": "#/definitions/Bool" }, { "type": "null" }]
				}
			},
			"additionalProperties": false
		},
		"OverrideFormatterConfiguration": {
			"type": "object",
			"properties": {
				"attributePosition": {
					"description": "The attribute position style.",
					"anyOf": [
						{ "$ref": "#/definitions/AttributePosition" },
						{ "type": "null" }
					]
				},
				"bracketSameLine": {
					"description": "Put the `>` of a multi-line HTML or JSX element at the end of the last line instead of being alone on the next line (does not apply to self closing elements).",
					"anyOf": [
						{ "$ref": "#/definitions/BracketSameLine" },
						{ "type": "null" }
					]
				},
				"bracketSpacing": {
					"description": "Whether to insert spaces around brackets in object literals. Defaults to true.",
					"anyOf": [
						{ "$ref": "#/definitions/BracketSpacing" },
						{ "type": "null" }
					]
				},
				"enabled": {
					"anyOf": [{ "$ref": "#/definitions/Bool" }, { "type": "null" }]
				},
				"formatWithErrors": {
					"description": "Stores whether formatting should be allowed to proceed if a given file has syntax errors",
					"anyOf": [{ "$ref": "#/definitions/Bool" }, { "type": "null" }]
				},
				"indentSize": {
					"description": "The size of the indentation, 2 by default (deprecated, use `indent-width`)",
					"anyOf": [{ "$ref": "#/definitions/IndentWidth" }, { "type": "null" }]
				},
				"indentStyle": {
					"description": "The indent style.",
					"anyOf": [{ "$ref": "#/definitions/IndentStyle" }, { "type": "null" }]
				},
				"indentWidth": {
					"description": "The size of the indentation, 2 by default",
					"anyOf": [{ "$ref": "#/definitions/IndentWidth" }, { "type": "null" }]
				},
				"lineEnding": {
					"description": "The type of line ending.",
					"anyOf": [{ "$ref": "#/definitions/LineEnding" }, { "type": "null" }]
				},
				"lineWidth": {
					"description": "What's the max width of a line. Defaults to 80.",
					"anyOf": [{ "$ref": "#/definitions/LineWidth" }, { "type": "null" }]
				},
				"objectWrap": {
					"description": "Whether to enforce collapsing object literals when possible. Defaults to preserve.",
					"anyOf": [{ "$ref": "#/definitions/ObjectWrap" }, { "type": "null" }]
				}
			},
			"additionalProperties": false
		},
		"OverrideGlobs": {
			"type": "array",
			"items": { "$ref": "#/definitions/Glob" }
		},
		"OverrideLinterConfiguration": {
			"type": "object",
			"properties": {
				"domains": {
					"description": "List of rules",
					"type": ["object", "null"],
					"additionalProperties": { "$ref": "#/definitions/RuleDomainValue" }
				},
				"enabled": {
					"description": "if `false`, it disables the feature and the linter won't be executed. `true` by default",
					"anyOf": [{ "$ref": "#/definitions/Bool" }, { "type": "null" }]
				},
				"rules": {
					"description": "List of rules",
					"anyOf": [{ "$ref": "#/definitions/Rules" }, { "type": "null" }]
				}
			},
			"additionalProperties": false
		},
		"OverridePattern": {
			"type": "object",
			"properties": {
				"assist": {
					"description": "Specific configuration for the Json language",
					"anyOf": [
						{ "$ref": "#/definitions/OverrideAssistConfiguration" },
						{ "type": "null" }
					]
				},
				"css": {
					"description": "Specific configuration for the CSS language",
					"anyOf": [
						{ "$ref": "#/definitions/CssConfiguration" },
						{ "type": "null" }
					]
				},
				"formatter": {
					"description": "Specific configuration for the Json language",
					"anyOf": [
						{ "$ref": "#/definitions/OverrideFormatterConfiguration" },
						{ "type": "null" }
					]
				},
				"graphql": {
					"description": "Specific configuration for the Graphql language",
					"anyOf": [
						{ "$ref": "#/definitions/GraphqlConfiguration" },
						{ "type": "null" }
					]
				},
				"grit": {
					"description": "Specific configuration for the GritQL language",
					"anyOf": [
						{ "$ref": "#/definitions/GritConfiguration" },
						{ "type": "null" }
					]
				},
				"html": {
					"description": "Specific configuration for the GritQL language",
					"anyOf": [
						{ "$ref": "#/definitions/HtmlConfiguration" },
						{ "type": "null" }
					]
				},
				"includes": {
					"description": "A list of glob patterns. Biome will include files/folders that will match these patterns.",
					"anyOf": [
						{ "$ref": "#/definitions/OverrideGlobs" },
						{ "type": "null" }
					]
				},
				"javascript": {
					"description": "Specific configuration for the JavaScript language",
					"anyOf": [
						{ "$ref": "#/definitions/JsConfiguration" },
						{ "type": "null" }
					]
				},
				"json": {
					"description": "Specific configuration for the Json language",
					"anyOf": [
						{ "$ref": "#/definitions/JsonConfiguration" },
						{ "type": "null" }
					]
				},
				"linter": {
					"description": "Specific configuration for the Json language",
					"anyOf": [
						{ "$ref": "#/definitions/OverrideLinterConfiguration" },
						{ "type": "null" }
					]
				}
			},
			"additionalProperties": false
		},
		"Overrides": {
			"type": "array",
			"items": { "$ref": "#/definitions/OverridePattern" }
		},
		"Performance": {
			"description": "A list of rules that belong to this group",
			"type": "object",
			"properties": {
				"noAccumulatingSpread": {
					"description": "Disallow the use of spread (...) syntax on accumulators.",
					"anyOf": [
						{ "$ref": "#/definitions/RuleConfiguration" },
						{ "type": "null" }
					]
				},
				"noBarrelFile": {
					"description": "Disallow the use of barrel file.",
					"anyOf": [
						{ "$ref": "#/definitions/RuleConfiguration" },
						{ "type": "null" }
					]
				},
				"noDelete": {
					"description": "Disallow the use of the delete operator.",
					"anyOf": [
						{ "$ref": "#/definitions/RuleFixConfiguration" },
						{ "type": "null" }
					]
				},
				"noReExportAll": {
					"description": "Avoid re-export all.",
					"anyOf": [
						{ "$ref": "#/definitions/RuleConfiguration" },
						{ "type": "null" }
					]
				},
				"recommended": {
					"description": "It enables the recommended rules for this group",
					"type": ["boolean", "null"]
				},
				"useTopLevelRegex": {
					"description": "Require regex literals to be declared at the top level.",
					"anyOf": [
						{ "$ref": "#/definitions/RuleConfiguration" },
						{ "type": "null" }
					]
				}
			},
			"additionalProperties": false
		},
		"PluginConfiguration": { "anyOf": [{ "type": "string" }] },
		"Plugins": {
			"type": "array",
			"items": { "$ref": "#/definitions/PluginConfiguration" }
		},
		"PredefinedImportGroup": {
			"type": "string",
			"enum": [":blank-line:", ":bun:", ":node:", ":types:"]
		},
		"QuoteProperties": { "type": "string", "enum": ["asNeeded", "preserve"] },
		"QuoteStyle": { "type": "string", "enum": ["double", "single"] },
		"Regex": { "type": "string" },
		"RestrictedGlobalsConfiguration": {
			"anyOf": [
				{ "$ref": "#/definitions/RulePlainConfiguration" },
				{ "$ref": "#/definitions/RuleWithRestrictedGlobalsOptions" }
			]
		},
		"RestrictedGlobalsOptions": {
			"description": "Options for the rule `noRestrictedGlobals`.",
			"type": "object",
			"properties": {
				"deniedGlobals": {
					"description": "A list of names that should trigger the rule",
					"type": "array",
					"items": { "type": "string" }
				}
			},
			"additionalProperties": false
		},
		"RestrictedImportsConfiguration": {
			"anyOf": [
				{ "$ref": "#/definitions/RulePlainConfiguration" },
				{ "$ref": "#/definitions/RuleWithRestrictedImportsOptions" }
			]
		},
		"RestrictedImportsOptions": {
			"description": "Options for the rule `noRestrictedImports`.",
			"type": "object",
			"properties": {
				"paths": {
					"description": "A list of import paths that should trigger the rule.",
					"type": "object",
					"additionalProperties": {
						"$ref": "#/definitions/CustomRestrictedImport"
					}
				}
			},
			"additionalProperties": false
		},
		"RestrictedModifier": {
			"type": "string",
			"enum": ["abstract", "private", "protected", "readonly", "static"]
		},
		"RuleAssistConfiguration_for_Null": {
			"anyOf": [
				{ "$ref": "#/definitions/RuleAssistPlainConfiguration" },
				{ "$ref": "#/definitions/RuleAssistWithOptions_for_Null" }
			]
		},
		"RuleAssistConfiguration_for_Options": {
			"anyOf": [
				{ "$ref": "#/definitions/RuleAssistPlainConfiguration" },
				{ "$ref": "#/definitions/RuleAssistWithOptions_for_Options" }
			]
		},
		"RuleAssistPlainConfiguration": { "type": "string", "enum": ["off", "on"] },
		"RuleAssistWithOptions_for_Null": {
			"type": "object",
			"required": ["level", "options"],
			"properties": {
				"level": {
					"description": "The severity of the emitted diagnostics by the rule",
					"allOf": [{ "$ref": "#/definitions/RuleAssistPlainConfiguration" }]
				},
				"options": { "description": "Rule's options", "type": "null" }
			},
			"additionalProperties": false
		},
		"RuleAssistWithOptions_for_Options": {
			"type": "object",
			"required": ["level", "options"],
			"properties": {
				"level": {
					"description": "The severity of the emitted diagnostics by the rule",
					"allOf": [{ "$ref": "#/definitions/RuleAssistPlainConfiguration" }]
				},
				"options": {
					"description": "Rule's options",
					"allOf": [{ "$ref": "#/definitions/Options" }]
				}
			},
			"additionalProperties": false
		},
		"RuleConfiguration": {
			"anyOf": [
				{ "$ref": "#/definitions/RulePlainConfiguration" },
				{ "$ref": "#/definitions/RuleWithNoOptions" }
			]
		},
		"RuleDomainValue": {
			"oneOf": [
				{
					"description": "Enables all the rules that belong to this domain",
					"type": "string",
					"enum": ["all"]
				},
				{
					"description": "Disables all the rules that belong to this domain",
					"type": "string",
					"enum": ["none"]
				},
				{
					"description": "It enables only the recommended rules for this domain",
					"type": "string",
					"enum": ["recommended"]
				}
			]
		},
		"RuleFixConfiguration": {
			"anyOf": [
				{ "$ref": "#/definitions/RulePlainConfiguration" },
				{ "$ref": "#/definitions/RuleWithFixNoOptions" }
			]
		},
		"RulePlainConfiguration": {
			"oneOf": [
				{ "type": "string", "enum": ["off"] },
				{
					"description": "Enables the rule using the default severity of the rule",
					"type": "string",
					"enum": ["on"]
				},
				{
					"description": "Enables the rule, and it will emit a diagnostic with information severity",
					"type": "string",
					"enum": ["info"]
				},
				{
					"description": "Enables the rule, and it will emit a diagnostic with warning severity",
					"type": "string",
					"enum": ["warn"]
				},
				{
					"description": "Enables the rule, and it will emit a diagnostic with error severity",
					"type": "string",
					"enum": ["error"]
				}
			]
		},
		"RuleWithAllowDomainOptions": {
			"type": "object",
			"required": ["level"],
			"properties": {
				"fix": {
					"description": "The kind of the code actions emitted by the rule",
					"anyOf": [{ "$ref": "#/definitions/FixKind" }, { "type": "null" }]
				},
				"level": {
					"description": "The severity of the emitted diagnostics by the rule",
					"allOf": [{ "$ref": "#/definitions/RulePlainConfiguration" }]
				},
				"options": {
					"description": "Rule's options",
					"allOf": [{ "$ref": "#/definitions/AllowDomainOptions" }]
				}
			},
			"additionalProperties": false
		},
		"RuleWithComplexityOptions": {
			"type": "object",
			"required": ["level"],
			"properties": {
				"level": {
					"description": "The severity of the emitted diagnostics by the rule",
					"allOf": [{ "$ref": "#/definitions/RulePlainConfiguration" }]
				},
				"options": {
					"description": "Rule's options",
					"allOf": [{ "$ref": "#/definitions/ComplexityOptions" }]
				}
			},
			"additionalProperties": false
		},
		"RuleWithConsistentArrayTypeOptions": {
			"type": "object",
			"required": ["level"],
			"properties": {
				"fix": {
					"description": "The kind of the code actions emitted by the rule",
					"anyOf": [{ "$ref": "#/definitions/FixKind" }, { "type": "null" }]
				},
				"level": {
					"description": "The severity of the emitted diagnostics by the rule",
					"allOf": [{ "$ref": "#/definitions/RulePlainConfiguration" }]
				},
				"options": {
					"description": "Rule's options",
					"allOf": [{ "$ref": "#/definitions/ConsistentArrayTypeOptions" }]
				}
			},
			"additionalProperties": false
		},
		"RuleWithConsistentMemberAccessibilityOptions": {
			"type": "object",
			"required": ["level"],
			"properties": {
				"level": {
					"description": "The severity of the emitted diagnostics by the rule",
					"allOf": [{ "$ref": "#/definitions/RulePlainConfiguration" }]
				},
				"options": {
					"description": "Rule's options",
					"allOf": [
						{ "$ref": "#/definitions/ConsistentMemberAccessibilityOptions" }
					]
				}
			},
			"additionalProperties": false
		},
		"RuleWithDeprecatedHooksOptions": {
			"type": "object",
			"required": ["level"],
			"properties": {
				"level": {
					"description": "The severity of the emitted diagnostics by the rule",
					"allOf": [{ "$ref": "#/definitions/RulePlainConfiguration" }]
				},
				"options": {
					"description": "Rule's options",
					"allOf": [{ "$ref": "#/definitions/DeprecatedHooksOptions" }]
				}
			},
			"additionalProperties": false
		},
		"RuleWithFilenamingConventionOptions": {
			"type": "object",
			"required": ["level"],
			"properties": {
				"level": {
					"description": "The severity of the emitted diagnostics by the rule",
					"allOf": [{ "$ref": "#/definitions/RulePlainConfiguration" }]
				},
				"options": {
					"description": "Rule's options",
					"allOf": [{ "$ref": "#/definitions/FilenamingConventionOptions" }]
				}
			},
			"additionalProperties": false
		},
		"RuleWithFixNoOptions": {
			"type": "object",
			"required": ["level"],
			"properties": {
				"fix": {
					"description": "The kind of the code actions emitted by the rule",
					"anyOf": [{ "$ref": "#/definitions/FixKind" }, { "type": "null" }]
				},
				"level": {
					"description": "The severity of the emitted diagnostics by the rule",
					"allOf": [{ "$ref": "#/definitions/RulePlainConfiguration" }]
				}
			},
			"additionalProperties": false
		},
		"RuleWithNamingConventionOptions": {
			"type": "object",
			"required": ["level"],
			"properties": {
				"fix": {
					"description": "The kind of the code actions emitted by the rule",
					"anyOf": [{ "$ref": "#/definitions/FixKind" }, { "type": "null" }]
				},
				"level": {
					"description": "The severity of the emitted diagnostics by the rule",
					"allOf": [{ "$ref": "#/definitions/RulePlainConfiguration" }]
				},
				"options": {
					"description": "Rule's options",
					"allOf": [{ "$ref": "#/definitions/NamingConventionOptions" }]
				}
			},
			"additionalProperties": false
		},
		"RuleWithNoConsoleOptions": {
			"type": "object",
			"required": ["level"],
			"properties": {
				"fix": {
					"description": "The kind of the code actions emitted by the rule",
					"anyOf": [{ "$ref": "#/definitions/FixKind" }, { "type": "null" }]
				},
				"level": {
					"description": "The severity of the emitted diagnostics by the rule",
					"allOf": [{ "$ref": "#/definitions/RulePlainConfiguration" }]
				},
				"options": {
					"description": "Rule's options",
					"allOf": [{ "$ref": "#/definitions/NoConsoleOptions" }]
				}
			},
			"additionalProperties": false
		},
		"RuleWithNoDoubleEqualsOptions": {
			"type": "object",
			"required": ["level"],
			"properties": {
				"fix": {
					"description": "The kind of the code actions emitted by the rule",
					"anyOf": [{ "$ref": "#/definitions/FixKind" }, { "type": "null" }]
				},
				"level": {
					"description": "The severity of the emitted diagnostics by the rule",
					"allOf": [{ "$ref": "#/definitions/RulePlainConfiguration" }]
				},
				"options": {
					"description": "Rule's options",
					"allOf": [{ "$ref": "#/definitions/NoDoubleEqualsOptions" }]
				}
			},
			"additionalProperties": false
		},
		"RuleWithNoForEachOptions": {
			"type": "object",
			"required": ["level"],
			"properties": {
				"level": {
					"description": "The severity of the emitted diagnostics by the rule",
					"allOf": [{ "$ref": "#/definitions/RulePlainConfiguration" }]
				},
				"options": {
					"description": "Rule's options",
					"allOf": [{ "$ref": "#/definitions/NoForEachOptions" }]
				}
			},
			"additionalProperties": false
		},
		"RuleWithNoLabelWithoutControlOptions": {
			"type": "object",
			"required": ["level"],
			"properties": {
				"level": {
					"description": "The severity of the emitted diagnostics by the rule",
					"allOf": [{ "$ref": "#/definitions/RulePlainConfiguration" }]
				},
				"options": {
					"description": "Rule's options",
					"allOf": [{ "$ref": "#/definitions/NoLabelWithoutControlOptions" }]
				}
			},
			"additionalProperties": false
		},
		"RuleWithNoOptions": {
			"type": "object",
			"required": ["level"],
			"properties": {
				"level": {
					"description": "The severity of the emitted diagnostics by the rule",
					"allOf": [{ "$ref": "#/definitions/RulePlainConfiguration" }]
				}
			},
			"additionalProperties": false
		},
		"RuleWithNoRestrictedTypesOptions": {
			"type": "object",
			"required": ["level"],
			"properties": {
				"fix": {
					"description": "The kind of the code actions emitted by the rule",
					"anyOf": [{ "$ref": "#/definitions/FixKind" }, { "type": "null" }]
				},
				"level": {
					"description": "The severity of the emitted diagnostics by the rule",
					"allOf": [{ "$ref": "#/definitions/RulePlainConfiguration" }]
				},
				"options": {
					"description": "Rule's options",
					"allOf": [{ "$ref": "#/definitions/NoRestrictedTypesOptions" }]
				}
			},
			"additionalProperties": false
		},
		"RuleWithNoSecretsOptions": {
			"type": "object",
			"required": ["level"],
			"properties": {
				"level": {
					"description": "The severity of the emitted diagnostics by the rule",
					"allOf": [{ "$ref": "#/definitions/RulePlainConfiguration" }]
				},
				"options": {
					"description": "Rule's options",
					"allOf": [{ "$ref": "#/definitions/NoSecretsOptions" }]
				}
			},
			"additionalProperties": false
		},
		"RuleWithNoUndeclaredDependenciesOptions": {
			"type": "object",
			"required": ["level"],
			"properties": {
				"level": {
					"description": "The severity of the emitted diagnostics by the rule",
					"allOf": [{ "$ref": "#/definitions/RulePlainConfiguration" }]
				},
				"options": {
					"description": "Rule's options",
					"allOf": [{ "$ref": "#/definitions/NoUndeclaredDependenciesOptions" }]
				}
			},
			"additionalProperties": false
		},
		"RuleWithRestrictedGlobalsOptions": {
			"type": "object",
			"required": ["level"],
			"properties": {
				"level": {
					"description": "The severity of the emitted diagnostics by the rule",
					"allOf": [{ "$ref": "#/definitions/RulePlainConfiguration" }]
				},
				"options": {
					"description": "Rule's options",
					"allOf": [{ "$ref": "#/definitions/RestrictedGlobalsOptions" }]
				}
			},
			"additionalProperties": false
		},
		"RuleWithRestrictedImportsOptions": {
			"type": "object",
			"required": ["level"],
			"properties": {
				"level": {
					"description": "The severity of the emitted diagnostics by the rule",
					"allOf": [{ "$ref": "#/definitions/RulePlainConfiguration" }]
				},
				"options": {
					"description": "Rule's options",
					"allOf": [{ "$ref": "#/definitions/RestrictedImportsOptions" }]
				}
			},
			"additionalProperties": false
		},
		"RuleWithUndeclaredVariablesOptions": {
			"type": "object",
			"required": ["level"],
			"properties": {
				"level": {
					"description": "The severity of the emitted diagnostics by the rule",
					"allOf": [{ "$ref": "#/definitions/RulePlainConfiguration" }]
				},
				"options": {
					"description": "Rule's options",
					"allOf": [{ "$ref": "#/definitions/UndeclaredVariablesOptions" }]
				}
			},
			"additionalProperties": false
		},
		"RuleWithUseComponentExportOnlyModulesOptions": {
			"type": "object",
			"required": ["level"],
			"properties": {
				"level": {
					"description": "The severity of the emitted diagnostics by the rule",
					"allOf": [{ "$ref": "#/definitions/RulePlainConfiguration" }]
				},
				"options": {
					"description": "Rule's options",
					"allOf": [
						{ "$ref": "#/definitions/UseComponentExportOnlyModulesOptions" }
					]
				}
			},
			"additionalProperties": false
		},
		"RuleWithUseConsistentObjectDefinitionOptions": {
			"type": "object",
			"required": ["level"],
			"properties": {
				"level": {
					"description": "The severity of the emitted diagnostics by the rule",
					"allOf": [{ "$ref": "#/definitions/RulePlainConfiguration" }]
				},
				"options": {
					"description": "Rule's options",
					"allOf": [
						{ "$ref": "#/definitions/UseConsistentObjectDefinitionOptions" }
					]
				}
			},
			"additionalProperties": false
		},
		"RuleWithUseExhaustiveDependenciesOptions": {
			"type": "object",
			"required": ["level"],
			"properties": {
				"level": {
					"description": "The severity of the emitted diagnostics by the rule",
					"allOf": [{ "$ref": "#/definitions/RulePlainConfiguration" }]
				},
				"options": {
					"description": "Rule's options",
					"allOf": [
						{ "$ref": "#/definitions/UseExhaustiveDependenciesOptions" }
					]
				}
			},
			"additionalProperties": false
		},
		"RuleWithUseImportExtensionsOptions": {
			"type": "object",
			"required": ["level"],
			"properties": {
				"fix": {
					"description": "The kind of the code actions emitted by the rule",
					"anyOf": [{ "$ref": "#/definitions/FixKind" }, { "type": "null" }]
				},
				"level": {
					"description": "The severity of the emitted diagnostics by the rule",
					"allOf": [{ "$ref": "#/definitions/RulePlainConfiguration" }]
				},
				"options": {
					"description": "Rule's options",
					"allOf": [{ "$ref": "#/definitions/UseImportExtensionsOptions" }]
				}
			},
			"additionalProperties": false
		},
		"RuleWithUseSelfClosingElementsOptions": {
			"type": "object",
			"required": ["level"],
			"properties": {
				"fix": {
					"description": "The kind of the code actions emitted by the rule",
					"anyOf": [{ "$ref": "#/definitions/FixKind" }, { "type": "null" }]
				},
				"level": {
					"description": "The severity of the emitted diagnostics by the rule",
					"allOf": [{ "$ref": "#/definitions/RulePlainConfiguration" }]
				},
				"options": {
					"description": "Rule's options",
					"allOf": [{ "$ref": "#/definitions/UseSelfClosingElementsOptions" }]
				}
			},
			"additionalProperties": false
		},
		"RuleWithUseValidAutocompleteOptions": {
			"type": "object",
			"required": ["level"],
			"properties": {
				"level": {
					"description": "The severity of the emitted diagnostics by the rule",
					"allOf": [{ "$ref": "#/definitions/RulePlainConfiguration" }]
				},
				"options": {
					"description": "Rule's options",
					"allOf": [{ "$ref": "#/definitions/UseValidAutocompleteOptions" }]
				}
			},
			"additionalProperties": false
		},
		"RuleWithUtilityClassSortingOptions": {
			"type": "object",
			"required": ["level"],
			"properties": {
				"fix": {
					"description": "The kind of the code actions emitted by the rule",
					"anyOf": [{ "$ref": "#/definitions/FixKind" }, { "type": "null" }]
				},
				"level": {
					"description": "The severity of the emitted diagnostics by the rule",
					"allOf": [{ "$ref": "#/definitions/RulePlainConfiguration" }]
				},
				"options": {
					"description": "Rule's options",
					"allOf": [{ "$ref": "#/definitions/UtilityClassSortingOptions" }]
				}
			},
			"additionalProperties": false
		},
		"RuleWithValidAriaRoleOptions": {
			"type": "object",
			"required": ["level"],
			"properties": {
				"fix": {
					"description": "The kind of the code actions emitted by the rule",
					"anyOf": [{ "$ref": "#/definitions/FixKind" }, { "type": "null" }]
				},
				"level": {
					"description": "The severity of the emitted diagnostics by the rule",
					"allOf": [{ "$ref": "#/definitions/RulePlainConfiguration" }]
				},
				"options": {
					"description": "Rule's options",
					"allOf": [{ "$ref": "#/definitions/ValidAriaRoleOptions" }]
				}
			},
			"additionalProperties": false
		},
		"Rules": {
			"type": "object",
			"properties": {
				"a11y": {
					"anyOf": [
						{ "$ref": "#/definitions/SeverityOrGroup_for_A11y" },
						{ "type": "null" }
					]
				},
				"complexity": {
					"anyOf": [
						{ "$ref": "#/definitions/SeverityOrGroup_for_Complexity" },
						{ "type": "null" }
					]
				},
				"correctness": {
					"anyOf": [
						{ "$ref": "#/definitions/SeverityOrGroup_for_Correctness" },
						{ "type": "null" }
					]
				},
				"nursery": {
					"anyOf": [
						{ "$ref": "#/definitions/SeverityOrGroup_for_Nursery" },
						{ "type": "null" }
					]
				},
				"performance": {
					"anyOf": [
						{ "$ref": "#/definitions/SeverityOrGroup_for_Performance" },
						{ "type": "null" }
					]
				},
				"recommended": {
					"description": "It enables the lint rules recommended by Biome. `true` by default.",
					"type": ["boolean", "null"]
				},
				"security": {
					"anyOf": [
						{ "$ref": "#/definitions/SeverityOrGroup_for_Security" },
						{ "type": "null" }
					]
				},
				"style": {
					"anyOf": [
						{ "$ref": "#/definitions/SeverityOrGroup_for_Style" },
						{ "type": "null" }
					]
				},
				"suspicious": {
					"anyOf": [
						{ "$ref": "#/definitions/SeverityOrGroup_for_Suspicious" },
						{ "type": "null" }
					]
				}
			},
			"additionalProperties": false
		},
		"Scope": { "type": "string", "enum": ["any", "global"] },
		"Security": {
			"description": "A list of rules that belong to this group",
			"type": "object",
			"properties": {
				"noDangerouslySetInnerHtml": {
					"description": "Prevent the usage of dangerous JSX props",
					"anyOf": [
						{ "$ref": "#/definitions/RuleConfiguration" },
						{ "type": "null" }
					]
				},
				"noDangerouslySetInnerHtmlWithChildren": {
					"description": "Report when a DOM element or a component uses both children and dangerouslySetInnerHTML prop.",
					"anyOf": [
						{ "$ref": "#/definitions/RuleConfiguration" },
						{ "type": "null" }
					]
				},
				"noGlobalEval": {
					"description": "Disallow the use of global eval().",
					"anyOf": [
						{ "$ref": "#/definitions/RuleConfiguration" },
						{ "type": "null" }
					]
				},
				"recommended": {
					"description": "It enables the recommended rules for this group",
					"type": ["boolean", "null"]
				}
			},
			"additionalProperties": false
		},
		"Selector": {
			"type": "object",
			"properties": {
				"kind": {
					"description": "Declaration kind",
					"allOf": [{ "$ref": "#/definitions/Kind" }]
				},
				"modifiers": {
					"description": "Modifiers used on the declaration",
					"allOf": [{ "$ref": "#/definitions/Modifiers" }]
				},
				"scope": {
					"description": "Scope of the declaration",
					"allOf": [{ "$ref": "#/definitions/Scope" }]
				}
			},
			"additionalProperties": false
		},
		"Semicolons": { "type": "string", "enum": ["always", "asNeeded"] },
		"SeverityOrGroup_for_A11y": {
			"anyOf": [
				{ "$ref": "#/definitions/GroupPlainConfiguration" },
				{ "$ref": "#/definitions/A11y" }
			]
		},
		"SeverityOrGroup_for_Complexity": {
			"anyOf": [
				{ "$ref": "#/definitions/GroupPlainConfiguration" },
				{ "$ref": "#/definitions/Complexity" }
			]
		},
		"SeverityOrGroup_for_Correctness": {
			"anyOf": [
				{ "$ref": "#/definitions/GroupPlainConfiguration" },
				{ "$ref": "#/definitions/Correctness" }
			]
		},
		"SeverityOrGroup_for_Nursery": {
			"anyOf": [
				{ "$ref": "#/definitions/GroupPlainConfiguration" },
				{ "$ref": "#/definitions/Nursery" }
			]
		},
		"SeverityOrGroup_for_Performance": {
			"anyOf": [
				{ "$ref": "#/definitions/GroupPlainConfiguration" },
				{ "$ref": "#/definitions/Performance" }
			]
		},
		"SeverityOrGroup_for_Security": {
			"anyOf": [
				{ "$ref": "#/definitions/GroupPlainConfiguration" },
				{ "$ref": "#/definitions/Security" }
			]
		},
		"SeverityOrGroup_for_Style": {
			"anyOf": [
				{ "$ref": "#/definitions/GroupPlainConfiguration" },
				{ "$ref": "#/definitions/Style" }
			]
		},
		"SeverityOrGroup_for_Suspicious": {
			"anyOf": [
				{ "$ref": "#/definitions/GroupPlainConfiguration" },
				{ "$ref": "#/definitions/Suspicious" }
			]
		},
		"Source": {
			"description": "A list of rules that belong to this group",
			"type": "object",
			"properties": {
				"organizeImports": {
					"description": "Provides a whole-source code action to sort the imports in the file using import groups and natural ordering.",
					"anyOf": [
						{ "$ref": "#/definitions/RuleAssistConfiguration_for_Options" },
						{ "type": "null" }
					]
				},
				"recommended": {
					"description": "It enables the recommended rules for this group",
					"type": ["boolean", "null"]
				},
				"useSortedAttributes": {
					"description": "Enforce attribute sorting in JSX elements.",
					"anyOf": [
						{ "$ref": "#/definitions/RuleAssistConfiguration_for_Null" },
						{ "type": "null" }
					]
				},
				"useSortedKeys": {
					"description": "Sorts the keys of a JSON object in natural order",
					"anyOf": [
						{ "$ref": "#/definitions/RuleAssistConfiguration_for_Null" },
						{ "type": "null" }
					]
				},
				"useSortedProperties": {
					"description": "Enforce ordering of CSS properties and nested rules.",
					"anyOf": [
						{ "$ref": "#/definitions/RuleAssistConfiguration_for_Null" },
						{ "type": "null" }
					]
				}
			},
			"additionalProperties": false
		},
		"StableHookResult": {
			"oneOf": [
				{
					"description": "Whether the hook has a stable result.",
					"type": "boolean"
				},
				{
					"description": "Used to indicate the hook returns an array and some of its indices have stable identities.",
					"type": "array",
					"items": {
						"type": "integer",
						"format": "uint8",
						"maximum": 255.0,
						"minimum": 0.0
					},
					"minItems": 1
				}
			]
		},
		"Style": {
			"description": "A list of rules that belong to this group",
			"type": "object",
			"properties": {
				"noArguments": {
					"description": "Disallow the use of arguments.",
					"anyOf": [
						{ "$ref": "#/definitions/RuleConfiguration" },
						{ "type": "null" }
					]
				},
				"noCommaOperator": {
					"description": "Disallow comma operator.",
					"anyOf": [
						{ "$ref": "#/definitions/RuleConfiguration" },
						{ "type": "null" }
					]
				},
				"noDefaultExport": {
					"description": "Disallow default exports.",
					"anyOf": [
						{ "$ref": "#/definitions/RuleConfiguration" },
						{ "type": "null" }
					]
				},
				"noDoneCallback": {
					"description": "Disallow using a callback in asynchronous tests and hooks.",
					"anyOf": [
						{ "$ref": "#/definitions/RuleConfiguration" },
						{ "type": "null" }
					]
				},
				"noImplicitBoolean": {
					"description": "Disallow implicit true values on JSX boolean attributes",
					"anyOf": [
						{ "$ref": "#/definitions/RuleFixConfiguration" },
						{ "type": "null" }
					]
				},
				"noInferrableTypes": {
					"description": "Disallow type annotations for variables, parameters, and class properties initialized with a literal expression.",
					"anyOf": [
						{ "$ref": "#/definitions/RuleFixConfiguration" },
						{ "type": "null" }
					]
				},
				"noNamespace": {
					"description": "Disallow the use of TypeScript's namespaces.",
					"anyOf": [
						{ "$ref": "#/definitions/RuleConfiguration" },
						{ "type": "null" }
					]
				},
				"noNamespaceImport": {
					"description": "Disallow the use of namespace imports.",
					"anyOf": [
						{ "$ref": "#/definitions/RuleConfiguration" },
						{ "type": "null" }
					]
				},
				"noNegationElse": {
					"description": "Disallow negation in the condition of an if statement if it has an else clause.",
					"anyOf": [
						{ "$ref": "#/definitions/RuleFixConfiguration" },
						{ "type": "null" }
					]
				},
				"noNonNullAssertion": {
					"description": "Disallow non-null assertions using the ! postfix operator.",
					"anyOf": [
						{ "$ref": "#/definitions/RuleFixConfiguration" },
						{ "type": "null" }
					]
				},
				"noParameterAssign": {
					"description": "Disallow reassigning function parameters.",
					"anyOf": [
						{ "$ref": "#/definitions/RuleConfiguration" },
						{ "type": "null" }
					]
				},
				"noParameterProperties": {
					"description": "Disallow the use of parameter properties in class constructors.",
					"anyOf": [
						{ "$ref": "#/definitions/RuleConfiguration" },
						{ "type": "null" }
					]
				},
				"noRestrictedGlobals": {
					"description": "This rule allows you to specify global variable names that you don’t want to use in your application.",
					"anyOf": [
						{ "$ref": "#/definitions/RestrictedGlobalsConfiguration" },
						{ "type": "null" }
					]
				},
				"noShoutyConstants": {
					"description": "Disallow the use of constants which its value is the upper-case version of its name.",
					"anyOf": [
						{ "$ref": "#/definitions/RuleFixConfiguration" },
						{ "type": "null" }
					]
				},
				"noUnusedTemplateLiteral": {
					"description": "Disallow template literals if interpolation and special-character handling are not needed",
					"anyOf": [
						{ "$ref": "#/definitions/RuleFixConfiguration" },
						{ "type": "null" }
					]
				},
				"noUselessElse": {
					"description": "Disallow else block when the if block breaks early.",
					"anyOf": [
						{ "$ref": "#/definitions/RuleFixConfiguration" },
						{ "type": "null" }
					]
				},
				"noYodaExpression": {
					"description": "Disallow the use of yoda expressions.",
					"anyOf": [
						{ "$ref": "#/definitions/RuleFixConfiguration" },
						{ "type": "null" }
					]
				},
				"recommended": {
					"description": "It enables the recommended rules for this group",
					"type": ["boolean", "null"]
				},
				"useAsConstAssertion": {
					"description": "Enforce the use of as const over literal type and type annotation.",
					"anyOf": [
						{ "$ref": "#/definitions/RuleFixConfiguration" },
						{ "type": "null" }
					]
				},
				"useBlockStatements": {
					"description": "Requires following curly brace conventions.",
					"anyOf": [
						{ "$ref": "#/definitions/RuleFixConfiguration" },
						{ "type": "null" }
					]
				},
				"useCollapsedElseIf": {
					"description": "Enforce using else if instead of nested if in else clauses.",
					"anyOf": [
						{ "$ref": "#/definitions/RuleFixConfiguration" },
						{ "type": "null" }
					]
				},
				"useConsistentArrayType": {
					"description": "Require consistently using either T\\[] or Array\\<T>",
					"anyOf": [
						{ "$ref": "#/definitions/ConsistentArrayTypeConfiguration" },
						{ "type": "null" }
					]
				},
				"useConsistentBuiltinInstantiation": {
					"description": "Enforce the use of new for all builtins, except String, Number and Boolean.",
					"anyOf": [
						{ "$ref": "#/definitions/RuleFixConfiguration" },
						{ "type": "null" }
					]
				},
				"useConst": {
					"description": "Require const declarations for variables that are only assigned once.",
					"anyOf": [
						{ "$ref": "#/definitions/RuleFixConfiguration" },
						{ "type": "null" }
					]
				},
				"useDefaultParameterLast": {
					"description": "Enforce default function parameters and optional function parameters to be last.",
					"anyOf": [
						{ "$ref": "#/definitions/RuleFixConfiguration" },
						{ "type": "null" }
					]
				},
				"useDefaultSwitchClause": {
					"description": "Require the default clause in switch statements.",
					"anyOf": [
						{ "$ref": "#/definitions/RuleConfiguration" },
						{ "type": "null" }
					]
				},
				"useEnumInitializers": {
					"description": "Require that each enum member value be explicitly initialized.",
					"anyOf": [
						{ "$ref": "#/definitions/RuleFixConfiguration" },
						{ "type": "null" }
					]
				},
				"useExplicitLengthCheck": {
					"description": "Enforce explicitly comparing the length, size, byteLength or byteOffset property of a value.",
					"anyOf": [
						{ "$ref": "#/definitions/RuleFixConfiguration" },
						{ "type": "null" }
					]
				},
				"useExponentiationOperator": {
					"description": "Disallow the use of Math.pow in favor of the ** operator.",
					"anyOf": [
						{ "$ref": "#/definitions/RuleFixConfiguration" },
						{ "type": "null" }
					]
				},
				"useExportType": {
					"description": "Promotes the use of export type for types.",
					"anyOf": [
						{ "$ref": "#/definitions/RuleFixConfiguration" },
						{ "type": "null" }
					]
				},
				"useFilenamingConvention": {
					"description": "Enforce naming conventions for JavaScript and TypeScript filenames.",
					"anyOf": [
						{ "$ref": "#/definitions/FilenamingConventionConfiguration" },
						{ "type": "null" }
					]
				},
				"useForOf": {
					"description": "This rule recommends a for-of loop when in a for loop, the index used to extract an item from the iterated array.",
					"anyOf": [
						{ "$ref": "#/definitions/RuleConfiguration" },
						{ "type": "null" }
					]
				},
				"useFragmentSyntax": {
					"description": "This rule enforces the use of \\<>...\\</> over \\<Fragment>...\\</Fragment>.",
					"anyOf": [
						{ "$ref": "#/definitions/RuleFixConfiguration" },
						{ "type": "null" }
					]
				},
				"useImportType": {
					"description": "Promotes the use of import type for types.",
					"anyOf": [
						{ "$ref": "#/definitions/RuleFixConfiguration" },
						{ "type": "null" }
					]
				},
				"useLiteralEnumMembers": {
					"description": "Require all enum members to be literal values.",
					"anyOf": [
						{ "$ref": "#/definitions/RuleConfiguration" },
						{ "type": "null" }
					]
				},
				"useNamingConvention": {
					"description": "Enforce naming conventions for everything across a codebase.",
					"anyOf": [
						{ "$ref": "#/definitions/NamingConventionConfiguration" },
						{ "type": "null" }
					]
				},
				"useNodeAssertStrict": {
					"description": "Promotes the usage of node:assert/strict over node:assert.",
					"anyOf": [
						{ "$ref": "#/definitions/RuleFixConfiguration" },
						{ "type": "null" }
					]
				},
				"useNodejsImportProtocol": {
					"description": "Enforces using the node: protocol for Node.js builtin modules.",
					"anyOf": [
						{ "$ref": "#/definitions/RuleFixConfiguration" },
						{ "type": "null" }
					]
				},
				"useNumberNamespace": {
					"description": "Use the Number properties instead of global ones.",
					"anyOf": [
						{ "$ref": "#/definitions/RuleFixConfiguration" },
						{ "type": "null" }
					]
				},
				"useNumericLiterals": {
					"description": "Disallow parseInt() and Number.parseInt() in favor of binary, octal, and hexadecimal literals",
					"anyOf": [
						{ "$ref": "#/definitions/RuleFixConfiguration" },
						{ "type": "null" }
					]
				},
				"useSelfClosingElements": {
					"description": "Prevent extra closing tags for components without children",
					"anyOf": [
						{ "$ref": "#/definitions/UseSelfClosingElementsConfiguration" },
						{ "type": "null" }
					]
				},
				"useShorthandArrayType": {
					"description": "When expressing array types, this rule promotes the usage of T\\[] shorthand instead of Array\\<T>.",
					"anyOf": [
						{ "$ref": "#/definitions/RuleFixConfiguration" },
						{ "type": "null" }
					]
				},
				"useShorthandAssign": {
					"description": "Require assignment operator shorthand where possible.",
					"anyOf": [
						{ "$ref": "#/definitions/RuleFixConfiguration" },
						{ "type": "null" }
					]
				},
				"useShorthandFunctionType": {
					"description": "Enforce using function types instead of object type with call signatures.",
					"anyOf": [
						{ "$ref": "#/definitions/RuleFixConfiguration" },
						{ "type": "null" }
					]
				},
				"useSingleCaseStatement": {
					"description": "Enforces switch clauses have a single statement, emits a quick fix wrapping the statements in a block.",
					"anyOf": [
						{ "$ref": "#/definitions/RuleFixConfiguration" },
						{ "type": "null" }
					]
				},
				"useSingleVarDeclarator": {
					"description": "Disallow multiple variable declarations in the same variable statement",
					"anyOf": [
						{ "$ref": "#/definitions/RuleFixConfiguration" },
						{ "type": "null" }
					]
				},
				"useTemplate": {
					"description": "Prefer template literals over string concatenation.",
					"anyOf": [
						{ "$ref": "#/definitions/RuleFixConfiguration" },
						{ "type": "null" }
					]
				},
				"useThrowNewError": {
					"description": "Require new when throwing an error.",
					"anyOf": [
						{ "$ref": "#/definitions/RuleFixConfiguration" },
						{ "type": "null" }
					]
				},
				"useThrowOnlyError": {
					"description": "Disallow throwing non-Error values.",
					"anyOf": [
						{ "$ref": "#/definitions/RuleConfiguration" },
						{ "type": "null" }
					]
				}
			},
			"additionalProperties": false
		},
		"SuggestedExtensionMapping": {
			"type": "object",
			"properties": {
				"component": {
					"description": "Extension that should be used for component file imports",
					"default": "",
					"type": "string"
				},
				"module": {
					"description": "Extension that should be used for module imports",
					"default": "",
					"type": "string"
				}
			},
			"additionalProperties": false
		},
		"Suspicious": {
			"description": "A list of rules that belong to this group",
			"type": "object",
			"properties": {
				"noApproximativeNumericConstant": {
					"description": "Use standard constants instead of approximated literals.",
					"anyOf": [
						{ "$ref": "#/definitions/RuleFixConfiguration" },
						{ "type": "null" }
					]
				},
				"noArrayIndexKey": {
					"description": "Discourage the usage of Array index in keys.",
					"anyOf": [
						{ "$ref": "#/definitions/RuleConfiguration" },
						{ "type": "null" }
					]
				},
				"noAssignInExpressions": {
					"description": "Disallow assignments in expressions.",
					"anyOf": [
						{ "$ref": "#/definitions/RuleConfiguration" },
						{ "type": "null" }
					]
				},
				"noAsyncPromiseExecutor": {
					"description": "Disallows using an async function as a Promise executor.",
					"anyOf": [
						{ "$ref": "#/definitions/RuleConfiguration" },
						{ "type": "null" }
					]
				},
				"noCatchAssign": {
					"description": "Disallow reassigning exceptions in catch clauses.",
					"anyOf": [
						{ "$ref": "#/definitions/RuleConfiguration" },
						{ "type": "null" }
					]
				},
				"noClassAssign": {
					"description": "Disallow reassigning class members.",
					"anyOf": [
						{ "$ref": "#/definitions/RuleConfiguration" },
						{ "type": "null" }
					]
				},
				"noCommentText": {
					"description": "Prevent comments from being inserted as text nodes",
					"anyOf": [
						{ "$ref": "#/definitions/RuleFixConfiguration" },
						{ "type": "null" }
					]
				},
				"noCompareNegZero": {
					"description": "Disallow comparing against -0",
					"anyOf": [
						{ "$ref": "#/definitions/RuleFixConfiguration" },
						{ "type": "null" }
					]
				},
				"noConfusingLabels": {
					"description": "Disallow labeled statements that are not loops.",
					"anyOf": [
						{ "$ref": "#/definitions/RuleConfiguration" },
						{ "type": "null" }
					]
				},
				"noConfusingVoidType": {
					"description": "Disallow void type outside of generic or return types.",
					"anyOf": [
						{ "$ref": "#/definitions/RuleFixConfiguration" },
						{ "type": "null" }
					]
				},
				"noConsole": {
					"description": "Disallow the use of console.",
					"anyOf": [
						{ "$ref": "#/definitions/NoConsoleConfiguration" },
						{ "type": "null" }
					]
				},
				"noConstEnum": {
					"description": "Disallow TypeScript const enum",
					"anyOf": [
						{ "$ref": "#/definitions/RuleFixConfiguration" },
						{ "type": "null" }
					]
				},
				"noControlCharactersInRegex": {
					"description": "Prevents from having control characters and some escape sequences that match control characters in regular expressions.",
					"anyOf": [
						{ "$ref": "#/definitions/RuleConfiguration" },
						{ "type": "null" }
					]
				},
				"noDebugger": {
					"description": "Disallow the use of debugger",
					"anyOf": [
						{ "$ref": "#/definitions/RuleFixConfiguration" },
						{ "type": "null" }
					]
				},
				"noDoubleEquals": {
					"description": "Require the use of === and !==.",
					"anyOf": [
						{ "$ref": "#/definitions/NoDoubleEqualsConfiguration" },
						{ "type": "null" }
					]
				},
				"noDuplicateAtImportRules": {
					"description": "Disallow duplicate @import rules.",
					"anyOf": [
						{ "$ref": "#/definitions/RuleConfiguration" },
						{ "type": "null" }
					]
				},
				"noDuplicateCase": {
					"description": "Disallow duplicate case labels.",
					"anyOf": [
						{ "$ref": "#/definitions/RuleConfiguration" },
						{ "type": "null" }
					]
				},
				"noDuplicateClassMembers": {
					"description": "Disallow duplicate class members.",
					"anyOf": [
						{ "$ref": "#/definitions/RuleConfiguration" },
						{ "type": "null" }
					]
				},
				"noDuplicateFontNames": {
					"description": "Disallow duplicate names within font families.",
					"anyOf": [
						{ "$ref": "#/definitions/RuleConfiguration" },
						{ "type": "null" }
					]
				},
				"noDuplicateJsxProps": {
					"description": "Prevents JSX properties to be assigned multiple times.",
					"anyOf": [
						{ "$ref": "#/definitions/RuleConfiguration" },
						{ "type": "null" }
					]
				},
				"noDuplicateObjectKeys": {
					"description": "Disallow two keys with the same name inside objects.",
					"anyOf": [
						{ "$ref": "#/definitions/RuleConfiguration" },
						{ "type": "null" }
					]
				},
				"noDuplicateParameters": {
					"description": "Disallow duplicate function parameter name.",
					"anyOf": [
						{ "$ref": "#/definitions/RuleConfiguration" },
						{ "type": "null" }
					]
				},
				"noDuplicateSelectorsKeyframeBlock": {
					"description": "Disallow duplicate selectors within keyframe blocks.",
					"anyOf": [
						{ "$ref": "#/definitions/RuleConfiguration" },
						{ "type": "null" }
					]
				},
				"noDuplicateTestHooks": {
					"description": "A describe block should not contain duplicate hooks.",
					"anyOf": [
						{ "$ref": "#/definitions/RuleConfiguration" },
						{ "type": "null" }
					]
				},
				"noEmptyBlock": {
					"description": "Disallow CSS empty blocks.",
					"anyOf": [
						{ "$ref": "#/definitions/RuleConfiguration" },
						{ "type": "null" }
					]
				},
				"noEmptyBlockStatements": {
					"description": "Disallow empty block statements and static blocks.",
					"anyOf": [
						{ "$ref": "#/definitions/RuleConfiguration" },
						{ "type": "null" }
					]
				},
				"noEmptyInterface": {
					"description": "Disallow the declaration of empty interfaces.",
					"anyOf": [
						{ "$ref": "#/definitions/RuleFixConfiguration" },
						{ "type": "null" }
					]
				},
				"noEvolvingTypes": {
					"description": "Disallow variables from evolving into any type through reassignments.",
					"anyOf": [
						{ "$ref": "#/definitions/RuleConfiguration" },
						{ "type": "null" }
					]
				},
				"noExplicitAny": {
					"description": "Disallow the any type usage.",
					"anyOf": [
						{ "$ref": "#/definitions/RuleConfiguration" },
						{ "type": "null" }
					]
				},
				"noExportsInTest": {
					"description": "Disallow using export or module.exports in files containing tests",
					"anyOf": [
						{ "$ref": "#/definitions/RuleConfiguration" },
						{ "type": "null" }
					]
				},
				"noExtraNonNullAssertion": {
					"description": "Prevents the wrong usage of the non-null assertion operator (!) in TypeScript files.",
					"anyOf": [
						{ "$ref": "#/definitions/RuleFixConfiguration" },
						{ "type": "null" }
					]
				},
				"noFallthroughSwitchClause": {
					"description": "Disallow fallthrough of switch clauses.",
					"anyOf": [
						{ "$ref": "#/definitions/RuleConfiguration" },
						{ "type": "null" }
					]
				},
				"noFocusedTests": {
					"description": "Disallow focused tests.",
					"anyOf": [
						{ "$ref": "#/definitions/RuleFixConfiguration" },
						{ "type": "null" }
					]
				},
				"noFunctionAssign": {
					"description": "Disallow reassigning function declarations.",
					"anyOf": [
						{ "$ref": "#/definitions/RuleConfiguration" },
						{ "type": "null" }
					]
				},
				"noGlobalAssign": {
					"description": "Disallow assignments to native objects and read-only global variables.",
					"anyOf": [
						{ "$ref": "#/definitions/RuleConfiguration" },
						{ "type": "null" }
					]
				},
				"noGlobalIsFinite": {
					"description": "Use Number.isFinite instead of global isFinite.",
					"anyOf": [
						{ "$ref": "#/definitions/RuleFixConfiguration" },
						{ "type": "null" }
					]
				},
				"noGlobalIsNan": {
					"description": "Use Number.isNaN instead of global isNaN.",
					"anyOf": [
						{ "$ref": "#/definitions/RuleFixConfiguration" },
						{ "type": "null" }
					]
				},
				"noImplicitAnyLet": {
					"description": "Disallow use of implicit any type on variable declarations.",
					"anyOf": [
						{ "$ref": "#/definitions/RuleConfiguration" },
						{ "type": "null" }
					]
				},
				"noImportAssign": {
					"description": "Disallow assigning to imported bindings",
					"anyOf": [
						{ "$ref": "#/definitions/RuleConfiguration" },
						{ "type": "null" }
					]
				},
				"noImportantInKeyframe": {
					"description": "Disallow invalid !important within keyframe declarations",
					"anyOf": [
						{ "$ref": "#/definitions/RuleConfiguration" },
						{ "type": "null" }
					]
				},
				"noLabelVar": {
					"description": "Disallow labels that share a name with a variable",
					"anyOf": [
						{ "$ref": "#/definitions/RuleConfiguration" },
						{ "type": "null" }
					]
				},
				"noMisleadingCharacterClass": {
					"description": "Disallow characters made with multiple code points in character class syntax.",
					"anyOf": [
						{ "$ref": "#/definitions/RuleFixConfiguration" },
						{ "type": "null" }
					]
				},
				"noMisleadingInstantiator": {
					"description": "Enforce proper usage of new and constructor.",
					"anyOf": [
						{ "$ref": "#/definitions/RuleConfiguration" },
						{ "type": "null" }
					]
				},
				"noMisplacedAssertion": {
					"description": "Checks that the assertion function, for example expect, is placed inside an it() function call.",
					"anyOf": [
						{ "$ref": "#/definitions/RuleConfiguration" },
						{ "type": "null" }
					]
				},
				"noMisrefactoredShorthandAssign": {
					"description": "Disallow shorthand assign when variable appears on both sides.",
					"anyOf": [
						{ "$ref": "#/definitions/RuleFixConfiguration" },
						{ "type": "null" }
					]
				},
				"noPrototypeBuiltins": {
					"description": "Disallow direct use of Object.prototype builtins.",
					"anyOf": [
						{ "$ref": "#/definitions/RuleFixConfiguration" },
						{ "type": "null" }
					]
				},
				"noReactSpecificProps": {
					"description": "Prevents React-specific JSX properties from being used.",
					"anyOf": [
						{ "$ref": "#/definitions/RuleFixConfiguration" },
						{ "type": "null" }
					]
				},
				"noRedeclare": {
					"description": "Disallow variable, function, class, and type redeclarations in the same scope.",
					"anyOf": [
						{ "$ref": "#/definitions/RuleConfiguration" },
						{ "type": "null" }
					]
				},
				"noRedundantUseStrict": {
					"description": "Prevents from having redundant \"use strict\".",
					"anyOf": [
						{ "$ref": "#/definitions/RuleFixConfiguration" },
						{ "type": "null" }
					]
				},
				"noSelfCompare": {
					"description": "Disallow comparisons where both sides are exactly the same.",
					"anyOf": [
						{ "$ref": "#/definitions/RuleConfiguration" },
						{ "type": "null" }
					]
				},
				"noShadowRestrictedNames": {
					"description": "Disallow identifiers from shadowing restricted names.",
					"anyOf": [
						{ "$ref": "#/definitions/RuleConfiguration" },
						{ "type": "null" }
					]
				},
				"noShorthandPropertyOverrides": {
					"description": "Disallow shorthand properties that override related longhand properties.",
					"anyOf": [
						{ "$ref": "#/definitions/RuleConfiguration" },
						{ "type": "null" }
					]
				},
				"noSkippedTests": {
					"description": "Disallow disabled tests.",
					"anyOf": [
						{ "$ref": "#/definitions/RuleFixConfiguration" },
						{ "type": "null" }
					]
				},
				"noSparseArray": {
					"description": "Prevents the use of sparse arrays (arrays with holes).",
					"anyOf": [
						{ "$ref": "#/definitions/RuleFixConfiguration" },
						{ "type": "null" }
					]
				},
				"noSuspiciousSemicolonInJsx": {
					"description": "It detects possible \"wrong\" semicolons inside JSX elements.",
					"anyOf": [
						{ "$ref": "#/definitions/RuleConfiguration" },
						{ "type": "null" }
					]
				},
				"noThenProperty": {
					"description": "Disallow then property.",
					"anyOf": [
						{ "$ref": "#/definitions/RuleConfiguration" },
						{ "type": "null" }
					]
				},
				"noUnsafeDeclarationMerging": {
					"description": "Disallow unsafe declaration merging between interfaces and classes.",
					"anyOf": [
						{ "$ref": "#/definitions/RuleConfiguration" },
						{ "type": "null" }
					]
				},
				"noUnsafeNegation": {
					"description": "Disallow using unsafe negation.",
					"anyOf": [
						{ "$ref": "#/definitions/RuleFixConfiguration" },
						{ "type": "null" }
					]
				},
				"noVar": {
					"description": "Disallow the use of var",
					"anyOf": [
						{ "$ref": "#/definitions/RuleFixConfiguration" },
						{ "type": "null" }
					]
				},
				"recommended": {
					"description": "It enables the recommended rules for this group",
					"type": ["boolean", "null"]
				},
				"useAwait": {
					"description": "Ensure async functions utilize await.",
					"anyOf": [
						{ "$ref": "#/definitions/RuleConfiguration" },
						{ "type": "null" }
					]
				},
				"useDefaultSwitchClauseLast": {
					"description": "Enforce default clauses in switch statements to be last",
					"anyOf": [
						{ "$ref": "#/definitions/RuleConfiguration" },
						{ "type": "null" }
					]
				},
				"useErrorMessage": {
					"description": "Enforce passing a message value when creating a built-in error.",
					"anyOf": [
						{ "$ref": "#/definitions/RuleConfiguration" },
						{ "type": "null" }
					]
				},
				"useGetterReturn": {
					"description": "Enforce get methods to always return a value.",
					"anyOf": [
						{ "$ref": "#/definitions/RuleConfiguration" },
						{ "type": "null" }
					]
				},
				"useIsArray": {
					"description": "Use Array.isArray() instead of instanceof Array.",
					"anyOf": [
						{ "$ref": "#/definitions/RuleFixConfiguration" },
						{ "type": "null" }
					]
				},
				"useNamespaceKeyword": {
					"description": "Require using the namespace keyword over the module keyword to declare TypeScript namespaces.",
					"anyOf": [
						{ "$ref": "#/definitions/RuleFixConfiguration" },
						{ "type": "null" }
					]
				},
				"useNumberToFixedDigitsArgument": {
					"description": "Enforce using the digits argument with Number#toFixed().",
					"anyOf": [
						{ "$ref": "#/definitions/RuleFixConfiguration" },
						{ "type": "null" }
					]
				},
				"useValidTypeof": {
					"description": "This rule checks that the result of a typeof expression is compared to a valid value.",
					"anyOf": [
						{ "$ref": "#/definitions/RuleFixConfiguration" },
						{ "type": "null" }
					]
				}
			},
			"additionalProperties": false
		},
		"TrailingCommas": {
			"description": "Print trailing commas wherever possible in multi-line comma-separated syntactic structures.",
			"oneOf": [
				{
					"description": "Trailing commas wherever possible (including function parameters and calls).",
					"type": "string",
					"enum": ["all"]
				},
				{
					"description": "Trailing commas where valid in ES5 (objects, arrays, etc.). No trailing commas in type parameters in TypeScript.",
					"type": "string",
					"enum": ["es5"]
				},
				{
					"description": "No trailing commas.",
					"type": "string",
					"enum": ["none"]
				}
			]
		},
		"TrailingCommas2": {
			"oneOf": [
				{
					"description": "The formatter will remove the trailing commas.",
					"type": "string",
					"enum": ["none"]
				},
				{
					"description": "The trailing commas are allowed and advised only in JSONC files. Trailing commas are removed from JSON files.",
					"type": "string",
					"enum": ["all"]
				}
			]
		},
		"UndeclaredVariablesConfiguration": {
			"anyOf": [
				{ "$ref": "#/definitions/RulePlainConfiguration" },
				{ "$ref": "#/definitions/RuleWithUndeclaredVariablesOptions" }
			]
		},
		"UndeclaredVariablesOptions": {
			"type": "object",
			"properties": {
				"checkTypes": {
					"description": "Check undeclared types.",
					"default": true,
					"type": "boolean"
				}
			}
		},
		"UseComponentExportOnlyModulesConfiguration": {
			"anyOf": [
				{ "$ref": "#/definitions/RulePlainConfiguration" },
				{ "$ref": "#/definitions/RuleWithUseComponentExportOnlyModulesOptions" }
			]
		},
		"UseComponentExportOnlyModulesOptions": {
			"type": "object",
			"properties": {
				"allowConstantExport": {
					"description": "Allows the export of constants. This option is for environments that support it, such as [Vite](https://vitejs.dev/)",
					"default": false,
					"type": "boolean"
				},
				"allowExportNames": {
					"description": "A list of names that can be additionally exported from the module This option is for exports that do not hinder [React Fast Refresh](https://github.com/facebook/react/tree/main/packages/react-refresh), such as [`meta` in Remix](https://remix.run/docs/en/main/route/meta)",
					"type": "array",
					"items": { "type": "string" }
				}
			},
			"additionalProperties": false
		},
		"UseConsistentObjectDefinitionConfiguration": {
			"anyOf": [
				{ "$ref": "#/definitions/RulePlainConfiguration" },
				{ "$ref": "#/definitions/RuleWithUseConsistentObjectDefinitionOptions" }
			]
		},
		"UseConsistentObjectDefinitionOptions": {
			"type": "object",
			"properties": {
				"syntax": {
					"description": "The preferred syntax to enforce.",
					"default": "explicit",
					"allOf": [{ "$ref": "#/definitions/ObjectPropertySyntax" }]
				}
			},
			"additionalProperties": false
		},
		"UseExhaustiveDependenciesConfiguration": {
			"anyOf": [
				{ "$ref": "#/definitions/RulePlainConfiguration" },
				{ "$ref": "#/definitions/RuleWithUseExhaustiveDependenciesOptions" }
			]
		},
		"UseExhaustiveDependenciesOptions": {
			"description": "Options for the rule `useExhaustiveDependencies`",
			"type": "object",
			"properties": {
				"hooks": {
					"description": "List of hooks of which the dependencies should be validated.",
					"default": [],
					"type": "array",
					"items": { "$ref": "#/definitions/Hook" }
				},
				"reportMissingDependenciesArray": {
					"description": "Whether to report an error when a hook has no dependencies array.",
					"default": false,
					"type": "boolean"
				},
				"reportUnnecessaryDependencies": {
					"description": "Whether to report an error when a dependency is listed in the dependencies array but isn't used. Defaults to true.",
					"default": true,
					"type": "boolean"
				}
			},
			"additionalProperties": false
		},
		"UseImportExtensionsConfiguration": {
			"anyOf": [
				{ "$ref": "#/definitions/RulePlainConfiguration" },
				{ "$ref": "#/definitions/RuleWithUseImportExtensionsOptions" }
			]
		},
		"UseImportExtensionsOptions": {
			"type": "object",
			"properties": {
				"suggestedExtensions": {
					"description": "A map of custom import extension mappings, where the key is the inspected file extension, and the value is a pair of `module` extension and `component` import extension",
					"default": {},
					"type": "object",
					"additionalProperties": {
						"$ref": "#/definitions/SuggestedExtensionMapping"
					}
				}
			},
			"additionalProperties": false
		},
		"UseSelfClosingElementsConfiguration": {
			"anyOf": [
				{ "$ref": "#/definitions/RulePlainConfiguration" },
				{ "$ref": "#/definitions/RuleWithUseSelfClosingElementsOptions" }
			]
		},
		"UseSelfClosingElementsOptions": {
			"description": "Options for the `useSelfClosingElements` rule.",
			"type": "object",
			"properties": {
				"ignoreHtmlElements": { "default": false, "type": "boolean" }
			},
			"additionalProperties": false
		},
		"UseValidAutocompleteConfiguration": {
			"anyOf": [
				{ "$ref": "#/definitions/RulePlainConfiguration" },
				{ "$ref": "#/definitions/RuleWithUseValidAutocompleteOptions" }
			]
		},
		"UseValidAutocompleteOptions": {
			"type": "object",
			"properties": {
				"inputComponents": {
					"description": "`input` like custom components that should be checked.",
					"default": [],
					"type": "array",
					"items": { "type": "string" }
				}
			},
			"additionalProperties": false
		},
		"UtilityClassSortingConfiguration": {
			"anyOf": [
				{ "$ref": "#/definitions/RulePlainConfiguration" },
				{ "$ref": "#/definitions/RuleWithUtilityClassSortingOptions" }
			]
		},
		"UtilityClassSortingOptions": {
			"type": "object",
			"properties": {
				"attributes": {
					"description": "Additional attributes that will be sorted.",
					"type": ["array", "null"],
					"items": { "type": "string" }
				},
				"functions": {
					"description": "Names of the functions or tagged templates that will be sorted.",
					"type": ["array", "null"],
					"items": { "type": "string" }
				}
			},
			"additionalProperties": false
		},
		"ValidAriaRoleConfiguration": {
			"anyOf": [
				{ "$ref": "#/definitions/RulePlainConfiguration" },
				{ "$ref": "#/definitions/RuleWithValidAriaRoleOptions" }
			]
		},
		"ValidAriaRoleOptions": {
			"type": "object",
			"properties": {
				"allowInvalidRoles": {
					"default": [],
					"type": "array",
					"items": { "type": "string" }
				},
				"ignoreNonDom": { "default": false, "type": "boolean" }
			},
			"additionalProperties": false
		},
		"VcsClientKind": {
			"oneOf": [
				{
					"description": "Integration with the git client as VCS",
					"type": "string",
					"enum": ["git"]
				}
			]
		},
		"VcsConfiguration": {
			"description": "Set of properties to integrate Biome with a VCS software.",
			"type": "object",
			"properties": {
				"clientKind": {
					"description": "The kind of client.",
					"anyOf": [
						{ "$ref": "#/definitions/VcsClientKind" },
						{ "type": "null" }
					]
				},
				"defaultBranch": {
					"description": "The main branch of the project",
					"type": ["string", "null"]
				},
				"enabled": {
					"description": "Whether Biome should integrate itself with the VCS client",
					"anyOf": [{ "$ref": "#/definitions/Bool" }, { "type": "null" }]
				},
				"root": {
					"description": "The folder where Biome should check for VCS files. By default, Biome will use the same folder where `biome.json` was found.\n\nIf Biome can't find the configuration, it will attempt to use the current working directory. If no current working directory can't be found, Biome won't use the VCS integration, and a diagnostic will be emitted",
					"type": ["string", "null"]
				},
				"useIgnoreFile": {
					"description": "Whether Biome should use the VCS ignore file. When [true], Biome will ignore the files specified in the ignore file.",
					"anyOf": [{ "$ref": "#/definitions/Bool" }, { "type": "null" }]
				}
			},
			"additionalProperties": false
		},
		"WhitespaceSensitivity": {
			"description": "Whitespace sensitivity for HTML formatting.\n\nThe following two cases won't produce the same output:\n\n|                |      html      |    output    | | -------------- | :------------: | :----------: | | with spaces    | `1<b> 2 </b>3` | 1<b> 2 </b>3 | | without spaces |  `1<b>2</b>3`  |  1<b>2</b>3  |\n\nThis happens because whitespace is significant in inline elements.\n\nAs a consequence of this, the formatter must format blocks that look like this (assume a small line width, <20): ```html <span>really long content</span> ``` as this, where the content hugs the tags: ```html <span >really long content</span > ```\n\nNote that this is only necessary for inline elements. Block elements do not have this restriction.",
			"oneOf": [
				{
					"description": "The formatter considers whitespace significant for elements that have an \"inline\" display style by default in browser's user agent style sheets.",
					"type": "string",
					"enum": ["css"]
				},
				{
					"description": "Leading and trailing whitespace in content is considered significant for all elements.\n\nThe formatter should leave at least one whitespace character if whitespace is present. Otherwise, if there is no whitespace, it should not add any after `>` or before `<`. In other words, if there's no whitespace, the text content should hug the tags.\n\nExample of text hugging the tags: ```html <b >content</b > ```",
					"type": "string",
					"enum": ["strict"]
				},
				{
					"description": "Whitespace is considered insignificant. The formatter is free to remove or add whitespace as it sees fit.",
					"type": "string",
					"enum": ["ignore"]
				}
			]
		}
	}
}<|MERGE_RESOLUTION|>--- conflicted
+++ resolved
@@ -2817,15 +2817,6 @@
 						{ "type": "null" }
 					]
 				},
-				"useConsistentObjectDefinition": {
-					"description": "Require the consistent declaration of object literals. Defaults to explicit definitions.",
-					"anyOf": [
-						{
-							"$ref": "#/definitions/UseConsistentObjectDefinitionConfiguration"
-						},
-						{ "type": "null" }
-					]
-				},
 				"useDeprecatedReason": {
 					"description": "Require specifying the reason argument when using @deprecated directive",
 					"anyOf": [
@@ -2920,20 +2911,7 @@
 			},
 			"additionalProperties": false
 		},
-<<<<<<< HEAD
-		"ObjectPropertySyntax": {
-			"oneOf": [
-				{
-					"description": "`{foo: foo}`",
-					"type": "string",
-					"enum": ["explicit"]
-				},
-				{ "description": "`{foo}`", "type": "string", "enum": ["shorthand"] }
-			]
-		},
-=======
 		"ObjectWrap": { "type": "string", "enum": ["preserve", "collapse"] },
->>>>>>> 7e938f35
 		"Options": {
 			"type": "object",
 			"properties": {
@@ -3636,23 +3614,6 @@
 					"description": "Rule's options",
 					"allOf": [
 						{ "$ref": "#/definitions/UseComponentExportOnlyModulesOptions" }
-					]
-				}
-			},
-			"additionalProperties": false
-		},
-		"RuleWithUseConsistentObjectDefinitionOptions": {
-			"type": "object",
-			"required": ["level"],
-			"properties": {
-				"level": {
-					"description": "The severity of the emitted diagnostics by the rule",
-					"allOf": [{ "$ref": "#/definitions/RulePlainConfiguration" }]
-				},
-				"options": {
-					"description": "Rule's options",
-					"allOf": [
-						{ "$ref": "#/definitions/UseConsistentObjectDefinitionOptions" }
 					]
 				}
 			},
@@ -4897,23 +4858,6 @@
 			},
 			"additionalProperties": false
 		},
-		"UseConsistentObjectDefinitionConfiguration": {
-			"anyOf": [
-				{ "$ref": "#/definitions/RulePlainConfiguration" },
-				{ "$ref": "#/definitions/RuleWithUseConsistentObjectDefinitionOptions" }
-			]
-		},
-		"UseConsistentObjectDefinitionOptions": {
-			"type": "object",
-			"properties": {
-				"syntax": {
-					"description": "The preferred syntax to enforce.",
-					"default": "explicit",
-					"allOf": [{ "$ref": "#/definitions/ObjectPropertySyntax" }]
-				}
-			},
-			"additionalProperties": false
-		},
 		"UseExhaustiveDependenciesConfiguration": {
 			"anyOf": [
 				{ "$ref": "#/definitions/RulePlainConfiguration" },
