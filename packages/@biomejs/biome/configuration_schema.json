--- conflicted
+++ resolved
@@ -5165,17 +5165,17 @@
 						{ "type": "null" }
 					]
 				},
-<<<<<<< HEAD
+				"useDeprecatedDate": {
+					"description": "Require the @deprecated directive to specify a deletion date.",
+					"anyOf": [
+						{ "$ref": "#/definitions/UseDeprecatedDateConfiguration" },
+						{ "type": "null" }
+					]
+				},
 				"useErrorCause": {
 					"description": "Disallow rethrowing caught errors without wrapping them, using the cause property to preserve the original stack trace.",
 					"anyOf": [
 						{ "$ref": "#/definitions/UseErrorCauseConfiguration" },
-=======
-				"useDeprecatedDate": {
-					"description": "Require the @deprecated directive to specify a deletion date.",
-					"anyOf": [
-						{ "$ref": "#/definitions/UseDeprecatedDateConfiguration" },
->>>>>>> d6da4d5a
 						{ "type": "null" }
 					]
 				},
