{
	"$schema": "https://json-schema.org/draft/2020-12/schema",
	"title": "Configuration",
	"description": "The configuration that is contained inside the file `biome.json`",
	"type": "object",
	"properties": {
		"$schema": {
			"description": "A field for the [JSON schema](https://json-schema.org/) specification",
			"anyOf": [{ "$ref": "#/$defs/Schema" }, { "type": "null" }]
		},
		"assist": {
			"description": "Specific configuration for assists",
			"anyOf": [{ "$ref": "#/$defs/AssistConfiguration" }, { "type": "null" }]
		},
		"css": {
			"description": "Specific configuration for the Css language",
			"anyOf": [{ "$ref": "#/$defs/CssConfiguration" }, { "type": "null" }]
		},
		"extends": {
			"description": "A list of paths to other JSON files, used to extends the current configuration.",
			"anyOf": [{ "$ref": "#/$defs/Extends" }, { "type": "null" }]
		},
		"files": {
			"description": "The configuration of the filesystem",
			"anyOf": [{ "$ref": "#/$defs/FilesConfiguration" }, { "type": "null" }]
		},
		"formatter": {
			"description": "The configuration of the formatter",
			"anyOf": [
				{ "$ref": "#/$defs/FormatterConfiguration" },
				{ "type": "null" }
			]
		},
		"graphql": {
			"description": "Specific configuration for the GraphQL language",
			"anyOf": [{ "$ref": "#/$defs/GraphqlConfiguration" }, { "type": "null" }]
		},
		"grit": {
			"description": "Specific configuration for the GraphQL language",
			"anyOf": [{ "$ref": "#/$defs/GritConfiguration" }, { "type": "null" }]
		},
		"html": {
			"description": "Specific configuration for the HTML language",
			"anyOf": [{ "$ref": "#/$defs/HtmlConfiguration" }, { "type": "null" }]
		},
		"javascript": {
			"description": "Specific configuration for the JavaScript language",
			"anyOf": [{ "$ref": "#/$defs/JsConfiguration" }, { "type": "null" }]
		},
		"json": {
			"description": "Specific configuration for the Json language",
			"anyOf": [{ "$ref": "#/$defs/JsonConfiguration" }, { "type": "null" }]
		},
		"linter": {
			"description": "The configuration for the linter",
			"anyOf": [{ "$ref": "#/$defs/LinterConfiguration" }, { "type": "null" }]
		},
		"overrides": {
			"description": "A list of granular patterns that should be applied only to a sub set of files",
			"anyOf": [{ "$ref": "#/$defs/Overrides" }, { "type": "null" }]
		},
		"plugins": {
			"description": "List of plugins to load.",
			"anyOf": [{ "$ref": "#/$defs/Plugins" }, { "type": "null" }]
		},
		"root": {
			"description": "Indicates whether this configuration file is at the root of a Biome\nproject. By default, this is `true`.",
			"anyOf": [{ "$ref": "#/$defs/Bool" }, { "type": "null" }]
		},
		"vcs": {
			"description": "The configuration of the VCS integration",
			"anyOf": [{ "$ref": "#/$defs/VcsConfiguration" }, { "type": "null" }]
		}
	},
	"additionalProperties": false,
	"$defs": {
		"A11y": {
			"description": "A list of rules that belong to this group",
			"type": "object",
			"properties": {
				"noAccessKey": {
					"description": "Enforce that the accessKey attribute is not used on any HTML element.\nSee <https://biomejs.dev/linter/rules/no-access-key>",
					"anyOf": [
						{ "$ref": "#/$defs/NoAccessKeyConfiguration" },
						{ "type": "null" }
					]
				},
				"noAriaHiddenOnFocusable": {
					"description": "Enforce that aria-hidden=\"true\" is not set on focusable elements.\nSee <https://biomejs.dev/linter/rules/no-aria-hidden-on-focusable>",
					"anyOf": [
						{ "$ref": "#/$defs/NoAriaHiddenOnFocusableConfiguration" },
						{ "type": "null" }
					]
				},
				"noAriaUnsupportedElements": {
					"description": "Enforce that elements that do not support ARIA roles, states, and properties do not have those attributes.\nSee <https://biomejs.dev/linter/rules/no-aria-unsupported-elements>",
					"anyOf": [
						{ "$ref": "#/$defs/NoAriaUnsupportedElementsConfiguration" },
						{ "type": "null" }
					]
				},
				"noAutofocus": {
					"description": "Enforce that autoFocus prop is not used on elements.\nSee <https://biomejs.dev/linter/rules/no-autofocus>",
					"anyOf": [
						{ "$ref": "#/$defs/NoAutofocusConfiguration" },
						{ "type": "null" }
					]
				},
				"noDistractingElements": {
					"description": "Enforces that no distracting elements are used.\nSee <https://biomejs.dev/linter/rules/no-distracting-elements>",
					"anyOf": [
						{ "$ref": "#/$defs/NoDistractingElementsConfiguration" },
						{ "type": "null" }
					]
				},
				"noHeaderScope": {
					"description": "The scope prop should be used only on \\<th> elements.\nSee <https://biomejs.dev/linter/rules/no-header-scope>",
					"anyOf": [
						{ "$ref": "#/$defs/NoHeaderScopeConfiguration" },
						{ "type": "null" }
					]
				},
				"noInteractiveElementToNoninteractiveRole": {
					"description": "Enforce that non-interactive ARIA roles are not assigned to interactive HTML elements.\nSee <https://biomejs.dev/linter/rules/no-interactive-element-to-noninteractive-role>",
					"anyOf": [
						{
							"$ref": "#/$defs/NoInteractiveElementToNoninteractiveRoleConfiguration"
						},
						{ "type": "null" }
					]
				},
				"noLabelWithoutControl": {
					"description": "Enforce that a label element or component has a text label and an associated input.\nSee <https://biomejs.dev/linter/rules/no-label-without-control>",
					"anyOf": [
						{ "$ref": "#/$defs/NoLabelWithoutControlConfiguration" },
						{ "type": "null" }
					]
				},
				"noNoninteractiveElementInteractions": {
					"description": "Disallow use event handlers on non-interactive elements.\nSee <https://biomejs.dev/linter/rules/no-noninteractive-element-interactions>",
					"anyOf": [
						{
							"$ref": "#/$defs/NoNoninteractiveElementInteractionsConfiguration"
						},
						{ "type": "null" }
					]
				},
				"noNoninteractiveElementToInteractiveRole": {
					"description": "Enforce that interactive ARIA roles are not assigned to non-interactive HTML elements.\nSee <https://biomejs.dev/linter/rules/no-noninteractive-element-to-interactive-role>",
					"anyOf": [
						{
							"$ref": "#/$defs/NoNoninteractiveElementToInteractiveRoleConfiguration"
						},
						{ "type": "null" }
					]
				},
				"noNoninteractiveTabindex": {
					"description": "Enforce that tabIndex is not assigned to non-interactive HTML elements.\nSee <https://biomejs.dev/linter/rules/no-noninteractive-tabindex>",
					"anyOf": [
						{ "$ref": "#/$defs/NoNoninteractiveTabindexConfiguration" },
						{ "type": "null" }
					]
				},
				"noPositiveTabindex": {
					"description": "Prevent the usage of positive integers on tabIndex property.\nSee <https://biomejs.dev/linter/rules/no-positive-tabindex>",
					"anyOf": [
						{ "$ref": "#/$defs/NoPositiveTabindexConfiguration" },
						{ "type": "null" }
					]
				},
				"noRedundantAlt": {
					"description": "Enforce img alt prop does not contain the word \"image\", \"picture\", or \"photo\".\nSee <https://biomejs.dev/linter/rules/no-redundant-alt>",
					"anyOf": [
						{ "$ref": "#/$defs/NoRedundantAltConfiguration" },
						{ "type": "null" }
					]
				},
				"noRedundantRoles": {
					"description": "Enforce explicit role property is not the same as implicit/default role property on an element.\nSee <https://biomejs.dev/linter/rules/no-redundant-roles>",
					"anyOf": [
						{ "$ref": "#/$defs/NoRedundantRolesConfiguration" },
						{ "type": "null" }
					]
				},
				"noStaticElementInteractions": {
					"description": "Enforce that static, visible elements (such as \\<div>) that have click handlers use the valid role attribute.\nSee <https://biomejs.dev/linter/rules/no-static-element-interactions>",
					"anyOf": [
						{ "$ref": "#/$defs/NoStaticElementInteractionsConfiguration" },
						{ "type": "null" }
					]
				},
				"noSvgWithoutTitle": {
					"description": "Enforces the usage of the title element for the svg element.\nSee <https://biomejs.dev/linter/rules/no-svg-without-title>",
					"anyOf": [
						{ "$ref": "#/$defs/NoSvgWithoutTitleConfiguration" },
						{ "type": "null" }
					]
				},
				"recommended": {
					"description": "Enables the recommended rules for this group",
					"type": ["boolean", "null"]
				},
				"useAltText": {
					"description": "Enforce that all elements that require alternative text have meaningful information to relay back to the end user.\nSee <https://biomejs.dev/linter/rules/use-alt-text>",
					"anyOf": [
						{ "$ref": "#/$defs/UseAltTextConfiguration" },
						{ "type": "null" }
					]
				},
				"useAnchorContent": {
					"description": "Enforce that anchors have content and that the content is accessible to screen readers.\nSee <https://biomejs.dev/linter/rules/use-anchor-content>",
					"anyOf": [
						{ "$ref": "#/$defs/UseAnchorContentConfiguration" },
						{ "type": "null" }
					]
				},
				"useAriaActivedescendantWithTabindex": {
					"description": "Enforce that tabIndex is assigned to non-interactive HTML elements with aria-activedescendant.\nSee <https://biomejs.dev/linter/rules/use-aria-activedescendant-with-tabindex>",
					"anyOf": [
						{
							"$ref": "#/$defs/UseAriaActivedescendantWithTabindexConfiguration"
						},
						{ "type": "null" }
					]
				},
				"useAriaPropsForRole": {
					"description": "Enforce that elements with ARIA roles must have all required ARIA attributes for that role.\nSee <https://biomejs.dev/linter/rules/use-aria-props-for-role>",
					"anyOf": [
						{ "$ref": "#/$defs/UseAriaPropsForRoleConfiguration" },
						{ "type": "null" }
					]
				},
				"useAriaPropsSupportedByRole": {
					"description": "Enforce that ARIA properties are valid for the roles that are supported by the element.\nSee <https://biomejs.dev/linter/rules/use-aria-props-supported-by-role>",
					"anyOf": [
						{ "$ref": "#/$defs/UseAriaPropsSupportedByRoleConfiguration" },
						{ "type": "null" }
					]
				},
				"useButtonType": {
					"description": "Enforces the usage of the attribute type for the element button.\nSee <https://biomejs.dev/linter/rules/use-button-type>",
					"anyOf": [
						{ "$ref": "#/$defs/UseButtonTypeConfiguration" },
						{ "type": "null" }
					]
				},
				"useFocusableInteractive": {
					"description": "Elements with an interactive role and interaction handlers must be focusable.\nSee <https://biomejs.dev/linter/rules/use-focusable-interactive>",
					"anyOf": [
						{ "$ref": "#/$defs/UseFocusableInteractiveConfiguration" },
						{ "type": "null" }
					]
				},
				"useGenericFontNames": {
					"description": "Disallow a missing generic family keyword within font families.\nSee <https://biomejs.dev/linter/rules/use-generic-font-names>",
					"anyOf": [
						{ "$ref": "#/$defs/UseGenericFontNamesConfiguration" },
						{ "type": "null" }
					]
				},
				"useHeadingContent": {
					"description": "Enforce that heading elements (h1, h2, etc.) have content and that the content is accessible to screen readers. Accessible means that it is not hidden using the aria-hidden prop.\nSee <https://biomejs.dev/linter/rules/use-heading-content>",
					"anyOf": [
						{ "$ref": "#/$defs/UseHeadingContentConfiguration" },
						{ "type": "null" }
					]
				},
				"useHtmlLang": {
					"description": "Enforce that html element has lang attribute.\nSee <https://biomejs.dev/linter/rules/use-html-lang>",
					"anyOf": [
						{ "$ref": "#/$defs/UseHtmlLangConfiguration" },
						{ "type": "null" }
					]
				},
				"useIframeTitle": {
					"description": "Enforces the usage of the attribute title for the element iframe.\nSee <https://biomejs.dev/linter/rules/use-iframe-title>",
					"anyOf": [
						{ "$ref": "#/$defs/UseIframeTitleConfiguration" },
						{ "type": "null" }
					]
				},
				"useKeyWithClickEvents": {
					"description": "Enforce onClick is accompanied by at least one of the following: onKeyUp, onKeyDown, onKeyPress.\nSee <https://biomejs.dev/linter/rules/use-key-with-click-events>",
					"anyOf": [
						{ "$ref": "#/$defs/UseKeyWithClickEventsConfiguration" },
						{ "type": "null" }
					]
				},
				"useKeyWithMouseEvents": {
					"description": "Enforce onMouseOver / onMouseOut are accompanied by onFocus / onBlur.\nSee <https://biomejs.dev/linter/rules/use-key-with-mouse-events>",
					"anyOf": [
						{ "$ref": "#/$defs/UseKeyWithMouseEventsConfiguration" },
						{ "type": "null" }
					]
				},
				"useMediaCaption": {
					"description": "Enforces that audio and video elements must have a track for captions.\nSee <https://biomejs.dev/linter/rules/use-media-caption>",
					"anyOf": [
						{ "$ref": "#/$defs/UseMediaCaptionConfiguration" },
						{ "type": "null" }
					]
				},
				"useSemanticElements": {
					"description": "It detects the use of role attributes in JSX elements and suggests using semantic elements instead.\nSee <https://biomejs.dev/linter/rules/use-semantic-elements>",
					"anyOf": [
						{ "$ref": "#/$defs/UseSemanticElementsConfiguration" },
						{ "type": "null" }
					]
				},
				"useValidAnchor": {
					"description": "Enforce that all anchors are valid, and they are navigable elements.\nSee <https://biomejs.dev/linter/rules/use-valid-anchor>",
					"anyOf": [
						{ "$ref": "#/$defs/UseValidAnchorConfiguration" },
						{ "type": "null" }
					]
				},
				"useValidAriaProps": {
					"description": "Ensures that ARIA properties aria-* are all valid.\nSee <https://biomejs.dev/linter/rules/use-valid-aria-props>",
					"anyOf": [
						{ "$ref": "#/$defs/UseValidAriaPropsConfiguration" },
						{ "type": "null" }
					]
				},
				"useValidAriaRole": {
					"description": "Elements with ARIA roles must use a valid, non-abstract ARIA role.\nSee <https://biomejs.dev/linter/rules/use-valid-aria-role>",
					"anyOf": [
						{ "$ref": "#/$defs/UseValidAriaRoleConfiguration" },
						{ "type": "null" }
					]
				},
				"useValidAriaValues": {
					"description": "Enforce that ARIA state and property values are valid.\nSee <https://biomejs.dev/linter/rules/use-valid-aria-values>",
					"anyOf": [
						{ "$ref": "#/$defs/UseValidAriaValuesConfiguration" },
						{ "type": "null" }
					]
				},
				"useValidAutocomplete": {
					"description": "Use valid values for the autocomplete attribute on input elements.\nSee <https://biomejs.dev/linter/rules/use-valid-autocomplete>",
					"anyOf": [
						{ "$ref": "#/$defs/UseValidAutocompleteConfiguration" },
						{ "type": "null" }
					]
				},
				"useValidLang": {
					"description": "Ensure that the attribute passed to the lang attribute is a correct ISO language and/or country.\nSee <https://biomejs.dev/linter/rules/use-valid-lang>",
					"anyOf": [
						{ "$ref": "#/$defs/UseValidLangConfiguration" },
						{ "type": "null" }
					]
				}
			},
			"additionalProperties": false
		},
		"Accessibility": {
			"type": "string",
			"enum": ["noPublic", "explicit", "none"]
		},
		"Actions": {
			"type": "object",
			"properties": {
				"recommended": {
					"description": "It enables the assist actions recommended by Biome. `true` by default.",
					"type": ["boolean", "null"]
				},
				"source": {
					"anyOf": [{ "$ref": "#/$defs/Source" }, { "type": "null" }]
				}
			},
			"additionalProperties": false
		},
		"ArrowParentheses": { "type": "string", "enum": ["always", "asNeeded"] },
		"AssistConfiguration": {
			"type": "object",
			"properties": {
				"actions": {
					"description": "Whether Biome should fail in CLI if the assist were not applied to the code.",
					"anyOf": [{ "$ref": "#/$defs/Actions" }, { "type": "null" }]
				},
				"enabled": {
					"description": "Whether Biome should enable assist via LSP and CLI.",
					"anyOf": [{ "$ref": "#/$defs/Bool" }, { "type": "null" }]
				},
				"includes": {
					"description": "A list of glob patterns. Biome will include files/folders that will\nmatch these patterns.",
					"type": ["array", "null"],
					"items": { "$ref": "#/$defs/NormalizedGlob" }
				}
			},
			"additionalProperties": false
		},
		"AttributePosition": { "type": "string", "enum": ["auto", "multiline"] },
		"Bool": { "type": "boolean" },
		"BracketSameLine": {
			"description": "Put the `>` of a multi-line HTML or JSX element at the end of the last line instead of being alone on the next line (does not apply to self closing elements).",
			"type": "boolean"
		},
		"BracketSpacing": { "type": "boolean" },
		"Complexity": {
			"description": "A list of rules that belong to this group",
			"type": "object",
			"properties": {
				"noAdjacentSpacesInRegex": {
					"description": "Disallow unclear usage of consecutive space characters in regular expression literals.\nSee <https://biomejs.dev/linter/rules/no-adjacent-spaces-in-regex>",
					"anyOf": [
						{ "$ref": "#/$defs/NoAdjacentSpacesInRegexConfiguration" },
						{ "type": "null" }
					]
				},
				"noArguments": {
					"description": "Disallow the use of arguments.\nSee <https://biomejs.dev/linter/rules/no-arguments>",
					"anyOf": [
						{ "$ref": "#/$defs/NoArgumentsConfiguration" },
						{ "type": "null" }
					]
				},
				"noBannedTypes": {
					"description": "Disallow primitive type aliases and misleading types.\nSee <https://biomejs.dev/linter/rules/no-banned-types>",
					"anyOf": [
						{ "$ref": "#/$defs/NoBannedTypesConfiguration" },
						{ "type": "null" }
					]
				},
				"noCommaOperator": {
					"description": "Disallow comma operator.\nSee <https://biomejs.dev/linter/rules/no-comma-operator>",
					"anyOf": [
						{ "$ref": "#/$defs/NoCommaOperatorConfiguration" },
						{ "type": "null" }
					]
				},
				"noEmptyTypeParameters": {
					"description": "Disallow empty type parameters in type aliases and interfaces.\nSee <https://biomejs.dev/linter/rules/no-empty-type-parameters>",
					"anyOf": [
						{ "$ref": "#/$defs/NoEmptyTypeParametersConfiguration" },
						{ "type": "null" }
					]
				},
				"noExcessiveCognitiveComplexity": {
					"description": "Disallow functions that exceed a given Cognitive Complexity score.\nSee <https://biomejs.dev/linter/rules/no-excessive-cognitive-complexity>",
					"anyOf": [
						{ "$ref": "#/$defs/NoExcessiveCognitiveComplexityConfiguration" },
						{ "type": "null" }
					]
				},
				"noExcessiveLinesPerFunction": {
					"description": "Restrict the number of lines of code in a function.\nSee <https://biomejs.dev/linter/rules/no-excessive-lines-per-function>",
					"anyOf": [
						{ "$ref": "#/$defs/NoExcessiveLinesPerFunctionConfiguration" },
						{ "type": "null" }
					]
				},
				"noExcessiveNestedTestSuites": {
					"description": "This rule enforces a maximum depth to nested describe() in test files.\nSee <https://biomejs.dev/linter/rules/no-excessive-nested-test-suites>",
					"anyOf": [
						{ "$ref": "#/$defs/NoExcessiveNestedTestSuitesConfiguration" },
						{ "type": "null" }
					]
				},
				"noExtraBooleanCast": {
					"description": "Disallow unnecessary boolean casts.\nSee <https://biomejs.dev/linter/rules/no-extra-boolean-cast>",
					"anyOf": [
						{ "$ref": "#/$defs/NoExtraBooleanCastConfiguration" },
						{ "type": "null" }
					]
				},
				"noFlatMapIdentity": {
					"description": "Disallow to use unnecessary callback on flatMap.\nSee <https://biomejs.dev/linter/rules/no-flat-map-identity>",
					"anyOf": [
						{ "$ref": "#/$defs/NoFlatMapIdentityConfiguration" },
						{ "type": "null" }
					]
				},
				"noForEach": {
					"description": "Prefer for...of statement instead of Array.forEach.\nSee <https://biomejs.dev/linter/rules/no-for-each>",
					"anyOf": [
						{ "$ref": "#/$defs/NoForEachConfiguration" },
						{ "type": "null" }
					]
				},
				"noImplicitCoercions": {
					"description": "Disallow shorthand type conversions.\nSee <https://biomejs.dev/linter/rules/no-implicit-coercions>",
					"anyOf": [
						{ "$ref": "#/$defs/NoImplicitCoercionsConfiguration" },
						{ "type": "null" }
					]
				},
				"noImportantStyles": {
					"description": "Disallow the use of the !important style.\nSee <https://biomejs.dev/linter/rules/no-important-styles>",
					"anyOf": [
						{ "$ref": "#/$defs/NoImportantStylesConfiguration" },
						{ "type": "null" }
					]
				},
				"noStaticOnlyClass": {
					"description": "This rule reports when a class has no non-static members, such as for a class used exclusively as a static namespace.\nSee <https://biomejs.dev/linter/rules/no-static-only-class>",
					"anyOf": [
						{ "$ref": "#/$defs/NoStaticOnlyClassConfiguration" },
						{ "type": "null" }
					]
				},
				"noThisInStatic": {
					"description": "Disallow this and super in static contexts.\nSee <https://biomejs.dev/linter/rules/no-this-in-static>",
					"anyOf": [
						{ "$ref": "#/$defs/NoThisInStaticConfiguration" },
						{ "type": "null" }
					]
				},
				"noUselessCatch": {
					"description": "Disallow unnecessary catch clauses.\nSee <https://biomejs.dev/linter/rules/no-useless-catch>",
					"anyOf": [
						{ "$ref": "#/$defs/NoUselessCatchConfiguration" },
						{ "type": "null" }
					]
				},
				"noUselessConstructor": {
					"description": "Disallow unnecessary constructors.\nSee <https://biomejs.dev/linter/rules/no-useless-constructor>",
					"anyOf": [
						{ "$ref": "#/$defs/NoUselessConstructorConfiguration" },
						{ "type": "null" }
					]
				},
				"noUselessContinue": {
					"description": "Avoid using unnecessary continue.\nSee <https://biomejs.dev/linter/rules/no-useless-continue>",
					"anyOf": [
						{ "$ref": "#/$defs/NoUselessContinueConfiguration" },
						{ "type": "null" }
					]
				},
				"noUselessEmptyExport": {
					"description": "Disallow empty exports that don't change anything in a module file.\nSee <https://biomejs.dev/linter/rules/no-useless-empty-export>",
					"anyOf": [
						{ "$ref": "#/$defs/NoUselessEmptyExportConfiguration" },
						{ "type": "null" }
					]
				},
				"noUselessEscapeInRegex": {
					"description": "Disallow unnecessary escape sequence in regular expression literals.\nSee <https://biomejs.dev/linter/rules/no-useless-escape-in-regex>",
					"anyOf": [
						{ "$ref": "#/$defs/NoUselessEscapeInRegexConfiguration" },
						{ "type": "null" }
					]
				},
				"noUselessFragments": {
					"description": "Disallow unnecessary fragments.\nSee <https://biomejs.dev/linter/rules/no-useless-fragments>",
					"anyOf": [
						{ "$ref": "#/$defs/NoUselessFragmentsConfiguration" },
						{ "type": "null" }
					]
				},
				"noUselessLabel": {
					"description": "Disallow unnecessary labels.\nSee <https://biomejs.dev/linter/rules/no-useless-label>",
					"anyOf": [
						{ "$ref": "#/$defs/NoUselessLabelConfiguration" },
						{ "type": "null" }
					]
				},
				"noUselessLoneBlockStatements": {
					"description": "Disallow unnecessary nested block statements.\nSee <https://biomejs.dev/linter/rules/no-useless-lone-block-statements>",
					"anyOf": [
						{ "$ref": "#/$defs/NoUselessLoneBlockStatementsConfiguration" },
						{ "type": "null" }
					]
				},
				"noUselessRename": {
					"description": "Disallow renaming import, export, and destructured assignments to the same name.\nSee <https://biomejs.dev/linter/rules/no-useless-rename>",
					"anyOf": [
						{ "$ref": "#/$defs/NoUselessRenameConfiguration" },
						{ "type": "null" }
					]
				},
				"noUselessStringConcat": {
					"description": "Disallow unnecessary concatenation of string or template literals.\nSee <https://biomejs.dev/linter/rules/no-useless-string-concat>",
					"anyOf": [
						{ "$ref": "#/$defs/NoUselessStringConcatConfiguration" },
						{ "type": "null" }
					]
				},
				"noUselessStringRaw": {
					"description": "Disallow unnecessary String.raw function in template string literals without any escape sequence.\nSee <https://biomejs.dev/linter/rules/no-useless-string-raw>",
					"anyOf": [
						{ "$ref": "#/$defs/NoUselessStringRawConfiguration" },
						{ "type": "null" }
					]
				},
				"noUselessSwitchCase": {
					"description": "Disallow useless case in switch statements.\nSee <https://biomejs.dev/linter/rules/no-useless-switch-case>",
					"anyOf": [
						{ "$ref": "#/$defs/NoUselessSwitchCaseConfiguration" },
						{ "type": "null" }
					]
				},
				"noUselessTernary": {
					"description": "Disallow ternary operators when simpler alternatives exist.\nSee <https://biomejs.dev/linter/rules/no-useless-ternary>",
					"anyOf": [
						{ "$ref": "#/$defs/NoUselessTernaryConfiguration" },
						{ "type": "null" }
					]
				},
				"noUselessThisAlias": {
					"description": "Disallow useless this aliasing.\nSee <https://biomejs.dev/linter/rules/no-useless-this-alias>",
					"anyOf": [
						{ "$ref": "#/$defs/NoUselessThisAliasConfiguration" },
						{ "type": "null" }
					]
				},
				"noUselessTypeConstraint": {
					"description": "Disallow using any or unknown as type constraint.\nSee <https://biomejs.dev/linter/rules/no-useless-type-constraint>",
					"anyOf": [
						{ "$ref": "#/$defs/NoUselessTypeConstraintConfiguration" },
						{ "type": "null" }
					]
				},
				"noUselessUndefinedInitialization": {
					"description": "Disallow initializing variables to undefined.\nSee <https://biomejs.dev/linter/rules/no-useless-undefined-initialization>",
					"anyOf": [
						{ "$ref": "#/$defs/NoUselessUndefinedInitializationConfiguration" },
						{ "type": "null" }
					]
				},
				"noVoid": {
					"description": "Disallow the use of void operators, which is not a familiar operator.\nSee <https://biomejs.dev/linter/rules/no-void>",
					"anyOf": [
						{ "$ref": "#/$defs/NoVoidConfiguration" },
						{ "type": "null" }
					]
				},
				"recommended": {
					"description": "Enables the recommended rules for this group",
					"type": ["boolean", "null"]
				},
				"useArrowFunction": {
					"description": "Use arrow functions over function expressions.\nSee <https://biomejs.dev/linter/rules/use-arrow-function>",
					"anyOf": [
						{ "$ref": "#/$defs/UseArrowFunctionConfiguration" },
						{ "type": "null" }
					]
				},
				"useDateNow": {
					"description": "Use Date.now() to get the number of milliseconds since the Unix Epoch.\nSee <https://biomejs.dev/linter/rules/use-date-now>",
					"anyOf": [
						{ "$ref": "#/$defs/UseDateNowConfiguration" },
						{ "type": "null" }
					]
				},
				"useFlatMap": {
					"description": "Promotes the use of .flatMap() when map().flat() are used together.\nSee <https://biomejs.dev/linter/rules/use-flat-map>",
					"anyOf": [
						{ "$ref": "#/$defs/UseFlatMapConfiguration" },
						{ "type": "null" }
					]
				},
				"useIndexOf": {
					"description": "Prefer Array#{indexOf,lastIndexOf}() over Array#{findIndex,findLastIndex}() when looking for the index of an item.\nSee <https://biomejs.dev/linter/rules/use-index-of>",
					"anyOf": [
						{ "$ref": "#/$defs/UseIndexOfConfiguration" },
						{ "type": "null" }
					]
				},
				"useLiteralKeys": {
					"description": "Enforce the usage of a literal access to properties over computed property access.\nSee <https://biomejs.dev/linter/rules/use-literal-keys>",
					"anyOf": [
						{ "$ref": "#/$defs/UseLiteralKeysConfiguration" },
						{ "type": "null" }
					]
				},
				"useNumericLiterals": {
					"description": "Disallow parseInt() and Number.parseInt() in favor of binary, octal, and hexadecimal literals.\nSee <https://biomejs.dev/linter/rules/use-numeric-literals>",
					"anyOf": [
						{ "$ref": "#/$defs/UseNumericLiteralsConfiguration" },
						{ "type": "null" }
					]
				},
				"useOptionalChain": {
					"description": "Enforce using concise optional chain instead of chained logical expressions.\nSee <https://biomejs.dev/linter/rules/use-optional-chain>",
					"anyOf": [
						{ "$ref": "#/$defs/UseOptionalChainConfiguration" },
						{ "type": "null" }
					]
				},
				"useRegexLiterals": {
					"description": "Enforce the use of the regular expression literals instead of the RegExp constructor if possible.\nSee <https://biomejs.dev/linter/rules/use-regex-literals>",
					"anyOf": [
						{ "$ref": "#/$defs/UseRegexLiteralsConfiguration" },
						{ "type": "null" }
					]
				},
				"useSimpleNumberKeys": {
					"description": "Disallow number literal object member names which are not base 10 or use underscore as separator.\nSee <https://biomejs.dev/linter/rules/use-simple-number-keys>",
					"anyOf": [
						{ "$ref": "#/$defs/UseSimpleNumberKeysConfiguration" },
						{ "type": "null" }
					]
				},
				"useSimplifiedLogicExpression": {
					"description": "Discard redundant terms from logical expressions.\nSee <https://biomejs.dev/linter/rules/use-simplified-logic-expression>",
					"anyOf": [
						{ "$ref": "#/$defs/UseSimplifiedLogicExpressionConfiguration" },
						{ "type": "null" }
					]
				},
				"useWhile": {
					"description": "Enforce the use of while loops instead of for loops when the initializer and update expressions are not needed.\nSee <https://biomejs.dev/linter/rules/use-while>",
					"anyOf": [
						{ "$ref": "#/$defs/UseWhileConfiguration" },
						{ "type": "null" }
					]
				}
			},
			"additionalProperties": false
		},
		"ConsistentArrayType": {
			"oneOf": [
				{
					"description": "`ItemType[]`",
					"type": "string",
					"const": "shorthand"
				},
				{
					"description": "`Array<ItemType>`",
					"type": "string",
					"const": "generic"
				}
			]
		},
		"ConsistentTypeDefinition": {
			"oneOf": [
				{
					"description": "Prefer using `interface` for object type definitions",
					"type": "string",
					"const": "interface"
				},
				{
					"description": "Prefer using `type` for object type definitions",
					"type": "string",
					"const": "type"
				}
			]
		},
		"Convention": {
			"type": "object",
			"properties": {
				"formats": {
					"description": "String cases to enforce",
					"$ref": "#/$defs/Formats"
				},
				"match": {
					"description": "Regular expression to enforce",
					"anyOf": [{ "$ref": "#/$defs/Regex" }, { "type": "null" }]
				},
				"selector": {
					"description": "Declarations concerned by this convention",
					"$ref": "#/$defs/Selector"
				}
			},
			"additionalProperties": false
		},
		"Correctness": {
			"description": "A list of rules that belong to this group",
			"type": "object",
			"properties": {
				"noChildrenProp": {
					"description": "Prevent passing of children as props.\nSee <https://biomejs.dev/linter/rules/no-children-prop>",
					"anyOf": [
						{ "$ref": "#/$defs/NoChildrenPropConfiguration" },
						{ "type": "null" }
					]
				},
				"noConstAssign": {
					"description": "Prevents from having const variables being re-assigned.\nSee <https://biomejs.dev/linter/rules/no-const-assign>",
					"anyOf": [
						{ "$ref": "#/$defs/NoConstAssignConfiguration" },
						{ "type": "null" }
					]
				},
				"noConstantCondition": {
					"description": "Disallow constant expressions in conditions.\nSee <https://biomejs.dev/linter/rules/no-constant-condition>",
					"anyOf": [
						{ "$ref": "#/$defs/NoConstantConditionConfiguration" },
						{ "type": "null" }
					]
				},
				"noConstantMathMinMaxClamp": {
					"description": "Disallow the use of Math.min and Math.max to clamp a value where the result itself is constant.\nSee <https://biomejs.dev/linter/rules/no-constant-math-min-max-clamp>",
					"anyOf": [
						{ "$ref": "#/$defs/NoConstantMathMinMaxClampConfiguration" },
						{ "type": "null" }
					]
				},
				"noConstructorReturn": {
					"description": "Disallow returning a value from a constructor.\nSee <https://biomejs.dev/linter/rules/no-constructor-return>",
					"anyOf": [
						{ "$ref": "#/$defs/NoConstructorReturnConfiguration" },
						{ "type": "null" }
					]
				},
				"noEmptyCharacterClassInRegex": {
					"description": "Disallow empty character classes in regular expression literals.\nSee <https://biomejs.dev/linter/rules/no-empty-character-class-in-regex>",
					"anyOf": [
						{ "$ref": "#/$defs/NoEmptyCharacterClassInRegexConfiguration" },
						{ "type": "null" }
					]
				},
				"noEmptyPattern": {
					"description": "Disallows empty destructuring patterns.\nSee <https://biomejs.dev/linter/rules/no-empty-pattern>",
					"anyOf": [
						{ "$ref": "#/$defs/NoEmptyPatternConfiguration" },
						{ "type": "null" }
					]
				},
				"noGlobalDirnameFilename": {
					"description": "Disallow the use of __dirname and __filename in the global scope.\nSee <https://biomejs.dev/linter/rules/no-global-dirname-filename>",
					"anyOf": [
						{ "$ref": "#/$defs/NoGlobalDirnameFilenameConfiguration" },
						{ "type": "null" }
					]
				},
				"noGlobalObjectCalls": {
					"description": "Disallow calling global object properties as functions.\nSee <https://biomejs.dev/linter/rules/no-global-object-calls>",
					"anyOf": [
						{ "$ref": "#/$defs/NoGlobalObjectCallsConfiguration" },
						{ "type": "null" }
					]
				},
				"noInnerDeclarations": {
					"description": "Disallow function and var declarations that are accessible outside their block.\nSee <https://biomejs.dev/linter/rules/no-inner-declarations>",
					"anyOf": [
						{ "$ref": "#/$defs/NoInnerDeclarationsConfiguration" },
						{ "type": "null" }
					]
				},
				"noInvalidBuiltinInstantiation": {
					"description": "Ensure that builtins are correctly instantiated.\nSee <https://biomejs.dev/linter/rules/no-invalid-builtin-instantiation>",
					"anyOf": [
						{ "$ref": "#/$defs/NoInvalidBuiltinInstantiationConfiguration" },
						{ "type": "null" }
					]
				},
				"noInvalidConstructorSuper": {
					"description": "Prevents the incorrect use of super() inside classes. It also checks whether a call super() is missing from classes that extends other constructors.\nSee <https://biomejs.dev/linter/rules/no-invalid-constructor-super>",
					"anyOf": [
						{ "$ref": "#/$defs/NoInvalidConstructorSuperConfiguration" },
						{ "type": "null" }
					]
				},
				"noInvalidDirectionInLinearGradient": {
					"description": "Disallow non-standard direction values for linear gradient functions.\nSee <https://biomejs.dev/linter/rules/no-invalid-direction-in-linear-gradient>",
					"anyOf": [
						{
							"$ref": "#/$defs/NoInvalidDirectionInLinearGradientConfiguration"
						},
						{ "type": "null" }
					]
				},
				"noInvalidGridAreas": {
					"description": "Disallows invalid named grid areas in CSS Grid Layouts.\nSee <https://biomejs.dev/linter/rules/no-invalid-grid-areas>",
					"anyOf": [
						{ "$ref": "#/$defs/NoInvalidGridAreasConfiguration" },
						{ "type": "null" }
					]
				},
				"noInvalidPositionAtImportRule": {
					"description": "Disallow the use of @import at-rules in invalid positions.\nSee <https://biomejs.dev/linter/rules/no-invalid-position-at-import-rule>",
					"anyOf": [
						{ "$ref": "#/$defs/NoInvalidPositionAtImportRuleConfiguration" },
						{ "type": "null" }
					]
				},
				"noInvalidUseBeforeDeclaration": {
					"description": "Disallow the use of variables, function parameters, classes, and enums before their declaration.\nSee <https://biomejs.dev/linter/rules/no-invalid-use-before-declaration>",
					"anyOf": [
						{ "$ref": "#/$defs/NoInvalidUseBeforeDeclarationConfiguration" },
						{ "type": "null" }
					]
				},
				"noMissingVarFunction": {
					"description": "Disallow missing var function for css variables.\nSee <https://biomejs.dev/linter/rules/no-missing-var-function>",
					"anyOf": [
						{ "$ref": "#/$defs/NoMissingVarFunctionConfiguration" },
						{ "type": "null" }
					]
				},
				"noNestedComponentDefinitions": {
					"description": "Disallows defining React components inside other components.\nSee <https://biomejs.dev/linter/rules/no-nested-component-definitions>",
					"anyOf": [
						{ "$ref": "#/$defs/NoNestedComponentDefinitionsConfiguration" },
						{ "type": "null" }
					]
				},
				"noNodejsModules": {
					"description": "Forbid the use of Node.js builtin modules.\nSee <https://biomejs.dev/linter/rules/no-nodejs-modules>",
					"anyOf": [
						{ "$ref": "#/$defs/NoNodejsModulesConfiguration" },
						{ "type": "null" }
					]
				},
				"noNonoctalDecimalEscape": {
					"description": "Disallow \\8 and \\9 escape sequences in string literals.\nSee <https://biomejs.dev/linter/rules/no-nonoctal-decimal-escape>",
					"anyOf": [
						{ "$ref": "#/$defs/NoNonoctalDecimalEscapeConfiguration" },
						{ "type": "null" }
					]
				},
				"noPrecisionLoss": {
					"description": "Disallow literal numbers that lose precision.\nSee <https://biomejs.dev/linter/rules/no-precision-loss>",
					"anyOf": [
						{ "$ref": "#/$defs/NoPrecisionLossConfiguration" },
						{ "type": "null" }
					]
				},
				"noPrivateImports": {
					"description": "Restrict imports of private exports.\nSee <https://biomejs.dev/linter/rules/no-private-imports>",
					"anyOf": [
						{ "$ref": "#/$defs/NoPrivateImportsConfiguration" },
						{ "type": "null" }
					]
				},
				"noProcessGlobal": {
					"description": "Disallow the use of process global.\nSee <https://biomejs.dev/linter/rules/no-process-global>",
					"anyOf": [
						{ "$ref": "#/$defs/NoProcessGlobalConfiguration" },
						{ "type": "null" }
					]
				},
				"noQwikUseVisibleTask": {
					"description": "Disallow useVisibleTask$() functions in Qwik components.\nSee <https://biomejs.dev/linter/rules/no-qwik-use-visible-task>",
					"anyOf": [
						{ "$ref": "#/$defs/NoQwikUseVisibleTaskConfiguration" },
						{ "type": "null" }
					]
				},
				"noReactPropAssignments": {
					"description": "Disallow assigning to React component props.\nSee <https://biomejs.dev/linter/rules/no-react-prop-assignments>",
					"anyOf": [
						{ "$ref": "#/$defs/NoReactPropAssignmentsConfiguration" },
						{ "type": "null" }
					]
				},
				"noRenderReturnValue": {
					"description": "Prevent the usage of the return value of React.render.\nSee <https://biomejs.dev/linter/rules/no-render-return-value>",
					"anyOf": [
						{ "$ref": "#/$defs/NoRenderReturnValueConfiguration" },
						{ "type": "null" }
					]
				},
				"noRestrictedElements": {
					"description": "Disallow the use of configured elements.\nSee <https://biomejs.dev/linter/rules/no-restricted-elements>",
					"anyOf": [
						{ "$ref": "#/$defs/NoRestrictedElementsConfiguration" },
						{ "type": "null" }
					]
				},
				"noSelfAssign": {
					"description": "Disallow assignments where both sides are exactly the same.\nSee <https://biomejs.dev/linter/rules/no-self-assign>",
					"anyOf": [
						{ "$ref": "#/$defs/NoSelfAssignConfiguration" },
						{ "type": "null" }
					]
				},
				"noSetterReturn": {
					"description": "Disallow returning a value from a setter.\nSee <https://biomejs.dev/linter/rules/no-setter-return>",
					"anyOf": [
						{ "$ref": "#/$defs/NoSetterReturnConfiguration" },
						{ "type": "null" }
					]
				},
				"noSolidDestructuredProps": {
					"description": "Disallow destructuring props inside JSX components in Solid projects.\nSee <https://biomejs.dev/linter/rules/no-solid-destructured-props>",
					"anyOf": [
						{ "$ref": "#/$defs/NoSolidDestructuredPropsConfiguration" },
						{ "type": "null" }
					]
				},
				"noStringCaseMismatch": {
					"description": "Disallow comparison of expressions modifying the string case with non-compliant value.\nSee <https://biomejs.dev/linter/rules/no-string-case-mismatch>",
					"anyOf": [
						{ "$ref": "#/$defs/NoStringCaseMismatchConfiguration" },
						{ "type": "null" }
					]
				},
				"noSwitchDeclarations": {
					"description": "Disallow lexical declarations in switch clauses.\nSee <https://biomejs.dev/linter/rules/no-switch-declarations>",
					"anyOf": [
						{ "$ref": "#/$defs/NoSwitchDeclarationsConfiguration" },
						{ "type": "null" }
					]
				},
				"noUndeclaredDependencies": {
					"description": "Disallow the use of dependencies that aren't specified in the package.json.\nSee <https://biomejs.dev/linter/rules/no-undeclared-dependencies>",
					"anyOf": [
						{ "$ref": "#/$defs/NoUndeclaredDependenciesConfiguration" },
						{ "type": "null" }
					]
				},
				"noUndeclaredVariables": {
					"description": "Prevents the usage of variables that haven't been declared inside the document.\nSee <https://biomejs.dev/linter/rules/no-undeclared-variables>",
					"anyOf": [
						{ "$ref": "#/$defs/NoUndeclaredVariablesConfiguration" },
						{ "type": "null" }
					]
				},
				"noUnknownFunction": {
					"description": "Disallow unknown CSS value functions.\nSee <https://biomejs.dev/linter/rules/no-unknown-function>",
					"anyOf": [
						{ "$ref": "#/$defs/NoUnknownFunctionConfiguration" },
						{ "type": "null" }
					]
				},
				"noUnknownMediaFeatureName": {
					"description": "Disallow unknown media feature names.\nSee <https://biomejs.dev/linter/rules/no-unknown-media-feature-name>",
					"anyOf": [
						{ "$ref": "#/$defs/NoUnknownMediaFeatureNameConfiguration" },
						{ "type": "null" }
					]
				},
				"noUnknownProperty": {
					"description": "Disallow unknown properties.\nSee <https://biomejs.dev/linter/rules/no-unknown-property>",
					"anyOf": [
						{ "$ref": "#/$defs/NoUnknownPropertyConfiguration" },
						{ "type": "null" }
					]
				},
				"noUnknownPseudoClass": {
					"description": "Disallow unknown pseudo-class selectors.\nSee <https://biomejs.dev/linter/rules/no-unknown-pseudo-class>",
					"anyOf": [
						{ "$ref": "#/$defs/NoUnknownPseudoClassConfiguration" },
						{ "type": "null" }
					]
				},
				"noUnknownPseudoElement": {
					"description": "Disallow unknown pseudo-element selectors.\nSee <https://biomejs.dev/linter/rules/no-unknown-pseudo-element>",
					"anyOf": [
						{ "$ref": "#/$defs/NoUnknownPseudoElementConfiguration" },
						{ "type": "null" }
					]
				},
				"noUnknownTypeSelector": {
					"description": "Disallow unknown type selectors.\nSee <https://biomejs.dev/linter/rules/no-unknown-type-selector>",
					"anyOf": [
						{ "$ref": "#/$defs/NoUnknownTypeSelectorConfiguration" },
						{ "type": "null" }
					]
				},
				"noUnknownUnit": {
					"description": "Disallow unknown CSS units.\nSee <https://biomejs.dev/linter/rules/no-unknown-unit>",
					"anyOf": [
						{ "$ref": "#/$defs/NoUnknownUnitConfiguration" },
						{ "type": "null" }
					]
				},
				"noUnmatchableAnbSelector": {
					"description": "Disallow unmatchable An+B selectors.\nSee <https://biomejs.dev/linter/rules/no-unmatchable-anb-selector>",
					"anyOf": [
						{ "$ref": "#/$defs/NoUnmatchableAnbSelectorConfiguration" },
						{ "type": "null" }
					]
				},
				"noUnreachable": {
					"description": "Disallow unreachable code.\nSee <https://biomejs.dev/linter/rules/no-unreachable>",
					"anyOf": [
						{ "$ref": "#/$defs/NoUnreachableConfiguration" },
						{ "type": "null" }
					]
				},
				"noUnreachableSuper": {
					"description": "Ensures the super() constructor is called exactly once on every code  path in a class constructor before this is accessed if the class has a superclass.\nSee <https://biomejs.dev/linter/rules/no-unreachable-super>",
					"anyOf": [
						{ "$ref": "#/$defs/NoUnreachableSuperConfiguration" },
						{ "type": "null" }
					]
				},
				"noUnsafeFinally": {
					"description": "Disallow control flow statements in finally blocks.\nSee <https://biomejs.dev/linter/rules/no-unsafe-finally>",
					"anyOf": [
						{ "$ref": "#/$defs/NoUnsafeFinallyConfiguration" },
						{ "type": "null" }
					]
				},
				"noUnsafeOptionalChaining": {
					"description": "Disallow the use of optional chaining in contexts where the undefined value is not allowed.\nSee <https://biomejs.dev/linter/rules/no-unsafe-optional-chaining>",
					"anyOf": [
						{ "$ref": "#/$defs/NoUnsafeOptionalChainingConfiguration" },
						{ "type": "null" }
					]
				},
				"noUnusedFunctionParameters": {
					"description": "Disallow unused function parameters.\nSee <https://biomejs.dev/linter/rules/no-unused-function-parameters>",
					"anyOf": [
						{ "$ref": "#/$defs/NoUnusedFunctionParametersConfiguration" },
						{ "type": "null" }
					]
				},
				"noUnusedImports": {
					"description": "Disallow unused imports.\nSee <https://biomejs.dev/linter/rules/no-unused-imports>",
					"anyOf": [
						{ "$ref": "#/$defs/NoUnusedImportsConfiguration" },
						{ "type": "null" }
					]
				},
				"noUnusedLabels": {
					"description": "Disallow unused labels.\nSee <https://biomejs.dev/linter/rules/no-unused-labels>",
					"anyOf": [
						{ "$ref": "#/$defs/NoUnusedLabelsConfiguration" },
						{ "type": "null" }
					]
				},
				"noUnusedPrivateClassMembers": {
					"description": "Disallow unused private class members.\nSee <https://biomejs.dev/linter/rules/no-unused-private-class-members>",
					"anyOf": [
						{ "$ref": "#/$defs/NoUnusedPrivateClassMembersConfiguration" },
						{ "type": "null" }
					]
				},
				"noUnusedVariables": {
					"description": "Disallow unused variables.\nSee <https://biomejs.dev/linter/rules/no-unused-variables>",
					"anyOf": [
						{ "$ref": "#/$defs/NoUnusedVariablesConfiguration" },
						{ "type": "null" }
					]
				},
				"noVoidElementsWithChildren": {
					"description": "This rules prevents void elements (AKA self-closing elements) from having children.\nSee <https://biomejs.dev/linter/rules/no-void-elements-with-children>",
					"anyOf": [
						{ "$ref": "#/$defs/NoVoidElementsWithChildrenConfiguration" },
						{ "type": "null" }
					]
				},
				"noVoidTypeReturn": {
					"description": "Disallow returning a value from a function with the return type 'void'.\nSee <https://biomejs.dev/linter/rules/no-void-type-return>",
					"anyOf": [
						{ "$ref": "#/$defs/NoVoidTypeReturnConfiguration" },
						{ "type": "null" }
					]
				},
				"recommended": {
					"description": "Enables the recommended rules for this group",
					"type": ["boolean", "null"]
				},
				"useExhaustiveDependencies": {
					"description": "Enforce correct dependency usage within React hooks.\nSee <https://biomejs.dev/linter/rules/use-exhaustive-dependencies>",
					"anyOf": [
						{ "$ref": "#/$defs/UseExhaustiveDependenciesConfiguration" },
						{ "type": "null" }
					]
				},
				"useGraphqlNamedOperations": {
					"description": "Enforce specifying the name of GraphQL operations.\nSee <https://biomejs.dev/linter/rules/use-graphql-named-operations>",
					"anyOf": [
						{ "$ref": "#/$defs/UseGraphqlNamedOperationsConfiguration" },
						{ "type": "null" }
					]
				},
				"useHookAtTopLevel": {
					"description": "Enforce that all React hooks are being called from the Top Level component functions.\nSee <https://biomejs.dev/linter/rules/use-hook-at-top-level>",
					"anyOf": [
						{ "$ref": "#/$defs/UseHookAtTopLevelConfiguration" },
						{ "type": "null" }
					]
				},
				"useImageSize": {
					"description": "Enforces that \\<img> elements have both width and height attributes.\nSee <https://biomejs.dev/linter/rules/use-image-size>",
					"anyOf": [
						{ "$ref": "#/$defs/UseImageSizeConfiguration" },
						{ "type": "null" }
					]
				},
				"useImportExtensions": {
					"description": "Enforce file extensions for relative imports.\nSee <https://biomejs.dev/linter/rules/use-import-extensions>",
					"anyOf": [
						{ "$ref": "#/$defs/UseImportExtensionsConfiguration" },
						{ "type": "null" }
					]
				},
				"useIsNan": {
					"description": "Require calls to isNaN() when checking for NaN.\nSee <https://biomejs.dev/linter/rules/use-is-nan>",
					"anyOf": [
						{ "$ref": "#/$defs/UseIsNanConfiguration" },
						{ "type": "null" }
					]
				},
				"useJsonImportAttributes": {
					"description": "Enforces the use of with { type: \"json\" } for JSON module imports.\nSee <https://biomejs.dev/linter/rules/use-json-import-attributes>",
					"anyOf": [
						{ "$ref": "#/$defs/UseJsonImportAttributesConfiguration" },
						{ "type": "null" }
					]
				},
				"useJsxKeyInIterable": {
					"description": "Disallow missing key props in iterators/collection literals.\nSee <https://biomejs.dev/linter/rules/use-jsx-key-in-iterable>",
					"anyOf": [
						{ "$ref": "#/$defs/UseJsxKeyInIterableConfiguration" },
						{ "type": "null" }
					]
				},
				"useParseIntRadix": {
					"description": "Enforce the consistent use of the radix argument when using parseInt().\nSee <https://biomejs.dev/linter/rules/use-parse-int-radix>",
					"anyOf": [
						{ "$ref": "#/$defs/UseParseIntRadixConfiguration" },
						{ "type": "null" }
					]
				},
				"useQwikClasslist": {
					"description": "Prefer using the class prop as a classlist over the classnames helper.\nSee <https://biomejs.dev/linter/rules/use-qwik-classlist>",
					"anyOf": [
						{ "$ref": "#/$defs/UseQwikClasslistConfiguration" },
						{ "type": "null" }
					]
				},
				"useSingleJsDocAsterisk": {
					"description": "Enforce JSDoc comment lines to start with a single asterisk, except for the first one.\nSee <https://biomejs.dev/linter/rules/use-single-js-doc-asterisk>",
					"anyOf": [
						{ "$ref": "#/$defs/UseSingleJsDocAsteriskConfiguration" },
						{ "type": "null" }
					]
				},
				"useUniqueElementIds": {
					"description": "Prevent the usage of static string literal id attribute on elements.\nSee <https://biomejs.dev/linter/rules/use-unique-element-ids>",
					"anyOf": [
						{ "$ref": "#/$defs/UseUniqueElementIdsConfiguration" },
						{ "type": "null" }
					]
				},
				"useValidForDirection": {
					"description": "Enforce \"for\" loop update clause moving the counter in the right direction.\nSee <https://biomejs.dev/linter/rules/use-valid-for-direction>",
					"anyOf": [
						{ "$ref": "#/$defs/UseValidForDirectionConfiguration" },
						{ "type": "null" }
					]
				},
				"useValidTypeof": {
					"description": "This rule checks that the result of a typeof expression is compared to a valid value.\nSee <https://biomejs.dev/linter/rules/use-valid-typeof>",
					"anyOf": [
						{ "$ref": "#/$defs/UseValidTypeofConfiguration" },
						{ "type": "null" }
					]
				},
				"useYield": {
					"description": "Require generator functions to contain yield.\nSee <https://biomejs.dev/linter/rules/use-yield>",
					"anyOf": [
						{ "$ref": "#/$defs/UseYieldConfiguration" },
						{ "type": "null" }
					]
				}
			},
			"additionalProperties": false
		},
		"CssAssistConfiguration": {
			"description": "Options that changes how the CSS assist behaves",
			"type": "object",
			"properties": {
				"enabled": {
					"description": "Control the assist for CSS files.",
					"anyOf": [{ "$ref": "#/$defs/Bool" }, { "type": "null" }]
				}
			},
			"additionalProperties": false
		},
		"CssConfiguration": {
			"description": "Options applied to CSS files",
			"type": "object",
			"properties": {
				"assist": {
					"description": "CSS assist options",
					"anyOf": [
						{ "$ref": "#/$defs/CssAssistConfiguration" },
						{ "type": "null" }
					],
					"default": null
				},
				"formatter": {
					"description": "CSS formatter options",
					"anyOf": [
						{ "$ref": "#/$defs/CssFormatterConfiguration" },
						{ "type": "null" }
					],
					"default": null
				},
				"globals": {
					"description": "CSS globals",
					"type": ["array", "null"],
					"items": { "type": "string" },
					"uniqueItems": true
				},
				"linter": {
					"description": "CSS linter options",
					"anyOf": [
						{ "$ref": "#/$defs/CssLinterConfiguration" },
						{ "type": "null" }
					],
					"default": null
				},
				"parser": {
					"description": "CSS parsing options",
					"anyOf": [
						{ "$ref": "#/$defs/CssParserConfiguration" },
						{ "type": "null" }
					],
					"default": null
				}
			},
			"additionalProperties": false
		},
		"CssFormatterConfiguration": {
			"description": "Options that changes how the CSS formatter behaves",
			"type": "object",
			"properties": {
				"enabled": {
					"description": "Control the formatter for CSS (and its super languages) files.",
					"anyOf": [{ "$ref": "#/$defs/Bool" }, { "type": "null" }]
				},
				"indentStyle": {
					"description": "The indent style applied to CSS (and its super languages) files.",
					"anyOf": [{ "$ref": "#/$defs/IndentStyle" }, { "type": "null" }]
				},
				"indentWidth": {
					"description": "The size of the indentation applied to CSS (and its super languages) files. Default to 2.",
					"anyOf": [{ "$ref": "#/$defs/IndentWidth" }, { "type": "null" }]
				},
				"lineEnding": {
					"description": "The type of line ending applied to CSS (and its super languages) files. `auto` uses CRLF on Windows and LF on other platforms.",
					"anyOf": [{ "$ref": "#/$defs/LineEnding" }, { "type": "null" }]
				},
				"lineWidth": {
					"description": "What's the max width of a line applied to CSS (and its super languages) files. Defaults to 80.",
					"anyOf": [{ "$ref": "#/$defs/LineWidth" }, { "type": "null" }]
				},
				"quoteStyle": {
					"description": "The type of quotes used in CSS code. Defaults to double.",
					"anyOf": [{ "$ref": "#/$defs/QuoteStyle" }, { "type": "null" }]
				}
			},
			"additionalProperties": false
		},
		"CssLinterConfiguration": {
			"description": "Options that changes how the CSS linter behaves",
			"type": "object",
			"properties": {
				"enabled": {
					"description": "Control the linter for CSS files.",
					"anyOf": [{ "$ref": "#/$defs/Bool" }, { "type": "null" }]
				}
			},
			"additionalProperties": false
		},
		"CssParserConfiguration": {
			"description": "Options that changes how the CSS parser behaves",
			"type": "object",
			"properties": {
				"allowWrongLineComments": {
					"description": "Allow comments to appear on incorrect lines in `.css` files",
					"anyOf": [{ "$ref": "#/$defs/Bool" }, { "type": "null" }]
				},
				"cssModules": {
					"description": "Enables parsing of CSS Modules specific features.",
					"anyOf": [{ "$ref": "#/$defs/Bool" }, { "type": "null" }]
				},
				"tailwindDirectives": {
					"description": "Enables parsing of Tailwind CSS 4.0 directives and functions.",
					"anyOf": [{ "$ref": "#/$defs/Bool" }, { "type": "null" }],
					"default": null
				}
			},
			"additionalProperties": false
		},
		"CustomRestrictedElements": {
			"description": "Elements to restrict. Each key is the element name, and the value is the message to show when the element is used.",
			"type": "object",
			"additionalProperties": { "type": "string" },
			"minProperties": 1
		},
		"CustomRestrictedType": {
			"anyOf": [
				{ "type": "string" },
				{ "$ref": "#/$defs/CustomRestrictedTypeOptions" }
			]
		},
		"CustomRestrictedTypeOptions": {
			"type": "object",
			"properties": {
				"message": { "type": "string", "default": "" },
				"use": { "type": ["string", "null"], "default": null }
			},
			"additionalProperties": false
		},
		"DeclarationStyle": {
			"oneOf": [
				{
					"description": "defineProps<{...}>()",
					"type": "string",
					"const": "type"
				},
				{
					"description": "defineProps({...})",
					"type": "string",
					"const": "runtime"
				}
			]
		},
		"DependencyAvailability": {
			"oneOf": [
				{
					"description": "This type of dependency will be always available or unavailable.",
					"type": "boolean"
				},
				{
					"description": "This type of dependency will be available only if the linted file matches any of the globs.",
					"type": "array",
					"items": { "type": "string" },
					"minItems": 1
				}
			]
		},
		"Expand": {
			"oneOf": [
				{
					"description": "Objects are expanded when the first property has a leading newline. Arrays are always\nexpanded if they are shorter than the line width.",
					"type": "string",
					"const": "auto"
				},
				{
					"description": "Objects and arrays are always expanded.",
					"type": "string",
					"const": "always"
				},
				{
					"description": "Objects and arrays are never expanded, if they are shorter than the line width.",
					"type": "string",
					"const": "never"
				}
			]
		},
		"Extends": {
			"anyOf": [
				{ "type": "array", "items": { "type": "string" } },
				{ "type": "string" }
			]
		},
		"FilenameCase": {
			"description": "Supported cases for file names.",
			"oneOf": [
				{ "description": "camelCase", "type": "string", "const": "camelCase" },
				{
					"description": "Match an export name",
					"type": "string",
					"const": "export"
				},
				{
					"description": "kebab-case",
					"type": "string",
					"const": "kebab-case"
				},
				{
					"description": "PascalCase",
					"type": "string",
					"const": "PascalCase"
				},
				{ "description": "snake_case", "type": "string", "const": "snake_case" }
			]
		},
		"FilenameCases": {
			"type": "array",
			"items": { "$ref": "#/$defs/FilenameCase" },
			"uniqueItems": true
		},
		"FilesConfiguration": {
			"description": "The configuration of the filesystem",
			"type": "object",
			"properties": {
				"experimentalScannerIgnores": {
					"description": "**Deprecated:** Please use _force-ignore syntax_ in `files.includes`\ninstead: <https://biomejs.dev/reference/configuration/#filesincludes>\n\nSet of file and folder names that should be unconditionally ignored by\nBiome's scanner.",
					"type": ["array", "null"],
					"items": { "type": "string" }
				},
				"ignoreUnknown": {
					"description": "Tells Biome to not emit diagnostics when handling files that it doesn't know",
					"anyOf": [{ "$ref": "#/$defs/Bool" }, { "type": "null" }]
				},
				"includes": {
					"description": "A list of glob patterns. Biome will handle only those files/folders that will\nmatch these patterns.",
					"type": ["array", "null"],
					"items": { "$ref": "#/$defs/NormalizedGlob" }
				},
				"maxSize": {
					"description": "The maximum allowed size for source code files in bytes. Files above\nthis limit will be ignored for performance reasons. Defaults to 1 MiB",
					"anyOf": [{ "$ref": "#/$defs/MaxSize" }, { "type": "null" }]
				}
			},
			"additionalProperties": false
		},
		"FixKind": {
			"description": "Used to identify the kind of code action emitted by a rule",
			"oneOf": [
				{
					"description": "The rule doesn't emit code actions.",
					"type": "string",
					"const": "none"
				},
				{
					"description": "The rule emits a code action that is safe to apply. Usually these fixes don't change the semantic of the program.",
					"type": "string",
					"const": "safe"
				},
				{
					"description": "The rule emits a code action that is _unsafe_ to apply. Usually these fixes remove comments, or change\nthe semantic of the program.",
					"type": "string",
					"const": "unsafe"
				}
			]
		},
		"Format": {
			"description": "Supported cases.",
			"type": "string",
			"enum": ["camelCase", "CONSTANT_CASE", "PascalCase", "snake_case"]
		},
		"Formats": {
			"type": "array",
			"items": { "$ref": "#/$defs/Format" },
			"uniqueItems": true
		},
		"FormatterConfiguration": {
			"description": "Generic options applied to all files",
			"type": "object",
			"properties": {
				"attributePosition": {
					"description": "The attribute position style in HTML-ish languages. Defaults to auto.",
					"anyOf": [{ "$ref": "#/$defs/AttributePosition" }, { "type": "null" }]
				},
				"bracketSameLine": {
					"description": "Put the `>` of a multi-line HTML or JSX element at the end of the last line instead of being alone on the next line (does not apply to self closing elements).",
					"anyOf": [{ "$ref": "#/$defs/BracketSameLine" }, { "type": "null" }]
				},
				"bracketSpacing": {
					"description": "Whether to insert spaces around brackets in object literals. Defaults to true.",
					"anyOf": [{ "$ref": "#/$defs/BracketSpacing" }, { "type": "null" }]
				},
				"enabled": {
					"anyOf": [{ "$ref": "#/$defs/Bool" }, { "type": "null" }]
				},
				"expand": {
					"description": "Whether to expand arrays and objects on multiple lines.\nWhen set to `auto`, object literals are formatted on multiple lines if the first property has a newline,\nand array literals are formatted on a single line if it fits in the line.\nWhen set to `always`, these literals are formatted on multiple lines, regardless of length of the list.\nWhen set to `never`, these literals are formatted on a single line if it fits in the line.\nWhen formatting `package.json`, Biome will use `always` unless configured otherwise. Defaults to \"auto\".",
					"anyOf": [{ "$ref": "#/$defs/Expand" }, { "type": "null" }]
				},
				"formatWithErrors": {
					"description": "Whether formatting should be allowed to proceed if a given file\nhas syntax errors",
					"anyOf": [{ "$ref": "#/$defs/Bool" }, { "type": "null" }]
				},
				"includes": {
					"description": "A list of glob patterns. The formatter will include files/folders that will\nmatch these patterns.",
					"type": ["array", "null"],
					"items": { "$ref": "#/$defs/NormalizedGlob" }
				},
				"indentStyle": {
					"description": "The indent style.",
					"anyOf": [{ "$ref": "#/$defs/IndentStyle" }, { "type": "null" }]
				},
				"indentWidth": {
					"description": "The size of the indentation, 2 by default",
					"anyOf": [{ "$ref": "#/$defs/IndentWidth" }, { "type": "null" }]
				},
				"lineEnding": {
					"description": "The type of line ending.",
					"anyOf": [{ "$ref": "#/$defs/LineEnding" }, { "type": "null" }]
				},
				"lineWidth": {
					"description": "What's the max width of a line. Defaults to 80.",
					"anyOf": [{ "$ref": "#/$defs/LineWidth" }, { "type": "null" }]
				},
				"useEditorconfig": {
					"description": "Use any `.editorconfig` files to configure the formatter. Configuration\nin `biome.json` will override `.editorconfig` configuration.\n\nDefault: `true`.",
					"anyOf": [{ "$ref": "#/$defs/Bool" }, { "type": "null" }]
				}
			},
			"additionalProperties": false
		},
		"Glob": { "type": "string" },
		"GraphqlAssistConfiguration": {
			"description": "Options that changes how the GraphQL linter behaves",
			"type": "object",
			"properties": {
				"enabled": {
					"description": "Control the formatter for GraphQL files.",
					"anyOf": [{ "$ref": "#/$defs/Bool" }, { "type": "null" }],
					"default": null
				}
			},
			"additionalProperties": false
		},
		"GraphqlConfiguration": {
			"description": "Options applied to GraphQL files",
			"type": "object",
			"properties": {
				"assist": {
					"description": "Assist options",
					"anyOf": [
						{ "$ref": "#/$defs/GraphqlAssistConfiguration" },
						{ "type": "null" }
					]
				},
				"formatter": {
					"description": "GraphQL formatter options",
					"anyOf": [
						{ "$ref": "#/$defs/GraphqlFormatterConfiguration" },
						{ "type": "null" }
					]
				},
				"linter": {
					"anyOf": [
						{ "$ref": "#/$defs/GraphqlLinterConfiguration" },
						{ "type": "null" }
					]
				}
			},
			"additionalProperties": false
		},
		"GraphqlFormatterConfiguration": {
			"description": "Options that changes how the GraphQL formatter behaves",
			"type": "object",
			"properties": {
				"bracketSpacing": {
					"description": "Whether to insert spaces around brackets in object literals. Defaults to true.",
					"anyOf": [{ "$ref": "#/$defs/BracketSpacing" }, { "type": "null" }],
					"default": null
				},
				"enabled": {
					"description": "Control the formatter for GraphQL files.",
					"anyOf": [{ "$ref": "#/$defs/Bool" }, { "type": "null" }],
					"default": null
				},
				"indentStyle": {
					"description": "The indent style applied to GraphQL files.",
					"anyOf": [{ "$ref": "#/$defs/IndentStyle" }, { "type": "null" }],
					"default": null
				},
				"indentWidth": {
					"description": "The size of the indentation applied to GraphQL files. Default to 2.",
					"anyOf": [{ "$ref": "#/$defs/IndentWidth" }, { "type": "null" }],
					"default": null
				},
				"lineEnding": {
					"description": "The type of line ending applied to GraphQL files. `auto` uses CRLF on Windows and LF on other platforms.",
					"anyOf": [{ "$ref": "#/$defs/LineEnding" }, { "type": "null" }],
					"default": null
				},
				"lineWidth": {
					"description": "What's the max width of a line applied to GraphQL files. Defaults to 80.",
					"anyOf": [{ "$ref": "#/$defs/LineWidth" }, { "type": "null" }],
					"default": null
				},
				"quoteStyle": {
					"description": "The type of quotes used in GraphQL code. Defaults to double.",
					"anyOf": [{ "$ref": "#/$defs/QuoteStyle" }, { "type": "null" }],
					"default": null
				}
			},
			"additionalProperties": false
		},
		"GraphqlLinterConfiguration": {
			"description": "Options that change how the GraphQL linter behaves.",
			"type": "object",
			"properties": {
				"enabled": {
					"description": "Control the formatter for GraphQL files.",
					"anyOf": [{ "$ref": "#/$defs/Bool" }, { "type": "null" }],
					"default": null
				}
			},
			"additionalProperties": false
		},
		"GritAssistConfiguration": {
			"type": "object",
			"properties": {
				"enabled": {
					"description": "Control the assist functionality for Grit files.",
					"anyOf": [{ "$ref": "#/$defs/Bool" }, { "type": "null" }]
				}
			},
			"additionalProperties": false
		},
		"GritConfiguration": {
			"description": "Options applied to GritQL files",
			"type": "object",
			"properties": {
				"assist": {
					"description": "Assist options",
					"anyOf": [
						{ "$ref": "#/$defs/GritAssistConfiguration" },
						{ "type": "null" }
					]
				},
				"formatter": {
					"description": "Formatting options",
					"anyOf": [
						{ "$ref": "#/$defs/GritFormatterConfiguration" },
						{ "type": "null" }
					]
				},
				"linter": {
					"description": "Formatting options",
					"anyOf": [
						{ "$ref": "#/$defs/GritLinterConfiguration" },
						{ "type": "null" }
					]
				}
			},
			"additionalProperties": false
		},
		"GritFormatterConfiguration": {
			"type": "object",
			"properties": {
				"enabled": {
					"description": "Control the formatter for Grit files.",
					"anyOf": [{ "$ref": "#/$defs/Bool" }, { "type": "null" }]
				},
				"indentStyle": {
					"description": "The indent style applied to Grit files.",
					"anyOf": [{ "$ref": "#/$defs/IndentStyle" }, { "type": "null" }]
				},
				"indentWidth": {
					"description": "The size of the indentation applied to Grit files. Default to 2.",
					"anyOf": [{ "$ref": "#/$defs/IndentWidth" }, { "type": "null" }]
				},
				"lineEnding": {
					"description": "The type of line ending applied to Grit files.",
					"anyOf": [{ "$ref": "#/$defs/LineEnding" }, { "type": "null" }]
				},
				"lineWidth": {
					"description": "What's the max width of a line applied to Grit files. Defaults to 80.",
					"anyOf": [{ "$ref": "#/$defs/LineWidth" }, { "type": "null" }]
				}
			},
			"additionalProperties": false
		},
		"GritLinterConfiguration": {
			"type": "object",
			"properties": {
				"enabled": {
					"description": "Control the linter for Grit files.",
					"anyOf": [{ "$ref": "#/$defs/Bool" }, { "type": "null" }]
				}
			},
			"additionalProperties": false
		},
		"GroupMatcher": {
			"anyOf": [
				{ "$ref": "#/$defs/ImportMatcher" },
				{ "$ref": "#/$defs/SourceMatcher" }
			]
		},
		"GroupPlainConfiguration": {
			"oneOf": [
				{
					"description": "It disables all the rules of this group",
					"type": "string",
					"const": "off"
				},
				{
					"description": "It enables all the rules of this group, with their default severity",
					"type": "string",
					"const": "on"
				},
				{
					"description": "It enables all the rules of this group, and set their severity to \"info\"",
					"type": "string",
					"const": "info"
				},
				{
					"description": "It enables all the rules of this group, and set their severity to \"warn\"",
					"type": "string",
					"const": "warn"
				},
				{
					"description": "It enables all the rules of this group, and set their severity to \"error+\"",
					"type": "string",
					"const": "error"
				}
			]
		},
		"Hook": {
			"type": "object",
			"properties": {
				"closureIndex": {
					"description": "The \"position\" of the closure function, starting from zero.\n\nFor example, for React's `useEffect()` hook, the closure index is 0.",
					"type": ["integer", "null"],
					"format": "uint8",
					"default": null,
					"maximum": 255,
					"minimum": 0
				},
				"dependenciesIndex": {
					"description": "The \"position\" of the array of dependencies, starting from zero.\n\nFor example, for React's `useEffect()` hook, the dependencies index is 1.",
					"type": ["integer", "null"],
					"format": "uint8",
					"default": null,
					"maximum": 255,
					"minimum": 0
				},
				"name": {
					"description": "The name of the hook.",
					"type": "string",
					"default": ""
				},
				"stableResult": {
					"description": "Whether the result of the hook is stable.\n\nSet to `true` to mark the identity of the hook's return value as stable,\nor use a number/an array of numbers to mark the \"positions\" in the\nreturn array as stable.\n\nFor example, for React's `useRef()` hook the value would be `true`,\nwhile for `useState()` it would be `[1]`.",
					"anyOf": [{ "$ref": "#/$defs/StableHookResult" }, { "type": "null" }],
					"default": null
				}
			},
			"additionalProperties": false
		},
		"HtmlAssistConfiguration": {
			"description": "Options that changes how the HTML assist behaves",
			"type": "object",
			"properties": {
				"enabled": {
					"description": "Control the assist for HTML (and its super languages) files.",
					"anyOf": [{ "$ref": "#/$defs/Bool" }, { "type": "null" }]
				}
			},
			"additionalProperties": false
		},
		"HtmlConfiguration": {
			"description": "Options applied to HTML files",
			"type": "object",
			"properties": {
				"assist": {
					"anyOf": [
						{ "$ref": "#/$defs/HtmlAssistConfiguration" },
						{ "type": "null" }
					]
				},
				"experimentalFullSupportEnabled": {
					"description": "Enables full support for HTML, Vue, Svelte and Astro files.",
					"anyOf": [{ "$ref": "#/$defs/Bool" }, { "type": "null" }]
				},
				"formatter": {
					"description": "HTML formatter options",
					"anyOf": [
						{ "$ref": "#/$defs/HtmlFormatterConfiguration" },
						{ "type": "null" }
					]
				},
				"linter": {
					"description": "HTML linter options",
					"anyOf": [
						{ "$ref": "#/$defs/HtmlLinterConfiguration" },
						{ "type": "null" }
					]
				},
				"parser": {
					"description": "HTML parsing options",
					"anyOf": [
						{ "$ref": "#/$defs/HtmlParserConfiguration" },
						{ "type": "null" }
					]
				}
			},
			"additionalProperties": false
		},
		"HtmlFormatterConfiguration": {
			"description": "Options that changes how the HTML formatter behaves",
			"type": "object",
			"properties": {
				"attributePosition": {
					"description": "The attribute position style in HTML elements. Defaults to auto.",
					"anyOf": [{ "$ref": "#/$defs/AttributePosition" }, { "type": "null" }]
				},
				"bracketSameLine": {
					"description": "Whether to hug the closing bracket of multiline HTML tags to the end of the last line, rather than being alone on the following line. Defaults to false.",
					"anyOf": [{ "$ref": "#/$defs/BracketSameLine" }, { "type": "null" }]
				},
				"enabled": {
					"description": "Control the formatter for HTML (and its super languages) files.",
					"anyOf": [{ "$ref": "#/$defs/Bool" }, { "type": "null" }]
				},
				"indentScriptAndStyle": {
					"description": "Whether to indent the `<script>` and `<style>` tags for HTML (and its super languages). Defaults to false.",
					"anyOf": [
						{ "$ref": "#/$defs/IndentScriptAndStyle" },
						{ "type": "null" }
					]
				},
				"indentStyle": {
					"description": "The indent style applied to HTML (and its super languages) files.",
					"anyOf": [{ "$ref": "#/$defs/IndentStyle" }, { "type": "null" }]
				},
				"indentWidth": {
					"description": "The size of the indentation applied to HTML (and its super languages) files. Default to 2.",
					"anyOf": [{ "$ref": "#/$defs/IndentWidth" }, { "type": "null" }]
				},
				"lineEnding": {
					"description": "The type of line ending applied to HTML (and its super languages) files. `auto` uses CRLF on Windows and LF on other platforms.",
					"anyOf": [{ "$ref": "#/$defs/LineEnding" }, { "type": "null" }]
				},
				"lineWidth": {
					"description": "What's the max width of a line applied to HTML (and its super languages) files. Defaults to 80.",
					"anyOf": [{ "$ref": "#/$defs/LineWidth" }, { "type": "null" }]
				},
				"selfCloseVoidElements": {
					"description": "Whether void elements should be self-closed. Defaults to never.",
					"anyOf": [
						{ "$ref": "#/$defs/SelfCloseVoidElements" },
						{ "type": "null" }
					]
				},
				"whitespaceSensitivity": {
					"description": "Whether to account for whitespace sensitivity when formatting HTML (and its super languages). Defaults to \"css\".",
					"anyOf": [
						{ "$ref": "#/$defs/WhitespaceSensitivity" },
						{ "type": "null" }
					]
				}
			},
			"additionalProperties": false
		},
		"HtmlLinterConfiguration": {
			"description": "Options that changes how the HTML linter behaves",
			"type": "object",
			"properties": {
				"enabled": {
					"description": "Control the linter for HTML (and its super languages) files.",
					"anyOf": [{ "$ref": "#/$defs/Bool" }, { "type": "null" }]
				}
			},
			"additionalProperties": false
		},
		"HtmlParserConfiguration": {
			"description": "Options that changes how the HTML parser behaves",
			"type": "object",
			"properties": {
				"interpolation": {
					"description": "Enables the parsing of double text expressions such as `{{ expression }}` inside `.html` files",
					"anyOf": [{ "$ref": "#/$defs/Bool" }, { "type": "null" }]
				}
			},
			"additionalProperties": false
		},
		"ImportGroup": {
			"anyOf": [
				{ "type": "null" },
				{ "$ref": "#/$defs/GroupMatcher" },
				{ "type": "array", "items": { "$ref": "#/$defs/GroupMatcher" } }
			]
		},
		"ImportGroups": {
			"type": "array",
			"items": { "$ref": "#/$defs/ImportGroup" }
		},
		"ImportMatcher": {
			"type": "object",
			"properties": {
				"source": {
					"anyOf": [{ "$ref": "#/$defs/SourcesMatcher" }, { "type": "null" }]
				},
				"type": { "type": ["boolean", "null"] }
			}
		},
		"ImportSourceGlob": {
			"description": "Glob to match against import sources.",
			"$ref": "#/$defs/Glob"
		},
		"IndentScriptAndStyle": {
			"description": "Whether to indent the content of `<script>` and `<style>` tags for HTML-ish templating languages (Vue, Svelte, etc.).\n\nWhen true, the content of `<script>` and `<style>` tags will be indented one level.",
			"type": "boolean"
		},
		"IndentStyle": {
			"oneOf": [
				{ "description": "Indent with Tab", "type": "string", "const": "tab" },
				{
					"description": "Indent with Space",
					"type": "string",
					"const": "space"
				}
			]
		},
		"IndentWidth": {
			"type": "integer",
			"format": "uint8",
			"maximum": 255,
			"minimum": 0
		},
		"JsAssistConfiguration": {
			"description": "Assist options specific to the JavaScript assist",
			"type": "object",
			"properties": {
				"enabled": {
					"description": "Control the assist for JavaScript (and its super languages) files.",
					"anyOf": [{ "$ref": "#/$defs/Bool" }, { "type": "null" }]
				}
			},
			"additionalProperties": false
		},
		"JsConfiguration": {
			"description": "A set of options applied to the JavaScript files",
			"type": "object",
			"properties": {
				"assist": {
					"description": "Assist options",
					"anyOf": [
						{ "$ref": "#/$defs/JsAssistConfiguration" },
						{ "type": "null" }
					]
				},
				"formatter": {
					"description": "Formatting options",
					"anyOf": [
						{ "$ref": "#/$defs/JsFormatterConfiguration" },
						{ "type": "null" }
					]
				},
				"globals": {
					"description": "A list of global bindings that should be ignored by the analyzers\n\nIf defined here, they should not emit diagnostics.",
					"type": ["array", "null"],
					"items": { "type": "string" },
					"uniqueItems": true
				},
				"jsxRuntime": {
					"description": "Indicates the type of runtime or transformation used for interpreting JSX.",
					"anyOf": [{ "$ref": "#/$defs/JsxRuntime" }, { "type": "null" }]
				},
				"linter": {
					"description": "Linter options",
					"anyOf": [
						{ "$ref": "#/$defs/JsLinterConfiguration" },
						{ "type": "null" }
					]
				},
				"parser": {
					"description": "Parsing options",
					"anyOf": [
						{ "$ref": "#/$defs/JsParserConfiguration" },
						{ "type": "null" }
					]
				}
			},
			"additionalProperties": false
		},
		"JsFormatterConfiguration": {
			"description": "Formatting options specific to the JavaScript files",
			"type": "object",
			"properties": {
				"arrowParentheses": {
					"description": "Whether to add non-necessary parentheses to arrow functions. Defaults to \"always\".",
					"anyOf": [{ "$ref": "#/$defs/ArrowParentheses" }, { "type": "null" }]
				},
				"attributePosition": {
					"description": "The attribute position style in JSX elements. Defaults to auto.",
					"anyOf": [{ "$ref": "#/$defs/AttributePosition" }, { "type": "null" }]
				},
				"bracketSameLine": {
					"description": "Whether to hug the closing bracket of multiline HTML/JSX tags to the end of the last line, rather than being alone on the following line. Defaults to false.",
					"anyOf": [{ "$ref": "#/$defs/BracketSameLine" }, { "type": "null" }]
				},
				"bracketSpacing": {
					"description": "Whether to insert spaces around brackets in object literals. Defaults to true.",
					"anyOf": [{ "$ref": "#/$defs/BracketSpacing" }, { "type": "null" }]
				},
				"enabled": {
					"description": "Control the formatter for JavaScript (and its super languages) files.",
					"anyOf": [{ "$ref": "#/$defs/Bool" }, { "type": "null" }]
				},
				"expand": {
					"description": "Whether to expand arrays and objects on multiple lines.\nWhen set to `auto`, object literals are formatted on multiple lines if the first property has a newline,\nand array literals are formatted on a single line if it fits in the line.\nWhen set to `always`, these literals are formatted on multiple lines, regardless of length of the list.\nWhen set to `never`, these literals are formatted on a single line if it fits in the line.\nWhen formatting `package.json`, Biome will use `always` unless configured otherwise. Defaults to \"auto\".",
					"anyOf": [{ "$ref": "#/$defs/Expand" }, { "type": "null" }]
				},
				"indentStyle": {
					"description": "The indent style applied to JavaScript (and its super languages) files.",
					"anyOf": [{ "$ref": "#/$defs/IndentStyle" }, { "type": "null" }]
				},
				"indentWidth": {
					"description": "The size of the indentation applied to JavaScript (and its super languages) files. Default to 2.",
					"anyOf": [{ "$ref": "#/$defs/IndentWidth" }, { "type": "null" }]
				},
				"jsxQuoteStyle": {
					"description": "The type of quotes used in JSX. Defaults to double.",
					"anyOf": [{ "$ref": "#/$defs/QuoteStyle" }, { "type": "null" }]
				},
				"lineEnding": {
					"description": "The type of line ending applied to JavaScript (and its super languages) files. `auto` uses CRLF on Windows and LF on other platforms.",
					"anyOf": [{ "$ref": "#/$defs/LineEnding" }, { "type": "null" }]
				},
				"lineWidth": {
					"description": "What's the max width of a line applied to JavaScript (and its super languages) files. Defaults to 80.",
					"anyOf": [{ "$ref": "#/$defs/LineWidth" }, { "type": "null" }]
				},
				"operatorLinebreak": {
					"description": "When breaking binary expressions into multiple lines, whether to break them before or after the binary operator. Defaults to \"after\".",
					"anyOf": [{ "$ref": "#/$defs/OperatorLinebreak" }, { "type": "null" }]
				},
				"quoteProperties": {
					"description": "When properties in objects are quoted. Defaults to asNeeded.",
					"anyOf": [{ "$ref": "#/$defs/QuoteProperties" }, { "type": "null" }]
				},
				"quoteStyle": {
					"description": "The type of quotes used in JavaScript code. Defaults to double.",
					"anyOf": [{ "$ref": "#/$defs/QuoteStyle" }, { "type": "null" }]
				},
				"semicolons": {
					"description": "Whether the formatter prints semicolons for all statements or only in for statements where it is necessary because of ASI.",
					"anyOf": [{ "$ref": "#/$defs/Semicolons" }, { "type": "null" }]
				},
				"trailingCommas": {
					"description": "Print trailing commas wherever possible in multi-line comma-separated syntactic structures. Defaults to \"all\".",
					"anyOf": [{ "$ref": "#/$defs/JsTrailingCommas" }, { "type": "null" }]
				}
			},
			"additionalProperties": false
		},
		"JsLinterConfiguration": {
			"description": "Linter options specific to the JavaScript linter",
			"type": "object",
			"properties": {
				"enabled": {
					"description": "Control the linter for JavaScript (and its super languages) files.",
					"anyOf": [{ "$ref": "#/$defs/Bool" }, { "type": "null" }]
				}
			},
			"additionalProperties": false
		},
		"JsParserConfiguration": {
			"description": "Options that changes how the JavaScript parser behaves",
			"type": "object",
			"properties": {
				"gritMetavariables": {
					"description": "Enables parsing of Grit metavariables.\nDefaults to `false`.",
					"anyOf": [{ "$ref": "#/$defs/Bool" }, { "type": "null" }]
				},
				"jsxEverywhere": {
					"description": "When enabled, files like `.js`/`.mjs`/`.cjs` may contain JSX syntax.\n\nDefaults to `true`.",
					"anyOf": [{ "$ref": "#/$defs/Bool" }, { "type": "null" }]
				},
				"unsafeParameterDecoratorsEnabled": {
					"description": "It enables the experimental and unsafe parsing of parameter decorators\n\nThese decorators belong to an old proposal, and they are subject to change.",
					"anyOf": [{ "$ref": "#/$defs/Bool" }, { "type": "null" }]
				}
			},
			"additionalProperties": false
		},
		"JsTrailingCommas": {
			"description": "Print trailing commas wherever possible in multi-line comma-separated syntactic structures for JavaScript/TypeScript files.",
			"type": "string",
			"enum": ["all", "es5", "none"]
		},
		"JsonAssistConfiguration": {
			"description": "Assist options specific to the JSON linter",
			"type": "object",
			"properties": {
				"enabled": {
					"description": "Control the assist for JSON (and its super languages) files.",
					"anyOf": [{ "$ref": "#/$defs/Bool" }, { "type": "null" }]
				}
			},
			"additionalProperties": false
		},
		"JsonConfiguration": {
			"description": "Options applied to JSON files",
			"type": "object",
			"properties": {
				"assist": {
					"description": "Assist options",
					"anyOf": [
						{ "$ref": "#/$defs/JsonAssistConfiguration" },
						{ "type": "null" }
					]
				},
				"formatter": {
					"description": "Formatting options",
					"anyOf": [
						{ "$ref": "#/$defs/JsonFormatterConfiguration" },
						{ "type": "null" }
					]
				},
				"linter": {
					"description": "Linting options",
					"anyOf": [
						{ "$ref": "#/$defs/JsonLinterConfiguration" },
						{ "type": "null" }
					]
				},
				"parser": {
					"description": "Parsing options",
					"anyOf": [
						{ "$ref": "#/$defs/JsonParserConfiguration" },
						{ "type": "null" }
					]
				}
			},
			"additionalProperties": false
		},
		"JsonFormatterConfiguration": {
			"type": "object",
			"properties": {
				"bracketSpacing": {
					"description": "Whether to insert spaces around brackets in object literals. Defaults to true.",
					"anyOf": [{ "$ref": "#/$defs/BracketSpacing" }, { "type": "null" }]
				},
				"enabled": {
					"description": "Control the formatter for JSON (and its super languages) files.",
					"anyOf": [{ "$ref": "#/$defs/Bool" }, { "type": "null" }]
				},
				"expand": {
					"description": "Whether to expand arrays and objects on multiple lines.\nWhen set to `auto`, object literals are formatted on multiple lines if the first property has a newline,\nand array literals are formatted on a single line if it fits in the line.\nWhen set to `always`, these literals are formatted on multiple lines, regardless of length of the list.\nWhen set to `never`, these literals are formatted on a single line if it fits in the line.\nWhen formatting `package.json`, Biome will use `always` unless configured otherwise. Defaults to \"auto\".",
					"anyOf": [{ "$ref": "#/$defs/Expand" }, { "type": "null" }]
				},
				"indentStyle": {
					"description": "The indent style applied to JSON (and its super languages) files.",
					"anyOf": [{ "$ref": "#/$defs/IndentStyle" }, { "type": "null" }]
				},
				"indentWidth": {
					"description": "The size of the indentation applied to JSON (and its super languages) files. Default to 2.",
					"anyOf": [{ "$ref": "#/$defs/IndentWidth" }, { "type": "null" }]
				},
				"lineEnding": {
					"description": "The type of line ending applied to JSON (and its super languages) files. `auto` uses CRLF on Windows and LF on other platforms.",
					"anyOf": [{ "$ref": "#/$defs/LineEnding" }, { "type": "null" }]
				},
				"lineWidth": {
					"description": "What's the max width of a line applied to JSON (and its super languages) files. Defaults to 80.",
					"anyOf": [{ "$ref": "#/$defs/LineWidth" }, { "type": "null" }]
				},
				"trailingCommas": {
					"description": "Print trailing commas wherever possible in multi-line comma-separated syntactic structures. Defaults to \"none\".",
					"anyOf": [
						{ "$ref": "#/$defs/JsonTrailingCommas" },
						{ "type": "null" }
					]
				}
			},
			"additionalProperties": false
		},
		"JsonLinterConfiguration": {
			"description": "Linter options specific to the JSON linter",
			"type": "object",
			"properties": {
				"enabled": {
					"description": "Control the linter for JSON (and its super languages) files.",
					"anyOf": [{ "$ref": "#/$defs/Bool" }, { "type": "null" }]
				}
			},
			"additionalProperties": false
		},
		"JsonParserConfiguration": {
			"description": "Options that changes how the JSON parser behaves",
			"type": "object",
			"properties": {
				"allowComments": {
					"description": "Allow parsing comments in `.json` files",
					"anyOf": [{ "$ref": "#/$defs/Bool" }, { "type": "null" }]
				},
				"allowTrailingCommas": {
					"description": "Allow parsing trailing commas in `.json` files",
					"anyOf": [{ "$ref": "#/$defs/Bool" }, { "type": "null" }]
				}
			},
			"additionalProperties": false
		},
		"JsonTrailingCommas": {
			"description": "Print trailing commas wherever possible in multi-line comma-separated syntactic structures for JSON files.",
			"type": "string",
			"enum": ["none", "all"]
		},
		"JsxRuntime": {
			"description": "Indicates the type of runtime or transformation used for interpreting JSX.",
			"oneOf": [
				{
					"description": "Indicates a modern or native JSX environment, that doesn't require\nspecial handling by Biome.",
					"type": "string",
					"const": "transparent"
				},
				{
					"description": "Indicates a classic React environment that requires the `React` import.\n\nCorresponds to the `react` value for the `jsx` option in TypeScript's\n`tsconfig.json`.\n\nThis option should only be necessary if you cannot upgrade to a React\nversion that supports the new JSX runtime. For more information about\nthe old vs. new JSX runtime, please see:\n<https://legacy.reactjs.org/blog/2020/09/22/introducing-the-new-jsx-transform.html>",
					"type": "string",
					"const": "reactClassic"
				}
			]
		},
		"Kind": {
			"oneOf": [
				{
					"type": "string",
					"enum": [
						"class",
						"enum",
						"interface",
						"enumMember",
						"importNamespace",
						"exportNamespace",
						"variable",
						"const",
						"let",
						"using",
						"var",
						"catchParameter",
						"indexParameter",
						"exportAlias",
						"importAlias",
						"classGetter",
						"classSetter",
						"classMethod",
						"objectLiteralProperty",
						"objectLiteralGetter",
						"objectLiteralSetter",
						"objectLiteralMethod",
						"typeAlias"
					]
				},
				{ "description": "All kinds", "type": "string", "const": "any" },
				{
					"description": "All type definitions: classes, enums, interfaces, and type aliases",
					"type": "string",
					"const": "typeLike"
				},
				{
					"description": "Named function declarations and expressions",
					"type": "string",
					"const": "function"
				},
				{
					"description": "TypeScript namespaces, import and export namespaces",
					"type": "string",
					"const": "namespaceLike"
				},
				{
					"description": "TypeScript mamespaces",
					"type": "string",
					"const": "namespace"
				},
				{
					"description": "All function parameters, but parameter properties",
					"type": "string",
					"const": "functionParameter"
				},
				{
					"description": "All generic type parameters",
					"type": "string",
					"const": "typeParameter"
				},
				{
					"description": "All class members: properties, methods, getters, and setters",
					"type": "string",
					"const": "classMember"
				},
				{
					"description": "All class properties, including parameter properties",
					"type": "string",
					"const": "classProperty"
				},
				{
					"description": "All object literal members: properties, methods, getters, and setters",
					"type": "string",
					"const": "objectLiteralMember"
				},
				{
					"description": "All members defined in type alaises and interfaces",
					"type": "string",
					"const": "typeMember"
				},
				{
					"description": "All getters defined in type alaises and interfaces",
					"type": "string",
					"const": "typeGetter"
				},
				{
					"description": "All properties defined in type alaises and interfaces",
					"type": "string",
					"const": "typeProperty"
				},
				{
					"description": "All setters defined in type alaises and interfaces",
					"type": "string",
					"const": "typeSetter"
				},
				{
					"description": "All methods defined in type alaises and interfaces",
					"type": "string",
					"const": "typeMethod"
				}
			]
		},
		"LineEnding": {
			"oneOf": [
				{
					"description": "Line Feed only (\\n), common on Linux and macOS as well as inside git repos",
					"type": "string",
					"const": "lf"
				},
				{
					"description": "Carriage Return + Line Feed characters (\\r\\n), common on Windows",
					"type": "string",
					"const": "crlf"
				},
				{
					"description": "Carriage Return character only (\\r), used very rarely",
					"type": "string",
					"const": "cr"
				},
				{
					"description": "Automatically use CRLF on Windows and LF on other platforms",
					"type": "string",
					"const": "auto"
				}
			]
		},
		"LineWidth": {
			"description": "Validated value for the `line_width` formatter options\n\nThe allowed range of values is 1..=320",
			"type": "integer",
			"format": "uint16",
			"maximum": 65535,
			"minimum": 0
		},
		"LinterConfiguration": {
			"type": "object",
			"properties": {
				"domains": {
					"description": "An object where the keys are the names of the domains, and the values are `all`, `recommended`, or `none`.",
					"anyOf": [{ "$ref": "#/$defs/RuleDomains" }, { "type": "null" }]
				},
				"enabled": {
					"description": "if `false`, it disables the feature and the linter won't be executed. `true` by default",
					"anyOf": [{ "$ref": "#/$defs/Bool" }, { "type": "null" }]
				},
				"includes": {
					"description": "A list of glob patterns. The analyzer will handle only those files/folders that will\nmatch these patterns.",
					"type": ["array", "null"],
					"items": { "$ref": "#/$defs/NormalizedGlob" }
				},
				"rules": {
					"description": "List of rules",
					"anyOf": [{ "$ref": "#/$defs/Rules" }, { "type": "null" }]
				}
			},
			"additionalProperties": false
		},
		"MaxSize": { "type": "integer", "format": "uint64", "minimum": 1 },
		"Modifiers": {
			"type": "array",
			"items": { "$ref": "#/$defs/RestrictedModifier" },
			"uniqueItems": true
		},
		"NegatablePredefinedSourceMatcher": {
			"type": "string",
			"enum": [
				":ALIAS:",
				":BUN:",
				":NODE:",
				":PACKAGE:",
				":PACKAGE_WITH_PROTOCOL:",
				":PATH:",
				":URL:",
				"!:ALIAS:",
				"!:BUN:",
				"!:NODE:",
				"!:PACKAGE:",
				"!:PACKAGE_WITH_PROTOCOL:",
				"!:PATH:",
				"!:URL:"
			]
		},
		"NoAccessKeyConfiguration": {
			"oneOf": [
				{ "$ref": "#/$defs/RulePlainConfiguration" },
				{ "$ref": "#/$defs/RuleWithNoAccessKeyOptions" }
			]
		},
		"NoAccessKeyOptions": { "type": "object", "additionalProperties": false },
		"NoAccumulatingSpreadConfiguration": {
			"oneOf": [
				{ "$ref": "#/$defs/RulePlainConfiguration" },
				{ "$ref": "#/$defs/RuleWithNoAccumulatingSpreadOptions" }
			]
		},
		"NoAccumulatingSpreadOptions": {
			"type": "object",
			"additionalProperties": false
		},
		"NoAdjacentSpacesInRegexConfiguration": {
			"oneOf": [
				{ "$ref": "#/$defs/RulePlainConfiguration" },
				{ "$ref": "#/$defs/RuleWithNoAdjacentSpacesInRegexOptions" }
			]
		},
		"NoAdjacentSpacesInRegexOptions": {
			"type": "object",
			"additionalProperties": false
		},
		"NoAlertConfiguration": {
			"oneOf": [
				{ "$ref": "#/$defs/RulePlainConfiguration" },
				{ "$ref": "#/$defs/RuleWithNoAlertOptions" }
			]
		},
		"NoAlertOptions": { "type": "object", "additionalProperties": false },
		"NoAmbiguousAnchorTextConfiguration": {
			"oneOf": [
				{ "$ref": "#/$defs/RulePlainConfiguration" },
				{ "$ref": "#/$defs/RuleWithNoAmbiguousAnchorTextOptions" }
			]
		},
		"NoAmbiguousAnchorTextOptions": {
			"type": "object",
			"properties": {
				"words": {
					"description": "It allows users to modify the strings that can be checked for in the anchor text. Useful for specifying other words in other languages",
					"type": ["array", "null"],
					"default": null,
					"items": { "type": "string" }
				}
			},
			"additionalProperties": false
		},
		"NoApproximativeNumericConstantConfiguration": {
			"oneOf": [
				{ "$ref": "#/$defs/RulePlainConfiguration" },
				{ "$ref": "#/$defs/RuleWithNoApproximativeNumericConstantOptions" }
			]
		},
		"NoApproximativeNumericConstantOptions": {
			"type": "object",
			"additionalProperties": false
		},
		"NoArgumentsConfiguration": {
			"oneOf": [
				{ "$ref": "#/$defs/RulePlainConfiguration" },
				{ "$ref": "#/$defs/RuleWithNoArgumentsOptions" }
			]
		},
		"NoArgumentsOptions": { "type": "object", "additionalProperties": false },
		"NoAriaHiddenOnFocusableConfiguration": {
			"oneOf": [
				{ "$ref": "#/$defs/RulePlainConfiguration" },
				{ "$ref": "#/$defs/RuleWithNoAriaHiddenOnFocusableOptions" }
			]
		},
		"NoAriaHiddenOnFocusableOptions": {
			"type": "object",
			"additionalProperties": false
		},
		"NoAriaUnsupportedElementsConfiguration": {
			"oneOf": [
				{ "$ref": "#/$defs/RulePlainConfiguration" },
				{ "$ref": "#/$defs/RuleWithNoAriaUnsupportedElementsOptions" }
			]
		},
		"NoAriaUnsupportedElementsOptions": {
			"type": "object",
			"additionalProperties": false
		},
		"NoArrayIndexKeyConfiguration": {
			"oneOf": [
				{ "$ref": "#/$defs/RulePlainConfiguration" },
				{ "$ref": "#/$defs/RuleWithNoArrayIndexKeyOptions" }
			]
		},
		"NoArrayIndexKeyOptions": {
			"type": "object",
			"additionalProperties": false
		},
		"NoAssignInExpressionsConfiguration": {
			"oneOf": [
				{ "$ref": "#/$defs/RulePlainConfiguration" },
				{ "$ref": "#/$defs/RuleWithNoAssignInExpressionsOptions" }
			]
		},
		"NoAssignInExpressionsOptions": {
			"type": "object",
			"additionalProperties": false
		},
		"NoAsyncPromiseExecutorConfiguration": {
			"oneOf": [
				{ "$ref": "#/$defs/RulePlainConfiguration" },
				{ "$ref": "#/$defs/RuleWithNoAsyncPromiseExecutorOptions" }
			]
		},
		"NoAsyncPromiseExecutorOptions": {
			"type": "object",
			"additionalProperties": false
		},
		"NoAutofocusConfiguration": {
			"oneOf": [
				{ "$ref": "#/$defs/RulePlainConfiguration" },
				{ "$ref": "#/$defs/RuleWithNoAutofocusOptions" }
			]
		},
		"NoAutofocusOptions": { "type": "object", "additionalProperties": false },
		"NoAwaitInLoopsConfiguration": {
			"oneOf": [
				{ "$ref": "#/$defs/RulePlainConfiguration" },
				{ "$ref": "#/$defs/RuleWithNoAwaitInLoopsOptions" }
			]
		},
		"NoAwaitInLoopsOptions": {
			"type": "object",
			"additionalProperties": false
		},
		"NoBannedTypesConfiguration": {
			"oneOf": [
				{ "$ref": "#/$defs/RulePlainConfiguration" },
				{ "$ref": "#/$defs/RuleWithNoBannedTypesOptions" }
			]
		},
		"NoBannedTypesOptions": { "type": "object", "additionalProperties": false },
		"NoBarrelFileConfiguration": {
			"oneOf": [
				{ "$ref": "#/$defs/RulePlainConfiguration" },
				{ "$ref": "#/$defs/RuleWithNoBarrelFileOptions" }
			]
		},
		"NoBarrelFileOptions": { "type": "object", "additionalProperties": false },
		"NoBiomeFirstExceptionConfiguration": {
			"oneOf": [
				{ "$ref": "#/$defs/RulePlainConfiguration" },
				{ "$ref": "#/$defs/RuleWithNoBiomeFirstExceptionOptions" }
			]
		},
		"NoBiomeFirstExceptionOptions": {
			"type": "object",
			"additionalProperties": false
		},
		"NoBitwiseOperatorsConfiguration": {
			"oneOf": [
				{ "$ref": "#/$defs/RulePlainConfiguration" },
				{ "$ref": "#/$defs/RuleWithNoBitwiseOperatorsOptions" }
			]
		},
		"NoBitwiseOperatorsOptions": {
			"type": "object",
			"properties": {
				"allow": {
					"description": "Allows a list of bitwise operators to be used as exceptions.",
					"type": ["array", "null"],
					"items": { "type": "string" }
				}
			},
			"additionalProperties": false
		},
		"NoBlankTargetConfiguration": {
			"oneOf": [
				{ "$ref": "#/$defs/RulePlainConfiguration" },
				{ "$ref": "#/$defs/RuleWithNoBlankTargetOptions" }
			]
		},
		"NoBlankTargetOptions": {
			"type": "object",
			"properties": {
				"allowDomains": {
					"description": "List of domains where `target=\"_blank\"` is allowed without\n`rel=\"noopener\"`.",
					"type": "array",
					"items": { "type": "string" }
				},
				"allowNoReferrer": {
					"description": "Whether `noreferrer` is allowed in addition to `noopener`.",
					"type": ["boolean", "null"]
				}
			},
			"additionalProperties": false
		},
		"NoCatchAssignConfiguration": {
			"oneOf": [
				{ "$ref": "#/$defs/RulePlainConfiguration" },
				{ "$ref": "#/$defs/RuleWithNoCatchAssignOptions" }
			]
		},
		"NoCatchAssignOptions": { "type": "object", "additionalProperties": false },
		"NoChildrenPropConfiguration": {
			"oneOf": [
				{ "$ref": "#/$defs/RulePlainConfiguration" },
				{ "$ref": "#/$defs/RuleWithNoChildrenPropOptions" }
			]
		},
		"NoChildrenPropOptions": {
			"type": "object",
			"additionalProperties": false
		},
		"NoClassAssignConfiguration": {
			"oneOf": [
				{ "$ref": "#/$defs/RulePlainConfiguration" },
				{ "$ref": "#/$defs/RuleWithNoClassAssignOptions" }
			]
		},
		"NoClassAssignOptions": { "type": "object", "additionalProperties": false },
		"NoCommaOperatorConfiguration": {
			"oneOf": [
				{ "$ref": "#/$defs/RulePlainConfiguration" },
				{ "$ref": "#/$defs/RuleWithNoCommaOperatorOptions" }
			]
		},
		"NoCommaOperatorOptions": {
			"type": "object",
			"additionalProperties": false
		},
		"NoCommentTextConfiguration": {
			"oneOf": [
				{ "$ref": "#/$defs/RulePlainConfiguration" },
				{ "$ref": "#/$defs/RuleWithNoCommentTextOptions" }
			]
		},
		"NoCommentTextOptions": { "type": "object", "additionalProperties": false },
		"NoCommonJsConfiguration": {
			"oneOf": [
				{ "$ref": "#/$defs/RulePlainConfiguration" },
				{ "$ref": "#/$defs/RuleWithNoCommonJsOptions" }
			]
		},
		"NoCommonJsOptions": { "type": "object", "additionalProperties": false },
		"NoCompareNegZeroConfiguration": {
			"oneOf": [
				{ "$ref": "#/$defs/RulePlainConfiguration" },
				{ "$ref": "#/$defs/RuleWithNoCompareNegZeroOptions" }
			]
		},
		"NoCompareNegZeroOptions": {
			"type": "object",
			"additionalProperties": false
		},
		"NoConfusingLabelsConfiguration": {
			"oneOf": [
				{ "$ref": "#/$defs/RulePlainConfiguration" },
				{ "$ref": "#/$defs/RuleWithNoConfusingLabelsOptions" }
			]
		},
		"NoConfusingLabelsOptions": {
			"type": "object",
			"properties": {
				"allowedLabels": {
					"description": "A list of (non-confusing) labels that should be allowed",
					"type": ["array", "null"],
					"items": { "type": "string" }
				}
			},
			"additionalProperties": false
		},
		"NoConfusingVoidTypeConfiguration": {
			"oneOf": [
				{ "$ref": "#/$defs/RulePlainConfiguration" },
				{ "$ref": "#/$defs/RuleWithNoConfusingVoidTypeOptions" }
			]
		},
		"NoConfusingVoidTypeOptions": {
			"type": "object",
			"additionalProperties": false
		},
		"NoConsoleConfiguration": {
			"oneOf": [
				{ "$ref": "#/$defs/RulePlainConfiguration" },
				{ "$ref": "#/$defs/RuleWithNoConsoleOptions" }
			]
		},
		"NoConsoleOptions": {
			"type": "object",
			"properties": {
				"allow": {
					"description": "Allowed calls on the console object.",
					"type": ["array", "null"],
					"items": { "type": "string" }
				}
			},
			"additionalProperties": false
		},
		"NoConstAssignConfiguration": {
			"oneOf": [
				{ "$ref": "#/$defs/RulePlainConfiguration" },
				{ "$ref": "#/$defs/RuleWithNoConstAssignOptions" }
			]
		},
		"NoConstAssignOptions": { "type": "object", "additionalProperties": false },
		"NoConstEnumConfiguration": {
			"oneOf": [
				{ "$ref": "#/$defs/RulePlainConfiguration" },
				{ "$ref": "#/$defs/RuleWithNoConstEnumOptions" }
			]
		},
		"NoConstEnumOptions": { "type": "object", "additionalProperties": false },
		"NoConstantBinaryExpressionsConfiguration": {
			"oneOf": [
				{ "$ref": "#/$defs/RulePlainConfiguration" },
				{ "$ref": "#/$defs/RuleWithNoConstantBinaryExpressionsOptions" }
			]
		},
		"NoConstantBinaryExpressionsOptions": {
			"type": "object",
			"additionalProperties": false
		},
		"NoConstantConditionConfiguration": {
			"oneOf": [
				{ "$ref": "#/$defs/RulePlainConfiguration" },
				{ "$ref": "#/$defs/RuleWithNoConstantConditionOptions" }
			]
		},
		"NoConstantConditionOptions": {
			"type": "object",
			"additionalProperties": false
		},
		"NoConstantMathMinMaxClampConfiguration": {
			"oneOf": [
				{ "$ref": "#/$defs/RulePlainConfiguration" },
				{ "$ref": "#/$defs/RuleWithNoConstantMathMinMaxClampOptions" }
			]
		},
		"NoConstantMathMinMaxClampOptions": {
			"type": "object",
			"additionalProperties": false
		},
		"NoConstructorReturnConfiguration": {
			"oneOf": [
				{ "$ref": "#/$defs/RulePlainConfiguration" },
				{ "$ref": "#/$defs/RuleWithNoConstructorReturnOptions" }
			]
		},
		"NoConstructorReturnOptions": {
			"type": "object",
			"additionalProperties": false
		},
		"NoContinueConfiguration": {
			"oneOf": [
				{ "$ref": "#/$defs/RulePlainConfiguration" },
				{ "$ref": "#/$defs/RuleWithNoContinueOptions" }
			]
		},
		"NoContinueOptions": { "type": "object", "additionalProperties": false },
		"NoControlCharactersInRegexConfiguration": {
			"oneOf": [
				{ "$ref": "#/$defs/RulePlainConfiguration" },
				{ "$ref": "#/$defs/RuleWithNoControlCharactersInRegexOptions" }
			]
		},
		"NoControlCharactersInRegexOptions": {
			"type": "object",
			"additionalProperties": false
		},
		"NoDangerouslySetInnerHtmlConfiguration": {
			"oneOf": [
				{ "$ref": "#/$defs/RulePlainConfiguration" },
				{ "$ref": "#/$defs/RuleWithNoDangerouslySetInnerHtmlOptions" }
			]
		},
		"NoDangerouslySetInnerHtmlOptions": {
			"type": "object",
			"additionalProperties": false
		},
		"NoDangerouslySetInnerHtmlWithChildrenConfiguration": {
			"oneOf": [
				{ "$ref": "#/$defs/RulePlainConfiguration" },
				{
					"$ref": "#/$defs/RuleWithNoDangerouslySetInnerHtmlWithChildrenOptions"
				}
			]
		},
		"NoDangerouslySetInnerHtmlWithChildrenOptions": {
			"type": "object",
			"additionalProperties": false
		},
		"NoDebuggerConfiguration": {
			"oneOf": [
				{ "$ref": "#/$defs/RulePlainConfiguration" },
				{ "$ref": "#/$defs/RuleWithNoDebuggerOptions" }
			]
		},
		"NoDebuggerOptions": { "type": "object", "additionalProperties": false },
		"NoDefaultExportConfiguration": {
			"oneOf": [
				{ "$ref": "#/$defs/RulePlainConfiguration" },
				{ "$ref": "#/$defs/RuleWithNoDefaultExportOptions" }
			]
		},
		"NoDefaultExportOptions": {
			"type": "object",
			"additionalProperties": false
		},
		"NoDeleteConfiguration": {
			"oneOf": [
				{ "$ref": "#/$defs/RulePlainConfiguration" },
				{ "$ref": "#/$defs/RuleWithNoDeleteOptions" }
			]
		},
		"NoDeleteOptions": { "type": "object", "additionalProperties": false },
		"NoDeprecatedImportsConfiguration": {
			"oneOf": [
				{ "$ref": "#/$defs/RulePlainConfiguration" },
				{ "$ref": "#/$defs/RuleWithNoDeprecatedImportsOptions" }
			]
		},
		"NoDeprecatedImportsOptions": {
			"type": "object",
			"additionalProperties": false
		},
		"NoDescendingSpecificityConfiguration": {
			"oneOf": [
				{ "$ref": "#/$defs/RulePlainConfiguration" },
				{ "$ref": "#/$defs/RuleWithNoDescendingSpecificityOptions" }
			]
		},
		"NoDescendingSpecificityOptions": {
			"type": "object",
			"additionalProperties": false
		},
		"NoDistractingElementsConfiguration": {
			"oneOf": [
				{ "$ref": "#/$defs/RulePlainConfiguration" },
				{ "$ref": "#/$defs/RuleWithNoDistractingElementsOptions" }
			]
		},
		"NoDistractingElementsOptions": {
			"type": "object",
			"additionalProperties": false
		},
		"NoDocumentCookieConfiguration": {
			"oneOf": [
				{ "$ref": "#/$defs/RulePlainConfiguration" },
				{ "$ref": "#/$defs/RuleWithNoDocumentCookieOptions" }
			]
		},
		"NoDocumentCookieOptions": {
			"type": "object",
			"additionalProperties": false
		},
		"NoDocumentImportInPageConfiguration": {
			"oneOf": [
				{ "$ref": "#/$defs/RulePlainConfiguration" },
				{ "$ref": "#/$defs/RuleWithNoDocumentImportInPageOptions" }
			]
		},
		"NoDocumentImportInPageOptions": {
			"type": "object",
			"additionalProperties": false
		},
		"NoDoneCallbackConfiguration": {
			"oneOf": [
				{ "$ref": "#/$defs/RulePlainConfiguration" },
				{ "$ref": "#/$defs/RuleWithNoDoneCallbackOptions" }
			]
		},
		"NoDoneCallbackOptions": {
			"type": "object",
			"additionalProperties": false
		},
		"NoDoubleEqualsConfiguration": {
			"oneOf": [
				{ "$ref": "#/$defs/RulePlainConfiguration" },
				{ "$ref": "#/$defs/RuleWithNoDoubleEqualsOptions" }
			]
		},
		"NoDoubleEqualsOptions": {
			"type": "object",
			"properties": {
				"ignoreNull": {
					"description": "If `true`, an exception is made when comparing with `null`, as it's often relied on to check\nboth for `null` or `undefined`.\n\nIf `false`, no such exception will be made.",
					"type": ["boolean", "null"]
				}
			},
			"additionalProperties": false
		},
		"NoDuplicateAtImportRulesConfiguration": {
			"oneOf": [
				{ "$ref": "#/$defs/RulePlainConfiguration" },
				{ "$ref": "#/$defs/RuleWithNoDuplicateAtImportRulesOptions" }
			]
		},
		"NoDuplicateAtImportRulesOptions": {
			"type": "object",
			"additionalProperties": false
		},
		"NoDuplicateCaseConfiguration": {
			"oneOf": [
				{ "$ref": "#/$defs/RulePlainConfiguration" },
				{ "$ref": "#/$defs/RuleWithNoDuplicateCaseOptions" }
			]
		},
		"NoDuplicateCaseOptions": {
			"type": "object",
			"additionalProperties": false
		},
		"NoDuplicateClassMembersConfiguration": {
			"oneOf": [
				{ "$ref": "#/$defs/RulePlainConfiguration" },
				{ "$ref": "#/$defs/RuleWithNoDuplicateClassMembersOptions" }
			]
		},
		"NoDuplicateClassMembersOptions": {
			"type": "object",
			"additionalProperties": false
		},
		"NoDuplicateCustomPropertiesConfiguration": {
			"oneOf": [
				{ "$ref": "#/$defs/RulePlainConfiguration" },
				{ "$ref": "#/$defs/RuleWithNoDuplicateCustomPropertiesOptions" }
			]
		},
		"NoDuplicateCustomPropertiesOptions": {
			"type": "object",
			"additionalProperties": false
		},
		"NoDuplicateDependenciesConfiguration": {
			"oneOf": [
				{ "$ref": "#/$defs/RulePlainConfiguration" },
				{ "$ref": "#/$defs/RuleWithNoDuplicateDependenciesOptions" }
			]
		},
		"NoDuplicateDependenciesOptions": {
			"type": "object",
			"additionalProperties": false
		},
		"NoDuplicateElseIfConfiguration": {
			"oneOf": [
				{ "$ref": "#/$defs/RulePlainConfiguration" },
				{ "$ref": "#/$defs/RuleWithNoDuplicateElseIfOptions" }
			]
		},
		"NoDuplicateElseIfOptions": {
			"type": "object",
			"additionalProperties": false
		},
		"NoDuplicateFieldsConfiguration": {
			"oneOf": [
				{ "$ref": "#/$defs/RulePlainConfiguration" },
				{ "$ref": "#/$defs/RuleWithNoDuplicateFieldsOptions" }
			]
		},
		"NoDuplicateFieldsOptions": {
			"type": "object",
			"additionalProperties": false
		},
		"NoDuplicateFontNamesConfiguration": {
			"oneOf": [
				{ "$ref": "#/$defs/RulePlainConfiguration" },
				{ "$ref": "#/$defs/RuleWithNoDuplicateFontNamesOptions" }
			]
		},
		"NoDuplicateFontNamesOptions": {
			"type": "object",
			"additionalProperties": false
		},
		"NoDuplicateJsxPropsConfiguration": {
			"oneOf": [
				{ "$ref": "#/$defs/RulePlainConfiguration" },
				{ "$ref": "#/$defs/RuleWithNoDuplicateJsxPropsOptions" }
			]
		},
		"NoDuplicateJsxPropsOptions": {
			"type": "object",
			"additionalProperties": false
		},
		"NoDuplicateObjectKeysConfiguration": {
			"oneOf": [
				{ "$ref": "#/$defs/RulePlainConfiguration" },
				{ "$ref": "#/$defs/RuleWithNoDuplicateObjectKeysOptions" }
			]
		},
		"NoDuplicateObjectKeysOptions": {
			"type": "object",
			"additionalProperties": false
		},
		"NoDuplicateParametersConfiguration": {
			"oneOf": [
				{ "$ref": "#/$defs/RulePlainConfiguration" },
				{ "$ref": "#/$defs/RuleWithNoDuplicateParametersOptions" }
			]
		},
		"NoDuplicateParametersOptions": {
			"type": "object",
			"additionalProperties": false
		},
		"NoDuplicatePropertiesConfiguration": {
			"oneOf": [
				{ "$ref": "#/$defs/RulePlainConfiguration" },
				{ "$ref": "#/$defs/RuleWithNoDuplicatePropertiesOptions" }
			]
		},
		"NoDuplicatePropertiesOptions": {
			"type": "object",
			"additionalProperties": false
		},
		"NoDuplicateSelectorsKeyframeBlockConfiguration": {
			"oneOf": [
				{ "$ref": "#/$defs/RulePlainConfiguration" },
				{ "$ref": "#/$defs/RuleWithNoDuplicateSelectorsKeyframeBlockOptions" }
			]
		},
		"NoDuplicateSelectorsKeyframeBlockOptions": {
			"type": "object",
			"additionalProperties": false
		},
		"NoDuplicateTestHooksConfiguration": {
			"oneOf": [
				{ "$ref": "#/$defs/RulePlainConfiguration" },
				{ "$ref": "#/$defs/RuleWithNoDuplicateTestHooksOptions" }
			]
		},
		"NoDuplicateTestHooksOptions": {
			"type": "object",
			"additionalProperties": false
		},
		"NoDuplicatedSpreadPropsConfiguration": {
			"oneOf": [
				{ "$ref": "#/$defs/RulePlainConfiguration" },
				{ "$ref": "#/$defs/RuleWithNoDuplicatedSpreadPropsOptions" }
			]
		},
		"NoDuplicatedSpreadPropsOptions": {
			"type": "object",
			"additionalProperties": false
		},
		"NoDynamicNamespaceImportAccessConfiguration": {
			"oneOf": [
				{ "$ref": "#/$defs/RulePlainConfiguration" },
				{ "$ref": "#/$defs/RuleWithNoDynamicNamespaceImportAccessOptions" }
			]
		},
		"NoDynamicNamespaceImportAccessOptions": {
			"type": "object",
			"additionalProperties": false
		},
		"NoEmptyBlockConfiguration": {
			"oneOf": [
				{ "$ref": "#/$defs/RulePlainConfiguration" },
				{ "$ref": "#/$defs/RuleWithNoEmptyBlockOptions" }
			]
		},
		"NoEmptyBlockOptions": { "type": "object", "additionalProperties": false },
		"NoEmptyBlockStatementsConfiguration": {
			"oneOf": [
				{ "$ref": "#/$defs/RulePlainConfiguration" },
				{ "$ref": "#/$defs/RuleWithNoEmptyBlockStatementsOptions" }
			]
		},
		"NoEmptyBlockStatementsOptions": {
			"type": "object",
			"additionalProperties": false
		},
		"NoEmptyCharacterClassInRegexConfiguration": {
			"oneOf": [
				{ "$ref": "#/$defs/RulePlainConfiguration" },
				{ "$ref": "#/$defs/RuleWithNoEmptyCharacterClassInRegexOptions" }
			]
		},
		"NoEmptyCharacterClassInRegexOptions": {
			"type": "object",
			"additionalProperties": false
		},
		"NoEmptyInterfaceConfiguration": {
			"oneOf": [
				{ "$ref": "#/$defs/RulePlainConfiguration" },
				{ "$ref": "#/$defs/RuleWithNoEmptyInterfaceOptions" }
			]
		},
		"NoEmptyInterfaceOptions": {
			"type": "object",
			"additionalProperties": false
		},
		"NoEmptyPatternConfiguration": {
			"oneOf": [
				{ "$ref": "#/$defs/RulePlainConfiguration" },
				{ "$ref": "#/$defs/RuleWithNoEmptyPatternOptions" }
			]
		},
		"NoEmptyPatternOptions": {
			"type": "object",
			"additionalProperties": false
		},
		"NoEmptySourceConfiguration": {
			"oneOf": [
				{ "$ref": "#/$defs/RulePlainConfiguration" },
				{ "$ref": "#/$defs/RuleWithNoEmptySourceOptions" }
			]
		},
		"NoEmptySourceOptions": {
			"type": "object",
			"properties": {
				"allowComments": {
					"description": "Whether comments are considered meaningful",
					"type": ["boolean", "null"]
				}
			},
			"additionalProperties": false
		},
		"NoEmptyTypeParametersConfiguration": {
			"oneOf": [
				{ "$ref": "#/$defs/RulePlainConfiguration" },
				{ "$ref": "#/$defs/RuleWithNoEmptyTypeParametersOptions" }
			]
		},
		"NoEmptyTypeParametersOptions": {
			"type": "object",
			"additionalProperties": false
		},
		"NoEnumConfiguration": {
			"oneOf": [
				{ "$ref": "#/$defs/RulePlainConfiguration" },
				{ "$ref": "#/$defs/RuleWithNoEnumOptions" }
			]
		},
		"NoEnumOptions": { "type": "object", "additionalProperties": false },
		"NoEqualsToNullConfiguration": {
			"oneOf": [
				{ "$ref": "#/$defs/RulePlainConfiguration" },
				{ "$ref": "#/$defs/RuleWithNoEqualsToNullOptions" }
			]
		},
		"NoEqualsToNullOptions": {
			"type": "object",
			"additionalProperties": false
		},
		"NoEvolvingTypesConfiguration": {
			"oneOf": [
				{ "$ref": "#/$defs/RulePlainConfiguration" },
				{ "$ref": "#/$defs/RuleWithNoEvolvingTypesOptions" }
			]
		},
		"NoEvolvingTypesOptions": {
			"type": "object",
			"additionalProperties": false
		},
		"NoExcessiveCognitiveComplexityConfiguration": {
			"oneOf": [
				{ "$ref": "#/$defs/RulePlainConfiguration" },
				{ "$ref": "#/$defs/RuleWithNoExcessiveCognitiveComplexityOptions" }
			]
		},
		"NoExcessiveCognitiveComplexityOptions": {
			"type": "object",
			"properties": {
				"maxAllowedComplexity": {
					"description": "The maximum complexity score that we allow. Anything higher is considered excessive.",
					"type": ["integer", "null"],
					"format": "uint8",
					"maximum": 255,
					"minimum": 1
				}
			},
			"additionalProperties": false
		},
		"NoExcessiveLinesPerFunctionConfiguration": {
			"oneOf": [
				{ "$ref": "#/$defs/RulePlainConfiguration" },
				{ "$ref": "#/$defs/RuleWithNoExcessiveLinesPerFunctionOptions" }
			]
		},
		"NoExcessiveLinesPerFunctionOptions": {
			"type": "object",
			"properties": {
				"maxLines": {
					"description": "The maximum number of lines allowed in a function body.",
					"type": ["integer", "null"],
					"format": "uint16",
					"maximum": 65535,
					"minimum": 1
				},
				"skipBlankLines": {
					"description": "When this options is set to `true`, blank lines in the function body are not counted towards the maximum line limit.",
					"type": ["boolean", "null"]
				},
				"skipIifes": {
					"description": "When this option is set to `true`, Immediately Invoked Function Expressions (IIFEs) are not checked for the maximum line limit.",
					"type": ["boolean", "null"]
				}
			},
			"additionalProperties": false
		},
		"NoExcessiveNestedTestSuitesConfiguration": {
			"oneOf": [
				{ "$ref": "#/$defs/RulePlainConfiguration" },
				{ "$ref": "#/$defs/RuleWithNoExcessiveNestedTestSuitesOptions" }
			]
		},
		"NoExcessiveNestedTestSuitesOptions": {
			"type": "object",
			"additionalProperties": false
		},
		"NoExplicitAnyConfiguration": {
			"oneOf": [
				{ "$ref": "#/$defs/RulePlainConfiguration" },
				{ "$ref": "#/$defs/RuleWithNoExplicitAnyOptions" }
			]
		},
		"NoExplicitAnyOptions": { "type": "object", "additionalProperties": false },
		"NoExportedImportsConfiguration": {
			"oneOf": [
				{ "$ref": "#/$defs/RulePlainConfiguration" },
				{ "$ref": "#/$defs/RuleWithNoExportedImportsOptions" }
			]
		},
		"NoExportedImportsOptions": {
			"type": "object",
			"additionalProperties": false
		},
		"NoExportsInTestConfiguration": {
			"oneOf": [
				{ "$ref": "#/$defs/RulePlainConfiguration" },
				{ "$ref": "#/$defs/RuleWithNoExportsInTestOptions" }
			]
		},
		"NoExportsInTestOptions": {
			"type": "object",
			"additionalProperties": false
		},
		"NoExtraBooleanCastConfiguration": {
			"oneOf": [
				{ "$ref": "#/$defs/RulePlainConfiguration" },
				{ "$ref": "#/$defs/RuleWithNoExtraBooleanCastOptions" }
			]
		},
		"NoExtraBooleanCastOptions": {
			"type": "object",
			"additionalProperties": false
		},
		"NoExtraNonNullAssertionConfiguration": {
			"oneOf": [
				{ "$ref": "#/$defs/RulePlainConfiguration" },
				{ "$ref": "#/$defs/RuleWithNoExtraNonNullAssertionOptions" }
			]
		},
		"NoExtraNonNullAssertionOptions": {
			"type": "object",
			"additionalProperties": false
		},
		"NoFallthroughSwitchClauseConfiguration": {
			"oneOf": [
				{ "$ref": "#/$defs/RulePlainConfiguration" },
				{ "$ref": "#/$defs/RuleWithNoFallthroughSwitchClauseOptions" }
			]
		},
		"NoFallthroughSwitchClauseOptions": {
			"type": "object",
			"additionalProperties": false
		},
		"NoFlatMapIdentityConfiguration": {
			"oneOf": [
				{ "$ref": "#/$defs/RulePlainConfiguration" },
				{ "$ref": "#/$defs/RuleWithNoFlatMapIdentityOptions" }
			]
		},
		"NoFlatMapIdentityOptions": {
			"type": "object",
			"additionalProperties": false
		},
		"NoFloatingPromisesConfiguration": {
			"oneOf": [
				{ "$ref": "#/$defs/RulePlainConfiguration" },
				{ "$ref": "#/$defs/RuleWithNoFloatingPromisesOptions" }
			]
		},
		"NoFloatingPromisesOptions": {
			"type": "object",
			"additionalProperties": false
		},
		"NoFocusedTestsConfiguration": {
			"oneOf": [
				{ "$ref": "#/$defs/RulePlainConfiguration" },
				{ "$ref": "#/$defs/RuleWithNoFocusedTestsOptions" }
			]
		},
		"NoFocusedTestsOptions": {
			"type": "object",
			"additionalProperties": false
		},
		"NoForEachConfiguration": {
			"oneOf": [
				{ "$ref": "#/$defs/RulePlainConfiguration" },
				{ "$ref": "#/$defs/RuleWithNoForEachOptions" }
			]
		},
		"NoForEachOptions": {
			"type": "object",
			"properties": {
				"allowedIdentifiers": {
					"description": "A list of variable names allowed for `forEach` calls.",
					"type": ["array", "null"],
					"items": { "type": "string" }
				}
			},
			"additionalProperties": false
		},
		"NoForInConfiguration": {
			"oneOf": [
				{ "$ref": "#/$defs/RulePlainConfiguration" },
				{ "$ref": "#/$defs/RuleWithNoForInOptions" }
			]
		},
		"NoForInOptions": { "type": "object", "additionalProperties": false },
		"NoFunctionAssignConfiguration": {
			"oneOf": [
				{ "$ref": "#/$defs/RulePlainConfiguration" },
				{ "$ref": "#/$defs/RuleWithNoFunctionAssignOptions" }
			]
		},
		"NoFunctionAssignOptions": {
			"type": "object",
			"additionalProperties": false
		},
		"NoGlobalAssignConfiguration": {
			"oneOf": [
				{ "$ref": "#/$defs/RulePlainConfiguration" },
				{ "$ref": "#/$defs/RuleWithNoGlobalAssignOptions" }
			]
		},
		"NoGlobalAssignOptions": {
			"type": "object",
			"additionalProperties": false
		},
		"NoGlobalDirnameFilenameConfiguration": {
			"oneOf": [
				{ "$ref": "#/$defs/RulePlainConfiguration" },
				{ "$ref": "#/$defs/RuleWithNoGlobalDirnameFilenameOptions" }
			]
		},
		"NoGlobalDirnameFilenameOptions": {
			"type": "object",
			"additionalProperties": false
		},
		"NoGlobalEvalConfiguration": {
			"oneOf": [
				{ "$ref": "#/$defs/RulePlainConfiguration" },
				{ "$ref": "#/$defs/RuleWithNoGlobalEvalOptions" }
			]
		},
		"NoGlobalEvalOptions": { "type": "object", "additionalProperties": false },
		"NoGlobalIsFiniteConfiguration": {
			"oneOf": [
				{ "$ref": "#/$defs/RulePlainConfiguration" },
				{ "$ref": "#/$defs/RuleWithNoGlobalIsFiniteOptions" }
			]
		},
		"NoGlobalIsFiniteOptions": {
			"type": "object",
			"additionalProperties": false
		},
		"NoGlobalIsNanConfiguration": {
			"oneOf": [
				{ "$ref": "#/$defs/RulePlainConfiguration" },
				{ "$ref": "#/$defs/RuleWithNoGlobalIsNanOptions" }
			]
		},
		"NoGlobalIsNanOptions": { "type": "object", "additionalProperties": false },
		"NoGlobalObjectCallsConfiguration": {
			"oneOf": [
				{ "$ref": "#/$defs/RulePlainConfiguration" },
				{ "$ref": "#/$defs/RuleWithNoGlobalObjectCallsOptions" }
			]
		},
		"NoGlobalObjectCallsOptions": {
			"type": "object",
			"additionalProperties": false
		},
		"NoHeadElementConfiguration": {
			"oneOf": [
				{ "$ref": "#/$defs/RulePlainConfiguration" },
				{ "$ref": "#/$defs/RuleWithNoHeadElementOptions" }
			]
		},
		"NoHeadElementOptions": { "type": "object", "additionalProperties": false },
		"NoHeadImportInDocumentConfiguration": {
			"oneOf": [
				{ "$ref": "#/$defs/RulePlainConfiguration" },
				{ "$ref": "#/$defs/RuleWithNoHeadImportInDocumentOptions" }
			]
		},
		"NoHeadImportInDocumentOptions": {
			"type": "object",
			"additionalProperties": false
		},
		"NoHeaderScopeConfiguration": {
			"oneOf": [
				{ "$ref": "#/$defs/RulePlainConfiguration" },
				{ "$ref": "#/$defs/RuleWithNoHeaderScopeOptions" }
			]
		},
		"NoHeaderScopeOptions": { "type": "object", "additionalProperties": false },
		"NoImgElementConfiguration": {
			"oneOf": [
				{ "$ref": "#/$defs/RulePlainConfiguration" },
				{ "$ref": "#/$defs/RuleWithNoImgElementOptions" }
			]
		},
		"NoImgElementOptions": { "type": "object", "additionalProperties": false },
		"NoImplicitAnyLetConfiguration": {
			"oneOf": [
				{ "$ref": "#/$defs/RulePlainConfiguration" },
				{ "$ref": "#/$defs/RuleWithNoImplicitAnyLetOptions" }
			]
		},
		"NoImplicitAnyLetOptions": {
			"type": "object",
			"additionalProperties": false
		},
		"NoImplicitBooleanConfiguration": {
			"oneOf": [
				{ "$ref": "#/$defs/RulePlainConfiguration" },
				{ "$ref": "#/$defs/RuleWithNoImplicitBooleanOptions" }
			]
		},
		"NoImplicitBooleanOptions": {
			"type": "object",
			"additionalProperties": false
		},
		"NoImplicitCoercionsConfiguration": {
			"oneOf": [
				{ "$ref": "#/$defs/RulePlainConfiguration" },
				{ "$ref": "#/$defs/RuleWithNoImplicitCoercionsOptions" }
			]
		},
		"NoImplicitCoercionsOptions": {
			"type": "object",
			"additionalProperties": false
		},
		"NoImportAssignConfiguration": {
			"oneOf": [
				{ "$ref": "#/$defs/RulePlainConfiguration" },
				{ "$ref": "#/$defs/RuleWithNoImportAssignOptions" }
			]
		},
		"NoImportAssignOptions": {
			"type": "object",
			"additionalProperties": false
		},
		"NoImportCyclesConfiguration": {
			"oneOf": [
				{ "$ref": "#/$defs/RulePlainConfiguration" },
				{ "$ref": "#/$defs/RuleWithNoImportCyclesOptions" }
			]
		},
		"NoImportCyclesOptions": {
			"type": "object",
			"properties": {
				"ignoreTypes": {
					"description": "Ignores type-only imports when finding an import cycle. A type-only import (`import type`)\nwill be removed by the compiler, so it cuts an import cycle at runtime. Note that named type\nimports (`import { type Foo }`) aren't considered as type-only because it's not removed by\nthe compiler if the `verbatimModuleSyntax` option is enabled. Enabled by default.",
					"type": ["boolean", "null"]
				}
			},
			"additionalProperties": false
		},
		"NoImportantInKeyframeConfiguration": {
			"oneOf": [
				{ "$ref": "#/$defs/RulePlainConfiguration" },
				{ "$ref": "#/$defs/RuleWithNoImportantInKeyframeOptions" }
			]
		},
		"NoImportantInKeyframeOptions": {
			"type": "object",
			"additionalProperties": false
		},
		"NoImportantStylesConfiguration": {
			"oneOf": [
				{ "$ref": "#/$defs/RulePlainConfiguration" },
				{ "$ref": "#/$defs/RuleWithNoImportantStylesOptions" }
			]
		},
		"NoImportantStylesOptions": {
			"type": "object",
			"additionalProperties": false
		},
		"NoIncrementDecrementConfiguration": {
			"oneOf": [
				{ "$ref": "#/$defs/RulePlainConfiguration" },
				{ "$ref": "#/$defs/RuleWithNoIncrementDecrementOptions" }
			]
		},
		"NoIncrementDecrementOptions": {
			"type": "object",
			"properties": {
				"allowForLoopAfterthoughts": {
					"description": "Allows unary operators ++ and -- in the afterthought (final expression) of a for loop.",
					"type": ["boolean", "null"]
				}
			},
			"additionalProperties": false
		},
		"NoInferrableTypesConfiguration": {
			"oneOf": [
				{ "$ref": "#/$defs/RulePlainConfiguration" },
				{ "$ref": "#/$defs/RuleWithNoInferrableTypesOptions" }
			]
		},
		"NoInferrableTypesOptions": {
			"type": "object",
			"additionalProperties": false
		},
		"NoInnerDeclarationsConfiguration": {
			"oneOf": [
				{ "$ref": "#/$defs/RulePlainConfiguration" },
				{ "$ref": "#/$defs/RuleWithNoInnerDeclarationsOptions" }
			]
		},
		"NoInnerDeclarationsOptions": {
			"type": "object",
			"additionalProperties": false
		},
		"NoInteractiveElementToNoninteractiveRoleConfiguration": {
			"oneOf": [
				{ "$ref": "#/$defs/RulePlainConfiguration" },
				{
					"$ref": "#/$defs/RuleWithNoInteractiveElementToNoninteractiveRoleOptions"
				}
			]
		},
		"NoInteractiveElementToNoninteractiveRoleOptions": {
			"type": "object",
			"additionalProperties": false
		},
		"NoInvalidBuiltinInstantiationConfiguration": {
			"oneOf": [
				{ "$ref": "#/$defs/RulePlainConfiguration" },
				{ "$ref": "#/$defs/RuleWithNoInvalidBuiltinInstantiationOptions" }
			]
		},
		"NoInvalidBuiltinInstantiationOptions": {
			"type": "object",
			"additionalProperties": false
		},
		"NoInvalidConstructorSuperConfiguration": {
			"oneOf": [
				{ "$ref": "#/$defs/RulePlainConfiguration" },
				{ "$ref": "#/$defs/RuleWithNoInvalidConstructorSuperOptions" }
			]
		},
		"NoInvalidConstructorSuperOptions": {
			"type": "object",
			"additionalProperties": false
		},
		"NoInvalidDirectionInLinearGradientConfiguration": {
			"oneOf": [
				{ "$ref": "#/$defs/RulePlainConfiguration" },
				{ "$ref": "#/$defs/RuleWithNoInvalidDirectionInLinearGradientOptions" }
			]
		},
		"NoInvalidDirectionInLinearGradientOptions": {
			"type": "object",
			"additionalProperties": false
		},
		"NoInvalidGridAreasConfiguration": {
			"oneOf": [
				{ "$ref": "#/$defs/RulePlainConfiguration" },
				{ "$ref": "#/$defs/RuleWithNoInvalidGridAreasOptions" }
			]
		},
		"NoInvalidGridAreasOptions": {
			"type": "object",
			"additionalProperties": false
		},
		"NoInvalidPositionAtImportRuleConfiguration": {
			"oneOf": [
				{ "$ref": "#/$defs/RulePlainConfiguration" },
				{ "$ref": "#/$defs/RuleWithNoInvalidPositionAtImportRuleOptions" }
			]
		},
		"NoInvalidPositionAtImportRuleOptions": {
			"type": "object",
			"additionalProperties": false
		},
		"NoInvalidUseBeforeDeclarationConfiguration": {
			"oneOf": [
				{ "$ref": "#/$defs/RulePlainConfiguration" },
				{ "$ref": "#/$defs/RuleWithNoInvalidUseBeforeDeclarationOptions" }
			]
		},
		"NoInvalidUseBeforeDeclarationOptions": {
			"type": "object",
			"additionalProperties": false
		},
		"NoIrregularWhitespaceConfiguration": {
			"oneOf": [
				{ "$ref": "#/$defs/RulePlainConfiguration" },
				{ "$ref": "#/$defs/RuleWithNoIrregularWhitespaceOptions" }
			]
		},
		"NoIrregularWhitespaceOptions": {
			"type": "object",
			"additionalProperties": false
		},
		"NoJsxLiteralsConfiguration": {
			"oneOf": [
				{ "$ref": "#/$defs/RulePlainConfiguration" },
				{ "$ref": "#/$defs/RuleWithNoJsxLiteralsOptions" }
			]
		},
		"NoJsxLiteralsOptions": {
			"type": "object",
			"properties": {
				"allowedStrings": {
					"description": "An array of strings that won't trigger the rule. Whitespaces are taken into consideration",
					"type": ["array", "null"],
					"items": { "type": "string" }
				},
				"ignoreProps": {
					"description": "When enabled, strings inside props are always ignored",
					"type": ["boolean", "null"]
				},
				"noStrings": {
					"description": "When enabled, also flag string literals inside JSX expressions and attributes",
					"type": ["boolean", "null"]
				}
			},
			"additionalProperties": false
		},
		"NoLabelVarConfiguration": {
			"oneOf": [
				{ "$ref": "#/$defs/RulePlainConfiguration" },
				{ "$ref": "#/$defs/RuleWithNoLabelVarOptions" }
			]
		},
		"NoLabelVarOptions": { "type": "object", "additionalProperties": false },
		"NoLabelWithoutControlConfiguration": {
			"oneOf": [
				{ "$ref": "#/$defs/RulePlainConfiguration" },
				{ "$ref": "#/$defs/RuleWithNoLabelWithoutControlOptions" }
			]
		},
		"NoLabelWithoutControlOptions": {
			"type": "object",
			"properties": {
				"inputComponents": {
					"description": "Array of component names that should be considered the same as an `input` element.",
					"type": ["array", "null"],
					"items": { "type": "string" }
				},
				"labelAttributes": {
					"description": "Array of attributes that should be treated as the `label` accessible text content.",
					"type": ["array", "null"],
					"items": { "type": "string" }
				},
				"labelComponents": {
					"description": "Array of component names that should be considered the same as a `label` element.",
					"type": ["array", "null"],
					"items": { "type": "string" }
				}
			},
			"additionalProperties": false
		},
		"NoLeakedRenderConfiguration": {
			"oneOf": [
				{ "$ref": "#/$defs/RulePlainConfiguration" },
				{ "$ref": "#/$defs/RuleWithNoLeakedRenderOptions" }
			]
		},
		"NoLeakedRenderOptions": { "type": "object" },
		"NoMagicNumbersConfiguration": {
			"oneOf": [
				{ "$ref": "#/$defs/RulePlainConfiguration" },
				{ "$ref": "#/$defs/RuleWithNoMagicNumbersOptions" }
			]
		},
		"NoMagicNumbersOptions": {
			"type": "object",
			"additionalProperties": false
		},
		"NoMisleadingCharacterClassConfiguration": {
			"oneOf": [
				{ "$ref": "#/$defs/RulePlainConfiguration" },
				{ "$ref": "#/$defs/RuleWithNoMisleadingCharacterClassOptions" }
			]
		},
		"NoMisleadingCharacterClassOptions": {
			"type": "object",
			"additionalProperties": false
		},
		"NoMisleadingInstantiatorConfiguration": {
			"oneOf": [
				{ "$ref": "#/$defs/RulePlainConfiguration" },
				{ "$ref": "#/$defs/RuleWithNoMisleadingInstantiatorOptions" }
			]
		},
		"NoMisleadingInstantiatorOptions": {
			"type": "object",
			"additionalProperties": false
		},
		"NoMisplacedAssertionConfiguration": {
			"oneOf": [
				{ "$ref": "#/$defs/RulePlainConfiguration" },
				{ "$ref": "#/$defs/RuleWithNoMisplacedAssertionOptions" }
			]
		},
		"NoMisplacedAssertionOptions": {
			"type": "object",
			"additionalProperties": false
		},
		"NoMisrefactoredShorthandAssignConfiguration": {
			"oneOf": [
				{ "$ref": "#/$defs/RulePlainConfiguration" },
				{ "$ref": "#/$defs/RuleWithNoMisrefactoredShorthandAssignOptions" }
			]
		},
		"NoMisrefactoredShorthandAssignOptions": {
			"type": "object",
			"additionalProperties": false
		},
		"NoMissingVarFunctionConfiguration": {
			"oneOf": [
				{ "$ref": "#/$defs/RulePlainConfiguration" },
				{ "$ref": "#/$defs/RuleWithNoMissingVarFunctionOptions" }
			]
		},
		"NoMissingVarFunctionOptions": {
			"type": "object",
			"additionalProperties": false
		},
		"NoMisusedPromisesConfiguration": {
			"oneOf": [
				{ "$ref": "#/$defs/RulePlainConfiguration" },
				{ "$ref": "#/$defs/RuleWithNoMisusedPromisesOptions" }
			]
		},
		"NoMisusedPromisesOptions": {
			"type": "object",
			"additionalProperties": false
		},
		"NoMultiAssignConfiguration": {
			"oneOf": [
				{ "$ref": "#/$defs/RulePlainConfiguration" },
				{ "$ref": "#/$defs/RuleWithNoMultiAssignOptions" }
			]
		},
		"NoMultiAssignOptions": { "type": "object", "additionalProperties": false },
		"NoMultiStrConfiguration": {
			"oneOf": [
				{ "$ref": "#/$defs/RulePlainConfiguration" },
				{ "$ref": "#/$defs/RuleWithNoMultiStrOptions" }
			]
		},
		"NoMultiStrOptions": { "type": "object", "additionalProperties": false },
		"NoNamespaceConfiguration": {
			"oneOf": [
				{ "$ref": "#/$defs/RulePlainConfiguration" },
				{ "$ref": "#/$defs/RuleWithNoNamespaceOptions" }
			]
		},
		"NoNamespaceImportConfiguration": {
			"oneOf": [
				{ "$ref": "#/$defs/RulePlainConfiguration" },
				{ "$ref": "#/$defs/RuleWithNoNamespaceImportOptions" }
			]
		},
		"NoNamespaceImportOptions": {
			"type": "object",
			"additionalProperties": false
		},
		"NoNamespaceOptions": { "type": "object", "additionalProperties": false },
		"NoNegationElseConfiguration": {
			"oneOf": [
				{ "$ref": "#/$defs/RulePlainConfiguration" },
				{ "$ref": "#/$defs/RuleWithNoNegationElseOptions" }
			]
		},
		"NoNegationElseOptions": {
			"type": "object",
			"additionalProperties": false
		},
		"NoNestedComponentDefinitionsConfiguration": {
			"oneOf": [
				{ "$ref": "#/$defs/RulePlainConfiguration" },
				{ "$ref": "#/$defs/RuleWithNoNestedComponentDefinitionsOptions" }
			]
		},
		"NoNestedComponentDefinitionsOptions": {
			"type": "object",
			"additionalProperties": false
		},
		"NoNestedTernaryConfiguration": {
			"oneOf": [
				{ "$ref": "#/$defs/RulePlainConfiguration" },
				{ "$ref": "#/$defs/RuleWithNoNestedTernaryOptions" }
			]
		},
		"NoNestedTernaryOptions": {
			"type": "object",
			"additionalProperties": false
		},
		"NoNextAsyncClientComponentConfiguration": {
			"oneOf": [
				{ "$ref": "#/$defs/RulePlainConfiguration" },
				{ "$ref": "#/$defs/RuleWithNoNextAsyncClientComponentOptions" }
			]
		},
		"NoNextAsyncClientComponentOptions": {
			"type": "object",
			"additionalProperties": false
		},
		"NoNodejsModulesConfiguration": {
			"oneOf": [
				{ "$ref": "#/$defs/RulePlainConfiguration" },
				{ "$ref": "#/$defs/RuleWithNoNodejsModulesOptions" }
			]
		},
		"NoNodejsModulesOptions": {
			"type": "object",
			"additionalProperties": false
		},
		"NoNonNullAssertedOptionalChainConfiguration": {
			"oneOf": [
				{ "$ref": "#/$defs/RulePlainConfiguration" },
				{ "$ref": "#/$defs/RuleWithNoNonNullAssertedOptionalChainOptions" }
			]
		},
		"NoNonNullAssertedOptionalChainOptions": {
			"type": "object",
			"additionalProperties": false
		},
		"NoNonNullAssertionConfiguration": {
			"oneOf": [
				{ "$ref": "#/$defs/RulePlainConfiguration" },
				{ "$ref": "#/$defs/RuleWithNoNonNullAssertionOptions" }
			]
		},
		"NoNonNullAssertionOptions": {
			"type": "object",
			"additionalProperties": false
		},
		"NoNoninteractiveElementInteractionsConfiguration": {
			"oneOf": [
				{ "$ref": "#/$defs/RulePlainConfiguration" },
				{ "$ref": "#/$defs/RuleWithNoNoninteractiveElementInteractionsOptions" }
			]
		},
		"NoNoninteractiveElementInteractionsOptions": {
			"type": "object",
			"additionalProperties": false
		},
		"NoNoninteractiveElementToInteractiveRoleConfiguration": {
			"oneOf": [
				{ "$ref": "#/$defs/RulePlainConfiguration" },
				{
					"$ref": "#/$defs/RuleWithNoNoninteractiveElementToInteractiveRoleOptions"
				}
			]
		},
		"NoNoninteractiveElementToInteractiveRoleOptions": {
			"type": "object",
			"additionalProperties": false
		},
		"NoNoninteractiveTabindexConfiguration": {
			"oneOf": [
				{ "$ref": "#/$defs/RulePlainConfiguration" },
				{ "$ref": "#/$defs/RuleWithNoNoninteractiveTabindexOptions" }
			]
		},
		"NoNoninteractiveTabindexOptions": {
			"type": "object",
			"additionalProperties": false
		},
		"NoNonoctalDecimalEscapeConfiguration": {
			"oneOf": [
				{ "$ref": "#/$defs/RulePlainConfiguration" },
				{ "$ref": "#/$defs/RuleWithNoNonoctalDecimalEscapeOptions" }
			]
		},
		"NoNonoctalDecimalEscapeOptions": {
			"type": "object",
			"additionalProperties": false
		},
		"NoOctalEscapeConfiguration": {
			"oneOf": [
				{ "$ref": "#/$defs/RulePlainConfiguration" },
				{ "$ref": "#/$defs/RuleWithNoOctalEscapeOptions" }
			]
		},
		"NoOctalEscapeOptions": { "type": "object", "additionalProperties": false },
		"NoParameterAssignConfiguration": {
			"oneOf": [
				{ "$ref": "#/$defs/RulePlainConfiguration" },
				{ "$ref": "#/$defs/RuleWithNoParameterAssignOptions" }
			]
		},
		"NoParameterAssignOptions": {
			"type": "object",
			"properties": {
				"propertyAssignment": {
					"description": "Whether to report an error when a dependency is listed in the dependencies array but isn't used. Defaults to `allow`.",
					"anyOf": [
						{ "$ref": "#/$defs/PropertyAssignmentMode" },
						{ "type": "null" }
					]
				}
			},
			"additionalProperties": false
		},
		"NoParameterPropertiesConfiguration": {
			"oneOf": [
				{ "$ref": "#/$defs/RulePlainConfiguration" },
				{ "$ref": "#/$defs/RuleWithNoParameterPropertiesOptions" }
			]
		},
		"NoParameterPropertiesOptions": {
			"type": "object",
			"additionalProperties": false
		},
		"NoParametersOnlyUsedInRecursionConfiguration": {
			"oneOf": [
				{ "$ref": "#/$defs/RulePlainConfiguration" },
				{ "$ref": "#/$defs/RuleWithNoParametersOnlyUsedInRecursionOptions" }
			]
		},
		"NoParametersOnlyUsedInRecursionOptions": {
			"type": "object",
			"additionalProperties": false
		},
		"NoPositiveTabindexConfiguration": {
			"oneOf": [
				{ "$ref": "#/$defs/RulePlainConfiguration" },
				{ "$ref": "#/$defs/RuleWithNoPositiveTabindexOptions" }
			]
		},
		"NoPositiveTabindexOptions": {
			"type": "object",
			"additionalProperties": false
		},
		"NoPrecisionLossConfiguration": {
			"oneOf": [
				{ "$ref": "#/$defs/RulePlainConfiguration" },
				{ "$ref": "#/$defs/RuleWithNoPrecisionLossOptions" }
			]
		},
		"NoPrecisionLossOptions": {
			"type": "object",
			"additionalProperties": false
		},
		"NoPrivateImportsConfiguration": {
			"oneOf": [
				{ "$ref": "#/$defs/RulePlainConfiguration" },
				{ "$ref": "#/$defs/RuleWithNoPrivateImportsOptions" }
			]
		},
		"NoPrivateImportsOptions": {
			"type": "object",
			"properties": {
				"defaultVisibility": {
					"description": "The default visibility to assume for symbols without visibility tag.\n\nDefault: **public**.",
					"anyOf": [{ "$ref": "#/$defs/Visibility" }, { "type": "null" }]
				}
			},
			"additionalProperties": false
		},
		"NoProcessEnvConfiguration": {
			"oneOf": [
				{ "$ref": "#/$defs/RulePlainConfiguration" },
				{ "$ref": "#/$defs/RuleWithNoProcessEnvOptions" }
			]
		},
		"NoProcessEnvOptions": { "type": "object", "additionalProperties": false },
		"NoProcessGlobalConfiguration": {
			"oneOf": [
				{ "$ref": "#/$defs/RulePlainConfiguration" },
				{ "$ref": "#/$defs/RuleWithNoProcessGlobalOptions" }
			]
		},
		"NoProcessGlobalOptions": {
			"type": "object",
			"additionalProperties": false
		},
		"NoProtoConfiguration": {
			"oneOf": [
				{ "$ref": "#/$defs/RulePlainConfiguration" },
				{ "$ref": "#/$defs/RuleWithNoProtoOptions" }
			]
		},
		"NoProtoOptions": { "type": "object", "additionalProperties": false },
		"NoPrototypeBuiltinsConfiguration": {
			"oneOf": [
				{ "$ref": "#/$defs/RulePlainConfiguration" },
				{ "$ref": "#/$defs/RuleWithNoPrototypeBuiltinsOptions" }
			]
		},
		"NoPrototypeBuiltinsOptions": {
			"type": "object",
			"additionalProperties": false
		},
		"NoQuickfixBiomeConfiguration": {
			"oneOf": [
				{ "$ref": "#/$defs/RulePlainConfiguration" },
				{ "$ref": "#/$defs/RuleWithNoQuickfixBiomeOptions" }
			]
		},
		"NoQuickfixBiomeOptions": {
			"type": "object",
			"properties": {
				"additionalPaths": {
					"description": "A list of additional JSON files that should be checked.",
					"type": "array",
					"default": [],
					"items": { "type": "string" }
				}
			},
			"additionalProperties": false
		},
		"NoQwikUseVisibleTaskConfiguration": {
			"oneOf": [
				{ "$ref": "#/$defs/RulePlainConfiguration" },
				{ "$ref": "#/$defs/RuleWithNoQwikUseVisibleTaskOptions" }
			]
		},
		"NoQwikUseVisibleTaskOptions": {
			"type": "object",
			"additionalProperties": false
		},
		"NoReExportAllConfiguration": {
			"oneOf": [
				{ "$ref": "#/$defs/RulePlainConfiguration" },
				{ "$ref": "#/$defs/RuleWithNoReExportAllOptions" }
			]
		},
		"NoReExportAllOptions": { "type": "object", "additionalProperties": false },
		"NoReactForwardRefConfiguration": {
			"oneOf": [
				{ "$ref": "#/$defs/RulePlainConfiguration" },
				{ "$ref": "#/$defs/RuleWithNoReactForwardRefOptions" }
			]
		},
		"NoReactForwardRefOptions": {
			"type": "object",
			"additionalProperties": false
		},
		"NoReactPropAssignmentsConfiguration": {
			"oneOf": [
				{ "$ref": "#/$defs/RulePlainConfiguration" },
				{ "$ref": "#/$defs/RuleWithNoReactPropAssignmentsOptions" }
			]
		},
		"NoReactPropAssignmentsOptions": {
			"type": "object",
			"additionalProperties": false
		},
		"NoReactSpecificPropsConfiguration": {
			"oneOf": [
				{ "$ref": "#/$defs/RulePlainConfiguration" },
				{ "$ref": "#/$defs/RuleWithNoReactSpecificPropsOptions" }
			]
		},
		"NoReactSpecificPropsOptions": {
			"type": "object",
			"additionalProperties": false
		},
		"NoRedeclareConfiguration": {
			"oneOf": [
				{ "$ref": "#/$defs/RulePlainConfiguration" },
				{ "$ref": "#/$defs/RuleWithNoRedeclareOptions" }
			]
		},
		"NoRedeclareOptions": { "type": "object", "additionalProperties": false },
		"NoRedundantAltConfiguration": {
			"oneOf": [
				{ "$ref": "#/$defs/RulePlainConfiguration" },
				{ "$ref": "#/$defs/RuleWithNoRedundantAltOptions" }
			]
		},
		"NoRedundantAltOptions": {
			"type": "object",
			"additionalProperties": false
		},
		"NoRedundantRolesConfiguration": {
			"oneOf": [
				{ "$ref": "#/$defs/RulePlainConfiguration" },
				{ "$ref": "#/$defs/RuleWithNoRedundantRolesOptions" }
			]
		},
		"NoRedundantRolesOptions": {
			"type": "object",
			"additionalProperties": false
		},
		"NoRedundantUseStrictConfiguration": {
			"oneOf": [
				{ "$ref": "#/$defs/RulePlainConfiguration" },
				{ "$ref": "#/$defs/RuleWithNoRedundantUseStrictOptions" }
			]
		},
		"NoRedundantUseStrictOptions": {
			"type": "object",
			"additionalProperties": false
		},
		"NoRenderReturnValueConfiguration": {
			"oneOf": [
				{ "$ref": "#/$defs/RulePlainConfiguration" },
				{ "$ref": "#/$defs/RuleWithNoRenderReturnValueOptions" }
			]
		},
		"NoRenderReturnValueOptions": {
			"type": "object",
			"additionalProperties": false
		},
		"NoRestrictedElementsConfiguration": {
			"oneOf": [
				{ "$ref": "#/$defs/RulePlainConfiguration" },
				{ "$ref": "#/$defs/RuleWithNoRestrictedElementsOptions" }
			]
		},
		"NoRestrictedElementsOptions": {
			"type": "object",
			"properties": {
				"elements": {
					"description": "Elements to restrict.\nEach key is the element name, and the value is the message to show when the element is used.",
					"anyOf": [
						{ "$ref": "#/$defs/CustomRestrictedElements" },
						{ "type": "null" }
					]
				}
			},
			"additionalProperties": false
		},
		"NoRestrictedGlobalsConfiguration": {
			"oneOf": [
				{ "$ref": "#/$defs/RulePlainConfiguration" },
				{ "$ref": "#/$defs/RuleWithNoRestrictedGlobalsOptions" }
			]
		},
		"NoRestrictedGlobalsOptions": {
			"type": "object",
			"properties": {
				"deniedGlobals": {
					"description": "A list of names that should trigger the rule",
					"type": ["object", "null"],
					"additionalProperties": { "type": "string" }
				}
			},
			"additionalProperties": false
		},
		"NoRestrictedImportsConfiguration": {
			"oneOf": [
				{ "$ref": "#/$defs/RulePlainConfiguration" },
				{ "$ref": "#/$defs/RuleWithNoRestrictedImportsOptions" }
			]
		},
		"NoRestrictedImportsOptions": {
			"type": "object",
			"properties": {
				"paths": {
					"description": "A list of import paths that should trigger the rule.",
					"type": ["object", "null"],
					"additionalProperties": { "$ref": "#/$defs/Paths" }
				},
				"patterns": {
					"description": "gitignore-style patterns that should trigger the rule.",
					"type": ["array", "null"],
					"items": { "$ref": "#/$defs/Patterns" }
				}
			},
			"additionalProperties": false
		},
		"NoRestrictedTypesConfiguration": {
			"oneOf": [
				{ "$ref": "#/$defs/RulePlainConfiguration" },
				{ "$ref": "#/$defs/RuleWithNoRestrictedTypesOptions" }
			]
		},
		"NoRestrictedTypesOptions": {
			"type": "object",
			"properties": {
				"types": {
					"type": ["object", "null"],
					"additionalProperties": { "$ref": "#/$defs/CustomRestrictedType" }
				}
			},
			"additionalProperties": false
		},
		"NoReturnAssignConfiguration": {
			"oneOf": [
				{ "$ref": "#/$defs/RulePlainConfiguration" },
				{ "$ref": "#/$defs/RuleWithNoReturnAssignOptions" }
			]
		},
		"NoReturnAssignOptions": {
			"type": "object",
			"additionalProperties": false
		},
		"NoScriptUrlConfiguration": {
			"oneOf": [
				{ "$ref": "#/$defs/RulePlainConfiguration" },
				{ "$ref": "#/$defs/RuleWithNoScriptUrlOptions" }
			]
		},
		"NoScriptUrlOptions": { "type": "object", "additionalProperties": false },
		"NoSecretsConfiguration": {
			"oneOf": [
				{ "$ref": "#/$defs/RulePlainConfiguration" },
				{ "$ref": "#/$defs/RuleWithNoSecretsOptions" }
			]
		},
		"NoSecretsOptions": {
			"type": "object",
			"properties": {
				"entropyThreshold": {
					"description": "Set entropy threshold (default is 41).",
					"type": ["integer", "null"],
					"format": "uint16",
					"maximum": 65535,
					"minimum": 0
				}
			},
			"additionalProperties": false
		},
		"NoSelfAssignConfiguration": {
			"oneOf": [
				{ "$ref": "#/$defs/RulePlainConfiguration" },
				{ "$ref": "#/$defs/RuleWithNoSelfAssignOptions" }
			]
		},
		"NoSelfAssignOptions": { "type": "object", "additionalProperties": false },
		"NoSelfCompareConfiguration": {
			"oneOf": [
				{ "$ref": "#/$defs/RulePlainConfiguration" },
				{ "$ref": "#/$defs/RuleWithNoSelfCompareOptions" }
			]
		},
		"NoSelfCompareOptions": { "type": "object", "additionalProperties": false },
		"NoSetterReturnConfiguration": {
			"oneOf": [
				{ "$ref": "#/$defs/RulePlainConfiguration" },
				{ "$ref": "#/$defs/RuleWithNoSetterReturnOptions" }
			]
		},
		"NoSetterReturnOptions": {
			"type": "object",
			"additionalProperties": false
		},
		"NoShadowConfiguration": {
			"oneOf": [
				{ "$ref": "#/$defs/RulePlainConfiguration" },
				{ "$ref": "#/$defs/RuleWithNoShadowOptions" }
			]
		},
		"NoShadowOptions": { "type": "object", "additionalProperties": false },
		"NoShadowRestrictedNamesConfiguration": {
			"oneOf": [
				{ "$ref": "#/$defs/RulePlainConfiguration" },
				{ "$ref": "#/$defs/RuleWithNoShadowRestrictedNamesOptions" }
			]
		},
		"NoShadowRestrictedNamesOptions": {
			"type": "object",
			"additionalProperties": false
		},
		"NoShorthandPropertyOverridesConfiguration": {
			"oneOf": [
				{ "$ref": "#/$defs/RulePlainConfiguration" },
				{ "$ref": "#/$defs/RuleWithNoShorthandPropertyOverridesOptions" }
			]
		},
		"NoShorthandPropertyOverridesOptions": {
			"type": "object",
			"additionalProperties": false
		},
		"NoShoutyConstantsConfiguration": {
			"oneOf": [
				{ "$ref": "#/$defs/RulePlainConfiguration" },
				{ "$ref": "#/$defs/RuleWithNoShoutyConstantsOptions" }
			]
		},
		"NoShoutyConstantsOptions": {
			"type": "object",
			"additionalProperties": false
		},
		"NoSkippedTestsConfiguration": {
			"oneOf": [
				{ "$ref": "#/$defs/RulePlainConfiguration" },
				{ "$ref": "#/$defs/RuleWithNoSkippedTestsOptions" }
			]
		},
		"NoSkippedTestsOptions": {
			"type": "object",
			"additionalProperties": false
		},
		"NoSolidDestructuredPropsConfiguration": {
			"oneOf": [
				{ "$ref": "#/$defs/RulePlainConfiguration" },
				{ "$ref": "#/$defs/RuleWithNoSolidDestructuredPropsOptions" }
			]
		},
		"NoSolidDestructuredPropsOptions": {
			"type": "object",
			"additionalProperties": false
		},
		"NoSparseArrayConfiguration": {
			"oneOf": [
				{ "$ref": "#/$defs/RulePlainConfiguration" },
				{ "$ref": "#/$defs/RuleWithNoSparseArrayOptions" }
			]
		},
		"NoSparseArrayOptions": { "type": "object", "additionalProperties": false },
		"NoStaticElementInteractionsConfiguration": {
			"oneOf": [
				{ "$ref": "#/$defs/RulePlainConfiguration" },
				{ "$ref": "#/$defs/RuleWithNoStaticElementInteractionsOptions" }
			]
		},
		"NoStaticElementInteractionsOptions": {
			"type": "object",
			"additionalProperties": false
		},
		"NoStaticOnlyClassConfiguration": {
			"oneOf": [
				{ "$ref": "#/$defs/RulePlainConfiguration" },
				{ "$ref": "#/$defs/RuleWithNoStaticOnlyClassOptions" }
			]
		},
		"NoStaticOnlyClassOptions": {
			"type": "object",
			"additionalProperties": false
		},
		"NoStringCaseMismatchConfiguration": {
			"oneOf": [
				{ "$ref": "#/$defs/RulePlainConfiguration" },
				{ "$ref": "#/$defs/RuleWithNoStringCaseMismatchOptions" }
			]
		},
		"NoStringCaseMismatchOptions": {
			"type": "object",
			"additionalProperties": false
		},
		"NoSubstrConfiguration": {
			"oneOf": [
				{ "$ref": "#/$defs/RulePlainConfiguration" },
				{ "$ref": "#/$defs/RuleWithNoSubstrOptions" }
			]
		},
		"NoSubstrOptions": { "type": "object", "additionalProperties": false },
		"NoSuspiciousSemicolonInJsxConfiguration": {
			"oneOf": [
				{ "$ref": "#/$defs/RulePlainConfiguration" },
				{ "$ref": "#/$defs/RuleWithNoSuspiciousSemicolonInJsxOptions" }
			]
		},
		"NoSuspiciousSemicolonInJsxOptions": {
			"type": "object",
			"additionalProperties": false
		},
		"NoSvgWithoutTitleConfiguration": {
			"oneOf": [
				{ "$ref": "#/$defs/RulePlainConfiguration" },
				{ "$ref": "#/$defs/RuleWithNoSvgWithoutTitleOptions" }
			]
		},
		"NoSvgWithoutTitleOptions": {
			"type": "object",
			"additionalProperties": false
		},
		"NoSwitchDeclarationsConfiguration": {
			"oneOf": [
				{ "$ref": "#/$defs/RulePlainConfiguration" },
				{ "$ref": "#/$defs/RuleWithNoSwitchDeclarationsOptions" }
			]
		},
		"NoSwitchDeclarationsOptions": {
			"type": "object",
			"additionalProperties": false
		},
		"NoSyncScriptsConfiguration": {
			"oneOf": [
				{ "$ref": "#/$defs/RulePlainConfiguration" },
				{ "$ref": "#/$defs/RuleWithNoSyncScriptsOptions" }
			]
		},
		"NoSyncScriptsOptions": { "type": "object", "additionalProperties": false },
		"NoTemplateCurlyInStringConfiguration": {
			"oneOf": [
				{ "$ref": "#/$defs/RulePlainConfiguration" },
				{ "$ref": "#/$defs/RuleWithNoTemplateCurlyInStringOptions" }
			]
		},
		"NoTemplateCurlyInStringOptions": {
			"type": "object",
			"additionalProperties": false
		},
		"NoTernaryConfiguration": {
			"oneOf": [
				{ "$ref": "#/$defs/RulePlainConfiguration" },
				{ "$ref": "#/$defs/RuleWithNoTernaryOptions" }
			]
		},
		"NoTernaryOptions": { "type": "object", "additionalProperties": false },
		"NoThenPropertyConfiguration": {
			"oneOf": [
				{ "$ref": "#/$defs/RulePlainConfiguration" },
				{ "$ref": "#/$defs/RuleWithNoThenPropertyOptions" }
			]
		},
		"NoThenPropertyOptions": {
			"type": "object",
			"additionalProperties": false
		},
		"NoThisInStaticConfiguration": {
			"oneOf": [
				{ "$ref": "#/$defs/RulePlainConfiguration" },
				{ "$ref": "#/$defs/RuleWithNoThisInStaticOptions" }
			]
		},
		"NoThisInStaticOptions": {
			"type": "object",
			"additionalProperties": false
		},
		"NoTsIgnoreConfiguration": {
			"oneOf": [
				{ "$ref": "#/$defs/RulePlainConfiguration" },
				{ "$ref": "#/$defs/RuleWithNoTsIgnoreOptions" }
			]
		},
		"NoTsIgnoreOptions": { "type": "object", "additionalProperties": false },
		"NoUnassignedVariablesConfiguration": {
			"oneOf": [
				{ "$ref": "#/$defs/RulePlainConfiguration" },
				{ "$ref": "#/$defs/RuleWithNoUnassignedVariablesOptions" }
			]
		},
		"NoUnassignedVariablesOptions": {
			"type": "object",
			"additionalProperties": false
		},
		"NoUndeclaredDependenciesConfiguration": {
			"oneOf": [
				{ "$ref": "#/$defs/RulePlainConfiguration" },
				{ "$ref": "#/$defs/RuleWithNoUndeclaredDependenciesOptions" }
			]
		},
		"NoUndeclaredDependenciesOptions": {
			"type": "object",
			"properties": {
				"devDependencies": {
					"description": "If set to `false`, then the rule will show an error when `devDependencies` are imported. Defaults to `true`.",
					"anyOf": [
						{ "$ref": "#/$defs/DependencyAvailability" },
						{ "type": "null" }
					]
				},
				"optionalDependencies": {
					"description": "If set to `false`, then the rule will show an error when `optionalDependencies` are imported. Defaults to `true`.",
					"anyOf": [
						{ "$ref": "#/$defs/DependencyAvailability" },
						{ "type": "null" }
					]
				},
				"peerDependencies": {
					"description": "If set to `false`, then the rule will show an error when `peerDependencies` are imported. Defaults to `true`.",
					"anyOf": [
						{ "$ref": "#/$defs/DependencyAvailability" },
						{ "type": "null" }
					]
				}
			},
			"additionalProperties": false
		},
		"NoUndeclaredEnvVarsConfiguration": {
			"oneOf": [
				{ "$ref": "#/$defs/RulePlainConfiguration" },
				{ "$ref": "#/$defs/RuleWithNoUndeclaredEnvVarsOptions" }
			]
		},
		"NoUndeclaredEnvVarsOptions": {
			"type": "object",
			"properties": {
				"allowedEnvVars": {
					"description": "Environment variables that should always be allowed.\nUse this to specify environment variables that are always available\nin your environment, even when not declared in turbo.json.\nSupports regular expressions, e.g. `[\"MY_ENV_.*\"]`.",
					"type": ["array", "null"],
					"items": { "$ref": "#/$defs/Regex" }
				}
			},
			"additionalProperties": false
		},
		"NoUndeclaredVariablesConfiguration": {
			"oneOf": [
				{ "$ref": "#/$defs/RulePlainConfiguration" },
				{ "$ref": "#/$defs/RuleWithNoUndeclaredVariablesOptions" }
			]
		},
		"NoUndeclaredVariablesOptions": {
			"type": "object",
			"properties": {
				"checkTypes": {
					"description": "Check undeclared types.",
					"type": ["boolean", "null"]
				}
			},
			"additionalProperties": false
		},
		"NoUnknownAtRulesConfiguration": {
			"oneOf": [
				{ "$ref": "#/$defs/RulePlainConfiguration" },
				{ "$ref": "#/$defs/RuleWithNoUnknownAtRulesOptions" }
			]
		},
		"NoUnknownAtRulesOptions": {
			"type": "object",
			"properties": {
				"ignore": {
					"description": "A list of unknown at-rule names to ignore (case-insensitive).",
					"type": "array",
					"items": { "type": "string" }
				}
			},
			"additionalProperties": false
		},
		"NoUnknownAttributeConfiguration": {
			"oneOf": [
				{ "$ref": "#/$defs/RulePlainConfiguration" },
				{ "$ref": "#/$defs/RuleWithNoUnknownAttributeOptions" }
			]
		},
		"NoUnknownAttributeOptions": {
			"type": "object",
			"properties": {
				"ignore": { "type": ["array", "null"], "items": { "type": "string" } }
			},
			"additionalProperties": false
		},
		"NoUnknownFunctionConfiguration": {
			"oneOf": [
				{ "$ref": "#/$defs/RulePlainConfiguration" },
				{ "$ref": "#/$defs/RuleWithNoUnknownFunctionOptions" }
			]
		},
		"NoUnknownFunctionOptions": {
			"type": "object",
			"additionalProperties": false
		},
		"NoUnknownMediaFeatureNameConfiguration": {
			"oneOf": [
				{ "$ref": "#/$defs/RulePlainConfiguration" },
				{ "$ref": "#/$defs/RuleWithNoUnknownMediaFeatureNameOptions" }
			]
		},
		"NoUnknownMediaFeatureNameOptions": {
			"type": "object",
			"additionalProperties": false
		},
		"NoUnknownPropertyConfiguration": {
			"oneOf": [
				{ "$ref": "#/$defs/RulePlainConfiguration" },
				{ "$ref": "#/$defs/RuleWithNoUnknownPropertyOptions" }
			]
		},
		"NoUnknownPropertyOptions": {
			"type": "object",
			"additionalProperties": false
		},
		"NoUnknownPseudoClassConfiguration": {
			"oneOf": [
				{ "$ref": "#/$defs/RulePlainConfiguration" },
				{ "$ref": "#/$defs/RuleWithNoUnknownPseudoClassOptions" }
			]
		},
		"NoUnknownPseudoClassOptions": {
			"type": "object",
			"additionalProperties": false
		},
		"NoUnknownPseudoElementConfiguration": {
			"oneOf": [
				{ "$ref": "#/$defs/RulePlainConfiguration" },
				{ "$ref": "#/$defs/RuleWithNoUnknownPseudoElementOptions" }
			]
		},
		"NoUnknownPseudoElementOptions": {
			"type": "object",
			"additionalProperties": false
		},
		"NoUnknownTypeSelectorConfiguration": {
			"oneOf": [
				{ "$ref": "#/$defs/RulePlainConfiguration" },
				{ "$ref": "#/$defs/RuleWithNoUnknownTypeSelectorOptions" }
			]
		},
		"NoUnknownTypeSelectorOptions": {
			"type": "object",
			"additionalProperties": false
		},
		"NoUnknownUnitConfiguration": {
			"oneOf": [
				{ "$ref": "#/$defs/RulePlainConfiguration" },
				{ "$ref": "#/$defs/RuleWithNoUnknownUnitOptions" }
			]
		},
		"NoUnknownUnitOptions": { "type": "object", "additionalProperties": false },
		"NoUnmatchableAnbSelectorConfiguration": {
			"oneOf": [
				{ "$ref": "#/$defs/RulePlainConfiguration" },
				{ "$ref": "#/$defs/RuleWithNoUnmatchableAnbSelectorOptions" }
			]
		},
		"NoUnmatchableAnbSelectorOptions": {
			"type": "object",
			"additionalProperties": false
		},
		"NoUnnecessaryConditionsConfiguration": {
			"oneOf": [
				{ "$ref": "#/$defs/RulePlainConfiguration" },
				{ "$ref": "#/$defs/RuleWithNoUnnecessaryConditionsOptions" }
			]
		},
		"NoUnnecessaryConditionsOptions": {
			"type": "object",
			"additionalProperties": false
		},
		"NoUnreachableConfiguration": {
			"oneOf": [
				{ "$ref": "#/$defs/RulePlainConfiguration" },
				{ "$ref": "#/$defs/RuleWithNoUnreachableOptions" }
			]
		},
		"NoUnreachableOptions": { "type": "object", "additionalProperties": false },
		"NoUnreachableSuperConfiguration": {
			"oneOf": [
				{ "$ref": "#/$defs/RulePlainConfiguration" },
				{ "$ref": "#/$defs/RuleWithNoUnreachableSuperOptions" }
			]
		},
		"NoUnreachableSuperOptions": {
			"type": "object",
			"additionalProperties": false
		},
		"NoUnresolvedImportsConfiguration": {
			"oneOf": [
				{ "$ref": "#/$defs/RulePlainConfiguration" },
				{ "$ref": "#/$defs/RuleWithNoUnresolvedImportsOptions" }
			]
		},
		"NoUnresolvedImportsOptions": {
			"type": "object",
			"additionalProperties": false
		},
		"NoUnsafeDeclarationMergingConfiguration": {
			"oneOf": [
				{ "$ref": "#/$defs/RulePlainConfiguration" },
				{ "$ref": "#/$defs/RuleWithNoUnsafeDeclarationMergingOptions" }
			]
		},
		"NoUnsafeDeclarationMergingOptions": {
			"type": "object",
			"additionalProperties": false
		},
		"NoUnsafeFinallyConfiguration": {
			"oneOf": [
				{ "$ref": "#/$defs/RulePlainConfiguration" },
				{ "$ref": "#/$defs/RuleWithNoUnsafeFinallyOptions" }
			]
		},
		"NoUnsafeFinallyOptions": {
			"type": "object",
			"additionalProperties": false
		},
		"NoUnsafeNegationConfiguration": {
			"oneOf": [
				{ "$ref": "#/$defs/RulePlainConfiguration" },
				{ "$ref": "#/$defs/RuleWithNoUnsafeNegationOptions" }
			]
		},
		"NoUnsafeNegationOptions": {
			"type": "object",
			"additionalProperties": false
		},
		"NoUnsafeOptionalChainingConfiguration": {
			"oneOf": [
				{ "$ref": "#/$defs/RulePlainConfiguration" },
				{ "$ref": "#/$defs/RuleWithNoUnsafeOptionalChainingOptions" }
			]
		},
		"NoUnsafeOptionalChainingOptions": {
			"type": "object",
			"additionalProperties": false
		},
		"NoUnusedExpressionsConfiguration": {
			"oneOf": [
				{ "$ref": "#/$defs/RulePlainConfiguration" },
				{ "$ref": "#/$defs/RuleWithNoUnusedExpressionsOptions" }
			]
		},
		"NoUnusedExpressionsOptions": {
			"type": "object",
			"additionalProperties": false
		},
		"NoUnusedFunctionParametersConfiguration": {
			"oneOf": [
				{ "$ref": "#/$defs/RulePlainConfiguration" },
				{ "$ref": "#/$defs/RuleWithNoUnusedFunctionParametersOptions" }
			]
		},
		"NoUnusedFunctionParametersOptions": {
			"type": "object",
			"properties": {
				"ignoreRestSiblings": {
					"description": "Whether to ignore unused variables from an object destructuring with a spread.",
					"type": ["boolean", "null"]
				}
			},
			"additionalProperties": false
		},
		"NoUnusedImportsConfiguration": {
			"oneOf": [
				{ "$ref": "#/$defs/RulePlainConfiguration" },
				{ "$ref": "#/$defs/RuleWithNoUnusedImportsOptions" }
			]
		},
		"NoUnusedImportsOptions": {
			"type": "object",
			"additionalProperties": false
		},
		"NoUnusedLabelsConfiguration": {
			"oneOf": [
				{ "$ref": "#/$defs/RulePlainConfiguration" },
				{ "$ref": "#/$defs/RuleWithNoUnusedLabelsOptions" }
			]
		},
		"NoUnusedLabelsOptions": {
			"type": "object",
			"additionalProperties": false
		},
		"NoUnusedPrivateClassMembersConfiguration": {
			"oneOf": [
				{ "$ref": "#/$defs/RulePlainConfiguration" },
				{ "$ref": "#/$defs/RuleWithNoUnusedPrivateClassMembersOptions" }
			]
		},
		"NoUnusedPrivateClassMembersOptions": {
			"type": "object",
			"additionalProperties": false
		},
		"NoUnusedTemplateLiteralConfiguration": {
			"oneOf": [
				{ "$ref": "#/$defs/RulePlainConfiguration" },
				{ "$ref": "#/$defs/RuleWithNoUnusedTemplateLiteralOptions" }
			]
		},
		"NoUnusedTemplateLiteralOptions": {
			"type": "object",
			"additionalProperties": false
		},
		"NoUnusedVariablesConfiguration": {
			"oneOf": [
				{ "$ref": "#/$defs/RulePlainConfiguration" },
				{ "$ref": "#/$defs/RuleWithNoUnusedVariablesOptions" }
			]
		},
		"NoUnusedVariablesOptions": {
			"type": "object",
			"properties": {
				"ignoreRestSiblings": {
					"description": "Whether to ignore unused variables from an object destructuring with a spread.",
					"type": ["boolean", "null"]
				}
			},
			"additionalProperties": false
		},
		"NoUnwantedPolyfillioConfiguration": {
			"oneOf": [
				{ "$ref": "#/$defs/RulePlainConfiguration" },
				{ "$ref": "#/$defs/RuleWithNoUnwantedPolyfillioOptions" }
			]
		},
		"NoUnwantedPolyfillioOptions": {
			"type": "object",
			"additionalProperties": false
		},
		"NoUselessCatchBindingConfiguration": {
			"oneOf": [
				{ "$ref": "#/$defs/RulePlainConfiguration" },
				{ "$ref": "#/$defs/RuleWithNoUselessCatchBindingOptions" }
			]
		},
		"NoUselessCatchBindingOptions": {
			"description": "Options for the `noUselessCatchBinding` rule.\nCurrently empty; reserved for future extensions (e.g. allowlist of names).",
			"type": "object",
			"additionalProperties": false
		},
		"NoUselessCatchConfiguration": {
			"oneOf": [
				{ "$ref": "#/$defs/RulePlainConfiguration" },
				{ "$ref": "#/$defs/RuleWithNoUselessCatchOptions" }
			]
		},
		"NoUselessCatchOptions": {
			"type": "object",
			"additionalProperties": false
		},
		"NoUselessConstructorConfiguration": {
			"oneOf": [
				{ "$ref": "#/$defs/RulePlainConfiguration" },
				{ "$ref": "#/$defs/RuleWithNoUselessConstructorOptions" }
			]
		},
		"NoUselessConstructorOptions": {
			"type": "object",
			"additionalProperties": false
		},
		"NoUselessContinueConfiguration": {
			"oneOf": [
				{ "$ref": "#/$defs/RulePlainConfiguration" },
				{ "$ref": "#/$defs/RuleWithNoUselessContinueOptions" }
			]
		},
		"NoUselessContinueOptions": {
			"type": "object",
			"additionalProperties": false
		},
		"NoUselessElseConfiguration": {
			"oneOf": [
				{ "$ref": "#/$defs/RulePlainConfiguration" },
				{ "$ref": "#/$defs/RuleWithNoUselessElseOptions" }
			]
		},
		"NoUselessElseOptions": { "type": "object", "additionalProperties": false },
		"NoUselessEmptyExportConfiguration": {
			"oneOf": [
				{ "$ref": "#/$defs/RulePlainConfiguration" },
				{ "$ref": "#/$defs/RuleWithNoUselessEmptyExportOptions" }
			]
		},
		"NoUselessEmptyExportOptions": {
			"type": "object",
			"additionalProperties": false
		},
		"NoUselessEscapeInRegexConfiguration": {
			"oneOf": [
				{ "$ref": "#/$defs/RulePlainConfiguration" },
				{ "$ref": "#/$defs/RuleWithNoUselessEscapeInRegexOptions" }
			]
		},
		"NoUselessEscapeInRegexOptions": {
			"type": "object",
			"additionalProperties": false
		},
		"NoUselessEscapeInStringConfiguration": {
			"oneOf": [
				{ "$ref": "#/$defs/RulePlainConfiguration" },
				{ "$ref": "#/$defs/RuleWithNoUselessEscapeInStringOptions" }
			]
		},
		"NoUselessEscapeInStringOptions": {
			"type": "object",
			"additionalProperties": false
		},
		"NoUselessFragmentsConfiguration": {
			"oneOf": [
				{ "$ref": "#/$defs/RulePlainConfiguration" },
				{ "$ref": "#/$defs/RuleWithNoUselessFragmentsOptions" }
			]
		},
		"NoUselessFragmentsOptions": {
			"type": "object",
			"additionalProperties": false
		},
		"NoUselessLabelConfiguration": {
			"oneOf": [
				{ "$ref": "#/$defs/RulePlainConfiguration" },
				{ "$ref": "#/$defs/RuleWithNoUselessLabelOptions" }
			]
		},
		"NoUselessLabelOptions": {
			"type": "object",
			"additionalProperties": false
		},
		"NoUselessLoneBlockStatementsConfiguration": {
			"oneOf": [
				{ "$ref": "#/$defs/RulePlainConfiguration" },
				{ "$ref": "#/$defs/RuleWithNoUselessLoneBlockStatementsOptions" }
			]
		},
		"NoUselessLoneBlockStatementsOptions": {
			"type": "object",
			"additionalProperties": false
		},
		"NoUselessRegexBackrefsConfiguration": {
			"oneOf": [
				{ "$ref": "#/$defs/RulePlainConfiguration" },
				{ "$ref": "#/$defs/RuleWithNoUselessRegexBackrefsOptions" }
			]
		},
		"NoUselessRegexBackrefsOptions": {
			"type": "object",
			"additionalProperties": false
		},
		"NoUselessRenameConfiguration": {
			"oneOf": [
				{ "$ref": "#/$defs/RulePlainConfiguration" },
				{ "$ref": "#/$defs/RuleWithNoUselessRenameOptions" }
			]
		},
		"NoUselessRenameOptions": {
			"type": "object",
			"additionalProperties": false
		},
		"NoUselessStringConcatConfiguration": {
			"oneOf": [
				{ "$ref": "#/$defs/RulePlainConfiguration" },
				{ "$ref": "#/$defs/RuleWithNoUselessStringConcatOptions" }
			]
		},
		"NoUselessStringConcatOptions": {
			"type": "object",
			"additionalProperties": false
		},
		"NoUselessStringRawConfiguration": {
			"oneOf": [
				{ "$ref": "#/$defs/RulePlainConfiguration" },
				{ "$ref": "#/$defs/RuleWithNoUselessStringRawOptions" }
			]
		},
		"NoUselessStringRawOptions": {
			"type": "object",
			"additionalProperties": false
		},
		"NoUselessSwitchCaseConfiguration": {
			"oneOf": [
				{ "$ref": "#/$defs/RulePlainConfiguration" },
				{ "$ref": "#/$defs/RuleWithNoUselessSwitchCaseOptions" }
			]
		},
		"NoUselessSwitchCaseOptions": {
			"type": "object",
			"additionalProperties": false
		},
		"NoUselessTernaryConfiguration": {
			"oneOf": [
				{ "$ref": "#/$defs/RulePlainConfiguration" },
				{ "$ref": "#/$defs/RuleWithNoUselessTernaryOptions" }
			]
		},
		"NoUselessTernaryOptions": {
			"type": "object",
			"additionalProperties": false
		},
		"NoUselessThisAliasConfiguration": {
			"oneOf": [
				{ "$ref": "#/$defs/RulePlainConfiguration" },
				{ "$ref": "#/$defs/RuleWithNoUselessThisAliasOptions" }
			]
		},
		"NoUselessThisAliasOptions": {
			"type": "object",
			"additionalProperties": false
		},
		"NoUselessTypeConstraintConfiguration": {
			"oneOf": [
				{ "$ref": "#/$defs/RulePlainConfiguration" },
				{ "$ref": "#/$defs/RuleWithNoUselessTypeConstraintOptions" }
			]
		},
		"NoUselessTypeConstraintOptions": {
			"type": "object",
			"additionalProperties": false
		},
		"NoUselessUndefinedConfiguration": {
			"oneOf": [
				{ "$ref": "#/$defs/RulePlainConfiguration" },
				{ "$ref": "#/$defs/RuleWithNoUselessUndefinedOptions" }
			]
		},
		"NoUselessUndefinedInitializationConfiguration": {
			"oneOf": [
				{ "$ref": "#/$defs/RulePlainConfiguration" },
				{ "$ref": "#/$defs/RuleWithNoUselessUndefinedInitializationOptions" }
			]
		},
		"NoUselessUndefinedInitializationOptions": {
			"type": "object",
			"additionalProperties": false
		},
		"NoUselessUndefinedOptions": {
			"type": "object",
			"additionalProperties": false
		},
		"NoValueAtRuleConfiguration": {
			"oneOf": [
				{ "$ref": "#/$defs/RulePlainConfiguration" },
				{ "$ref": "#/$defs/RuleWithNoValueAtRuleOptions" }
			]
		},
		"NoValueAtRuleOptions": { "type": "object", "additionalProperties": false },
		"NoVarConfiguration": {
			"oneOf": [
				{ "$ref": "#/$defs/RulePlainConfiguration" },
				{ "$ref": "#/$defs/RuleWithNoVarOptions" }
			]
		},
		"NoVarOptions": { "type": "object", "additionalProperties": false },
		"NoVoidConfiguration": {
			"oneOf": [
				{ "$ref": "#/$defs/RulePlainConfiguration" },
				{ "$ref": "#/$defs/RuleWithNoVoidOptions" }
			]
		},
		"NoVoidElementsWithChildrenConfiguration": {
			"oneOf": [
				{ "$ref": "#/$defs/RulePlainConfiguration" },
				{ "$ref": "#/$defs/RuleWithNoVoidElementsWithChildrenOptions" }
			]
		},
		"NoVoidElementsWithChildrenOptions": {
			"type": "object",
			"additionalProperties": false
		},
		"NoVoidOptions": { "type": "object", "additionalProperties": false },
		"NoVoidTypeReturnConfiguration": {
			"oneOf": [
				{ "$ref": "#/$defs/RulePlainConfiguration" },
				{ "$ref": "#/$defs/RuleWithNoVoidTypeReturnOptions" }
			]
		},
		"NoVoidTypeReturnOptions": {
			"type": "object",
			"additionalProperties": false
		},
		"NoVueDataObjectDeclarationConfiguration": {
			"oneOf": [
				{ "$ref": "#/$defs/RulePlainConfiguration" },
				{ "$ref": "#/$defs/RuleWithNoVueDataObjectDeclarationOptions" }
			]
		},
		"NoVueDataObjectDeclarationOptions": {
			"type": "object",
			"additionalProperties": false
		},
		"NoVueDuplicateKeysConfiguration": {
			"oneOf": [
				{ "$ref": "#/$defs/RulePlainConfiguration" },
				{ "$ref": "#/$defs/RuleWithNoVueDuplicateKeysOptions" }
			]
		},
		"NoVueDuplicateKeysOptions": {
			"type": "object",
			"additionalProperties": false
		},
		"NoVueReservedKeysConfiguration": {
			"oneOf": [
				{ "$ref": "#/$defs/RulePlainConfiguration" },
				{ "$ref": "#/$defs/RuleWithNoVueReservedKeysOptions" }
			]
		},
		"NoVueReservedKeysOptions": {
			"type": "object",
			"additionalProperties": false
		},
		"NoVueReservedPropsConfiguration": {
			"oneOf": [
				{ "$ref": "#/$defs/RulePlainConfiguration" },
				{ "$ref": "#/$defs/RuleWithNoVueReservedPropsOptions" }
			]
		},
		"NoVueReservedPropsOptions": {
			"type": "object",
			"additionalProperties": false
		},
		"NoVueSetupPropsReactivityLossConfiguration": {
			"oneOf": [
				{ "$ref": "#/$defs/RulePlainConfiguration" },
				{ "$ref": "#/$defs/RuleWithNoVueSetupPropsReactivityLossOptions" }
			]
		},
		"NoVueSetupPropsReactivityLossOptions": {
			"type": "object",
			"additionalProperties": false
		},
		"NoVueVIfWithVForConfiguration": {
			"oneOf": [
				{ "$ref": "#/$defs/RulePlainConfiguration" },
				{ "$ref": "#/$defs/RuleWithNoVueVIfWithVForOptions" }
			]
		},
		"NoVueVIfWithVForOptions": {
			"type": "object",
			"additionalProperties": false
		},
		"NoWithConfiguration": {
			"oneOf": [
				{ "$ref": "#/$defs/RulePlainConfiguration" },
				{ "$ref": "#/$defs/RuleWithNoWithOptions" }
			]
		},
		"NoWithOptions": { "type": "object", "additionalProperties": false },
		"NoYodaExpressionConfiguration": {
			"oneOf": [
				{ "$ref": "#/$defs/RulePlainConfiguration" },
				{ "$ref": "#/$defs/RuleWithNoYodaExpressionOptions" }
			]
		},
		"NoYodaExpressionOptions": {
			"type": "object",
			"additionalProperties": false
		},
		"NormalizedGlob": {
			"description": "Normalized Biome glob pattern that strips `./` from the pattern.",
			"type": "string"
		},
		"Nursery": {
			"description": "A list of rules that belong to this group",
			"type": "object",
			"properties": {
				"noAmbiguousAnchorText": {
					"description": "Disallow ambiguous anchor descriptions.\nSee <https://biomejs.dev/linter/rules/no-ambiguous-anchor-text>",
					"anyOf": [
						{ "$ref": "#/$defs/NoAmbiguousAnchorTextConfiguration" },
						{ "type": "null" }
					]
				},
				"noContinue": {
					"description": "Disallow continue statements.\nSee <https://biomejs.dev/linter/rules/no-continue>",
					"anyOf": [
						{ "$ref": "#/$defs/NoContinueConfiguration" },
						{ "type": "null" }
					]
				},
				"noDeprecatedImports": {
					"description": "Restrict imports of deprecated exports.\nSee <https://biomejs.dev/linter/rules/no-deprecated-imports>",
					"anyOf": [
						{ "$ref": "#/$defs/NoDeprecatedImportsConfiguration" },
						{ "type": "null" }
					]
				},
				"noDuplicateDependencies": {
					"description": "Prevent the listing of duplicate dependencies. The rule supports the following dependency groups: \"bundledDependencies\", \"bundleDependencies\", \"dependencies\", \"devDependencies\", \"overrides\", \"optionalDependencies\", and \"peerDependencies\".\nSee <https://biomejs.dev/linter/rules/no-duplicate-dependencies>",
					"anyOf": [
						{ "$ref": "#/$defs/NoDuplicateDependenciesConfiguration" },
						{ "type": "null" }
					]
				},
				"noDuplicatedSpreadProps": {
					"description": "Disallow JSX prop spreading the same identifier multiple times.\nSee <https://biomejs.dev/linter/rules/no-duplicated-spread-props>",
					"anyOf": [
						{ "$ref": "#/$defs/NoDuplicatedSpreadPropsConfiguration" },
						{ "type": "null" }
					]
				},
				"noEmptySource": {
					"description": "Disallow empty sources.\nSee <https://biomejs.dev/linter/rules/no-empty-source>",
					"anyOf": [
						{ "$ref": "#/$defs/NoEmptySourceConfiguration" },
						{ "type": "null" }
					]
				},
				"noEqualsToNull": {
					"description": "Require the use of === or !== for comparison with null.\nSee <https://biomejs.dev/linter/rules/no-equals-to-null>",
					"anyOf": [
						{ "$ref": "#/$defs/NoEqualsToNullConfiguration" },
						{ "type": "null" }
					]
				},
				"noFloatingPromises": {
					"description": "Require Promise-like statements to be handled appropriately.\nSee <https://biomejs.dev/linter/rules/no-floating-promises>",
					"anyOf": [
						{ "$ref": "#/$defs/NoFloatingPromisesConfiguration" },
						{ "type": "null" }
					]
				},
				"noForIn": {
					"description": "Disallow iterating using a for-in loop.\nSee <https://biomejs.dev/linter/rules/no-for-in>",
					"anyOf": [
						{ "$ref": "#/$defs/NoForInConfiguration" },
						{ "type": "null" }
					]
				},
				"noImportCycles": {
					"description": "Prevent import cycles.\nSee <https://biomejs.dev/linter/rules/no-import-cycles>",
					"anyOf": [
						{ "$ref": "#/$defs/NoImportCyclesConfiguration" },
						{ "type": "null" }
					]
				},
				"noIncrementDecrement": {
					"description": "Disallows the usage of the unary operators ++ and --.\nSee <https://biomejs.dev/linter/rules/no-increment-decrement>",
					"anyOf": [
						{ "$ref": "#/$defs/NoIncrementDecrementConfiguration" },
						{ "type": "null" }
					]
				},
				"noJsxLiterals": {
					"description": "Disallow string literals inside JSX elements.\nSee <https://biomejs.dev/linter/rules/no-jsx-literals>",
					"anyOf": [
						{ "$ref": "#/$defs/NoJsxLiteralsConfiguration" },
						{ "type": "null" }
					]
				},
				"noLeakedRender": {
					"description": "Prevent problematic leaked values from being rendered.\nSee <https://biomejs.dev/linter/rules/no-leaked-render>",
					"anyOf": [
						{ "$ref": "#/$defs/NoLeakedRenderConfiguration" },
						{ "type": "null" }
					]
				},
				"noMisusedPromises": {
					"description": "Disallow Promises to be used in places where they are almost certainly a mistake.\nSee <https://biomejs.dev/linter/rules/no-misused-promises>",
					"anyOf": [
						{ "$ref": "#/$defs/NoMisusedPromisesConfiguration" },
						{ "type": "null" }
					]
				},
				"noMultiAssign": {
					"description": "Disallow use of chained assignment expressions.\nSee <https://biomejs.dev/linter/rules/no-multi-assign>",
					"anyOf": [
						{ "$ref": "#/$defs/NoMultiAssignConfiguration" },
						{ "type": "null" }
					]
				},
				"noMultiStr": {
					"description": "Disallow creating multiline strings by escaping newlines.\nSee <https://biomejs.dev/linter/rules/no-multi-str>",
					"anyOf": [
						{ "$ref": "#/$defs/NoMultiStrConfiguration" },
						{ "type": "null" }
					]
				},
				"noNextAsyncClientComponent": {
					"description": "Prevent client components from being async functions.\nSee <https://biomejs.dev/linter/rules/no-next-async-client-component>",
					"anyOf": [
						{ "$ref": "#/$defs/NoNextAsyncClientComponentConfiguration" },
						{ "type": "null" }
					]
				},
				"noParametersOnlyUsedInRecursion": {
					"description": "Disallow function parameters that are only used in recursive calls.\nSee <https://biomejs.dev/linter/rules/no-parameters-only-used-in-recursion>",
					"anyOf": [
						{ "$ref": "#/$defs/NoParametersOnlyUsedInRecursionConfiguration" },
						{ "type": "null" }
					]
				},
				"noProto": {
					"description": "Disallow the use of the deprecated __proto__ object property.\nSee <https://biomejs.dev/linter/rules/no-proto>",
					"anyOf": [
						{ "$ref": "#/$defs/NoProtoConfiguration" },
						{ "type": "null" }
					]
				},
				"noReactForwardRef": {
					"description": "Replaces usages of forwardRef with passing ref as a prop.\nSee <https://biomejs.dev/linter/rules/no-react-forward-ref>",
					"anyOf": [
						{ "$ref": "#/$defs/NoReactForwardRefConfiguration" },
						{ "type": "null" }
					]
				},
				"noReturnAssign": {
					"description": "Disallow assignments in return statements.\nSee <https://biomejs.dev/linter/rules/no-return-assign>",
					"anyOf": [
						{ "$ref": "#/$defs/NoReturnAssignConfiguration" },
						{ "type": "null" }
					]
				},
				"noScriptUrl": {
					"description": "Disallow javascript: URLs in HTML.\nSee <https://biomejs.dev/linter/rules/no-script-url>",
					"anyOf": [
						{ "$ref": "#/$defs/NoScriptUrlConfiguration" },
						{ "type": "null" }
					]
				},
				"noShadow": {
					"description": "Disallow variable declarations from shadowing variables declared in the outer scope.\nSee <https://biomejs.dev/linter/rules/no-shadow>",
					"anyOf": [
						{ "$ref": "#/$defs/NoShadowConfiguration" },
						{ "type": "null" }
					]
				},
				"noSyncScripts": {
					"description": "Prevent the usage of synchronous scripts.\nSee <https://biomejs.dev/linter/rules/no-sync-scripts>",
					"anyOf": [
						{ "$ref": "#/$defs/NoSyncScriptsConfiguration" },
						{ "type": "null" }
					]
				},
				"noTernary": {
					"description": "Disallow ternary operators.\nSee <https://biomejs.dev/linter/rules/no-ternary>",
					"anyOf": [
						{ "$ref": "#/$defs/NoTernaryConfiguration" },
						{ "type": "null" }
					]
				},
				"noUndeclaredEnvVars": {
					"description": "Disallow the use of undeclared environment variables.\nSee <https://biomejs.dev/linter/rules/no-undeclared-env-vars>",
					"anyOf": [
						{ "$ref": "#/$defs/NoUndeclaredEnvVarsConfiguration" },
						{ "type": "null" }
					]
				},
				"noUnknownAttribute": {
					"description": "Disallow unknown DOM properties.\nSee <https://biomejs.dev/linter/rules/no-unknown-attribute>",
					"anyOf": [
						{ "$ref": "#/$defs/NoUnknownAttributeConfiguration" },
						{ "type": "null" }
					]
				},
				"noUnnecessaryConditions": {
					"description": "Disallow unnecessary type-based conditions that can be statically determined as redundant.\nSee <https://biomejs.dev/linter/rules/no-unnecessary-conditions>",
					"anyOf": [
						{ "$ref": "#/$defs/NoUnnecessaryConditionsConfiguration" },
						{ "type": "null" }
					]
				},
				"noUnresolvedImports": {
					"description": "Warn when importing non-existing exports.\nSee <https://biomejs.dev/linter/rules/no-unresolved-imports>",
					"anyOf": [
						{ "$ref": "#/$defs/NoUnresolvedImportsConfiguration" },
						{ "type": "null" }
					]
				},
				"noUnusedExpressions": {
					"description": "Disallow expression statements that are neither a function call nor an assignment.\nSee <https://biomejs.dev/linter/rules/no-unused-expressions>",
					"anyOf": [
						{ "$ref": "#/$defs/NoUnusedExpressionsConfiguration" },
						{ "type": "null" }
					]
				},
				"noUselessCatchBinding": {
					"description": "Disallow unused catch bindings.\nSee <https://biomejs.dev/linter/rules/no-useless-catch-binding>",
					"anyOf": [
						{ "$ref": "#/$defs/NoUselessCatchBindingConfiguration" },
						{ "type": "null" }
					]
				},
				"noUselessUndefined": {
					"description": "Disallow the use of useless undefined.\nSee <https://biomejs.dev/linter/rules/no-useless-undefined>",
					"anyOf": [
						{ "$ref": "#/$defs/NoUselessUndefinedConfiguration" },
						{ "type": "null" }
					]
				},
				"noVueDataObjectDeclaration": {
					"description": "Enforce that Vue component data options are declared as functions.\nSee <https://biomejs.dev/linter/rules/no-vue-data-object-declaration>",
					"anyOf": [
						{ "$ref": "#/$defs/NoVueDataObjectDeclarationConfiguration" },
						{ "type": "null" }
					]
				},
				"noVueDuplicateKeys": {
					"description": "Disallow duplicate keys in Vue component data, methods, computed properties, and other options.\nSee <https://biomejs.dev/linter/rules/no-vue-duplicate-keys>",
					"anyOf": [
						{ "$ref": "#/$defs/NoVueDuplicateKeysConfiguration" },
						{ "type": "null" }
					]
				},
				"noVueReservedKeys": {
					"description": "Disallow reserved keys in Vue component data and computed properties.\nSee <https://biomejs.dev/linter/rules/no-vue-reserved-keys>",
					"anyOf": [
						{ "$ref": "#/$defs/NoVueReservedKeysConfiguration" },
						{ "type": "null" }
					]
				},
				"noVueReservedProps": {
					"description": "Disallow reserved names to be used as props.\nSee <https://biomejs.dev/linter/rules/no-vue-reserved-props>",
					"anyOf": [
						{ "$ref": "#/$defs/NoVueReservedPropsConfiguration" },
						{ "type": "null" }
					]
				},
				"noVueSetupPropsReactivityLoss": {
					"description": "Disallow destructuring of props passed to setup in Vue projects.\nSee <https://biomejs.dev/linter/rules/no-vue-setup-props-reactivity-loss>",
					"anyOf": [
						{ "$ref": "#/$defs/NoVueSetupPropsReactivityLossConfiguration" },
						{ "type": "null" }
					]
				},
				"noVueVIfWithVFor": {
					"description": "Disallow using v-if and v-for directives on the same element.\nSee <https://biomejs.dev/linter/rules/no-vue-v-if-with-v-for>",
					"anyOf": [
						{ "$ref": "#/$defs/NoVueVIfWithVForConfiguration" },
						{ "type": "null" }
					]
				},
				"recommended": {
					"description": "Enables the recommended rules for this group",
					"type": ["boolean", "null"]
				},
				"useArraySortCompare": {
					"description": "Require Array#sort and Array#toSorted calls to always provide a compareFunction.\nSee <https://biomejs.dev/linter/rules/use-array-sort-compare>",
					"anyOf": [
						{ "$ref": "#/$defs/UseArraySortCompareConfiguration" },
						{ "type": "null" }
					]
				},
				"useAwaitThenable": {
					"description": "Enforce that await is only used on Promise values.\nSee <https://biomejs.dev/linter/rules/use-await-thenable>",
					"anyOf": [
						{ "$ref": "#/$defs/UseAwaitThenableConfiguration" },
						{ "type": "null" }
					]
				},
				"useConsistentArrowReturn": {
					"description": "Enforce consistent arrow function bodies.\nSee <https://biomejs.dev/linter/rules/use-consistent-arrow-return>",
					"anyOf": [
						{ "$ref": "#/$defs/UseConsistentArrowReturnConfiguration" },
						{ "type": "null" }
					]
				},
				"useConsistentGraphqlDescriptions": {
					"description": "Require all descriptions to follow the same style (either block or inline) to  maintain consistency and improve readability across the schema.\nSee <https://biomejs.dev/linter/rules/use-consistent-graphql-descriptions>",
					"anyOf": [
						{ "$ref": "#/$defs/UseConsistentGraphqlDescriptionsConfiguration" },
						{ "type": "null" }
					]
				},
				"useDeprecatedDate": {
					"description": "Require the @deprecated directive to specify a deletion date.\nSee <https://biomejs.dev/linter/rules/use-deprecated-date>",
					"anyOf": [
						{ "$ref": "#/$defs/UseDeprecatedDateConfiguration" },
						{ "type": "null" }
					]
				},
				"useDestructuring": {
					"description": "Require destructuring from arrays and/or objects.\nSee <https://biomejs.dev/linter/rules/use-destructuring>",
					"anyOf": [
						{ "$ref": "#/$defs/UseDestructuringConfiguration" },
						{ "type": "null" }
					]
				},
				"useExhaustiveSwitchCases": {
					"description": "Require switch-case statements to be exhaustive.\nSee <https://biomejs.dev/linter/rules/use-exhaustive-switch-cases>",
					"anyOf": [
						{ "$ref": "#/$defs/UseExhaustiveSwitchCasesConfiguration" },
						{ "type": "null" }
					]
				},
				"useExplicitType": {
					"description": "Enforce types in functions, methods, variables, and parameters.\nSee <https://biomejs.dev/linter/rules/use-explicit-type>",
					"anyOf": [
						{ "$ref": "#/$defs/UseExplicitTypeConfiguration" },
						{ "type": "null" }
					]
				},
				"useFind": {
					"description": "Enforce the use of Array.prototype.find() over Array.prototype.filter() followed by [0] when looking for a single result.\nSee <https://biomejs.dev/linter/rules/use-find>",
					"anyOf": [
						{ "$ref": "#/$defs/UseFindConfiguration" },
						{ "type": "null" }
					]
				},
				"useMaxParams": {
					"description": "Enforce a maximum number of parameters in function definitions.\nSee <https://biomejs.dev/linter/rules/use-max-params>",
					"anyOf": [
						{ "$ref": "#/$defs/UseMaxParamsConfiguration" },
						{ "type": "null" }
					]
				},
				"useQwikMethodUsage": {
					"description": "Disallow use* hooks outside of component$ or other use* hooks in Qwik applications.\nSee <https://biomejs.dev/linter/rules/use-qwik-method-usage>",
					"anyOf": [
						{ "$ref": "#/$defs/UseQwikMethodUsageConfiguration" },
						{ "type": "null" }
					]
				},
				"useQwikValidLexicalScope": {
					"description": "Disallow unserializable expressions in Qwik dollar ($) scopes.\nSee <https://biomejs.dev/linter/rules/use-qwik-valid-lexical-scope>",
					"anyOf": [
						{ "$ref": "#/$defs/UseQwikValidLexicalScopeConfiguration" },
						{ "type": "null" }
					]
				},
				"useRegexpExec": {
					"description": "Enforce RegExp#exec over String#match if no global flag is provided.\nSee <https://biomejs.dev/linter/rules/use-regexp-exec>",
					"anyOf": [
						{ "$ref": "#/$defs/UseRegexpExecConfiguration" },
						{ "type": "null" }
					]
				},
				"useRequiredScripts": {
					"description": "Enforce the presence of required scripts in package.json.\nSee <https://biomejs.dev/linter/rules/use-required-scripts>",
					"anyOf": [
						{ "$ref": "#/$defs/UseRequiredScriptsConfiguration" },
						{ "type": "null" }
					]
				},
				"useSortedClasses": {
					"description": "Enforce the sorting of CSS utility classes.\nSee <https://biomejs.dev/linter/rules/use-sorted-classes>",
					"anyOf": [
						{ "$ref": "#/$defs/UseSortedClassesConfiguration" },
						{ "type": "null" }
					]
				},
				"useSpread": {
					"description": "Enforce the use of the spread operator over .apply().\nSee <https://biomejs.dev/linter/rules/use-spread>",
					"anyOf": [
						{ "$ref": "#/$defs/UseSpreadConfiguration" },
						{ "type": "null" }
					]
				},
<<<<<<< HEAD
				"useUniqueArgumentNames": {
					"description": "Require all argument names for fields & directives to be unique.\nSee <https://biomejs.dev/linter/rules/use-unique-argument-names>",
					"anyOf": [
						{ "$ref": "#/$defs/UseUniqueArgumentNamesConfiguration" },
=======
				"useUniqueFieldDefinitionNames": {
					"description": "Require all fields of a type to be unique.\nSee <https://biomejs.dev/linter/rules/use-unique-field-definition-names>",
					"anyOf": [
						{ "$ref": "#/$defs/UseUniqueFieldDefinitionNamesConfiguration" },
>>>>>>> 5e85d436
						{ "type": "null" }
					]
				},
				"useUniqueGraphqlOperationName": {
					"description": "Enforce unique operation names across a GraphQL document.\nSee <https://biomejs.dev/linter/rules/use-unique-graphql-operation-name>",
					"anyOf": [
						{ "$ref": "#/$defs/UseUniqueGraphqlOperationNameConfiguration" },
						{ "type": "null" }
					]
				},
				"useUniqueInputFieldNames": {
					"description": "Require fields within an input object to be unique.\nSee <https://biomejs.dev/linter/rules/use-unique-input-field-names>",
					"anyOf": [
						{ "$ref": "#/$defs/UseUniqueInputFieldNamesConfiguration" },
						{ "type": "null" }
					]
				},
				"useUniqueVariableNames": {
					"description": "Require all variable definitions to be unique.\nSee <https://biomejs.dev/linter/rules/use-unique-variable-names>",
					"anyOf": [
						{ "$ref": "#/$defs/UseUniqueVariableNamesConfiguration" },
						{ "type": "null" }
					]
				},
				"useVueConsistentDefinePropsDeclaration": {
					"description": "Enforce consistent defineProps declaration style.\nSee <https://biomejs.dev/linter/rules/use-vue-consistent-define-props-declaration>",
					"anyOf": [
						{
							"$ref": "#/$defs/UseVueConsistentDefinePropsDeclarationConfiguration"
						},
						{ "type": "null" }
					]
				},
				"useVueDefineMacrosOrder": {
					"description": "Enforce specific order of Vue compiler macros.\nSee <https://biomejs.dev/linter/rules/use-vue-define-macros-order>",
					"anyOf": [
						{ "$ref": "#/$defs/UseVueDefineMacrosOrderConfiguration" },
						{ "type": "null" }
					]
				},
				"useVueHyphenatedAttributes": {
					"description": "Enforce hyphenated (kebab-case) attribute names in Vue templates.\nSee <https://biomejs.dev/linter/rules/use-vue-hyphenated-attributes>",
					"anyOf": [
						{ "$ref": "#/$defs/UseVueHyphenatedAttributesConfiguration" },
						{ "type": "null" }
					]
				},
				"useVueMultiWordComponentNames": {
					"description": "Enforce multi-word component names in Vue components.\nSee <https://biomejs.dev/linter/rules/use-vue-multi-word-component-names>",
					"anyOf": [
						{ "$ref": "#/$defs/UseVueMultiWordComponentNamesConfiguration" },
						{ "type": "null" }
					]
				},
				"useVueValidVBind": {
					"description": "Forbids v-bind directives with missing arguments or invalid modifiers.\nSee <https://biomejs.dev/linter/rules/use-vue-valid-v-bind>",
					"anyOf": [
						{ "$ref": "#/$defs/UseVueValidVBindConfiguration" },
						{ "type": "null" }
					]
				},
				"useVueValidVElse": {
					"description": "Enforce valid usage of v-else.\nSee <https://biomejs.dev/linter/rules/use-vue-valid-v-else>",
					"anyOf": [
						{ "$ref": "#/$defs/UseVueValidVElseConfiguration" },
						{ "type": "null" }
					]
				},
				"useVueValidVElseIf": {
					"description": "Enforce valid v-else-if directives.\nSee <https://biomejs.dev/linter/rules/use-vue-valid-v-else-if>",
					"anyOf": [
						{ "$ref": "#/$defs/UseVueValidVElseIfConfiguration" },
						{ "type": "null" }
					]
				},
				"useVueValidVHtml": {
					"description": "Enforce valid v-html directives.\nSee <https://biomejs.dev/linter/rules/use-vue-valid-v-html>",
					"anyOf": [
						{ "$ref": "#/$defs/UseVueValidVHtmlConfiguration" },
						{ "type": "null" }
					]
				},
				"useVueValidVIf": {
					"description": "Enforces valid v-if usage for Vue templates.\nSee <https://biomejs.dev/linter/rules/use-vue-valid-v-if>",
					"anyOf": [
						{ "$ref": "#/$defs/UseVueValidVIfConfiguration" },
						{ "type": "null" }
					]
				},
				"useVueValidVOn": {
					"description": "Enforce valid v-on directives with proper arguments, modifiers, and handlers.\nSee <https://biomejs.dev/linter/rules/use-vue-valid-v-on>",
					"anyOf": [
						{ "$ref": "#/$defs/UseVueValidVOnConfiguration" },
						{ "type": "null" }
					]
				},
				"useVueValidVText": {
					"description": "Enforce valid v-text Vue directives.\nSee <https://biomejs.dev/linter/rules/use-vue-valid-v-text>",
					"anyOf": [
						{ "$ref": "#/$defs/UseVueValidVTextConfiguration" },
						{ "type": "null" }
					]
				}
			},
			"additionalProperties": false
		},
		"ObjectPropertySyntax": {
			"oneOf": [
				{
					"description": "`{foo: foo}`",
					"type": "string",
					"const": "explicit"
				},
				{ "description": "`{foo}`", "type": "string", "const": "shorthand" }
			]
		},
		"OperatorLinebreak": {
			"oneOf": [
				{
					"description": "The operator is placed after the expression",
					"type": "string",
					"const": "after"
				},
				{
					"description": "The operator is placed before the expression",
					"type": "string",
					"const": "before"
				}
			]
		},
		"OrganizeImportsConfiguration": {
			"oneOf": [
				{ "$ref": "#/$defs/RuleAssistPlainConfiguration" },
				{ "$ref": "#/$defs/RuleAssistWithOrganizeImportsOptions" }
			]
		},
		"OrganizeImportsOptions": {
			"type": "object",
			"properties": {
				"groups": {
					"anyOf": [{ "$ref": "#/$defs/ImportGroups" }, { "type": "null" }]
				},
				"identifierOrder": {
					"anyOf": [{ "$ref": "#/$defs/SortOrder" }, { "type": "null" }]
				}
			},
			"additionalProperties": false
		},
		"OverrideAssistConfiguration": {
			"type": "object",
			"properties": {
				"actions": {
					"description": "List of actions",
					"anyOf": [{ "$ref": "#/$defs/Actions" }, { "type": "null" }]
				},
				"enabled": {
					"description": "if `false`, it disables the feature and the assist won't be executed. `true` by default",
					"anyOf": [{ "$ref": "#/$defs/Bool" }, { "type": "null" }]
				}
			},
			"additionalProperties": false
		},
		"OverrideFilesConfiguration": {
			"type": "object",
			"properties": {
				"maxSize": {
					"description": "File size limit in bytes",
					"anyOf": [{ "$ref": "#/$defs/MaxSize" }, { "type": "null" }]
				}
			},
			"additionalProperties": false
		},
		"OverrideFormatterConfiguration": {
			"type": "object",
			"properties": {
				"attributePosition": {
					"description": "The attribute position style.",
					"anyOf": [{ "$ref": "#/$defs/AttributePosition" }, { "type": "null" }]
				},
				"bracketSameLine": {
					"description": "Put the `>` of a multi-line HTML or JSX element at the end of the last line instead of being alone on the next line (does not apply to self closing elements).",
					"anyOf": [{ "$ref": "#/$defs/BracketSameLine" }, { "type": "null" }]
				},
				"bracketSpacing": {
					"description": "Whether to insert spaces around brackets in object literals. Defaults to true.",
					"anyOf": [{ "$ref": "#/$defs/BracketSpacing" }, { "type": "null" }]
				},
				"enabled": {
					"anyOf": [{ "$ref": "#/$defs/Bool" }, { "type": "null" }]
				},
				"expand": {
					"description": "Whether to expand arrays and objects on multiple lines.\nWhen set to `auto`, object literals are formatted on multiple lines if the first property has a newline,\nand array literals are formatted on a single line if it fits in the line.\nWhen set to `always`, these literals are formatted on multiple lines, regardless of length of the list.\nWhen set to `never`, these literals are formatted on a single line if it fits in the line.\nWhen formatting `package.json`, Biome will use `always` unless configured otherwise. Defaults to \"auto\".",
					"anyOf": [{ "$ref": "#/$defs/Expand" }, { "type": "null" }]
				},
				"formatWithErrors": {
					"description": "Stores whether formatting should be allowed to proceed if a given file\nhas syntax errors",
					"anyOf": [{ "$ref": "#/$defs/Bool" }, { "type": "null" }]
				},
				"indentSize": {
					"description": "The size of the indentation, 2 by default (deprecated, use `indent-width`)",
					"anyOf": [{ "$ref": "#/$defs/IndentWidth" }, { "type": "null" }]
				},
				"indentStyle": {
					"description": "The indent style.",
					"anyOf": [{ "$ref": "#/$defs/IndentStyle" }, { "type": "null" }]
				},
				"indentWidth": {
					"description": "The size of the indentation, 2 by default",
					"anyOf": [{ "$ref": "#/$defs/IndentWidth" }, { "type": "null" }]
				},
				"lineEnding": {
					"description": "The type of line ending.",
					"anyOf": [{ "$ref": "#/$defs/LineEnding" }, { "type": "null" }]
				},
				"lineWidth": {
					"description": "What's the max width of a line. Defaults to 80.",
					"anyOf": [{ "$ref": "#/$defs/LineWidth" }, { "type": "null" }]
				}
			},
			"additionalProperties": false
		},
		"OverrideGlobs": { "type": "array", "items": { "$ref": "#/$defs/Glob" } },
		"OverrideLinterConfiguration": {
			"type": "object",
			"properties": {
				"domains": {
					"description": "List of rules",
					"anyOf": [{ "$ref": "#/$defs/RuleDomains" }, { "type": "null" }]
				},
				"enabled": {
					"description": "if `false`, it disables the feature and the linter won't be executed. `true` by default",
					"anyOf": [{ "$ref": "#/$defs/Bool" }, { "type": "null" }]
				},
				"rules": {
					"description": "List of rules",
					"anyOf": [{ "$ref": "#/$defs/Rules" }, { "type": "null" }]
				}
			},
			"additionalProperties": false
		},
		"OverridePattern": {
			"type": "object",
			"properties": {
				"assist": {
					"description": "Specific configuration for the Json language",
					"anyOf": [
						{ "$ref": "#/$defs/OverrideAssistConfiguration" },
						{ "type": "null" }
					]
				},
				"css": {
					"description": "Specific configuration for the CSS language",
					"anyOf": [{ "$ref": "#/$defs/CssConfiguration" }, { "type": "null" }]
				},
				"files": {
					"description": "Specific configuration for the filesystem",
					"anyOf": [
						{ "$ref": "#/$defs/OverrideFilesConfiguration" },
						{ "type": "null" }
					]
				},
				"formatter": {
					"description": "Specific configuration for the Json language",
					"anyOf": [
						{ "$ref": "#/$defs/OverrideFormatterConfiguration" },
						{ "type": "null" }
					]
				},
				"graphql": {
					"description": "Specific configuration for the Graphql language",
					"anyOf": [
						{ "$ref": "#/$defs/GraphqlConfiguration" },
						{ "type": "null" }
					]
				},
				"grit": {
					"description": "Specific configuration for the GritQL language",
					"anyOf": [{ "$ref": "#/$defs/GritConfiguration" }, { "type": "null" }]
				},
				"html": {
					"description": "Specific configuration for the GritQL language",
					"anyOf": [{ "$ref": "#/$defs/HtmlConfiguration" }, { "type": "null" }]
				},
				"includes": {
					"description": "A list of glob patterns. Biome will include files/folders that will\nmatch these patterns.",
					"anyOf": [{ "$ref": "#/$defs/OverrideGlobs" }, { "type": "null" }]
				},
				"javascript": {
					"description": "Specific configuration for the JavaScript language",
					"anyOf": [{ "$ref": "#/$defs/JsConfiguration" }, { "type": "null" }]
				},
				"json": {
					"description": "Specific configuration for the Json language",
					"anyOf": [{ "$ref": "#/$defs/JsonConfiguration" }, { "type": "null" }]
				},
				"linter": {
					"description": "Specific configuration for the Json language",
					"anyOf": [
						{ "$ref": "#/$defs/OverrideLinterConfiguration" },
						{ "type": "null" }
					]
				},
				"plugins": {
					"description": "Specific configuration for additional plugins",
					"anyOf": [{ "$ref": "#/$defs/Plugins" }, { "type": "null" }]
				}
			},
			"additionalProperties": false
		},
		"Overrides": {
			"type": "array",
			"items": { "$ref": "#/$defs/OverridePattern" }
		},
		"PathOptions": {
			"type": "object",
			"properties": {
				"allowImportNames": {
					"description": "Names of the exported members that allowed to be not be used.",
					"type": "array",
					"items": { "type": "string" }
				},
				"importNames": {
					"description": "Names of the exported members that should not be used.",
					"type": "array",
					"items": { "type": "string" }
				},
				"message": {
					"description": "The message to display when this module is imported.",
					"type": "string"
				}
			},
			"additionalProperties": false
		},
		"Paths": {
			"anyOf": [
				{
					"description": "The message to display when this module is imported.",
					"type": "string"
				},
				{
					"description": "Additional options to configure the message and allowed/disallowed import names.",
					"$ref": "#/$defs/PathOptions"
				}
			]
		},
		"PatternOptions": {
			"type": "object",
			"properties": {
				"group": {
					"description": "An array of gitignore-style patterns.",
					"anyOf": [{ "$ref": "#/$defs/SourcesMatcher" }, { "type": "null" }]
				},
				"importNamePattern": {
					"description": "A regex pattern for import names to forbid within the matched modules.",
					"anyOf": [{ "$ref": "#/$defs/Regex" }, { "type": "null" }]
				},
				"invertImportNamePattern": {
					"description": "If true, the matched patterns in the importNamePattern will be allowed. Defaults to `false`.",
					"type": "boolean",
					"default": false
				},
				"message": {
					"description": "A custom message for diagnostics related to this pattern.",
					"type": ["string", "null"]
				}
			},
			"additionalProperties": false
		},
		"Patterns": { "anyOf": [{ "$ref": "#/$defs/PatternOptions" }] },
		"Performance": {
			"description": "A list of rules that belong to this group",
			"type": "object",
			"properties": {
				"noAccumulatingSpread": {
					"description": "Disallow the use of spread (...) syntax on accumulators.\nSee <https://biomejs.dev/linter/rules/no-accumulating-spread>",
					"anyOf": [
						{ "$ref": "#/$defs/NoAccumulatingSpreadConfiguration" },
						{ "type": "null" }
					]
				},
				"noAwaitInLoops": {
					"description": "Disallow await inside loops.\nSee <https://biomejs.dev/linter/rules/no-await-in-loops>",
					"anyOf": [
						{ "$ref": "#/$defs/NoAwaitInLoopsConfiguration" },
						{ "type": "null" }
					]
				},
				"noBarrelFile": {
					"description": "Disallow the use of barrel file.\nSee <https://biomejs.dev/linter/rules/no-barrel-file>",
					"anyOf": [
						{ "$ref": "#/$defs/NoBarrelFileConfiguration" },
						{ "type": "null" }
					]
				},
				"noDelete": {
					"description": "Disallow the use of the delete operator.\nSee <https://biomejs.dev/linter/rules/no-delete>",
					"anyOf": [
						{ "$ref": "#/$defs/NoDeleteConfiguration" },
						{ "type": "null" }
					]
				},
				"noDynamicNamespaceImportAccess": {
					"description": "Disallow accessing namespace imports dynamically.\nSee <https://biomejs.dev/linter/rules/no-dynamic-namespace-import-access>",
					"anyOf": [
						{ "$ref": "#/$defs/NoDynamicNamespaceImportAccessConfiguration" },
						{ "type": "null" }
					]
				},
				"noImgElement": {
					"description": "Prevent usage of \\<img> element in a Next.js project.\nSee <https://biomejs.dev/linter/rules/no-img-element>",
					"anyOf": [
						{ "$ref": "#/$defs/NoImgElementConfiguration" },
						{ "type": "null" }
					]
				},
				"noNamespaceImport": {
					"description": "Disallow the use of namespace imports.\nSee <https://biomejs.dev/linter/rules/no-namespace-import>",
					"anyOf": [
						{ "$ref": "#/$defs/NoNamespaceImportConfiguration" },
						{ "type": "null" }
					]
				},
				"noReExportAll": {
					"description": "Avoid re-export all.\nSee <https://biomejs.dev/linter/rules/no-re-export-all>",
					"anyOf": [
						{ "$ref": "#/$defs/NoReExportAllConfiguration" },
						{ "type": "null" }
					]
				},
				"noUnwantedPolyfillio": {
					"description": "Prevent duplicate polyfills from Polyfill.io.\nSee <https://biomejs.dev/linter/rules/no-unwanted-polyfillio>",
					"anyOf": [
						{ "$ref": "#/$defs/NoUnwantedPolyfillioConfiguration" },
						{ "type": "null" }
					]
				},
				"recommended": {
					"description": "Enables the recommended rules for this group",
					"type": ["boolean", "null"]
				},
				"useGoogleFontPreconnect": {
					"description": "Ensure the preconnect attribute is used when using Google Fonts.\nSee <https://biomejs.dev/linter/rules/use-google-font-preconnect>",
					"anyOf": [
						{ "$ref": "#/$defs/UseGoogleFontPreconnectConfiguration" },
						{ "type": "null" }
					]
				},
				"useSolidForComponent": {
					"description": "Enforce using Solid's \\<For /> component for mapping an array to JSX elements.\nSee <https://biomejs.dev/linter/rules/use-solid-for-component>",
					"anyOf": [
						{ "$ref": "#/$defs/UseSolidForComponentConfiguration" },
						{ "type": "null" }
					]
				},
				"useTopLevelRegex": {
					"description": "Require regex literals to be declared at the top level.\nSee <https://biomejs.dev/linter/rules/use-top-level-regex>",
					"anyOf": [
						{ "$ref": "#/$defs/UseTopLevelRegexConfiguration" },
						{ "type": "null" }
					]
				}
			},
			"additionalProperties": false
		},
		"PluginConfiguration": { "anyOf": [{ "type": "string" }] },
		"Plugins": {
			"type": "array",
			"items": { "$ref": "#/$defs/PluginConfiguration" }
		},
		"PropertyAssignmentMode": {
			"description": "Specifies whether property assignments on function parameters are allowed or denied.",
			"oneOf": [
				{
					"description": "Allows property assignments on function parameters.\nThis is the default behavior, enabling flexibility in parameter usage.",
					"type": "string",
					"const": "allow"
				},
				{
					"description": "Disallows property assignments on function parameters.\nEnforces stricter immutability to prevent unintended side effects.",
					"type": "string",
					"const": "deny"
				}
			]
		},
		"QuoteProperties": { "type": "string", "enum": ["asNeeded", "preserve"] },
		"QuoteStyle": { "type": "string", "enum": ["double", "single"] },
		"Regex": { "type": "string" },
		"RestrictedModifier": {
			"type": "string",
			"enum": ["abstract", "private", "protected", "readonly", "static"]
		},
		"RuleAssistPlainConfiguration": { "type": "string", "enum": ["off", "on"] },
		"RuleAssistWithOrganizeImportsOptions": {
			"type": "object",
			"properties": {
				"level": { "$ref": "#/$defs/RuleAssistPlainConfiguration" },
				"options": { "$ref": "#/$defs/OrganizeImportsOptions" }
			},
			"required": ["level", "options"]
		},
		"RuleAssistWithUseSortedAttributesOptions": {
			"type": "object",
			"properties": {
				"level": { "$ref": "#/$defs/RuleAssistPlainConfiguration" },
				"options": { "$ref": "#/$defs/UseSortedAttributesOptions" }
			},
			"required": ["level", "options"]
		},
		"RuleAssistWithUseSortedKeysOptions": {
			"type": "object",
			"properties": {
				"level": { "$ref": "#/$defs/RuleAssistPlainConfiguration" },
				"options": { "$ref": "#/$defs/UseSortedKeysOptions" }
			},
			"required": ["level", "options"]
		},
		"RuleAssistWithUseSortedPropertiesOptions": {
			"type": "object",
			"properties": {
				"level": { "$ref": "#/$defs/RuleAssistPlainConfiguration" },
				"options": { "$ref": "#/$defs/UseSortedPropertiesOptions" }
			},
			"required": ["level", "options"]
		},
		"RuleDomain": {
			"description": "Rule domains",
			"oneOf": [
				{
					"description": "React library rules",
					"type": "string",
					"const": "react"
				},
				{ "description": "Testing rules", "type": "string", "const": "test" },
				{
					"description": "Solid.js framework rules",
					"type": "string",
					"const": "solid"
				},
				{
					"description": "Next.js framework rules",
					"type": "string",
					"const": "next"
				},
				{
					"description": "Qwik framework rules",
					"type": "string",
					"const": "qwik"
				},
				{
					"description": "Vue.js framework rules",
					"type": "string",
					"const": "vue"
				},
				{
					"description": "For rules that require querying multiple files inside a project",
					"type": "string",
					"const": "project"
				},
				{
					"description": "Tailwind CSS rules",
					"type": "string",
					"const": "tailwind"
				},
				{
					"description": "Turborepo build system rules",
					"type": "string",
					"const": "turborepo"
				}
			]
		},
		"RuleDomainValue": {
			"oneOf": [
				{
					"description": "Enables all the rules that belong to this domain",
					"type": "string",
					"const": "all"
				},
				{
					"description": "Disables all the rules that belong to this domain",
					"type": "string",
					"const": "none"
				},
				{
					"description": "Enables only the recommended rules for this domain",
					"type": "string",
					"const": "recommended"
				}
			]
		},
		"RuleDomains": {
			"type": "object",
			"additionalProperties": { "$ref": "#/$defs/RuleDomainValue" },
			"propertyNames": { "$ref": "#/$defs/RuleDomain" }
		},
		"RulePlainConfiguration": {
			"oneOf": [
				{ "type": "string", "enum": ["off"] },
				{
					"description": "Enables the rule using the default severity of the rule",
					"type": "string",
					"const": "on"
				},
				{
					"description": "Enables the rule, and it will emit a diagnostic with information severity",
					"type": "string",
					"const": "info"
				},
				{
					"description": "Enables the rule, and it will emit a diagnostic with warning severity",
					"type": "string",
					"const": "warn"
				},
				{
					"description": "Enables the rule, and it will emit a diagnostic with error severity",
					"type": "string",
					"const": "error"
				}
			]
		},
		"RuleWithNoAccessKeyOptions": {
			"type": "object",
			"properties": {
				"fix": { "anyOf": [{ "$ref": "#/$defs/FixKind" }, { "type": "null" }] },
				"level": { "$ref": "#/$defs/RulePlainConfiguration" },
				"options": { "$ref": "#/$defs/NoAccessKeyOptions" }
			},
			"additionalProperties": false,
			"required": ["level"]
		},
		"RuleWithNoAccumulatingSpreadOptions": {
			"type": "object",
			"properties": {
				"level": { "$ref": "#/$defs/RulePlainConfiguration" },
				"options": { "$ref": "#/$defs/NoAccumulatingSpreadOptions" }
			},
			"additionalProperties": false,
			"required": ["level"]
		},
		"RuleWithNoAdjacentSpacesInRegexOptions": {
			"type": "object",
			"properties": {
				"fix": { "anyOf": [{ "$ref": "#/$defs/FixKind" }, { "type": "null" }] },
				"level": { "$ref": "#/$defs/RulePlainConfiguration" },
				"options": { "$ref": "#/$defs/NoAdjacentSpacesInRegexOptions" }
			},
			"additionalProperties": false,
			"required": ["level"]
		},
		"RuleWithNoAlertOptions": {
			"type": "object",
			"properties": {
				"level": { "$ref": "#/$defs/RulePlainConfiguration" },
				"options": { "$ref": "#/$defs/NoAlertOptions" }
			},
			"additionalProperties": false,
			"required": ["level"]
		},
		"RuleWithNoAmbiguousAnchorTextOptions": {
			"type": "object",
			"properties": {
				"level": { "$ref": "#/$defs/RulePlainConfiguration" },
				"options": { "$ref": "#/$defs/NoAmbiguousAnchorTextOptions" }
			},
			"additionalProperties": false,
			"required": ["level"]
		},
		"RuleWithNoApproximativeNumericConstantOptions": {
			"type": "object",
			"properties": {
				"fix": { "anyOf": [{ "$ref": "#/$defs/FixKind" }, { "type": "null" }] },
				"level": { "$ref": "#/$defs/RulePlainConfiguration" },
				"options": { "$ref": "#/$defs/NoApproximativeNumericConstantOptions" }
			},
			"additionalProperties": false,
			"required": ["level"]
		},
		"RuleWithNoArgumentsOptions": {
			"type": "object",
			"properties": {
				"level": { "$ref": "#/$defs/RulePlainConfiguration" },
				"options": { "$ref": "#/$defs/NoArgumentsOptions" }
			},
			"additionalProperties": false,
			"required": ["level"]
		},
		"RuleWithNoAriaHiddenOnFocusableOptions": {
			"type": "object",
			"properties": {
				"fix": { "anyOf": [{ "$ref": "#/$defs/FixKind" }, { "type": "null" }] },
				"level": { "$ref": "#/$defs/RulePlainConfiguration" },
				"options": { "$ref": "#/$defs/NoAriaHiddenOnFocusableOptions" }
			},
			"additionalProperties": false,
			"required": ["level"]
		},
		"RuleWithNoAriaUnsupportedElementsOptions": {
			"type": "object",
			"properties": {
				"fix": { "anyOf": [{ "$ref": "#/$defs/FixKind" }, { "type": "null" }] },
				"level": { "$ref": "#/$defs/RulePlainConfiguration" },
				"options": { "$ref": "#/$defs/NoAriaUnsupportedElementsOptions" }
			},
			"additionalProperties": false,
			"required": ["level"]
		},
		"RuleWithNoArrayIndexKeyOptions": {
			"type": "object",
			"properties": {
				"level": { "$ref": "#/$defs/RulePlainConfiguration" },
				"options": { "$ref": "#/$defs/NoArrayIndexKeyOptions" }
			},
			"additionalProperties": false,
			"required": ["level"]
		},
		"RuleWithNoAssignInExpressionsOptions": {
			"type": "object",
			"properties": {
				"level": { "$ref": "#/$defs/RulePlainConfiguration" },
				"options": { "$ref": "#/$defs/NoAssignInExpressionsOptions" }
			},
			"additionalProperties": false,
			"required": ["level"]
		},
		"RuleWithNoAsyncPromiseExecutorOptions": {
			"type": "object",
			"properties": {
				"level": { "$ref": "#/$defs/RulePlainConfiguration" },
				"options": { "$ref": "#/$defs/NoAsyncPromiseExecutorOptions" }
			},
			"additionalProperties": false,
			"required": ["level"]
		},
		"RuleWithNoAutofocusOptions": {
			"type": "object",
			"properties": {
				"fix": { "anyOf": [{ "$ref": "#/$defs/FixKind" }, { "type": "null" }] },
				"level": { "$ref": "#/$defs/RulePlainConfiguration" },
				"options": { "$ref": "#/$defs/NoAutofocusOptions" }
			},
			"additionalProperties": false,
			"required": ["level"]
		},
		"RuleWithNoAwaitInLoopsOptions": {
			"type": "object",
			"properties": {
				"level": { "$ref": "#/$defs/RulePlainConfiguration" },
				"options": { "$ref": "#/$defs/NoAwaitInLoopsOptions" }
			},
			"additionalProperties": false,
			"required": ["level"]
		},
		"RuleWithNoBannedTypesOptions": {
			"type": "object",
			"properties": {
				"fix": { "anyOf": [{ "$ref": "#/$defs/FixKind" }, { "type": "null" }] },
				"level": { "$ref": "#/$defs/RulePlainConfiguration" },
				"options": { "$ref": "#/$defs/NoBannedTypesOptions" }
			},
			"additionalProperties": false,
			"required": ["level"]
		},
		"RuleWithNoBarrelFileOptions": {
			"type": "object",
			"properties": {
				"level": { "$ref": "#/$defs/RulePlainConfiguration" },
				"options": { "$ref": "#/$defs/NoBarrelFileOptions" }
			},
			"additionalProperties": false,
			"required": ["level"]
		},
		"RuleWithNoBiomeFirstExceptionOptions": {
			"type": "object",
			"properties": {
				"fix": { "anyOf": [{ "$ref": "#/$defs/FixKind" }, { "type": "null" }] },
				"level": { "$ref": "#/$defs/RulePlainConfiguration" },
				"options": { "$ref": "#/$defs/NoBiomeFirstExceptionOptions" }
			},
			"additionalProperties": false,
			"required": ["level"]
		},
		"RuleWithNoBitwiseOperatorsOptions": {
			"type": "object",
			"properties": {
				"level": { "$ref": "#/$defs/RulePlainConfiguration" },
				"options": { "$ref": "#/$defs/NoBitwiseOperatorsOptions" }
			},
			"additionalProperties": false,
			"required": ["level"]
		},
		"RuleWithNoBlankTargetOptions": {
			"type": "object",
			"properties": {
				"fix": { "anyOf": [{ "$ref": "#/$defs/FixKind" }, { "type": "null" }] },
				"level": { "$ref": "#/$defs/RulePlainConfiguration" },
				"options": { "$ref": "#/$defs/NoBlankTargetOptions" }
			},
			"additionalProperties": false,
			"required": ["level"]
		},
		"RuleWithNoCatchAssignOptions": {
			"type": "object",
			"properties": {
				"level": { "$ref": "#/$defs/RulePlainConfiguration" },
				"options": { "$ref": "#/$defs/NoCatchAssignOptions" }
			},
			"additionalProperties": false,
			"required": ["level"]
		},
		"RuleWithNoChildrenPropOptions": {
			"type": "object",
			"properties": {
				"level": { "$ref": "#/$defs/RulePlainConfiguration" },
				"options": { "$ref": "#/$defs/NoChildrenPropOptions" }
			},
			"additionalProperties": false,
			"required": ["level"]
		},
		"RuleWithNoClassAssignOptions": {
			"type": "object",
			"properties": {
				"level": { "$ref": "#/$defs/RulePlainConfiguration" },
				"options": { "$ref": "#/$defs/NoClassAssignOptions" }
			},
			"additionalProperties": false,
			"required": ["level"]
		},
		"RuleWithNoCommaOperatorOptions": {
			"type": "object",
			"properties": {
				"level": { "$ref": "#/$defs/RulePlainConfiguration" },
				"options": { "$ref": "#/$defs/NoCommaOperatorOptions" }
			},
			"additionalProperties": false,
			"required": ["level"]
		},
		"RuleWithNoCommentTextOptions": {
			"type": "object",
			"properties": {
				"fix": { "anyOf": [{ "$ref": "#/$defs/FixKind" }, { "type": "null" }] },
				"level": { "$ref": "#/$defs/RulePlainConfiguration" },
				"options": { "$ref": "#/$defs/NoCommentTextOptions" }
			},
			"additionalProperties": false,
			"required": ["level"]
		},
		"RuleWithNoCommonJsOptions": {
			"type": "object",
			"properties": {
				"level": { "$ref": "#/$defs/RulePlainConfiguration" },
				"options": { "$ref": "#/$defs/NoCommonJsOptions" }
			},
			"additionalProperties": false,
			"required": ["level"]
		},
		"RuleWithNoCompareNegZeroOptions": {
			"type": "object",
			"properties": {
				"fix": { "anyOf": [{ "$ref": "#/$defs/FixKind" }, { "type": "null" }] },
				"level": { "$ref": "#/$defs/RulePlainConfiguration" },
				"options": { "$ref": "#/$defs/NoCompareNegZeroOptions" }
			},
			"additionalProperties": false,
			"required": ["level"]
		},
		"RuleWithNoConfusingLabelsOptions": {
			"type": "object",
			"properties": {
				"level": { "$ref": "#/$defs/RulePlainConfiguration" },
				"options": { "$ref": "#/$defs/NoConfusingLabelsOptions" }
			},
			"additionalProperties": false,
			"required": ["level"]
		},
		"RuleWithNoConfusingVoidTypeOptions": {
			"type": "object",
			"properties": {
				"fix": { "anyOf": [{ "$ref": "#/$defs/FixKind" }, { "type": "null" }] },
				"level": { "$ref": "#/$defs/RulePlainConfiguration" },
				"options": { "$ref": "#/$defs/NoConfusingVoidTypeOptions" }
			},
			"additionalProperties": false,
			"required": ["level"]
		},
		"RuleWithNoConsoleOptions": {
			"type": "object",
			"properties": {
				"fix": { "anyOf": [{ "$ref": "#/$defs/FixKind" }, { "type": "null" }] },
				"level": { "$ref": "#/$defs/RulePlainConfiguration" },
				"options": { "$ref": "#/$defs/NoConsoleOptions" }
			},
			"additionalProperties": false,
			"required": ["level"]
		},
		"RuleWithNoConstAssignOptions": {
			"type": "object",
			"properties": {
				"fix": { "anyOf": [{ "$ref": "#/$defs/FixKind" }, { "type": "null" }] },
				"level": { "$ref": "#/$defs/RulePlainConfiguration" },
				"options": { "$ref": "#/$defs/NoConstAssignOptions" }
			},
			"additionalProperties": false,
			"required": ["level"]
		},
		"RuleWithNoConstEnumOptions": {
			"type": "object",
			"properties": {
				"fix": { "anyOf": [{ "$ref": "#/$defs/FixKind" }, { "type": "null" }] },
				"level": { "$ref": "#/$defs/RulePlainConfiguration" },
				"options": { "$ref": "#/$defs/NoConstEnumOptions" }
			},
			"additionalProperties": false,
			"required": ["level"]
		},
		"RuleWithNoConstantBinaryExpressionsOptions": {
			"type": "object",
			"properties": {
				"level": { "$ref": "#/$defs/RulePlainConfiguration" },
				"options": { "$ref": "#/$defs/NoConstantBinaryExpressionsOptions" }
			},
			"additionalProperties": false,
			"required": ["level"]
		},
		"RuleWithNoConstantConditionOptions": {
			"type": "object",
			"properties": {
				"level": { "$ref": "#/$defs/RulePlainConfiguration" },
				"options": { "$ref": "#/$defs/NoConstantConditionOptions" }
			},
			"additionalProperties": false,
			"required": ["level"]
		},
		"RuleWithNoConstantMathMinMaxClampOptions": {
			"type": "object",
			"properties": {
				"fix": { "anyOf": [{ "$ref": "#/$defs/FixKind" }, { "type": "null" }] },
				"level": { "$ref": "#/$defs/RulePlainConfiguration" },
				"options": { "$ref": "#/$defs/NoConstantMathMinMaxClampOptions" }
			},
			"additionalProperties": false,
			"required": ["level"]
		},
		"RuleWithNoConstructorReturnOptions": {
			"type": "object",
			"properties": {
				"level": { "$ref": "#/$defs/RulePlainConfiguration" },
				"options": { "$ref": "#/$defs/NoConstructorReturnOptions" }
			},
			"additionalProperties": false,
			"required": ["level"]
		},
		"RuleWithNoContinueOptions": {
			"type": "object",
			"properties": {
				"level": { "$ref": "#/$defs/RulePlainConfiguration" },
				"options": { "$ref": "#/$defs/NoContinueOptions" }
			},
			"additionalProperties": false,
			"required": ["level"]
		},
		"RuleWithNoControlCharactersInRegexOptions": {
			"type": "object",
			"properties": {
				"level": { "$ref": "#/$defs/RulePlainConfiguration" },
				"options": { "$ref": "#/$defs/NoControlCharactersInRegexOptions" }
			},
			"additionalProperties": false,
			"required": ["level"]
		},
		"RuleWithNoDangerouslySetInnerHtmlOptions": {
			"type": "object",
			"properties": {
				"level": { "$ref": "#/$defs/RulePlainConfiguration" },
				"options": { "$ref": "#/$defs/NoDangerouslySetInnerHtmlOptions" }
			},
			"additionalProperties": false,
			"required": ["level"]
		},
		"RuleWithNoDangerouslySetInnerHtmlWithChildrenOptions": {
			"type": "object",
			"properties": {
				"level": { "$ref": "#/$defs/RulePlainConfiguration" },
				"options": {
					"$ref": "#/$defs/NoDangerouslySetInnerHtmlWithChildrenOptions"
				}
			},
			"additionalProperties": false,
			"required": ["level"]
		},
		"RuleWithNoDebuggerOptions": {
			"type": "object",
			"properties": {
				"fix": { "anyOf": [{ "$ref": "#/$defs/FixKind" }, { "type": "null" }] },
				"level": { "$ref": "#/$defs/RulePlainConfiguration" },
				"options": { "$ref": "#/$defs/NoDebuggerOptions" }
			},
			"additionalProperties": false,
			"required": ["level"]
		},
		"RuleWithNoDefaultExportOptions": {
			"type": "object",
			"properties": {
				"level": { "$ref": "#/$defs/RulePlainConfiguration" },
				"options": { "$ref": "#/$defs/NoDefaultExportOptions" }
			},
			"additionalProperties": false,
			"required": ["level"]
		},
		"RuleWithNoDeleteOptions": {
			"type": "object",
			"properties": {
				"fix": { "anyOf": [{ "$ref": "#/$defs/FixKind" }, { "type": "null" }] },
				"level": { "$ref": "#/$defs/RulePlainConfiguration" },
				"options": { "$ref": "#/$defs/NoDeleteOptions" }
			},
			"additionalProperties": false,
			"required": ["level"]
		},
		"RuleWithNoDeprecatedImportsOptions": {
			"type": "object",
			"properties": {
				"level": { "$ref": "#/$defs/RulePlainConfiguration" },
				"options": { "$ref": "#/$defs/NoDeprecatedImportsOptions" }
			},
			"additionalProperties": false,
			"required": ["level"]
		},
		"RuleWithNoDescendingSpecificityOptions": {
			"type": "object",
			"properties": {
				"level": { "$ref": "#/$defs/RulePlainConfiguration" },
				"options": { "$ref": "#/$defs/NoDescendingSpecificityOptions" }
			},
			"additionalProperties": false,
			"required": ["level"]
		},
		"RuleWithNoDistractingElementsOptions": {
			"type": "object",
			"properties": {
				"fix": { "anyOf": [{ "$ref": "#/$defs/FixKind" }, { "type": "null" }] },
				"level": { "$ref": "#/$defs/RulePlainConfiguration" },
				"options": { "$ref": "#/$defs/NoDistractingElementsOptions" }
			},
			"additionalProperties": false,
			"required": ["level"]
		},
		"RuleWithNoDocumentCookieOptions": {
			"type": "object",
			"properties": {
				"level": { "$ref": "#/$defs/RulePlainConfiguration" },
				"options": { "$ref": "#/$defs/NoDocumentCookieOptions" }
			},
			"additionalProperties": false,
			"required": ["level"]
		},
		"RuleWithNoDocumentImportInPageOptions": {
			"type": "object",
			"properties": {
				"level": { "$ref": "#/$defs/RulePlainConfiguration" },
				"options": { "$ref": "#/$defs/NoDocumentImportInPageOptions" }
			},
			"additionalProperties": false,
			"required": ["level"]
		},
		"RuleWithNoDoneCallbackOptions": {
			"type": "object",
			"properties": {
				"level": { "$ref": "#/$defs/RulePlainConfiguration" },
				"options": { "$ref": "#/$defs/NoDoneCallbackOptions" }
			},
			"additionalProperties": false,
			"required": ["level"]
		},
		"RuleWithNoDoubleEqualsOptions": {
			"type": "object",
			"properties": {
				"fix": { "anyOf": [{ "$ref": "#/$defs/FixKind" }, { "type": "null" }] },
				"level": { "$ref": "#/$defs/RulePlainConfiguration" },
				"options": { "$ref": "#/$defs/NoDoubleEqualsOptions" }
			},
			"additionalProperties": false,
			"required": ["level"]
		},
		"RuleWithNoDuplicateAtImportRulesOptions": {
			"type": "object",
			"properties": {
				"level": { "$ref": "#/$defs/RulePlainConfiguration" },
				"options": { "$ref": "#/$defs/NoDuplicateAtImportRulesOptions" }
			},
			"additionalProperties": false,
			"required": ["level"]
		},
		"RuleWithNoDuplicateCaseOptions": {
			"type": "object",
			"properties": {
				"level": { "$ref": "#/$defs/RulePlainConfiguration" },
				"options": { "$ref": "#/$defs/NoDuplicateCaseOptions" }
			},
			"additionalProperties": false,
			"required": ["level"]
		},
		"RuleWithNoDuplicateClassMembersOptions": {
			"type": "object",
			"properties": {
				"level": { "$ref": "#/$defs/RulePlainConfiguration" },
				"options": { "$ref": "#/$defs/NoDuplicateClassMembersOptions" }
			},
			"additionalProperties": false,
			"required": ["level"]
		},
		"RuleWithNoDuplicateCustomPropertiesOptions": {
			"type": "object",
			"properties": {
				"level": { "$ref": "#/$defs/RulePlainConfiguration" },
				"options": { "$ref": "#/$defs/NoDuplicateCustomPropertiesOptions" }
			},
			"additionalProperties": false,
			"required": ["level"]
		},
		"RuleWithNoDuplicateDependenciesOptions": {
			"type": "object",
			"properties": {
				"level": { "$ref": "#/$defs/RulePlainConfiguration" },
				"options": { "$ref": "#/$defs/NoDuplicateDependenciesOptions" }
			},
			"additionalProperties": false,
			"required": ["level"]
		},
		"RuleWithNoDuplicateElseIfOptions": {
			"type": "object",
			"properties": {
				"level": { "$ref": "#/$defs/RulePlainConfiguration" },
				"options": { "$ref": "#/$defs/NoDuplicateElseIfOptions" }
			},
			"additionalProperties": false,
			"required": ["level"]
		},
		"RuleWithNoDuplicateFieldsOptions": {
			"type": "object",
			"properties": {
				"level": { "$ref": "#/$defs/RulePlainConfiguration" },
				"options": { "$ref": "#/$defs/NoDuplicateFieldsOptions" }
			},
			"additionalProperties": false,
			"required": ["level"]
		},
		"RuleWithNoDuplicateFontNamesOptions": {
			"type": "object",
			"properties": {
				"level": { "$ref": "#/$defs/RulePlainConfiguration" },
				"options": { "$ref": "#/$defs/NoDuplicateFontNamesOptions" }
			},
			"additionalProperties": false,
			"required": ["level"]
		},
		"RuleWithNoDuplicateJsxPropsOptions": {
			"type": "object",
			"properties": {
				"level": { "$ref": "#/$defs/RulePlainConfiguration" },
				"options": { "$ref": "#/$defs/NoDuplicateJsxPropsOptions" }
			},
			"additionalProperties": false,
			"required": ["level"]
		},
		"RuleWithNoDuplicateObjectKeysOptions": {
			"type": "object",
			"properties": {
				"level": { "$ref": "#/$defs/RulePlainConfiguration" },
				"options": { "$ref": "#/$defs/NoDuplicateObjectKeysOptions" }
			},
			"additionalProperties": false,
			"required": ["level"]
		},
		"RuleWithNoDuplicateParametersOptions": {
			"type": "object",
			"properties": {
				"level": { "$ref": "#/$defs/RulePlainConfiguration" },
				"options": { "$ref": "#/$defs/NoDuplicateParametersOptions" }
			},
			"additionalProperties": false,
			"required": ["level"]
		},
		"RuleWithNoDuplicatePropertiesOptions": {
			"type": "object",
			"properties": {
				"level": { "$ref": "#/$defs/RulePlainConfiguration" },
				"options": { "$ref": "#/$defs/NoDuplicatePropertiesOptions" }
			},
			"additionalProperties": false,
			"required": ["level"]
		},
		"RuleWithNoDuplicateSelectorsKeyframeBlockOptions": {
			"type": "object",
			"properties": {
				"level": { "$ref": "#/$defs/RulePlainConfiguration" },
				"options": {
					"$ref": "#/$defs/NoDuplicateSelectorsKeyframeBlockOptions"
				}
			},
			"additionalProperties": false,
			"required": ["level"]
		},
		"RuleWithNoDuplicateTestHooksOptions": {
			"type": "object",
			"properties": {
				"level": { "$ref": "#/$defs/RulePlainConfiguration" },
				"options": { "$ref": "#/$defs/NoDuplicateTestHooksOptions" }
			},
			"additionalProperties": false,
			"required": ["level"]
		},
		"RuleWithNoDuplicatedSpreadPropsOptions": {
			"type": "object",
			"properties": {
				"level": { "$ref": "#/$defs/RulePlainConfiguration" },
				"options": { "$ref": "#/$defs/NoDuplicatedSpreadPropsOptions" }
			},
			"additionalProperties": false,
			"required": ["level"]
		},
		"RuleWithNoDynamicNamespaceImportAccessOptions": {
			"type": "object",
			"properties": {
				"level": { "$ref": "#/$defs/RulePlainConfiguration" },
				"options": { "$ref": "#/$defs/NoDynamicNamespaceImportAccessOptions" }
			},
			"additionalProperties": false,
			"required": ["level"]
		},
		"RuleWithNoEmptyBlockOptions": {
			"type": "object",
			"properties": {
				"level": { "$ref": "#/$defs/RulePlainConfiguration" },
				"options": { "$ref": "#/$defs/NoEmptyBlockOptions" }
			},
			"additionalProperties": false,
			"required": ["level"]
		},
		"RuleWithNoEmptyBlockStatementsOptions": {
			"type": "object",
			"properties": {
				"level": { "$ref": "#/$defs/RulePlainConfiguration" },
				"options": { "$ref": "#/$defs/NoEmptyBlockStatementsOptions" }
			},
			"additionalProperties": false,
			"required": ["level"]
		},
		"RuleWithNoEmptyCharacterClassInRegexOptions": {
			"type": "object",
			"properties": {
				"level": { "$ref": "#/$defs/RulePlainConfiguration" },
				"options": { "$ref": "#/$defs/NoEmptyCharacterClassInRegexOptions" }
			},
			"additionalProperties": false,
			"required": ["level"]
		},
		"RuleWithNoEmptyInterfaceOptions": {
			"type": "object",
			"properties": {
				"fix": { "anyOf": [{ "$ref": "#/$defs/FixKind" }, { "type": "null" }] },
				"level": { "$ref": "#/$defs/RulePlainConfiguration" },
				"options": { "$ref": "#/$defs/NoEmptyInterfaceOptions" }
			},
			"additionalProperties": false,
			"required": ["level"]
		},
		"RuleWithNoEmptyPatternOptions": {
			"type": "object",
			"properties": {
				"level": { "$ref": "#/$defs/RulePlainConfiguration" },
				"options": { "$ref": "#/$defs/NoEmptyPatternOptions" }
			},
			"additionalProperties": false,
			"required": ["level"]
		},
		"RuleWithNoEmptySourceOptions": {
			"type": "object",
			"properties": {
				"level": { "$ref": "#/$defs/RulePlainConfiguration" },
				"options": { "$ref": "#/$defs/NoEmptySourceOptions" }
			},
			"additionalProperties": false,
			"required": ["level"]
		},
		"RuleWithNoEmptyTypeParametersOptions": {
			"type": "object",
			"properties": {
				"level": { "$ref": "#/$defs/RulePlainConfiguration" },
				"options": { "$ref": "#/$defs/NoEmptyTypeParametersOptions" }
			},
			"additionalProperties": false,
			"required": ["level"]
		},
		"RuleWithNoEnumOptions": {
			"type": "object",
			"properties": {
				"level": { "$ref": "#/$defs/RulePlainConfiguration" },
				"options": { "$ref": "#/$defs/NoEnumOptions" }
			},
			"additionalProperties": false,
			"required": ["level"]
		},
		"RuleWithNoEqualsToNullOptions": {
			"type": "object",
			"properties": {
				"fix": { "anyOf": [{ "$ref": "#/$defs/FixKind" }, { "type": "null" }] },
				"level": { "$ref": "#/$defs/RulePlainConfiguration" },
				"options": { "$ref": "#/$defs/NoEqualsToNullOptions" }
			},
			"additionalProperties": false,
			"required": ["level"]
		},
		"RuleWithNoEvolvingTypesOptions": {
			"type": "object",
			"properties": {
				"level": { "$ref": "#/$defs/RulePlainConfiguration" },
				"options": { "$ref": "#/$defs/NoEvolvingTypesOptions" }
			},
			"additionalProperties": false,
			"required": ["level"]
		},
		"RuleWithNoExcessiveCognitiveComplexityOptions": {
			"type": "object",
			"properties": {
				"level": { "$ref": "#/$defs/RulePlainConfiguration" },
				"options": { "$ref": "#/$defs/NoExcessiveCognitiveComplexityOptions" }
			},
			"additionalProperties": false,
			"required": ["level"]
		},
		"RuleWithNoExcessiveLinesPerFunctionOptions": {
			"type": "object",
			"properties": {
				"level": { "$ref": "#/$defs/RulePlainConfiguration" },
				"options": { "$ref": "#/$defs/NoExcessiveLinesPerFunctionOptions" }
			},
			"additionalProperties": false,
			"required": ["level"]
		},
		"RuleWithNoExcessiveNestedTestSuitesOptions": {
			"type": "object",
			"properties": {
				"level": { "$ref": "#/$defs/RulePlainConfiguration" },
				"options": { "$ref": "#/$defs/NoExcessiveNestedTestSuitesOptions" }
			},
			"additionalProperties": false,
			"required": ["level"]
		},
		"RuleWithNoExplicitAnyOptions": {
			"type": "object",
			"properties": {
				"level": { "$ref": "#/$defs/RulePlainConfiguration" },
				"options": { "$ref": "#/$defs/NoExplicitAnyOptions" }
			},
			"additionalProperties": false,
			"required": ["level"]
		},
		"RuleWithNoExportedImportsOptions": {
			"type": "object",
			"properties": {
				"level": { "$ref": "#/$defs/RulePlainConfiguration" },
				"options": { "$ref": "#/$defs/NoExportedImportsOptions" }
			},
			"additionalProperties": false,
			"required": ["level"]
		},
		"RuleWithNoExportsInTestOptions": {
			"type": "object",
			"properties": {
				"level": { "$ref": "#/$defs/RulePlainConfiguration" },
				"options": { "$ref": "#/$defs/NoExportsInTestOptions" }
			},
			"additionalProperties": false,
			"required": ["level"]
		},
		"RuleWithNoExtraBooleanCastOptions": {
			"type": "object",
			"properties": {
				"fix": { "anyOf": [{ "$ref": "#/$defs/FixKind" }, { "type": "null" }] },
				"level": { "$ref": "#/$defs/RulePlainConfiguration" },
				"options": { "$ref": "#/$defs/NoExtraBooleanCastOptions" }
			},
			"additionalProperties": false,
			"required": ["level"]
		},
		"RuleWithNoExtraNonNullAssertionOptions": {
			"type": "object",
			"properties": {
				"fix": { "anyOf": [{ "$ref": "#/$defs/FixKind" }, { "type": "null" }] },
				"level": { "$ref": "#/$defs/RulePlainConfiguration" },
				"options": { "$ref": "#/$defs/NoExtraNonNullAssertionOptions" }
			},
			"additionalProperties": false,
			"required": ["level"]
		},
		"RuleWithNoFallthroughSwitchClauseOptions": {
			"type": "object",
			"properties": {
				"level": { "$ref": "#/$defs/RulePlainConfiguration" },
				"options": { "$ref": "#/$defs/NoFallthroughSwitchClauseOptions" }
			},
			"additionalProperties": false,
			"required": ["level"]
		},
		"RuleWithNoFlatMapIdentityOptions": {
			"type": "object",
			"properties": {
				"fix": { "anyOf": [{ "$ref": "#/$defs/FixKind" }, { "type": "null" }] },
				"level": { "$ref": "#/$defs/RulePlainConfiguration" },
				"options": { "$ref": "#/$defs/NoFlatMapIdentityOptions" }
			},
			"additionalProperties": false,
			"required": ["level"]
		},
		"RuleWithNoFloatingPromisesOptions": {
			"type": "object",
			"properties": {
				"fix": { "anyOf": [{ "$ref": "#/$defs/FixKind" }, { "type": "null" }] },
				"level": { "$ref": "#/$defs/RulePlainConfiguration" },
				"options": { "$ref": "#/$defs/NoFloatingPromisesOptions" }
			},
			"additionalProperties": false,
			"required": ["level"]
		},
		"RuleWithNoFocusedTestsOptions": {
			"type": "object",
			"properties": {
				"fix": { "anyOf": [{ "$ref": "#/$defs/FixKind" }, { "type": "null" }] },
				"level": { "$ref": "#/$defs/RulePlainConfiguration" },
				"options": { "$ref": "#/$defs/NoFocusedTestsOptions" }
			},
			"additionalProperties": false,
			"required": ["level"]
		},
		"RuleWithNoForEachOptions": {
			"type": "object",
			"properties": {
				"level": { "$ref": "#/$defs/RulePlainConfiguration" },
				"options": { "$ref": "#/$defs/NoForEachOptions" }
			},
			"additionalProperties": false,
			"required": ["level"]
		},
		"RuleWithNoForInOptions": {
			"type": "object",
			"properties": {
				"level": { "$ref": "#/$defs/RulePlainConfiguration" },
				"options": { "$ref": "#/$defs/NoForInOptions" }
			},
			"additionalProperties": false,
			"required": ["level"]
		},
		"RuleWithNoFunctionAssignOptions": {
			"type": "object",
			"properties": {
				"level": { "$ref": "#/$defs/RulePlainConfiguration" },
				"options": { "$ref": "#/$defs/NoFunctionAssignOptions" }
			},
			"additionalProperties": false,
			"required": ["level"]
		},
		"RuleWithNoGlobalAssignOptions": {
			"type": "object",
			"properties": {
				"level": { "$ref": "#/$defs/RulePlainConfiguration" },
				"options": { "$ref": "#/$defs/NoGlobalAssignOptions" }
			},
			"additionalProperties": false,
			"required": ["level"]
		},
		"RuleWithNoGlobalDirnameFilenameOptions": {
			"type": "object",
			"properties": {
				"fix": { "anyOf": [{ "$ref": "#/$defs/FixKind" }, { "type": "null" }] },
				"level": { "$ref": "#/$defs/RulePlainConfiguration" },
				"options": { "$ref": "#/$defs/NoGlobalDirnameFilenameOptions" }
			},
			"additionalProperties": false,
			"required": ["level"]
		},
		"RuleWithNoGlobalEvalOptions": {
			"type": "object",
			"properties": {
				"level": { "$ref": "#/$defs/RulePlainConfiguration" },
				"options": { "$ref": "#/$defs/NoGlobalEvalOptions" }
			},
			"additionalProperties": false,
			"required": ["level"]
		},
		"RuleWithNoGlobalIsFiniteOptions": {
			"type": "object",
			"properties": {
				"fix": { "anyOf": [{ "$ref": "#/$defs/FixKind" }, { "type": "null" }] },
				"level": { "$ref": "#/$defs/RulePlainConfiguration" },
				"options": { "$ref": "#/$defs/NoGlobalIsFiniteOptions" }
			},
			"additionalProperties": false,
			"required": ["level"]
		},
		"RuleWithNoGlobalIsNanOptions": {
			"type": "object",
			"properties": {
				"fix": { "anyOf": [{ "$ref": "#/$defs/FixKind" }, { "type": "null" }] },
				"level": { "$ref": "#/$defs/RulePlainConfiguration" },
				"options": { "$ref": "#/$defs/NoGlobalIsNanOptions" }
			},
			"additionalProperties": false,
			"required": ["level"]
		},
		"RuleWithNoGlobalObjectCallsOptions": {
			"type": "object",
			"properties": {
				"level": { "$ref": "#/$defs/RulePlainConfiguration" },
				"options": { "$ref": "#/$defs/NoGlobalObjectCallsOptions" }
			},
			"additionalProperties": false,
			"required": ["level"]
		},
		"RuleWithNoHeadElementOptions": {
			"type": "object",
			"properties": {
				"level": { "$ref": "#/$defs/RulePlainConfiguration" },
				"options": { "$ref": "#/$defs/NoHeadElementOptions" }
			},
			"additionalProperties": false,
			"required": ["level"]
		},
		"RuleWithNoHeadImportInDocumentOptions": {
			"type": "object",
			"properties": {
				"level": { "$ref": "#/$defs/RulePlainConfiguration" },
				"options": { "$ref": "#/$defs/NoHeadImportInDocumentOptions" }
			},
			"additionalProperties": false,
			"required": ["level"]
		},
		"RuleWithNoHeaderScopeOptions": {
			"type": "object",
			"properties": {
				"fix": { "anyOf": [{ "$ref": "#/$defs/FixKind" }, { "type": "null" }] },
				"level": { "$ref": "#/$defs/RulePlainConfiguration" },
				"options": { "$ref": "#/$defs/NoHeaderScopeOptions" }
			},
			"additionalProperties": false,
			"required": ["level"]
		},
		"RuleWithNoImgElementOptions": {
			"type": "object",
			"properties": {
				"level": { "$ref": "#/$defs/RulePlainConfiguration" },
				"options": { "$ref": "#/$defs/NoImgElementOptions" }
			},
			"additionalProperties": false,
			"required": ["level"]
		},
		"RuleWithNoImplicitAnyLetOptions": {
			"type": "object",
			"properties": {
				"level": { "$ref": "#/$defs/RulePlainConfiguration" },
				"options": { "$ref": "#/$defs/NoImplicitAnyLetOptions" }
			},
			"additionalProperties": false,
			"required": ["level"]
		},
		"RuleWithNoImplicitBooleanOptions": {
			"type": "object",
			"properties": {
				"fix": { "anyOf": [{ "$ref": "#/$defs/FixKind" }, { "type": "null" }] },
				"level": { "$ref": "#/$defs/RulePlainConfiguration" },
				"options": { "$ref": "#/$defs/NoImplicitBooleanOptions" }
			},
			"additionalProperties": false,
			"required": ["level"]
		},
		"RuleWithNoImplicitCoercionsOptions": {
			"type": "object",
			"properties": {
				"fix": { "anyOf": [{ "$ref": "#/$defs/FixKind" }, { "type": "null" }] },
				"level": { "$ref": "#/$defs/RulePlainConfiguration" },
				"options": { "$ref": "#/$defs/NoImplicitCoercionsOptions" }
			},
			"additionalProperties": false,
			"required": ["level"]
		},
		"RuleWithNoImportAssignOptions": {
			"type": "object",
			"properties": {
				"level": { "$ref": "#/$defs/RulePlainConfiguration" },
				"options": { "$ref": "#/$defs/NoImportAssignOptions" }
			},
			"additionalProperties": false,
			"required": ["level"]
		},
		"RuleWithNoImportCyclesOptions": {
			"type": "object",
			"properties": {
				"level": { "$ref": "#/$defs/RulePlainConfiguration" },
				"options": { "$ref": "#/$defs/NoImportCyclesOptions" }
			},
			"additionalProperties": false,
			"required": ["level"]
		},
		"RuleWithNoImportantInKeyframeOptions": {
			"type": "object",
			"properties": {
				"level": { "$ref": "#/$defs/RulePlainConfiguration" },
				"options": { "$ref": "#/$defs/NoImportantInKeyframeOptions" }
			},
			"additionalProperties": false,
			"required": ["level"]
		},
		"RuleWithNoImportantStylesOptions": {
			"type": "object",
			"properties": {
				"fix": { "anyOf": [{ "$ref": "#/$defs/FixKind" }, { "type": "null" }] },
				"level": { "$ref": "#/$defs/RulePlainConfiguration" },
				"options": { "$ref": "#/$defs/NoImportantStylesOptions" }
			},
			"additionalProperties": false,
			"required": ["level"]
		},
		"RuleWithNoIncrementDecrementOptions": {
			"type": "object",
			"properties": {
				"level": { "$ref": "#/$defs/RulePlainConfiguration" },
				"options": { "$ref": "#/$defs/NoIncrementDecrementOptions" }
			},
			"additionalProperties": false,
			"required": ["level"]
		},
		"RuleWithNoInferrableTypesOptions": {
			"type": "object",
			"properties": {
				"fix": { "anyOf": [{ "$ref": "#/$defs/FixKind" }, { "type": "null" }] },
				"level": { "$ref": "#/$defs/RulePlainConfiguration" },
				"options": { "$ref": "#/$defs/NoInferrableTypesOptions" }
			},
			"additionalProperties": false,
			"required": ["level"]
		},
		"RuleWithNoInnerDeclarationsOptions": {
			"type": "object",
			"properties": {
				"level": { "$ref": "#/$defs/RulePlainConfiguration" },
				"options": { "$ref": "#/$defs/NoInnerDeclarationsOptions" }
			},
			"additionalProperties": false,
			"required": ["level"]
		},
		"RuleWithNoInteractiveElementToNoninteractiveRoleOptions": {
			"type": "object",
			"properties": {
				"fix": { "anyOf": [{ "$ref": "#/$defs/FixKind" }, { "type": "null" }] },
				"level": { "$ref": "#/$defs/RulePlainConfiguration" },
				"options": {
					"$ref": "#/$defs/NoInteractiveElementToNoninteractiveRoleOptions"
				}
			},
			"additionalProperties": false,
			"required": ["level"]
		},
		"RuleWithNoInvalidBuiltinInstantiationOptions": {
			"type": "object",
			"properties": {
				"fix": { "anyOf": [{ "$ref": "#/$defs/FixKind" }, { "type": "null" }] },
				"level": { "$ref": "#/$defs/RulePlainConfiguration" },
				"options": { "$ref": "#/$defs/NoInvalidBuiltinInstantiationOptions" }
			},
			"additionalProperties": false,
			"required": ["level"]
		},
		"RuleWithNoInvalidConstructorSuperOptions": {
			"type": "object",
			"properties": {
				"level": { "$ref": "#/$defs/RulePlainConfiguration" },
				"options": { "$ref": "#/$defs/NoInvalidConstructorSuperOptions" }
			},
			"additionalProperties": false,
			"required": ["level"]
		},
		"RuleWithNoInvalidDirectionInLinearGradientOptions": {
			"type": "object",
			"properties": {
				"level": { "$ref": "#/$defs/RulePlainConfiguration" },
				"options": {
					"$ref": "#/$defs/NoInvalidDirectionInLinearGradientOptions"
				}
			},
			"additionalProperties": false,
			"required": ["level"]
		},
		"RuleWithNoInvalidGridAreasOptions": {
			"type": "object",
			"properties": {
				"level": { "$ref": "#/$defs/RulePlainConfiguration" },
				"options": { "$ref": "#/$defs/NoInvalidGridAreasOptions" }
			},
			"additionalProperties": false,
			"required": ["level"]
		},
		"RuleWithNoInvalidPositionAtImportRuleOptions": {
			"type": "object",
			"properties": {
				"level": { "$ref": "#/$defs/RulePlainConfiguration" },
				"options": { "$ref": "#/$defs/NoInvalidPositionAtImportRuleOptions" }
			},
			"additionalProperties": false,
			"required": ["level"]
		},
		"RuleWithNoInvalidUseBeforeDeclarationOptions": {
			"type": "object",
			"properties": {
				"level": { "$ref": "#/$defs/RulePlainConfiguration" },
				"options": { "$ref": "#/$defs/NoInvalidUseBeforeDeclarationOptions" }
			},
			"additionalProperties": false,
			"required": ["level"]
		},
		"RuleWithNoIrregularWhitespaceOptions": {
			"type": "object",
			"properties": {
				"level": { "$ref": "#/$defs/RulePlainConfiguration" },
				"options": { "$ref": "#/$defs/NoIrregularWhitespaceOptions" }
			},
			"additionalProperties": false,
			"required": ["level"]
		},
		"RuleWithNoJsxLiteralsOptions": {
			"type": "object",
			"properties": {
				"level": { "$ref": "#/$defs/RulePlainConfiguration" },
				"options": { "$ref": "#/$defs/NoJsxLiteralsOptions" }
			},
			"additionalProperties": false,
			"required": ["level"]
		},
		"RuleWithNoLabelVarOptions": {
			"type": "object",
			"properties": {
				"level": { "$ref": "#/$defs/RulePlainConfiguration" },
				"options": { "$ref": "#/$defs/NoLabelVarOptions" }
			},
			"additionalProperties": false,
			"required": ["level"]
		},
		"RuleWithNoLabelWithoutControlOptions": {
			"type": "object",
			"properties": {
				"level": { "$ref": "#/$defs/RulePlainConfiguration" },
				"options": { "$ref": "#/$defs/NoLabelWithoutControlOptions" }
			},
			"additionalProperties": false,
			"required": ["level"]
		},
		"RuleWithNoLeakedRenderOptions": {
			"type": "object",
			"properties": {
				"level": { "$ref": "#/$defs/RulePlainConfiguration" },
				"options": { "$ref": "#/$defs/NoLeakedRenderOptions" }
			},
			"additionalProperties": false,
			"required": ["level"]
		},
		"RuleWithNoMagicNumbersOptions": {
			"type": "object",
			"properties": {
				"level": { "$ref": "#/$defs/RulePlainConfiguration" },
				"options": { "$ref": "#/$defs/NoMagicNumbersOptions" }
			},
			"additionalProperties": false,
			"required": ["level"]
		},
		"RuleWithNoMisleadingCharacterClassOptions": {
			"type": "object",
			"properties": {
				"fix": { "anyOf": [{ "$ref": "#/$defs/FixKind" }, { "type": "null" }] },
				"level": { "$ref": "#/$defs/RulePlainConfiguration" },
				"options": { "$ref": "#/$defs/NoMisleadingCharacterClassOptions" }
			},
			"additionalProperties": false,
			"required": ["level"]
		},
		"RuleWithNoMisleadingInstantiatorOptions": {
			"type": "object",
			"properties": {
				"level": { "$ref": "#/$defs/RulePlainConfiguration" },
				"options": { "$ref": "#/$defs/NoMisleadingInstantiatorOptions" }
			},
			"additionalProperties": false,
			"required": ["level"]
		},
		"RuleWithNoMisplacedAssertionOptions": {
			"type": "object",
			"properties": {
				"level": { "$ref": "#/$defs/RulePlainConfiguration" },
				"options": { "$ref": "#/$defs/NoMisplacedAssertionOptions" }
			},
			"additionalProperties": false,
			"required": ["level"]
		},
		"RuleWithNoMisrefactoredShorthandAssignOptions": {
			"type": "object",
			"properties": {
				"fix": { "anyOf": [{ "$ref": "#/$defs/FixKind" }, { "type": "null" }] },
				"level": { "$ref": "#/$defs/RulePlainConfiguration" },
				"options": { "$ref": "#/$defs/NoMisrefactoredShorthandAssignOptions" }
			},
			"additionalProperties": false,
			"required": ["level"]
		},
		"RuleWithNoMissingVarFunctionOptions": {
			"type": "object",
			"properties": {
				"level": { "$ref": "#/$defs/RulePlainConfiguration" },
				"options": { "$ref": "#/$defs/NoMissingVarFunctionOptions" }
			},
			"additionalProperties": false,
			"required": ["level"]
		},
		"RuleWithNoMisusedPromisesOptions": {
			"type": "object",
			"properties": {
				"fix": { "anyOf": [{ "$ref": "#/$defs/FixKind" }, { "type": "null" }] },
				"level": { "$ref": "#/$defs/RulePlainConfiguration" },
				"options": { "$ref": "#/$defs/NoMisusedPromisesOptions" }
			},
			"additionalProperties": false,
			"required": ["level"]
		},
		"RuleWithNoMultiAssignOptions": {
			"type": "object",
			"properties": {
				"level": { "$ref": "#/$defs/RulePlainConfiguration" },
				"options": { "$ref": "#/$defs/NoMultiAssignOptions" }
			},
			"additionalProperties": false,
			"required": ["level"]
		},
		"RuleWithNoMultiStrOptions": {
			"type": "object",
			"properties": {
				"level": { "$ref": "#/$defs/RulePlainConfiguration" },
				"options": { "$ref": "#/$defs/NoMultiStrOptions" }
			},
			"additionalProperties": false,
			"required": ["level"]
		},
		"RuleWithNoNamespaceImportOptions": {
			"type": "object",
			"properties": {
				"level": { "$ref": "#/$defs/RulePlainConfiguration" },
				"options": { "$ref": "#/$defs/NoNamespaceImportOptions" }
			},
			"additionalProperties": false,
			"required": ["level"]
		},
		"RuleWithNoNamespaceOptions": {
			"type": "object",
			"properties": {
				"level": { "$ref": "#/$defs/RulePlainConfiguration" },
				"options": { "$ref": "#/$defs/NoNamespaceOptions" }
			},
			"additionalProperties": false,
			"required": ["level"]
		},
		"RuleWithNoNegationElseOptions": {
			"type": "object",
			"properties": {
				"fix": { "anyOf": [{ "$ref": "#/$defs/FixKind" }, { "type": "null" }] },
				"level": { "$ref": "#/$defs/RulePlainConfiguration" },
				"options": { "$ref": "#/$defs/NoNegationElseOptions" }
			},
			"additionalProperties": false,
			"required": ["level"]
		},
		"RuleWithNoNestedComponentDefinitionsOptions": {
			"type": "object",
			"properties": {
				"level": { "$ref": "#/$defs/RulePlainConfiguration" },
				"options": { "$ref": "#/$defs/NoNestedComponentDefinitionsOptions" }
			},
			"additionalProperties": false,
			"required": ["level"]
		},
		"RuleWithNoNestedTernaryOptions": {
			"type": "object",
			"properties": {
				"level": { "$ref": "#/$defs/RulePlainConfiguration" },
				"options": { "$ref": "#/$defs/NoNestedTernaryOptions" }
			},
			"additionalProperties": false,
			"required": ["level"]
		},
		"RuleWithNoNextAsyncClientComponentOptions": {
			"type": "object",
			"properties": {
				"level": { "$ref": "#/$defs/RulePlainConfiguration" },
				"options": { "$ref": "#/$defs/NoNextAsyncClientComponentOptions" }
			},
			"additionalProperties": false,
			"required": ["level"]
		},
		"RuleWithNoNodejsModulesOptions": {
			"type": "object",
			"properties": {
				"level": { "$ref": "#/$defs/RulePlainConfiguration" },
				"options": { "$ref": "#/$defs/NoNodejsModulesOptions" }
			},
			"additionalProperties": false,
			"required": ["level"]
		},
		"RuleWithNoNonNullAssertedOptionalChainOptions": {
			"type": "object",
			"properties": {
				"level": { "$ref": "#/$defs/RulePlainConfiguration" },
				"options": { "$ref": "#/$defs/NoNonNullAssertedOptionalChainOptions" }
			},
			"additionalProperties": false,
			"required": ["level"]
		},
		"RuleWithNoNonNullAssertionOptions": {
			"type": "object",
			"properties": {
				"fix": { "anyOf": [{ "$ref": "#/$defs/FixKind" }, { "type": "null" }] },
				"level": { "$ref": "#/$defs/RulePlainConfiguration" },
				"options": { "$ref": "#/$defs/NoNonNullAssertionOptions" }
			},
			"additionalProperties": false,
			"required": ["level"]
		},
		"RuleWithNoNoninteractiveElementInteractionsOptions": {
			"type": "object",
			"properties": {
				"level": { "$ref": "#/$defs/RulePlainConfiguration" },
				"options": {
					"$ref": "#/$defs/NoNoninteractiveElementInteractionsOptions"
				}
			},
			"additionalProperties": false,
			"required": ["level"]
		},
		"RuleWithNoNoninteractiveElementToInteractiveRoleOptions": {
			"type": "object",
			"properties": {
				"fix": { "anyOf": [{ "$ref": "#/$defs/FixKind" }, { "type": "null" }] },
				"level": { "$ref": "#/$defs/RulePlainConfiguration" },
				"options": {
					"$ref": "#/$defs/NoNoninteractiveElementToInteractiveRoleOptions"
				}
			},
			"additionalProperties": false,
			"required": ["level"]
		},
		"RuleWithNoNoninteractiveTabindexOptions": {
			"type": "object",
			"properties": {
				"fix": { "anyOf": [{ "$ref": "#/$defs/FixKind" }, { "type": "null" }] },
				"level": { "$ref": "#/$defs/RulePlainConfiguration" },
				"options": { "$ref": "#/$defs/NoNoninteractiveTabindexOptions" }
			},
			"additionalProperties": false,
			"required": ["level"]
		},
		"RuleWithNoNonoctalDecimalEscapeOptions": {
			"type": "object",
			"properties": {
				"fix": { "anyOf": [{ "$ref": "#/$defs/FixKind" }, { "type": "null" }] },
				"level": { "$ref": "#/$defs/RulePlainConfiguration" },
				"options": { "$ref": "#/$defs/NoNonoctalDecimalEscapeOptions" }
			},
			"additionalProperties": false,
			"required": ["level"]
		},
		"RuleWithNoOctalEscapeOptions": {
			"type": "object",
			"properties": {
				"fix": { "anyOf": [{ "$ref": "#/$defs/FixKind" }, { "type": "null" }] },
				"level": { "$ref": "#/$defs/RulePlainConfiguration" },
				"options": { "$ref": "#/$defs/NoOctalEscapeOptions" }
			},
			"additionalProperties": false,
			"required": ["level"]
		},
		"RuleWithNoParameterAssignOptions": {
			"type": "object",
			"properties": {
				"level": { "$ref": "#/$defs/RulePlainConfiguration" },
				"options": { "$ref": "#/$defs/NoParameterAssignOptions" }
			},
			"additionalProperties": false,
			"required": ["level"]
		},
		"RuleWithNoParameterPropertiesOptions": {
			"type": "object",
			"properties": {
				"level": { "$ref": "#/$defs/RulePlainConfiguration" },
				"options": { "$ref": "#/$defs/NoParameterPropertiesOptions" }
			},
			"additionalProperties": false,
			"required": ["level"]
		},
		"RuleWithNoParametersOnlyUsedInRecursionOptions": {
			"type": "object",
			"properties": {
				"fix": { "anyOf": [{ "$ref": "#/$defs/FixKind" }, { "type": "null" }] },
				"level": { "$ref": "#/$defs/RulePlainConfiguration" },
				"options": { "$ref": "#/$defs/NoParametersOnlyUsedInRecursionOptions" }
			},
			"additionalProperties": false,
			"required": ["level"]
		},
		"RuleWithNoPositiveTabindexOptions": {
			"type": "object",
			"properties": {
				"fix": { "anyOf": [{ "$ref": "#/$defs/FixKind" }, { "type": "null" }] },
				"level": { "$ref": "#/$defs/RulePlainConfiguration" },
				"options": { "$ref": "#/$defs/NoPositiveTabindexOptions" }
			},
			"additionalProperties": false,
			"required": ["level"]
		},
		"RuleWithNoPrecisionLossOptions": {
			"type": "object",
			"properties": {
				"level": { "$ref": "#/$defs/RulePlainConfiguration" },
				"options": { "$ref": "#/$defs/NoPrecisionLossOptions" }
			},
			"additionalProperties": false,
			"required": ["level"]
		},
		"RuleWithNoPrivateImportsOptions": {
			"type": "object",
			"properties": {
				"level": { "$ref": "#/$defs/RulePlainConfiguration" },
				"options": { "$ref": "#/$defs/NoPrivateImportsOptions" }
			},
			"additionalProperties": false,
			"required": ["level"]
		},
		"RuleWithNoProcessEnvOptions": {
			"type": "object",
			"properties": {
				"level": { "$ref": "#/$defs/RulePlainConfiguration" },
				"options": { "$ref": "#/$defs/NoProcessEnvOptions" }
			},
			"additionalProperties": false,
			"required": ["level"]
		},
		"RuleWithNoProcessGlobalOptions": {
			"type": "object",
			"properties": {
				"fix": { "anyOf": [{ "$ref": "#/$defs/FixKind" }, { "type": "null" }] },
				"level": { "$ref": "#/$defs/RulePlainConfiguration" },
				"options": { "$ref": "#/$defs/NoProcessGlobalOptions" }
			},
			"additionalProperties": false,
			"required": ["level"]
		},
		"RuleWithNoProtoOptions": {
			"type": "object",
			"properties": {
				"level": { "$ref": "#/$defs/RulePlainConfiguration" },
				"options": { "$ref": "#/$defs/NoProtoOptions" }
			},
			"additionalProperties": false,
			"required": ["level"]
		},
		"RuleWithNoPrototypeBuiltinsOptions": {
			"type": "object",
			"properties": {
				"fix": { "anyOf": [{ "$ref": "#/$defs/FixKind" }, { "type": "null" }] },
				"level": { "$ref": "#/$defs/RulePlainConfiguration" },
				"options": { "$ref": "#/$defs/NoPrototypeBuiltinsOptions" }
			},
			"additionalProperties": false,
			"required": ["level"]
		},
		"RuleWithNoQuickfixBiomeOptions": {
			"type": "object",
			"properties": {
				"fix": { "anyOf": [{ "$ref": "#/$defs/FixKind" }, { "type": "null" }] },
				"level": { "$ref": "#/$defs/RulePlainConfiguration" },
				"options": { "$ref": "#/$defs/NoQuickfixBiomeOptions" }
			},
			"additionalProperties": false,
			"required": ["level"]
		},
		"RuleWithNoQwikUseVisibleTaskOptions": {
			"type": "object",
			"properties": {
				"level": { "$ref": "#/$defs/RulePlainConfiguration" },
				"options": { "$ref": "#/$defs/NoQwikUseVisibleTaskOptions" }
			},
			"additionalProperties": false,
			"required": ["level"]
		},
		"RuleWithNoReExportAllOptions": {
			"type": "object",
			"properties": {
				"level": { "$ref": "#/$defs/RulePlainConfiguration" },
				"options": { "$ref": "#/$defs/NoReExportAllOptions" }
			},
			"additionalProperties": false,
			"required": ["level"]
		},
		"RuleWithNoReactForwardRefOptions": {
			"type": "object",
			"properties": {
				"fix": { "anyOf": [{ "$ref": "#/$defs/FixKind" }, { "type": "null" }] },
				"level": { "$ref": "#/$defs/RulePlainConfiguration" },
				"options": { "$ref": "#/$defs/NoReactForwardRefOptions" }
			},
			"additionalProperties": false,
			"required": ["level"]
		},
		"RuleWithNoReactPropAssignmentsOptions": {
			"type": "object",
			"properties": {
				"level": { "$ref": "#/$defs/RulePlainConfiguration" },
				"options": { "$ref": "#/$defs/NoReactPropAssignmentsOptions" }
			},
			"additionalProperties": false,
			"required": ["level"]
		},
		"RuleWithNoReactSpecificPropsOptions": {
			"type": "object",
			"properties": {
				"fix": { "anyOf": [{ "$ref": "#/$defs/FixKind" }, { "type": "null" }] },
				"level": { "$ref": "#/$defs/RulePlainConfiguration" },
				"options": { "$ref": "#/$defs/NoReactSpecificPropsOptions" }
			},
			"additionalProperties": false,
			"required": ["level"]
		},
		"RuleWithNoRedeclareOptions": {
			"type": "object",
			"properties": {
				"level": { "$ref": "#/$defs/RulePlainConfiguration" },
				"options": { "$ref": "#/$defs/NoRedeclareOptions" }
			},
			"additionalProperties": false,
			"required": ["level"]
		},
		"RuleWithNoRedundantAltOptions": {
			"type": "object",
			"properties": {
				"level": { "$ref": "#/$defs/RulePlainConfiguration" },
				"options": { "$ref": "#/$defs/NoRedundantAltOptions" }
			},
			"additionalProperties": false,
			"required": ["level"]
		},
		"RuleWithNoRedundantRolesOptions": {
			"type": "object",
			"properties": {
				"fix": { "anyOf": [{ "$ref": "#/$defs/FixKind" }, { "type": "null" }] },
				"level": { "$ref": "#/$defs/RulePlainConfiguration" },
				"options": { "$ref": "#/$defs/NoRedundantRolesOptions" }
			},
			"additionalProperties": false,
			"required": ["level"]
		},
		"RuleWithNoRedundantUseStrictOptions": {
			"type": "object",
			"properties": {
				"fix": { "anyOf": [{ "$ref": "#/$defs/FixKind" }, { "type": "null" }] },
				"level": { "$ref": "#/$defs/RulePlainConfiguration" },
				"options": { "$ref": "#/$defs/NoRedundantUseStrictOptions" }
			},
			"additionalProperties": false,
			"required": ["level"]
		},
		"RuleWithNoRenderReturnValueOptions": {
			"type": "object",
			"properties": {
				"level": { "$ref": "#/$defs/RulePlainConfiguration" },
				"options": { "$ref": "#/$defs/NoRenderReturnValueOptions" }
			},
			"additionalProperties": false,
			"required": ["level"]
		},
		"RuleWithNoRestrictedElementsOptions": {
			"type": "object",
			"properties": {
				"level": { "$ref": "#/$defs/RulePlainConfiguration" },
				"options": { "$ref": "#/$defs/NoRestrictedElementsOptions" }
			},
			"additionalProperties": false,
			"required": ["level"]
		},
		"RuleWithNoRestrictedGlobalsOptions": {
			"type": "object",
			"properties": {
				"level": { "$ref": "#/$defs/RulePlainConfiguration" },
				"options": { "$ref": "#/$defs/NoRestrictedGlobalsOptions" }
			},
			"additionalProperties": false,
			"required": ["level"]
		},
		"RuleWithNoRestrictedImportsOptions": {
			"type": "object",
			"properties": {
				"level": { "$ref": "#/$defs/RulePlainConfiguration" },
				"options": { "$ref": "#/$defs/NoRestrictedImportsOptions" }
			},
			"additionalProperties": false,
			"required": ["level"]
		},
		"RuleWithNoRestrictedTypesOptions": {
			"type": "object",
			"properties": {
				"fix": { "anyOf": [{ "$ref": "#/$defs/FixKind" }, { "type": "null" }] },
				"level": { "$ref": "#/$defs/RulePlainConfiguration" },
				"options": { "$ref": "#/$defs/NoRestrictedTypesOptions" }
			},
			"additionalProperties": false,
			"required": ["level"]
		},
		"RuleWithNoReturnAssignOptions": {
			"type": "object",
			"properties": {
				"level": { "$ref": "#/$defs/RulePlainConfiguration" },
				"options": { "$ref": "#/$defs/NoReturnAssignOptions" }
			},
			"additionalProperties": false,
			"required": ["level"]
		},
		"RuleWithNoScriptUrlOptions": {
			"type": "object",
			"properties": {
				"level": { "$ref": "#/$defs/RulePlainConfiguration" },
				"options": { "$ref": "#/$defs/NoScriptUrlOptions" }
			},
			"additionalProperties": false,
			"required": ["level"]
		},
		"RuleWithNoSecretsOptions": {
			"type": "object",
			"properties": {
				"level": { "$ref": "#/$defs/RulePlainConfiguration" },
				"options": { "$ref": "#/$defs/NoSecretsOptions" }
			},
			"additionalProperties": false,
			"required": ["level"]
		},
		"RuleWithNoSelfAssignOptions": {
			"type": "object",
			"properties": {
				"level": { "$ref": "#/$defs/RulePlainConfiguration" },
				"options": { "$ref": "#/$defs/NoSelfAssignOptions" }
			},
			"additionalProperties": false,
			"required": ["level"]
		},
		"RuleWithNoSelfCompareOptions": {
			"type": "object",
			"properties": {
				"level": { "$ref": "#/$defs/RulePlainConfiguration" },
				"options": { "$ref": "#/$defs/NoSelfCompareOptions" }
			},
			"additionalProperties": false,
			"required": ["level"]
		},
		"RuleWithNoSetterReturnOptions": {
			"type": "object",
			"properties": {
				"level": { "$ref": "#/$defs/RulePlainConfiguration" },
				"options": { "$ref": "#/$defs/NoSetterReturnOptions" }
			},
			"additionalProperties": false,
			"required": ["level"]
		},
		"RuleWithNoShadowOptions": {
			"type": "object",
			"properties": {
				"level": { "$ref": "#/$defs/RulePlainConfiguration" },
				"options": { "$ref": "#/$defs/NoShadowOptions" }
			},
			"additionalProperties": false,
			"required": ["level"]
		},
		"RuleWithNoShadowRestrictedNamesOptions": {
			"type": "object",
			"properties": {
				"level": { "$ref": "#/$defs/RulePlainConfiguration" },
				"options": { "$ref": "#/$defs/NoShadowRestrictedNamesOptions" }
			},
			"additionalProperties": false,
			"required": ["level"]
		},
		"RuleWithNoShorthandPropertyOverridesOptions": {
			"type": "object",
			"properties": {
				"level": { "$ref": "#/$defs/RulePlainConfiguration" },
				"options": { "$ref": "#/$defs/NoShorthandPropertyOverridesOptions" }
			},
			"additionalProperties": false,
			"required": ["level"]
		},
		"RuleWithNoShoutyConstantsOptions": {
			"type": "object",
			"properties": {
				"fix": { "anyOf": [{ "$ref": "#/$defs/FixKind" }, { "type": "null" }] },
				"level": { "$ref": "#/$defs/RulePlainConfiguration" },
				"options": { "$ref": "#/$defs/NoShoutyConstantsOptions" }
			},
			"additionalProperties": false,
			"required": ["level"]
		},
		"RuleWithNoSkippedTestsOptions": {
			"type": "object",
			"properties": {
				"fix": { "anyOf": [{ "$ref": "#/$defs/FixKind" }, { "type": "null" }] },
				"level": { "$ref": "#/$defs/RulePlainConfiguration" },
				"options": { "$ref": "#/$defs/NoSkippedTestsOptions" }
			},
			"additionalProperties": false,
			"required": ["level"]
		},
		"RuleWithNoSolidDestructuredPropsOptions": {
			"type": "object",
			"properties": {
				"level": { "$ref": "#/$defs/RulePlainConfiguration" },
				"options": { "$ref": "#/$defs/NoSolidDestructuredPropsOptions" }
			},
			"additionalProperties": false,
			"required": ["level"]
		},
		"RuleWithNoSparseArrayOptions": {
			"type": "object",
			"properties": {
				"fix": { "anyOf": [{ "$ref": "#/$defs/FixKind" }, { "type": "null" }] },
				"level": { "$ref": "#/$defs/RulePlainConfiguration" },
				"options": { "$ref": "#/$defs/NoSparseArrayOptions" }
			},
			"additionalProperties": false,
			"required": ["level"]
		},
		"RuleWithNoStaticElementInteractionsOptions": {
			"type": "object",
			"properties": {
				"level": { "$ref": "#/$defs/RulePlainConfiguration" },
				"options": { "$ref": "#/$defs/NoStaticElementInteractionsOptions" }
			},
			"additionalProperties": false,
			"required": ["level"]
		},
		"RuleWithNoStaticOnlyClassOptions": {
			"type": "object",
			"properties": {
				"level": { "$ref": "#/$defs/RulePlainConfiguration" },
				"options": { "$ref": "#/$defs/NoStaticOnlyClassOptions" }
			},
			"additionalProperties": false,
			"required": ["level"]
		},
		"RuleWithNoStringCaseMismatchOptions": {
			"type": "object",
			"properties": {
				"fix": { "anyOf": [{ "$ref": "#/$defs/FixKind" }, { "type": "null" }] },
				"level": { "$ref": "#/$defs/RulePlainConfiguration" },
				"options": { "$ref": "#/$defs/NoStringCaseMismatchOptions" }
			},
			"additionalProperties": false,
			"required": ["level"]
		},
		"RuleWithNoSubstrOptions": {
			"type": "object",
			"properties": {
				"fix": { "anyOf": [{ "$ref": "#/$defs/FixKind" }, { "type": "null" }] },
				"level": { "$ref": "#/$defs/RulePlainConfiguration" },
				"options": { "$ref": "#/$defs/NoSubstrOptions" }
			},
			"additionalProperties": false,
			"required": ["level"]
		},
		"RuleWithNoSuspiciousSemicolonInJsxOptions": {
			"type": "object",
			"properties": {
				"level": { "$ref": "#/$defs/RulePlainConfiguration" },
				"options": { "$ref": "#/$defs/NoSuspiciousSemicolonInJsxOptions" }
			},
			"additionalProperties": false,
			"required": ["level"]
		},
		"RuleWithNoSvgWithoutTitleOptions": {
			"type": "object",
			"properties": {
				"level": { "$ref": "#/$defs/RulePlainConfiguration" },
				"options": { "$ref": "#/$defs/NoSvgWithoutTitleOptions" }
			},
			"additionalProperties": false,
			"required": ["level"]
		},
		"RuleWithNoSwitchDeclarationsOptions": {
			"type": "object",
			"properties": {
				"fix": { "anyOf": [{ "$ref": "#/$defs/FixKind" }, { "type": "null" }] },
				"level": { "$ref": "#/$defs/RulePlainConfiguration" },
				"options": { "$ref": "#/$defs/NoSwitchDeclarationsOptions" }
			},
			"additionalProperties": false,
			"required": ["level"]
		},
		"RuleWithNoSyncScriptsOptions": {
			"type": "object",
			"properties": {
				"level": { "$ref": "#/$defs/RulePlainConfiguration" },
				"options": { "$ref": "#/$defs/NoSyncScriptsOptions" }
			},
			"additionalProperties": false,
			"required": ["level"]
		},
		"RuleWithNoTemplateCurlyInStringOptions": {
			"type": "object",
			"properties": {
				"level": { "$ref": "#/$defs/RulePlainConfiguration" },
				"options": { "$ref": "#/$defs/NoTemplateCurlyInStringOptions" }
			},
			"additionalProperties": false,
			"required": ["level"]
		},
		"RuleWithNoTernaryOptions": {
			"type": "object",
			"properties": {
				"level": { "$ref": "#/$defs/RulePlainConfiguration" },
				"options": { "$ref": "#/$defs/NoTernaryOptions" }
			},
			"additionalProperties": false,
			"required": ["level"]
		},
		"RuleWithNoThenPropertyOptions": {
			"type": "object",
			"properties": {
				"level": { "$ref": "#/$defs/RulePlainConfiguration" },
				"options": { "$ref": "#/$defs/NoThenPropertyOptions" }
			},
			"additionalProperties": false,
			"required": ["level"]
		},
		"RuleWithNoThisInStaticOptions": {
			"type": "object",
			"properties": {
				"fix": { "anyOf": [{ "$ref": "#/$defs/FixKind" }, { "type": "null" }] },
				"level": { "$ref": "#/$defs/RulePlainConfiguration" },
				"options": { "$ref": "#/$defs/NoThisInStaticOptions" }
			},
			"additionalProperties": false,
			"required": ["level"]
		},
		"RuleWithNoTsIgnoreOptions": {
			"type": "object",
			"properties": {
				"fix": { "anyOf": [{ "$ref": "#/$defs/FixKind" }, { "type": "null" }] },
				"level": { "$ref": "#/$defs/RulePlainConfiguration" },
				"options": { "$ref": "#/$defs/NoTsIgnoreOptions" }
			},
			"additionalProperties": false,
			"required": ["level"]
		},
		"RuleWithNoUnassignedVariablesOptions": {
			"type": "object",
			"properties": {
				"level": { "$ref": "#/$defs/RulePlainConfiguration" },
				"options": { "$ref": "#/$defs/NoUnassignedVariablesOptions" }
			},
			"additionalProperties": false,
			"required": ["level"]
		},
		"RuleWithNoUndeclaredDependenciesOptions": {
			"type": "object",
			"properties": {
				"level": { "$ref": "#/$defs/RulePlainConfiguration" },
				"options": { "$ref": "#/$defs/NoUndeclaredDependenciesOptions" }
			},
			"additionalProperties": false,
			"required": ["level"]
		},
		"RuleWithNoUndeclaredEnvVarsOptions": {
			"type": "object",
			"properties": {
				"level": { "$ref": "#/$defs/RulePlainConfiguration" },
				"options": { "$ref": "#/$defs/NoUndeclaredEnvVarsOptions" }
			},
			"additionalProperties": false,
			"required": ["level"]
		},
		"RuleWithNoUndeclaredVariablesOptions": {
			"type": "object",
			"properties": {
				"level": { "$ref": "#/$defs/RulePlainConfiguration" },
				"options": { "$ref": "#/$defs/NoUndeclaredVariablesOptions" }
			},
			"additionalProperties": false,
			"required": ["level"]
		},
		"RuleWithNoUnknownAtRulesOptions": {
			"type": "object",
			"properties": {
				"level": { "$ref": "#/$defs/RulePlainConfiguration" },
				"options": { "$ref": "#/$defs/NoUnknownAtRulesOptions" }
			},
			"additionalProperties": false,
			"required": ["level"]
		},
		"RuleWithNoUnknownAttributeOptions": {
			"type": "object",
			"properties": {
				"level": { "$ref": "#/$defs/RulePlainConfiguration" },
				"options": { "$ref": "#/$defs/NoUnknownAttributeOptions" }
			},
			"additionalProperties": false,
			"required": ["level"]
		},
		"RuleWithNoUnknownFunctionOptions": {
			"type": "object",
			"properties": {
				"level": { "$ref": "#/$defs/RulePlainConfiguration" },
				"options": { "$ref": "#/$defs/NoUnknownFunctionOptions" }
			},
			"additionalProperties": false,
			"required": ["level"]
		},
		"RuleWithNoUnknownMediaFeatureNameOptions": {
			"type": "object",
			"properties": {
				"level": { "$ref": "#/$defs/RulePlainConfiguration" },
				"options": { "$ref": "#/$defs/NoUnknownMediaFeatureNameOptions" }
			},
			"additionalProperties": false,
			"required": ["level"]
		},
		"RuleWithNoUnknownPropertyOptions": {
			"type": "object",
			"properties": {
				"level": { "$ref": "#/$defs/RulePlainConfiguration" },
				"options": { "$ref": "#/$defs/NoUnknownPropertyOptions" }
			},
			"additionalProperties": false,
			"required": ["level"]
		},
		"RuleWithNoUnknownPseudoClassOptions": {
			"type": "object",
			"properties": {
				"level": { "$ref": "#/$defs/RulePlainConfiguration" },
				"options": { "$ref": "#/$defs/NoUnknownPseudoClassOptions" }
			},
			"additionalProperties": false,
			"required": ["level"]
		},
		"RuleWithNoUnknownPseudoElementOptions": {
			"type": "object",
			"properties": {
				"level": { "$ref": "#/$defs/RulePlainConfiguration" },
				"options": { "$ref": "#/$defs/NoUnknownPseudoElementOptions" }
			},
			"additionalProperties": false,
			"required": ["level"]
		},
		"RuleWithNoUnknownTypeSelectorOptions": {
			"type": "object",
			"properties": {
				"level": { "$ref": "#/$defs/RulePlainConfiguration" },
				"options": { "$ref": "#/$defs/NoUnknownTypeSelectorOptions" }
			},
			"additionalProperties": false,
			"required": ["level"]
		},
		"RuleWithNoUnknownUnitOptions": {
			"type": "object",
			"properties": {
				"level": { "$ref": "#/$defs/RulePlainConfiguration" },
				"options": { "$ref": "#/$defs/NoUnknownUnitOptions" }
			},
			"additionalProperties": false,
			"required": ["level"]
		},
		"RuleWithNoUnmatchableAnbSelectorOptions": {
			"type": "object",
			"properties": {
				"level": { "$ref": "#/$defs/RulePlainConfiguration" },
				"options": { "$ref": "#/$defs/NoUnmatchableAnbSelectorOptions" }
			},
			"additionalProperties": false,
			"required": ["level"]
		},
		"RuleWithNoUnnecessaryConditionsOptions": {
			"type": "object",
			"properties": {
				"level": { "$ref": "#/$defs/RulePlainConfiguration" },
				"options": { "$ref": "#/$defs/NoUnnecessaryConditionsOptions" }
			},
			"additionalProperties": false,
			"required": ["level"]
		},
		"RuleWithNoUnreachableOptions": {
			"type": "object",
			"properties": {
				"level": { "$ref": "#/$defs/RulePlainConfiguration" },
				"options": { "$ref": "#/$defs/NoUnreachableOptions" }
			},
			"additionalProperties": false,
			"required": ["level"]
		},
		"RuleWithNoUnreachableSuperOptions": {
			"type": "object",
			"properties": {
				"level": { "$ref": "#/$defs/RulePlainConfiguration" },
				"options": { "$ref": "#/$defs/NoUnreachableSuperOptions" }
			},
			"additionalProperties": false,
			"required": ["level"]
		},
		"RuleWithNoUnresolvedImportsOptions": {
			"type": "object",
			"properties": {
				"level": { "$ref": "#/$defs/RulePlainConfiguration" },
				"options": { "$ref": "#/$defs/NoUnresolvedImportsOptions" }
			},
			"additionalProperties": false,
			"required": ["level"]
		},
		"RuleWithNoUnsafeDeclarationMergingOptions": {
			"type": "object",
			"properties": {
				"level": { "$ref": "#/$defs/RulePlainConfiguration" },
				"options": { "$ref": "#/$defs/NoUnsafeDeclarationMergingOptions" }
			},
			"additionalProperties": false,
			"required": ["level"]
		},
		"RuleWithNoUnsafeFinallyOptions": {
			"type": "object",
			"properties": {
				"level": { "$ref": "#/$defs/RulePlainConfiguration" },
				"options": { "$ref": "#/$defs/NoUnsafeFinallyOptions" }
			},
			"additionalProperties": false,
			"required": ["level"]
		},
		"RuleWithNoUnsafeNegationOptions": {
			"type": "object",
			"properties": {
				"fix": { "anyOf": [{ "$ref": "#/$defs/FixKind" }, { "type": "null" }] },
				"level": { "$ref": "#/$defs/RulePlainConfiguration" },
				"options": { "$ref": "#/$defs/NoUnsafeNegationOptions" }
			},
			"additionalProperties": false,
			"required": ["level"]
		},
		"RuleWithNoUnsafeOptionalChainingOptions": {
			"type": "object",
			"properties": {
				"level": { "$ref": "#/$defs/RulePlainConfiguration" },
				"options": { "$ref": "#/$defs/NoUnsafeOptionalChainingOptions" }
			},
			"additionalProperties": false,
			"required": ["level"]
		},
		"RuleWithNoUnusedExpressionsOptions": {
			"type": "object",
			"properties": {
				"level": { "$ref": "#/$defs/RulePlainConfiguration" },
				"options": { "$ref": "#/$defs/NoUnusedExpressionsOptions" }
			},
			"additionalProperties": false,
			"required": ["level"]
		},
		"RuleWithNoUnusedFunctionParametersOptions": {
			"type": "object",
			"properties": {
				"fix": { "anyOf": [{ "$ref": "#/$defs/FixKind" }, { "type": "null" }] },
				"level": { "$ref": "#/$defs/RulePlainConfiguration" },
				"options": { "$ref": "#/$defs/NoUnusedFunctionParametersOptions" }
			},
			"additionalProperties": false,
			"required": ["level"]
		},
		"RuleWithNoUnusedImportsOptions": {
			"type": "object",
			"properties": {
				"fix": { "anyOf": [{ "$ref": "#/$defs/FixKind" }, { "type": "null" }] },
				"level": { "$ref": "#/$defs/RulePlainConfiguration" },
				"options": { "$ref": "#/$defs/NoUnusedImportsOptions" }
			},
			"additionalProperties": false,
			"required": ["level"]
		},
		"RuleWithNoUnusedLabelsOptions": {
			"type": "object",
			"properties": {
				"fix": { "anyOf": [{ "$ref": "#/$defs/FixKind" }, { "type": "null" }] },
				"level": { "$ref": "#/$defs/RulePlainConfiguration" },
				"options": { "$ref": "#/$defs/NoUnusedLabelsOptions" }
			},
			"additionalProperties": false,
			"required": ["level"]
		},
		"RuleWithNoUnusedPrivateClassMembersOptions": {
			"type": "object",
			"properties": {
				"fix": { "anyOf": [{ "$ref": "#/$defs/FixKind" }, { "type": "null" }] },
				"level": { "$ref": "#/$defs/RulePlainConfiguration" },
				"options": { "$ref": "#/$defs/NoUnusedPrivateClassMembersOptions" }
			},
			"additionalProperties": false,
			"required": ["level"]
		},
		"RuleWithNoUnusedTemplateLiteralOptions": {
			"type": "object",
			"properties": {
				"fix": { "anyOf": [{ "$ref": "#/$defs/FixKind" }, { "type": "null" }] },
				"level": { "$ref": "#/$defs/RulePlainConfiguration" },
				"options": { "$ref": "#/$defs/NoUnusedTemplateLiteralOptions" }
			},
			"additionalProperties": false,
			"required": ["level"]
		},
		"RuleWithNoUnusedVariablesOptions": {
			"type": "object",
			"properties": {
				"fix": { "anyOf": [{ "$ref": "#/$defs/FixKind" }, { "type": "null" }] },
				"level": { "$ref": "#/$defs/RulePlainConfiguration" },
				"options": { "$ref": "#/$defs/NoUnusedVariablesOptions" }
			},
			"additionalProperties": false,
			"required": ["level"]
		},
		"RuleWithNoUnwantedPolyfillioOptions": {
			"type": "object",
			"properties": {
				"level": { "$ref": "#/$defs/RulePlainConfiguration" },
				"options": { "$ref": "#/$defs/NoUnwantedPolyfillioOptions" }
			},
			"additionalProperties": false,
			"required": ["level"]
		},
		"RuleWithNoUselessCatchBindingOptions": {
			"type": "object",
			"properties": {
				"fix": { "anyOf": [{ "$ref": "#/$defs/FixKind" }, { "type": "null" }] },
				"level": { "$ref": "#/$defs/RulePlainConfiguration" },
				"options": { "$ref": "#/$defs/NoUselessCatchBindingOptions" }
			},
			"additionalProperties": false,
			"required": ["level"]
		},
		"RuleWithNoUselessCatchOptions": {
			"type": "object",
			"properties": {
				"fix": { "anyOf": [{ "$ref": "#/$defs/FixKind" }, { "type": "null" }] },
				"level": { "$ref": "#/$defs/RulePlainConfiguration" },
				"options": { "$ref": "#/$defs/NoUselessCatchOptions" }
			},
			"additionalProperties": false,
			"required": ["level"]
		},
		"RuleWithNoUselessConstructorOptions": {
			"type": "object",
			"properties": {
				"fix": { "anyOf": [{ "$ref": "#/$defs/FixKind" }, { "type": "null" }] },
				"level": { "$ref": "#/$defs/RulePlainConfiguration" },
				"options": { "$ref": "#/$defs/NoUselessConstructorOptions" }
			},
			"additionalProperties": false,
			"required": ["level"]
		},
		"RuleWithNoUselessContinueOptions": {
			"type": "object",
			"properties": {
				"fix": { "anyOf": [{ "$ref": "#/$defs/FixKind" }, { "type": "null" }] },
				"level": { "$ref": "#/$defs/RulePlainConfiguration" },
				"options": { "$ref": "#/$defs/NoUselessContinueOptions" }
			},
			"additionalProperties": false,
			"required": ["level"]
		},
		"RuleWithNoUselessElseOptions": {
			"type": "object",
			"properties": {
				"fix": { "anyOf": [{ "$ref": "#/$defs/FixKind" }, { "type": "null" }] },
				"level": { "$ref": "#/$defs/RulePlainConfiguration" },
				"options": { "$ref": "#/$defs/NoUselessElseOptions" }
			},
			"additionalProperties": false,
			"required": ["level"]
		},
		"RuleWithNoUselessEmptyExportOptions": {
			"type": "object",
			"properties": {
				"fix": { "anyOf": [{ "$ref": "#/$defs/FixKind" }, { "type": "null" }] },
				"level": { "$ref": "#/$defs/RulePlainConfiguration" },
				"options": { "$ref": "#/$defs/NoUselessEmptyExportOptions" }
			},
			"additionalProperties": false,
			"required": ["level"]
		},
		"RuleWithNoUselessEscapeInRegexOptions": {
			"type": "object",
			"properties": {
				"fix": { "anyOf": [{ "$ref": "#/$defs/FixKind" }, { "type": "null" }] },
				"level": { "$ref": "#/$defs/RulePlainConfiguration" },
				"options": { "$ref": "#/$defs/NoUselessEscapeInRegexOptions" }
			},
			"additionalProperties": false,
			"required": ["level"]
		},
		"RuleWithNoUselessEscapeInStringOptions": {
			"type": "object",
			"properties": {
				"fix": { "anyOf": [{ "$ref": "#/$defs/FixKind" }, { "type": "null" }] },
				"level": { "$ref": "#/$defs/RulePlainConfiguration" },
				"options": { "$ref": "#/$defs/NoUselessEscapeInStringOptions" }
			},
			"additionalProperties": false,
			"required": ["level"]
		},
		"RuleWithNoUselessFragmentsOptions": {
			"type": "object",
			"properties": {
				"fix": { "anyOf": [{ "$ref": "#/$defs/FixKind" }, { "type": "null" }] },
				"level": { "$ref": "#/$defs/RulePlainConfiguration" },
				"options": { "$ref": "#/$defs/NoUselessFragmentsOptions" }
			},
			"additionalProperties": false,
			"required": ["level"]
		},
		"RuleWithNoUselessLabelOptions": {
			"type": "object",
			"properties": {
				"fix": { "anyOf": [{ "$ref": "#/$defs/FixKind" }, { "type": "null" }] },
				"level": { "$ref": "#/$defs/RulePlainConfiguration" },
				"options": { "$ref": "#/$defs/NoUselessLabelOptions" }
			},
			"additionalProperties": false,
			"required": ["level"]
		},
		"RuleWithNoUselessLoneBlockStatementsOptions": {
			"type": "object",
			"properties": {
				"fix": { "anyOf": [{ "$ref": "#/$defs/FixKind" }, { "type": "null" }] },
				"level": { "$ref": "#/$defs/RulePlainConfiguration" },
				"options": { "$ref": "#/$defs/NoUselessLoneBlockStatementsOptions" }
			},
			"additionalProperties": false,
			"required": ["level"]
		},
		"RuleWithNoUselessRegexBackrefsOptions": {
			"type": "object",
			"properties": {
				"level": { "$ref": "#/$defs/RulePlainConfiguration" },
				"options": { "$ref": "#/$defs/NoUselessRegexBackrefsOptions" }
			},
			"additionalProperties": false,
			"required": ["level"]
		},
		"RuleWithNoUselessRenameOptions": {
			"type": "object",
			"properties": {
				"fix": { "anyOf": [{ "$ref": "#/$defs/FixKind" }, { "type": "null" }] },
				"level": { "$ref": "#/$defs/RulePlainConfiguration" },
				"options": { "$ref": "#/$defs/NoUselessRenameOptions" }
			},
			"additionalProperties": false,
			"required": ["level"]
		},
		"RuleWithNoUselessStringConcatOptions": {
			"type": "object",
			"properties": {
				"fix": { "anyOf": [{ "$ref": "#/$defs/FixKind" }, { "type": "null" }] },
				"level": { "$ref": "#/$defs/RulePlainConfiguration" },
				"options": { "$ref": "#/$defs/NoUselessStringConcatOptions" }
			},
			"additionalProperties": false,
			"required": ["level"]
		},
		"RuleWithNoUselessStringRawOptions": {
			"type": "object",
			"properties": {
				"level": { "$ref": "#/$defs/RulePlainConfiguration" },
				"options": { "$ref": "#/$defs/NoUselessStringRawOptions" }
			},
			"additionalProperties": false,
			"required": ["level"]
		},
		"RuleWithNoUselessSwitchCaseOptions": {
			"type": "object",
			"properties": {
				"fix": { "anyOf": [{ "$ref": "#/$defs/FixKind" }, { "type": "null" }] },
				"level": { "$ref": "#/$defs/RulePlainConfiguration" },
				"options": { "$ref": "#/$defs/NoUselessSwitchCaseOptions" }
			},
			"additionalProperties": false,
			"required": ["level"]
		},
		"RuleWithNoUselessTernaryOptions": {
			"type": "object",
			"properties": {
				"fix": { "anyOf": [{ "$ref": "#/$defs/FixKind" }, { "type": "null" }] },
				"level": { "$ref": "#/$defs/RulePlainConfiguration" },
				"options": { "$ref": "#/$defs/NoUselessTernaryOptions" }
			},
			"additionalProperties": false,
			"required": ["level"]
		},
		"RuleWithNoUselessThisAliasOptions": {
			"type": "object",
			"properties": {
				"fix": { "anyOf": [{ "$ref": "#/$defs/FixKind" }, { "type": "null" }] },
				"level": { "$ref": "#/$defs/RulePlainConfiguration" },
				"options": { "$ref": "#/$defs/NoUselessThisAliasOptions" }
			},
			"additionalProperties": false,
			"required": ["level"]
		},
		"RuleWithNoUselessTypeConstraintOptions": {
			"type": "object",
			"properties": {
				"fix": { "anyOf": [{ "$ref": "#/$defs/FixKind" }, { "type": "null" }] },
				"level": { "$ref": "#/$defs/RulePlainConfiguration" },
				"options": { "$ref": "#/$defs/NoUselessTypeConstraintOptions" }
			},
			"additionalProperties": false,
			"required": ["level"]
		},
		"RuleWithNoUselessUndefinedInitializationOptions": {
			"type": "object",
			"properties": {
				"fix": { "anyOf": [{ "$ref": "#/$defs/FixKind" }, { "type": "null" }] },
				"level": { "$ref": "#/$defs/RulePlainConfiguration" },
				"options": { "$ref": "#/$defs/NoUselessUndefinedInitializationOptions" }
			},
			"additionalProperties": false,
			"required": ["level"]
		},
		"RuleWithNoUselessUndefinedOptions": {
			"type": "object",
			"properties": {
				"fix": { "anyOf": [{ "$ref": "#/$defs/FixKind" }, { "type": "null" }] },
				"level": { "$ref": "#/$defs/RulePlainConfiguration" },
				"options": { "$ref": "#/$defs/NoUselessUndefinedOptions" }
			},
			"additionalProperties": false,
			"required": ["level"]
		},
		"RuleWithNoValueAtRuleOptions": {
			"type": "object",
			"properties": {
				"level": { "$ref": "#/$defs/RulePlainConfiguration" },
				"options": { "$ref": "#/$defs/NoValueAtRuleOptions" }
			},
			"additionalProperties": false,
			"required": ["level"]
		},
		"RuleWithNoVarOptions": {
			"type": "object",
			"properties": {
				"fix": { "anyOf": [{ "$ref": "#/$defs/FixKind" }, { "type": "null" }] },
				"level": { "$ref": "#/$defs/RulePlainConfiguration" },
				"options": { "$ref": "#/$defs/NoVarOptions" }
			},
			"additionalProperties": false,
			"required": ["level"]
		},
		"RuleWithNoVoidElementsWithChildrenOptions": {
			"type": "object",
			"properties": {
				"fix": { "anyOf": [{ "$ref": "#/$defs/FixKind" }, { "type": "null" }] },
				"level": { "$ref": "#/$defs/RulePlainConfiguration" },
				"options": { "$ref": "#/$defs/NoVoidElementsWithChildrenOptions" }
			},
			"additionalProperties": false,
			"required": ["level"]
		},
		"RuleWithNoVoidOptions": {
			"type": "object",
			"properties": {
				"level": { "$ref": "#/$defs/RulePlainConfiguration" },
				"options": { "$ref": "#/$defs/NoVoidOptions" }
			},
			"additionalProperties": false,
			"required": ["level"]
		},
		"RuleWithNoVoidTypeReturnOptions": {
			"type": "object",
			"properties": {
				"level": { "$ref": "#/$defs/RulePlainConfiguration" },
				"options": { "$ref": "#/$defs/NoVoidTypeReturnOptions" }
			},
			"additionalProperties": false,
			"required": ["level"]
		},
		"RuleWithNoVueDataObjectDeclarationOptions": {
			"type": "object",
			"properties": {
				"fix": { "anyOf": [{ "$ref": "#/$defs/FixKind" }, { "type": "null" }] },
				"level": { "$ref": "#/$defs/RulePlainConfiguration" },
				"options": { "$ref": "#/$defs/NoVueDataObjectDeclarationOptions" }
			},
			"additionalProperties": false,
			"required": ["level"]
		},
		"RuleWithNoVueDuplicateKeysOptions": {
			"type": "object",
			"properties": {
				"level": { "$ref": "#/$defs/RulePlainConfiguration" },
				"options": { "$ref": "#/$defs/NoVueDuplicateKeysOptions" }
			},
			"additionalProperties": false,
			"required": ["level"]
		},
		"RuleWithNoVueReservedKeysOptions": {
			"type": "object",
			"properties": {
				"level": { "$ref": "#/$defs/RulePlainConfiguration" },
				"options": { "$ref": "#/$defs/NoVueReservedKeysOptions" }
			},
			"additionalProperties": false,
			"required": ["level"]
		},
		"RuleWithNoVueReservedPropsOptions": {
			"type": "object",
			"properties": {
				"level": { "$ref": "#/$defs/RulePlainConfiguration" },
				"options": { "$ref": "#/$defs/NoVueReservedPropsOptions" }
			},
			"additionalProperties": false,
			"required": ["level"]
		},
		"RuleWithNoVueSetupPropsReactivityLossOptions": {
			"type": "object",
			"properties": {
				"level": { "$ref": "#/$defs/RulePlainConfiguration" },
				"options": { "$ref": "#/$defs/NoVueSetupPropsReactivityLossOptions" }
			},
			"additionalProperties": false,
			"required": ["level"]
		},
		"RuleWithNoVueVIfWithVForOptions": {
			"type": "object",
			"properties": {
				"level": { "$ref": "#/$defs/RulePlainConfiguration" },
				"options": { "$ref": "#/$defs/NoVueVIfWithVForOptions" }
			},
			"additionalProperties": false,
			"required": ["level"]
		},
		"RuleWithNoWithOptions": {
			"type": "object",
			"properties": {
				"level": { "$ref": "#/$defs/RulePlainConfiguration" },
				"options": { "$ref": "#/$defs/NoWithOptions" }
			},
			"additionalProperties": false,
			"required": ["level"]
		},
		"RuleWithNoYodaExpressionOptions": {
			"type": "object",
			"properties": {
				"fix": { "anyOf": [{ "$ref": "#/$defs/FixKind" }, { "type": "null" }] },
				"level": { "$ref": "#/$defs/RulePlainConfiguration" },
				"options": { "$ref": "#/$defs/NoYodaExpressionOptions" }
			},
			"additionalProperties": false,
			"required": ["level"]
		},
		"RuleWithUseAdjacentOverloadSignaturesOptions": {
			"type": "object",
			"properties": {
				"level": { "$ref": "#/$defs/RulePlainConfiguration" },
				"options": { "$ref": "#/$defs/UseAdjacentOverloadSignaturesOptions" }
			},
			"additionalProperties": false,
			"required": ["level"]
		},
		"RuleWithUseAltTextOptions": {
			"type": "object",
			"properties": {
				"level": { "$ref": "#/$defs/RulePlainConfiguration" },
				"options": { "$ref": "#/$defs/UseAltTextOptions" }
			},
			"additionalProperties": false,
			"required": ["level"]
		},
		"RuleWithUseAnchorContentOptions": {
			"type": "object",
			"properties": {
				"fix": { "anyOf": [{ "$ref": "#/$defs/FixKind" }, { "type": "null" }] },
				"level": { "$ref": "#/$defs/RulePlainConfiguration" },
				"options": { "$ref": "#/$defs/UseAnchorContentOptions" }
			},
			"additionalProperties": false,
			"required": ["level"]
		},
		"RuleWithUseAriaActivedescendantWithTabindexOptions": {
			"type": "object",
			"properties": {
				"fix": { "anyOf": [{ "$ref": "#/$defs/FixKind" }, { "type": "null" }] },
				"level": { "$ref": "#/$defs/RulePlainConfiguration" },
				"options": {
					"$ref": "#/$defs/UseAriaActivedescendantWithTabindexOptions"
				}
			},
			"additionalProperties": false,
			"required": ["level"]
		},
		"RuleWithUseAriaPropsForRoleOptions": {
			"type": "object",
			"properties": {
				"level": { "$ref": "#/$defs/RulePlainConfiguration" },
				"options": { "$ref": "#/$defs/UseAriaPropsForRoleOptions" }
			},
			"additionalProperties": false,
			"required": ["level"]
		},
		"RuleWithUseAriaPropsSupportedByRoleOptions": {
			"type": "object",
			"properties": {
				"level": { "$ref": "#/$defs/RulePlainConfiguration" },
				"options": { "$ref": "#/$defs/UseAriaPropsSupportedByRoleOptions" }
			},
			"additionalProperties": false,
			"required": ["level"]
		},
		"RuleWithUseArrayLiteralsOptions": {
			"type": "object",
			"properties": {
				"fix": { "anyOf": [{ "$ref": "#/$defs/FixKind" }, { "type": "null" }] },
				"level": { "$ref": "#/$defs/RulePlainConfiguration" },
				"options": { "$ref": "#/$defs/UseArrayLiteralsOptions" }
			},
			"additionalProperties": false,
			"required": ["level"]
		},
		"RuleWithUseArraySortCompareOptions": {
			"type": "object",
			"properties": {
				"level": { "$ref": "#/$defs/RulePlainConfiguration" },
				"options": { "$ref": "#/$defs/UseArraySortCompareOptions" }
			},
			"additionalProperties": false,
			"required": ["level"]
		},
		"RuleWithUseArrowFunctionOptions": {
			"type": "object",
			"properties": {
				"fix": { "anyOf": [{ "$ref": "#/$defs/FixKind" }, { "type": "null" }] },
				"level": { "$ref": "#/$defs/RulePlainConfiguration" },
				"options": { "$ref": "#/$defs/UseArrowFunctionOptions" }
			},
			"additionalProperties": false,
			"required": ["level"]
		},
		"RuleWithUseAsConstAssertionOptions": {
			"type": "object",
			"properties": {
				"fix": { "anyOf": [{ "$ref": "#/$defs/FixKind" }, { "type": "null" }] },
				"level": { "$ref": "#/$defs/RulePlainConfiguration" },
				"options": { "$ref": "#/$defs/UseAsConstAssertionOptions" }
			},
			"additionalProperties": false,
			"required": ["level"]
		},
		"RuleWithUseAtIndexOptions": {
			"type": "object",
			"properties": {
				"fix": { "anyOf": [{ "$ref": "#/$defs/FixKind" }, { "type": "null" }] },
				"level": { "$ref": "#/$defs/RulePlainConfiguration" },
				"options": { "$ref": "#/$defs/UseAtIndexOptions" }
			},
			"additionalProperties": false,
			"required": ["level"]
		},
		"RuleWithUseAwaitOptions": {
			"type": "object",
			"properties": {
				"level": { "$ref": "#/$defs/RulePlainConfiguration" },
				"options": { "$ref": "#/$defs/UseAwaitOptions" }
			},
			"additionalProperties": false,
			"required": ["level"]
		},
		"RuleWithUseAwaitThenableOptions": {
			"type": "object",
			"properties": {
				"level": { "$ref": "#/$defs/RulePlainConfiguration" },
				"options": { "$ref": "#/$defs/UseAwaitThenableOptions" }
			},
			"additionalProperties": false,
			"required": ["level"]
		},
		"RuleWithUseBiomeIgnoreFolderOptions": {
			"type": "object",
			"properties": {
				"fix": { "anyOf": [{ "$ref": "#/$defs/FixKind" }, { "type": "null" }] },
				"level": { "$ref": "#/$defs/RulePlainConfiguration" },
				"options": { "$ref": "#/$defs/UseBiomeIgnoreFolderOptions" }
			},
			"additionalProperties": false,
			"required": ["level"]
		},
		"RuleWithUseBlockStatementsOptions": {
			"type": "object",
			"properties": {
				"fix": { "anyOf": [{ "$ref": "#/$defs/FixKind" }, { "type": "null" }] },
				"level": { "$ref": "#/$defs/RulePlainConfiguration" },
				"options": { "$ref": "#/$defs/UseBlockStatementsOptions" }
			},
			"additionalProperties": false,
			"required": ["level"]
		},
		"RuleWithUseButtonTypeOptions": {
			"type": "object",
			"properties": {
				"level": { "$ref": "#/$defs/RulePlainConfiguration" },
				"options": { "$ref": "#/$defs/UseButtonTypeOptions" }
			},
			"additionalProperties": false,
			"required": ["level"]
		},
		"RuleWithUseCollapsedElseIfOptions": {
			"type": "object",
			"properties": {
				"fix": { "anyOf": [{ "$ref": "#/$defs/FixKind" }, { "type": "null" }] },
				"level": { "$ref": "#/$defs/RulePlainConfiguration" },
				"options": { "$ref": "#/$defs/UseCollapsedElseIfOptions" }
			},
			"additionalProperties": false,
			"required": ["level"]
		},
		"RuleWithUseCollapsedIfOptions": {
			"type": "object",
			"properties": {
				"fix": { "anyOf": [{ "$ref": "#/$defs/FixKind" }, { "type": "null" }] },
				"level": { "$ref": "#/$defs/RulePlainConfiguration" },
				"options": { "$ref": "#/$defs/UseCollapsedIfOptions" }
			},
			"additionalProperties": false,
			"required": ["level"]
		},
		"RuleWithUseComponentExportOnlyModulesOptions": {
			"type": "object",
			"properties": {
				"level": { "$ref": "#/$defs/RulePlainConfiguration" },
				"options": { "$ref": "#/$defs/UseComponentExportOnlyModulesOptions" }
			},
			"additionalProperties": false,
			"required": ["level"]
		},
		"RuleWithUseConsistentArrayTypeOptions": {
			"type": "object",
			"properties": {
				"fix": { "anyOf": [{ "$ref": "#/$defs/FixKind" }, { "type": "null" }] },
				"level": { "$ref": "#/$defs/RulePlainConfiguration" },
				"options": { "$ref": "#/$defs/UseConsistentArrayTypeOptions" }
			},
			"additionalProperties": false,
			"required": ["level"]
		},
		"RuleWithUseConsistentArrowReturnOptions": {
			"type": "object",
			"properties": {
				"fix": { "anyOf": [{ "$ref": "#/$defs/FixKind" }, { "type": "null" }] },
				"level": { "$ref": "#/$defs/RulePlainConfiguration" },
				"options": { "$ref": "#/$defs/UseConsistentArrowReturnOptions" }
			},
			"additionalProperties": false,
			"required": ["level"]
		},
		"RuleWithUseConsistentBuiltinInstantiationOptions": {
			"type": "object",
			"properties": {
				"fix": { "anyOf": [{ "$ref": "#/$defs/FixKind" }, { "type": "null" }] },
				"level": { "$ref": "#/$defs/RulePlainConfiguration" },
				"options": {
					"$ref": "#/$defs/UseConsistentBuiltinInstantiationOptions"
				}
			},
			"additionalProperties": false,
			"required": ["level"]
		},
		"RuleWithUseConsistentCurlyBracesOptions": {
			"type": "object",
			"properties": {
				"fix": { "anyOf": [{ "$ref": "#/$defs/FixKind" }, { "type": "null" }] },
				"level": { "$ref": "#/$defs/RulePlainConfiguration" },
				"options": { "$ref": "#/$defs/UseConsistentCurlyBracesOptions" }
			},
			"additionalProperties": false,
			"required": ["level"]
		},
		"RuleWithUseConsistentGraphqlDescriptionsOptions": {
			"type": "object",
			"properties": {
				"level": { "$ref": "#/$defs/RulePlainConfiguration" },
				"options": { "$ref": "#/$defs/UseConsistentGraphqlDescriptionsOptions" }
			},
			"additionalProperties": false,
			"required": ["level"]
		},
		"RuleWithUseConsistentMemberAccessibilityOptions": {
			"type": "object",
			"properties": {
				"level": { "$ref": "#/$defs/RulePlainConfiguration" },
				"options": { "$ref": "#/$defs/UseConsistentMemberAccessibilityOptions" }
			},
			"additionalProperties": false,
			"required": ["level"]
		},
		"RuleWithUseConsistentObjectDefinitionsOptions": {
			"type": "object",
			"properties": {
				"fix": { "anyOf": [{ "$ref": "#/$defs/FixKind" }, { "type": "null" }] },
				"level": { "$ref": "#/$defs/RulePlainConfiguration" },
				"options": { "$ref": "#/$defs/UseConsistentObjectDefinitionsOptions" }
			},
			"additionalProperties": false,
			"required": ["level"]
		},
		"RuleWithUseConsistentTypeDefinitionsOptions": {
			"type": "object",
			"properties": {
				"fix": { "anyOf": [{ "$ref": "#/$defs/FixKind" }, { "type": "null" }] },
				"level": { "$ref": "#/$defs/RulePlainConfiguration" },
				"options": { "$ref": "#/$defs/UseConsistentTypeDefinitionsOptions" }
			},
			"additionalProperties": false,
			"required": ["level"]
		},
		"RuleWithUseConstOptions": {
			"type": "object",
			"properties": {
				"fix": { "anyOf": [{ "$ref": "#/$defs/FixKind" }, { "type": "null" }] },
				"level": { "$ref": "#/$defs/RulePlainConfiguration" },
				"options": { "$ref": "#/$defs/UseConstOptions" }
			},
			"additionalProperties": false,
			"required": ["level"]
		},
		"RuleWithUseDateNowOptions": {
			"type": "object",
			"properties": {
				"fix": { "anyOf": [{ "$ref": "#/$defs/FixKind" }, { "type": "null" }] },
				"level": { "$ref": "#/$defs/RulePlainConfiguration" },
				"options": { "$ref": "#/$defs/UseDateNowOptions" }
			},
			"additionalProperties": false,
			"required": ["level"]
		},
		"RuleWithUseDefaultParameterLastOptions": {
			"type": "object",
			"properties": {
				"fix": { "anyOf": [{ "$ref": "#/$defs/FixKind" }, { "type": "null" }] },
				"level": { "$ref": "#/$defs/RulePlainConfiguration" },
				"options": { "$ref": "#/$defs/UseDefaultParameterLastOptions" }
			},
			"additionalProperties": false,
			"required": ["level"]
		},
		"RuleWithUseDefaultSwitchClauseLastOptions": {
			"type": "object",
			"properties": {
				"level": { "$ref": "#/$defs/RulePlainConfiguration" },
				"options": { "$ref": "#/$defs/UseDefaultSwitchClauseLastOptions" }
			},
			"additionalProperties": false,
			"required": ["level"]
		},
		"RuleWithUseDefaultSwitchClauseOptions": {
			"type": "object",
			"properties": {
				"level": { "$ref": "#/$defs/RulePlainConfiguration" },
				"options": { "$ref": "#/$defs/UseDefaultSwitchClauseOptions" }
			},
			"additionalProperties": false,
			"required": ["level"]
		},
		"RuleWithUseDeprecatedDateOptions": {
			"type": "object",
			"properties": {
				"level": { "$ref": "#/$defs/RulePlainConfiguration" },
				"options": { "$ref": "#/$defs/UseDeprecatedDateOptions" }
			},
			"additionalProperties": false,
			"required": ["level"]
		},
		"RuleWithUseDeprecatedReasonOptions": {
			"type": "object",
			"properties": {
				"level": { "$ref": "#/$defs/RulePlainConfiguration" },
				"options": { "$ref": "#/$defs/UseDeprecatedReasonOptions" }
			},
			"additionalProperties": false,
			"required": ["level"]
		},
		"RuleWithUseDestructuringOptions": {
			"type": "object",
			"properties": {
				"level": { "$ref": "#/$defs/RulePlainConfiguration" },
				"options": { "$ref": "#/$defs/UseDestructuringOptions" }
			},
			"additionalProperties": false,
			"required": ["level"]
		},
		"RuleWithUseEnumInitializersOptions": {
			"type": "object",
			"properties": {
				"fix": { "anyOf": [{ "$ref": "#/$defs/FixKind" }, { "type": "null" }] },
				"level": { "$ref": "#/$defs/RulePlainConfiguration" },
				"options": { "$ref": "#/$defs/UseEnumInitializersOptions" }
			},
			"additionalProperties": false,
			"required": ["level"]
		},
		"RuleWithUseErrorMessageOptions": {
			"type": "object",
			"properties": {
				"level": { "$ref": "#/$defs/RulePlainConfiguration" },
				"options": { "$ref": "#/$defs/UseErrorMessageOptions" }
			},
			"additionalProperties": false,
			"required": ["level"]
		},
		"RuleWithUseExhaustiveDependenciesOptions": {
			"type": "object",
			"properties": {
				"fix": { "anyOf": [{ "$ref": "#/$defs/FixKind" }, { "type": "null" }] },
				"level": { "$ref": "#/$defs/RulePlainConfiguration" },
				"options": { "$ref": "#/$defs/UseExhaustiveDependenciesOptions" }
			},
			"additionalProperties": false,
			"required": ["level"]
		},
		"RuleWithUseExhaustiveSwitchCasesOptions": {
			"type": "object",
			"properties": {
				"fix": { "anyOf": [{ "$ref": "#/$defs/FixKind" }, { "type": "null" }] },
				"level": { "$ref": "#/$defs/RulePlainConfiguration" },
				"options": { "$ref": "#/$defs/UseExhaustiveSwitchCasesOptions" }
			},
			"additionalProperties": false,
			"required": ["level"]
		},
		"RuleWithUseExplicitLengthCheckOptions": {
			"type": "object",
			"properties": {
				"fix": { "anyOf": [{ "$ref": "#/$defs/FixKind" }, { "type": "null" }] },
				"level": { "$ref": "#/$defs/RulePlainConfiguration" },
				"options": { "$ref": "#/$defs/UseExplicitLengthCheckOptions" }
			},
			"additionalProperties": false,
			"required": ["level"]
		},
		"RuleWithUseExplicitTypeOptions": {
			"type": "object",
			"properties": {
				"level": { "$ref": "#/$defs/RulePlainConfiguration" },
				"options": { "$ref": "#/$defs/UseExplicitTypeOptions" }
			},
			"additionalProperties": false,
			"required": ["level"]
		},
		"RuleWithUseExponentiationOperatorOptions": {
			"type": "object",
			"properties": {
				"fix": { "anyOf": [{ "$ref": "#/$defs/FixKind" }, { "type": "null" }] },
				"level": { "$ref": "#/$defs/RulePlainConfiguration" },
				"options": { "$ref": "#/$defs/UseExponentiationOperatorOptions" }
			},
			"additionalProperties": false,
			"required": ["level"]
		},
		"RuleWithUseExportTypeOptions": {
			"type": "object",
			"properties": {
				"fix": { "anyOf": [{ "$ref": "#/$defs/FixKind" }, { "type": "null" }] },
				"level": { "$ref": "#/$defs/RulePlainConfiguration" },
				"options": { "$ref": "#/$defs/UseExportTypeOptions" }
			},
			"additionalProperties": false,
			"required": ["level"]
		},
		"RuleWithUseExportsLastOptions": {
			"type": "object",
			"properties": {
				"level": { "$ref": "#/$defs/RulePlainConfiguration" },
				"options": { "$ref": "#/$defs/UseExportsLastOptions" }
			},
			"additionalProperties": false,
			"required": ["level"]
		},
		"RuleWithUseFilenamingConventionOptions": {
			"type": "object",
			"properties": {
				"level": { "$ref": "#/$defs/RulePlainConfiguration" },
				"options": { "$ref": "#/$defs/UseFilenamingConventionOptions" }
			},
			"additionalProperties": false,
			"required": ["level"]
		},
		"RuleWithUseFindOptions": {
			"type": "object",
			"properties": {
				"level": { "$ref": "#/$defs/RulePlainConfiguration" },
				"options": { "$ref": "#/$defs/UseFindOptions" }
			},
			"additionalProperties": false,
			"required": ["level"]
		},
		"RuleWithUseFlatMapOptions": {
			"type": "object",
			"properties": {
				"fix": { "anyOf": [{ "$ref": "#/$defs/FixKind" }, { "type": "null" }] },
				"level": { "$ref": "#/$defs/RulePlainConfiguration" },
				"options": { "$ref": "#/$defs/UseFlatMapOptions" }
			},
			"additionalProperties": false,
			"required": ["level"]
		},
		"RuleWithUseFocusableInteractiveOptions": {
			"type": "object",
			"properties": {
				"level": { "$ref": "#/$defs/RulePlainConfiguration" },
				"options": { "$ref": "#/$defs/UseFocusableInteractiveOptions" }
			},
			"additionalProperties": false,
			"required": ["level"]
		},
		"RuleWithUseForOfOptions": {
			"type": "object",
			"properties": {
				"level": { "$ref": "#/$defs/RulePlainConfiguration" },
				"options": { "$ref": "#/$defs/UseForOfOptions" }
			},
			"additionalProperties": false,
			"required": ["level"]
		},
		"RuleWithUseFragmentSyntaxOptions": {
			"type": "object",
			"properties": {
				"fix": { "anyOf": [{ "$ref": "#/$defs/FixKind" }, { "type": "null" }] },
				"level": { "$ref": "#/$defs/RulePlainConfiguration" },
				"options": { "$ref": "#/$defs/UseFragmentSyntaxOptions" }
			},
			"additionalProperties": false,
			"required": ["level"]
		},
		"RuleWithUseGenericFontNamesOptions": {
			"type": "object",
			"properties": {
				"level": { "$ref": "#/$defs/RulePlainConfiguration" },
				"options": { "$ref": "#/$defs/UseGenericFontNamesOptions" }
			},
			"additionalProperties": false,
			"required": ["level"]
		},
		"RuleWithUseGetterReturnOptions": {
			"type": "object",
			"properties": {
				"level": { "$ref": "#/$defs/RulePlainConfiguration" },
				"options": { "$ref": "#/$defs/UseGetterReturnOptions" }
			},
			"additionalProperties": false,
			"required": ["level"]
		},
		"RuleWithUseGoogleFontDisplayOptions": {
			"type": "object",
			"properties": {
				"level": { "$ref": "#/$defs/RulePlainConfiguration" },
				"options": { "$ref": "#/$defs/UseGoogleFontDisplayOptions" }
			},
			"additionalProperties": false,
			"required": ["level"]
		},
		"RuleWithUseGoogleFontPreconnectOptions": {
			"type": "object",
			"properties": {
				"fix": { "anyOf": [{ "$ref": "#/$defs/FixKind" }, { "type": "null" }] },
				"level": { "$ref": "#/$defs/RulePlainConfiguration" },
				"options": { "$ref": "#/$defs/UseGoogleFontPreconnectOptions" }
			},
			"additionalProperties": false,
			"required": ["level"]
		},
		"RuleWithUseGraphqlNamedOperationsOptions": {
			"type": "object",
			"properties": {
				"fix": { "anyOf": [{ "$ref": "#/$defs/FixKind" }, { "type": "null" }] },
				"level": { "$ref": "#/$defs/RulePlainConfiguration" },
				"options": { "$ref": "#/$defs/UseGraphqlNamedOperationsOptions" }
			},
			"additionalProperties": false,
			"required": ["level"]
		},
		"RuleWithUseGraphqlNamingConventionOptions": {
			"type": "object",
			"properties": {
				"level": { "$ref": "#/$defs/RulePlainConfiguration" },
				"options": { "$ref": "#/$defs/UseGraphqlNamingConventionOptions" }
			},
			"additionalProperties": false,
			"required": ["level"]
		},
		"RuleWithUseGroupedAccessorPairsOptions": {
			"type": "object",
			"properties": {
				"level": { "$ref": "#/$defs/RulePlainConfiguration" },
				"options": { "$ref": "#/$defs/UseGroupedAccessorPairsOptions" }
			},
			"additionalProperties": false,
			"required": ["level"]
		},
		"RuleWithUseGuardForInOptions": {
			"type": "object",
			"properties": {
				"level": { "$ref": "#/$defs/RulePlainConfiguration" },
				"options": { "$ref": "#/$defs/UseGuardForInOptions" }
			},
			"additionalProperties": false,
			"required": ["level"]
		},
		"RuleWithUseHeadingContentOptions": {
			"type": "object",
			"properties": {
				"level": { "$ref": "#/$defs/RulePlainConfiguration" },
				"options": { "$ref": "#/$defs/UseHeadingContentOptions" }
			},
			"additionalProperties": false,
			"required": ["level"]
		},
		"RuleWithUseHookAtTopLevelOptions": {
			"type": "object",
			"properties": {
				"level": { "$ref": "#/$defs/RulePlainConfiguration" },
				"options": { "$ref": "#/$defs/UseHookAtTopLevelOptions" }
			},
			"additionalProperties": false,
			"required": ["level"]
		},
		"RuleWithUseHtmlLangOptions": {
			"type": "object",
			"properties": {
				"level": { "$ref": "#/$defs/RulePlainConfiguration" },
				"options": { "$ref": "#/$defs/UseHtmlLangOptions" }
			},
			"additionalProperties": false,
			"required": ["level"]
		},
		"RuleWithUseIframeTitleOptions": {
			"type": "object",
			"properties": {
				"level": { "$ref": "#/$defs/RulePlainConfiguration" },
				"options": { "$ref": "#/$defs/UseIframeTitleOptions" }
			},
			"additionalProperties": false,
			"required": ["level"]
		},
		"RuleWithUseImageSizeOptions": {
			"type": "object",
			"properties": {
				"level": { "$ref": "#/$defs/RulePlainConfiguration" },
				"options": { "$ref": "#/$defs/UseImageSizeOptions" }
			},
			"additionalProperties": false,
			"required": ["level"]
		},
		"RuleWithUseImportExtensionsOptions": {
			"type": "object",
			"properties": {
				"fix": { "anyOf": [{ "$ref": "#/$defs/FixKind" }, { "type": "null" }] },
				"level": { "$ref": "#/$defs/RulePlainConfiguration" },
				"options": { "$ref": "#/$defs/UseImportExtensionsOptions" }
			},
			"additionalProperties": false,
			"required": ["level"]
		},
		"RuleWithUseImportTypeOptions": {
			"type": "object",
			"properties": {
				"fix": { "anyOf": [{ "$ref": "#/$defs/FixKind" }, { "type": "null" }] },
				"level": { "$ref": "#/$defs/RulePlainConfiguration" },
				"options": { "$ref": "#/$defs/UseImportTypeOptions" }
			},
			"additionalProperties": false,
			"required": ["level"]
		},
		"RuleWithUseIndexOfOptions": {
			"type": "object",
			"properties": {
				"fix": { "anyOf": [{ "$ref": "#/$defs/FixKind" }, { "type": "null" }] },
				"level": { "$ref": "#/$defs/RulePlainConfiguration" },
				"options": { "$ref": "#/$defs/UseIndexOfOptions" }
			},
			"additionalProperties": false,
			"required": ["level"]
		},
		"RuleWithUseIsArrayOptions": {
			"type": "object",
			"properties": {
				"fix": { "anyOf": [{ "$ref": "#/$defs/FixKind" }, { "type": "null" }] },
				"level": { "$ref": "#/$defs/RulePlainConfiguration" },
				"options": { "$ref": "#/$defs/UseIsArrayOptions" }
			},
			"additionalProperties": false,
			"required": ["level"]
		},
		"RuleWithUseIsNanOptions": {
			"type": "object",
			"properties": {
				"fix": { "anyOf": [{ "$ref": "#/$defs/FixKind" }, { "type": "null" }] },
				"level": { "$ref": "#/$defs/RulePlainConfiguration" },
				"options": { "$ref": "#/$defs/UseIsNanOptions" }
			},
			"additionalProperties": false,
			"required": ["level"]
		},
		"RuleWithUseIterableCallbackReturnOptions": {
			"type": "object",
			"properties": {
				"level": { "$ref": "#/$defs/RulePlainConfiguration" },
				"options": { "$ref": "#/$defs/UseIterableCallbackReturnOptions" }
			},
			"additionalProperties": false,
			"required": ["level"]
		},
		"RuleWithUseJsonImportAttributesOptions": {
			"type": "object",
			"properties": {
				"fix": { "anyOf": [{ "$ref": "#/$defs/FixKind" }, { "type": "null" }] },
				"level": { "$ref": "#/$defs/RulePlainConfiguration" },
				"options": { "$ref": "#/$defs/UseJsonImportAttributesOptions" }
			},
			"additionalProperties": false,
			"required": ["level"]
		},
		"RuleWithUseJsxKeyInIterableOptions": {
			"type": "object",
			"properties": {
				"level": { "$ref": "#/$defs/RulePlainConfiguration" },
				"options": { "$ref": "#/$defs/UseJsxKeyInIterableOptions" }
			},
			"additionalProperties": false,
			"required": ["level"]
		},
		"RuleWithUseKeyWithClickEventsOptions": {
			"type": "object",
			"properties": {
				"level": { "$ref": "#/$defs/RulePlainConfiguration" },
				"options": { "$ref": "#/$defs/UseKeyWithClickEventsOptions" }
			},
			"additionalProperties": false,
			"required": ["level"]
		},
		"RuleWithUseKeyWithMouseEventsOptions": {
			"type": "object",
			"properties": {
				"level": { "$ref": "#/$defs/RulePlainConfiguration" },
				"options": { "$ref": "#/$defs/UseKeyWithMouseEventsOptions" }
			},
			"additionalProperties": false,
			"required": ["level"]
		},
		"RuleWithUseLiteralEnumMembersOptions": {
			"type": "object",
			"properties": {
				"level": { "$ref": "#/$defs/RulePlainConfiguration" },
				"options": { "$ref": "#/$defs/UseLiteralEnumMembersOptions" }
			},
			"additionalProperties": false,
			"required": ["level"]
		},
		"RuleWithUseLiteralKeysOptions": {
			"type": "object",
			"properties": {
				"fix": { "anyOf": [{ "$ref": "#/$defs/FixKind" }, { "type": "null" }] },
				"level": { "$ref": "#/$defs/RulePlainConfiguration" },
				"options": { "$ref": "#/$defs/UseLiteralKeysOptions" }
			},
			"additionalProperties": false,
			"required": ["level"]
		},
		"RuleWithUseMaxParamsOptions": {
			"type": "object",
			"properties": {
				"level": { "$ref": "#/$defs/RulePlainConfiguration" },
				"options": { "$ref": "#/$defs/UseMaxParamsOptions" }
			},
			"additionalProperties": false,
			"required": ["level"]
		},
		"RuleWithUseMediaCaptionOptions": {
			"type": "object",
			"properties": {
				"level": { "$ref": "#/$defs/RulePlainConfiguration" },
				"options": { "$ref": "#/$defs/UseMediaCaptionOptions" }
			},
			"additionalProperties": false,
			"required": ["level"]
		},
		"RuleWithUseNamespaceKeywordOptions": {
			"type": "object",
			"properties": {
				"fix": { "anyOf": [{ "$ref": "#/$defs/FixKind" }, { "type": "null" }] },
				"level": { "$ref": "#/$defs/RulePlainConfiguration" },
				"options": { "$ref": "#/$defs/UseNamespaceKeywordOptions" }
			},
			"additionalProperties": false,
			"required": ["level"]
		},
		"RuleWithUseNamingConventionOptions": {
			"type": "object",
			"properties": {
				"fix": { "anyOf": [{ "$ref": "#/$defs/FixKind" }, { "type": "null" }] },
				"level": { "$ref": "#/$defs/RulePlainConfiguration" },
				"options": { "$ref": "#/$defs/UseNamingConventionOptions" }
			},
			"additionalProperties": false,
			"required": ["level"]
		},
		"RuleWithUseNodeAssertStrictOptions": {
			"type": "object",
			"properties": {
				"fix": { "anyOf": [{ "$ref": "#/$defs/FixKind" }, { "type": "null" }] },
				"level": { "$ref": "#/$defs/RulePlainConfiguration" },
				"options": { "$ref": "#/$defs/UseNodeAssertStrictOptions" }
			},
			"additionalProperties": false,
			"required": ["level"]
		},
		"RuleWithUseNodejsImportProtocolOptions": {
			"type": "object",
			"properties": {
				"fix": { "anyOf": [{ "$ref": "#/$defs/FixKind" }, { "type": "null" }] },
				"level": { "$ref": "#/$defs/RulePlainConfiguration" },
				"options": { "$ref": "#/$defs/UseNodejsImportProtocolOptions" }
			},
			"additionalProperties": false,
			"required": ["level"]
		},
		"RuleWithUseNumberNamespaceOptions": {
			"type": "object",
			"properties": {
				"fix": { "anyOf": [{ "$ref": "#/$defs/FixKind" }, { "type": "null" }] },
				"level": { "$ref": "#/$defs/RulePlainConfiguration" },
				"options": { "$ref": "#/$defs/UseNumberNamespaceOptions" }
			},
			"additionalProperties": false,
			"required": ["level"]
		},
		"RuleWithUseNumberToFixedDigitsArgumentOptions": {
			"type": "object",
			"properties": {
				"fix": { "anyOf": [{ "$ref": "#/$defs/FixKind" }, { "type": "null" }] },
				"level": { "$ref": "#/$defs/RulePlainConfiguration" },
				"options": { "$ref": "#/$defs/UseNumberToFixedDigitsArgumentOptions" }
			},
			"additionalProperties": false,
			"required": ["level"]
		},
		"RuleWithUseNumericLiteralsOptions": {
			"type": "object",
			"properties": {
				"fix": { "anyOf": [{ "$ref": "#/$defs/FixKind" }, { "type": "null" }] },
				"level": { "$ref": "#/$defs/RulePlainConfiguration" },
				"options": { "$ref": "#/$defs/UseNumericLiteralsOptions" }
			},
			"additionalProperties": false,
			"required": ["level"]
		},
		"RuleWithUseNumericSeparatorsOptions": {
			"type": "object",
			"properties": {
				"fix": { "anyOf": [{ "$ref": "#/$defs/FixKind" }, { "type": "null" }] },
				"level": { "$ref": "#/$defs/RulePlainConfiguration" },
				"options": { "$ref": "#/$defs/UseNumericSeparatorsOptions" }
			},
			"additionalProperties": false,
			"required": ["level"]
		},
		"RuleWithUseObjectSpreadOptions": {
			"type": "object",
			"properties": {
				"fix": { "anyOf": [{ "$ref": "#/$defs/FixKind" }, { "type": "null" }] },
				"level": { "$ref": "#/$defs/RulePlainConfiguration" },
				"options": { "$ref": "#/$defs/UseObjectSpreadOptions" }
			},
			"additionalProperties": false,
			"required": ["level"]
		},
		"RuleWithUseOptionalChainOptions": {
			"type": "object",
			"properties": {
				"fix": { "anyOf": [{ "$ref": "#/$defs/FixKind" }, { "type": "null" }] },
				"level": { "$ref": "#/$defs/RulePlainConfiguration" },
				"options": { "$ref": "#/$defs/UseOptionalChainOptions" }
			},
			"additionalProperties": false,
			"required": ["level"]
		},
		"RuleWithUseParseIntRadixOptions": {
			"type": "object",
			"properties": {
				"fix": { "anyOf": [{ "$ref": "#/$defs/FixKind" }, { "type": "null" }] },
				"level": { "$ref": "#/$defs/RulePlainConfiguration" },
				"options": { "$ref": "#/$defs/UseParseIntRadixOptions" }
			},
			"additionalProperties": false,
			"required": ["level"]
		},
		"RuleWithUseQwikClasslistOptions": {
			"type": "object",
			"properties": {
				"level": { "$ref": "#/$defs/RulePlainConfiguration" },
				"options": { "$ref": "#/$defs/UseQwikClasslistOptions" }
			},
			"additionalProperties": false,
			"required": ["level"]
		},
		"RuleWithUseQwikMethodUsageOptions": {
			"type": "object",
			"properties": {
				"level": { "$ref": "#/$defs/RulePlainConfiguration" },
				"options": { "$ref": "#/$defs/UseQwikMethodUsageOptions" }
			},
			"additionalProperties": false,
			"required": ["level"]
		},
		"RuleWithUseQwikValidLexicalScopeOptions": {
			"type": "object",
			"properties": {
				"level": { "$ref": "#/$defs/RulePlainConfiguration" },
				"options": { "$ref": "#/$defs/UseQwikValidLexicalScopeOptions" }
			},
			"additionalProperties": false,
			"required": ["level"]
		},
		"RuleWithUseReactFunctionComponentsOptions": {
			"type": "object",
			"properties": {
				"level": { "$ref": "#/$defs/RulePlainConfiguration" },
				"options": { "$ref": "#/$defs/UseReactFunctionComponentsOptions" }
			},
			"additionalProperties": false,
			"required": ["level"]
		},
		"RuleWithUseReadonlyClassPropertiesOptions": {
			"type": "object",
			"properties": {
				"fix": { "anyOf": [{ "$ref": "#/$defs/FixKind" }, { "type": "null" }] },
				"level": { "$ref": "#/$defs/RulePlainConfiguration" },
				"options": { "$ref": "#/$defs/UseReadonlyClassPropertiesOptions" }
			},
			"additionalProperties": false,
			"required": ["level"]
		},
		"RuleWithUseRegexLiteralsOptions": {
			"type": "object",
			"properties": {
				"fix": { "anyOf": [{ "$ref": "#/$defs/FixKind" }, { "type": "null" }] },
				"level": { "$ref": "#/$defs/RulePlainConfiguration" },
				"options": { "$ref": "#/$defs/UseRegexLiteralsOptions" }
			},
			"additionalProperties": false,
			"required": ["level"]
		},
		"RuleWithUseRegexpExecOptions": {
			"type": "object",
			"properties": {
				"level": { "$ref": "#/$defs/RulePlainConfiguration" },
				"options": { "$ref": "#/$defs/UseRegexpExecOptions" }
			},
			"additionalProperties": false,
			"required": ["level"]
		},
		"RuleWithUseRequiredScriptsOptions": {
			"type": "object",
			"properties": {
				"level": { "$ref": "#/$defs/RulePlainConfiguration" },
				"options": { "$ref": "#/$defs/UseRequiredScriptsOptions" }
			},
			"additionalProperties": false,
			"required": ["level"]
		},
		"RuleWithUseSelfClosingElementsOptions": {
			"type": "object",
			"properties": {
				"fix": { "anyOf": [{ "$ref": "#/$defs/FixKind" }, { "type": "null" }] },
				"level": { "$ref": "#/$defs/RulePlainConfiguration" },
				"options": { "$ref": "#/$defs/UseSelfClosingElementsOptions" }
			},
			"additionalProperties": false,
			"required": ["level"]
		},
		"RuleWithUseSemanticElementsOptions": {
			"type": "object",
			"properties": {
				"level": { "$ref": "#/$defs/RulePlainConfiguration" },
				"options": { "$ref": "#/$defs/UseSemanticElementsOptions" }
			},
			"additionalProperties": false,
			"required": ["level"]
		},
		"RuleWithUseShorthandAssignOptions": {
			"type": "object",
			"properties": {
				"fix": { "anyOf": [{ "$ref": "#/$defs/FixKind" }, { "type": "null" }] },
				"level": { "$ref": "#/$defs/RulePlainConfiguration" },
				"options": { "$ref": "#/$defs/UseShorthandAssignOptions" }
			},
			"additionalProperties": false,
			"required": ["level"]
		},
		"RuleWithUseShorthandFunctionTypeOptions": {
			"type": "object",
			"properties": {
				"fix": { "anyOf": [{ "$ref": "#/$defs/FixKind" }, { "type": "null" }] },
				"level": { "$ref": "#/$defs/RulePlainConfiguration" },
				"options": { "$ref": "#/$defs/UseShorthandFunctionTypeOptions" }
			},
			"additionalProperties": false,
			"required": ["level"]
		},
		"RuleWithUseSimpleNumberKeysOptions": {
			"type": "object",
			"properties": {
				"fix": { "anyOf": [{ "$ref": "#/$defs/FixKind" }, { "type": "null" }] },
				"level": { "$ref": "#/$defs/RulePlainConfiguration" },
				"options": { "$ref": "#/$defs/UseSimpleNumberKeysOptions" }
			},
			"additionalProperties": false,
			"required": ["level"]
		},
		"RuleWithUseSimplifiedLogicExpressionOptions": {
			"type": "object",
			"properties": {
				"fix": { "anyOf": [{ "$ref": "#/$defs/FixKind" }, { "type": "null" }] },
				"level": { "$ref": "#/$defs/RulePlainConfiguration" },
				"options": { "$ref": "#/$defs/UseSimplifiedLogicExpressionOptions" }
			},
			"additionalProperties": false,
			"required": ["level"]
		},
		"RuleWithUseSingleJsDocAsteriskOptions": {
			"type": "object",
			"properties": {
				"fix": { "anyOf": [{ "$ref": "#/$defs/FixKind" }, { "type": "null" }] },
				"level": { "$ref": "#/$defs/RulePlainConfiguration" },
				"options": { "$ref": "#/$defs/UseSingleJsDocAsteriskOptions" }
			},
			"additionalProperties": false,
			"required": ["level"]
		},
		"RuleWithUseSingleVarDeclaratorOptions": {
			"type": "object",
			"properties": {
				"fix": { "anyOf": [{ "$ref": "#/$defs/FixKind" }, { "type": "null" }] },
				"level": { "$ref": "#/$defs/RulePlainConfiguration" },
				"options": { "$ref": "#/$defs/UseSingleVarDeclaratorOptions" }
			},
			"additionalProperties": false,
			"required": ["level"]
		},
		"RuleWithUseSolidForComponentOptions": {
			"type": "object",
			"properties": {
				"level": { "$ref": "#/$defs/RulePlainConfiguration" },
				"options": { "$ref": "#/$defs/UseSolidForComponentOptions" }
			},
			"additionalProperties": false,
			"required": ["level"]
		},
		"RuleWithUseSortedClassesOptions": {
			"type": "object",
			"properties": {
				"fix": { "anyOf": [{ "$ref": "#/$defs/FixKind" }, { "type": "null" }] },
				"level": { "$ref": "#/$defs/RulePlainConfiguration" },
				"options": { "$ref": "#/$defs/UseSortedClassesOptions" }
			},
			"additionalProperties": false,
			"required": ["level"]
		},
		"RuleWithUseSpreadOptions": {
			"type": "object",
			"properties": {
				"fix": { "anyOf": [{ "$ref": "#/$defs/FixKind" }, { "type": "null" }] },
				"level": { "$ref": "#/$defs/RulePlainConfiguration" },
				"options": { "$ref": "#/$defs/UseSpreadOptions" }
			},
			"additionalProperties": false,
			"required": ["level"]
		},
		"RuleWithUseStaticResponseMethodsOptions": {
			"type": "object",
			"properties": {
				"fix": { "anyOf": [{ "$ref": "#/$defs/FixKind" }, { "type": "null" }] },
				"level": { "$ref": "#/$defs/RulePlainConfiguration" },
				"options": { "$ref": "#/$defs/UseStaticResponseMethodsOptions" }
			},
			"additionalProperties": false,
			"required": ["level"]
		},
		"RuleWithUseStrictModeOptions": {
			"type": "object",
			"properties": {
				"fix": { "anyOf": [{ "$ref": "#/$defs/FixKind" }, { "type": "null" }] },
				"level": { "$ref": "#/$defs/RulePlainConfiguration" },
				"options": { "$ref": "#/$defs/UseStrictModeOptions" }
			},
			"additionalProperties": false,
			"required": ["level"]
		},
		"RuleWithUseSymbolDescriptionOptions": {
			"type": "object",
			"properties": {
				"level": { "$ref": "#/$defs/RulePlainConfiguration" },
				"options": { "$ref": "#/$defs/UseSymbolDescriptionOptions" }
			},
			"additionalProperties": false,
			"required": ["level"]
		},
		"RuleWithUseTemplateOptions": {
			"type": "object",
			"properties": {
				"fix": { "anyOf": [{ "$ref": "#/$defs/FixKind" }, { "type": "null" }] },
				"level": { "$ref": "#/$defs/RulePlainConfiguration" },
				"options": { "$ref": "#/$defs/UseTemplateOptions" }
			},
			"additionalProperties": false,
			"required": ["level"]
		},
		"RuleWithUseThrowNewErrorOptions": {
			"type": "object",
			"properties": {
				"fix": { "anyOf": [{ "$ref": "#/$defs/FixKind" }, { "type": "null" }] },
				"level": { "$ref": "#/$defs/RulePlainConfiguration" },
				"options": { "$ref": "#/$defs/UseThrowNewErrorOptions" }
			},
			"additionalProperties": false,
			"required": ["level"]
		},
		"RuleWithUseThrowOnlyErrorOptions": {
			"type": "object",
			"properties": {
				"level": { "$ref": "#/$defs/RulePlainConfiguration" },
				"options": { "$ref": "#/$defs/UseThrowOnlyErrorOptions" }
			},
			"additionalProperties": false,
			"required": ["level"]
		},
		"RuleWithUseTopLevelRegexOptions": {
			"type": "object",
			"properties": {
				"level": { "$ref": "#/$defs/RulePlainConfiguration" },
				"options": { "$ref": "#/$defs/UseTopLevelRegexOptions" }
			},
			"additionalProperties": false,
			"required": ["level"]
		},
		"RuleWithUseTrimStartEndOptions": {
			"type": "object",
			"properties": {
				"fix": { "anyOf": [{ "$ref": "#/$defs/FixKind" }, { "type": "null" }] },
				"level": { "$ref": "#/$defs/RulePlainConfiguration" },
				"options": { "$ref": "#/$defs/UseTrimStartEndOptions" }
			},
			"additionalProperties": false,
			"required": ["level"]
		},
		"RuleWithUseUnifiedTypeSignaturesOptions": {
			"type": "object",
			"properties": {
				"fix": { "anyOf": [{ "$ref": "#/$defs/FixKind" }, { "type": "null" }] },
				"level": { "$ref": "#/$defs/RulePlainConfiguration" },
				"options": { "$ref": "#/$defs/UseUnifiedTypeSignaturesOptions" }
			},
			"additionalProperties": false,
			"required": ["level"]
		},
		"RuleWithUseUniqueArgumentNamesOptions": {
			"type": "object",
			"properties": {
				"level": { "$ref": "#/$defs/RulePlainConfiguration" },
				"options": { "$ref": "#/$defs/UseUniqueArgumentNamesOptions" }
			},
			"additionalProperties": false,
			"required": ["level"]
		},
		"RuleWithUseUniqueElementIdsOptions": {
			"type": "object",
			"properties": {
				"level": { "$ref": "#/$defs/RulePlainConfiguration" },
				"options": { "$ref": "#/$defs/UseUniqueElementIdsOptions" }
			},
			"additionalProperties": false,
			"required": ["level"]
		},
		"RuleWithUseUniqueFieldDefinitionNamesOptions": {
			"type": "object",
			"properties": {
				"level": { "$ref": "#/$defs/RulePlainConfiguration" },
				"options": { "$ref": "#/$defs/UseUniqueFieldDefinitionNamesOptions" }
			},
			"additionalProperties": false,
			"required": ["level"]
		},
		"RuleWithUseUniqueGraphqlOperationNameOptions": {
			"type": "object",
			"properties": {
				"level": { "$ref": "#/$defs/RulePlainConfiguration" },
				"options": { "$ref": "#/$defs/UseUniqueGraphqlOperationNameOptions" }
			},
			"additionalProperties": false,
			"required": ["level"]
		},
		"RuleWithUseUniqueInputFieldNamesOptions": {
			"type": "object",
			"properties": {
				"level": { "$ref": "#/$defs/RulePlainConfiguration" },
				"options": { "$ref": "#/$defs/UseUniqueInputFieldNamesOptions" }
			},
			"additionalProperties": false,
			"required": ["level"]
		},
		"RuleWithUseUniqueVariableNamesOptions": {
			"type": "object",
			"properties": {
				"level": { "$ref": "#/$defs/RulePlainConfiguration" },
				"options": { "$ref": "#/$defs/UseUniqueVariableNamesOptions" }
			},
			"additionalProperties": false,
			"required": ["level"]
		},
		"RuleWithUseValidAnchorOptions": {
			"type": "object",
			"properties": {
				"level": { "$ref": "#/$defs/RulePlainConfiguration" },
				"options": { "$ref": "#/$defs/UseValidAnchorOptions" }
			},
			"additionalProperties": false,
			"required": ["level"]
		},
		"RuleWithUseValidAriaPropsOptions": {
			"type": "object",
			"properties": {
				"fix": { "anyOf": [{ "$ref": "#/$defs/FixKind" }, { "type": "null" }] },
				"level": { "$ref": "#/$defs/RulePlainConfiguration" },
				"options": { "$ref": "#/$defs/UseValidAriaPropsOptions" }
			},
			"additionalProperties": false,
			"required": ["level"]
		},
		"RuleWithUseValidAriaRoleOptions": {
			"type": "object",
			"properties": {
				"fix": { "anyOf": [{ "$ref": "#/$defs/FixKind" }, { "type": "null" }] },
				"level": { "$ref": "#/$defs/RulePlainConfiguration" },
				"options": { "$ref": "#/$defs/UseValidAriaRoleOptions" }
			},
			"additionalProperties": false,
			"required": ["level"]
		},
		"RuleWithUseValidAriaValuesOptions": {
			"type": "object",
			"properties": {
				"level": { "$ref": "#/$defs/RulePlainConfiguration" },
				"options": { "$ref": "#/$defs/UseValidAriaValuesOptions" }
			},
			"additionalProperties": false,
			"required": ["level"]
		},
		"RuleWithUseValidAutocompleteOptions": {
			"type": "object",
			"properties": {
				"level": { "$ref": "#/$defs/RulePlainConfiguration" },
				"options": { "$ref": "#/$defs/UseValidAutocompleteOptions" }
			},
			"additionalProperties": false,
			"required": ["level"]
		},
		"RuleWithUseValidForDirectionOptions": {
			"type": "object",
			"properties": {
				"level": { "$ref": "#/$defs/RulePlainConfiguration" },
				"options": { "$ref": "#/$defs/UseValidForDirectionOptions" }
			},
			"additionalProperties": false,
			"required": ["level"]
		},
		"RuleWithUseValidLangOptions": {
			"type": "object",
			"properties": {
				"level": { "$ref": "#/$defs/RulePlainConfiguration" },
				"options": { "$ref": "#/$defs/UseValidLangOptions" }
			},
			"additionalProperties": false,
			"required": ["level"]
		},
		"RuleWithUseValidTypeofOptions": {
			"type": "object",
			"properties": {
				"fix": { "anyOf": [{ "$ref": "#/$defs/FixKind" }, { "type": "null" }] },
				"level": { "$ref": "#/$defs/RulePlainConfiguration" },
				"options": { "$ref": "#/$defs/UseValidTypeofOptions" }
			},
			"additionalProperties": false,
			"required": ["level"]
		},
		"RuleWithUseVueConsistentDefinePropsDeclarationOptions": {
			"type": "object",
			"properties": {
				"level": { "$ref": "#/$defs/RulePlainConfiguration" },
				"options": {
					"$ref": "#/$defs/UseVueConsistentDefinePropsDeclarationOptions"
				}
			},
			"additionalProperties": false,
			"required": ["level"]
		},
		"RuleWithUseVueDefineMacrosOrderOptions": {
			"type": "object",
			"properties": {
				"fix": { "anyOf": [{ "$ref": "#/$defs/FixKind" }, { "type": "null" }] },
				"level": { "$ref": "#/$defs/RulePlainConfiguration" },
				"options": { "$ref": "#/$defs/UseVueDefineMacrosOrderOptions" }
			},
			"additionalProperties": false,
			"required": ["level"]
		},
		"RuleWithUseVueHyphenatedAttributesOptions": {
			"type": "object",
			"properties": {
				"fix": { "anyOf": [{ "$ref": "#/$defs/FixKind" }, { "type": "null" }] },
				"level": { "$ref": "#/$defs/RulePlainConfiguration" },
				"options": { "$ref": "#/$defs/UseVueHyphenatedAttributesOptions" }
			},
			"additionalProperties": false,
			"required": ["level"]
		},
		"RuleWithUseVueMultiWordComponentNamesOptions": {
			"type": "object",
			"properties": {
				"level": { "$ref": "#/$defs/RulePlainConfiguration" },
				"options": { "$ref": "#/$defs/UseVueMultiWordComponentNamesOptions" }
			},
			"additionalProperties": false,
			"required": ["level"]
		},
		"RuleWithUseVueValidVBindOptions": {
			"type": "object",
			"properties": {
				"level": { "$ref": "#/$defs/RulePlainConfiguration" },
				"options": { "$ref": "#/$defs/UseVueValidVBindOptions" }
			},
			"additionalProperties": false,
			"required": ["level"]
		},
		"RuleWithUseVueValidVElseIfOptions": {
			"type": "object",
			"properties": {
				"level": { "$ref": "#/$defs/RulePlainConfiguration" },
				"options": { "$ref": "#/$defs/UseVueValidVElseIfOptions" }
			},
			"additionalProperties": false,
			"required": ["level"]
		},
		"RuleWithUseVueValidVElseOptions": {
			"type": "object",
			"properties": {
				"level": { "$ref": "#/$defs/RulePlainConfiguration" },
				"options": { "$ref": "#/$defs/UseVueValidVElseOptions" }
			},
			"additionalProperties": false,
			"required": ["level"]
		},
		"RuleWithUseVueValidVHtmlOptions": {
			"type": "object",
			"properties": {
				"level": { "$ref": "#/$defs/RulePlainConfiguration" },
				"options": { "$ref": "#/$defs/UseVueValidVHtmlOptions" }
			},
			"additionalProperties": false,
			"required": ["level"]
		},
		"RuleWithUseVueValidVIfOptions": {
			"type": "object",
			"properties": {
				"level": { "$ref": "#/$defs/RulePlainConfiguration" },
				"options": { "$ref": "#/$defs/UseVueValidVIfOptions" }
			},
			"additionalProperties": false,
			"required": ["level"]
		},
		"RuleWithUseVueValidVOnOptions": {
			"type": "object",
			"properties": {
				"level": { "$ref": "#/$defs/RulePlainConfiguration" },
				"options": { "$ref": "#/$defs/UseVueValidVOnOptions" }
			},
			"additionalProperties": false,
			"required": ["level"]
		},
		"RuleWithUseVueValidVTextOptions": {
			"type": "object",
			"properties": {
				"level": { "$ref": "#/$defs/RulePlainConfiguration" },
				"options": { "$ref": "#/$defs/UseVueValidVTextOptions" }
			},
			"additionalProperties": false,
			"required": ["level"]
		},
		"RuleWithUseWhileOptions": {
			"type": "object",
			"properties": {
				"fix": { "anyOf": [{ "$ref": "#/$defs/FixKind" }, { "type": "null" }] },
				"level": { "$ref": "#/$defs/RulePlainConfiguration" },
				"options": { "$ref": "#/$defs/UseWhileOptions" }
			},
			"additionalProperties": false,
			"required": ["level"]
		},
		"RuleWithUseYieldOptions": {
			"type": "object",
			"properties": {
				"level": { "$ref": "#/$defs/RulePlainConfiguration" },
				"options": { "$ref": "#/$defs/UseYieldOptions" }
			},
			"additionalProperties": false,
			"required": ["level"]
		},
		"Rules": {
			"type": "object",
			"properties": {
				"a11y": {
					"anyOf": [{ "$ref": "#/$defs/SeverityOrA11y" }, { "type": "null" }]
				},
				"complexity": {
					"anyOf": [
						{ "$ref": "#/$defs/SeverityOrComplexity" },
						{ "type": "null" }
					]
				},
				"correctness": {
					"anyOf": [
						{ "$ref": "#/$defs/SeverityOrCorrectness" },
						{ "type": "null" }
					]
				},
				"nursery": {
					"anyOf": [{ "$ref": "#/$defs/SeverityOrNursery" }, { "type": "null" }]
				},
				"performance": {
					"anyOf": [
						{ "$ref": "#/$defs/SeverityOrPerformance" },
						{ "type": "null" }
					]
				},
				"recommended": {
					"description": "It enables the lint rules recommended by Biome. `true` by default.",
					"type": ["boolean", "null"]
				},
				"security": {
					"anyOf": [
						{ "$ref": "#/$defs/SeverityOrSecurity" },
						{ "type": "null" }
					]
				},
				"style": {
					"anyOf": [{ "$ref": "#/$defs/SeverityOrStyle" }, { "type": "null" }]
				},
				"suspicious": {
					"anyOf": [
						{ "$ref": "#/$defs/SeverityOrSuspicious" },
						{ "type": "null" }
					]
				}
			},
			"additionalProperties": false
		},
		"Schema": { "type": "string" },
		"Scope": { "type": "string", "enum": ["any", "global"] },
		"Security": {
			"description": "A list of rules that belong to this group",
			"type": "object",
			"properties": {
				"noBlankTarget": {
					"description": "Disallow target=\"_blank\" attribute without rel=\"noopener\".\nSee <https://biomejs.dev/linter/rules/no-blank-target>",
					"anyOf": [
						{ "$ref": "#/$defs/NoBlankTargetConfiguration" },
						{ "type": "null" }
					]
				},
				"noDangerouslySetInnerHtml": {
					"description": "Prevent the usage of dangerous JSX props.\nSee <https://biomejs.dev/linter/rules/no-dangerously-set-inner-html>",
					"anyOf": [
						{ "$ref": "#/$defs/NoDangerouslySetInnerHtmlConfiguration" },
						{ "type": "null" }
					]
				},
				"noDangerouslySetInnerHtmlWithChildren": {
					"description": "Report when a DOM element or a component uses both children and dangerouslySetInnerHTML prop.\nSee <https://biomejs.dev/linter/rules/no-dangerously-set-inner-html-with-children>",
					"anyOf": [
						{
							"$ref": "#/$defs/NoDangerouslySetInnerHtmlWithChildrenConfiguration"
						},
						{ "type": "null" }
					]
				},
				"noGlobalEval": {
					"description": "Disallow the use of global eval().\nSee <https://biomejs.dev/linter/rules/no-global-eval>",
					"anyOf": [
						{ "$ref": "#/$defs/NoGlobalEvalConfiguration" },
						{ "type": "null" }
					]
				},
				"noSecrets": {
					"description": "Disallow usage of sensitive data such as API keys and tokens.\nSee <https://biomejs.dev/linter/rules/no-secrets>",
					"anyOf": [
						{ "$ref": "#/$defs/NoSecretsConfiguration" },
						{ "type": "null" }
					]
				},
				"recommended": {
					"description": "Enables the recommended rules for this group",
					"type": ["boolean", "null"]
				}
			},
			"additionalProperties": false
		},
		"Selector": {
			"type": "object",
			"properties": {
				"kind": { "description": "Declaration kind", "$ref": "#/$defs/Kind" },
				"modifiers": {
					"description": "Modifiers used on the declaration",
					"$ref": "#/$defs/Modifiers"
				},
				"scope": {
					"description": "Scope of the declaration",
					"$ref": "#/$defs/Scope"
				}
			},
			"additionalProperties": false
		},
		"SelfCloseVoidElements": {
			"description": "Controls whether void-elements should be self closed",
			"oneOf": [
				{
					"description": "The `/` inside void elements is removed by the formatter",
					"type": "string",
					"const": "never"
				},
				{
					"description": "The `/` inside void elements is always added",
					"type": "string",
					"const": "always"
				}
			]
		},
		"Semicolons": { "type": "string", "enum": ["always", "asNeeded"] },
		"SeverityOrA11y": {
			"anyOf": [
				{ "$ref": "#/$defs/GroupPlainConfiguration" },
				{ "$ref": "#/$defs/A11y" }
			]
		},
		"SeverityOrComplexity": {
			"anyOf": [
				{ "$ref": "#/$defs/GroupPlainConfiguration" },
				{ "$ref": "#/$defs/Complexity" }
			]
		},
		"SeverityOrCorrectness": {
			"anyOf": [
				{ "$ref": "#/$defs/GroupPlainConfiguration" },
				{ "$ref": "#/$defs/Correctness" }
			]
		},
		"SeverityOrNursery": {
			"anyOf": [
				{ "$ref": "#/$defs/GroupPlainConfiguration" },
				{ "$ref": "#/$defs/Nursery" }
			]
		},
		"SeverityOrPerformance": {
			"anyOf": [
				{ "$ref": "#/$defs/GroupPlainConfiguration" },
				{ "$ref": "#/$defs/Performance" }
			]
		},
		"SeverityOrSecurity": {
			"anyOf": [
				{ "$ref": "#/$defs/GroupPlainConfiguration" },
				{ "$ref": "#/$defs/Security" }
			]
		},
		"SeverityOrStyle": {
			"anyOf": [
				{ "$ref": "#/$defs/GroupPlainConfiguration" },
				{ "$ref": "#/$defs/Style" }
			]
		},
		"SeverityOrSuspicious": {
			"anyOf": [
				{ "$ref": "#/$defs/GroupPlainConfiguration" },
				{ "$ref": "#/$defs/Suspicious" }
			]
		},
		"SortOrder": { "type": "string", "enum": ["natural", "lexicographic"] },
		"Source": {
			"description": "A list of rules that belong to this group",
			"type": "object",
			"properties": {
				"organizeImports": {
					"description": "Provides a code action to sort the imports and exports in the file using a built-in or custom order.\nSee <https://biomejs.dev/assist/actions/organize-imports>",
					"anyOf": [
						{ "$ref": "#/$defs/OrganizeImportsConfiguration" },
						{ "type": "null" }
					]
				},
				"recommended": {
					"description": "Enables the recommended rules for this group",
					"type": ["boolean", "null"]
				},
				"useSortedAttributes": {
					"description": "Enforce attribute sorting in JSX elements.\nSee <https://biomejs.dev/assist/actions/use-sorted-attributes>",
					"anyOf": [
						{ "$ref": "#/$defs/UseSortedAttributesConfiguration" },
						{ "type": "null" }
					]
				},
				"useSortedKeys": {
					"description": "Sort the keys of a JSON object in natural order.\nSee <https://biomejs.dev/assist/actions/use-sorted-keys>",
					"anyOf": [
						{ "$ref": "#/$defs/UseSortedKeysConfiguration" },
						{ "type": "null" }
					]
				},
				"useSortedProperties": {
					"description": "Enforce ordering of CSS properties and nested rules.\nSee <https://biomejs.dev/assist/actions/use-sorted-properties>",
					"anyOf": [
						{ "$ref": "#/$defs/UseSortedPropertiesConfiguration" },
						{ "type": "null" }
					]
				}
			},
			"additionalProperties": false
		},
		"SourceMatcher": {
			"anyOf": [
				{ "$ref": "#/$defs/NegatablePredefinedSourceMatcher" },
				{ "$ref": "#/$defs/ImportSourceGlob" }
			]
		},
		"SourcesMatcher": {
			"anyOf": [
				{ "$ref": "#/$defs/SourceMatcher" },
				{ "type": "array", "items": { "$ref": "#/$defs/SourceMatcher" } }
			]
		},
		"StableHookResult": {
			"oneOf": [
				{
					"description": "Whether the hook has a stable result.",
					"type": "boolean"
				},
				{
					"description": "Used to indicate the hook returns an array and some of its indices have stable identities.",
					"type": "array",
					"items": {
						"type": "integer",
						"format": "uint8",
						"maximum": 255,
						"minimum": 0
					},
					"minItems": 1
				},
				{
					"description": "Used to indicate the hook returns an object and some of its properties have stable identities.",
					"type": "array",
					"items": { "type": "string" },
					"minItems": 1
				}
			]
		},
		"Style": {
			"description": "A list of rules that belong to this group",
			"type": "object",
			"properties": {
				"noCommonJs": {
					"description": "Disallow use of CommonJs module system in favor of ESM style imports.\nSee <https://biomejs.dev/linter/rules/no-common-js>",
					"anyOf": [
						{ "$ref": "#/$defs/NoCommonJsConfiguration" },
						{ "type": "null" }
					]
				},
				"noDefaultExport": {
					"description": "Disallow default exports.\nSee <https://biomejs.dev/linter/rules/no-default-export>",
					"anyOf": [
						{ "$ref": "#/$defs/NoDefaultExportConfiguration" },
						{ "type": "null" }
					]
				},
				"noDescendingSpecificity": {
					"description": "Disallow a lower specificity selector from coming after a higher specificity selector.\nSee <https://biomejs.dev/linter/rules/no-descending-specificity>",
					"anyOf": [
						{ "$ref": "#/$defs/NoDescendingSpecificityConfiguration" },
						{ "type": "null" }
					]
				},
				"noDoneCallback": {
					"description": "Disallow using a callback in asynchronous tests and hooks.\nSee <https://biomejs.dev/linter/rules/no-done-callback>",
					"anyOf": [
						{ "$ref": "#/$defs/NoDoneCallbackConfiguration" },
						{ "type": "null" }
					]
				},
				"noEnum": {
					"description": "Disallow TypeScript enum.\nSee <https://biomejs.dev/linter/rules/no-enum>",
					"anyOf": [
						{ "$ref": "#/$defs/NoEnumConfiguration" },
						{ "type": "null" }
					]
				},
				"noExportedImports": {
					"description": "Disallow exporting an imported variable.\nSee <https://biomejs.dev/linter/rules/no-exported-imports>",
					"anyOf": [
						{ "$ref": "#/$defs/NoExportedImportsConfiguration" },
						{ "type": "null" }
					]
				},
				"noHeadElement": {
					"description": "Prevent usage of \\<head> element in a Next.js project.\nSee <https://biomejs.dev/linter/rules/no-head-element>",
					"anyOf": [
						{ "$ref": "#/$defs/NoHeadElementConfiguration" },
						{ "type": "null" }
					]
				},
				"noImplicitBoolean": {
					"description": "Disallow implicit true values on JSX boolean attributes.\nSee <https://biomejs.dev/linter/rules/no-implicit-boolean>",
					"anyOf": [
						{ "$ref": "#/$defs/NoImplicitBooleanConfiguration" },
						{ "type": "null" }
					]
				},
				"noInferrableTypes": {
					"description": "Disallow type annotations for variables, parameters, and class properties initialized with a literal expression.\nSee <https://biomejs.dev/linter/rules/no-inferrable-types>",
					"anyOf": [
						{ "$ref": "#/$defs/NoInferrableTypesConfiguration" },
						{ "type": "null" }
					]
				},
				"noMagicNumbers": {
					"description": "Reports usage of \"magic numbers\" — numbers used directly instead of being assigned to named constants.\nSee <https://biomejs.dev/linter/rules/no-magic-numbers>",
					"anyOf": [
						{ "$ref": "#/$defs/NoMagicNumbersConfiguration" },
						{ "type": "null" }
					]
				},
				"noNamespace": {
					"description": "Disallow the use of TypeScript's namespaces.\nSee <https://biomejs.dev/linter/rules/no-namespace>",
					"anyOf": [
						{ "$ref": "#/$defs/NoNamespaceConfiguration" },
						{ "type": "null" }
					]
				},
				"noNegationElse": {
					"description": "Disallow negation in the condition of an if statement if it has an else clause.\nSee <https://biomejs.dev/linter/rules/no-negation-else>",
					"anyOf": [
						{ "$ref": "#/$defs/NoNegationElseConfiguration" },
						{ "type": "null" }
					]
				},
				"noNestedTernary": {
					"description": "Disallow nested ternary expressions.\nSee <https://biomejs.dev/linter/rules/no-nested-ternary>",
					"anyOf": [
						{ "$ref": "#/$defs/NoNestedTernaryConfiguration" },
						{ "type": "null" }
					]
				},
				"noNonNullAssertion": {
					"description": "Disallow non-null assertions using the ! postfix operator.\nSee <https://biomejs.dev/linter/rules/no-non-null-assertion>",
					"anyOf": [
						{ "$ref": "#/$defs/NoNonNullAssertionConfiguration" },
						{ "type": "null" }
					]
				},
				"noParameterAssign": {
					"description": "Disallow reassigning function parameters.\nSee <https://biomejs.dev/linter/rules/no-parameter-assign>",
					"anyOf": [
						{ "$ref": "#/$defs/NoParameterAssignConfiguration" },
						{ "type": "null" }
					]
				},
				"noParameterProperties": {
					"description": "Disallow the use of parameter properties in class constructors.\nSee <https://biomejs.dev/linter/rules/no-parameter-properties>",
					"anyOf": [
						{ "$ref": "#/$defs/NoParameterPropertiesConfiguration" },
						{ "type": "null" }
					]
				},
				"noProcessEnv": {
					"description": "Disallow the use of process.env.\nSee <https://biomejs.dev/linter/rules/no-process-env>",
					"anyOf": [
						{ "$ref": "#/$defs/NoProcessEnvConfiguration" },
						{ "type": "null" }
					]
				},
				"noRestrictedGlobals": {
					"description": "This rule allows you to specify global variable names that you don’t want to use in your application.\nSee <https://biomejs.dev/linter/rules/no-restricted-globals>",
					"anyOf": [
						{ "$ref": "#/$defs/NoRestrictedGlobalsConfiguration" },
						{ "type": "null" }
					]
				},
				"noRestrictedImports": {
					"description": "Disallow specified modules when loaded by import or require.\nSee <https://biomejs.dev/linter/rules/no-restricted-imports>",
					"anyOf": [
						{ "$ref": "#/$defs/NoRestrictedImportsConfiguration" },
						{ "type": "null" }
					]
				},
				"noRestrictedTypes": {
					"description": "Disallow user defined types.\nSee <https://biomejs.dev/linter/rules/no-restricted-types>",
					"anyOf": [
						{ "$ref": "#/$defs/NoRestrictedTypesConfiguration" },
						{ "type": "null" }
					]
				},
				"noShoutyConstants": {
					"description": "Disallow the use of constants which its value is the upper-case version of its name.\nSee <https://biomejs.dev/linter/rules/no-shouty-constants>",
					"anyOf": [
						{ "$ref": "#/$defs/NoShoutyConstantsConfiguration" },
						{ "type": "null" }
					]
				},
				"noSubstr": {
					"description": "Enforce the use of String.slice() over String.substr() and String.substring().\nSee <https://biomejs.dev/linter/rules/no-substr>",
					"anyOf": [
						{ "$ref": "#/$defs/NoSubstrConfiguration" },
						{ "type": "null" }
					]
				},
				"noUnusedTemplateLiteral": {
					"description": "Disallow template literals if interpolation and special-character handling are not needed.\nSee <https://biomejs.dev/linter/rules/no-unused-template-literal>",
					"anyOf": [
						{ "$ref": "#/$defs/NoUnusedTemplateLiteralConfiguration" },
						{ "type": "null" }
					]
				},
				"noUselessElse": {
					"description": "Disallow else block when the if block breaks early.\nSee <https://biomejs.dev/linter/rules/no-useless-else>",
					"anyOf": [
						{ "$ref": "#/$defs/NoUselessElseConfiguration" },
						{ "type": "null" }
					]
				},
				"noValueAtRule": {
					"description": "Disallow use of @value rule in css modules.\nSee <https://biomejs.dev/linter/rules/no-value-at-rule>",
					"anyOf": [
						{ "$ref": "#/$defs/NoValueAtRuleConfiguration" },
						{ "type": "null" }
					]
				},
				"noYodaExpression": {
					"description": "Disallow the use of yoda expressions.\nSee <https://biomejs.dev/linter/rules/no-yoda-expression>",
					"anyOf": [
						{ "$ref": "#/$defs/NoYodaExpressionConfiguration" },
						{ "type": "null" }
					]
				},
				"recommended": {
					"description": "Enables the recommended rules for this group",
					"type": ["boolean", "null"]
				},
				"useArrayLiterals": {
					"description": "Disallow Array constructors.\nSee <https://biomejs.dev/linter/rules/use-array-literals>",
					"anyOf": [
						{ "$ref": "#/$defs/UseArrayLiteralsConfiguration" },
						{ "type": "null" }
					]
				},
				"useAsConstAssertion": {
					"description": "Enforce the use of as const over literal type and type annotation.\nSee <https://biomejs.dev/linter/rules/use-as-const-assertion>",
					"anyOf": [
						{ "$ref": "#/$defs/UseAsConstAssertionConfiguration" },
						{ "type": "null" }
					]
				},
				"useAtIndex": {
					"description": "Use at() instead of integer index access.\nSee <https://biomejs.dev/linter/rules/use-at-index>",
					"anyOf": [
						{ "$ref": "#/$defs/UseAtIndexConfiguration" },
						{ "type": "null" }
					]
				},
				"useBlockStatements": {
					"description": "Requires following curly brace conventions.\nSee <https://biomejs.dev/linter/rules/use-block-statements>",
					"anyOf": [
						{ "$ref": "#/$defs/UseBlockStatementsConfiguration" },
						{ "type": "null" }
					]
				},
				"useCollapsedElseIf": {
					"description": "Enforce using else if instead of nested if in else clauses.\nSee <https://biomejs.dev/linter/rules/use-collapsed-else-if>",
					"anyOf": [
						{ "$ref": "#/$defs/UseCollapsedElseIfConfiguration" },
						{ "type": "null" }
					]
				},
				"useCollapsedIf": {
					"description": "Enforce using single if instead of nested if clauses.\nSee <https://biomejs.dev/linter/rules/use-collapsed-if>",
					"anyOf": [
						{ "$ref": "#/$defs/UseCollapsedIfConfiguration" },
						{ "type": "null" }
					]
				},
				"useComponentExportOnlyModules": {
					"description": "Enforce declaring components only within modules that export React Components exclusively.\nSee <https://biomejs.dev/linter/rules/use-component-export-only-modules>",
					"anyOf": [
						{ "$ref": "#/$defs/UseComponentExportOnlyModulesConfiguration" },
						{ "type": "null" }
					]
				},
				"useConsistentArrayType": {
					"description": "Require consistently using either T\\[] or Array\\<T>.\nSee <https://biomejs.dev/linter/rules/use-consistent-array-type>",
					"anyOf": [
						{ "$ref": "#/$defs/UseConsistentArrayTypeConfiguration" },
						{ "type": "null" }
					]
				},
				"useConsistentBuiltinInstantiation": {
					"description": "Enforce the use of new for all builtins, except String, Number and Boolean.\nSee <https://biomejs.dev/linter/rules/use-consistent-builtin-instantiation>",
					"anyOf": [
						{
							"$ref": "#/$defs/UseConsistentBuiltinInstantiationConfiguration"
						},
						{ "type": "null" }
					]
				},
				"useConsistentCurlyBraces": {
					"description": "This rule enforces consistent use of curly braces inside JSX attributes and JSX children.\nSee <https://biomejs.dev/linter/rules/use-consistent-curly-braces>",
					"anyOf": [
						{ "$ref": "#/$defs/UseConsistentCurlyBracesConfiguration" },
						{ "type": "null" }
					]
				},
				"useConsistentMemberAccessibility": {
					"description": "Require consistent accessibility modifiers on class properties and methods.\nSee <https://biomejs.dev/linter/rules/use-consistent-member-accessibility>",
					"anyOf": [
						{ "$ref": "#/$defs/UseConsistentMemberAccessibilityConfiguration" },
						{ "type": "null" }
					]
				},
				"useConsistentObjectDefinitions": {
					"description": "Require the consistent declaration of object literals. Defaults to explicit definitions.\nSee <https://biomejs.dev/linter/rules/use-consistent-object-definitions>",
					"anyOf": [
						{ "$ref": "#/$defs/UseConsistentObjectDefinitionsConfiguration" },
						{ "type": "null" }
					]
				},
				"useConsistentTypeDefinitions": {
					"description": "Enforce type definitions to consistently use either interface or type.\nSee <https://biomejs.dev/linter/rules/use-consistent-type-definitions>",
					"anyOf": [
						{ "$ref": "#/$defs/UseConsistentTypeDefinitionsConfiguration" },
						{ "type": "null" }
					]
				},
				"useConst": {
					"description": "Require const declarations for variables that are only assigned once.\nSee <https://biomejs.dev/linter/rules/use-const>",
					"anyOf": [
						{ "$ref": "#/$defs/UseConstConfiguration" },
						{ "type": "null" }
					]
				},
				"useDefaultParameterLast": {
					"description": "Enforce default function parameters and optional function parameters to be last.\nSee <https://biomejs.dev/linter/rules/use-default-parameter-last>",
					"anyOf": [
						{ "$ref": "#/$defs/UseDefaultParameterLastConfiguration" },
						{ "type": "null" }
					]
				},
				"useDefaultSwitchClause": {
					"description": "Require the default clause in switch statements.\nSee <https://biomejs.dev/linter/rules/use-default-switch-clause>",
					"anyOf": [
						{ "$ref": "#/$defs/UseDefaultSwitchClauseConfiguration" },
						{ "type": "null" }
					]
				},
				"useDeprecatedReason": {
					"description": "Require specifying the reason argument when using @deprecated directive.\nSee <https://biomejs.dev/linter/rules/use-deprecated-reason>",
					"anyOf": [
						{ "$ref": "#/$defs/UseDeprecatedReasonConfiguration" },
						{ "type": "null" }
					]
				},
				"useEnumInitializers": {
					"description": "Require that each enum member value be explicitly initialized.\nSee <https://biomejs.dev/linter/rules/use-enum-initializers>",
					"anyOf": [
						{ "$ref": "#/$defs/UseEnumInitializersConfiguration" },
						{ "type": "null" }
					]
				},
				"useExplicitLengthCheck": {
					"description": "Enforce explicitly comparing the length, size, byteLength or byteOffset property of a value.\nSee <https://biomejs.dev/linter/rules/use-explicit-length-check>",
					"anyOf": [
						{ "$ref": "#/$defs/UseExplicitLengthCheckConfiguration" },
						{ "type": "null" }
					]
				},
				"useExponentiationOperator": {
					"description": "Disallow the use of Math.pow in favor of the ** operator.\nSee <https://biomejs.dev/linter/rules/use-exponentiation-operator>",
					"anyOf": [
						{ "$ref": "#/$defs/UseExponentiationOperatorConfiguration" },
						{ "type": "null" }
					]
				},
				"useExportType": {
					"description": "Promotes the use of export type for types.\nSee <https://biomejs.dev/linter/rules/use-export-type>",
					"anyOf": [
						{ "$ref": "#/$defs/UseExportTypeConfiguration" },
						{ "type": "null" }
					]
				},
				"useExportsLast": {
					"description": "Require that all exports are declared after all non-export statements.\nSee <https://biomejs.dev/linter/rules/use-exports-last>",
					"anyOf": [
						{ "$ref": "#/$defs/UseExportsLastConfiguration" },
						{ "type": "null" }
					]
				},
				"useFilenamingConvention": {
					"description": "Enforce naming conventions for JavaScript and TypeScript filenames.\nSee <https://biomejs.dev/linter/rules/use-filenaming-convention>",
					"anyOf": [
						{ "$ref": "#/$defs/UseFilenamingConventionConfiguration" },
						{ "type": "null" }
					]
				},
				"useForOf": {
					"description": "Prefer using for...of loops over standard for loops where possible.\nSee <https://biomejs.dev/linter/rules/use-for-of>",
					"anyOf": [
						{ "$ref": "#/$defs/UseForOfConfiguration" },
						{ "type": "null" }
					]
				},
				"useFragmentSyntax": {
					"description": "This rule enforces the use of \\<>...\\</> over \\<Fragment>...\\</Fragment>.\nSee <https://biomejs.dev/linter/rules/use-fragment-syntax>",
					"anyOf": [
						{ "$ref": "#/$defs/UseFragmentSyntaxConfiguration" },
						{ "type": "null" }
					]
				},
				"useGraphqlNamingConvention": {
					"description": "Validates that all enum values are capitalized.\nSee <https://biomejs.dev/linter/rules/use-graphql-naming-convention>",
					"anyOf": [
						{ "$ref": "#/$defs/UseGraphqlNamingConventionConfiguration" },
						{ "type": "null" }
					]
				},
				"useGroupedAccessorPairs": {
					"description": "Enforce that getters and setters for the same property are adjacent in class and object definitions.\nSee <https://biomejs.dev/linter/rules/use-grouped-accessor-pairs>",
					"anyOf": [
						{ "$ref": "#/$defs/UseGroupedAccessorPairsConfiguration" },
						{ "type": "null" }
					]
				},
				"useImportType": {
					"description": "Promotes the use of import type for types.\nSee <https://biomejs.dev/linter/rules/use-import-type>",
					"anyOf": [
						{ "$ref": "#/$defs/UseImportTypeConfiguration" },
						{ "type": "null" }
					]
				},
				"useLiteralEnumMembers": {
					"description": "Require all enum members to be literal values.\nSee <https://biomejs.dev/linter/rules/use-literal-enum-members>",
					"anyOf": [
						{ "$ref": "#/$defs/UseLiteralEnumMembersConfiguration" },
						{ "type": "null" }
					]
				},
				"useNamingConvention": {
					"description": "Enforce naming conventions for everything across a codebase.\nSee <https://biomejs.dev/linter/rules/use-naming-convention>",
					"anyOf": [
						{ "$ref": "#/$defs/UseNamingConventionConfiguration" },
						{ "type": "null" }
					]
				},
				"useNodeAssertStrict": {
					"description": "Promotes the usage of node:assert/strict over node:assert.\nSee <https://biomejs.dev/linter/rules/use-node-assert-strict>",
					"anyOf": [
						{ "$ref": "#/$defs/UseNodeAssertStrictConfiguration" },
						{ "type": "null" }
					]
				},
				"useNodejsImportProtocol": {
					"description": "Enforces using the node: protocol for Node.js builtin modules.\nSee <https://biomejs.dev/linter/rules/use-nodejs-import-protocol>",
					"anyOf": [
						{ "$ref": "#/$defs/UseNodejsImportProtocolConfiguration" },
						{ "type": "null" }
					]
				},
				"useNumberNamespace": {
					"description": "Use the Number properties instead of global ones.\nSee <https://biomejs.dev/linter/rules/use-number-namespace>",
					"anyOf": [
						{ "$ref": "#/$defs/UseNumberNamespaceConfiguration" },
						{ "type": "null" }
					]
				},
				"useNumericSeparators": {
					"description": "Enforce the use of numeric separators in numeric literals.\nSee <https://biomejs.dev/linter/rules/use-numeric-separators>",
					"anyOf": [
						{ "$ref": "#/$defs/UseNumericSeparatorsConfiguration" },
						{ "type": "null" }
					]
				},
				"useObjectSpread": {
					"description": "Prefer object spread over Object.assign() when constructing new objects.\nSee <https://biomejs.dev/linter/rules/use-object-spread>",
					"anyOf": [
						{ "$ref": "#/$defs/UseObjectSpreadConfiguration" },
						{ "type": "null" }
					]
				},
				"useReactFunctionComponents": {
					"description": "Enforce that components are defined as functions and never as classes.\nSee <https://biomejs.dev/linter/rules/use-react-function-components>",
					"anyOf": [
						{ "$ref": "#/$defs/UseReactFunctionComponentsConfiguration" },
						{ "type": "null" }
					]
				},
				"useReadonlyClassProperties": {
					"description": "Enforce marking members as readonly if they are never modified outside the constructor.\nSee <https://biomejs.dev/linter/rules/use-readonly-class-properties>",
					"anyOf": [
						{ "$ref": "#/$defs/UseReadonlyClassPropertiesConfiguration" },
						{ "type": "null" }
					]
				},
				"useSelfClosingElements": {
					"description": "Prevent extra closing tags for components without children.\nSee <https://biomejs.dev/linter/rules/use-self-closing-elements>",
					"anyOf": [
						{ "$ref": "#/$defs/UseSelfClosingElementsConfiguration" },
						{ "type": "null" }
					]
				},
				"useShorthandAssign": {
					"description": "Require assignment operator shorthand where possible.\nSee <https://biomejs.dev/linter/rules/use-shorthand-assign>",
					"anyOf": [
						{ "$ref": "#/$defs/UseShorthandAssignConfiguration" },
						{ "type": "null" }
					]
				},
				"useShorthandFunctionType": {
					"description": "Enforce using function types instead of object type with call signatures.\nSee <https://biomejs.dev/linter/rules/use-shorthand-function-type>",
					"anyOf": [
						{ "$ref": "#/$defs/UseShorthandFunctionTypeConfiguration" },
						{ "type": "null" }
					]
				},
				"useSingleVarDeclarator": {
					"description": "Disallow multiple variable declarations in the same variable statement.\nSee <https://biomejs.dev/linter/rules/use-single-var-declarator>",
					"anyOf": [
						{ "$ref": "#/$defs/UseSingleVarDeclaratorConfiguration" },
						{ "type": "null" }
					]
				},
				"useSymbolDescription": {
					"description": "Require a description parameter for the Symbol().\nSee <https://biomejs.dev/linter/rules/use-symbol-description>",
					"anyOf": [
						{ "$ref": "#/$defs/UseSymbolDescriptionConfiguration" },
						{ "type": "null" }
					]
				},
				"useTemplate": {
					"description": "Prefer template literals over string concatenation.\nSee <https://biomejs.dev/linter/rules/use-template>",
					"anyOf": [
						{ "$ref": "#/$defs/UseTemplateConfiguration" },
						{ "type": "null" }
					]
				},
				"useThrowNewError": {
					"description": "Require new when throwing an error.\nSee <https://biomejs.dev/linter/rules/use-throw-new-error>",
					"anyOf": [
						{ "$ref": "#/$defs/UseThrowNewErrorConfiguration" },
						{ "type": "null" }
					]
				},
				"useThrowOnlyError": {
					"description": "Disallow throwing non-Error values.\nSee <https://biomejs.dev/linter/rules/use-throw-only-error>",
					"anyOf": [
						{ "$ref": "#/$defs/UseThrowOnlyErrorConfiguration" },
						{ "type": "null" }
					]
				},
				"useTrimStartEnd": {
					"description": "Enforce the use of String.trimStart() and String.trimEnd() over String.trimLeft() and String.trimRight().\nSee <https://biomejs.dev/linter/rules/use-trim-start-end>",
					"anyOf": [
						{ "$ref": "#/$defs/UseTrimStartEndConfiguration" },
						{ "type": "null" }
					]
				},
				"useUnifiedTypeSignatures": {
					"description": "Disallow overload signatures that can be unified into a single signature.\nSee <https://biomejs.dev/linter/rules/use-unified-type-signatures>",
					"anyOf": [
						{ "$ref": "#/$defs/UseUnifiedTypeSignaturesConfiguration" },
						{ "type": "null" }
					]
				}
			},
			"additionalProperties": false
		},
		"Suspicious": {
			"description": "A list of rules that belong to this group",
			"type": "object",
			"properties": {
				"noAlert": {
					"description": "Disallow the use of alert, confirm, and prompt.\nSee <https://biomejs.dev/linter/rules/no-alert>",
					"anyOf": [
						{ "$ref": "#/$defs/NoAlertConfiguration" },
						{ "type": "null" }
					]
				},
				"noApproximativeNumericConstant": {
					"description": "Use standard constants instead of approximated literals.\nSee <https://biomejs.dev/linter/rules/no-approximative-numeric-constant>",
					"anyOf": [
						{ "$ref": "#/$defs/NoApproximativeNumericConstantConfiguration" },
						{ "type": "null" }
					]
				},
				"noArrayIndexKey": {
					"description": "Discourage the usage of Array index in keys.\nSee <https://biomejs.dev/linter/rules/no-array-index-key>",
					"anyOf": [
						{ "$ref": "#/$defs/NoArrayIndexKeyConfiguration" },
						{ "type": "null" }
					]
				},
				"noAssignInExpressions": {
					"description": "Disallow assignments in expressions.\nSee <https://biomejs.dev/linter/rules/no-assign-in-expressions>",
					"anyOf": [
						{ "$ref": "#/$defs/NoAssignInExpressionsConfiguration" },
						{ "type": "null" }
					]
				},
				"noAsyncPromiseExecutor": {
					"description": "Disallows using an async function as a Promise executor.\nSee <https://biomejs.dev/linter/rules/no-async-promise-executor>",
					"anyOf": [
						{ "$ref": "#/$defs/NoAsyncPromiseExecutorConfiguration" },
						{ "type": "null" }
					]
				},
				"noBiomeFirstException": {
					"description": "Prevents the misuse of glob patterns inside the files.includes field.\nSee <https://biomejs.dev/linter/rules/no-biome-first-exception>",
					"anyOf": [
						{ "$ref": "#/$defs/NoBiomeFirstExceptionConfiguration" },
						{ "type": "null" }
					]
				},
				"noBitwiseOperators": {
					"description": "Disallow bitwise operators.\nSee <https://biomejs.dev/linter/rules/no-bitwise-operators>",
					"anyOf": [
						{ "$ref": "#/$defs/NoBitwiseOperatorsConfiguration" },
						{ "type": "null" }
					]
				},
				"noCatchAssign": {
					"description": "Disallow reassigning exceptions in catch clauses.\nSee <https://biomejs.dev/linter/rules/no-catch-assign>",
					"anyOf": [
						{ "$ref": "#/$defs/NoCatchAssignConfiguration" },
						{ "type": "null" }
					]
				},
				"noClassAssign": {
					"description": "Disallow reassigning class members.\nSee <https://biomejs.dev/linter/rules/no-class-assign>",
					"anyOf": [
						{ "$ref": "#/$defs/NoClassAssignConfiguration" },
						{ "type": "null" }
					]
				},
				"noCommentText": {
					"description": "Prevent comments from being inserted as text nodes.\nSee <https://biomejs.dev/linter/rules/no-comment-text>",
					"anyOf": [
						{ "$ref": "#/$defs/NoCommentTextConfiguration" },
						{ "type": "null" }
					]
				},
				"noCompareNegZero": {
					"description": "Disallow comparing against -0.\nSee <https://biomejs.dev/linter/rules/no-compare-neg-zero>",
					"anyOf": [
						{ "$ref": "#/$defs/NoCompareNegZeroConfiguration" },
						{ "type": "null" }
					]
				},
				"noConfusingLabels": {
					"description": "Disallow labeled statements that are not loops.\nSee <https://biomejs.dev/linter/rules/no-confusing-labels>",
					"anyOf": [
						{ "$ref": "#/$defs/NoConfusingLabelsConfiguration" },
						{ "type": "null" }
					]
				},
				"noConfusingVoidType": {
					"description": "Disallow void type outside of generic or return types.\nSee <https://biomejs.dev/linter/rules/no-confusing-void-type>",
					"anyOf": [
						{ "$ref": "#/$defs/NoConfusingVoidTypeConfiguration" },
						{ "type": "null" }
					]
				},
				"noConsole": {
					"description": "Disallow the use of console.\nSee <https://biomejs.dev/linter/rules/no-console>",
					"anyOf": [
						{ "$ref": "#/$defs/NoConsoleConfiguration" },
						{ "type": "null" }
					]
				},
				"noConstEnum": {
					"description": "Disallow TypeScript const enum.\nSee <https://biomejs.dev/linter/rules/no-const-enum>",
					"anyOf": [
						{ "$ref": "#/$defs/NoConstEnumConfiguration" },
						{ "type": "null" }
					]
				},
				"noConstantBinaryExpressions": {
					"description": "Disallow expressions where the operation doesn't affect the value.\nSee <https://biomejs.dev/linter/rules/no-constant-binary-expressions>",
					"anyOf": [
						{ "$ref": "#/$defs/NoConstantBinaryExpressionsConfiguration" },
						{ "type": "null" }
					]
				},
				"noControlCharactersInRegex": {
					"description": "Prevents from having control characters and some escape sequences that match control characters in regular expression literals.\nSee <https://biomejs.dev/linter/rules/no-control-characters-in-regex>",
					"anyOf": [
						{ "$ref": "#/$defs/NoControlCharactersInRegexConfiguration" },
						{ "type": "null" }
					]
				},
				"noDebugger": {
					"description": "Disallow the use of debugger.\nSee <https://biomejs.dev/linter/rules/no-debugger>",
					"anyOf": [
						{ "$ref": "#/$defs/NoDebuggerConfiguration" },
						{ "type": "null" }
					]
				},
				"noDocumentCookie": {
					"description": "Disallow direct assignments to document.cookie.\nSee <https://biomejs.dev/linter/rules/no-document-cookie>",
					"anyOf": [
						{ "$ref": "#/$defs/NoDocumentCookieConfiguration" },
						{ "type": "null" }
					]
				},
				"noDocumentImportInPage": {
					"description": "Prevents importing next/document outside of pages/_document.jsx in Next.js projects.\nSee <https://biomejs.dev/linter/rules/no-document-import-in-page>",
					"anyOf": [
						{ "$ref": "#/$defs/NoDocumentImportInPageConfiguration" },
						{ "type": "null" }
					]
				},
				"noDoubleEquals": {
					"description": "Require the use of === and !==.\nSee <https://biomejs.dev/linter/rules/no-double-equals>",
					"anyOf": [
						{ "$ref": "#/$defs/NoDoubleEqualsConfiguration" },
						{ "type": "null" }
					]
				},
				"noDuplicateAtImportRules": {
					"description": "Disallow duplicate @import rules.\nSee <https://biomejs.dev/linter/rules/no-duplicate-at-import-rules>",
					"anyOf": [
						{ "$ref": "#/$defs/NoDuplicateAtImportRulesConfiguration" },
						{ "type": "null" }
					]
				},
				"noDuplicateCase": {
					"description": "Disallow duplicate case labels.\nSee <https://biomejs.dev/linter/rules/no-duplicate-case>",
					"anyOf": [
						{ "$ref": "#/$defs/NoDuplicateCaseConfiguration" },
						{ "type": "null" }
					]
				},
				"noDuplicateClassMembers": {
					"description": "Disallow duplicate class members.\nSee <https://biomejs.dev/linter/rules/no-duplicate-class-members>",
					"anyOf": [
						{ "$ref": "#/$defs/NoDuplicateClassMembersConfiguration" },
						{ "type": "null" }
					]
				},
				"noDuplicateCustomProperties": {
					"description": "Disallow duplicate custom properties within declaration blocks.\nSee <https://biomejs.dev/linter/rules/no-duplicate-custom-properties>",
					"anyOf": [
						{ "$ref": "#/$defs/NoDuplicateCustomPropertiesConfiguration" },
						{ "type": "null" }
					]
				},
				"noDuplicateElseIf": {
					"description": "Disallow duplicate conditions in if-else-if chains.\nSee <https://biomejs.dev/linter/rules/no-duplicate-else-if>",
					"anyOf": [
						{ "$ref": "#/$defs/NoDuplicateElseIfConfiguration" },
						{ "type": "null" }
					]
				},
				"noDuplicateFields": {
					"description": "No duplicated fields in GraphQL operations.\nSee <https://biomejs.dev/linter/rules/no-duplicate-fields>",
					"anyOf": [
						{ "$ref": "#/$defs/NoDuplicateFieldsConfiguration" },
						{ "type": "null" }
					]
				},
				"noDuplicateFontNames": {
					"description": "Disallow duplicate names within font families.\nSee <https://biomejs.dev/linter/rules/no-duplicate-font-names>",
					"anyOf": [
						{ "$ref": "#/$defs/NoDuplicateFontNamesConfiguration" },
						{ "type": "null" }
					]
				},
				"noDuplicateJsxProps": {
					"description": "Prevents JSX properties to be assigned multiple times.\nSee <https://biomejs.dev/linter/rules/no-duplicate-jsx-props>",
					"anyOf": [
						{ "$ref": "#/$defs/NoDuplicateJsxPropsConfiguration" },
						{ "type": "null" }
					]
				},
				"noDuplicateObjectKeys": {
					"description": "Disallow two keys with the same name inside objects.\nSee <https://biomejs.dev/linter/rules/no-duplicate-object-keys>",
					"anyOf": [
						{ "$ref": "#/$defs/NoDuplicateObjectKeysConfiguration" },
						{ "type": "null" }
					]
				},
				"noDuplicateParameters": {
					"description": "Disallow duplicate function parameter name.\nSee <https://biomejs.dev/linter/rules/no-duplicate-parameters>",
					"anyOf": [
						{ "$ref": "#/$defs/NoDuplicateParametersConfiguration" },
						{ "type": "null" }
					]
				},
				"noDuplicateProperties": {
					"description": "Disallow duplicate properties within declaration blocks.\nSee <https://biomejs.dev/linter/rules/no-duplicate-properties>",
					"anyOf": [
						{ "$ref": "#/$defs/NoDuplicatePropertiesConfiguration" },
						{ "type": "null" }
					]
				},
				"noDuplicateSelectorsKeyframeBlock": {
					"description": "Disallow duplicate selectors within keyframe blocks.\nSee <https://biomejs.dev/linter/rules/no-duplicate-selectors-keyframe-block>",
					"anyOf": [
						{
							"$ref": "#/$defs/NoDuplicateSelectorsKeyframeBlockConfiguration"
						},
						{ "type": "null" }
					]
				},
				"noDuplicateTestHooks": {
					"description": "A describe block should not contain duplicate hooks.\nSee <https://biomejs.dev/linter/rules/no-duplicate-test-hooks>",
					"anyOf": [
						{ "$ref": "#/$defs/NoDuplicateTestHooksConfiguration" },
						{ "type": "null" }
					]
				},
				"noEmptyBlock": {
					"description": "Disallow CSS empty blocks.\nSee <https://biomejs.dev/linter/rules/no-empty-block>",
					"anyOf": [
						{ "$ref": "#/$defs/NoEmptyBlockConfiguration" },
						{ "type": "null" }
					]
				},
				"noEmptyBlockStatements": {
					"description": "Disallow empty block statements and static blocks.\nSee <https://biomejs.dev/linter/rules/no-empty-block-statements>",
					"anyOf": [
						{ "$ref": "#/$defs/NoEmptyBlockStatementsConfiguration" },
						{ "type": "null" }
					]
				},
				"noEmptyInterface": {
					"description": "Disallow the declaration of empty interfaces.\nSee <https://biomejs.dev/linter/rules/no-empty-interface>",
					"anyOf": [
						{ "$ref": "#/$defs/NoEmptyInterfaceConfiguration" },
						{ "type": "null" }
					]
				},
				"noEvolvingTypes": {
					"description": "Disallow variables from evolving into any type through reassignments.\nSee <https://biomejs.dev/linter/rules/no-evolving-types>",
					"anyOf": [
						{ "$ref": "#/$defs/NoEvolvingTypesConfiguration" },
						{ "type": "null" }
					]
				},
				"noExplicitAny": {
					"description": "Disallow the any type usage.\nSee <https://biomejs.dev/linter/rules/no-explicit-any>",
					"anyOf": [
						{ "$ref": "#/$defs/NoExplicitAnyConfiguration" },
						{ "type": "null" }
					]
				},
				"noExportsInTest": {
					"description": "Disallow using export or module.exports in files containing tests.\nSee <https://biomejs.dev/linter/rules/no-exports-in-test>",
					"anyOf": [
						{ "$ref": "#/$defs/NoExportsInTestConfiguration" },
						{ "type": "null" }
					]
				},
				"noExtraNonNullAssertion": {
					"description": "Prevents the wrong usage of the non-null assertion operator (!) in TypeScript files.\nSee <https://biomejs.dev/linter/rules/no-extra-non-null-assertion>",
					"anyOf": [
						{ "$ref": "#/$defs/NoExtraNonNullAssertionConfiguration" },
						{ "type": "null" }
					]
				},
				"noFallthroughSwitchClause": {
					"description": "Disallow fallthrough of switch clauses.\nSee <https://biomejs.dev/linter/rules/no-fallthrough-switch-clause>",
					"anyOf": [
						{ "$ref": "#/$defs/NoFallthroughSwitchClauseConfiguration" },
						{ "type": "null" }
					]
				},
				"noFocusedTests": {
					"description": "Disallow focused tests.\nSee <https://biomejs.dev/linter/rules/no-focused-tests>",
					"anyOf": [
						{ "$ref": "#/$defs/NoFocusedTestsConfiguration" },
						{ "type": "null" }
					]
				},
				"noFunctionAssign": {
					"description": "Disallow reassigning function declarations.\nSee <https://biomejs.dev/linter/rules/no-function-assign>",
					"anyOf": [
						{ "$ref": "#/$defs/NoFunctionAssignConfiguration" },
						{ "type": "null" }
					]
				},
				"noGlobalAssign": {
					"description": "Disallow assignments to native objects and read-only global variables.\nSee <https://biomejs.dev/linter/rules/no-global-assign>",
					"anyOf": [
						{ "$ref": "#/$defs/NoGlobalAssignConfiguration" },
						{ "type": "null" }
					]
				},
				"noGlobalIsFinite": {
					"description": "Use Number.isFinite instead of global isFinite.\nSee <https://biomejs.dev/linter/rules/no-global-is-finite>",
					"anyOf": [
						{ "$ref": "#/$defs/NoGlobalIsFiniteConfiguration" },
						{ "type": "null" }
					]
				},
				"noGlobalIsNan": {
					"description": "Use Number.isNaN instead of global isNaN.\nSee <https://biomejs.dev/linter/rules/no-global-is-nan>",
					"anyOf": [
						{ "$ref": "#/$defs/NoGlobalIsNanConfiguration" },
						{ "type": "null" }
					]
				},
				"noHeadImportInDocument": {
					"description": "Prevent using the next/head module in pages/_document.js on Next.js projects.\nSee <https://biomejs.dev/linter/rules/no-head-import-in-document>",
					"anyOf": [
						{ "$ref": "#/$defs/NoHeadImportInDocumentConfiguration" },
						{ "type": "null" }
					]
				},
				"noImplicitAnyLet": {
					"description": "Disallow use of implicit any type on variable declarations.\nSee <https://biomejs.dev/linter/rules/no-implicit-any-let>",
					"anyOf": [
						{ "$ref": "#/$defs/NoImplicitAnyLetConfiguration" },
						{ "type": "null" }
					]
				},
				"noImportAssign": {
					"description": "Disallow assigning to imported bindings.\nSee <https://biomejs.dev/linter/rules/no-import-assign>",
					"anyOf": [
						{ "$ref": "#/$defs/NoImportAssignConfiguration" },
						{ "type": "null" }
					]
				},
				"noImportantInKeyframe": {
					"description": "Disallow invalid !important within keyframe declarations.\nSee <https://biomejs.dev/linter/rules/no-important-in-keyframe>",
					"anyOf": [
						{ "$ref": "#/$defs/NoImportantInKeyframeConfiguration" },
						{ "type": "null" }
					]
				},
				"noIrregularWhitespace": {
					"description": "Disallows the use of irregular whitespace characters.\nSee <https://biomejs.dev/linter/rules/no-irregular-whitespace>",
					"anyOf": [
						{ "$ref": "#/$defs/NoIrregularWhitespaceConfiguration" },
						{ "type": "null" }
					]
				},
				"noLabelVar": {
					"description": "Disallow labels that share a name with a variable.\nSee <https://biomejs.dev/linter/rules/no-label-var>",
					"anyOf": [
						{ "$ref": "#/$defs/NoLabelVarConfiguration" },
						{ "type": "null" }
					]
				},
				"noMisleadingCharacterClass": {
					"description": "Disallow characters made with multiple code points in character class syntax.\nSee <https://biomejs.dev/linter/rules/no-misleading-character-class>",
					"anyOf": [
						{ "$ref": "#/$defs/NoMisleadingCharacterClassConfiguration" },
						{ "type": "null" }
					]
				},
				"noMisleadingInstantiator": {
					"description": "Enforce proper usage of new and constructor.\nSee <https://biomejs.dev/linter/rules/no-misleading-instantiator>",
					"anyOf": [
						{ "$ref": "#/$defs/NoMisleadingInstantiatorConfiguration" },
						{ "type": "null" }
					]
				},
				"noMisplacedAssertion": {
					"description": "Checks that the assertion function, for example expect, is placed inside an it() function call.\nSee <https://biomejs.dev/linter/rules/no-misplaced-assertion>",
					"anyOf": [
						{ "$ref": "#/$defs/NoMisplacedAssertionConfiguration" },
						{ "type": "null" }
					]
				},
				"noMisrefactoredShorthandAssign": {
					"description": "Disallow shorthand assign when variable appears on both sides.\nSee <https://biomejs.dev/linter/rules/no-misrefactored-shorthand-assign>",
					"anyOf": [
						{ "$ref": "#/$defs/NoMisrefactoredShorthandAssignConfiguration" },
						{ "type": "null" }
					]
				},
				"noNonNullAssertedOptionalChain": {
					"description": "Disallow non-null assertions after optional chaining expressions.\nSee <https://biomejs.dev/linter/rules/no-non-null-asserted-optional-chain>",
					"anyOf": [
						{ "$ref": "#/$defs/NoNonNullAssertedOptionalChainConfiguration" },
						{ "type": "null" }
					]
				},
				"noOctalEscape": {
					"description": "Disallow octal escape sequences in string literals.\nSee <https://biomejs.dev/linter/rules/no-octal-escape>",
					"anyOf": [
						{ "$ref": "#/$defs/NoOctalEscapeConfiguration" },
						{ "type": "null" }
					]
				},
				"noPrototypeBuiltins": {
					"description": "Disallow direct use of Object.prototype builtins.\nSee <https://biomejs.dev/linter/rules/no-prototype-builtins>",
					"anyOf": [
						{ "$ref": "#/$defs/NoPrototypeBuiltinsConfiguration" },
						{ "type": "null" }
					]
				},
				"noQuickfixBiome": {
					"description": "Disallow the use if quickfix.biome inside editor settings file.\nSee <https://biomejs.dev/linter/rules/no-quickfix-biome>",
					"anyOf": [
						{ "$ref": "#/$defs/NoQuickfixBiomeConfiguration" },
						{ "type": "null" }
					]
				},
				"noReactSpecificProps": {
					"description": "Prevents React-specific JSX properties from being used.\nSee <https://biomejs.dev/linter/rules/no-react-specific-props>",
					"anyOf": [
						{ "$ref": "#/$defs/NoReactSpecificPropsConfiguration" },
						{ "type": "null" }
					]
				},
				"noRedeclare": {
					"description": "Disallow variable, function, class, and type redeclarations in the same scope.\nSee <https://biomejs.dev/linter/rules/no-redeclare>",
					"anyOf": [
						{ "$ref": "#/$defs/NoRedeclareConfiguration" },
						{ "type": "null" }
					]
				},
				"noRedundantUseStrict": {
					"description": "Prevents from having redundant \"use strict\".\nSee <https://biomejs.dev/linter/rules/no-redundant-use-strict>",
					"anyOf": [
						{ "$ref": "#/$defs/NoRedundantUseStrictConfiguration" },
						{ "type": "null" }
					]
				},
				"noSelfCompare": {
					"description": "Disallow comparisons where both sides are exactly the same.\nSee <https://biomejs.dev/linter/rules/no-self-compare>",
					"anyOf": [
						{ "$ref": "#/$defs/NoSelfCompareConfiguration" },
						{ "type": "null" }
					]
				},
				"noShadowRestrictedNames": {
					"description": "Disallow identifiers from shadowing restricted names.\nSee <https://biomejs.dev/linter/rules/no-shadow-restricted-names>",
					"anyOf": [
						{ "$ref": "#/$defs/NoShadowRestrictedNamesConfiguration" },
						{ "type": "null" }
					]
				},
				"noShorthandPropertyOverrides": {
					"description": "Disallow shorthand properties that override related longhand properties.\nSee <https://biomejs.dev/linter/rules/no-shorthand-property-overrides>",
					"anyOf": [
						{ "$ref": "#/$defs/NoShorthandPropertyOverridesConfiguration" },
						{ "type": "null" }
					]
				},
				"noSkippedTests": {
					"description": "Disallow disabled tests.\nSee <https://biomejs.dev/linter/rules/no-skipped-tests>",
					"anyOf": [
						{ "$ref": "#/$defs/NoSkippedTestsConfiguration" },
						{ "type": "null" }
					]
				},
				"noSparseArray": {
					"description": "Prevents the use of sparse arrays (arrays with holes).\nSee <https://biomejs.dev/linter/rules/no-sparse-array>",
					"anyOf": [
						{ "$ref": "#/$defs/NoSparseArrayConfiguration" },
						{ "type": "null" }
					]
				},
				"noSuspiciousSemicolonInJsx": {
					"description": "It detects possible \"wrong\" semicolons inside JSX elements.\nSee <https://biomejs.dev/linter/rules/no-suspicious-semicolon-in-jsx>",
					"anyOf": [
						{ "$ref": "#/$defs/NoSuspiciousSemicolonInJsxConfiguration" },
						{ "type": "null" }
					]
				},
				"noTemplateCurlyInString": {
					"description": "Disallow template literal placeholder syntax in regular strings.\nSee <https://biomejs.dev/linter/rules/no-template-curly-in-string>",
					"anyOf": [
						{ "$ref": "#/$defs/NoTemplateCurlyInStringConfiguration" },
						{ "type": "null" }
					]
				},
				"noThenProperty": {
					"description": "Disallow then property.\nSee <https://biomejs.dev/linter/rules/no-then-property>",
					"anyOf": [
						{ "$ref": "#/$defs/NoThenPropertyConfiguration" },
						{ "type": "null" }
					]
				},
				"noTsIgnore": {
					"description": "Prevents the use of the TypeScript directive @ts-ignore.\nSee <https://biomejs.dev/linter/rules/no-ts-ignore>",
					"anyOf": [
						{ "$ref": "#/$defs/NoTsIgnoreConfiguration" },
						{ "type": "null" }
					]
				},
				"noUnassignedVariables": {
					"description": "Disallow let or var variables that are read but never assigned.\nSee <https://biomejs.dev/linter/rules/no-unassigned-variables>",
					"anyOf": [
						{ "$ref": "#/$defs/NoUnassignedVariablesConfiguration" },
						{ "type": "null" }
					]
				},
				"noUnknownAtRules": {
					"description": "Disallow unknown at-rules.\nSee <https://biomejs.dev/linter/rules/no-unknown-at-rules>",
					"anyOf": [
						{ "$ref": "#/$defs/NoUnknownAtRulesConfiguration" },
						{ "type": "null" }
					]
				},
				"noUnsafeDeclarationMerging": {
					"description": "Disallow unsafe declaration merging between interfaces and classes.\nSee <https://biomejs.dev/linter/rules/no-unsafe-declaration-merging>",
					"anyOf": [
						{ "$ref": "#/$defs/NoUnsafeDeclarationMergingConfiguration" },
						{ "type": "null" }
					]
				},
				"noUnsafeNegation": {
					"description": "Disallow using unsafe negation.\nSee <https://biomejs.dev/linter/rules/no-unsafe-negation>",
					"anyOf": [
						{ "$ref": "#/$defs/NoUnsafeNegationConfiguration" },
						{ "type": "null" }
					]
				},
				"noUselessEscapeInString": {
					"description": "Disallow unnecessary escapes in string literals.\nSee <https://biomejs.dev/linter/rules/no-useless-escape-in-string>",
					"anyOf": [
						{ "$ref": "#/$defs/NoUselessEscapeInStringConfiguration" },
						{ "type": "null" }
					]
				},
				"noUselessRegexBackrefs": {
					"description": "Disallow useless backreferences in regular expression literals that always match an empty string.\nSee <https://biomejs.dev/linter/rules/no-useless-regex-backrefs>",
					"anyOf": [
						{ "$ref": "#/$defs/NoUselessRegexBackrefsConfiguration" },
						{ "type": "null" }
					]
				},
				"noVar": {
					"description": "Disallow the use of var.\nSee <https://biomejs.dev/linter/rules/no-var>",
					"anyOf": [
						{ "$ref": "#/$defs/NoVarConfiguration" },
						{ "type": "null" }
					]
				},
				"noWith": {
					"description": "Disallow with statements in non-strict contexts.\nSee <https://biomejs.dev/linter/rules/no-with>",
					"anyOf": [
						{ "$ref": "#/$defs/NoWithConfiguration" },
						{ "type": "null" }
					]
				},
				"recommended": {
					"description": "Enables the recommended rules for this group",
					"type": ["boolean", "null"]
				},
				"useAdjacentOverloadSignatures": {
					"description": "Disallow the use of overload signatures that are not next to each other.\nSee <https://biomejs.dev/linter/rules/use-adjacent-overload-signatures>",
					"anyOf": [
						{ "$ref": "#/$defs/UseAdjacentOverloadSignaturesConfiguration" },
						{ "type": "null" }
					]
				},
				"useAwait": {
					"description": "Ensure async functions utilize await.\nSee <https://biomejs.dev/linter/rules/use-await>",
					"anyOf": [
						{ "$ref": "#/$defs/UseAwaitConfiguration" },
						{ "type": "null" }
					]
				},
				"useBiomeIgnoreFolder": {
					"description": "Promotes the correct usage for ignoring folders in the configuration file.\nSee <https://biomejs.dev/linter/rules/use-biome-ignore-folder>",
					"anyOf": [
						{ "$ref": "#/$defs/UseBiomeIgnoreFolderConfiguration" },
						{ "type": "null" }
					]
				},
				"useDefaultSwitchClauseLast": {
					"description": "Enforce default clauses in switch statements to be last.\nSee <https://biomejs.dev/linter/rules/use-default-switch-clause-last>",
					"anyOf": [
						{ "$ref": "#/$defs/UseDefaultSwitchClauseLastConfiguration" },
						{ "type": "null" }
					]
				},
				"useErrorMessage": {
					"description": "Enforce passing a message value when creating a built-in error.\nSee <https://biomejs.dev/linter/rules/use-error-message>",
					"anyOf": [
						{ "$ref": "#/$defs/UseErrorMessageConfiguration" },
						{ "type": "null" }
					]
				},
				"useGetterReturn": {
					"description": "Enforce get methods to always return a value.\nSee <https://biomejs.dev/linter/rules/use-getter-return>",
					"anyOf": [
						{ "$ref": "#/$defs/UseGetterReturnConfiguration" },
						{ "type": "null" }
					]
				},
				"useGoogleFontDisplay": {
					"description": "Enforces the use of a recommended display strategy with Google Fonts.\nSee <https://biomejs.dev/linter/rules/use-google-font-display>",
					"anyOf": [
						{ "$ref": "#/$defs/UseGoogleFontDisplayConfiguration" },
						{ "type": "null" }
					]
				},
				"useGuardForIn": {
					"description": "Require for-in loops to include an if statement.\nSee <https://biomejs.dev/linter/rules/use-guard-for-in>",
					"anyOf": [
						{ "$ref": "#/$defs/UseGuardForInConfiguration" },
						{ "type": "null" }
					]
				},
				"useIsArray": {
					"description": "Use Array.isArray() instead of instanceof Array.\nSee <https://biomejs.dev/linter/rules/use-is-array>",
					"anyOf": [
						{ "$ref": "#/$defs/UseIsArrayConfiguration" },
						{ "type": "null" }
					]
				},
				"useIterableCallbackReturn": {
					"description": "Enforce consistent return values in iterable callbacks.\nSee <https://biomejs.dev/linter/rules/use-iterable-callback-return>",
					"anyOf": [
						{ "$ref": "#/$defs/UseIterableCallbackReturnConfiguration" },
						{ "type": "null" }
					]
				},
				"useNamespaceKeyword": {
					"description": "Require using the namespace keyword over the module keyword to declare TypeScript namespaces.\nSee <https://biomejs.dev/linter/rules/use-namespace-keyword>",
					"anyOf": [
						{ "$ref": "#/$defs/UseNamespaceKeywordConfiguration" },
						{ "type": "null" }
					]
				},
				"useNumberToFixedDigitsArgument": {
					"description": "Enforce using the digits argument with Number#toFixed().\nSee <https://biomejs.dev/linter/rules/use-number-to-fixed-digits-argument>",
					"anyOf": [
						{ "$ref": "#/$defs/UseNumberToFixedDigitsArgumentConfiguration" },
						{ "type": "null" }
					]
				},
				"useStaticResponseMethods": {
					"description": "Use static Response methods instead of new Response() constructor when possible.\nSee <https://biomejs.dev/linter/rules/use-static-response-methods>",
					"anyOf": [
						{ "$ref": "#/$defs/UseStaticResponseMethodsConfiguration" },
						{ "type": "null" }
					]
				},
				"useStrictMode": {
					"description": "Enforce the use of the directive \"use strict\" in script files.\nSee <https://biomejs.dev/linter/rules/use-strict-mode>",
					"anyOf": [
						{ "$ref": "#/$defs/UseStrictModeConfiguration" },
						{ "type": "null" }
					]
				}
			},
			"additionalProperties": false
		},
		"UseAdjacentOverloadSignaturesConfiguration": {
			"oneOf": [
				{ "$ref": "#/$defs/RulePlainConfiguration" },
				{ "$ref": "#/$defs/RuleWithUseAdjacentOverloadSignaturesOptions" }
			]
		},
		"UseAdjacentOverloadSignaturesOptions": {
			"type": "object",
			"additionalProperties": false
		},
		"UseAltTextConfiguration": {
			"oneOf": [
				{ "$ref": "#/$defs/RulePlainConfiguration" },
				{ "$ref": "#/$defs/RuleWithUseAltTextOptions" }
			]
		},
		"UseAltTextOptions": { "type": "object", "additionalProperties": false },
		"UseAnchorContentConfiguration": {
			"oneOf": [
				{ "$ref": "#/$defs/RulePlainConfiguration" },
				{ "$ref": "#/$defs/RuleWithUseAnchorContentOptions" }
			]
		},
		"UseAnchorContentOptions": {
			"type": "object",
			"additionalProperties": false
		},
		"UseAriaActivedescendantWithTabindexConfiguration": {
			"oneOf": [
				{ "$ref": "#/$defs/RulePlainConfiguration" },
				{ "$ref": "#/$defs/RuleWithUseAriaActivedescendantWithTabindexOptions" }
			]
		},
		"UseAriaActivedescendantWithTabindexOptions": {
			"type": "object",
			"additionalProperties": false
		},
		"UseAriaPropsForRoleConfiguration": {
			"oneOf": [
				{ "$ref": "#/$defs/RulePlainConfiguration" },
				{ "$ref": "#/$defs/RuleWithUseAriaPropsForRoleOptions" }
			]
		},
		"UseAriaPropsForRoleOptions": {
			"type": "object",
			"additionalProperties": false
		},
		"UseAriaPropsSupportedByRoleConfiguration": {
			"oneOf": [
				{ "$ref": "#/$defs/RulePlainConfiguration" },
				{ "$ref": "#/$defs/RuleWithUseAriaPropsSupportedByRoleOptions" }
			]
		},
		"UseAriaPropsSupportedByRoleOptions": {
			"type": "object",
			"additionalProperties": false
		},
		"UseArrayLiteralsConfiguration": {
			"oneOf": [
				{ "$ref": "#/$defs/RulePlainConfiguration" },
				{ "$ref": "#/$defs/RuleWithUseArrayLiteralsOptions" }
			]
		},
		"UseArrayLiteralsOptions": {
			"type": "object",
			"additionalProperties": false
		},
		"UseArraySortCompareConfiguration": {
			"oneOf": [
				{ "$ref": "#/$defs/RulePlainConfiguration" },
				{ "$ref": "#/$defs/RuleWithUseArraySortCompareOptions" }
			]
		},
		"UseArraySortCompareOptions": {
			"type": "object",
			"additionalProperties": false
		},
		"UseArrowFunctionConfiguration": {
			"oneOf": [
				{ "$ref": "#/$defs/RulePlainConfiguration" },
				{ "$ref": "#/$defs/RuleWithUseArrowFunctionOptions" }
			]
		},
		"UseArrowFunctionOptions": {
			"type": "object",
			"additionalProperties": false
		},
		"UseAsConstAssertionConfiguration": {
			"oneOf": [
				{ "$ref": "#/$defs/RulePlainConfiguration" },
				{ "$ref": "#/$defs/RuleWithUseAsConstAssertionOptions" }
			]
		},
		"UseAsConstAssertionOptions": {
			"type": "object",
			"additionalProperties": false
		},
		"UseAtIndexConfiguration": {
			"oneOf": [
				{ "$ref": "#/$defs/RulePlainConfiguration" },
				{ "$ref": "#/$defs/RuleWithUseAtIndexOptions" }
			]
		},
		"UseAtIndexOptions": { "type": "object", "additionalProperties": false },
		"UseAwaitConfiguration": {
			"oneOf": [
				{ "$ref": "#/$defs/RulePlainConfiguration" },
				{ "$ref": "#/$defs/RuleWithUseAwaitOptions" }
			]
		},
		"UseAwaitOptions": { "type": "object", "additionalProperties": false },
		"UseAwaitThenableConfiguration": {
			"oneOf": [
				{ "$ref": "#/$defs/RulePlainConfiguration" },
				{ "$ref": "#/$defs/RuleWithUseAwaitThenableOptions" }
			]
		},
		"UseAwaitThenableOptions": {
			"type": "object",
			"additionalProperties": false
		},
		"UseBiomeIgnoreFolderConfiguration": {
			"oneOf": [
				{ "$ref": "#/$defs/RulePlainConfiguration" },
				{ "$ref": "#/$defs/RuleWithUseBiomeIgnoreFolderOptions" }
			]
		},
		"UseBiomeIgnoreFolderOptions": {
			"type": "object",
			"additionalProperties": false
		},
		"UseBlockStatementsConfiguration": {
			"oneOf": [
				{ "$ref": "#/$defs/RulePlainConfiguration" },
				{ "$ref": "#/$defs/RuleWithUseBlockStatementsOptions" }
			]
		},
		"UseBlockStatementsOptions": {
			"type": "object",
			"additionalProperties": false
		},
		"UseButtonTypeConfiguration": {
			"oneOf": [
				{ "$ref": "#/$defs/RulePlainConfiguration" },
				{ "$ref": "#/$defs/RuleWithUseButtonTypeOptions" }
			]
		},
		"UseButtonTypeOptions": { "type": "object", "additionalProperties": false },
		"UseCollapsedElseIfConfiguration": {
			"oneOf": [
				{ "$ref": "#/$defs/RulePlainConfiguration" },
				{ "$ref": "#/$defs/RuleWithUseCollapsedElseIfOptions" }
			]
		},
		"UseCollapsedElseIfOptions": {
			"type": "object",
			"additionalProperties": false
		},
		"UseCollapsedIfConfiguration": {
			"oneOf": [
				{ "$ref": "#/$defs/RulePlainConfiguration" },
				{ "$ref": "#/$defs/RuleWithUseCollapsedIfOptions" }
			]
		},
		"UseCollapsedIfOptions": {
			"type": "object",
			"additionalProperties": false
		},
		"UseComponentExportOnlyModulesConfiguration": {
			"oneOf": [
				{ "$ref": "#/$defs/RulePlainConfiguration" },
				{ "$ref": "#/$defs/RuleWithUseComponentExportOnlyModulesOptions" }
			]
		},
		"UseComponentExportOnlyModulesOptions": {
			"type": "object",
			"properties": {
				"allowConstantExport": {
					"description": "Allows the export of constants. This option is for environments that support it, such as [Vite](https://vitejs.dev/)",
					"type": ["boolean", "null"],
					"default": null
				},
				"allowExportNames": {
					"description": "A list of names that can be additionally exported from the module This option is for exports that do not hinder [React Fast Refresh](https://github.com/facebook/react/tree/main/packages/react-refresh), such as [`meta` in Remix](https://remix.run/docs/en/main/route/meta)",
					"type": ["array", "null"],
					"items": { "type": "string" }
				}
			},
			"additionalProperties": false
		},
		"UseConsistentArrayTypeConfiguration": {
			"oneOf": [
				{ "$ref": "#/$defs/RulePlainConfiguration" },
				{ "$ref": "#/$defs/RuleWithUseConsistentArrayTypeOptions" }
			]
		},
		"UseConsistentArrayTypeOptions": {
			"type": "object",
			"properties": {
				"syntax": {
					"anyOf": [
						{ "$ref": "#/$defs/ConsistentArrayType" },
						{ "type": "null" }
					]
				}
			},
			"additionalProperties": false
		},
		"UseConsistentArrowReturnConfiguration": {
			"oneOf": [
				{ "$ref": "#/$defs/RulePlainConfiguration" },
				{ "$ref": "#/$defs/RuleWithUseConsistentArrowReturnOptions" }
			]
		},
		"UseConsistentArrowReturnOptions": {
			"description": "Options for the `useConsistentArrowReturn` rule.",
			"type": "object",
			"properties": {
				"requireForObjectLiteral": {
					"description": "Determines whether the rule enforces a consistent style when the return value is an object literal.\n\nThis option is only applicable when used in conjunction with the `asNeeded` option.",
					"type": ["boolean", "null"]
				},
				"style": {
					"description": "The style to enforce for arrow function return statements.",
					"anyOf": [
						{ "$ref": "#/$defs/UseConsistentArrowReturnStyle" },
						{ "type": "null" }
					]
				}
			},
			"additionalProperties": false
		},
		"UseConsistentArrowReturnStyle": {
			"oneOf": [
				{
					"description": "Enforces no braces where they can be omitted (default).",
					"type": "string",
					"const": "asNeeded"
				},
				{
					"description": "Enforces braces around the function body.",
					"type": "string",
					"const": "always"
				},
				{
					"description": "Enforces no braces around the function body (constrains arrow functions to the role of returning an expression).",
					"type": "string",
					"const": "never"
				}
			]
		},
		"UseConsistentBuiltinInstantiationConfiguration": {
			"oneOf": [
				{ "$ref": "#/$defs/RulePlainConfiguration" },
				{ "$ref": "#/$defs/RuleWithUseConsistentBuiltinInstantiationOptions" }
			]
		},
		"UseConsistentBuiltinInstantiationOptions": {
			"type": "object",
			"additionalProperties": false
		},
		"UseConsistentCurlyBracesConfiguration": {
			"oneOf": [
				{ "$ref": "#/$defs/RulePlainConfiguration" },
				{ "$ref": "#/$defs/RuleWithUseConsistentCurlyBracesOptions" }
			]
		},
		"UseConsistentCurlyBracesOptions": {
			"type": "object",
			"additionalProperties": false
		},
		"UseConsistentGraphqlDescriptionsConfiguration": {
			"oneOf": [
				{ "$ref": "#/$defs/RulePlainConfiguration" },
				{ "$ref": "#/$defs/RuleWithUseConsistentGraphqlDescriptionsOptions" }
			]
		},
		"UseConsistentGraphqlDescriptionsOptions": {
			"type": "object",
			"properties": {
				"style": {
					"description": "The description style to enforce. Defaults to \"block\"",
					"anyOf": [
						{ "$ref": "#/$defs/UseConsistentGraphqlDescriptionsStyle" },
						{ "type": "null" }
					],
					"default": null
				}
			},
			"additionalProperties": false
		},
		"UseConsistentGraphqlDescriptionsStyle": {
			"description": "The GraphQL description style to enforce.",
			"type": "string",
			"enum": ["block", "inline"]
		},
		"UseConsistentMemberAccessibilityConfiguration": {
			"oneOf": [
				{ "$ref": "#/$defs/RulePlainConfiguration" },
				{ "$ref": "#/$defs/RuleWithUseConsistentMemberAccessibilityOptions" }
			]
		},
		"UseConsistentMemberAccessibilityOptions": {
			"type": "object",
			"properties": {
				"accessibility": {
					"description": "The kind of accessibility you want to enforce. Default to \"noPublic\"",
					"anyOf": [{ "$ref": "#/$defs/Accessibility" }, { "type": "null" }]
				}
			},
			"additionalProperties": false
		},
		"UseConsistentObjectDefinitionsConfiguration": {
			"oneOf": [
				{ "$ref": "#/$defs/RulePlainConfiguration" },
				{ "$ref": "#/$defs/RuleWithUseConsistentObjectDefinitionsOptions" }
			]
		},
		"UseConsistentObjectDefinitionsOptions": {
			"type": "object",
			"properties": {
				"syntax": {
					"description": "The preferred syntax to enforce.",
					"anyOf": [
						{ "$ref": "#/$defs/ObjectPropertySyntax" },
						{ "type": "null" }
					]
				}
			},
			"additionalProperties": false
		},
		"UseConsistentTypeDefinitionsConfiguration": {
			"oneOf": [
				{ "$ref": "#/$defs/RulePlainConfiguration" },
				{ "$ref": "#/$defs/RuleWithUseConsistentTypeDefinitionsOptions" }
			]
		},
		"UseConsistentTypeDefinitionsOptions": {
			"type": "object",
			"properties": {
				"style": {
					"anyOf": [
						{ "$ref": "#/$defs/ConsistentTypeDefinition" },
						{ "type": "null" }
					]
				}
			},
			"additionalProperties": false
		},
		"UseConstConfiguration": {
			"oneOf": [
				{ "$ref": "#/$defs/RulePlainConfiguration" },
				{ "$ref": "#/$defs/RuleWithUseConstOptions" }
			]
		},
		"UseConstOptions": { "type": "object", "additionalProperties": false },
		"UseDateNowConfiguration": {
			"oneOf": [
				{ "$ref": "#/$defs/RulePlainConfiguration" },
				{ "$ref": "#/$defs/RuleWithUseDateNowOptions" }
			]
		},
		"UseDateNowOptions": { "type": "object", "additionalProperties": false },
		"UseDefaultParameterLastConfiguration": {
			"oneOf": [
				{ "$ref": "#/$defs/RulePlainConfiguration" },
				{ "$ref": "#/$defs/RuleWithUseDefaultParameterLastOptions" }
			]
		},
		"UseDefaultParameterLastOptions": {
			"type": "object",
			"additionalProperties": false
		},
		"UseDefaultSwitchClauseConfiguration": {
			"oneOf": [
				{ "$ref": "#/$defs/RulePlainConfiguration" },
				{ "$ref": "#/$defs/RuleWithUseDefaultSwitchClauseOptions" }
			]
		},
		"UseDefaultSwitchClauseLastConfiguration": {
			"oneOf": [
				{ "$ref": "#/$defs/RulePlainConfiguration" },
				{ "$ref": "#/$defs/RuleWithUseDefaultSwitchClauseLastOptions" }
			]
		},
		"UseDefaultSwitchClauseLastOptions": {
			"type": "object",
			"additionalProperties": false
		},
		"UseDefaultSwitchClauseOptions": {
			"type": "object",
			"additionalProperties": false
		},
		"UseDeprecatedDateConfiguration": {
			"oneOf": [
				{ "$ref": "#/$defs/RulePlainConfiguration" },
				{ "$ref": "#/$defs/RuleWithUseDeprecatedDateOptions" }
			]
		},
		"UseDeprecatedDateOptions": {
			"type": "object",
			"properties": { "argumentName": { "type": ["string", "null"] } },
			"additionalProperties": false
		},
		"UseDeprecatedReasonConfiguration": {
			"oneOf": [
				{ "$ref": "#/$defs/RulePlainConfiguration" },
				{ "$ref": "#/$defs/RuleWithUseDeprecatedReasonOptions" }
			]
		},
		"UseDeprecatedReasonOptions": {
			"type": "object",
			"additionalProperties": false
		},
		"UseDestructuringConfiguration": {
			"oneOf": [
				{ "$ref": "#/$defs/RulePlainConfiguration" },
				{ "$ref": "#/$defs/RuleWithUseDestructuringOptions" }
			]
		},
		"UseDestructuringOptions": {
			"type": "object",
			"additionalProperties": false
		},
		"UseEnumInitializersConfiguration": {
			"oneOf": [
				{ "$ref": "#/$defs/RulePlainConfiguration" },
				{ "$ref": "#/$defs/RuleWithUseEnumInitializersOptions" }
			]
		},
		"UseEnumInitializersOptions": {
			"type": "object",
			"additionalProperties": false
		},
		"UseErrorMessageConfiguration": {
			"oneOf": [
				{ "$ref": "#/$defs/RulePlainConfiguration" },
				{ "$ref": "#/$defs/RuleWithUseErrorMessageOptions" }
			]
		},
		"UseErrorMessageOptions": {
			"type": "object",
			"additionalProperties": false
		},
		"UseExhaustiveDependenciesConfiguration": {
			"oneOf": [
				{ "$ref": "#/$defs/RulePlainConfiguration" },
				{ "$ref": "#/$defs/RuleWithUseExhaustiveDependenciesOptions" }
			]
		},
		"UseExhaustiveDependenciesOptions": {
			"type": "object",
			"properties": {
				"hooks": {
					"description": "List of hooks of which the dependencies should be validated.",
					"type": ["array", "null"],
					"items": { "$ref": "#/$defs/Hook" }
				},
				"reportMissingDependenciesArray": {
					"description": "Whether to report an error when a hook has no dependencies array.",
					"type": ["boolean", "null"]
				},
				"reportUnnecessaryDependencies": {
					"description": "Whether to report an error when a dependency is listed in the dependencies array but isn't used. Defaults to true.",
					"type": ["boolean", "null"]
				}
			},
			"additionalProperties": false
		},
		"UseExhaustiveSwitchCasesConfiguration": {
			"oneOf": [
				{ "$ref": "#/$defs/RulePlainConfiguration" },
				{ "$ref": "#/$defs/RuleWithUseExhaustiveSwitchCasesOptions" }
			]
		},
		"UseExhaustiveSwitchCasesOptions": {
			"type": "object",
			"additionalProperties": false
		},
		"UseExplicitLengthCheckConfiguration": {
			"oneOf": [
				{ "$ref": "#/$defs/RulePlainConfiguration" },
				{ "$ref": "#/$defs/RuleWithUseExplicitLengthCheckOptions" }
			]
		},
		"UseExplicitLengthCheckOptions": {
			"type": "object",
			"additionalProperties": false
		},
		"UseExplicitTypeConfiguration": {
			"oneOf": [
				{ "$ref": "#/$defs/RulePlainConfiguration" },
				{ "$ref": "#/$defs/RuleWithUseExplicitTypeOptions" }
			]
		},
		"UseExplicitTypeOptions": {
			"type": "object",
			"additionalProperties": false
		},
		"UseExponentiationOperatorConfiguration": {
			"oneOf": [
				{ "$ref": "#/$defs/RulePlainConfiguration" },
				{ "$ref": "#/$defs/RuleWithUseExponentiationOperatorOptions" }
			]
		},
		"UseExponentiationOperatorOptions": {
			"type": "object",
			"additionalProperties": false
		},
		"UseExportTypeConfiguration": {
			"oneOf": [
				{ "$ref": "#/$defs/RulePlainConfiguration" },
				{ "$ref": "#/$defs/RuleWithUseExportTypeOptions" }
			]
		},
		"UseExportTypeOptions": { "type": "object", "additionalProperties": false },
		"UseExportsLastConfiguration": {
			"oneOf": [
				{ "$ref": "#/$defs/RulePlainConfiguration" },
				{ "$ref": "#/$defs/RuleWithUseExportsLastOptions" }
			]
		},
		"UseExportsLastOptions": {
			"type": "object",
			"additionalProperties": false
		},
		"UseFilenamingConventionConfiguration": {
			"oneOf": [
				{ "$ref": "#/$defs/RulePlainConfiguration" },
				{ "$ref": "#/$defs/RuleWithUseFilenamingConventionOptions" }
			]
		},
		"UseFilenamingConventionOptions": {
			"type": "object",
			"properties": {
				"filenameCases": {
					"description": "Allowed cases for file names.",
					"anyOf": [{ "$ref": "#/$defs/FilenameCases" }, { "type": "null" }]
				},
				"match": {
					"description": "Regular expression to enforce",
					"anyOf": [{ "$ref": "#/$defs/Regex" }, { "type": "null" }]
				},
				"requireAscii": {
					"description": "If `false`, then non-ASCII characters are allowed.",
					"type": ["boolean", "null"]
				},
				"strictCase": {
					"description": "If `false`, then consecutive uppercase are allowed in _camel_ and _pascal_ cases.\nThis does not affect other [Case].",
					"type": ["boolean", "null"]
				}
			},
			"additionalProperties": false
		},
		"UseFindConfiguration": {
			"oneOf": [
				{ "$ref": "#/$defs/RulePlainConfiguration" },
				{ "$ref": "#/$defs/RuleWithUseFindOptions" }
			]
		},
		"UseFindOptions": { "type": "object", "additionalProperties": false },
		"UseFlatMapConfiguration": {
			"oneOf": [
				{ "$ref": "#/$defs/RulePlainConfiguration" },
				{ "$ref": "#/$defs/RuleWithUseFlatMapOptions" }
			]
		},
		"UseFlatMapOptions": { "type": "object", "additionalProperties": false },
		"UseFocusableInteractiveConfiguration": {
			"oneOf": [
				{ "$ref": "#/$defs/RulePlainConfiguration" },
				{ "$ref": "#/$defs/RuleWithUseFocusableInteractiveOptions" }
			]
		},
		"UseFocusableInteractiveOptions": {
			"type": "object",
			"additionalProperties": false
		},
		"UseForOfConfiguration": {
			"oneOf": [
				{ "$ref": "#/$defs/RulePlainConfiguration" },
				{ "$ref": "#/$defs/RuleWithUseForOfOptions" }
			]
		},
		"UseForOfOptions": { "type": "object", "additionalProperties": false },
		"UseFragmentSyntaxConfiguration": {
			"oneOf": [
				{ "$ref": "#/$defs/RulePlainConfiguration" },
				{ "$ref": "#/$defs/RuleWithUseFragmentSyntaxOptions" }
			]
		},
		"UseFragmentSyntaxOptions": {
			"type": "object",
			"additionalProperties": false
		},
		"UseGenericFontNamesConfiguration": {
			"oneOf": [
				{ "$ref": "#/$defs/RulePlainConfiguration" },
				{ "$ref": "#/$defs/RuleWithUseGenericFontNamesOptions" }
			]
		},
		"UseGenericFontNamesOptions": {
			"type": "object",
			"additionalProperties": false
		},
		"UseGetterReturnConfiguration": {
			"oneOf": [
				{ "$ref": "#/$defs/RulePlainConfiguration" },
				{ "$ref": "#/$defs/RuleWithUseGetterReturnOptions" }
			]
		},
		"UseGetterReturnOptions": {
			"type": "object",
			"additionalProperties": false
		},
		"UseGoogleFontDisplayConfiguration": {
			"oneOf": [
				{ "$ref": "#/$defs/RulePlainConfiguration" },
				{ "$ref": "#/$defs/RuleWithUseGoogleFontDisplayOptions" }
			]
		},
		"UseGoogleFontDisplayOptions": {
			"type": "object",
			"additionalProperties": false
		},
		"UseGoogleFontPreconnectConfiguration": {
			"oneOf": [
				{ "$ref": "#/$defs/RulePlainConfiguration" },
				{ "$ref": "#/$defs/RuleWithUseGoogleFontPreconnectOptions" }
			]
		},
		"UseGoogleFontPreconnectOptions": {
			"type": "object",
			"additionalProperties": false
		},
		"UseGraphqlNamedOperationsConfiguration": {
			"oneOf": [
				{ "$ref": "#/$defs/RulePlainConfiguration" },
				{ "$ref": "#/$defs/RuleWithUseGraphqlNamedOperationsOptions" }
			]
		},
		"UseGraphqlNamedOperationsOptions": {
			"type": "object",
			"additionalProperties": false
		},
		"UseGraphqlNamingConventionConfiguration": {
			"oneOf": [
				{ "$ref": "#/$defs/RulePlainConfiguration" },
				{ "$ref": "#/$defs/RuleWithUseGraphqlNamingConventionOptions" }
			]
		},
		"UseGraphqlNamingConventionOptions": {
			"type": "object",
			"additionalProperties": false
		},
		"UseGroupedAccessorPairsConfiguration": {
			"oneOf": [
				{ "$ref": "#/$defs/RulePlainConfiguration" },
				{ "$ref": "#/$defs/RuleWithUseGroupedAccessorPairsOptions" }
			]
		},
		"UseGroupedAccessorPairsOptions": {
			"type": "object",
			"additionalProperties": false
		},
		"UseGuardForInConfiguration": {
			"oneOf": [
				{ "$ref": "#/$defs/RulePlainConfiguration" },
				{ "$ref": "#/$defs/RuleWithUseGuardForInOptions" }
			]
		},
		"UseGuardForInOptions": { "type": "object", "additionalProperties": false },
		"UseHeadingContentConfiguration": {
			"oneOf": [
				{ "$ref": "#/$defs/RulePlainConfiguration" },
				{ "$ref": "#/$defs/RuleWithUseHeadingContentOptions" }
			]
		},
		"UseHeadingContentOptions": {
			"type": "object",
			"additionalProperties": false
		},
		"UseHookAtTopLevelConfiguration": {
			"oneOf": [
				{ "$ref": "#/$defs/RulePlainConfiguration" },
				{ "$ref": "#/$defs/RuleWithUseHookAtTopLevelOptions" }
			]
		},
		"UseHookAtTopLevelOptions": {
			"type": "object",
			"additionalProperties": false
		},
		"UseHtmlLangConfiguration": {
			"oneOf": [
				{ "$ref": "#/$defs/RulePlainConfiguration" },
				{ "$ref": "#/$defs/RuleWithUseHtmlLangOptions" }
			]
		},
		"UseHtmlLangOptions": { "type": "object", "additionalProperties": false },
		"UseIframeTitleConfiguration": {
			"oneOf": [
				{ "$ref": "#/$defs/RulePlainConfiguration" },
				{ "$ref": "#/$defs/RuleWithUseIframeTitleOptions" }
			]
		},
		"UseIframeTitleOptions": {
			"type": "object",
			"additionalProperties": false
		},
		"UseImageSizeConfiguration": {
			"oneOf": [
				{ "$ref": "#/$defs/RulePlainConfiguration" },
				{ "$ref": "#/$defs/RuleWithUseImageSizeOptions" }
			]
		},
		"UseImageSizeOptions": { "type": "null" },
		"UseImportExtensionsConfiguration": {
			"oneOf": [
				{ "$ref": "#/$defs/RulePlainConfiguration" },
				{ "$ref": "#/$defs/RuleWithUseImportExtensionsOptions" }
			]
		},
		"UseImportExtensionsOptions": {
			"type": "object",
			"properties": {
				"forceJsExtensions": {
					"description": "If `true`, the suggested extension is always `.js` regardless of what\nextension the source file has in your project.",
					"type": ["boolean", "null"]
				}
			},
			"additionalProperties": false
		},
		"UseImportTypeConfiguration": {
			"oneOf": [
				{ "$ref": "#/$defs/RulePlainConfiguration" },
				{ "$ref": "#/$defs/RuleWithUseImportTypeOptions" }
			]
		},
		"UseImportTypeOptions": {
			"type": "object",
			"properties": {
				"style": {
					"description": "The style to apply when import types. Default to \"auto\"",
					"anyOf": [
						{ "$ref": "#/$defs/UseImportTypeStyle" },
						{ "type": "null" }
					]
				}
			},
			"additionalProperties": false
		},
		"UseImportTypeStyle": {
			"description": "The style to apply when importing types.",
			"type": "string",
			"enum": ["auto", "inlineType", "separatedType"]
		},
		"UseIndexOfConfiguration": {
			"oneOf": [
				{ "$ref": "#/$defs/RulePlainConfiguration" },
				{ "$ref": "#/$defs/RuleWithUseIndexOfOptions" }
			]
		},
		"UseIndexOfOptions": { "type": "object", "additionalProperties": false },
		"UseIsArrayConfiguration": {
			"oneOf": [
				{ "$ref": "#/$defs/RulePlainConfiguration" },
				{ "$ref": "#/$defs/RuleWithUseIsArrayOptions" }
			]
		},
		"UseIsArrayOptions": { "type": "object", "additionalProperties": false },
		"UseIsNanConfiguration": {
			"oneOf": [
				{ "$ref": "#/$defs/RulePlainConfiguration" },
				{ "$ref": "#/$defs/RuleWithUseIsNanOptions" }
			]
		},
		"UseIsNanOptions": { "type": "object", "additionalProperties": false },
		"UseIterableCallbackReturnConfiguration": {
			"oneOf": [
				{ "$ref": "#/$defs/RulePlainConfiguration" },
				{ "$ref": "#/$defs/RuleWithUseIterableCallbackReturnOptions" }
			]
		},
		"UseIterableCallbackReturnOptions": {
			"type": "object",
			"additionalProperties": false
		},
		"UseJsonImportAttributesConfiguration": {
			"oneOf": [
				{ "$ref": "#/$defs/RulePlainConfiguration" },
				{ "$ref": "#/$defs/RuleWithUseJsonImportAttributesOptions" }
			]
		},
		"UseJsonImportAttributesOptions": {
			"type": "object",
			"additionalProperties": false
		},
		"UseJsxKeyInIterableConfiguration": {
			"oneOf": [
				{ "$ref": "#/$defs/RulePlainConfiguration" },
				{ "$ref": "#/$defs/RuleWithUseJsxKeyInIterableOptions" }
			]
		},
		"UseJsxKeyInIterableOptions": {
			"type": "object",
			"properties": {
				"checkShorthandFragments": {
					"description": "Set to `true` to check shorthand fragments (`<></>`)",
					"type": ["boolean", "null"]
				}
			},
			"additionalProperties": false
		},
		"UseKeyWithClickEventsConfiguration": {
			"oneOf": [
				{ "$ref": "#/$defs/RulePlainConfiguration" },
				{ "$ref": "#/$defs/RuleWithUseKeyWithClickEventsOptions" }
			]
		},
		"UseKeyWithClickEventsOptions": {
			"type": "object",
			"additionalProperties": false
		},
		"UseKeyWithMouseEventsConfiguration": {
			"oneOf": [
				{ "$ref": "#/$defs/RulePlainConfiguration" },
				{ "$ref": "#/$defs/RuleWithUseKeyWithMouseEventsOptions" }
			]
		},
		"UseKeyWithMouseEventsOptions": {
			"type": "object",
			"additionalProperties": false
		},
		"UseLiteralEnumMembersConfiguration": {
			"oneOf": [
				{ "$ref": "#/$defs/RulePlainConfiguration" },
				{ "$ref": "#/$defs/RuleWithUseLiteralEnumMembersOptions" }
			]
		},
		"UseLiteralEnumMembersOptions": {
			"type": "object",
			"additionalProperties": false
		},
		"UseLiteralKeysConfiguration": {
			"oneOf": [
				{ "$ref": "#/$defs/RulePlainConfiguration" },
				{ "$ref": "#/$defs/RuleWithUseLiteralKeysOptions" }
			]
		},
		"UseLiteralKeysOptions": {
			"type": "object",
			"additionalProperties": false
		},
		"UseMaxParamsConfiguration": {
			"oneOf": [
				{ "$ref": "#/$defs/RulePlainConfiguration" },
				{ "$ref": "#/$defs/RuleWithUseMaxParamsOptions" }
			]
		},
		"UseMaxParamsOptions": {
			"type": "object",
			"properties": {
				"max": {
					"description": "Maximum number of parameters allowed (default: 4)",
					"type": ["integer", "null"],
					"format": "uint8",
					"maximum": 255,
					"minimum": 0
				}
			},
			"additionalProperties": false
		},
		"UseMediaCaptionConfiguration": {
			"oneOf": [
				{ "$ref": "#/$defs/RulePlainConfiguration" },
				{ "$ref": "#/$defs/RuleWithUseMediaCaptionOptions" }
			]
		},
		"UseMediaCaptionOptions": {
			"type": "object",
			"additionalProperties": false
		},
		"UseNamespaceKeywordConfiguration": {
			"oneOf": [
				{ "$ref": "#/$defs/RulePlainConfiguration" },
				{ "$ref": "#/$defs/RuleWithUseNamespaceKeywordOptions" }
			]
		},
		"UseNamespaceKeywordOptions": {
			"type": "object",
			"additionalProperties": false
		},
		"UseNamingConventionConfiguration": {
			"oneOf": [
				{ "$ref": "#/$defs/RulePlainConfiguration" },
				{ "$ref": "#/$defs/RuleWithUseNamingConventionOptions" }
			]
		},
		"UseNamingConventionOptions": {
			"description": "Rule's options.",
			"type": "object",
			"properties": {
				"conventions": {
					"description": "Custom conventions.",
					"type": ["array", "null"],
					"items": { "$ref": "#/$defs/Convention" }
				},
				"requireAscii": {
					"description": "If `false`, then non-ASCII characters are allowed.",
					"type": ["boolean", "null"]
				},
				"strictCase": {
					"description": "If `false`, then consecutive uppercase are allowed in _camel_ and _pascal_ cases.\nThis does not affect other [Case].",
					"type": ["boolean", "null"]
				}
			},
			"additionalProperties": false
		},
		"UseNodeAssertStrictConfiguration": {
			"oneOf": [
				{ "$ref": "#/$defs/RulePlainConfiguration" },
				{ "$ref": "#/$defs/RuleWithUseNodeAssertStrictOptions" }
			]
		},
		"UseNodeAssertStrictOptions": {
			"type": "object",
			"additionalProperties": false
		},
		"UseNodejsImportProtocolConfiguration": {
			"oneOf": [
				{ "$ref": "#/$defs/RulePlainConfiguration" },
				{ "$ref": "#/$defs/RuleWithUseNodejsImportProtocolOptions" }
			]
		},
		"UseNodejsImportProtocolOptions": {
			"type": "object",
			"additionalProperties": false
		},
		"UseNumberNamespaceConfiguration": {
			"oneOf": [
				{ "$ref": "#/$defs/RulePlainConfiguration" },
				{ "$ref": "#/$defs/RuleWithUseNumberNamespaceOptions" }
			]
		},
		"UseNumberNamespaceOptions": {
			"type": "object",
			"additionalProperties": false
		},
		"UseNumberToFixedDigitsArgumentConfiguration": {
			"oneOf": [
				{ "$ref": "#/$defs/RulePlainConfiguration" },
				{ "$ref": "#/$defs/RuleWithUseNumberToFixedDigitsArgumentOptions" }
			]
		},
		"UseNumberToFixedDigitsArgumentOptions": {
			"type": "object",
			"additionalProperties": false
		},
		"UseNumericLiteralsConfiguration": {
			"oneOf": [
				{ "$ref": "#/$defs/RulePlainConfiguration" },
				{ "$ref": "#/$defs/RuleWithUseNumericLiteralsOptions" }
			]
		},
		"UseNumericLiteralsOptions": {
			"type": "object",
			"additionalProperties": false
		},
		"UseNumericSeparatorsConfiguration": {
			"oneOf": [
				{ "$ref": "#/$defs/RulePlainConfiguration" },
				{ "$ref": "#/$defs/RuleWithUseNumericSeparatorsOptions" }
			]
		},
		"UseNumericSeparatorsOptions": {
			"type": "object",
			"additionalProperties": false
		},
		"UseObjectSpreadConfiguration": {
			"oneOf": [
				{ "$ref": "#/$defs/RulePlainConfiguration" },
				{ "$ref": "#/$defs/RuleWithUseObjectSpreadOptions" }
			]
		},
		"UseObjectSpreadOptions": {
			"type": "object",
			"additionalProperties": false
		},
		"UseOptionalChainConfiguration": {
			"oneOf": [
				{ "$ref": "#/$defs/RulePlainConfiguration" },
				{ "$ref": "#/$defs/RuleWithUseOptionalChainOptions" }
			]
		},
		"UseOptionalChainOptions": {
			"type": "object",
			"additionalProperties": false
		},
		"UseParseIntRadixConfiguration": {
			"oneOf": [
				{ "$ref": "#/$defs/RulePlainConfiguration" },
				{ "$ref": "#/$defs/RuleWithUseParseIntRadixOptions" }
			]
		},
		"UseParseIntRadixOptions": {
			"type": "object",
			"additionalProperties": false
		},
		"UseQwikClasslistConfiguration": {
			"oneOf": [
				{ "$ref": "#/$defs/RulePlainConfiguration" },
				{ "$ref": "#/$defs/RuleWithUseQwikClasslistOptions" }
			]
		},
		"UseQwikClasslistOptions": {
			"type": "object",
			"additionalProperties": false
		},
		"UseQwikMethodUsageConfiguration": {
			"oneOf": [
				{ "$ref": "#/$defs/RulePlainConfiguration" },
				{ "$ref": "#/$defs/RuleWithUseQwikMethodUsageOptions" }
			]
		},
		"UseQwikMethodUsageOptions": {
			"type": "object",
			"additionalProperties": false
		},
		"UseQwikValidLexicalScopeConfiguration": {
			"oneOf": [
				{ "$ref": "#/$defs/RulePlainConfiguration" },
				{ "$ref": "#/$defs/RuleWithUseQwikValidLexicalScopeOptions" }
			]
		},
		"UseQwikValidLexicalScopeOptions": {
			"type": "object",
			"additionalProperties": false
		},
		"UseReactFunctionComponentsConfiguration": {
			"oneOf": [
				{ "$ref": "#/$defs/RulePlainConfiguration" },
				{ "$ref": "#/$defs/RuleWithUseReactFunctionComponentsOptions" }
			]
		},
		"UseReactFunctionComponentsOptions": {
			"type": "object",
			"additionalProperties": false
		},
		"UseReadonlyClassPropertiesConfiguration": {
			"oneOf": [
				{ "$ref": "#/$defs/RulePlainConfiguration" },
				{ "$ref": "#/$defs/RuleWithUseReadonlyClassPropertiesOptions" }
			]
		},
		"UseReadonlyClassPropertiesOptions": {
			"type": "object",
			"properties": {
				"checkAllProperties": {
					"description": "When `true`, the keywords `public`, `protected`, and `private` are analyzed by the rule.",
					"type": ["boolean", "null"]
				}
			},
			"additionalProperties": false
		},
		"UseRegexLiteralsConfiguration": {
			"oneOf": [
				{ "$ref": "#/$defs/RulePlainConfiguration" },
				{ "$ref": "#/$defs/RuleWithUseRegexLiteralsOptions" }
			]
		},
		"UseRegexLiteralsOptions": {
			"type": "object",
			"additionalProperties": false
		},
		"UseRegexpExecConfiguration": {
			"oneOf": [
				{ "$ref": "#/$defs/RulePlainConfiguration" },
				{ "$ref": "#/$defs/RuleWithUseRegexpExecOptions" }
			]
		},
		"UseRegexpExecOptions": { "type": "object", "additionalProperties": false },
		"UseRequiredScriptsConfiguration": {
			"oneOf": [
				{ "$ref": "#/$defs/RulePlainConfiguration" },
				{ "$ref": "#/$defs/RuleWithUseRequiredScriptsOptions" }
			]
		},
		"UseRequiredScriptsOptions": {
			"type": "object",
			"properties": {
				"requiredScripts": {
					"description": "List of script names that must be present in package.json",
					"type": "array",
					"default": [],
					"items": { "type": "string" }
				}
			},
			"additionalProperties": false
		},
		"UseSelfClosingElementsConfiguration": {
			"oneOf": [
				{ "$ref": "#/$defs/RulePlainConfiguration" },
				{ "$ref": "#/$defs/RuleWithUseSelfClosingElementsOptions" }
			]
		},
		"UseSelfClosingElementsOptions": {
			"type": "object",
			"properties": { "ignoreHtmlElements": { "type": ["boolean", "null"] } },
			"additionalProperties": false
		},
		"UseSemanticElementsConfiguration": {
			"oneOf": [
				{ "$ref": "#/$defs/RulePlainConfiguration" },
				{ "$ref": "#/$defs/RuleWithUseSemanticElementsOptions" }
			]
		},
		"UseSemanticElementsOptions": {
			"type": "object",
			"additionalProperties": false
		},
		"UseShorthandAssignConfiguration": {
			"oneOf": [
				{ "$ref": "#/$defs/RulePlainConfiguration" },
				{ "$ref": "#/$defs/RuleWithUseShorthandAssignOptions" }
			]
		},
		"UseShorthandAssignOptions": {
			"type": "object",
			"additionalProperties": false
		},
		"UseShorthandFunctionTypeConfiguration": {
			"oneOf": [
				{ "$ref": "#/$defs/RulePlainConfiguration" },
				{ "$ref": "#/$defs/RuleWithUseShorthandFunctionTypeOptions" }
			]
		},
		"UseShorthandFunctionTypeOptions": {
			"type": "object",
			"additionalProperties": false
		},
		"UseSimpleNumberKeysConfiguration": {
			"oneOf": [
				{ "$ref": "#/$defs/RulePlainConfiguration" },
				{ "$ref": "#/$defs/RuleWithUseSimpleNumberKeysOptions" }
			]
		},
		"UseSimpleNumberKeysOptions": {
			"type": "object",
			"additionalProperties": false
		},
		"UseSimplifiedLogicExpressionConfiguration": {
			"oneOf": [
				{ "$ref": "#/$defs/RulePlainConfiguration" },
				{ "$ref": "#/$defs/RuleWithUseSimplifiedLogicExpressionOptions" }
			]
		},
		"UseSimplifiedLogicExpressionOptions": {
			"type": "object",
			"additionalProperties": false
		},
		"UseSingleJsDocAsteriskConfiguration": {
			"oneOf": [
				{ "$ref": "#/$defs/RulePlainConfiguration" },
				{ "$ref": "#/$defs/RuleWithUseSingleJsDocAsteriskOptions" }
			]
		},
		"UseSingleJsDocAsteriskOptions": {
			"type": "object",
			"additionalProperties": false
		},
		"UseSingleVarDeclaratorConfiguration": {
			"oneOf": [
				{ "$ref": "#/$defs/RulePlainConfiguration" },
				{ "$ref": "#/$defs/RuleWithUseSingleVarDeclaratorOptions" }
			]
		},
		"UseSingleVarDeclaratorOptions": {
			"type": "object",
			"additionalProperties": false
		},
		"UseSolidForComponentConfiguration": {
			"oneOf": [
				{ "$ref": "#/$defs/RulePlainConfiguration" },
				{ "$ref": "#/$defs/RuleWithUseSolidForComponentOptions" }
			]
		},
		"UseSolidForComponentOptions": {
			"type": "object",
			"additionalProperties": false
		},
		"UseSortedAttributesConfiguration": {
			"oneOf": [
				{ "$ref": "#/$defs/RuleAssistPlainConfiguration" },
				{ "$ref": "#/$defs/RuleAssistWithUseSortedAttributesOptions" }
			]
		},
		"UseSortedAttributesOptions": {
			"type": "object",
			"properties": {
				"sortOrder": {
					"anyOf": [{ "$ref": "#/$defs/SortOrder" }, { "type": "null" }]
				}
			},
			"additionalProperties": false
		},
		"UseSortedClassesConfiguration": {
			"oneOf": [
				{ "$ref": "#/$defs/RulePlainConfiguration" },
				{ "$ref": "#/$defs/RuleWithUseSortedClassesOptions" }
			]
		},
		"UseSortedClassesOptions": {
			"type": "object",
			"properties": {
				"attributes": {
					"description": "Additional attributes that will be sorted.",
					"type": ["array", "null"],
					"items": { "type": "string" }
				},
				"functions": {
					"description": "Names of the functions or tagged templates that will be sorted.",
					"type": ["array", "null"],
					"items": { "type": "string" }
				}
			},
			"additionalProperties": false
		},
		"UseSortedKeysConfiguration": {
			"oneOf": [
				{ "$ref": "#/$defs/RuleAssistPlainConfiguration" },
				{ "$ref": "#/$defs/RuleAssistWithUseSortedKeysOptions" }
			]
		},
		"UseSortedKeysOptions": {
			"type": "object",
			"properties": {
				"sortOrder": {
					"anyOf": [{ "$ref": "#/$defs/SortOrder" }, { "type": "null" }]
				}
			},
			"additionalProperties": false
		},
		"UseSortedPropertiesConfiguration": {
			"oneOf": [
				{ "$ref": "#/$defs/RuleAssistPlainConfiguration" },
				{ "$ref": "#/$defs/RuleAssistWithUseSortedPropertiesOptions" }
			]
		},
		"UseSortedPropertiesOptions": {
			"type": "object",
			"additionalProperties": false
		},
		"UseSpreadConfiguration": {
			"oneOf": [
				{ "$ref": "#/$defs/RulePlainConfiguration" },
				{ "$ref": "#/$defs/RuleWithUseSpreadOptions" }
			]
		},
		"UseSpreadOptions": { "type": "object", "additionalProperties": false },
		"UseStaticResponseMethodsConfiguration": {
			"oneOf": [
				{ "$ref": "#/$defs/RulePlainConfiguration" },
				{ "$ref": "#/$defs/RuleWithUseStaticResponseMethodsOptions" }
			]
		},
		"UseStaticResponseMethodsOptions": {
			"type": "object",
			"additionalProperties": false
		},
		"UseStrictModeConfiguration": {
			"oneOf": [
				{ "$ref": "#/$defs/RulePlainConfiguration" },
				{ "$ref": "#/$defs/RuleWithUseStrictModeOptions" }
			]
		},
		"UseStrictModeOptions": { "type": "object", "additionalProperties": false },
		"UseSymbolDescriptionConfiguration": {
			"oneOf": [
				{ "$ref": "#/$defs/RulePlainConfiguration" },
				{ "$ref": "#/$defs/RuleWithUseSymbolDescriptionOptions" }
			]
		},
		"UseSymbolDescriptionOptions": {
			"type": "object",
			"additionalProperties": false
		},
		"UseTemplateConfiguration": {
			"oneOf": [
				{ "$ref": "#/$defs/RulePlainConfiguration" },
				{ "$ref": "#/$defs/RuleWithUseTemplateOptions" }
			]
		},
		"UseTemplateOptions": { "type": "object", "additionalProperties": false },
		"UseThrowNewErrorConfiguration": {
			"oneOf": [
				{ "$ref": "#/$defs/RulePlainConfiguration" },
				{ "$ref": "#/$defs/RuleWithUseThrowNewErrorOptions" }
			]
		},
		"UseThrowNewErrorOptions": {
			"type": "object",
			"additionalProperties": false
		},
		"UseThrowOnlyErrorConfiguration": {
			"oneOf": [
				{ "$ref": "#/$defs/RulePlainConfiguration" },
				{ "$ref": "#/$defs/RuleWithUseThrowOnlyErrorOptions" }
			]
		},
		"UseThrowOnlyErrorOptions": {
			"type": "object",
			"additionalProperties": false
		},
		"UseTopLevelRegexConfiguration": {
			"oneOf": [
				{ "$ref": "#/$defs/RulePlainConfiguration" },
				{ "$ref": "#/$defs/RuleWithUseTopLevelRegexOptions" }
			]
		},
		"UseTopLevelRegexOptions": {
			"type": "object",
			"additionalProperties": false
		},
		"UseTrimStartEndConfiguration": {
			"oneOf": [
				{ "$ref": "#/$defs/RulePlainConfiguration" },
				{ "$ref": "#/$defs/RuleWithUseTrimStartEndOptions" }
			]
		},
		"UseTrimStartEndOptions": {
			"type": "object",
			"additionalProperties": false
		},
		"UseUnifiedTypeSignaturesConfiguration": {
			"oneOf": [
				{ "$ref": "#/$defs/RulePlainConfiguration" },
				{ "$ref": "#/$defs/RuleWithUseUnifiedTypeSignaturesOptions" }
			]
		},
		"UseUnifiedTypeSignaturesOptions": {
			"type": "object",
			"additionalProperties": false
		},
		"UseUniqueArgumentNamesConfiguration": {
			"oneOf": [
				{ "$ref": "#/$defs/RulePlainConfiguration" },
				{ "$ref": "#/$defs/RuleWithUseUniqueArgumentNamesOptions" }
			]
		},
		"UseUniqueArgumentNamesOptions": {
			"type": "object",
			"additionalProperties": false
		},
		"UseUniqueElementIdsConfiguration": {
			"oneOf": [
				{ "$ref": "#/$defs/RulePlainConfiguration" },
				{ "$ref": "#/$defs/RuleWithUseUniqueElementIdsOptions" }
			]
		},
		"UseUniqueElementIdsOptions": {
			"type": "object",
			"properties": {
				"excludedComponents": {
					"description": "Component names that accept an `id` prop that does not translate\nto a DOM element id.",
					"type": ["array", "null"],
					"items": { "type": "string" },
					"uniqueItems": true
				}
			},
			"additionalProperties": false
		},
		"UseUniqueFieldDefinitionNamesConfiguration": {
			"oneOf": [
				{ "$ref": "#/$defs/RulePlainConfiguration" },
				{ "$ref": "#/$defs/RuleWithUseUniqueFieldDefinitionNamesOptions" }
			]
		},
		"UseUniqueFieldDefinitionNamesOptions": {
			"type": "object",
			"additionalProperties": false
		},
		"UseUniqueGraphqlOperationNameConfiguration": {
			"oneOf": [
				{ "$ref": "#/$defs/RulePlainConfiguration" },
				{ "$ref": "#/$defs/RuleWithUseUniqueGraphqlOperationNameOptions" }
			]
		},
		"UseUniqueGraphqlOperationNameOptions": {
			"type": "object",
			"additionalProperties": false
		},
		"UseUniqueInputFieldNamesConfiguration": {
			"oneOf": [
				{ "$ref": "#/$defs/RulePlainConfiguration" },
				{ "$ref": "#/$defs/RuleWithUseUniqueInputFieldNamesOptions" }
			]
		},
		"UseUniqueInputFieldNamesOptions": {
			"type": "object",
			"additionalProperties": false
		},
		"UseUniqueVariableNamesConfiguration": {
			"oneOf": [
				{ "$ref": "#/$defs/RulePlainConfiguration" },
				{ "$ref": "#/$defs/RuleWithUseUniqueVariableNamesOptions" }
			]
		},
		"UseUniqueVariableNamesOptions": {
			"type": "object",
			"additionalProperties": false
		},
		"UseValidAnchorConfiguration": {
			"oneOf": [
				{ "$ref": "#/$defs/RulePlainConfiguration" },
				{ "$ref": "#/$defs/RuleWithUseValidAnchorOptions" }
			]
		},
		"UseValidAnchorOptions": {
			"type": "object",
			"additionalProperties": false
		},
		"UseValidAriaPropsConfiguration": {
			"oneOf": [
				{ "$ref": "#/$defs/RulePlainConfiguration" },
				{ "$ref": "#/$defs/RuleWithUseValidAriaPropsOptions" }
			]
		},
		"UseValidAriaPropsOptions": {
			"type": "object",
			"additionalProperties": false
		},
		"UseValidAriaRoleConfiguration": {
			"oneOf": [
				{ "$ref": "#/$defs/RulePlainConfiguration" },
				{ "$ref": "#/$defs/RuleWithUseValidAriaRoleOptions" }
			]
		},
		"UseValidAriaRoleOptions": {
			"type": "object",
			"properties": {
				"allowInvalidRoles": {
					"description": "It allows specifying a list of roles that might be invalid otherwise",
					"type": ["array", "null"],
					"items": { "type": "string" }
				},
				"ignoreNonDom": {
					"description": "Use this option to ignore non-DOM elements, such as custom components",
					"type": ["boolean", "null"]
				}
			},
			"additionalProperties": false
		},
		"UseValidAriaValuesConfiguration": {
			"oneOf": [
				{ "$ref": "#/$defs/RulePlainConfiguration" },
				{ "$ref": "#/$defs/RuleWithUseValidAriaValuesOptions" }
			]
		},
		"UseValidAriaValuesOptions": {
			"type": "object",
			"additionalProperties": false
		},
		"UseValidAutocompleteConfiguration": {
			"oneOf": [
				{ "$ref": "#/$defs/RulePlainConfiguration" },
				{ "$ref": "#/$defs/RuleWithUseValidAutocompleteOptions" }
			]
		},
		"UseValidAutocompleteOptions": {
			"type": "object",
			"properties": {
				"inputComponents": {
					"description": "`input` like custom components that should be checked.",
					"type": ["array", "null"],
					"items": { "type": "string" }
				}
			},
			"additionalProperties": false
		},
		"UseValidForDirectionConfiguration": {
			"oneOf": [
				{ "$ref": "#/$defs/RulePlainConfiguration" },
				{ "$ref": "#/$defs/RuleWithUseValidForDirectionOptions" }
			]
		},
		"UseValidForDirectionOptions": {
			"type": "object",
			"additionalProperties": false
		},
		"UseValidLangConfiguration": {
			"oneOf": [
				{ "$ref": "#/$defs/RulePlainConfiguration" },
				{ "$ref": "#/$defs/RuleWithUseValidLangOptions" }
			]
		},
		"UseValidLangOptions": { "type": "object", "additionalProperties": false },
		"UseValidTypeofConfiguration": {
			"oneOf": [
				{ "$ref": "#/$defs/RulePlainConfiguration" },
				{ "$ref": "#/$defs/RuleWithUseValidTypeofOptions" }
			]
		},
		"UseValidTypeofOptions": {
			"type": "object",
			"additionalProperties": false
		},
		"UseVueConsistentDefinePropsDeclarationConfiguration": {
			"oneOf": [
				{ "$ref": "#/$defs/RulePlainConfiguration" },
				{
					"$ref": "#/$defs/RuleWithUseVueConsistentDefinePropsDeclarationOptions"
				}
			]
		},
		"UseVueConsistentDefinePropsDeclarationOptions": {
			"type": "object",
			"properties": {
				"style": {
					"anyOf": [{ "$ref": "#/$defs/DeclarationStyle" }, { "type": "null" }]
				}
			},
			"additionalProperties": false
		},
		"UseVueDefineMacrosOrderConfiguration": {
			"oneOf": [
				{ "$ref": "#/$defs/RulePlainConfiguration" },
				{ "$ref": "#/$defs/RuleWithUseVueDefineMacrosOrderOptions" }
			]
		},
		"UseVueDefineMacrosOrderOptions": {
			"type": "object",
			"properties": {
				"order": {
					"description": "The order of the Vue define macros.",
					"type": ["array", "null"],
					"items": { "type": "string" }
				}
			},
			"additionalProperties": false
		},
		"UseVueHyphenatedAttributesConfiguration": {
			"oneOf": [
				{ "$ref": "#/$defs/RulePlainConfiguration" },
				{ "$ref": "#/$defs/RuleWithUseVueHyphenatedAttributesOptions" }
			]
		},
		"UseVueHyphenatedAttributesOptions": {
			"type": "object",
			"properties": {
				"ignore": {
					"description": "List of attribute names to ignore when checking for hyphenated attributes.",
					"type": ["array", "null"],
					"default": null,
					"items": { "type": "string" },
					"uniqueItems": true
				},
				"ignoreTags": {
					"description": "List of HTML tags to ignore when checking for hyphenated attributes.",
					"type": ["array", "null"],
					"default": null,
					"items": { "type": "string" },
					"uniqueItems": true
				}
			},
			"additionalProperties": false
		},
		"UseVueMultiWordComponentNamesConfiguration": {
			"oneOf": [
				{ "$ref": "#/$defs/RulePlainConfiguration" },
				{ "$ref": "#/$defs/RuleWithUseVueMultiWordComponentNamesOptions" }
			]
		},
		"UseVueMultiWordComponentNamesOptions": {
			"type": "object",
			"properties": {
				"ignores": {
					"description": "Component names to ignore (allowed to be single-word).",
					"type": "array",
					"items": { "type": "string" }
				}
			},
			"additionalProperties": false
		},
		"UseVueValidVBindConfiguration": {
			"oneOf": [
				{ "$ref": "#/$defs/RulePlainConfiguration" },
				{ "$ref": "#/$defs/RuleWithUseVueValidVBindOptions" }
			]
		},
		"UseVueValidVBindOptions": {
			"type": "object",
			"additionalProperties": false
		},
		"UseVueValidVElseConfiguration": {
			"oneOf": [
				{ "$ref": "#/$defs/RulePlainConfiguration" },
				{ "$ref": "#/$defs/RuleWithUseVueValidVElseOptions" }
			]
		},
		"UseVueValidVElseIfConfiguration": {
			"oneOf": [
				{ "$ref": "#/$defs/RulePlainConfiguration" },
				{ "$ref": "#/$defs/RuleWithUseVueValidVElseIfOptions" }
			]
		},
		"UseVueValidVElseIfOptions": {
			"type": "object",
			"additionalProperties": false
		},
		"UseVueValidVElseOptions": {
			"type": "object",
			"additionalProperties": false
		},
		"UseVueValidVHtmlConfiguration": {
			"oneOf": [
				{ "$ref": "#/$defs/RulePlainConfiguration" },
				{ "$ref": "#/$defs/RuleWithUseVueValidVHtmlOptions" }
			]
		},
		"UseVueValidVHtmlOptions": {
			"type": "object",
			"additionalProperties": false
		},
		"UseVueValidVIfConfiguration": {
			"oneOf": [
				{ "$ref": "#/$defs/RulePlainConfiguration" },
				{ "$ref": "#/$defs/RuleWithUseVueValidVIfOptions" }
			]
		},
		"UseVueValidVIfOptions": {
			"type": "object",
			"additionalProperties": false
		},
		"UseVueValidVOnConfiguration": {
			"oneOf": [
				{ "$ref": "#/$defs/RulePlainConfiguration" },
				{ "$ref": "#/$defs/RuleWithUseVueValidVOnOptions" }
			]
		},
		"UseVueValidVOnOptions": {
			"type": "object",
			"properties": {
				"modifiers": {
					"description": "Additional modifiers that should be considered valid",
					"type": ["array", "null"],
					"default": null,
					"items": { "type": "string" }
				}
			},
			"additionalProperties": false
		},
		"UseVueValidVTextConfiguration": {
			"oneOf": [
				{ "$ref": "#/$defs/RulePlainConfiguration" },
				{ "$ref": "#/$defs/RuleWithUseVueValidVTextOptions" }
			]
		},
		"UseVueValidVTextOptions": {
			"type": "object",
			"additionalProperties": false
		},
		"UseWhileConfiguration": {
			"oneOf": [
				{ "$ref": "#/$defs/RulePlainConfiguration" },
				{ "$ref": "#/$defs/RuleWithUseWhileOptions" }
			]
		},
		"UseWhileOptions": { "type": "object", "additionalProperties": false },
		"UseYieldConfiguration": {
			"oneOf": [
				{ "$ref": "#/$defs/RulePlainConfiguration" },
				{ "$ref": "#/$defs/RuleWithUseYieldOptions" }
			]
		},
		"UseYieldOptions": { "type": "object", "additionalProperties": false },
		"VcsClientKind": {
			"oneOf": [
				{
					"description": "Integration with the git client as VCS",
					"type": "string",
					"const": "git"
				}
			]
		},
		"VcsConfiguration": {
			"description": "Set of properties to integrate Biome with a VCS software.",
			"type": "object",
			"properties": {
				"clientKind": {
					"description": "The kind of client.",
					"anyOf": [{ "$ref": "#/$defs/VcsClientKind" }, { "type": "null" }]
				},
				"defaultBranch": {
					"description": "The main branch of the project",
					"type": ["string", "null"]
				},
				"enabled": {
					"description": "Whether Biome should integrate itself with the VCS client",
					"anyOf": [{ "$ref": "#/$defs/Bool" }, { "type": "null" }]
				},
				"root": {
					"description": "The folder where Biome should check for VCS files. By default, Biome will use the same\nfolder where `biome.json` was found.\n\nIf Biome can't find the configuration, it will attempt to use the current working directory.\nIf no current working directory can't be found, Biome won't use the VCS integration, and a diagnostic\nwill be emitted",
					"type": ["string", "null"]
				},
				"useIgnoreFile": {
					"description": "Whether Biome should use the VCS ignore file. When [true], Biome will ignore the files\nspecified in the ignore file.",
					"anyOf": [{ "$ref": "#/$defs/Bool" }, { "type": "null" }]
				}
			},
			"additionalProperties": false
		},
		"Visibility": {
			"type": "string",
			"enum": ["public", "package", "private"]
		},
		"WhitespaceSensitivity": {
			"description": "Whitespace sensitivity for HTML formatting.\n\nThe following two cases won't produce the same output:\n\n|                |      html      |    output    |\n| -------------- | :------------: | :----------: |\n| with spaces    | `1<b> 2 </b>3` | 1<b> 2 </b>3 |\n| without spaces |  `1<b>2</b>3`  |  1<b>2</b>3  |\n\nThis happens because whitespace is significant in inline elements.\n\nAs a consequence of this, the formatter must format blocks that look like this (assume a small line width, <20):\n```html\n<span>really long content</span>\n```\nas this, where the content hugs the tags:\n```html\n<span\n   >really long content</span\n>\n```\n\nNote that this is only necessary for inline elements. Block elements do not have this restriction.",
			"oneOf": [
				{
					"description": "The formatter considers whitespace significant for elements that have an \"inline\" display style by default in\nbrowser's user agent style sheets.",
					"type": "string",
					"const": "css"
				},
				{
					"description": "Leading and trailing whitespace in content is considered significant for all elements.\n\nThe formatter should leave at least one whitespace character if whitespace is present.\nOtherwise, if there is no whitespace, it should not add any after `>` or before `<`. In other words, if there's no whitespace, the text content should hug the tags.\n\nExample of text hugging the tags:\n```html\n<b\n    >content</b\n>\n```",
					"type": "string",
					"const": "strict"
				},
				{
					"description": "Whitespace is considered insignificant. The formatter is free to remove or add whitespace as it sees fit.",
					"type": "string",
					"const": "ignore"
				}
			]
		}
	}
}<|MERGE_RESOLUTION|>--- conflicted
+++ resolved
@@ -5554,17 +5554,17 @@
 						{ "type": "null" }
 					]
 				},
-<<<<<<< HEAD
 				"useUniqueArgumentNames": {
 					"description": "Require all argument names for fields & directives to be unique.\nSee <https://biomejs.dev/linter/rules/use-unique-argument-names>",
 					"anyOf": [
 						{ "$ref": "#/$defs/UseUniqueArgumentNamesConfiguration" },
-=======
+						{ "type": "null" }
+					]
+				},
 				"useUniqueFieldDefinitionNames": {
 					"description": "Require all fields of a type to be unique.\nSee <https://biomejs.dev/linter/rules/use-unique-field-definition-names>",
 					"anyOf": [
 						{ "$ref": "#/$defs/UseUniqueFieldDefinitionNamesConfiguration" },
->>>>>>> 5e85d436
 						{ "type": "null" }
 					]
 				},
