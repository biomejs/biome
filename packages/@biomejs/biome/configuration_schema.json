{
	"$schema": "http://json-schema.org/draft-07/schema#",
	"title": "Configuration",
	"description": "The configuration that is contained inside the file `biome.json`",
	"type": "object",
	"properties": {
		"$schema": {
			"description": "A field for the [JSON schema](https://json-schema.org/) specification",
			"anyOf": [{ "$ref": "#/definitions/Schema" }, { "type": "null" }]
		},
		"assist": {
			"description": "Specific configuration for assists",
			"anyOf": [
				{ "$ref": "#/definitions/AssistConfiguration" },
				{ "type": "null" }
			]
		},
		"css": {
			"description": "Specific configuration for the Css language",
			"anyOf": [
				{ "$ref": "#/definitions/CssConfiguration" },
				{ "type": "null" }
			]
		},
		"extends": {
			"description": "A list of paths to other JSON files, used to extends the current configuration.",
			"anyOf": [{ "$ref": "#/definitions/Extends" }, { "type": "null" }]
		},
		"files": {
			"description": "The configuration of the filesystem",
			"anyOf": [
				{ "$ref": "#/definitions/FilesConfiguration" },
				{ "type": "null" }
			]
		},
		"formatter": {
			"description": "The configuration of the formatter",
			"anyOf": [
				{ "$ref": "#/definitions/FormatterConfiguration" },
				{ "type": "null" }
			]
		},
		"graphql": {
			"description": "Specific configuration for the GraphQL language",
			"anyOf": [
				{ "$ref": "#/definitions/GraphqlConfiguration" },
				{ "type": "null" }
			]
		},
		"grit": {
			"description": "Specific configuration for the GraphQL language",
			"anyOf": [
				{ "$ref": "#/definitions/GritConfiguration" },
				{ "type": "null" }
			]
		},
		"html": {
			"description": "Specific configuration for the HTML language",
			"anyOf": [
				{ "$ref": "#/definitions/HtmlConfiguration" },
				{ "type": "null" }
			]
		},
		"javascript": {
			"description": "Specific configuration for the JavaScript language",
			"anyOf": [{ "$ref": "#/definitions/JsConfiguration" }, { "type": "null" }]
		},
		"json": {
			"description": "Specific configuration for the Json language",
			"anyOf": [
				{ "$ref": "#/definitions/JsonConfiguration" },
				{ "type": "null" }
			]
		},
		"linter": {
			"description": "The configuration for the linter",
			"anyOf": [
				{ "$ref": "#/definitions/LinterConfiguration" },
				{ "type": "null" }
			]
		},
		"overrides": {
			"description": "A list of granular patterns that should be applied only to a sub set of files",
			"anyOf": [{ "$ref": "#/definitions/Overrides" }, { "type": "null" }]
		},
		"plugins": {
			"description": "List of plugins to load.",
			"anyOf": [{ "$ref": "#/definitions/Plugins" }, { "type": "null" }]
		},
		"root": {
			"description": "Indicates whether this configuration file is at the root of a Biome project. By default, this is `true`.",
			"anyOf": [{ "$ref": "#/definitions/Bool" }, { "type": "null" }]
		},
		"vcs": {
			"description": "The configuration of the VCS integration",
			"anyOf": [
				{ "$ref": "#/definitions/VcsConfiguration" },
				{ "type": "null" }
			]
		}
	},
	"additionalProperties": false,
	"definitions": {
		"A11y": {
			"description": "A list of rules that belong to this group",
			"type": "object",
			"properties": {
				"noAccessKey": {
					"description": "Enforce that the accessKey attribute is not used on any HTML element.",
					"anyOf": [
						{ "$ref": "#/definitions/NoAccessKeyConfiguration" },
						{ "type": "null" }
					]
				},
				"noAriaHiddenOnFocusable": {
					"description": "Enforce that aria-hidden=\"true\" is not set on focusable elements.",
					"anyOf": [
						{ "$ref": "#/definitions/NoAriaHiddenOnFocusableConfiguration" },
						{ "type": "null" }
					]
				},
				"noAriaUnsupportedElements": {
					"description": "Enforce that elements that do not support ARIA roles, states, and properties do not have those attributes.",
					"anyOf": [
						{ "$ref": "#/definitions/NoAriaUnsupportedElementsConfiguration" },
						{ "type": "null" }
					]
				},
				"noAutofocus": {
					"description": "Enforce that autoFocus prop is not used on elements.",
					"anyOf": [
						{ "$ref": "#/definitions/NoAutofocusConfiguration" },
						{ "type": "null" }
					]
				},
				"noDistractingElements": {
					"description": "Enforces that no distracting elements are used.",
					"anyOf": [
						{ "$ref": "#/definitions/NoDistractingElementsConfiguration" },
						{ "type": "null" }
					]
				},
				"noHeaderScope": {
					"description": "The scope prop should be used only on \\<th> elements.",
					"anyOf": [
						{ "$ref": "#/definitions/NoHeaderScopeConfiguration" },
						{ "type": "null" }
					]
				},
				"noInteractiveElementToNoninteractiveRole": {
					"description": "Enforce that non-interactive ARIA roles are not assigned to interactive HTML elements.",
					"anyOf": [
						{
							"$ref": "#/definitions/NoInteractiveElementToNoninteractiveRoleConfiguration"
						},
						{ "type": "null" }
					]
				},
				"noLabelWithoutControl": {
					"description": "Enforce that a label element or component has a text label and an associated input.",
					"anyOf": [
						{ "$ref": "#/definitions/NoLabelWithoutControlConfiguration" },
						{ "type": "null" }
					]
				},
				"noNoninteractiveElementToInteractiveRole": {
					"description": "Enforce that interactive ARIA roles are not assigned to non-interactive HTML elements.",
					"anyOf": [
						{
							"$ref": "#/definitions/NoNoninteractiveElementToInteractiveRoleConfiguration"
						},
						{ "type": "null" }
					]
				},
				"noNoninteractiveTabindex": {
					"description": "Enforce that tabIndex is not assigned to non-interactive HTML elements.",
					"anyOf": [
						{ "$ref": "#/definitions/NoNoninteractiveTabindexConfiguration" },
						{ "type": "null" }
					]
				},
				"noPositiveTabindex": {
					"description": "Prevent the usage of positive integers on tabIndex property",
					"anyOf": [
						{ "$ref": "#/definitions/NoPositiveTabindexConfiguration" },
						{ "type": "null" }
					]
				},
				"noRedundantAlt": {
					"description": "Enforce img alt prop does not contain the word \"image\", \"picture\", or \"photo\".",
					"anyOf": [
						{ "$ref": "#/definitions/NoRedundantAltConfiguration" },
						{ "type": "null" }
					]
				},
				"noRedundantRoles": {
					"description": "Enforce explicit role property is not the same as implicit/default role property on an element.",
					"anyOf": [
						{ "$ref": "#/definitions/NoRedundantRolesConfiguration" },
						{ "type": "null" }
					]
				},
				"noStaticElementInteractions": {
					"description": "Enforce that static, visible elements (such as \\<div>) that have click handlers use the valid role attribute.",
					"anyOf": [
						{
							"$ref": "#/definitions/NoStaticElementInteractionsConfiguration"
						},
						{ "type": "null" }
					]
				},
				"noSvgWithoutTitle": {
					"description": "Enforces the usage of the title element for the svg element.",
					"anyOf": [
						{ "$ref": "#/definitions/NoSvgWithoutTitleConfiguration" },
						{ "type": "null" }
					]
				},
				"recommended": {
					"description": "It enables the recommended rules for this group",
					"type": ["boolean", "null"]
				},
				"useAltText": {
					"description": "Enforce that all elements that require alternative text have meaningful information to relay back to the end user.",
					"anyOf": [
						{ "$ref": "#/definitions/UseAltTextConfiguration" },
						{ "type": "null" }
					]
				},
				"useAnchorContent": {
					"description": "Enforce that anchors have content and that the content is accessible to screen readers.",
					"anyOf": [
						{ "$ref": "#/definitions/UseAnchorContentConfiguration" },
						{ "type": "null" }
					]
				},
				"useAriaActivedescendantWithTabindex": {
					"description": "Enforce that tabIndex is assigned to non-interactive HTML elements with aria-activedescendant.",
					"anyOf": [
						{
							"$ref": "#/definitions/UseAriaActivedescendantWithTabindexConfiguration"
						},
						{ "type": "null" }
					]
				},
				"useAriaPropsForRole": {
					"description": "Enforce that elements with ARIA roles must have all required ARIA attributes for that role.",
					"anyOf": [
						{ "$ref": "#/definitions/UseAriaPropsForRoleConfiguration" },
						{ "type": "null" }
					]
				},
				"useAriaPropsSupportedByRole": {
					"description": "Enforce that ARIA properties are valid for the roles that are supported by the element.",
					"anyOf": [
						{
							"$ref": "#/definitions/UseAriaPropsSupportedByRoleConfiguration"
						},
						{ "type": "null" }
					]
				},
				"useButtonType": {
					"description": "Enforces the usage of the attribute type for the element button",
					"anyOf": [
						{ "$ref": "#/definitions/UseButtonTypeConfiguration" },
						{ "type": "null" }
					]
				},
				"useFocusableInteractive": {
					"description": "Elements with an interactive role and interaction handlers must be focusable.",
					"anyOf": [
						{ "$ref": "#/definitions/UseFocusableInteractiveConfiguration" },
						{ "type": "null" }
					]
				},
				"useGenericFontNames": {
					"description": "Disallow a missing generic family keyword within font families.",
					"anyOf": [
						{ "$ref": "#/definitions/UseGenericFontNamesConfiguration" },
						{ "type": "null" }
					]
				},
				"useHeadingContent": {
					"description": "Enforce that heading elements (h1, h2, etc.) have content and that the content is accessible to screen readers. Accessible means that it is not hidden using the aria-hidden prop.",
					"anyOf": [
						{ "$ref": "#/definitions/UseHeadingContentConfiguration" },
						{ "type": "null" }
					]
				},
				"useHtmlLang": {
					"description": "Enforce that html element has lang attribute.",
					"anyOf": [
						{ "$ref": "#/definitions/UseHtmlLangConfiguration" },
						{ "type": "null" }
					]
				},
				"useIframeTitle": {
					"description": "Enforces the usage of the attribute title for the element iframe.",
					"anyOf": [
						{ "$ref": "#/definitions/UseIframeTitleConfiguration" },
						{ "type": "null" }
					]
				},
				"useKeyWithClickEvents": {
					"description": "Enforce onClick is accompanied by at least one of the following: onKeyUp, onKeyDown, onKeyPress.",
					"anyOf": [
						{ "$ref": "#/definitions/UseKeyWithClickEventsConfiguration" },
						{ "type": "null" }
					]
				},
				"useKeyWithMouseEvents": {
					"description": "Enforce onMouseOver / onMouseOut are accompanied by onFocus / onBlur.",
					"anyOf": [
						{ "$ref": "#/definitions/UseKeyWithMouseEventsConfiguration" },
						{ "type": "null" }
					]
				},
				"useMediaCaption": {
					"description": "Enforces that audio and video elements must have a track for captions.",
					"anyOf": [
						{ "$ref": "#/definitions/UseMediaCaptionConfiguration" },
						{ "type": "null" }
					]
				},
				"useSemanticElements": {
					"description": "It detects the use of role attributes in JSX elements and suggests using semantic elements instead.",
					"anyOf": [
						{ "$ref": "#/definitions/UseSemanticElementsConfiguration" },
						{ "type": "null" }
					]
				},
				"useValidAnchor": {
					"description": "Enforce that all anchors are valid, and they are navigable elements.",
					"anyOf": [
						{ "$ref": "#/definitions/UseValidAnchorConfiguration" },
						{ "type": "null" }
					]
				},
				"useValidAriaProps": {
					"description": "Ensures that ARIA properties aria-* are all valid.",
					"anyOf": [
						{ "$ref": "#/definitions/UseValidAriaPropsConfiguration" },
						{ "type": "null" }
					]
				},
				"useValidAriaRole": {
					"description": "Elements with ARIA roles must use a valid, non-abstract ARIA role.",
					"anyOf": [
						{ "$ref": "#/definitions/UseValidAriaRoleConfiguration" },
						{ "type": "null" }
					]
				},
				"useValidAriaValues": {
					"description": "Enforce that ARIA state and property values are valid.",
					"anyOf": [
						{ "$ref": "#/definitions/UseValidAriaValuesConfiguration" },
						{ "type": "null" }
					]
				},
				"useValidAutocomplete": {
					"description": "Use valid values for the autocomplete attribute on input elements.",
					"anyOf": [
						{ "$ref": "#/definitions/UseValidAutocompleteConfiguration" },
						{ "type": "null" }
					]
				},
				"useValidLang": {
					"description": "Ensure that the attribute passed to the lang attribute is a correct ISO language and/or country.",
					"anyOf": [
						{ "$ref": "#/definitions/UseValidLangConfiguration" },
						{ "type": "null" }
					]
				}
			},
			"additionalProperties": false
		},
		"Accessibility": {
			"type": "string",
			"enum": ["noPublic", "explicit", "none"]
		},
		"Actions": {
			"type": "object",
			"properties": {
				"recommended": {
					"description": "It enables the assist actions recommended by Biome. `true` by default.",
					"type": ["boolean", "null"]
				},
				"source": {
					"anyOf": [{ "$ref": "#/definitions/Source" }, { "type": "null" }]
				}
			},
			"additionalProperties": false
		},
		"ArrowParentheses": { "type": "string", "enum": ["always", "asNeeded"] },
		"AssistConfiguration": {
			"type": "object",
			"properties": {
				"actions": {
					"description": "Whether Biome should fail in CLI if the assist were not applied to the code.",
					"anyOf": [{ "$ref": "#/definitions/Actions" }, { "type": "null" }]
				},
				"enabled": {
					"description": "Whether Biome should enable assist via LSP and CLI.",
					"anyOf": [{ "$ref": "#/definitions/Bool" }, { "type": "null" }]
				},
				"includes": {
					"description": "A list of glob patterns. Biome will include files/folders that will match these patterns.",
					"type": ["array", "null"],
					"items": { "$ref": "#/definitions/NormalizedGlob" }
				}
			},
			"additionalProperties": false
		},
		"AttributePosition": { "type": "string", "enum": ["auto", "multiline"] },
		"Bool": { "type": "boolean" },
		"BracketSameLine": {
			"description": "Put the `>` of a multi-line HTML or JSX element at the end of the last line instead of being alone on the next line (does not apply to self closing elements).",
			"type": "boolean"
		},
		"BracketSpacing": { "type": "boolean" },
		"Complexity": {
			"description": "A list of rules that belong to this group",
			"type": "object",
			"properties": {
				"noAdjacentSpacesInRegex": {
					"description": "Disallow unclear usage of consecutive space characters in regular expression literals",
					"anyOf": [
						{ "$ref": "#/definitions/NoAdjacentSpacesInRegexConfiguration" },
						{ "type": "null" }
					]
				},
				"noArguments": {
					"description": "Disallow the use of arguments.",
					"anyOf": [
						{ "$ref": "#/definitions/NoArgumentsConfiguration" },
						{ "type": "null" }
					]
				},
				"noBannedTypes": {
					"description": "Disallow primitive type aliases and misleading types.",
					"anyOf": [
						{ "$ref": "#/definitions/NoBannedTypesConfiguration" },
						{ "type": "null" }
					]
				},
				"noCommaOperator": {
					"description": "Disallow comma operator.",
					"anyOf": [
						{ "$ref": "#/definitions/NoCommaOperatorConfiguration" },
						{ "type": "null" }
					]
				},
				"noEmptyTypeParameters": {
					"description": "Disallow empty type parameters in type aliases and interfaces.",
					"anyOf": [
						{ "$ref": "#/definitions/NoEmptyTypeParametersConfiguration" },
						{ "type": "null" }
					]
				},
				"noExcessiveCognitiveComplexity": {
					"description": "Disallow functions that exceed a given Cognitive Complexity score.",
					"anyOf": [
						{
							"$ref": "#/definitions/NoExcessiveCognitiveComplexityConfiguration"
						},
						{ "type": "null" }
					]
				},
				"noExcessiveNestedTestSuites": {
					"description": "This rule enforces a maximum depth to nested describe() in test files.",
					"anyOf": [
						{
							"$ref": "#/definitions/NoExcessiveNestedTestSuitesConfiguration"
						},
						{ "type": "null" }
					]
				},
				"noExtraBooleanCast": {
					"description": "Disallow unnecessary boolean casts",
					"anyOf": [
						{ "$ref": "#/definitions/NoExtraBooleanCastConfiguration" },
						{ "type": "null" }
					]
				},
				"noFlatMapIdentity": {
					"description": "Disallow to use unnecessary callback on flatMap.",
					"anyOf": [
						{ "$ref": "#/definitions/NoFlatMapIdentityConfiguration" },
						{ "type": "null" }
					]
				},
				"noForEach": {
					"description": "Prefer for...of statement instead of Array.forEach.",
					"anyOf": [
						{ "$ref": "#/definitions/NoForEachConfiguration" },
						{ "type": "null" }
					]
				},
				"noStaticOnlyClass": {
					"description": "This rule reports when a class has no non-static members, such as for a class used exclusively as a static namespace.",
					"anyOf": [
						{ "$ref": "#/definitions/NoStaticOnlyClassConfiguration" },
						{ "type": "null" }
					]
				},
				"noThisInStatic": {
					"description": "Disallow this and super in static contexts.",
					"anyOf": [
						{ "$ref": "#/definitions/NoThisInStaticConfiguration" },
						{ "type": "null" }
					]
				},
				"noUselessCatch": {
					"description": "Disallow unnecessary catch clauses.",
					"anyOf": [
						{ "$ref": "#/definitions/NoUselessCatchConfiguration" },
						{ "type": "null" }
					]
				},
				"noUselessConstructor": {
					"description": "Disallow unnecessary constructors.",
					"anyOf": [
						{ "$ref": "#/definitions/NoUselessConstructorConfiguration" },
						{ "type": "null" }
					]
				},
				"noUselessContinue": {
					"description": "Avoid using unnecessary continue.",
					"anyOf": [
						{ "$ref": "#/definitions/NoUselessContinueConfiguration" },
						{ "type": "null" }
					]
				},
				"noUselessEmptyExport": {
					"description": "Disallow empty exports that don't change anything in a module file.",
					"anyOf": [
						{ "$ref": "#/definitions/NoUselessEmptyExportConfiguration" },
						{ "type": "null" }
					]
				},
				"noUselessEscapeInRegex": {
					"description": "Disallow unnecessary escape sequence in regular expression literals.",
					"anyOf": [
						{ "$ref": "#/definitions/NoUselessEscapeInRegexConfiguration" },
						{ "type": "null" }
					]
				},
				"noUselessFragments": {
					"description": "Disallow unnecessary fragments",
					"anyOf": [
						{ "$ref": "#/definitions/NoUselessFragmentsConfiguration" },
						{ "type": "null" }
					]
				},
				"noUselessLabel": {
					"description": "Disallow unnecessary labels.",
					"anyOf": [
						{ "$ref": "#/definitions/NoUselessLabelConfiguration" },
						{ "type": "null" }
					]
				},
				"noUselessLoneBlockStatements": {
					"description": "Disallow unnecessary nested block statements.",
					"anyOf": [
						{
							"$ref": "#/definitions/NoUselessLoneBlockStatementsConfiguration"
						},
						{ "type": "null" }
					]
				},
				"noUselessRename": {
					"description": "Disallow renaming import, export, and destructured assignments to the same name.",
					"anyOf": [
						{ "$ref": "#/definitions/NoUselessRenameConfiguration" },
						{ "type": "null" }
					]
				},
				"noUselessStringConcat": {
					"description": "Disallow unnecessary concatenation of string or template literals.",
					"anyOf": [
						{ "$ref": "#/definitions/NoUselessStringConcatConfiguration" },
						{ "type": "null" }
					]
				},
				"noUselessStringRaw": {
					"description": "Disallow unnecessary String.raw function in template string literals without any escape sequence.",
					"anyOf": [
						{ "$ref": "#/definitions/NoUselessStringRawConfiguration" },
						{ "type": "null" }
					]
				},
				"noUselessSwitchCase": {
					"description": "Disallow useless case in switch statements.",
					"anyOf": [
						{ "$ref": "#/definitions/NoUselessSwitchCaseConfiguration" },
						{ "type": "null" }
					]
				},
				"noUselessTernary": {
					"description": "Disallow ternary operators when simpler alternatives exist.",
					"anyOf": [
						{ "$ref": "#/definitions/NoUselessTernaryConfiguration" },
						{ "type": "null" }
					]
				},
				"noUselessThisAlias": {
					"description": "Disallow useless this aliasing.",
					"anyOf": [
						{ "$ref": "#/definitions/NoUselessThisAliasConfiguration" },
						{ "type": "null" }
					]
				},
				"noUselessTypeConstraint": {
					"description": "Disallow using any or unknown as type constraint.",
					"anyOf": [
						{ "$ref": "#/definitions/NoUselessTypeConstraintConfiguration" },
						{ "type": "null" }
					]
				},
				"noUselessUndefinedInitialization": {
					"description": "Disallow initializing variables to undefined.",
					"anyOf": [
						{
							"$ref": "#/definitions/NoUselessUndefinedInitializationConfiguration"
						},
						{ "type": "null" }
					]
				},
				"noVoid": {
					"description": "Disallow the use of void operators, which is not a familiar operator.",
					"anyOf": [
						{ "$ref": "#/definitions/NoVoidConfiguration" },
						{ "type": "null" }
					]
				},
				"recommended": {
					"description": "It enables the recommended rules for this group",
					"type": ["boolean", "null"]
				},
				"useArrowFunction": {
					"description": "Use arrow functions over function expressions.",
					"anyOf": [
						{ "$ref": "#/definitions/UseArrowFunctionConfiguration" },
						{ "type": "null" }
					]
				},
				"useDateNow": {
					"description": "Use Date.now() to get the number of milliseconds since the Unix Epoch.",
					"anyOf": [
						{ "$ref": "#/definitions/UseDateNowConfiguration" },
						{ "type": "null" }
					]
				},
				"useFlatMap": {
					"description": "Promotes the use of .flatMap() when map().flat() are used together.",
					"anyOf": [
						{ "$ref": "#/definitions/UseFlatMapConfiguration" },
						{ "type": "null" }
					]
				},
				"useLiteralKeys": {
					"description": "Enforce the usage of a literal access to properties over computed property access.",
					"anyOf": [
						{ "$ref": "#/definitions/UseLiteralKeysConfiguration" },
						{ "type": "null" }
					]
				},
				"useNumericLiterals": {
					"description": "Disallow parseInt() and Number.parseInt() in favor of binary, octal, and hexadecimal literals",
					"anyOf": [
						{ "$ref": "#/definitions/UseNumericLiteralsConfiguration" },
						{ "type": "null" }
					]
				},
				"useOptionalChain": {
					"description": "Enforce using concise optional chain instead of chained logical expressions.",
					"anyOf": [
						{ "$ref": "#/definitions/UseOptionalChainConfiguration" },
						{ "type": "null" }
					]
				},
				"useRegexLiterals": {
					"description": "Enforce the use of the regular expression literals instead of the RegExp constructor if possible.",
					"anyOf": [
						{ "$ref": "#/definitions/UseRegexLiteralsConfiguration" },
						{ "type": "null" }
					]
				},
				"useSimpleNumberKeys": {
					"description": "Disallow number literal object member names which are not base 10 or use underscore as separator.",
					"anyOf": [
						{ "$ref": "#/definitions/UseSimpleNumberKeysConfiguration" },
						{ "type": "null" }
					]
				},
				"useSimplifiedLogicExpression": {
					"description": "Discard redundant terms from logical expressions.",
					"anyOf": [
						{
							"$ref": "#/definitions/UseSimplifiedLogicExpressionConfiguration"
						},
						{ "type": "null" }
					]
				},
				"useWhile": {
					"description": "Enforce the use of while loops instead of for loops when the initializer and update expressions are not needed.",
					"anyOf": [
						{ "$ref": "#/definitions/UseWhileConfiguration" },
						{ "type": "null" }
					]
				}
			},
			"additionalProperties": false
		},
		"ConsistentArrayType": {
			"oneOf": [
				{
					"description": "`ItemType[]`",
					"type": "string",
					"enum": ["shorthand"]
				},
				{
					"description": "`Array<ItemType>`",
					"type": "string",
					"enum": ["generic"]
				}
			]
		},
		"Convention": {
			"type": "object",
			"properties": {
				"formats": {
					"description": "String cases to enforce",
					"allOf": [{ "$ref": "#/definitions/Formats" }]
				},
				"match": {
					"description": "Regular expression to enforce",
					"anyOf": [{ "$ref": "#/definitions/Regex" }, { "type": "null" }]
				},
				"selector": {
					"description": "Declarations concerned by this convention",
					"allOf": [{ "$ref": "#/definitions/Selector" }]
				}
			},
			"additionalProperties": false
		},
		"Correctness": {
			"description": "A list of rules that belong to this group",
			"type": "object",
			"properties": {
				"noChildrenProp": {
					"description": "Prevent passing of children as props.",
					"anyOf": [
						{ "$ref": "#/definitions/NoChildrenPropConfiguration" },
						{ "type": "null" }
					]
				},
				"noConstAssign": {
					"description": "Prevents from having const variables being re-assigned.",
					"anyOf": [
						{ "$ref": "#/definitions/NoConstAssignConfiguration" },
						{ "type": "null" }
					]
				},
				"noConstantCondition": {
					"description": "Disallow constant expressions in conditions",
					"anyOf": [
						{ "$ref": "#/definitions/NoConstantConditionConfiguration" },
						{ "type": "null" }
					]
				},
				"noConstantMathMinMaxClamp": {
					"description": "Disallow the use of Math.min and Math.max to clamp a value where the result itself is constant.",
					"anyOf": [
						{ "$ref": "#/definitions/NoConstantMathMinMaxClampConfiguration" },
						{ "type": "null" }
					]
				},
				"noConstructorReturn": {
					"description": "Disallow returning a value from a constructor.",
					"anyOf": [
						{ "$ref": "#/definitions/NoConstructorReturnConfiguration" },
						{ "type": "null" }
					]
				},
				"noEmptyCharacterClassInRegex": {
					"description": "Disallow empty character classes in regular expression literals.",
					"anyOf": [
						{
							"$ref": "#/definitions/NoEmptyCharacterClassInRegexConfiguration"
						},
						{ "type": "null" }
					]
				},
				"noEmptyPattern": {
					"description": "Disallows empty destructuring patterns.",
					"anyOf": [
						{ "$ref": "#/definitions/NoEmptyPatternConfiguration" },
						{ "type": "null" }
					]
				},
				"noGlobalObjectCalls": {
					"description": "Disallow calling global object properties as functions",
					"anyOf": [
						{ "$ref": "#/definitions/NoGlobalObjectCallsConfiguration" },
						{ "type": "null" }
					]
				},
				"noInnerDeclarations": {
					"description": "Disallow function and var declarations that are accessible outside their block.",
					"anyOf": [
						{ "$ref": "#/definitions/NoInnerDeclarationsConfiguration" },
						{ "type": "null" }
					]
				},
				"noInvalidBuiltinInstantiation": {
					"description": "Ensure that builtins are correctly instantiated.",
					"anyOf": [
						{
							"$ref": "#/definitions/NoInvalidBuiltinInstantiationConfiguration"
						},
						{ "type": "null" }
					]
				},
				"noInvalidConstructorSuper": {
					"description": "Prevents the incorrect use of super() inside classes. It also checks whether a call super() is missing from classes that extends other constructors.",
					"anyOf": [
						{ "$ref": "#/definitions/NoInvalidConstructorSuperConfiguration" },
						{ "type": "null" }
					]
				},
				"noInvalidDirectionInLinearGradient": {
					"description": "Disallow non-standard direction values for linear gradient functions.",
					"anyOf": [
						{
							"$ref": "#/definitions/NoInvalidDirectionInLinearGradientConfiguration"
						},
						{ "type": "null" }
					]
				},
				"noInvalidGridAreas": {
					"description": "Disallows invalid named grid areas in CSS Grid Layouts.",
					"anyOf": [
						{ "$ref": "#/definitions/NoInvalidGridAreasConfiguration" },
						{ "type": "null" }
					]
				},
				"noInvalidPositionAtImportRule": {
					"description": "Disallow the use of @import at-rules in invalid positions.",
					"anyOf": [
						{
							"$ref": "#/definitions/NoInvalidPositionAtImportRuleConfiguration"
						},
						{ "type": "null" }
					]
				},
				"noInvalidUseBeforeDeclaration": {
					"description": "Disallow the use of variables and function parameters before their declaration",
					"anyOf": [
						{
							"$ref": "#/definitions/NoInvalidUseBeforeDeclarationConfiguration"
						},
						{ "type": "null" }
					]
				},
				"noMissingVarFunction": {
					"description": "Disallow missing var function for css variables.",
					"anyOf": [
						{ "$ref": "#/definitions/NoMissingVarFunctionConfiguration" },
						{ "type": "null" }
					]
				},
				"noNodejsModules": {
					"description": "Forbid the use of Node.js builtin modules.",
					"anyOf": [
						{ "$ref": "#/definitions/NoNodejsModulesConfiguration" },
						{ "type": "null" }
					]
				},
				"noNonoctalDecimalEscape": {
					"description": "Disallow \\8 and \\9 escape sequences in string literals.",
					"anyOf": [
						{ "$ref": "#/definitions/NoNonoctalDecimalEscapeConfiguration" },
						{ "type": "null" }
					]
				},
				"noPrecisionLoss": {
					"description": "Disallow literal numbers that lose precision",
					"anyOf": [
						{ "$ref": "#/definitions/NoPrecisionLossConfiguration" },
						{ "type": "null" }
					]
				},
				"noPrivateImports": {
					"description": "Restrict imports of private exports.",
					"anyOf": [
						{ "$ref": "#/definitions/NoPrivateImportsConfiguration" },
						{ "type": "null" }
					]
				},
				"noRenderReturnValue": {
					"description": "Prevent the usage of the return value of React.render.",
					"anyOf": [
						{ "$ref": "#/definitions/NoRenderReturnValueConfiguration" },
						{ "type": "null" }
					]
				},
				"noSelfAssign": {
					"description": "Disallow assignments where both sides are exactly the same.",
					"anyOf": [
						{ "$ref": "#/definitions/NoSelfAssignConfiguration" },
						{ "type": "null" }
					]
				},
				"noSetterReturn": {
					"description": "Disallow returning a value from a setter",
					"anyOf": [
						{ "$ref": "#/definitions/NoSetterReturnConfiguration" },
						{ "type": "null" }
					]
				},
				"noStringCaseMismatch": {
					"description": "Disallow comparison of expressions modifying the string case with non-compliant value.",
					"anyOf": [
						{ "$ref": "#/definitions/NoStringCaseMismatchConfiguration" },
						{ "type": "null" }
					]
				},
				"noSwitchDeclarations": {
					"description": "Disallow lexical declarations in switch clauses.",
					"anyOf": [
						{ "$ref": "#/definitions/NoSwitchDeclarationsConfiguration" },
						{ "type": "null" }
					]
				},
				"noUndeclaredDependencies": {
					"description": "Disallow the use of dependencies that aren't specified in the package.json.",
					"anyOf": [
						{ "$ref": "#/definitions/NoUndeclaredDependenciesConfiguration" },
						{ "type": "null" }
					]
				},
				"noUndeclaredVariables": {
					"description": "Prevents the usage of variables that haven't been declared inside the document.",
					"anyOf": [
						{ "$ref": "#/definitions/NoUndeclaredVariablesConfiguration" },
						{ "type": "null" }
					]
				},
				"noUnknownFunction": {
					"description": "Disallow unknown CSS value functions.",
					"anyOf": [
						{ "$ref": "#/definitions/NoUnknownFunctionConfiguration" },
						{ "type": "null" }
					]
				},
				"noUnknownMediaFeatureName": {
					"description": "Disallow unknown media feature names.",
					"anyOf": [
						{ "$ref": "#/definitions/NoUnknownMediaFeatureNameConfiguration" },
						{ "type": "null" }
					]
				},
				"noUnknownProperty": {
					"description": "Disallow unknown properties.",
					"anyOf": [
						{ "$ref": "#/definitions/NoUnknownPropertyConfiguration" },
						{ "type": "null" }
					]
				},
				"noUnknownPseudoClass": {
					"description": "Disallow unknown pseudo-class selectors.",
					"anyOf": [
						{ "$ref": "#/definitions/NoUnknownPseudoClassConfiguration" },
						{ "type": "null" }
					]
				},
				"noUnknownPseudoElement": {
					"description": "Disallow unknown pseudo-element selectors.",
					"anyOf": [
						{ "$ref": "#/definitions/NoUnknownPseudoElementConfiguration" },
						{ "type": "null" }
					]
				},
				"noUnknownTypeSelector": {
					"description": "Disallow unknown type selectors.",
					"anyOf": [
						{ "$ref": "#/definitions/NoUnknownTypeSelectorConfiguration" },
						{ "type": "null" }
					]
				},
				"noUnknownUnit": {
					"description": "Disallow unknown CSS units.",
					"anyOf": [
						{ "$ref": "#/definitions/NoUnknownUnitConfiguration" },
						{ "type": "null" }
					]
				},
				"noUnmatchableAnbSelector": {
					"description": "Disallow unmatchable An+B selectors.",
					"anyOf": [
						{ "$ref": "#/definitions/NoUnmatchableAnbSelectorConfiguration" },
						{ "type": "null" }
					]
				},
				"noUnreachable": {
					"description": "Disallow unreachable code",
					"anyOf": [
						{ "$ref": "#/definitions/NoUnreachableConfiguration" },
						{ "type": "null" }
					]
				},
				"noUnreachableSuper": {
					"description": "Ensures the super() constructor is called exactly once on every code  path in a class constructor before this is accessed if the class has a superclass",
					"anyOf": [
						{ "$ref": "#/definitions/NoUnreachableSuperConfiguration" },
						{ "type": "null" }
					]
				},
				"noUnsafeFinally": {
					"description": "Disallow control flow statements in finally blocks.",
					"anyOf": [
						{ "$ref": "#/definitions/NoUnsafeFinallyConfiguration" },
						{ "type": "null" }
					]
				},
				"noUnsafeOptionalChaining": {
					"description": "Disallow the use of optional chaining in contexts where the undefined value is not allowed.",
					"anyOf": [
						{ "$ref": "#/definitions/NoUnsafeOptionalChainingConfiguration" },
						{ "type": "null" }
					]
				},
				"noUnusedFunctionParameters": {
					"description": "Disallow unused function parameters.",
					"anyOf": [
						{ "$ref": "#/definitions/NoUnusedFunctionParametersConfiguration" },
						{ "type": "null" }
					]
				},
				"noUnusedImports": {
					"description": "Disallow unused imports.",
					"anyOf": [
						{ "$ref": "#/definitions/NoUnusedImportsConfiguration" },
						{ "type": "null" }
					]
				},
				"noUnusedLabels": {
					"description": "Disallow unused labels.",
					"anyOf": [
						{ "$ref": "#/definitions/NoUnusedLabelsConfiguration" },
						{ "type": "null" }
					]
				},
				"noUnusedPrivateClassMembers": {
					"description": "Disallow unused private class members",
					"anyOf": [
						{
							"$ref": "#/definitions/NoUnusedPrivateClassMembersConfiguration"
						},
						{ "type": "null" }
					]
				},
				"noUnusedVariables": {
					"description": "Disallow unused variables.",
					"anyOf": [
						{ "$ref": "#/definitions/NoUnusedVariablesConfiguration" },
						{ "type": "null" }
					]
				},
				"noVoidElementsWithChildren": {
					"description": "This rules prevents void elements (AKA self-closing elements) from having children.",
					"anyOf": [
						{ "$ref": "#/definitions/NoVoidElementsWithChildrenConfiguration" },
						{ "type": "null" }
					]
				},
				"noVoidTypeReturn": {
					"description": "Disallow returning a value from a function with the return type 'void'",
					"anyOf": [
						{ "$ref": "#/definitions/NoVoidTypeReturnConfiguration" },
						{ "type": "null" }
					]
				},
				"recommended": {
					"description": "It enables the recommended rules for this group",
					"type": ["boolean", "null"]
				},
				"useExhaustiveDependencies": {
					"description": "Enforce all dependencies are correctly specified in a React hook.",
					"anyOf": [
						{ "$ref": "#/definitions/UseExhaustiveDependenciesConfiguration" },
						{ "type": "null" }
					]
				},
				"useHookAtTopLevel": {
					"description": "Enforce that all React hooks are being called from the Top Level component functions.",
					"anyOf": [
						{ "$ref": "#/definitions/UseHookAtTopLevelConfiguration" },
						{ "type": "null" }
					]
				},
				"useImportExtensions": {
					"description": "Enforce file extensions for relative imports.",
					"anyOf": [
						{ "$ref": "#/definitions/UseImportExtensionsConfiguration" },
						{ "type": "null" }
					]
				},
				"useIsNan": {
					"description": "Require calls to isNaN() when checking for NaN.",
					"anyOf": [
						{ "$ref": "#/definitions/UseIsNanConfiguration" },
						{ "type": "null" }
					]
				},
				"useJsxKeyInIterable": {
					"description": "Disallow missing key props in iterators/collection literals.",
					"anyOf": [
						{ "$ref": "#/definitions/UseJsxKeyInIterableConfiguration" },
						{ "type": "null" }
					]
				},
				"useValidForDirection": {
					"description": "Enforce \"for\" loop update clause moving the counter in the right direction.",
					"anyOf": [
						{ "$ref": "#/definitions/UseValidForDirectionConfiguration" },
						{ "type": "null" }
					]
				},
				"useValidTypeof": {
					"description": "This rule checks that the result of a typeof expression is compared to a valid value.",
					"anyOf": [
						{ "$ref": "#/definitions/UseValidTypeofConfiguration" },
						{ "type": "null" }
					]
				},
				"useYield": {
					"description": "Require generator functions to contain yield.",
					"anyOf": [
						{ "$ref": "#/definitions/UseYieldConfiguration" },
						{ "type": "null" }
					]
				}
			},
			"additionalProperties": false
		},
		"CssAssistConfiguration": {
			"description": "Options that changes how the CSS assist behaves",
			"type": "object",
			"properties": {
				"enabled": {
					"description": "Control the assist for CSS files.",
					"anyOf": [{ "$ref": "#/definitions/Bool" }, { "type": "null" }]
				}
			},
			"additionalProperties": false
		},
		"CssConfiguration": {
			"description": "Options applied to CSS files",
			"type": "object",
			"properties": {
				"assist": {
					"description": "CSS assist options",
					"default": null,
					"anyOf": [
						{ "$ref": "#/definitions/CssAssistConfiguration" },
						{ "type": "null" }
					]
				},
				"formatter": {
					"description": "CSS formatter options",
					"default": null,
					"anyOf": [
						{ "$ref": "#/definitions/CssFormatterConfiguration" },
						{ "type": "null" }
					]
				},
				"globals": {
					"description": "CSS globals",
					"type": ["array", "null"],
					"items": { "type": "string" },
					"uniqueItems": true
				},
				"linter": {
					"description": "CSS linter options",
					"default": null,
					"anyOf": [
						{ "$ref": "#/definitions/CssLinterConfiguration" },
						{ "type": "null" }
					]
				},
				"parser": {
					"description": "CSS parsing options",
					"default": null,
					"anyOf": [
						{ "$ref": "#/definitions/CssParserConfiguration" },
						{ "type": "null" }
					]
				}
			},
			"additionalProperties": false
		},
		"CssFormatterConfiguration": {
			"description": "Options that changes how the CSS formatter behaves",
			"type": "object",
			"properties": {
				"enabled": {
					"description": "Control the formatter for CSS (and its super languages) files.",
					"anyOf": [{ "$ref": "#/definitions/Bool" }, { "type": "null" }]
				},
				"indentStyle": {
					"description": "The indent style applied to CSS (and its super languages) files.",
					"anyOf": [{ "$ref": "#/definitions/IndentStyle" }, { "type": "null" }]
				},
				"indentWidth": {
					"description": "The size of the indentation applied to CSS (and its super languages) files. Default to 2.",
					"anyOf": [{ "$ref": "#/definitions/IndentWidth" }, { "type": "null" }]
				},
				"lineEnding": {
					"description": "The type of line ending applied to CSS (and its super languages) files.",
					"anyOf": [{ "$ref": "#/definitions/LineEnding" }, { "type": "null" }]
				},
				"lineWidth": {
					"description": "What's the max width of a line applied to CSS (and its super languages) files. Defaults to 80.",
					"anyOf": [{ "$ref": "#/definitions/LineWidth" }, { "type": "null" }]
				},
				"quoteStyle": {
					"description": "The type of quotes used in CSS code. Defaults to double.",
					"anyOf": [{ "$ref": "#/definitions/QuoteStyle" }, { "type": "null" }]
				}
			},
			"additionalProperties": false
		},
		"CssLinterConfiguration": {
			"description": "Options that changes how the CSS linter behaves",
			"type": "object",
			"properties": {
				"enabled": {
					"description": "Control the linter for CSS files.",
					"anyOf": [{ "$ref": "#/definitions/Bool" }, { "type": "null" }]
				}
			},
			"additionalProperties": false
		},
		"CssParserConfiguration": {
			"description": "Options that changes how the CSS parser behaves",
			"type": "object",
			"properties": {
				"allowWrongLineComments": {
					"description": "Allow comments to appear on incorrect lines in `.css` files",
					"default": null,
					"anyOf": [{ "$ref": "#/definitions/Bool" }, { "type": "null" }]
				},
				"cssModules": {
					"description": "Enables parsing of CSS Modules specific features.",
					"default": null,
					"anyOf": [{ "$ref": "#/definitions/Bool" }, { "type": "null" }]
				}
			},
			"additionalProperties": false
		},
		"CustomRestrictedElements": {
			"type": "object",
			"minProperties": 1,
			"additionalProperties": { "type": "string" }
		},
		"CustomRestrictedImport": {
			"anyOf": [
				{
					"description": "The message to display when this module is imported.",
					"type": "string"
				},
				{
					"description": "Additional options to configure the message and allowed/disallowed import names.",
					"allOf": [{ "$ref": "#/definitions/CustomRestrictedImportOptions" }]
				}
			]
		},
		"CustomRestrictedImportOptions": {
			"type": "object",
			"properties": {
				"allowImportNames": {
					"description": "Names of the exported members that allowed to be not be used.",
					"type": "array",
					"items": { "type": "string" }
				},
				"importNames": {
					"description": "Names of the exported members that should not be used.",
					"type": "array",
					"items": { "type": "string" }
				},
				"message": {
					"description": "The message to display when this module is imported.",
					"type": "string"
				}
			},
			"additionalProperties": false
		},
		"CustomRestrictedType": {
			"anyOf": [
				{ "type": "string" },
				{ "$ref": "#/definitions/CustomRestrictedTypeOptions" }
			]
		},
		"CustomRestrictedTypeOptions": {
			"type": "object",
			"properties": {
				"message": { "default": "", "type": "string" },
				"use": { "default": null, "type": ["string", "null"] }
			},
			"additionalProperties": false
		},
		"DependencyAvailability": {
			"oneOf": [
				{
					"description": "This type of dependency will be always available or unavailable.",
					"type": "boolean"
				},
				{
					"description": "This type of dependency will be available only if the linted file matches any of the globs.",
					"type": "array",
					"items": { "type": "string" },
					"minItems": 1
				}
			]
		},
		"Expand": {
			"oneOf": [
				{
					"description": "Objects are expanded when the first property has a leading newline. Arrays are always expanded if they are shorter than the line width.",
					"type": "string",
					"enum": ["auto"]
				},
				{
					"description": "Objects and arrays are always expanded.",
					"type": "string",
					"enum": ["always"]
				},
				{
					"description": "Objects and arrays are never expanded, if they are shorter than the line width.",
					"type": "string",
					"enum": ["never"]
				}
			]
		},
		"Extends": {
			"anyOf": [
				{ "type": "array", "items": { "type": "string" } },
				{ "type": "string" }
			]
		},
		"FilenameCase": {
			"description": "Supported cases for file names.",
			"oneOf": [
				{ "description": "camelCase", "type": "string", "enum": ["camelCase"] },
				{
					"description": "Match an export name",
					"type": "string",
					"enum": ["export"]
				},
				{
					"description": "kebab-case",
					"type": "string",
					"enum": ["kebab-case"]
				},
				{
					"description": "PascalCase",
					"type": "string",
					"enum": ["PascalCase"]
				},
				{
					"description": "snake_case",
					"type": "string",
					"enum": ["snake_case"]
				}
			]
		},
		"FilenameCases": {
			"type": "array",
			"items": { "$ref": "#/definitions/FilenameCase" },
			"uniqueItems": true
		},
		"FilesConfiguration": {
			"description": "The configuration of the filesystem",
			"type": "object",
			"properties": {
				"experimentalScannerIgnores": {
					"description": "Set of file and folder names that should be unconditionally ignored by Biome's scanner.\n\nBiome maintains an internal list of default ignore entries, which is based on user feedback and which may change in any release. This setting allows overriding this internal list completely.\n\nThis is considered an advanced feature that users _should_ not need to tweak themselves, but they can as a last resort. This setting can only be configured in root configurations, and is ignored in nested configs.\n\nEntries must be file or folder *names*. Specific paths and globs are not supported.\n\nExamples where this may be useful:\n\n```jsonc { \"files\": { \"experimentalScannerIgnores\": [ // You almost certainly don't want to scan your `.git` // folder, which is why it's already ignored by default: \".git\",\n\n// But the scanner does scan `node_modules` by default. If // you *really* don't want this, you can ignore it like // this: \"node_modules\",\n\n// But it's probably better to ignore a specific dependency. // For instance, one that happens to be particularly slow to // scan: \"RedisCommander.d.ts\", ], } } ```\n\nPlease be aware that rules relying on the module graph or type inference information may be negatively affected if dependencies of your project aren't (fully) scanned.",
					"type": ["array", "null"],
					"items": { "type": "string" }
				},
				"ignoreUnknown": {
					"description": "Tells Biome to not emit diagnostics when handling files that doesn't know",
					"anyOf": [{ "$ref": "#/definitions/Bool" }, { "type": "null" }]
				},
				"includes": {
					"description": "A list of glob patterns. Biome will handle only those files/folders that will match these patterns.",
					"type": ["array", "null"],
					"items": { "$ref": "#/definitions/NormalizedGlob" }
				},
				"maxSize": {
					"description": "The maximum allowed size for source code files in bytes. Files above this limit will be ignored for performance reasons. Defaults to 1 MiB",
					"anyOf": [{ "$ref": "#/definitions/MaxSize" }, { "type": "null" }]
				}
			},
			"additionalProperties": false
		},
		"FixKind": {
			"description": "Used to identify the kind of code action emitted by a rule",
			"oneOf": [
				{
					"description": "The rule doesn't emit code actions.",
					"type": "string",
					"enum": ["none"]
				},
				{
					"description": "The rule emits a code action that is safe to apply. Usually these fixes don't change the semantic of the program.",
					"type": "string",
					"enum": ["safe"]
				},
				{
					"description": "The rule emits a code action that is _unsafe_ to apply. Usually these fixes remove comments, or change the semantic of the program.",
					"type": "string",
					"enum": ["unsafe"]
				}
			]
		},
		"Format": {
			"description": "Supported cases.",
			"type": "string",
			"enum": ["camelCase", "CONSTANT_CASE", "PascalCase", "snake_case"]
		},
		"Formats": {
			"type": "array",
			"items": { "$ref": "#/definitions/Format" },
			"uniqueItems": true
		},
		"FormatterConfiguration": {
			"description": "Generic options applied to all files",
			"type": "object",
			"properties": {
				"attributePosition": {
					"description": "The attribute position style in HTML-ish languages. Defaults to auto.",
					"anyOf": [
						{ "$ref": "#/definitions/AttributePosition" },
						{ "type": "null" }
					]
				},
				"bracketSameLine": {
					"description": "Put the `>` of a multi-line HTML or JSX element at the end of the last line instead of being alone on the next line (does not apply to self closing elements).",
					"anyOf": [
						{ "$ref": "#/definitions/BracketSameLine" },
						{ "type": "null" }
					]
				},
				"bracketSpacing": {
					"description": "Whether to insert spaces around brackets in object literals. Defaults to true.",
					"anyOf": [
						{ "$ref": "#/definitions/BracketSpacing" },
						{ "type": "null" }
					]
				},
				"enabled": {
					"anyOf": [{ "$ref": "#/definitions/Bool" }, { "type": "null" }]
				},
				"expand": {
					"description": "Whether to expand arrays and objects on multiple lines. When set to `auto`, object literals are formatted on multiple lines if the first property has a newline, and array literals are formatted on a single line if it fits in the line. When set to `always`, these literals are formatted on multiple lines, regardless of length of the list. When set to `never`, these literals are formatted on a single line if it fits in the line. When formatting `package.json`, Biome will use `always` unless configured otherwise. Defaults to \"auto\".",
					"anyOf": [{ "$ref": "#/definitions/Expand" }, { "type": "null" }]
				},
				"formatWithErrors": {
					"description": "Stores whether formatting should be allowed to proceed if a given file has syntax errors",
					"anyOf": [{ "$ref": "#/definitions/Bool" }, { "type": "null" }]
				},
				"includes": {
					"description": "A list of glob patterns. The formatter will include files/folders that will match these patterns.",
					"type": ["array", "null"],
					"items": { "$ref": "#/definitions/NormalizedGlob" }
				},
				"indentStyle": {
					"description": "The indent style.",
					"anyOf": [{ "$ref": "#/definitions/IndentStyle" }, { "type": "null" }]
				},
				"indentWidth": {
					"description": "The size of the indentation, 2 by default",
					"anyOf": [{ "$ref": "#/definitions/IndentWidth" }, { "type": "null" }]
				},
				"lineEnding": {
					"description": "The type of line ending.",
					"anyOf": [{ "$ref": "#/definitions/LineEnding" }, { "type": "null" }]
				},
				"lineWidth": {
					"description": "What's the max width of a line. Defaults to 80.",
					"anyOf": [{ "$ref": "#/definitions/LineWidth" }, { "type": "null" }]
				},
				"useEditorconfig": {
					"description": "Use any `.editorconfig` files to configure the formatter. Configuration in `biome.json` will override `.editorconfig` configuration.\n\nDefault: `true`.",
					"anyOf": [{ "$ref": "#/definitions/Bool" }, { "type": "null" }]
				}
			},
			"additionalProperties": false
		},
		"Glob": { "type": "string" },
		"GraphqlAssistConfiguration": {
			"description": "Options that changes how the GraphQL linter behaves",
			"type": "object",
			"properties": {
				"enabled": {
					"description": "Control the formatter for GraphQL files.",
					"default": null,
					"anyOf": [{ "$ref": "#/definitions/Bool" }, { "type": "null" }]
				}
			},
			"additionalProperties": false
		},
		"GraphqlConfiguration": {
			"description": "Options applied to GraphQL files",
			"type": "object",
			"properties": {
				"assist": {
					"description": "Assist options",
					"anyOf": [
						{ "$ref": "#/definitions/GraphqlAssistConfiguration" },
						{ "type": "null" }
					]
				},
				"formatter": {
					"description": "GraphQL formatter options",
					"anyOf": [
						{ "$ref": "#/definitions/GraphqlFormatterConfiguration" },
						{ "type": "null" }
					]
				},
				"linter": {
					"anyOf": [
						{ "$ref": "#/definitions/GraphqlLinterConfiguration" },
						{ "type": "null" }
					]
				}
			},
			"additionalProperties": false
		},
		"GraphqlFormatterConfiguration": {
			"description": "Options that changes how the GraphQL formatter behaves",
			"type": "object",
			"properties": {
				"bracketSpacing": {
					"description": "Whether to insert spaces around brackets in object literals. Defaults to true.",
					"default": null,
					"anyOf": [
						{ "$ref": "#/definitions/BracketSpacing" },
						{ "type": "null" }
					]
				},
				"enabled": {
					"description": "Control the formatter for GraphQL files.",
					"default": null,
					"anyOf": [{ "$ref": "#/definitions/Bool" }, { "type": "null" }]
				},
				"indentStyle": {
					"description": "The indent style applied to GraphQL files.",
					"default": null,
					"anyOf": [{ "$ref": "#/definitions/IndentStyle" }, { "type": "null" }]
				},
				"indentWidth": {
					"description": "The size of the indentation applied to GraphQL files. Default to 2.",
					"default": null,
					"anyOf": [{ "$ref": "#/definitions/IndentWidth" }, { "type": "null" }]
				},
				"lineEnding": {
					"description": "The type of line ending applied to GraphQL files.",
					"default": null,
					"anyOf": [{ "$ref": "#/definitions/LineEnding" }, { "type": "null" }]
				},
				"lineWidth": {
					"description": "What's the max width of a line applied to GraphQL files. Defaults to 80.",
					"default": null,
					"anyOf": [{ "$ref": "#/definitions/LineWidth" }, { "type": "null" }]
				},
				"quoteStyle": {
					"description": "The type of quotes used in GraphQL code. Defaults to double.",
					"default": null,
					"anyOf": [{ "$ref": "#/definitions/QuoteStyle" }, { "type": "null" }]
				}
			},
			"additionalProperties": false
		},
		"GraphqlLinterConfiguration": {
			"description": "Options that change how the GraphQL linter behaves.",
			"type": "object",
			"properties": {
				"enabled": {
					"description": "Control the formatter for GraphQL files.",
					"default": null,
					"anyOf": [{ "$ref": "#/definitions/Bool" }, { "type": "null" }]
				}
			},
			"additionalProperties": false
		},
		"GritAssistConfiguration": {
			"type": "object",
			"properties": {
				"enabled": {
					"description": "Control the assist functionality for Grit files.",
					"anyOf": [{ "$ref": "#/definitions/Bool" }, { "type": "null" }]
				}
			},
			"additionalProperties": false
		},
		"GritConfiguration": {
			"description": "Options applied to GritQL files",
			"type": "object",
			"properties": {
				"assist": {
					"description": "Assist options",
					"anyOf": [
						{ "$ref": "#/definitions/GritAssistConfiguration" },
						{ "type": "null" }
					]
				},
				"formatter": {
					"description": "Formatting options",
					"anyOf": [
						{ "$ref": "#/definitions/GritFormatterConfiguration" },
						{ "type": "null" }
					]
				},
				"linter": {
					"description": "Formatting options",
					"anyOf": [
						{ "$ref": "#/definitions/GritLinterConfiguration" },
						{ "type": "null" }
					]
				}
			},
			"additionalProperties": false
		},
		"GritFormatterConfiguration": {
			"type": "object",
			"properties": {
				"enabled": {
					"description": "Control the formatter for Grit files.",
					"anyOf": [{ "$ref": "#/definitions/Bool" }, { "type": "null" }]
				},
				"indentStyle": {
					"description": "The indent style applied to Grit files.",
					"anyOf": [{ "$ref": "#/definitions/IndentStyle" }, { "type": "null" }]
				},
				"indentWidth": {
					"description": "The size of the indentation applied to Grit files. Default to 2.",
					"anyOf": [{ "$ref": "#/definitions/IndentWidth" }, { "type": "null" }]
				},
				"lineEnding": {
					"description": "The type of line ending applied to Grit files.",
					"anyOf": [{ "$ref": "#/definitions/LineEnding" }, { "type": "null" }]
				},
				"lineWidth": {
					"description": "What's the max width of a line applied to Grit files. Defaults to 80.",
					"anyOf": [{ "$ref": "#/definitions/LineWidth" }, { "type": "null" }]
				}
			},
			"additionalProperties": false
		},
		"GritLinterConfiguration": {
			"type": "object",
			"properties": {
				"enabled": {
					"description": "Control the linter for Grit files.",
					"anyOf": [{ "$ref": "#/definitions/Bool" }, { "type": "null" }]
				}
			},
			"additionalProperties": false
		},
		"GroupMatcher": {
			"anyOf": [
				{ "$ref": "#/definitions/ImportMatcher" },
				{ "$ref": "#/definitions/SourceMatcher" }
			]
		},
		"GroupPlainConfiguration": {
			"oneOf": [
				{
					"description": "It disables all the rules of this group",
					"type": "string",
					"enum": ["off"]
				},
				{
					"description": "It enables all the rules of this group, with their default severity",
					"type": "string",
					"enum": ["on"]
				},
				{
					"description": "It enables all the rules of this group, and set their severity to \"info\"",
					"type": "string",
					"enum": ["info"]
				},
				{
					"description": "It enables all the rules of this group, and set their severity to \"warn\"",
					"type": "string",
					"enum": ["warn"]
				},
				{
					"description": "It enables all the rules of this group, and set their severity to \"error+\"",
					"type": "string",
					"enum": ["error"]
				}
			]
		},
		"Hook": {
			"type": "object",
			"properties": {
				"closureIndex": {
					"description": "The \"position\" of the closure function, starting from zero.\n\nFor example, for React's `useEffect()` hook, the closure index is 0.",
					"default": null,
					"type": ["integer", "null"],
					"format": "uint8",
					"minimum": 0.0
				},
				"dependenciesIndex": {
					"description": "The \"position\" of the array of dependencies, starting from zero.\n\nFor example, for React's `useEffect()` hook, the dependencies index is 1.",
					"default": null,
					"type": ["integer", "null"],
					"format": "uint8",
					"minimum": 0.0
				},
				"name": {
					"description": "The name of the hook.",
					"default": "",
					"type": "string"
				},
				"stableResult": {
					"description": "Whether the result of the hook is stable.\n\nSet to `true` to mark the identity of the hook's return value as stable, or use a number/an array of numbers to mark the \"positions\" in the return array as stable.\n\nFor example, for React's `useRef()` hook the value would be `true`, while for `useState()` it would be `[1]`.",
					"default": null,
					"anyOf": [
						{ "$ref": "#/definitions/StableHookResult" },
						{ "type": "null" }
					]
				}
			},
			"additionalProperties": false
		},
		"HtmlConfiguration": {
			"description": "Options applied to HTML files",
			"type": "object",
			"properties": {
				"formatter": {
					"description": "HTML formatter options",
					"anyOf": [
						{ "$ref": "#/definitions/HtmlFormatterConfiguration" },
						{ "type": "null" }
					]
				},
				"parser": {
					"description": "HTML parsing options",
					"anyOf": [
						{ "$ref": "#/definitions/HtmlParserConfiguration" },
						{ "type": "null" }
					]
				}
			},
			"additionalProperties": false
		},
		"HtmlFormatterConfiguration": {
			"description": "Options that changes how the HTML formatter behaves",
			"type": "object",
			"properties": {
				"attributePosition": {
					"description": "The attribute position style in HTML elements. Defaults to auto.",
					"anyOf": [
						{ "$ref": "#/definitions/AttributePosition" },
						{ "type": "null" }
					]
				},
				"bracketSameLine": {
					"description": "Whether to hug the closing bracket of multiline HTML tags to the end of the last line, rather than being alone on the following line. Defaults to false.",
					"anyOf": [
						{ "$ref": "#/definitions/BracketSameLine" },
						{ "type": "null" }
					]
				},
				"enabled": {
					"description": "Control the formatter for HTML (and its super languages) files.",
					"anyOf": [{ "$ref": "#/definitions/Bool" }, { "type": "null" }]
				},
				"indentScriptAndStyle": {
					"description": "Whether to indent the `<script>` and `<style>` tags for HTML (and its super languages). Defaults to false.",
					"anyOf": [
						{ "$ref": "#/definitions/IndentScriptAndStyle" },
						{ "type": "null" }
					]
				},
				"indentStyle": {
					"description": "The indent style applied to HTML (and its super languages) files.",
					"anyOf": [{ "$ref": "#/definitions/IndentStyle" }, { "type": "null" }]
				},
				"indentWidth": {
					"description": "The size of the indentation applied to HTML (and its super languages) files. Default to 2.",
					"anyOf": [{ "$ref": "#/definitions/IndentWidth" }, { "type": "null" }]
				},
				"lineEnding": {
					"description": "The type of line ending applied to HTML (and its super languages) files.",
					"anyOf": [{ "$ref": "#/definitions/LineEnding" }, { "type": "null" }]
				},
				"lineWidth": {
					"description": "What's the max width of a line applied to HTML (and its super languages) files. Defaults to 80.",
					"anyOf": [{ "$ref": "#/definitions/LineWidth" }, { "type": "null" }]
				},
				"selfCloseVoidElements": {
					"description": "Whether void elements should be self-closed. Defaults to never.",
					"anyOf": [
						{ "$ref": "#/definitions/SelfCloseVoidElements" },
						{ "type": "null" }
					]
				},
				"whitespaceSensitivity": {
					"description": "Whether to account for whitespace sensitivity when formatting HTML (and its super languages). Defaults to \"css\".",
					"anyOf": [
						{ "$ref": "#/definitions/WhitespaceSensitivity" },
						{ "type": "null" }
					]
				}
			},
			"additionalProperties": false
		},
		"HtmlParserConfiguration": {
			"description": "Options that changes how the HTML parser behaves",
			"type": "null"
		},
		"ImportGroup": {
			"anyOf": [
				{ "type": "null" },
				{ "$ref": "#/definitions/GroupMatcher" },
				{ "type": "array", "items": { "$ref": "#/definitions/GroupMatcher" } }
			]
		},
		"ImportGroups": {
			"type": "array",
			"items": { "$ref": "#/definitions/ImportGroup" }
		},
		"ImportMatcher": {
			"type": "object",
			"properties": {
				"source": {
					"anyOf": [
						{ "$ref": "#/definitions/SourcesMatcher" },
						{ "type": "null" }
					]
				},
				"type": { "type": ["boolean", "null"] }
			}
		},
		"ImportSourceGlob": {
			"description": "Glob to match against import sources.",
			"allOf": [{ "$ref": "#/definitions/Glob" }]
		},
		"IndentScriptAndStyle": {
			"description": "Whether to indent the content of `<script>` and `<style>` tags for HTML-ish templating languages (Vue, Svelte, etc.).\n\nWhen true, the content of `<script>` and `<style>` tags will be indented one level.",
			"type": "boolean"
		},
		"IndentStyle": {
			"oneOf": [
				{ "description": "Tab", "type": "string", "enum": ["tab"] },
				{ "description": "Space", "type": "string", "enum": ["space"] }
			]
		},
		"IndentWidth": { "type": "integer", "format": "uint8", "minimum": 0.0 },
		"JsAssistConfiguration": {
			"description": "Assist options specific to the JavaScript assist",
			"type": "object",
			"properties": {
				"enabled": {
					"description": "Control the assist for JavaScript (and its super languages) files.",
					"anyOf": [{ "$ref": "#/definitions/Bool" }, { "type": "null" }]
				}
			},
			"additionalProperties": false
		},
		"JsConfiguration": {
			"description": "A set of options applied to the JavaScript files",
			"type": "object",
			"properties": {
				"assist": {
					"description": "Assist options",
					"anyOf": [
						{ "$ref": "#/definitions/JsAssistConfiguration" },
						{ "type": "null" }
					]
				},
				"formatter": {
					"description": "Formatting options",
					"anyOf": [
						{ "$ref": "#/definitions/JsFormatterConfiguration" },
						{ "type": "null" }
					]
				},
				"globals": {
					"description": "A list of global bindings that should be ignored by the analyzers\n\nIf defined here, they should not emit diagnostics.",
					"type": ["array", "null"],
					"items": { "type": "string" },
					"uniqueItems": true
				},
				"jsxRuntime": {
					"description": "Indicates the type of runtime or transformation used for interpreting JSX.",
					"anyOf": [{ "$ref": "#/definitions/JsxRuntime" }, { "type": "null" }]
				},
				"linter": {
					"description": "Linter options",
					"anyOf": [
						{ "$ref": "#/definitions/JsLinterConfiguration" },
						{ "type": "null" }
					]
				},
				"parser": {
					"description": "Parsing options",
					"anyOf": [
						{ "$ref": "#/definitions/JsParserConfiguration" },
						{ "type": "null" }
					]
				}
			},
			"additionalProperties": false
		},
		"JsFormatterConfiguration": {
			"description": "Formatting options specific to the JavaScript files",
			"type": "object",
			"properties": {
				"arrowParentheses": {
					"description": "Whether to add non-necessary parentheses to arrow functions. Defaults to \"always\".",
					"anyOf": [
						{ "$ref": "#/definitions/ArrowParentheses" },
						{ "type": "null" }
					]
				},
				"attributePosition": {
					"description": "The attribute position style in JSX elements. Defaults to auto.",
					"anyOf": [
						{ "$ref": "#/definitions/AttributePosition" },
						{ "type": "null" }
					]
				},
				"bracketSameLine": {
					"description": "Whether to hug the closing bracket of multiline HTML/JSX tags to the end of the last line, rather than being alone on the following line. Defaults to false.",
					"anyOf": [
						{ "$ref": "#/definitions/BracketSameLine" },
						{ "type": "null" }
					]
				},
				"bracketSpacing": {
					"description": "Whether to insert spaces around brackets in object literals. Defaults to true.",
					"anyOf": [
						{ "$ref": "#/definitions/BracketSpacing" },
						{ "type": "null" }
					]
				},
				"enabled": {
					"description": "Control the formatter for JavaScript (and its super languages) files.",
					"anyOf": [{ "$ref": "#/definitions/Bool" }, { "type": "null" }]
				},
				"expand": {
					"description": "Whether to expand arrays and objects on multiple lines. When set to `auto`, object literals are formatted on multiple lines if the first property has a newline, and array literals are formatted on a single line if it fits in the line. When set to `always`, these literals are formatted on multiple lines, regardless of length of the list. When set to `never`, these literals are formatted on a single line if it fits in the line. When formatting `package.json`, Biome will use `always` unless configured otherwise. Defaults to \"auto\".",
					"anyOf": [{ "$ref": "#/definitions/Expand" }, { "type": "null" }]
				},
				"indentStyle": {
					"description": "The indent style applied to JavaScript (and its super languages) files.",
					"anyOf": [{ "$ref": "#/definitions/IndentStyle" }, { "type": "null" }]
				},
				"indentWidth": {
					"description": "The size of the indentation applied to JavaScript (and its super languages) files. Default to 2.",
					"anyOf": [{ "$ref": "#/definitions/IndentWidth" }, { "type": "null" }]
				},
				"jsxQuoteStyle": {
					"description": "The type of quotes used in JSX. Defaults to double.",
					"anyOf": [{ "$ref": "#/definitions/QuoteStyle" }, { "type": "null" }]
				},
				"lineEnding": {
					"description": "The type of line ending applied to JavaScript (and its super languages) files.",
					"anyOf": [{ "$ref": "#/definitions/LineEnding" }, { "type": "null" }]
				},
				"lineWidth": {
					"description": "What's the max width of a line applied to JavaScript (and its super languages) files. Defaults to 80.",
					"anyOf": [{ "$ref": "#/definitions/LineWidth" }, { "type": "null" }]
				},
				"quoteProperties": {
					"description": "When properties in objects are quoted. Defaults to asNeeded.",
					"anyOf": [
						{ "$ref": "#/definitions/QuoteProperties" },
						{ "type": "null" }
					]
				},
				"quoteStyle": {
					"description": "The type of quotes used in JavaScript code. Defaults to double.",
					"anyOf": [{ "$ref": "#/definitions/QuoteStyle" }, { "type": "null" }]
				},
				"semicolons": {
					"description": "Whether the formatter prints semicolons for all statements or only in for statements where it is necessary because of ASI.",
					"anyOf": [{ "$ref": "#/definitions/Semicolons" }, { "type": "null" }]
				},
				"trailingCommas": {
					"description": "Print trailing commas wherever possible in multi-line comma-separated syntactic structures. Defaults to \"all\".",
					"anyOf": [
						{ "$ref": "#/definitions/TrailingCommas" },
						{ "type": "null" }
					]
				}
			},
			"additionalProperties": false
		},
		"JsLinterConfiguration": {
			"description": "Linter options specific to the JavaScript linter",
			"type": "object",
			"properties": {
				"enabled": {
					"description": "Control the linter for JavaScript (and its super languages) files.",
					"anyOf": [{ "$ref": "#/definitions/Bool" }, { "type": "null" }]
				}
			},
			"additionalProperties": false
		},
		"JsParserConfiguration": {
			"description": "Options that changes how the JavaScript parser behaves",
			"type": "object",
			"properties": {
				"gritMetavariables": {
					"description": "Enables parsing of Grit metavariables. Defaults to `false`.",
					"anyOf": [{ "$ref": "#/definitions/Bool" }, { "type": "null" }]
				},
				"jsxEverywhere": {
					"description": "When enabled, files like `.js`/`.mjs`/`.cjs` may contain JSX syntax.\n\nDefaults to `true`.",
					"anyOf": [{ "$ref": "#/definitions/Bool" }, { "type": "null" }]
				},
				"unsafeParameterDecoratorsEnabled": {
					"description": "It enables the experimental and unsafe parsing of parameter decorators\n\nThese decorators belong to an old proposal, and they are subject to change.",
					"anyOf": [{ "$ref": "#/definitions/Bool" }, { "type": "null" }]
				}
			},
			"additionalProperties": false
		},
		"JsonAssistConfiguration": {
			"description": "Linter options specific to the JSON linter",
			"type": "object",
			"properties": {
				"enabled": {
					"description": "Control the assist for JSON (and its super languages) files.",
					"anyOf": [{ "$ref": "#/definitions/Bool" }, { "type": "null" }]
				}
			},
			"additionalProperties": false
		},
		"JsonConfiguration": {
			"description": "Options applied to JSON files",
			"type": "object",
			"properties": {
				"assist": {
					"description": "Assist options",
					"anyOf": [
						{ "$ref": "#/definitions/JsonAssistConfiguration" },
						{ "type": "null" }
					]
				},
				"formatter": {
					"description": "Formatting options",
					"anyOf": [
						{ "$ref": "#/definitions/JsonFormatterConfiguration" },
						{ "type": "null" }
					]
				},
				"linter": {
					"description": "Linting options",
					"anyOf": [
						{ "$ref": "#/definitions/JsonLinterConfiguration" },
						{ "type": "null" }
					]
				},
				"parser": {
					"description": "Parsing options",
					"anyOf": [
						{ "$ref": "#/definitions/JsonParserConfiguration" },
						{ "type": "null" }
					]
				}
			},
			"additionalProperties": false
		},
		"JsonFormatterConfiguration": {
			"type": "object",
			"properties": {
				"bracketSpacing": {
					"description": "Whether to insert spaces around brackets in object literals. Defaults to true.",
					"anyOf": [
						{ "$ref": "#/definitions/BracketSpacing" },
						{ "type": "null" }
					]
				},
				"enabled": {
					"description": "Control the formatter for JSON (and its super languages) files.",
					"anyOf": [{ "$ref": "#/definitions/Bool" }, { "type": "null" }]
				},
				"expand": {
					"description": "Whether to expand arrays and objects on multiple lines. When set to `auto`, object literals are formatted on multiple lines if the first property has a newline, and array literals are formatted on a single line if it fits in the line. When set to `always`, these literals are formatted on multiple lines, regardless of length of the list. When set to `never`, these literals are formatted on a single line if it fits in the line. When formatting `package.json`, Biome will use `always` unless configured otherwise. Defaults to \"auto\".",
					"anyOf": [{ "$ref": "#/definitions/Expand" }, { "type": "null" }]
				},
				"indentStyle": {
					"description": "The indent style applied to JSON (and its super languages) files.",
					"anyOf": [{ "$ref": "#/definitions/IndentStyle" }, { "type": "null" }]
				},
				"indentWidth": {
					"description": "The size of the indentation applied to JSON (and its super languages) files. Default to 2.",
					"anyOf": [{ "$ref": "#/definitions/IndentWidth" }, { "type": "null" }]
				},
				"lineEnding": {
					"description": "The type of line ending applied to JSON (and its super languages) files.",
					"anyOf": [{ "$ref": "#/definitions/LineEnding" }, { "type": "null" }]
				},
				"lineWidth": {
					"description": "What's the max width of a line applied to JSON (and its super languages) files. Defaults to 80.",
					"anyOf": [{ "$ref": "#/definitions/LineWidth" }, { "type": "null" }]
				},
				"trailingCommas": {
					"description": "Print trailing commas wherever possible in multi-line comma-separated syntactic structures. Defaults to \"none\".",
					"anyOf": [
						{ "$ref": "#/definitions/TrailingCommas2" },
						{ "type": "null" }
					]
				}
			},
			"additionalProperties": false
		},
		"JsonLinterConfiguration": {
			"description": "Linter options specific to the JSON linter",
			"type": "object",
			"properties": {
				"enabled": {
					"description": "Control the linter for JSON (and its super languages) files.",
					"anyOf": [{ "$ref": "#/definitions/Bool" }, { "type": "null" }]
				}
			},
			"additionalProperties": false
		},
		"JsonParserConfiguration": {
			"description": "Options that changes how the JSON parser behaves",
			"type": "object",
			"properties": {
				"allowComments": {
					"description": "Allow parsing comments in `.json` files",
					"anyOf": [{ "$ref": "#/definitions/Bool" }, { "type": "null" }]
				},
				"allowTrailingCommas": {
					"description": "Allow parsing trailing commas in `.json` files",
					"anyOf": [{ "$ref": "#/definitions/Bool" }, { "type": "null" }]
				}
			},
			"additionalProperties": false
		},
		"JsxRuntime": {
			"description": "Indicates the type of runtime or transformation used for interpreting JSX.",
			"oneOf": [
				{
					"description": "Indicates a modern or native JSX environment, that doesn't require special handling by Biome.",
					"type": "string",
					"enum": ["transparent"]
				},
				{
					"description": "Indicates a classic React environment that requires the `React` import.\n\nCorresponds to the `react` value for the `jsx` option in TypeScript's `tsconfig.json`.\n\nThis option should only be necessary if you cannot upgrade to a React version that supports the new JSX runtime. For more information about the old vs. new JSX runtime, please see: <https://legacy.reactjs.org/blog/2020/09/22/introducing-the-new-jsx-transform.html>",
					"type": "string",
					"enum": ["reactClassic"]
				}
			]
		},
		"Kind": {
			"oneOf": [
				{
					"type": "string",
					"enum": [
						"class",
						"enum",
						"interface",
						"enumMember",
						"importNamespace",
						"exportNamespace",
						"variable",
						"const",
						"let",
						"using",
						"var",
						"catchParameter",
						"indexParameter",
						"exportAlias",
						"importAlias",
						"classGetter",
						"classSetter",
						"classMethod",
						"objectLiteralProperty",
						"objectLiteralGetter",
						"objectLiteralSetter",
						"objectLiteralMethod",
						"typeAlias"
					]
				},
				{ "description": "All kinds", "type": "string", "enum": ["any"] },
				{
					"description": "All type definitions: classes, enums, interfaces, and type aliases",
					"type": "string",
					"enum": ["typeLike"]
				},
				{
					"description": "Named function declarations and expressions",
					"type": "string",
					"enum": ["function"]
				},
				{
					"description": "TypeScript namespaces, import and export namespaces",
					"type": "string",
					"enum": ["namespaceLike"]
				},
				{
					"description": "TypeScript mamespaces",
					"type": "string",
					"enum": ["namespace"]
				},
				{
					"description": "All function parameters, but parameter properties",
					"type": "string",
					"enum": ["functionParameter"]
				},
				{
					"description": "All generic type parameters",
					"type": "string",
					"enum": ["typeParameter"]
				},
				{
					"description": "All class members: properties, methods, getters, and setters",
					"type": "string",
					"enum": ["classMember"]
				},
				{
					"description": "All class properties, including parameter properties",
					"type": "string",
					"enum": ["classProperty"]
				},
				{
					"description": "All object literal members: properties, methods, getters, and setters",
					"type": "string",
					"enum": ["objectLiteralMember"]
				},
				{
					"description": "All members defined in type alaises and interfaces",
					"type": "string",
					"enum": ["typeMember"]
				},
				{
					"description": "All getters defined in type alaises and interfaces",
					"type": "string",
					"enum": ["typeGetter"]
				},
				{
					"description": "All properties defined in type alaises and interfaces",
					"type": "string",
					"enum": ["typeProperty"]
				},
				{
					"description": "All setters defined in type alaises and interfaces",
					"type": "string",
					"enum": ["typeSetter"]
				},
				{
					"description": "All methods defined in type alaises and interfaces",
					"type": "string",
					"enum": ["typeMethod"]
				}
			]
		},
		"LineEnding": {
			"oneOf": [
				{
					"description": "Line Feed only (\\n), common on Linux and macOS as well as inside git repos",
					"type": "string",
					"enum": ["lf"]
				},
				{
					"description": "Carriage Return + Line Feed characters (\\r\\n), common on Windows",
					"type": "string",
					"enum": ["crlf"]
				},
				{
					"description": "Carriage Return character only (\\r), used very rarely",
					"type": "string",
					"enum": ["cr"]
				}
			]
		},
		"LineWidth": {
			"description": "Validated value for the `line_width` formatter options\n\nThe allowed range of values is 1..=320",
			"type": "integer",
			"format": "uint16",
			"minimum": 0.0
		},
		"LinterConfiguration": {
			"type": "object",
			"properties": {
				"domains": {
					"description": "An object where the keys are the names of the domains, and the values are `all`, `recommended`, or `none`.",
					"anyOf": [{ "$ref": "#/definitions/RuleDomains" }, { "type": "null" }]
				},
				"enabled": {
					"description": "if `false`, it disables the feature and the linter won't be executed. `true` by default",
					"anyOf": [{ "$ref": "#/definitions/Bool" }, { "type": "null" }]
				},
				"includes": {
					"description": "A list of glob patterns. The analyzer will handle only those files/folders that will match these patterns.",
					"type": ["array", "null"],
					"items": { "$ref": "#/definitions/NormalizedGlob" }
				},
				"rules": {
					"description": "List of rules",
					"anyOf": [{ "$ref": "#/definitions/Rules" }, { "type": "null" }]
				}
			},
			"additionalProperties": false
		},
		"MaxSize": { "type": "integer", "format": "uint64", "minimum": 1.0 },
		"Modifiers": {
			"type": "array",
			"items": { "$ref": "#/definitions/RestrictedModifier" },
			"uniqueItems": true
		},
		"NegatablePredefinedSourceMatcher": {
			"type": "string",
			"enum": [
				":ALIAS:",
				":BUN:",
				":NODE:",
				":PACKAGE:",
				":PACKAGE_WITH_PROTOCOL:",
				":PATH:",
				":URL:",
				"!:ALIAS:",
				"!:BUN:",
				"!:NODE:",
				"!:PACKAGE:",
				"!:PACKAGE_WITH_PROTOCOL:",
				"!:PATH:",
				"!:URL:"
			]
		},
		"NoAccessKeyConfiguration": {
			"anyOf": [
				{ "$ref": "#/definitions/RulePlainConfiguration" },
				{ "$ref": "#/definitions/RuleWithNoAccessKeyOptions" }
			]
		},
		"NoAccessKeyOptions": { "type": "object", "additionalProperties": false },
		"NoAccumulatingSpreadConfiguration": {
			"anyOf": [
				{ "$ref": "#/definitions/RulePlainConfiguration" },
				{ "$ref": "#/definitions/RuleWithNoAccumulatingSpreadOptions" }
			]
		},
		"NoAccumulatingSpreadOptions": {
			"type": "object",
			"additionalProperties": false
		},
		"NoAdjacentSpacesInRegexConfiguration": {
			"anyOf": [
				{ "$ref": "#/definitions/RulePlainConfiguration" },
				{ "$ref": "#/definitions/RuleWithNoAdjacentSpacesInRegexOptions" }
			]
		},
		"NoAdjacentSpacesInRegexOptions": {
			"type": "object",
			"additionalProperties": false
		},
		"NoAlertConfiguration": {
			"anyOf": [
				{ "$ref": "#/definitions/RulePlainConfiguration" },
				{ "$ref": "#/definitions/RuleWithNoAlertOptions" }
			]
		},
		"NoAlertOptions": { "type": "object", "additionalProperties": false },
		"NoApproximativeNumericConstantConfiguration": {
			"anyOf": [
				{ "$ref": "#/definitions/RulePlainConfiguration" },
				{
					"$ref": "#/definitions/RuleWithNoApproximativeNumericConstantOptions"
				}
			]
		},
		"NoApproximativeNumericConstantOptions": {
			"type": "object",
			"additionalProperties": false
		},
		"NoArgumentsConfiguration": {
			"anyOf": [
				{ "$ref": "#/definitions/RulePlainConfiguration" },
				{ "$ref": "#/definitions/RuleWithNoArgumentsOptions" }
			]
		},
		"NoArgumentsOptions": { "type": "object", "additionalProperties": false },
		"NoAriaHiddenOnFocusableConfiguration": {
			"anyOf": [
				{ "$ref": "#/definitions/RulePlainConfiguration" },
				{ "$ref": "#/definitions/RuleWithNoAriaHiddenOnFocusableOptions" }
			]
		},
		"NoAriaHiddenOnFocusableOptions": {
			"type": "object",
			"additionalProperties": false
		},
		"NoAriaUnsupportedElementsConfiguration": {
			"anyOf": [
				{ "$ref": "#/definitions/RulePlainConfiguration" },
				{ "$ref": "#/definitions/RuleWithNoAriaUnsupportedElementsOptions" }
			]
		},
		"NoAriaUnsupportedElementsOptions": {
			"type": "object",
			"additionalProperties": false
		},
		"NoArrayIndexKeyConfiguration": {
			"anyOf": [
				{ "$ref": "#/definitions/RulePlainConfiguration" },
				{ "$ref": "#/definitions/RuleWithNoArrayIndexKeyOptions" }
			]
		},
		"NoArrayIndexKeyOptions": {
			"type": "object",
			"additionalProperties": false
		},
		"NoAssignInExpressionsConfiguration": {
			"anyOf": [
				{ "$ref": "#/definitions/RulePlainConfiguration" },
				{ "$ref": "#/definitions/RuleWithNoAssignInExpressionsOptions" }
			]
		},
		"NoAssignInExpressionsOptions": {
			"type": "object",
			"additionalProperties": false
		},
		"NoAsyncPromiseExecutorConfiguration": {
			"anyOf": [
				{ "$ref": "#/definitions/RulePlainConfiguration" },
				{ "$ref": "#/definitions/RuleWithNoAsyncPromiseExecutorOptions" }
			]
		},
		"NoAsyncPromiseExecutorOptions": {
			"type": "object",
			"additionalProperties": false
		},
		"NoAutofocusConfiguration": {
			"anyOf": [
				{ "$ref": "#/definitions/RulePlainConfiguration" },
				{ "$ref": "#/definitions/RuleWithNoAutofocusOptions" }
			]
		},
		"NoAutofocusOptions": { "type": "object", "additionalProperties": false },
		"NoAwaitInLoopConfiguration": {
			"anyOf": [
				{ "$ref": "#/definitions/RulePlainConfiguration" },
				{ "$ref": "#/definitions/RuleWithNoAwaitInLoopOptions" }
			]
		},
		"NoAwaitInLoopOptions": { "type": "object", "additionalProperties": false },
		"NoBannedTypesConfiguration": {
			"anyOf": [
				{ "$ref": "#/definitions/RulePlainConfiguration" },
				{ "$ref": "#/definitions/RuleWithNoBannedTypesOptions" }
			]
		},
		"NoBannedTypesOptions": { "type": "object", "additionalProperties": false },
		"NoBarrelFileConfiguration": {
			"anyOf": [
				{ "$ref": "#/definitions/RulePlainConfiguration" },
				{ "$ref": "#/definitions/RuleWithNoBarrelFileOptions" }
			]
		},
		"NoBarrelFileOptions": { "type": "object", "additionalProperties": false },
		"NoBitwiseOperatorsConfiguration": {
			"anyOf": [
				{ "$ref": "#/definitions/RulePlainConfiguration" },
				{ "$ref": "#/definitions/RuleWithNoBitwiseOperatorsOptions" }
			]
		},
		"NoBitwiseOperatorsOptions": {
			"type": "object",
			"properties": {
				"allow": {
					"description": "Allows a list of bitwise operators to be used as exceptions.",
					"type": "array",
					"items": { "type": "string" }
				}
			},
			"additionalProperties": false
		},
		"NoBlankTargetConfiguration": {
			"anyOf": [
				{ "$ref": "#/definitions/RulePlainConfiguration" },
				{ "$ref": "#/definitions/RuleWithNoBlankTargetOptions" }
			]
		},
		"NoBlankTargetOptions": {
			"type": "object",
			"properties": {
				"allowDomains": {
					"description": "List of domains where `target=\"_blank\"` is allowed without `rel=\"noopener\"`.",
					"type": "array",
					"items": { "type": "string" }
				},
				"allowNoReferrer": {
					"description": "Whether `noreferrer` is allowed in addition to `noopener`.",
					"default": true,
					"type": "boolean"
				}
			},
			"additionalProperties": false
		},
		"NoCatchAssignConfiguration": {
			"anyOf": [
				{ "$ref": "#/definitions/RulePlainConfiguration" },
				{ "$ref": "#/definitions/RuleWithNoCatchAssignOptions" }
			]
		},
		"NoCatchAssignOptions": { "type": "object", "additionalProperties": false },
		"NoChildrenPropConfiguration": {
			"anyOf": [
				{ "$ref": "#/definitions/RulePlainConfiguration" },
				{ "$ref": "#/definitions/RuleWithNoChildrenPropOptions" }
			]
		},
		"NoChildrenPropOptions": {
			"type": "object",
			"additionalProperties": false
		},
		"NoClassAssignConfiguration": {
			"anyOf": [
				{ "$ref": "#/definitions/RulePlainConfiguration" },
				{ "$ref": "#/definitions/RuleWithNoClassAssignOptions" }
			]
		},
		"NoClassAssignOptions": { "type": "object", "additionalProperties": false },
		"NoCommaOperatorConfiguration": {
			"anyOf": [
				{ "$ref": "#/definitions/RulePlainConfiguration" },
				{ "$ref": "#/definitions/RuleWithNoCommaOperatorOptions" }
			]
		},
		"NoCommaOperatorOptions": {
			"type": "object",
			"additionalProperties": false
		},
		"NoCommentTextConfiguration": {
			"anyOf": [
				{ "$ref": "#/definitions/RulePlainConfiguration" },
				{ "$ref": "#/definitions/RuleWithNoCommentTextOptions" }
			]
		},
		"NoCommentTextOptions": { "type": "object", "additionalProperties": false },
		"NoCommonJsConfiguration": {
			"anyOf": [
				{ "$ref": "#/definitions/RulePlainConfiguration" },
				{ "$ref": "#/definitions/RuleWithNoCommonJsOptions" }
			]
		},
		"NoCommonJsOptions": { "type": "object", "additionalProperties": false },
		"NoCompareNegZeroConfiguration": {
			"anyOf": [
				{ "$ref": "#/definitions/RulePlainConfiguration" },
				{ "$ref": "#/definitions/RuleWithNoCompareNegZeroOptions" }
			]
		},
		"NoCompareNegZeroOptions": {
			"type": "object",
			"additionalProperties": false
		},
		"NoConfusingLabelsConfiguration": {
			"anyOf": [
				{ "$ref": "#/definitions/RulePlainConfiguration" },
				{ "$ref": "#/definitions/RuleWithNoConfusingLabelsOptions" }
			]
		},
		"NoConfusingLabelsOptions": {
			"type": "object",
			"properties": {
				"allowedLabels": {
					"description": "A list of (non-confusing) labels that should be allowed",
					"type": "array",
					"items": { "type": "string" }
				}
			},
			"additionalProperties": false
		},
		"NoConfusingVoidTypeConfiguration": {
			"anyOf": [
				{ "$ref": "#/definitions/RulePlainConfiguration" },
				{ "$ref": "#/definitions/RuleWithNoConfusingVoidTypeOptions" }
			]
		},
		"NoConfusingVoidTypeOptions": {
			"type": "object",
			"additionalProperties": false
		},
		"NoConsoleConfiguration": {
			"anyOf": [
				{ "$ref": "#/definitions/RulePlainConfiguration" },
				{ "$ref": "#/definitions/RuleWithNoConsoleOptions" }
			]
		},
		"NoConsoleOptions": {
			"type": "object",
			"properties": {
				"allow": {
					"description": "Allowed calls on the console object.",
					"type": "array",
					"items": { "type": "string" }
				}
			},
			"additionalProperties": false
		},
		"NoConstAssignConfiguration": {
			"anyOf": [
				{ "$ref": "#/definitions/RulePlainConfiguration" },
				{ "$ref": "#/definitions/RuleWithNoConstAssignOptions" }
			]
		},
		"NoConstAssignOptions": { "type": "object", "additionalProperties": false },
		"NoConstEnumConfiguration": {
			"anyOf": [
				{ "$ref": "#/definitions/RulePlainConfiguration" },
				{ "$ref": "#/definitions/RuleWithNoConstEnumOptions" }
			]
		},
		"NoConstEnumOptions": { "type": "object", "additionalProperties": false },
		"NoConstantBinaryExpressionConfiguration": {
			"anyOf": [
				{ "$ref": "#/definitions/RulePlainConfiguration" },
				{ "$ref": "#/definitions/RuleWithNoConstantBinaryExpressionOptions" }
			]
		},
		"NoConstantBinaryExpressionOptions": {
			"type": "object",
			"additionalProperties": false
		},
		"NoConstantConditionConfiguration": {
			"anyOf": [
				{ "$ref": "#/definitions/RulePlainConfiguration" },
				{ "$ref": "#/definitions/RuleWithNoConstantConditionOptions" }
			]
		},
		"NoConstantConditionOptions": {
			"type": "object",
			"additionalProperties": false
		},
		"NoConstantMathMinMaxClampConfiguration": {
			"anyOf": [
				{ "$ref": "#/definitions/RulePlainConfiguration" },
				{ "$ref": "#/definitions/RuleWithNoConstantMathMinMaxClampOptions" }
			]
		},
		"NoConstantMathMinMaxClampOptions": {
			"type": "object",
			"additionalProperties": false
		},
		"NoConstructorReturnConfiguration": {
			"anyOf": [
				{ "$ref": "#/definitions/RulePlainConfiguration" },
				{ "$ref": "#/definitions/RuleWithNoConstructorReturnOptions" }
			]
		},
		"NoConstructorReturnOptions": {
			"type": "object",
			"additionalProperties": false
		},
		"NoControlCharactersInRegexConfiguration": {
			"anyOf": [
				{ "$ref": "#/definitions/RulePlainConfiguration" },
				{ "$ref": "#/definitions/RuleWithNoControlCharactersInRegexOptions" }
			]
		},
		"NoControlCharactersInRegexOptions": {
			"type": "object",
			"additionalProperties": false
		},
		"NoDangerouslySetInnerHtmlConfiguration": {
			"anyOf": [
				{ "$ref": "#/definitions/RulePlainConfiguration" },
				{ "$ref": "#/definitions/RuleWithNoDangerouslySetInnerHtmlOptions" }
			]
		},
		"NoDangerouslySetInnerHtmlOptions": {
			"type": "object",
			"additionalProperties": false
		},
		"NoDangerouslySetInnerHtmlWithChildrenConfiguration": {
			"anyOf": [
				{ "$ref": "#/definitions/RulePlainConfiguration" },
				{
					"$ref": "#/definitions/RuleWithNoDangerouslySetInnerHtmlWithChildrenOptions"
				}
			]
		},
		"NoDangerouslySetInnerHtmlWithChildrenOptions": {
			"type": "object",
			"additionalProperties": false
		},
		"NoDebuggerConfiguration": {
			"anyOf": [
				{ "$ref": "#/definitions/RulePlainConfiguration" },
				{ "$ref": "#/definitions/RuleWithNoDebuggerOptions" }
			]
		},
		"NoDebuggerOptions": { "type": "object", "additionalProperties": false },
		"NoDefaultExportConfiguration": {
			"anyOf": [
				{ "$ref": "#/definitions/RulePlainConfiguration" },
				{ "$ref": "#/definitions/RuleWithNoDefaultExportOptions" }
			]
		},
		"NoDefaultExportOptions": {
			"type": "object",
			"additionalProperties": false
		},
		"NoDeleteConfiguration": {
			"anyOf": [
				{ "$ref": "#/definitions/RulePlainConfiguration" },
				{ "$ref": "#/definitions/RuleWithNoDeleteOptions" }
			]
		},
		"NoDeleteOptions": { "type": "object", "additionalProperties": false },
		"NoDescendingSpecificityConfiguration": {
			"anyOf": [
				{ "$ref": "#/definitions/RulePlainConfiguration" },
				{ "$ref": "#/definitions/RuleWithNoDescendingSpecificityOptions" }
			]
		},
		"NoDescendingSpecificityOptions": {
			"type": "object",
			"additionalProperties": false
		},
		"NoDestructuredPropsConfiguration": {
			"anyOf": [
				{ "$ref": "#/definitions/RulePlainConfiguration" },
				{ "$ref": "#/definitions/RuleWithNoDestructuredPropsOptions" }
			]
		},
		"NoDestructuredPropsOptions": {
			"type": "object",
			"additionalProperties": false
		},
		"NoDistractingElementsConfiguration": {
			"anyOf": [
				{ "$ref": "#/definitions/RulePlainConfiguration" },
				{ "$ref": "#/definitions/RuleWithNoDistractingElementsOptions" }
			]
		},
		"NoDistractingElementsOptions": {
			"type": "object",
			"additionalProperties": false
		},
		"NoDocumentCookieConfiguration": {
			"anyOf": [
				{ "$ref": "#/definitions/RulePlainConfiguration" },
				{ "$ref": "#/definitions/RuleWithNoDocumentCookieOptions" }
			]
		},
		"NoDocumentCookieOptions": {
			"type": "object",
			"additionalProperties": false
		},
		"NoDocumentImportInPageConfiguration": {
			"anyOf": [
				{ "$ref": "#/definitions/RulePlainConfiguration" },
				{ "$ref": "#/definitions/RuleWithNoDocumentImportInPageOptions" }
			]
		},
		"NoDocumentImportInPageOptions": {
			"type": "object",
			"additionalProperties": false
		},
		"NoDoneCallbackConfiguration": {
			"anyOf": [
				{ "$ref": "#/definitions/RulePlainConfiguration" },
				{ "$ref": "#/definitions/RuleWithNoDoneCallbackOptions" }
			]
		},
		"NoDoneCallbackOptions": {
			"type": "object",
			"additionalProperties": false
		},
		"NoDoubleEqualsConfiguration": {
			"anyOf": [
				{ "$ref": "#/definitions/RulePlainConfiguration" },
				{ "$ref": "#/definitions/RuleWithNoDoubleEqualsOptions" }
			]
		},
		"NoDoubleEqualsOptions": {
			"type": "object",
			"properties": {
				"ignoreNull": {
					"description": "If `true`, an exception is made when comparing with `null`, as it's often relied on to check both for `null` or `undefined`.\n\nIf `false`, no such exception will be made.",
					"type": "boolean"
				}
			},
			"additionalProperties": false
		},
		"NoDuplicateAtImportRulesConfiguration": {
			"anyOf": [
				{ "$ref": "#/definitions/RulePlainConfiguration" },
				{ "$ref": "#/definitions/RuleWithNoDuplicateAtImportRulesOptions" }
			]
		},
		"NoDuplicateAtImportRulesOptions": {
			"type": "object",
			"additionalProperties": false
		},
		"NoDuplicateCaseConfiguration": {
			"anyOf": [
				{ "$ref": "#/definitions/RulePlainConfiguration" },
				{ "$ref": "#/definitions/RuleWithNoDuplicateCaseOptions" }
			]
		},
		"NoDuplicateCaseOptions": {
			"type": "object",
			"additionalProperties": false
		},
		"NoDuplicateClassMembersConfiguration": {
			"anyOf": [
				{ "$ref": "#/definitions/RulePlainConfiguration" },
				{ "$ref": "#/definitions/RuleWithNoDuplicateClassMembersOptions" }
			]
		},
		"NoDuplicateClassMembersOptions": {
			"type": "object",
			"additionalProperties": false
		},
		"NoDuplicateCustomPropertiesConfiguration": {
			"anyOf": [
				{ "$ref": "#/definitions/RulePlainConfiguration" },
				{ "$ref": "#/definitions/RuleWithNoDuplicateCustomPropertiesOptions" }
			]
		},
		"NoDuplicateCustomPropertiesOptions": {
			"type": "object",
			"additionalProperties": false
		},
		"NoDuplicateElseIfConfiguration": {
			"anyOf": [
				{ "$ref": "#/definitions/RulePlainConfiguration" },
				{ "$ref": "#/definitions/RuleWithNoDuplicateElseIfOptions" }
			]
		},
		"NoDuplicateElseIfOptions": {
			"type": "object",
			"additionalProperties": false
		},
		"NoDuplicateFieldsConfiguration": {
			"anyOf": [
				{ "$ref": "#/definitions/RulePlainConfiguration" },
				{ "$ref": "#/definitions/RuleWithNoDuplicateFieldsOptions" }
			]
		},
		"NoDuplicateFieldsOptions": {
			"type": "object",
			"additionalProperties": false
		},
		"NoDuplicateFontNamesConfiguration": {
			"anyOf": [
				{ "$ref": "#/definitions/RulePlainConfiguration" },
				{ "$ref": "#/definitions/RuleWithNoDuplicateFontNamesOptions" }
			]
		},
		"NoDuplicateFontNamesOptions": {
			"type": "object",
			"additionalProperties": false
		},
		"NoDuplicateJsxPropsConfiguration": {
			"anyOf": [
				{ "$ref": "#/definitions/RulePlainConfiguration" },
				{ "$ref": "#/definitions/RuleWithNoDuplicateJsxPropsOptions" }
			]
		},
		"NoDuplicateJsxPropsOptions": {
			"type": "object",
			"additionalProperties": false
		},
		"NoDuplicateObjectKeysConfiguration": {
			"anyOf": [
				{ "$ref": "#/definitions/RulePlainConfiguration" },
				{ "$ref": "#/definitions/RuleWithNoDuplicateObjectKeysOptions" }
			]
		},
		"NoDuplicateObjectKeysOptions": {
			"type": "object",
			"additionalProperties": false
		},
		"NoDuplicateParametersConfiguration": {
			"anyOf": [
				{ "$ref": "#/definitions/RulePlainConfiguration" },
				{ "$ref": "#/definitions/RuleWithNoDuplicateParametersOptions" }
			]
		},
		"NoDuplicateParametersOptions": {
			"type": "object",
			"additionalProperties": false
		},
		"NoDuplicatePropertiesConfiguration": {
			"anyOf": [
				{ "$ref": "#/definitions/RulePlainConfiguration" },
				{ "$ref": "#/definitions/RuleWithNoDuplicatePropertiesOptions" }
			]
		},
		"NoDuplicatePropertiesOptions": {
			"type": "object",
			"additionalProperties": false
		},
		"NoDuplicateSelectorsKeyframeBlockConfiguration": {
			"anyOf": [
				{ "$ref": "#/definitions/RulePlainConfiguration" },
				{
					"$ref": "#/definitions/RuleWithNoDuplicateSelectorsKeyframeBlockOptions"
				}
			]
		},
		"NoDuplicateSelectorsKeyframeBlockOptions": {
			"type": "object",
			"additionalProperties": false
		},
		"NoDuplicateTestHooksConfiguration": {
			"anyOf": [
				{ "$ref": "#/definitions/RulePlainConfiguration" },
				{ "$ref": "#/definitions/RuleWithNoDuplicateTestHooksOptions" }
			]
		},
		"NoDuplicateTestHooksOptions": {
			"type": "object",
			"additionalProperties": false
		},
		"NoDynamicNamespaceImportAccessConfiguration": {
			"anyOf": [
				{ "$ref": "#/definitions/RulePlainConfiguration" },
				{
					"$ref": "#/definitions/RuleWithNoDynamicNamespaceImportAccessOptions"
				}
			]
		},
		"NoDynamicNamespaceImportAccessOptions": {
			"type": "object",
			"additionalProperties": false
		},
		"NoEmptyBlockConfiguration": {
			"anyOf": [
				{ "$ref": "#/definitions/RulePlainConfiguration" },
				{ "$ref": "#/definitions/RuleWithNoEmptyBlockOptions" }
			]
		},
		"NoEmptyBlockOptions": { "type": "object", "additionalProperties": false },
		"NoEmptyBlockStatementsConfiguration": {
			"anyOf": [
				{ "$ref": "#/definitions/RulePlainConfiguration" },
				{ "$ref": "#/definitions/RuleWithNoEmptyBlockStatementsOptions" }
			]
		},
		"NoEmptyBlockStatementsOptions": {
			"type": "object",
			"additionalProperties": false
		},
		"NoEmptyCharacterClassInRegexConfiguration": {
			"anyOf": [
				{ "$ref": "#/definitions/RulePlainConfiguration" },
				{ "$ref": "#/definitions/RuleWithNoEmptyCharacterClassInRegexOptions" }
			]
		},
		"NoEmptyCharacterClassInRegexOptions": {
			"type": "object",
			"additionalProperties": false
		},
		"NoEmptyInterfaceConfiguration": {
			"anyOf": [
				{ "$ref": "#/definitions/RulePlainConfiguration" },
				{ "$ref": "#/definitions/RuleWithNoEmptyInterfaceOptions" }
			]
		},
		"NoEmptyInterfaceOptions": {
			"type": "object",
			"additionalProperties": false
		},
		"NoEmptyPatternConfiguration": {
			"anyOf": [
				{ "$ref": "#/definitions/RulePlainConfiguration" },
				{ "$ref": "#/definitions/RuleWithNoEmptyPatternOptions" }
			]
		},
		"NoEmptyPatternOptions": {
			"type": "object",
			"additionalProperties": false
		},
		"NoEmptyTypeParametersConfiguration": {
			"anyOf": [
				{ "$ref": "#/definitions/RulePlainConfiguration" },
				{ "$ref": "#/definitions/RuleWithNoEmptyTypeParametersOptions" }
			]
		},
		"NoEmptyTypeParametersOptions": {
			"type": "object",
			"additionalProperties": false
		},
		"NoEnumConfiguration": {
			"anyOf": [
				{ "$ref": "#/definitions/RulePlainConfiguration" },
				{ "$ref": "#/definitions/RuleWithNoEnumOptions" }
			]
		},
		"NoEnumOptions": { "type": "object", "additionalProperties": false },
		"NoEvolvingTypesConfiguration": {
			"anyOf": [
				{ "$ref": "#/definitions/RulePlainConfiguration" },
				{ "$ref": "#/definitions/RuleWithNoEvolvingTypesOptions" }
			]
		},
		"NoEvolvingTypesOptions": {
			"type": "object",
			"additionalProperties": false
		},
		"NoExcessiveCognitiveComplexityConfiguration": {
			"anyOf": [
				{ "$ref": "#/definitions/RulePlainConfiguration" },
				{
					"$ref": "#/definitions/RuleWithNoExcessiveCognitiveComplexityOptions"
				}
			]
		},
		"NoExcessiveCognitiveComplexityOptions": {
			"type": "object",
			"properties": {
				"maxAllowedComplexity": {
					"description": "The maximum complexity score that we allow. Anything higher is considered excessive.",
					"default": 15,
					"type": "integer",
					"format": "uint8",
					"minimum": 1.0
				}
			},
			"additionalProperties": false
		},
		"NoExcessiveLinesPerFunctionConfiguration": {
			"anyOf": [
				{ "$ref": "#/definitions/RulePlainConfiguration" },
				{ "$ref": "#/definitions/RuleWithNoExcessiveLinesPerFunctionOptions" }
			]
		},
		"NoExcessiveLinesPerFunctionOptions": {
			"type": "object",
			"properties": {
				"maxLines": {
					"description": "The maximum number of lines allowed in a function body.",
					"default": 50,
					"type": "integer",
					"format": "uint8",
					"minimum": 1.0
				},
				"skipBlankLines": {
					"description": "When this options is set to `true`, blank lines in the function body are not counted towards the maximum line limit.",
					"default": false,
					"type": "boolean"
				},
				"skipIifes": {
					"description": "When this option is set to `true`, Immediately Invoked Function Expressions (IIFEs) are not checked for the maximum line limit.",
					"default": false,
					"type": "boolean"
				}
			},
			"additionalProperties": false
		},
		"NoExcessiveNestedTestSuitesConfiguration": {
			"anyOf": [
				{ "$ref": "#/definitions/RulePlainConfiguration" },
				{ "$ref": "#/definitions/RuleWithNoExcessiveNestedTestSuitesOptions" }
			]
		},
		"NoExcessiveNestedTestSuitesOptions": {
			"type": "object",
			"additionalProperties": false
		},
		"NoExplicitAnyConfiguration": {
			"anyOf": [
				{ "$ref": "#/definitions/RulePlainConfiguration" },
				{ "$ref": "#/definitions/RuleWithNoExplicitAnyOptions" }
			]
		},
		"NoExplicitAnyOptions": { "type": "object", "additionalProperties": false },
		"NoExportedImportsConfiguration": {
			"anyOf": [
				{ "$ref": "#/definitions/RulePlainConfiguration" },
				{ "$ref": "#/definitions/RuleWithNoExportedImportsOptions" }
			]
		},
		"NoExportedImportsOptions": {
			"type": "object",
			"additionalProperties": false
		},
		"NoExportsInTestConfiguration": {
			"anyOf": [
				{ "$ref": "#/definitions/RulePlainConfiguration" },
				{ "$ref": "#/definitions/RuleWithNoExportsInTestOptions" }
			]
		},
		"NoExportsInTestOptions": {
			"type": "object",
			"additionalProperties": false
		},
		"NoExtraBooleanCastConfiguration": {
			"anyOf": [
				{ "$ref": "#/definitions/RulePlainConfiguration" },
				{ "$ref": "#/definitions/RuleWithNoExtraBooleanCastOptions" }
			]
		},
		"NoExtraBooleanCastOptions": {
			"type": "object",
			"additionalProperties": false
		},
		"NoExtraNonNullAssertionConfiguration": {
			"anyOf": [
				{ "$ref": "#/definitions/RulePlainConfiguration" },
				{ "$ref": "#/definitions/RuleWithNoExtraNonNullAssertionOptions" }
			]
		},
		"NoExtraNonNullAssertionOptions": {
			"type": "object",
			"additionalProperties": false
		},
		"NoFallthroughSwitchClauseConfiguration": {
			"anyOf": [
				{ "$ref": "#/definitions/RulePlainConfiguration" },
				{ "$ref": "#/definitions/RuleWithNoFallthroughSwitchClauseOptions" }
			]
		},
		"NoFallthroughSwitchClauseOptions": {
			"type": "object",
			"additionalProperties": false
		},
		"NoFlatMapIdentityConfiguration": {
			"anyOf": [
				{ "$ref": "#/definitions/RulePlainConfiguration" },
				{ "$ref": "#/definitions/RuleWithNoFlatMapIdentityOptions" }
			]
		},
		"NoFlatMapIdentityOptions": {
			"type": "object",
			"additionalProperties": false
		},
		"NoFloatingPromisesConfiguration": {
			"anyOf": [
				{ "$ref": "#/definitions/RulePlainConfiguration" },
				{ "$ref": "#/definitions/RuleWithNoFloatingPromisesOptions" }
			]
		},
		"NoFloatingPromisesOptions": {
			"type": "object",
			"additionalProperties": false
		},
		"NoFocusedTestsConfiguration": {
			"anyOf": [
				{ "$ref": "#/definitions/RulePlainConfiguration" },
				{ "$ref": "#/definitions/RuleWithNoFocusedTestsOptions" }
			]
		},
		"NoFocusedTestsOptions": {
			"type": "object",
			"additionalProperties": false
		},
		"NoForEachConfiguration": {
			"anyOf": [
				{ "$ref": "#/definitions/RulePlainConfiguration" },
				{ "$ref": "#/definitions/RuleWithNoForEachOptions" }
			]
		},
		"NoForEachOptions": {
			"type": "object",
			"properties": {
				"allowedIdentifiers": {
					"description": "A list of variable names allowed for `forEach` calls.",
					"default": [],
					"type": "array",
					"items": { "type": "string" }
				}
			},
			"additionalProperties": false
		},
		"NoFunctionAssignConfiguration": {
			"anyOf": [
				{ "$ref": "#/definitions/RulePlainConfiguration" },
				{ "$ref": "#/definitions/RuleWithNoFunctionAssignOptions" }
			]
		},
		"NoFunctionAssignOptions": {
			"type": "object",
			"additionalProperties": false
		},
		"NoGlobalAssignConfiguration": {
			"anyOf": [
				{ "$ref": "#/definitions/RulePlainConfiguration" },
				{ "$ref": "#/definitions/RuleWithNoGlobalAssignOptions" }
			]
		},
		"NoGlobalAssignOptions": {
			"type": "object",
			"additionalProperties": false
		},
		"NoGlobalDirnameFilenameConfiguration": {
			"anyOf": [
				{ "$ref": "#/definitions/RulePlainConfiguration" },
				{ "$ref": "#/definitions/RuleWithNoGlobalDirnameFilenameOptions" }
			]
		},
		"NoGlobalDirnameFilenameOptions": {
			"type": "object",
			"additionalProperties": false
		},
		"NoGlobalEvalConfiguration": {
			"anyOf": [
				{ "$ref": "#/definitions/RulePlainConfiguration" },
				{ "$ref": "#/definitions/RuleWithNoGlobalEvalOptions" }
			]
		},
		"NoGlobalEvalOptions": { "type": "object", "additionalProperties": false },
		"NoGlobalIsFiniteConfiguration": {
			"anyOf": [
				{ "$ref": "#/definitions/RulePlainConfiguration" },
				{ "$ref": "#/definitions/RuleWithNoGlobalIsFiniteOptions" }
			]
		},
		"NoGlobalIsFiniteOptions": {
			"type": "object",
			"additionalProperties": false
		},
		"NoGlobalIsNanConfiguration": {
			"anyOf": [
				{ "$ref": "#/definitions/RulePlainConfiguration" },
				{ "$ref": "#/definitions/RuleWithNoGlobalIsNanOptions" }
			]
		},
		"NoGlobalIsNanOptions": { "type": "object", "additionalProperties": false },
		"NoGlobalObjectCallsConfiguration": {
			"anyOf": [
				{ "$ref": "#/definitions/RulePlainConfiguration" },
				{ "$ref": "#/definitions/RuleWithNoGlobalObjectCallsOptions" }
			]
		},
		"NoGlobalObjectCallsOptions": {
			"type": "object",
			"additionalProperties": false
		},
		"NoHeadElementConfiguration": {
			"anyOf": [
				{ "$ref": "#/definitions/RulePlainConfiguration" },
				{ "$ref": "#/definitions/RuleWithNoHeadElementOptions" }
			]
		},
		"NoHeadElementOptions": { "type": "object", "additionalProperties": false },
		"NoHeadImportInDocumentConfiguration": {
			"anyOf": [
				{ "$ref": "#/definitions/RulePlainConfiguration" },
				{ "$ref": "#/definitions/RuleWithNoHeadImportInDocumentOptions" }
			]
		},
		"NoHeadImportInDocumentOptions": {
			"type": "object",
			"additionalProperties": false
		},
		"NoHeaderScopeConfiguration": {
			"anyOf": [
				{ "$ref": "#/definitions/RulePlainConfiguration" },
				{ "$ref": "#/definitions/RuleWithNoHeaderScopeOptions" }
			]
		},
		"NoHeaderScopeOptions": { "type": "object", "additionalProperties": false },
		"NoImgElementConfiguration": {
			"anyOf": [
				{ "$ref": "#/definitions/RulePlainConfiguration" },
				{ "$ref": "#/definitions/RuleWithNoImgElementOptions" }
			]
		},
		"NoImgElementOptions": { "type": "object", "additionalProperties": false },
		"NoImplicitAnyLetConfiguration": {
			"anyOf": [
				{ "$ref": "#/definitions/RulePlainConfiguration" },
				{ "$ref": "#/definitions/RuleWithNoImplicitAnyLetOptions" }
			]
		},
		"NoImplicitAnyLetOptions": {
			"type": "object",
			"additionalProperties": false
		},
		"NoImplicitBooleanConfiguration": {
			"anyOf": [
				{ "$ref": "#/definitions/RulePlainConfiguration" },
				{ "$ref": "#/definitions/RuleWithNoImplicitBooleanOptions" }
			]
		},
		"NoImplicitBooleanOptions": {
			"type": "object",
			"additionalProperties": false
		},
		"NoImplicitCoercionConfiguration": {
			"anyOf": [
				{ "$ref": "#/definitions/RulePlainConfiguration" },
				{ "$ref": "#/definitions/RuleWithNoImplicitCoercionOptions" }
			]
		},
		"NoImplicitCoercionOptions": {
			"type": "object",
			"additionalProperties": false
		},
		"NoImportAssignConfiguration": {
			"anyOf": [
				{ "$ref": "#/definitions/RulePlainConfiguration" },
				{ "$ref": "#/definitions/RuleWithNoImportAssignOptions" }
			]
		},
		"NoImportAssignOptions": {
			"type": "object",
			"additionalProperties": false
		},
		"NoImportCyclesConfiguration": {
			"anyOf": [
				{ "$ref": "#/definitions/RulePlainConfiguration" },
				{ "$ref": "#/definitions/RuleWithNoImportCyclesOptions" }
			]
		},
		"NoImportCyclesOptions": {
			"type": "object",
			"additionalProperties": false
		},
		"NoImportantInKeyframeConfiguration": {
			"anyOf": [
				{ "$ref": "#/definitions/RulePlainConfiguration" },
				{ "$ref": "#/definitions/RuleWithNoImportantInKeyframeOptions" }
			]
		},
		"NoImportantInKeyframeOptions": {
			"type": "object",
			"additionalProperties": false
		},
		"NoImportantStylesConfiguration": {
			"anyOf": [
				{ "$ref": "#/definitions/RulePlainConfiguration" },
				{ "$ref": "#/definitions/RuleWithNoImportantStylesOptions" }
			]
		},
		"NoImportantStylesOptions": {
			"type": "object",
			"additionalProperties": false
		},
		"NoInferrableTypesConfiguration": {
			"anyOf": [
				{ "$ref": "#/definitions/RulePlainConfiguration" },
				{ "$ref": "#/definitions/RuleWithNoInferrableTypesOptions" }
			]
		},
		"NoInferrableTypesOptions": {
			"type": "object",
			"additionalProperties": false
		},
		"NoInnerDeclarationsConfiguration": {
			"anyOf": [
				{ "$ref": "#/definitions/RulePlainConfiguration" },
				{ "$ref": "#/definitions/RuleWithNoInnerDeclarationsOptions" }
			]
		},
		"NoInnerDeclarationsOptions": {
			"type": "object",
			"additionalProperties": false
		},
		"NoInteractiveElementToNoninteractiveRoleConfiguration": {
			"anyOf": [
				{ "$ref": "#/definitions/RulePlainConfiguration" },
				{
					"$ref": "#/definitions/RuleWithNoInteractiveElementToNoninteractiveRoleOptions"
				}
			]
		},
		"NoInteractiveElementToNoninteractiveRoleOptions": {
			"type": "object",
			"additionalProperties": false
		},
		"NoInvalidBuiltinInstantiationConfiguration": {
			"anyOf": [
				{ "$ref": "#/definitions/RulePlainConfiguration" },
				{ "$ref": "#/definitions/RuleWithNoInvalidBuiltinInstantiationOptions" }
			]
		},
		"NoInvalidBuiltinInstantiationOptions": {
			"type": "object",
			"additionalProperties": false
		},
		"NoInvalidConstructorSuperConfiguration": {
			"anyOf": [
				{ "$ref": "#/definitions/RulePlainConfiguration" },
				{ "$ref": "#/definitions/RuleWithNoInvalidConstructorSuperOptions" }
			]
		},
		"NoInvalidConstructorSuperOptions": {
			"type": "object",
			"additionalProperties": false
		},
		"NoInvalidDirectionInLinearGradientConfiguration": {
			"anyOf": [
				{ "$ref": "#/definitions/RulePlainConfiguration" },
				{
					"$ref": "#/definitions/RuleWithNoInvalidDirectionInLinearGradientOptions"
				}
			]
		},
		"NoInvalidDirectionInLinearGradientOptions": {
			"type": "object",
			"additionalProperties": false
		},
		"NoInvalidGridAreasConfiguration": {
			"anyOf": [
				{ "$ref": "#/definitions/RulePlainConfiguration" },
				{ "$ref": "#/definitions/RuleWithNoInvalidGridAreasOptions" }
			]
		},
		"NoInvalidGridAreasOptions": {
			"type": "object",
			"additionalProperties": false
		},
		"NoInvalidPositionAtImportRuleConfiguration": {
			"anyOf": [
				{ "$ref": "#/definitions/RulePlainConfiguration" },
				{ "$ref": "#/definitions/RuleWithNoInvalidPositionAtImportRuleOptions" }
			]
		},
		"NoInvalidPositionAtImportRuleOptions": {
			"type": "object",
			"additionalProperties": false
		},
		"NoInvalidUseBeforeDeclarationConfiguration": {
			"anyOf": [
				{ "$ref": "#/definitions/RulePlainConfiguration" },
				{ "$ref": "#/definitions/RuleWithNoInvalidUseBeforeDeclarationOptions" }
			]
		},
		"NoInvalidUseBeforeDeclarationOptions": {
			"type": "object",
			"additionalProperties": false
		},
		"NoIrregularWhitespaceConfiguration": {
			"anyOf": [
				{ "$ref": "#/definitions/RulePlainConfiguration" },
				{ "$ref": "#/definitions/RuleWithNoIrregularWhitespaceOptions" }
			]
		},
		"NoIrregularWhitespaceOptions": {
			"type": "object",
			"additionalProperties": false
		},
		"NoLabelVarConfiguration": {
			"anyOf": [
				{ "$ref": "#/definitions/RulePlainConfiguration" },
				{ "$ref": "#/definitions/RuleWithNoLabelVarOptions" }
			]
		},
		"NoLabelVarOptions": { "type": "object", "additionalProperties": false },
		"NoLabelWithoutControlConfiguration": {
			"anyOf": [
				{ "$ref": "#/definitions/RulePlainConfiguration" },
				{ "$ref": "#/definitions/RuleWithNoLabelWithoutControlOptions" }
			]
		},
		"NoLabelWithoutControlOptions": {
			"type": "object",
			"properties": {
				"inputComponents": {
					"description": "Array of component names that should be considered the same as an `input` element.",
					"default": [],
					"type": "array",
					"items": { "type": "string" }
				},
				"labelAttributes": {
					"description": "Array of attributes that should be treated as the `label` accessible text content.",
					"default": [],
					"type": "array",
					"items": { "type": "string" }
				},
				"labelComponents": {
					"description": "Array of component names that should be considered the same as a `label` element.",
					"default": [],
					"type": "array",
					"items": { "type": "string" }
				}
			},
			"additionalProperties": false
		},
		"NoMagicNumbersConfiguration": {
			"anyOf": [
				{ "$ref": "#/definitions/RulePlainConfiguration" },
				{ "$ref": "#/definitions/RuleWithNoMagicNumbersOptions" }
			]
		},
		"NoMagicNumbersOptions": {
			"type": "object",
			"additionalProperties": false
		},
		"NoMisleadingCharacterClassConfiguration": {
			"anyOf": [
				{ "$ref": "#/definitions/RulePlainConfiguration" },
				{ "$ref": "#/definitions/RuleWithNoMisleadingCharacterClassOptions" }
			]
		},
		"NoMisleadingCharacterClassOptions": {
			"type": "object",
			"additionalProperties": false
		},
		"NoMisleadingInstantiatorConfiguration": {
			"anyOf": [
				{ "$ref": "#/definitions/RulePlainConfiguration" },
				{ "$ref": "#/definitions/RuleWithNoMisleadingInstantiatorOptions" }
			]
		},
		"NoMisleadingInstantiatorOptions": {
			"type": "object",
			"additionalProperties": false
		},
		"NoMisplacedAssertionConfiguration": {
			"anyOf": [
				{ "$ref": "#/definitions/RulePlainConfiguration" },
				{ "$ref": "#/definitions/RuleWithNoMisplacedAssertionOptions" }
			]
		},
		"NoMisplacedAssertionOptions": {
			"type": "object",
			"additionalProperties": false
		},
		"NoMisrefactoredShorthandAssignConfiguration": {
			"anyOf": [
				{ "$ref": "#/definitions/RulePlainConfiguration" },
				{
					"$ref": "#/definitions/RuleWithNoMisrefactoredShorthandAssignOptions"
				}
			]
		},
		"NoMisrefactoredShorthandAssignOptions": {
			"type": "object",
			"additionalProperties": false
		},
		"NoMissingVarFunctionConfiguration": {
			"anyOf": [
				{ "$ref": "#/definitions/RulePlainConfiguration" },
				{ "$ref": "#/definitions/RuleWithNoMissingVarFunctionOptions" }
			]
		},
		"NoMissingVarFunctionOptions": {
			"type": "object",
			"additionalProperties": false
		},
		"NoMisusedPromisesConfiguration": {
			"anyOf": [
				{ "$ref": "#/definitions/RulePlainConfiguration" },
				{ "$ref": "#/definitions/RuleWithNoMisusedPromisesOptions" }
			]
		},
		"NoMisusedPromisesOptions": {
			"type": "object",
			"additionalProperties": false
		},
		"NoNamespaceConfiguration": {
			"anyOf": [
				{ "$ref": "#/definitions/RulePlainConfiguration" },
				{ "$ref": "#/definitions/RuleWithNoNamespaceOptions" }
			]
		},
		"NoNamespaceImportConfiguration": {
			"anyOf": [
				{ "$ref": "#/definitions/RulePlainConfiguration" },
				{ "$ref": "#/definitions/RuleWithNoNamespaceImportOptions" }
			]
		},
		"NoNamespaceImportOptions": {
			"type": "object",
			"additionalProperties": false
		},
		"NoNamespaceOptions": { "type": "object", "additionalProperties": false },
		"NoNegationElseConfiguration": {
			"anyOf": [
				{ "$ref": "#/definitions/RulePlainConfiguration" },
				{ "$ref": "#/definitions/RuleWithNoNegationElseOptions" }
			]
		},
		"NoNegationElseOptions": {
			"type": "object",
			"additionalProperties": false
		},
		"NoNestedComponentDefinitionsConfiguration": {
			"anyOf": [
				{ "$ref": "#/definitions/RulePlainConfiguration" },
				{ "$ref": "#/definitions/RuleWithNoNestedComponentDefinitionsOptions" }
			]
		},
		"NoNestedComponentDefinitionsOptions": {
			"type": "object",
			"additionalProperties": false
		},
		"NoNestedTernaryConfiguration": {
			"anyOf": [
				{ "$ref": "#/definitions/RulePlainConfiguration" },
				{ "$ref": "#/definitions/RuleWithNoNestedTernaryOptions" }
			]
		},
		"NoNestedTernaryOptions": {
			"type": "object",
			"additionalProperties": false
		},
		"NoNodejsModulesConfiguration": {
			"anyOf": [
				{ "$ref": "#/definitions/RulePlainConfiguration" },
				{ "$ref": "#/definitions/RuleWithNoNodejsModulesOptions" }
			]
		},
		"NoNodejsModulesOptions": {
			"type": "object",
			"additionalProperties": false
		},
		"NoNonNullAssertionConfiguration": {
			"anyOf": [
				{ "$ref": "#/definitions/RulePlainConfiguration" },
				{ "$ref": "#/definitions/RuleWithNoNonNullAssertionOptions" }
			]
		},
		"NoNonNullAssertionOptions": {
			"type": "object",
			"additionalProperties": false
		},
		"NoNoninteractiveElementInteractionsConfiguration": {
			"anyOf": [
				{ "$ref": "#/definitions/RulePlainConfiguration" },
				{
					"$ref": "#/definitions/RuleWithNoNoninteractiveElementInteractionsOptions"
				}
			]
		},
		"NoNoninteractiveElementInteractionsOptions": {
			"type": "object",
			"additionalProperties": false
		},
		"NoNoninteractiveElementToInteractiveRoleConfiguration": {
			"anyOf": [
				{ "$ref": "#/definitions/RulePlainConfiguration" },
				{
					"$ref": "#/definitions/RuleWithNoNoninteractiveElementToInteractiveRoleOptions"
				}
			]
		},
		"NoNoninteractiveElementToInteractiveRoleOptions": {
			"type": "object",
			"additionalProperties": false
		},
		"NoNoninteractiveTabindexConfiguration": {
			"anyOf": [
				{ "$ref": "#/definitions/RulePlainConfiguration" },
				{ "$ref": "#/definitions/RuleWithNoNoninteractiveTabindexOptions" }
			]
		},
		"NoNoninteractiveTabindexOptions": {
			"type": "object",
			"additionalProperties": false
		},
		"NoNonoctalDecimalEscapeConfiguration": {
			"anyOf": [
				{ "$ref": "#/definitions/RulePlainConfiguration" },
				{ "$ref": "#/definitions/RuleWithNoNonoctalDecimalEscapeOptions" }
			]
		},
		"NoNonoctalDecimalEscapeOptions": {
			"type": "object",
			"additionalProperties": false
		},
		"NoOctalEscapeConfiguration": {
			"anyOf": [
				{ "$ref": "#/definitions/RulePlainConfiguration" },
				{ "$ref": "#/definitions/RuleWithNoOctalEscapeOptions" }
			]
		},
		"NoOctalEscapeOptions": { "type": "object", "additionalProperties": false },
		"NoParameterAssignConfiguration": {
			"anyOf": [
				{ "$ref": "#/definitions/RulePlainConfiguration" },
				{ "$ref": "#/definitions/RuleWithNoParameterAssignOptions" }
			]
		},
		"NoParameterAssignOptions": {
			"type": "object",
			"properties": {
				"propertyAssignment": {
					"description": "Whether to report an error when a dependency is listed in the dependencies array but isn't used. Defaults to `allow`.",
					"default": "allow",
					"allOf": [{ "$ref": "#/definitions/PropertyAssignmentMode" }]
				}
			},
			"additionalProperties": false
		},
		"NoParameterPropertiesConfiguration": {
			"anyOf": [
				{ "$ref": "#/definitions/RulePlainConfiguration" },
				{ "$ref": "#/definitions/RuleWithNoParameterPropertiesOptions" }
			]
		},
		"NoParameterPropertiesOptions": {
			"type": "object",
			"additionalProperties": false
		},
		"NoPositiveTabindexConfiguration": {
			"anyOf": [
				{ "$ref": "#/definitions/RulePlainConfiguration" },
				{ "$ref": "#/definitions/RuleWithNoPositiveTabindexOptions" }
			]
		},
		"NoPositiveTabindexOptions": {
			"type": "object",
			"additionalProperties": false
		},
		"NoPrecisionLossConfiguration": {
			"anyOf": [
				{ "$ref": "#/definitions/RulePlainConfiguration" },
				{ "$ref": "#/definitions/RuleWithNoPrecisionLossOptions" }
			]
		},
		"NoPrecisionLossOptions": {
			"type": "object",
			"additionalProperties": false
		},
		"NoPrivateImportsConfiguration": {
			"anyOf": [
				{ "$ref": "#/definitions/RulePlainConfiguration" },
				{ "$ref": "#/definitions/RuleWithNoPrivateImportsOptions" }
			]
		},
		"NoPrivateImportsOptions": {
			"type": "object",
			"properties": {
				"defaultVisibility": {
					"description": "The default visibility to assume for symbols without visibility tag.\n\nDefault: **public**.",
					"default": "public",
					"allOf": [{ "$ref": "#/definitions/Visibility" }]
				}
			},
			"additionalProperties": false
		},
		"NoProcessEnvConfiguration": {
			"anyOf": [
				{ "$ref": "#/definitions/RulePlainConfiguration" },
				{ "$ref": "#/definitions/RuleWithNoProcessEnvOptions" }
			]
		},
		"NoProcessEnvOptions": { "type": "object", "additionalProperties": false },
		"NoProcessGlobalConfiguration": {
			"anyOf": [
				{ "$ref": "#/definitions/RulePlainConfiguration" },
				{ "$ref": "#/definitions/RuleWithNoProcessGlobalOptions" }
			]
		},
		"NoProcessGlobalOptions": {
			"type": "object",
			"additionalProperties": false
		},
		"NoPrototypeBuiltinsConfiguration": {
			"anyOf": [
				{ "$ref": "#/definitions/RulePlainConfiguration" },
				{ "$ref": "#/definitions/RuleWithNoPrototypeBuiltinsOptions" }
			]
		},
		"NoPrototypeBuiltinsOptions": {
			"type": "object",
			"additionalProperties": false
		},
		"NoQuickfixBiomeConfiguration": {
			"anyOf": [
				{ "$ref": "#/definitions/RulePlainConfiguration" },
				{ "$ref": "#/definitions/RuleWithNoQuickfixBiomeOptions" }
			]
		},
		"NoQuickfixBiomeOptions": {
			"type": "object",
			"properties": {
				"additionalPaths": {
					"description": "A list of additional JSON files that should be checked.",
					"default": [],
					"type": "array",
					"items": { "type": "string" }
				}
			},
			"additionalProperties": false
		},
		"NoQwikUseVisibleTaskConfiguration": {
			"anyOf": [
				{ "$ref": "#/definitions/RulePlainConfiguration" },
				{ "$ref": "#/definitions/RuleWithNoQwikUseVisibleTaskOptions" }
			]
		},
		"NoQwikUseVisibleTaskOptions": {
			"type": "object",
			"additionalProperties": false
		},
		"NoReExportAllConfiguration": {
			"anyOf": [
				{ "$ref": "#/definitions/RulePlainConfiguration" },
				{ "$ref": "#/definitions/RuleWithNoReExportAllOptions" }
			]
		},
		"NoReExportAllOptions": { "type": "object", "additionalProperties": false },
		"NoReactPropAssignConfiguration": {
			"anyOf": [
				{ "$ref": "#/definitions/RulePlainConfiguration" },
				{ "$ref": "#/definitions/RuleWithNoReactPropAssignOptions" }
			]
		},
		"NoReactPropAssignOptions": {
			"type": "object",
			"additionalProperties": false
		},
		"NoReactSpecificPropsConfiguration": {
			"anyOf": [
				{ "$ref": "#/definitions/RulePlainConfiguration" },
				{ "$ref": "#/definitions/RuleWithNoReactSpecificPropsOptions" }
			]
		},
		"NoReactSpecificPropsOptions": {
			"type": "object",
			"additionalProperties": false
		},
		"NoRedeclareConfiguration": {
			"anyOf": [
				{ "$ref": "#/definitions/RulePlainConfiguration" },
				{ "$ref": "#/definitions/RuleWithNoRedeclareOptions" }
			]
		},
		"NoRedeclareOptions": { "type": "object", "additionalProperties": false },
		"NoRedundantAltConfiguration": {
			"anyOf": [
				{ "$ref": "#/definitions/RulePlainConfiguration" },
				{ "$ref": "#/definitions/RuleWithNoRedundantAltOptions" }
			]
		},
		"NoRedundantAltOptions": {
			"type": "object",
			"additionalProperties": false
		},
		"NoRedundantRolesConfiguration": {
			"anyOf": [
				{ "$ref": "#/definitions/RulePlainConfiguration" },
				{ "$ref": "#/definitions/RuleWithNoRedundantRolesOptions" }
			]
		},
		"NoRedundantRolesOptions": {
			"type": "object",
			"additionalProperties": false
		},
		"NoRedundantUseStrictConfiguration": {
			"anyOf": [
				{ "$ref": "#/definitions/RulePlainConfiguration" },
				{ "$ref": "#/definitions/RuleWithNoRedundantUseStrictOptions" }
			]
		},
		"NoRedundantUseStrictOptions": {
			"type": "object",
			"additionalProperties": false
		},
		"NoRenderReturnValueConfiguration": {
			"anyOf": [
				{ "$ref": "#/definitions/RulePlainConfiguration" },
				{ "$ref": "#/definitions/RuleWithNoRenderReturnValueOptions" }
			]
		},
		"NoRenderReturnValueOptions": {
			"type": "object",
			"additionalProperties": false
		},
		"NoRestrictedElementsConfiguration": {
			"anyOf": [
				{ "$ref": "#/definitions/RulePlainConfiguration" },
				{ "$ref": "#/definitions/RuleWithNoRestrictedElementsOptions" }
			]
		},
		"NoRestrictedElementsOptions": {
			"type": "object",
			"properties": {
				"elements": {
					"description": "Elements to restrict. Each key is the element name, and the value is the message to show when the element is used.",
					"allOf": [{ "$ref": "#/definitions/CustomRestrictedElements" }]
				}
			},
			"additionalProperties": false
		},
		"NoRestrictedGlobalsConfiguration": {
			"anyOf": [
				{ "$ref": "#/definitions/RulePlainConfiguration" },
				{ "$ref": "#/definitions/RuleWithNoRestrictedGlobalsOptions" }
			]
		},
		"NoRestrictedGlobalsOptions": {
			"type": "object",
			"properties": {
				"deniedGlobals": {
					"description": "A list of names that should trigger the rule",
					"type": "object",
					"additionalProperties": { "type": "string" }
				}
			},
			"additionalProperties": false
		},
		"NoRestrictedImportsConfiguration": {
			"anyOf": [
				{ "$ref": "#/definitions/RulePlainConfiguration" },
				{ "$ref": "#/definitions/RuleWithNoRestrictedImportsOptions" }
			]
		},
		"NoRestrictedImportsOptions": {
			"type": "object",
			"properties": {
				"paths": {
					"description": "A list of import paths that should trigger the rule.",
					"type": "object",
					"additionalProperties": {
						"$ref": "#/definitions/CustomRestrictedImport"
					}
				}
			},
			"additionalProperties": false
		},
		"NoRestrictedTypesConfiguration": {
			"anyOf": [
				{ "$ref": "#/definitions/RulePlainConfiguration" },
				{ "$ref": "#/definitions/RuleWithNoRestrictedTypesOptions" }
			]
		},
		"NoRestrictedTypesOptions": {
			"type": "object",
			"properties": {
				"types": {
					"default": {},
					"type": "object",
					"additionalProperties": {
						"$ref": "#/definitions/CustomRestrictedType"
					}
				}
			},
			"additionalProperties": false
		},
		"NoSecretsConfiguration": {
			"anyOf": [
				{ "$ref": "#/definitions/RulePlainConfiguration" },
				{ "$ref": "#/definitions/RuleWithNoSecretsOptions" }
			]
		},
		"NoSecretsOptions": {
			"type": "object",
			"properties": {
				"entropyThreshold": {
					"description": "Set entropy threshold (default is 41).",
					"default": null,
					"type": ["integer", "null"],
					"format": "uint16",
					"minimum": 0.0
				}
			},
			"additionalProperties": false
		},
		"NoSelfAssignConfiguration": {
			"anyOf": [
				{ "$ref": "#/definitions/RulePlainConfiguration" },
				{ "$ref": "#/definitions/RuleWithNoSelfAssignOptions" }
			]
		},
		"NoSelfAssignOptions": { "type": "object", "additionalProperties": false },
		"NoSelfCompareConfiguration": {
			"anyOf": [
				{ "$ref": "#/definitions/RulePlainConfiguration" },
				{ "$ref": "#/definitions/RuleWithNoSelfCompareOptions" }
			]
		},
		"NoSelfCompareOptions": { "type": "object", "additionalProperties": false },
		"NoSetterReturnConfiguration": {
			"anyOf": [
				{ "$ref": "#/definitions/RulePlainConfiguration" },
				{ "$ref": "#/definitions/RuleWithNoSetterReturnOptions" }
			]
		},
		"NoSetterReturnOptions": {
			"type": "object",
			"additionalProperties": false
		},
		"NoShadowConfiguration": {
			"anyOf": [
				{ "$ref": "#/definitions/RulePlainConfiguration" },
				{ "$ref": "#/definitions/RuleWithNoShadowOptions" }
			]
		},
		"NoShadowOptions": { "type": "object", "additionalProperties": false },
		"NoShadowRestrictedNamesConfiguration": {
			"anyOf": [
				{ "$ref": "#/definitions/RulePlainConfiguration" },
				{ "$ref": "#/definitions/RuleWithNoShadowRestrictedNamesOptions" }
			]
		},
		"NoShadowRestrictedNamesOptions": {
			"type": "object",
			"additionalProperties": false
		},
		"NoShorthandPropertyOverridesConfiguration": {
			"anyOf": [
				{ "$ref": "#/definitions/RulePlainConfiguration" },
				{ "$ref": "#/definitions/RuleWithNoShorthandPropertyOverridesOptions" }
			]
		},
		"NoShorthandPropertyOverridesOptions": {
			"type": "object",
			"additionalProperties": false
		},
		"NoShoutyConstantsConfiguration": {
			"anyOf": [
				{ "$ref": "#/definitions/RulePlainConfiguration" },
				{ "$ref": "#/definitions/RuleWithNoShoutyConstantsOptions" }
			]
		},
		"NoShoutyConstantsOptions": {
			"type": "object",
			"additionalProperties": false
		},
		"NoSkippedTestsConfiguration": {
			"anyOf": [
				{ "$ref": "#/definitions/RulePlainConfiguration" },
				{ "$ref": "#/definitions/RuleWithNoSkippedTestsOptions" }
			]
		},
		"NoSkippedTestsOptions": {
			"type": "object",
			"additionalProperties": false
		},
		"NoSparseArrayConfiguration": {
			"anyOf": [
				{ "$ref": "#/definitions/RulePlainConfiguration" },
				{ "$ref": "#/definitions/RuleWithNoSparseArrayOptions" }
			]
		},
		"NoSparseArrayOptions": { "type": "object", "additionalProperties": false },
		"NoStaticElementInteractionsConfiguration": {
			"anyOf": [
				{ "$ref": "#/definitions/RulePlainConfiguration" },
				{ "$ref": "#/definitions/RuleWithNoStaticElementInteractionsOptions" }
			]
		},
		"NoStaticElementInteractionsOptions": {
			"type": "object",
			"additionalProperties": false
		},
		"NoStaticOnlyClassConfiguration": {
			"anyOf": [
				{ "$ref": "#/definitions/RulePlainConfiguration" },
				{ "$ref": "#/definitions/RuleWithNoStaticOnlyClassOptions" }
			]
		},
		"NoStaticOnlyClassOptions": {
			"type": "object",
			"additionalProperties": false
		},
		"NoStringCaseMismatchConfiguration": {
			"anyOf": [
				{ "$ref": "#/definitions/RulePlainConfiguration" },
				{ "$ref": "#/definitions/RuleWithNoStringCaseMismatchOptions" }
			]
		},
		"NoStringCaseMismatchOptions": {
			"type": "object",
			"additionalProperties": false
		},
		"NoSubstrConfiguration": {
			"anyOf": [
				{ "$ref": "#/definitions/RulePlainConfiguration" },
				{ "$ref": "#/definitions/RuleWithNoSubstrOptions" }
			]
		},
		"NoSubstrOptions": { "type": "object", "additionalProperties": false },
		"NoSuspiciousSemicolonInJsxConfiguration": {
			"anyOf": [
				{ "$ref": "#/definitions/RulePlainConfiguration" },
				{ "$ref": "#/definitions/RuleWithNoSuspiciousSemicolonInJsxOptions" }
			]
		},
		"NoSuspiciousSemicolonInJsxOptions": {
			"type": "object",
			"additionalProperties": false
		},
		"NoSvgWithoutTitleConfiguration": {
			"anyOf": [
				{ "$ref": "#/definitions/RulePlainConfiguration" },
				{ "$ref": "#/definitions/RuleWithNoSvgWithoutTitleOptions" }
			]
		},
		"NoSvgWithoutTitleOptions": {
			"type": "object",
			"additionalProperties": false
		},
		"NoSwitchDeclarationsConfiguration": {
			"anyOf": [
				{ "$ref": "#/definitions/RulePlainConfiguration" },
				{ "$ref": "#/definitions/RuleWithNoSwitchDeclarationsOptions" }
			]
		},
		"NoSwitchDeclarationsOptions": {
			"type": "object",
			"additionalProperties": false
		},
		"NoTemplateCurlyInStringConfiguration": {
			"anyOf": [
				{ "$ref": "#/definitions/RulePlainConfiguration" },
				{ "$ref": "#/definitions/RuleWithNoTemplateCurlyInStringOptions" }
			]
		},
		"NoTemplateCurlyInStringOptions": {
			"type": "object",
			"additionalProperties": false
		},
		"NoThenPropertyConfiguration": {
			"anyOf": [
				{ "$ref": "#/definitions/RulePlainConfiguration" },
				{ "$ref": "#/definitions/RuleWithNoThenPropertyOptions" }
			]
		},
		"NoThenPropertyOptions": {
			"type": "object",
			"additionalProperties": false
		},
		"NoThisInStaticConfiguration": {
			"anyOf": [
				{ "$ref": "#/definitions/RulePlainConfiguration" },
				{ "$ref": "#/definitions/RuleWithNoThisInStaticOptions" }
			]
		},
		"NoThisInStaticOptions": {
			"type": "object",
			"additionalProperties": false
		},
		"NoTsIgnoreConfiguration": {
			"anyOf": [
				{ "$ref": "#/definitions/RulePlainConfiguration" },
				{ "$ref": "#/definitions/RuleWithNoTsIgnoreOptions" }
			]
		},
		"NoTsIgnoreOptions": { "type": "object", "additionalProperties": false },
		"NoUnassignedVariablesConfiguration": {
			"anyOf": [
				{ "$ref": "#/definitions/RulePlainConfiguration" },
				{ "$ref": "#/definitions/RuleWithNoUnassignedVariablesOptions" }
			]
		},
		"NoUnassignedVariablesOptions": {
			"type": "object",
			"additionalProperties": false
		},
		"NoUndeclaredDependenciesConfiguration": {
			"anyOf": [
				{ "$ref": "#/definitions/RulePlainConfiguration" },
				{ "$ref": "#/definitions/RuleWithNoUndeclaredDependenciesOptions" }
			]
		},
		"NoUndeclaredDependenciesOptions": {
			"type": "object",
			"properties": {
				"devDependencies": {
					"description": "If set to `false`, then the rule will show an error when `devDependencies` are imported. Defaults to `true`.",
					"default": true,
					"allOf": [{ "$ref": "#/definitions/DependencyAvailability" }]
				},
				"optionalDependencies": {
					"description": "If set to `false`, then the rule will show an error when `optionalDependencies` are imported. Defaults to `true`.",
					"default": true,
					"allOf": [{ "$ref": "#/definitions/DependencyAvailability" }]
				},
				"peerDependencies": {
					"description": "If set to `false`, then the rule will show an error when `peerDependencies` are imported. Defaults to `true`.",
					"default": true,
					"allOf": [{ "$ref": "#/definitions/DependencyAvailability" }]
				}
			},
			"additionalProperties": false
		},
		"NoUndeclaredVariablesConfiguration": {
			"anyOf": [
				{ "$ref": "#/definitions/RulePlainConfiguration" },
				{ "$ref": "#/definitions/RuleWithNoUndeclaredVariablesOptions" }
			]
		},
		"NoUndeclaredVariablesOptions": {
			"type": "object",
			"properties": {
				"checkTypes": {
					"description": "Check undeclared types.",
					"default": false,
					"type": "boolean"
				}
			},
			"additionalProperties": false
		},
		"NoUnknownAtRuleConfiguration": {
			"anyOf": [
				{ "$ref": "#/definitions/RulePlainConfiguration" },
				{ "$ref": "#/definitions/RuleWithNoUnknownAtRuleOptions" }
			]
		},
		"NoUnknownAtRuleOptions": {
			"type": "object",
			"additionalProperties": false
		},
		"NoUnknownFunctionConfiguration": {
			"anyOf": [
				{ "$ref": "#/definitions/RulePlainConfiguration" },
				{ "$ref": "#/definitions/RuleWithNoUnknownFunctionOptions" }
			]
		},
		"NoUnknownFunctionOptions": {
			"type": "object",
			"additionalProperties": false
		},
		"NoUnknownMediaFeatureNameConfiguration": {
			"anyOf": [
				{ "$ref": "#/definitions/RulePlainConfiguration" },
				{ "$ref": "#/definitions/RuleWithNoUnknownMediaFeatureNameOptions" }
			]
		},
		"NoUnknownMediaFeatureNameOptions": {
			"type": "object",
			"additionalProperties": false
		},
		"NoUnknownPropertyConfiguration": {
			"anyOf": [
				{ "$ref": "#/definitions/RulePlainConfiguration" },
				{ "$ref": "#/definitions/RuleWithNoUnknownPropertyOptions" }
			]
		},
		"NoUnknownPropertyOptions": {
			"type": "object",
			"additionalProperties": false
		},
		"NoUnknownPseudoClassConfiguration": {
			"anyOf": [
				{ "$ref": "#/definitions/RulePlainConfiguration" },
				{ "$ref": "#/definitions/RuleWithNoUnknownPseudoClassOptions" }
			]
		},
		"NoUnknownPseudoClassOptions": {
			"type": "object",
			"additionalProperties": false
		},
		"NoUnknownPseudoElementConfiguration": {
			"anyOf": [
				{ "$ref": "#/definitions/RulePlainConfiguration" },
				{ "$ref": "#/definitions/RuleWithNoUnknownPseudoElementOptions" }
			]
		},
		"NoUnknownPseudoElementOptions": {
			"type": "object",
			"additionalProperties": false
		},
		"NoUnknownTypeSelectorConfiguration": {
			"anyOf": [
				{ "$ref": "#/definitions/RulePlainConfiguration" },
				{ "$ref": "#/definitions/RuleWithNoUnknownTypeSelectorOptions" }
			]
		},
		"NoUnknownTypeSelectorOptions": {
			"type": "object",
			"additionalProperties": false
		},
		"NoUnknownUnitConfiguration": {
			"anyOf": [
				{ "$ref": "#/definitions/RulePlainConfiguration" },
				{ "$ref": "#/definitions/RuleWithNoUnknownUnitOptions" }
			]
		},
		"NoUnknownUnitOptions": { "type": "object", "additionalProperties": false },
		"NoUnmatchableAnbSelectorConfiguration": {
			"anyOf": [
				{ "$ref": "#/definitions/RulePlainConfiguration" },
				{ "$ref": "#/definitions/RuleWithNoUnmatchableAnbSelectorOptions" }
			]
		},
		"NoUnmatchableAnbSelectorOptions": {
			"type": "object",
			"additionalProperties": false
		},
		"NoUnreachableConfiguration": {
			"anyOf": [
				{ "$ref": "#/definitions/RulePlainConfiguration" },
				{ "$ref": "#/definitions/RuleWithNoUnreachableOptions" }
			]
		},
		"NoUnreachableOptions": { "type": "object", "additionalProperties": false },
		"NoUnreachableSuperConfiguration": {
			"anyOf": [
				{ "$ref": "#/definitions/RulePlainConfiguration" },
				{ "$ref": "#/definitions/RuleWithNoUnreachableSuperOptions" }
			]
		},
		"NoUnreachableSuperOptions": {
			"type": "object",
			"additionalProperties": false
		},
		"NoUnresolvedImportsConfiguration": {
			"anyOf": [
				{ "$ref": "#/definitions/RulePlainConfiguration" },
				{ "$ref": "#/definitions/RuleWithNoUnresolvedImportsOptions" }
			]
		},
		"NoUnresolvedImportsOptions": {
			"type": "object",
			"additionalProperties": false
		},
		"NoUnsafeDeclarationMergingConfiguration": {
			"anyOf": [
				{ "$ref": "#/definitions/RulePlainConfiguration" },
				{ "$ref": "#/definitions/RuleWithNoUnsafeDeclarationMergingOptions" }
			]
		},
		"NoUnsafeDeclarationMergingOptions": {
			"type": "object",
			"additionalProperties": false
		},
		"NoUnsafeFinallyConfiguration": {
			"anyOf": [
				{ "$ref": "#/definitions/RulePlainConfiguration" },
				{ "$ref": "#/definitions/RuleWithNoUnsafeFinallyOptions" }
			]
		},
		"NoUnsafeFinallyOptions": {
			"type": "object",
			"additionalProperties": false
		},
		"NoUnsafeNegationConfiguration": {
			"anyOf": [
				{ "$ref": "#/definitions/RulePlainConfiguration" },
				{ "$ref": "#/definitions/RuleWithNoUnsafeNegationOptions" }
			]
		},
		"NoUnsafeNegationOptions": {
			"type": "object",
			"additionalProperties": false
		},
		"NoUnsafeOptionalChainingConfiguration": {
			"anyOf": [
				{ "$ref": "#/definitions/RulePlainConfiguration" },
				{ "$ref": "#/definitions/RuleWithNoUnsafeOptionalChainingOptions" }
			]
		},
		"NoUnsafeOptionalChainingOptions": {
			"type": "object",
			"additionalProperties": false
		},
		"NoUnusedFunctionParametersConfiguration": {
			"anyOf": [
				{ "$ref": "#/definitions/RulePlainConfiguration" },
				{ "$ref": "#/definitions/RuleWithNoUnusedFunctionParametersOptions" }
			]
		},
		"NoUnusedFunctionParametersOptions": {
			"type": "object",
			"properties": {
				"ignoreRestSiblings": {
					"description": "Whether to ignore unused variables from an object destructuring with a spread.",
					"default": false,
					"type": "boolean"
				}
			},
			"additionalProperties": false
		},
		"NoUnusedImportsConfiguration": {
			"anyOf": [
				{ "$ref": "#/definitions/RulePlainConfiguration" },
				{ "$ref": "#/definitions/RuleWithNoUnusedImportsOptions" }
			]
		},
		"NoUnusedImportsOptions": {
			"type": "object",
			"additionalProperties": false
		},
		"NoUnusedLabelsConfiguration": {
			"anyOf": [
				{ "$ref": "#/definitions/RulePlainConfiguration" },
				{ "$ref": "#/definitions/RuleWithNoUnusedLabelsOptions" }
			]
		},
		"NoUnusedLabelsOptions": {
			"type": "object",
			"additionalProperties": false
		},
		"NoUnusedPrivateClassMembersConfiguration": {
			"anyOf": [
				{ "$ref": "#/definitions/RulePlainConfiguration" },
				{ "$ref": "#/definitions/RuleWithNoUnusedPrivateClassMembersOptions" }
			]
		},
		"NoUnusedPrivateClassMembersOptions": {
			"type": "object",
			"additionalProperties": false
		},
		"NoUnusedTemplateLiteralConfiguration": {
			"anyOf": [
				{ "$ref": "#/definitions/RulePlainConfiguration" },
				{ "$ref": "#/definitions/RuleWithNoUnusedTemplateLiteralOptions" }
			]
		},
		"NoUnusedTemplateLiteralOptions": {
			"type": "object",
			"additionalProperties": false
		},
		"NoUnusedVariablesConfiguration": {
			"anyOf": [
				{ "$ref": "#/definitions/RulePlainConfiguration" },
				{ "$ref": "#/definitions/RuleWithNoUnusedVariablesOptions" }
			]
		},
		"NoUnusedVariablesOptions": {
			"type": "object",
			"properties": {
				"ignoreRestSiblings": {
					"description": "Whether to ignore unused variables from an object destructuring with a spread.",
					"default": true,
					"type": "boolean"
				}
			},
			"additionalProperties": false
		},
		"NoUnwantedPolyfillioConfiguration": {
			"anyOf": [
				{ "$ref": "#/definitions/RulePlainConfiguration" },
				{ "$ref": "#/definitions/RuleWithNoUnwantedPolyfillioOptions" }
			]
		},
		"NoUnwantedPolyfillioOptions": {
			"type": "object",
			"additionalProperties": false
		},
		"NoUselessBackrefInRegexConfiguration": {
			"anyOf": [
				{ "$ref": "#/definitions/RulePlainConfiguration" },
				{ "$ref": "#/definitions/RuleWithNoUselessBackrefInRegexOptions" }
			]
		},
		"NoUselessBackrefInRegexOptions": {
			"type": "object",
			"additionalProperties": false
		},
		"NoUselessCatchConfiguration": {
			"anyOf": [
				{ "$ref": "#/definitions/RulePlainConfiguration" },
				{ "$ref": "#/definitions/RuleWithNoUselessCatchOptions" }
			]
		},
		"NoUselessCatchOptions": {
			"type": "object",
			"additionalProperties": false
		},
		"NoUselessConstructorConfiguration": {
			"anyOf": [
				{ "$ref": "#/definitions/RulePlainConfiguration" },
				{ "$ref": "#/definitions/RuleWithNoUselessConstructorOptions" }
			]
		},
		"NoUselessConstructorOptions": {
			"type": "object",
			"additionalProperties": false
		},
		"NoUselessContinueConfiguration": {
			"anyOf": [
				{ "$ref": "#/definitions/RulePlainConfiguration" },
				{ "$ref": "#/definitions/RuleWithNoUselessContinueOptions" }
			]
		},
		"NoUselessContinueOptions": {
			"type": "object",
			"additionalProperties": false
		},
		"NoUselessElseConfiguration": {
			"anyOf": [
				{ "$ref": "#/definitions/RulePlainConfiguration" },
				{ "$ref": "#/definitions/RuleWithNoUselessElseOptions" }
			]
		},
		"NoUselessElseOptions": { "type": "object", "additionalProperties": false },
		"NoUselessEmptyExportConfiguration": {
			"anyOf": [
				{ "$ref": "#/definitions/RulePlainConfiguration" },
				{ "$ref": "#/definitions/RuleWithNoUselessEmptyExportOptions" }
			]
		},
		"NoUselessEmptyExportOptions": {
			"type": "object",
			"additionalProperties": false
		},
		"NoUselessEscapeInRegexConfiguration": {
			"anyOf": [
				{ "$ref": "#/definitions/RulePlainConfiguration" },
				{ "$ref": "#/definitions/RuleWithNoUselessEscapeInRegexOptions" }
			]
		},
		"NoUselessEscapeInRegexOptions": {
			"type": "object",
			"additionalProperties": false
		},
		"NoUselessEscapeInStringConfiguration": {
			"anyOf": [
				{ "$ref": "#/definitions/RulePlainConfiguration" },
				{ "$ref": "#/definitions/RuleWithNoUselessEscapeInStringOptions" }
			]
		},
		"NoUselessEscapeInStringOptions": {
			"type": "object",
			"additionalProperties": false
		},
		"NoUselessFragmentsConfiguration": {
			"anyOf": [
				{ "$ref": "#/definitions/RulePlainConfiguration" },
				{ "$ref": "#/definitions/RuleWithNoUselessFragmentsOptions" }
			]
		},
		"NoUselessFragmentsOptions": {
			"type": "object",
			"additionalProperties": false
		},
		"NoUselessLabelConfiguration": {
			"anyOf": [
				{ "$ref": "#/definitions/RulePlainConfiguration" },
				{ "$ref": "#/definitions/RuleWithNoUselessLabelOptions" }
			]
		},
		"NoUselessLabelOptions": {
			"type": "object",
			"additionalProperties": false
		},
		"NoUselessLoneBlockStatementsConfiguration": {
			"anyOf": [
				{ "$ref": "#/definitions/RulePlainConfiguration" },
				{ "$ref": "#/definitions/RuleWithNoUselessLoneBlockStatementsOptions" }
			]
		},
		"NoUselessLoneBlockStatementsOptions": {
			"type": "object",
			"additionalProperties": false
		},
		"NoUselessRenameConfiguration": {
			"anyOf": [
				{ "$ref": "#/definitions/RulePlainConfiguration" },
				{ "$ref": "#/definitions/RuleWithNoUselessRenameOptions" }
			]
		},
		"NoUselessRenameOptions": {
			"type": "object",
			"additionalProperties": false
		},
		"NoUselessStringConcatConfiguration": {
			"anyOf": [
				{ "$ref": "#/definitions/RulePlainConfiguration" },
				{ "$ref": "#/definitions/RuleWithNoUselessStringConcatOptions" }
			]
		},
		"NoUselessStringConcatOptions": {
			"type": "object",
			"additionalProperties": false
		},
		"NoUselessStringRawConfiguration": {
			"anyOf": [
				{ "$ref": "#/definitions/RulePlainConfiguration" },
				{ "$ref": "#/definitions/RuleWithNoUselessStringRawOptions" }
			]
		},
		"NoUselessStringRawOptions": {
			"type": "object",
			"additionalProperties": false
		},
		"NoUselessSwitchCaseConfiguration": {
			"anyOf": [
				{ "$ref": "#/definitions/RulePlainConfiguration" },
				{ "$ref": "#/definitions/RuleWithNoUselessSwitchCaseOptions" }
			]
		},
		"NoUselessSwitchCaseOptions": {
			"type": "object",
			"additionalProperties": false
		},
		"NoUselessTernaryConfiguration": {
			"anyOf": [
				{ "$ref": "#/definitions/RulePlainConfiguration" },
				{ "$ref": "#/definitions/RuleWithNoUselessTernaryOptions" }
			]
		},
		"NoUselessTernaryOptions": {
			"type": "object",
			"additionalProperties": false
		},
		"NoUselessThisAliasConfiguration": {
			"anyOf": [
				{ "$ref": "#/definitions/RulePlainConfiguration" },
				{ "$ref": "#/definitions/RuleWithNoUselessThisAliasOptions" }
			]
		},
		"NoUselessThisAliasOptions": {
			"type": "object",
			"additionalProperties": false
		},
		"NoUselessTypeConstraintConfiguration": {
			"anyOf": [
				{ "$ref": "#/definitions/RulePlainConfiguration" },
				{ "$ref": "#/definitions/RuleWithNoUselessTypeConstraintOptions" }
			]
		},
		"NoUselessTypeConstraintOptions": {
			"type": "object",
			"additionalProperties": false
		},
		"NoUselessUndefinedConfiguration": {
			"anyOf": [
				{ "$ref": "#/definitions/RulePlainConfiguration" },
				{ "$ref": "#/definitions/RuleWithNoUselessUndefinedOptions" }
			]
		},
		"NoUselessUndefinedInitializationConfiguration": {
			"anyOf": [
				{ "$ref": "#/definitions/RulePlainConfiguration" },
				{
					"$ref": "#/definitions/RuleWithNoUselessUndefinedInitializationOptions"
				}
			]
		},
		"NoUselessUndefinedInitializationOptions": {
			"type": "object",
			"additionalProperties": false
		},
		"NoUselessUndefinedOptions": {
			"type": "object",
			"additionalProperties": false
		},
		"NoValueAtRuleConfiguration": {
			"anyOf": [
				{ "$ref": "#/definitions/RulePlainConfiguration" },
				{ "$ref": "#/definitions/RuleWithNoValueAtRuleOptions" }
			]
		},
		"NoValueAtRuleOptions": { "type": "object", "additionalProperties": false },
		"NoVarConfiguration": {
			"anyOf": [
				{ "$ref": "#/definitions/RulePlainConfiguration" },
				{ "$ref": "#/definitions/RuleWithNoVarOptions" }
			]
		},
		"NoVarOptions": { "type": "object", "additionalProperties": false },
		"NoVoidConfiguration": {
			"anyOf": [
				{ "$ref": "#/definitions/RulePlainConfiguration" },
				{ "$ref": "#/definitions/RuleWithNoVoidOptions" }
			]
		},
		"NoVoidElementsWithChildrenConfiguration": {
			"anyOf": [
				{ "$ref": "#/definitions/RulePlainConfiguration" },
				{ "$ref": "#/definitions/RuleWithNoVoidElementsWithChildrenOptions" }
			]
		},
		"NoVoidElementsWithChildrenOptions": {
			"type": "object",
			"additionalProperties": false
		},
		"NoVoidOptions": { "type": "object", "additionalProperties": false },
		"NoVoidTypeReturnConfiguration": {
			"anyOf": [
				{ "$ref": "#/definitions/RulePlainConfiguration" },
				{ "$ref": "#/definitions/RuleWithNoVoidTypeReturnOptions" }
			]
		},
		"NoVoidTypeReturnOptions": {
			"type": "object",
			"additionalProperties": false
		},
		"NoVueReservedKeysConfiguration": {
			"anyOf": [
				{ "$ref": "#/definitions/RulePlainConfiguration" },
				{ "$ref": "#/definitions/RuleWithNoVueReservedKeysOptions" }
			]
		},
		"NoVueReservedKeysOptions": {
			"type": "object",
			"additionalProperties": false
		},
		"NoVueReservedPropsConfiguration": {
			"anyOf": [
				{ "$ref": "#/definitions/RulePlainConfiguration" },
				{ "$ref": "#/definitions/RuleWithNoVueReservedPropsOptions" }
			]
		},
		"NoVueReservedPropsOptions": {
			"type": "object",
			"additionalProperties": false
		},
		"NoWithConfiguration": {
			"anyOf": [
				{ "$ref": "#/definitions/RulePlainConfiguration" },
				{ "$ref": "#/definitions/RuleWithNoWithOptions" }
			]
		},
		"NoWithOptions": { "type": "object", "additionalProperties": false },
		"NoYodaExpressionConfiguration": {
			"anyOf": [
				{ "$ref": "#/definitions/RulePlainConfiguration" },
				{ "$ref": "#/definitions/RuleWithNoYodaExpressionOptions" }
			]
		},
		"NoYodaExpressionOptions": {
			"type": "object",
			"additionalProperties": false
		},
		"NormalizedGlob": {
			"description": "Normalized Biome glob pattern that strips `./` from the pattern.",
			"allOf": [{ "$ref": "#/definitions/Glob" }]
		},
		"Nursery": {
			"description": "A list of rules that belong to this group",
			"type": "object",
			"properties": {
				"noAwaitInLoop": {
					"description": "Disallow await inside loops.",
					"anyOf": [
						{ "$ref": "#/definitions/NoAwaitInLoopConfiguration" },
						{ "type": "null" }
					]
				},
				"noBitwiseOperators": {
					"description": "Disallow bitwise operators.",
					"anyOf": [
						{ "$ref": "#/definitions/NoBitwiseOperatorsConfiguration" },
						{ "type": "null" }
					]
				},
				"noConstantBinaryExpression": {
					"description": "Disallow expressions where the operation doesn't affect the value",
					"anyOf": [
						{ "$ref": "#/definitions/NoConstantBinaryExpressionConfiguration" },
						{ "type": "null" }
					]
				},
				"noDestructuredProps": {
					"description": "Disallow destructuring props inside JSX components in Solid projects.",
					"anyOf": [
						{ "$ref": "#/definitions/NoDestructuredPropsConfiguration" },
						{ "type": "null" }
					]
				},
				"noExcessiveLinesPerFunction": {
					"description": "Restrict the number of lines of code in a function.",
					"anyOf": [
						{
							"$ref": "#/definitions/NoExcessiveLinesPerFunctionConfiguration"
						},
						{ "type": "null" }
					]
				},
				"noFloatingPromises": {
					"description": "Require Promise-like statements to be handled appropriately.",
					"anyOf": [
						{ "$ref": "#/definitions/NoFloatingPromisesConfiguration" },
						{ "type": "null" }
					]
				},
				"noGlobalDirnameFilename": {
					"description": "Disallow the use of __dirname and __filename in the global scope.",
					"anyOf": [
						{ "$ref": "#/definitions/NoGlobalDirnameFilenameConfiguration" },
						{ "type": "null" }
					]
				},
				"noImplicitCoercion": {
					"description": "Disallow shorthand type conversions.",
					"anyOf": [
						{ "$ref": "#/definitions/NoImplicitCoercionConfiguration" },
						{ "type": "null" }
					]
				},
				"noImportCycles": {
					"description": "Prevent import cycles.",
					"anyOf": [
						{ "$ref": "#/definitions/NoImportCyclesConfiguration" },
						{ "type": "null" }
					]
				},
				"noImportantStyles": {
					"description": "Disallow the use of the !important style.",
					"anyOf": [
						{ "$ref": "#/definitions/NoImportantStylesConfiguration" },
						{ "type": "null" }
					]
				},
				"noMagicNumbers": {
					"description": "Reports usage of \"magic numbers\" — numbers used directly instead of being assigned to named constants.",
					"anyOf": [
						{ "$ref": "#/definitions/NoMagicNumbersConfiguration" },
						{ "type": "null" }
					]
				},
				"noMisusedPromises": {
					"description": "Disallow Promises to be used in places where they are almost certainly a mistake.",
					"anyOf": [
						{ "$ref": "#/definitions/NoMisusedPromisesConfiguration" },
						{ "type": "null" }
					]
				},
				"noNestedComponentDefinitions": {
					"description": "Disallows defining React components inside other components.",
					"anyOf": [
						{
							"$ref": "#/definitions/NoNestedComponentDefinitionsConfiguration"
						},
						{ "type": "null" }
					]
				},
				"noNoninteractiveElementInteractions": {
					"description": "Disallow use event handlers on non-interactive elements.",
					"anyOf": [
						{
							"$ref": "#/definitions/NoNoninteractiveElementInteractionsConfiguration"
						},
						{ "type": "null" }
					]
				},
				"noProcessGlobal": {
					"description": "Disallow the use of process global.",
					"anyOf": [
						{ "$ref": "#/definitions/NoProcessGlobalConfiguration" },
						{ "type": "null" }
					]
				},
				"noQuickfixBiome": {
					"description": "Disallow the use if quickfix.biome inside editor settings file.",
					"anyOf": [
						{ "$ref": "#/definitions/NoQuickfixBiomeConfiguration" },
						{ "type": "null" }
					]
				},
				"noQwikUseVisibleTask": {
					"description": "Disallow useVisibleTask$() functions in Qwik components.",
					"anyOf": [
						{ "$ref": "#/definitions/NoQwikUseVisibleTaskConfiguration" },
						{ "type": "null" }
					]
				},
				"noReactPropAssign": {
					"description": "Disallow assigning to React component props.",
					"anyOf": [
						{ "$ref": "#/definitions/NoReactPropAssignConfiguration" },
						{ "type": "null" }
					]
				},
				"noRestrictedElements": {
					"description": "Disallow the use of configured elements.",
					"anyOf": [
						{ "$ref": "#/definitions/NoRestrictedElementsConfiguration" },
						{ "type": "null" }
					]
				},
				"noSecrets": {
					"description": "Disallow usage of sensitive data such as API keys and tokens.",
					"anyOf": [
						{ "$ref": "#/definitions/NoSecretsConfiguration" },
						{ "type": "null" }
					]
				},
				"noShadow": {
					"description": "Disallow variable declarations from shadowing variables declared in the outer scope.",
					"anyOf": [
						{ "$ref": "#/definitions/NoShadowConfiguration" },
						{ "type": "null" }
					]
				},
				"noTsIgnore": {
					"description": "Prevents the use of the TypeScript directive @ts-ignore.",
					"anyOf": [
						{ "$ref": "#/definitions/NoTsIgnoreConfiguration" },
						{ "type": "null" }
					]
				},
				"noUnassignedVariables": {
					"description": "Disallow let or var variables that are read but never assigned.",
					"anyOf": [
						{ "$ref": "#/definitions/NoUnassignedVariablesConfiguration" },
						{ "type": "null" }
					]
				},
				"noUnknownAtRule": {
					"description": "Disallow unknown at-rules.",
					"anyOf": [
						{ "$ref": "#/definitions/NoUnknownAtRuleConfiguration" },
						{ "type": "null" }
					]
				},
				"noUnresolvedImports": {
					"description": "Warn when importing non-existing exports.",
					"anyOf": [
						{ "$ref": "#/definitions/NoUnresolvedImportsConfiguration" },
						{ "type": "null" }
					]
				},
				"noUnwantedPolyfillio": {
					"description": "Prevent duplicate polyfills from Polyfill.io.",
					"anyOf": [
						{ "$ref": "#/definitions/NoUnwantedPolyfillioConfiguration" },
						{ "type": "null" }
					]
				},
				"noUselessBackrefInRegex": {
					"description": "Disallow useless backreferences in regular expression literals that always match an empty string.",
					"anyOf": [
						{ "$ref": "#/definitions/NoUselessBackrefInRegexConfiguration" },
						{ "type": "null" }
					]
				},
				"noUselessEscapeInString": {
					"description": "Disallow unnecessary escapes in string literals.",
					"anyOf": [
						{ "$ref": "#/definitions/NoUselessEscapeInStringConfiguration" },
						{ "type": "null" }
					]
				},
				"noUselessUndefined": {
					"description": "Disallow the use of useless undefined.",
					"anyOf": [
						{ "$ref": "#/definitions/NoUselessUndefinedConfiguration" },
						{ "type": "null" }
					]
				},
				"noVueReservedKeys": {
					"description": "Disallow reserved keys in Vue component data and computed properties.",
					"anyOf": [
						{ "$ref": "#/definitions/NoVueReservedKeysConfiguration" },
						{ "type": "null" }
					]
				},
				"noVueReservedProps": {
					"description": "Disallow reserved names to be used as props.",
					"anyOf": [
						{ "$ref": "#/definitions/NoVueReservedPropsConfiguration" },
						{ "type": "null" }
					]
				},
				"recommended": {
					"description": "It enables the recommended rules for this group",
					"type": ["boolean", "null"]
				},
				"useAdjacentGetterSetter": {
					"description": "Enforce that getters and setters for the same property are adjacent in class and object definitions.",
					"anyOf": [
						{ "$ref": "#/definitions/UseAdjacentGetterSetterConfiguration" },
						{ "type": "null" }
					]
				},
				"useAnchorHref": {
					"description": "Enforces href attribute for \\<a> elements.",
					"anyOf": [
						{ "$ref": "#/definitions/UseAnchorHrefConfiguration" },
						{ "type": "null" }
					]
				},
				"useConsistentObjectDefinition": {
					"description": "Require the consistent declaration of object literals. Defaults to explicit definitions.",
					"anyOf": [
						{
							"$ref": "#/definitions/UseConsistentObjectDefinitionConfiguration"
						},
						{ "type": "null" }
					]
				},
				"useConsistentResponse": {
					"description": "Use static Response methods instead of new Response() constructor when possible.",
					"anyOf": [
						{ "$ref": "#/definitions/UseConsistentResponseConfiguration" },
						{ "type": "null" }
					]
				},
				"useExhaustiveSwitchCases": {
					"description": "Require switch-case statements to be exhaustive.",
					"anyOf": [
						{ "$ref": "#/definitions/UseExhaustiveSwitchCasesConfiguration" },
						{ "type": "null" }
					]
				},
				"useExplicitType": {
					"description": "Enforce types in functions, methods, variables, and parameters.",
					"anyOf": [
						{ "$ref": "#/definitions/UseExplicitTypeConfiguration" },
						{ "type": "null" }
					]
				},
				"useExportsLast": {
					"description": "Require that all exports are declared after all non-export statements.",
					"anyOf": [
						{ "$ref": "#/definitions/UseExportsLastConfiguration" },
						{ "type": "null" }
					]
				},
				"useForComponent": {
					"description": "Enforce using Solid's \\<For /> component for mapping an array to JSX elements.",
					"anyOf": [
						{ "$ref": "#/definitions/UseForComponentConfiguration" },
						{ "type": "null" }
					]
				},
				"useGoogleFontPreconnect": {
					"description": "Ensure the preconnect attribute is used when using Google Fonts.",
					"anyOf": [
						{ "$ref": "#/definitions/UseGoogleFontPreconnectConfiguration" },
						{ "type": "null" }
					]
				},
				"useImageSize": {
					"description": "Enforces that \\<img> elements have both width and height attributes.",
					"anyOf": [
						{ "$ref": "#/definitions/UseImageSizeConfiguration" },
						{ "type": "null" }
					]
				},
				"useIndexOf": {
					"description": "Prefer Array#{indexOf,lastIndexOf}() over Array#{findIndex,findLastIndex}() when looking for the index of an item.",
					"anyOf": [
						{ "$ref": "#/definitions/UseIndexOfConfiguration" },
						{ "type": "null" }
					]
				},
				"useIterableCallbackReturn": {
					"description": "Enforce consistent return values in iterable callbacks.",
					"anyOf": [
						{ "$ref": "#/definitions/UseIterableCallbackReturnConfiguration" },
						{ "type": "null" }
					]
				},
				"useJsonImportAttribute": {
					"description": "Enforces the use of with { type: \"json\" } for JSON module imports.",
					"anyOf": [
						{ "$ref": "#/definitions/UseJsonImportAttributeConfiguration" },
						{ "type": "null" }
					]
				},
				"useNamedOperation": {
					"description": "Enforce specifying the name of GraphQL operations.",
					"anyOf": [
						{ "$ref": "#/definitions/UseNamedOperationConfiguration" },
						{ "type": "null" }
					]
				},
				"useNamingConvention": {
					"description": "Validates that all enum values are capitalized.",
					"anyOf": [
						{ "$ref": "#/definitions/UseNamingConventionConfiguration" },
						{ "type": "null" }
					]
				},
				"useNumericSeparators": {
					"description": "Enforce the use of numeric separators in numeric literals.",
					"anyOf": [
						{ "$ref": "#/definitions/UseNumericSeparatorsConfiguration" },
						{ "type": "null" }
					]
				},
				"useObjectSpread": {
					"description": "Prefer object spread over Object.assign() when constructing new objects.",
					"anyOf": [
						{ "$ref": "#/definitions/UseObjectSpreadConfiguration" },
						{ "type": "null" }
					]
				},
				"useParseIntRadix": {
					"description": "Enforce the consistent use of the radix argument when using parseInt().",
					"anyOf": [
						{ "$ref": "#/definitions/UseParseIntRadixConfiguration" },
						{ "type": "null" }
					]
				},
<<<<<<< HEAD
				"useQwikClasslist": {
					"description": "Prefer using the class prop as a classlist over the classnames helper.",
					"anyOf": [
						{ "$ref": "#/definitions/UseQwikClasslistConfiguration" },
=======
				"useReactFunctionComponents": {
					"description": "Enforce that components are defined as functions and never as classes.",
					"anyOf": [
						{ "$ref": "#/definitions/UseReactFunctionComponentsConfiguration" },
>>>>>>> 018d1886
						{ "type": "null" }
					]
				},
				"useReadonlyClassProperties": {
					"description": "Enforce marking members as readonly if they are never modified outside the constructor.",
					"anyOf": [
						{ "$ref": "#/definitions/UseReadonlyClassPropertiesConfiguration" },
						{ "type": "null" }
					]
				},
				"useSingleJsDocAsterisk": {
					"description": "Enforce JSDoc comment lines to start with a single asterisk, except for the first one.",
					"anyOf": [
						{ "$ref": "#/definitions/UseSingleJsDocAsteriskConfiguration" },
						{ "type": "null" }
					]
				},
				"useSortedClasses": {
					"description": "Enforce the sorting of CSS utility classes.",
					"anyOf": [
						{ "$ref": "#/definitions/UseSortedClassesConfiguration" },
						{ "type": "null" }
					]
				},
				"useSymbolDescription": {
					"description": "Require a description parameter for the Symbol().",
					"anyOf": [
						{ "$ref": "#/definitions/UseSymbolDescriptionConfiguration" },
						{ "type": "null" }
					]
				},
				"useUnifiedTypeSignature": {
					"description": "Disallow overload signatures that can be unified into a single signature.",
					"anyOf": [
						{ "$ref": "#/definitions/UseUnifiedTypeSignatureConfiguration" },
						{ "type": "null" }
					]
				},
				"useUniqueElementIds": {
					"description": "Prevent the usage of static string literal id attribute on elements.",
					"anyOf": [
						{ "$ref": "#/definitions/UseUniqueElementIdsConfiguration" },
						{ "type": "null" }
					]
				}
			},
			"additionalProperties": false
		},
		"ObjectPropertySyntax": {
			"oneOf": [
				{
					"description": "`{foo: foo}`",
					"type": "string",
					"enum": ["explicit"]
				},
				{ "description": "`{foo}`", "type": "string", "enum": ["shorthand"] }
			]
		},
		"OrganizeImportsOptions": {
			"type": "object",
			"properties": {
				"groups": {
					"default": [],
					"allOf": [{ "$ref": "#/definitions/ImportGroups" }]
				}
			},
			"additionalProperties": false
		},
		"OverrideAssistConfiguration": {
			"type": "object",
			"properties": {
				"actions": {
					"description": "List of actions",
					"anyOf": [{ "$ref": "#/definitions/Actions" }, { "type": "null" }]
				},
				"enabled": {
					"description": "if `false`, it disables the feature and the assist won't be executed. `true` by default",
					"anyOf": [{ "$ref": "#/definitions/Bool" }, { "type": "null" }]
				}
			},
			"additionalProperties": false
		},
		"OverrideFilesConfiguration": {
			"type": "object",
			"properties": {
				"maxSize": {
					"description": "File size limit in bytes",
					"anyOf": [{ "$ref": "#/definitions/MaxSize" }, { "type": "null" }]
				}
			},
			"additionalProperties": false
		},
		"OverrideFormatterConfiguration": {
			"type": "object",
			"properties": {
				"attributePosition": {
					"description": "The attribute position style.",
					"anyOf": [
						{ "$ref": "#/definitions/AttributePosition" },
						{ "type": "null" }
					]
				},
				"bracketSameLine": {
					"description": "Put the `>` of a multi-line HTML or JSX element at the end of the last line instead of being alone on the next line (does not apply to self closing elements).",
					"anyOf": [
						{ "$ref": "#/definitions/BracketSameLine" },
						{ "type": "null" }
					]
				},
				"bracketSpacing": {
					"description": "Whether to insert spaces around brackets in object literals. Defaults to true.",
					"anyOf": [
						{ "$ref": "#/definitions/BracketSpacing" },
						{ "type": "null" }
					]
				},
				"enabled": {
					"anyOf": [{ "$ref": "#/definitions/Bool" }, { "type": "null" }]
				},
				"expand": {
					"description": "Whether to expand arrays and objects on multiple lines. When set to `auto`, object literals are formatted on multiple lines if the first property has a newline, and array literals are formatted on a single line if it fits in the line. When set to `always`, these literals are formatted on multiple lines, regardless of length of the list. When set to `never`, these literals are formatted on a single line if it fits in the line. When formatting `package.json`, Biome will use `always` unless configured otherwise. Defaults to \"auto\".",
					"anyOf": [{ "$ref": "#/definitions/Expand" }, { "type": "null" }]
				},
				"formatWithErrors": {
					"description": "Stores whether formatting should be allowed to proceed if a given file has syntax errors",
					"anyOf": [{ "$ref": "#/definitions/Bool" }, { "type": "null" }]
				},
				"indentSize": {
					"description": "The size of the indentation, 2 by default (deprecated, use `indent-width`)",
					"anyOf": [{ "$ref": "#/definitions/IndentWidth" }, { "type": "null" }]
				},
				"indentStyle": {
					"description": "The indent style.",
					"anyOf": [{ "$ref": "#/definitions/IndentStyle" }, { "type": "null" }]
				},
				"indentWidth": {
					"description": "The size of the indentation, 2 by default",
					"anyOf": [{ "$ref": "#/definitions/IndentWidth" }, { "type": "null" }]
				},
				"lineEnding": {
					"description": "The type of line ending.",
					"anyOf": [{ "$ref": "#/definitions/LineEnding" }, { "type": "null" }]
				},
				"lineWidth": {
					"description": "What's the max width of a line. Defaults to 80.",
					"anyOf": [{ "$ref": "#/definitions/LineWidth" }, { "type": "null" }]
				}
			},
			"additionalProperties": false
		},
		"OverrideGlobs": {
			"type": "array",
			"items": { "$ref": "#/definitions/Glob" }
		},
		"OverrideLinterConfiguration": {
			"type": "object",
			"properties": {
				"domains": {
					"description": "List of rules",
					"anyOf": [{ "$ref": "#/definitions/RuleDomains" }, { "type": "null" }]
				},
				"enabled": {
					"description": "if `false`, it disables the feature and the linter won't be executed. `true` by default",
					"anyOf": [{ "$ref": "#/definitions/Bool" }, { "type": "null" }]
				},
				"rules": {
					"description": "List of rules",
					"anyOf": [{ "$ref": "#/definitions/Rules" }, { "type": "null" }]
				}
			},
			"additionalProperties": false
		},
		"OverridePattern": {
			"type": "object",
			"properties": {
				"assist": {
					"description": "Specific configuration for the Json language",
					"anyOf": [
						{ "$ref": "#/definitions/OverrideAssistConfiguration" },
						{ "type": "null" }
					]
				},
				"css": {
					"description": "Specific configuration for the CSS language",
					"anyOf": [
						{ "$ref": "#/definitions/CssConfiguration" },
						{ "type": "null" }
					]
				},
				"files": {
					"description": "Specific configuration for the filesystem",
					"anyOf": [
						{ "$ref": "#/definitions/OverrideFilesConfiguration" },
						{ "type": "null" }
					]
				},
				"formatter": {
					"description": "Specific configuration for the Json language",
					"anyOf": [
						{ "$ref": "#/definitions/OverrideFormatterConfiguration" },
						{ "type": "null" }
					]
				},
				"graphql": {
					"description": "Specific configuration for the Graphql language",
					"anyOf": [
						{ "$ref": "#/definitions/GraphqlConfiguration" },
						{ "type": "null" }
					]
				},
				"grit": {
					"description": "Specific configuration for the GritQL language",
					"anyOf": [
						{ "$ref": "#/definitions/GritConfiguration" },
						{ "type": "null" }
					]
				},
				"html": {
					"description": "Specific configuration for the GritQL language",
					"anyOf": [
						{ "$ref": "#/definitions/HtmlConfiguration" },
						{ "type": "null" }
					]
				},
				"includes": {
					"description": "A list of glob patterns. Biome will include files/folders that will match these patterns.",
					"anyOf": [
						{ "$ref": "#/definitions/OverrideGlobs" },
						{ "type": "null" }
					]
				},
				"javascript": {
					"description": "Specific configuration for the JavaScript language",
					"anyOf": [
						{ "$ref": "#/definitions/JsConfiguration" },
						{ "type": "null" }
					]
				},
				"json": {
					"description": "Specific configuration for the Json language",
					"anyOf": [
						{ "$ref": "#/definitions/JsonConfiguration" },
						{ "type": "null" }
					]
				},
				"linter": {
					"description": "Specific configuration for the Json language",
					"anyOf": [
						{ "$ref": "#/definitions/OverrideLinterConfiguration" },
						{ "type": "null" }
					]
				},
				"plugins": {
					"description": "Specific configuration for additional plugins",
					"anyOf": [{ "$ref": "#/definitions/Plugins" }, { "type": "null" }]
				}
			},
			"additionalProperties": false
		},
		"Overrides": {
			"type": "array",
			"items": { "$ref": "#/definitions/OverridePattern" }
		},
		"Performance": {
			"description": "A list of rules that belong to this group",
			"type": "object",
			"properties": {
				"noAccumulatingSpread": {
					"description": "Disallow the use of spread (...) syntax on accumulators.",
					"anyOf": [
						{ "$ref": "#/definitions/NoAccumulatingSpreadConfiguration" },
						{ "type": "null" }
					]
				},
				"noBarrelFile": {
					"description": "Disallow the use of barrel file.",
					"anyOf": [
						{ "$ref": "#/definitions/NoBarrelFileConfiguration" },
						{ "type": "null" }
					]
				},
				"noDelete": {
					"description": "Disallow the use of the delete operator.",
					"anyOf": [
						{ "$ref": "#/definitions/NoDeleteConfiguration" },
						{ "type": "null" }
					]
				},
				"noDynamicNamespaceImportAccess": {
					"description": "Disallow accessing namespace imports dynamically.",
					"anyOf": [
						{
							"$ref": "#/definitions/NoDynamicNamespaceImportAccessConfiguration"
						},
						{ "type": "null" }
					]
				},
				"noImgElement": {
					"description": "Prevent usage of \\<img> element in a Next.js project.",
					"anyOf": [
						{ "$ref": "#/definitions/NoImgElementConfiguration" },
						{ "type": "null" }
					]
				},
				"noNamespaceImport": {
					"description": "Disallow the use of namespace imports.",
					"anyOf": [
						{ "$ref": "#/definitions/NoNamespaceImportConfiguration" },
						{ "type": "null" }
					]
				},
				"noReExportAll": {
					"description": "Avoid re-export all.",
					"anyOf": [
						{ "$ref": "#/definitions/NoReExportAllConfiguration" },
						{ "type": "null" }
					]
				},
				"recommended": {
					"description": "It enables the recommended rules for this group",
					"type": ["boolean", "null"]
				},
				"useTopLevelRegex": {
					"description": "Require regex literals to be declared at the top level.",
					"anyOf": [
						{ "$ref": "#/definitions/UseTopLevelRegexConfiguration" },
						{ "type": "null" }
					]
				}
			},
			"additionalProperties": false
		},
		"PluginConfiguration": { "anyOf": [{ "type": "string" }] },
		"Plugins": {
			"type": "array",
			"items": { "$ref": "#/definitions/PluginConfiguration" }
		},
		"PropertyAssignmentMode": {
			"description": "Specifies whether property assignments on function parameters are allowed or denied.",
			"oneOf": [
				{
					"description": "Allows property assignments on function parameters. This is the default behavior, enabling flexibility in parameter usage.",
					"type": "string",
					"enum": ["allow"]
				},
				{
					"description": "Disallows property assignments on function parameters. Enforces stricter immutability to prevent unintended side effects.",
					"type": "string",
					"enum": ["deny"]
				}
			]
		},
		"QuoteProperties": { "type": "string", "enum": ["asNeeded", "preserve"] },
		"QuoteStyle": { "type": "string", "enum": ["double", "single"] },
		"Regex": { "type": "string" },
		"RestrictedModifier": {
			"type": "string",
			"enum": ["abstract", "private", "protected", "readonly", "static"]
		},
		"RuleAssistConfiguration_for_OrganizeImportsOptions": {
			"anyOf": [
				{ "$ref": "#/definitions/RuleAssistPlainConfiguration" },
				{
					"$ref": "#/definitions/RuleAssistWithOptions_for_OrganizeImportsOptions"
				}
			]
		},
		"RuleAssistConfiguration_for_UseSortedAttributesOptions": {
			"anyOf": [
				{ "$ref": "#/definitions/RuleAssistPlainConfiguration" },
				{
					"$ref": "#/definitions/RuleAssistWithOptions_for_UseSortedAttributesOptions"
				}
			]
		},
		"RuleAssistConfiguration_for_UseSortedKeysOptions": {
			"anyOf": [
				{ "$ref": "#/definitions/RuleAssistPlainConfiguration" },
				{
					"$ref": "#/definitions/RuleAssistWithOptions_for_UseSortedKeysOptions"
				}
			]
		},
		"RuleAssistConfiguration_for_UseSortedPropertiesOptions": {
			"anyOf": [
				{ "$ref": "#/definitions/RuleAssistPlainConfiguration" },
				{
					"$ref": "#/definitions/RuleAssistWithOptions_for_UseSortedPropertiesOptions"
				}
			]
		},
		"RuleAssistPlainConfiguration": { "type": "string", "enum": ["off", "on"] },
		"RuleAssistWithOptions_for_OrganizeImportsOptions": {
			"type": "object",
			"required": ["level", "options"],
			"properties": {
				"level": {
					"description": "The severity of the emitted diagnostics by the rule",
					"allOf": [{ "$ref": "#/definitions/RuleAssistPlainConfiguration" }]
				},
				"options": {
					"description": "Rule's options",
					"allOf": [{ "$ref": "#/definitions/OrganizeImportsOptions" }]
				}
			},
			"additionalProperties": false
		},
		"RuleAssistWithOptions_for_UseSortedAttributesOptions": {
			"type": "object",
			"required": ["level", "options"],
			"properties": {
				"level": {
					"description": "The severity of the emitted diagnostics by the rule",
					"allOf": [{ "$ref": "#/definitions/RuleAssistPlainConfiguration" }]
				},
				"options": {
					"description": "Rule's options",
					"allOf": [{ "$ref": "#/definitions/UseSortedAttributesOptions" }]
				}
			},
			"additionalProperties": false
		},
		"RuleAssistWithOptions_for_UseSortedKeysOptions": {
			"type": "object",
			"required": ["level", "options"],
			"properties": {
				"level": {
					"description": "The severity of the emitted diagnostics by the rule",
					"allOf": [{ "$ref": "#/definitions/RuleAssistPlainConfiguration" }]
				},
				"options": {
					"description": "Rule's options",
					"allOf": [{ "$ref": "#/definitions/UseSortedKeysOptions" }]
				}
			},
			"additionalProperties": false
		},
		"RuleAssistWithOptions_for_UseSortedPropertiesOptions": {
			"type": "object",
			"required": ["level", "options"],
			"properties": {
				"level": {
					"description": "The severity of the emitted diagnostics by the rule",
					"allOf": [{ "$ref": "#/definitions/RuleAssistPlainConfiguration" }]
				},
				"options": {
					"description": "Rule's options",
					"allOf": [{ "$ref": "#/definitions/UseSortedPropertiesOptions" }]
				}
			},
			"additionalProperties": false
		},
		"RuleDomain": {
			"description": "Rule domains",
			"oneOf": [
				{
					"description": "React library rules",
					"type": "string",
					"enum": ["react"]
				},
				{ "description": "Testing rules", "type": "string", "enum": ["test"] },
				{
					"description": "Solid.js framework rules",
					"type": "string",
					"enum": ["solid"]
				},
				{
					"description": "Next.js framework rules",
					"type": "string",
					"enum": ["next"]
				},
				{
					"description": "Qwik framework rules",
					"type": "string",
					"enum": ["qwik"]
				},
				{
					"description": "Vue.js framework rules",
					"type": "string",
					"enum": ["vue"]
				},
				{
					"description": "For rules that require querying multiple files inside a project",
					"type": "string",
					"enum": ["project"]
				}
			]
		},
		"RuleDomainValue": {
			"oneOf": [
				{
					"description": "Enables all the rules that belong to this domain",
					"type": "string",
					"enum": ["all"]
				},
				{
					"description": "Disables all the rules that belong to this domain",
					"type": "string",
					"enum": ["none"]
				},
				{
					"description": "It enables only the recommended rules for this domain",
					"type": "string",
					"enum": ["recommended"]
				}
			]
		},
		"RuleDomains": {
			"type": "object",
			"additionalProperties": { "$ref": "#/definitions/RuleDomainValue" },
			"propertyNames": { "$ref": "#/definitions/RuleDomain" }
		},
		"RulePlainConfiguration": {
			"oneOf": [
				{ "type": "string", "enum": ["off"] },
				{
					"description": "Enables the rule using the default severity of the rule",
					"type": "string",
					"enum": ["on"]
				},
				{
					"description": "Enables the rule, and it will emit a diagnostic with information severity",
					"type": "string",
					"enum": ["info"]
				},
				{
					"description": "Enables the rule, and it will emit a diagnostic with warning severity",
					"type": "string",
					"enum": ["warn"]
				},
				{
					"description": "Enables the rule, and it will emit a diagnostic with error severity",
					"type": "string",
					"enum": ["error"]
				}
			]
		},
		"RuleWithNoAccessKeyOptions": {
			"type": "object",
			"required": ["level"],
			"properties": {
				"fix": {
					"description": "The kind of the code actions emitted by the rule",
					"anyOf": [{ "$ref": "#/definitions/FixKind" }, { "type": "null" }]
				},
				"level": {
					"description": "The severity of the emitted diagnostics by the rule",
					"allOf": [{ "$ref": "#/definitions/RulePlainConfiguration" }]
				},
				"options": {
					"description": "Rule's options",
					"allOf": [{ "$ref": "#/definitions/NoAccessKeyOptions" }]
				}
			},
			"additionalProperties": false
		},
		"RuleWithNoAccumulatingSpreadOptions": {
			"type": "object",
			"required": ["level"],
			"properties": {
				"level": {
					"description": "The severity of the emitted diagnostics by the rule",
					"allOf": [{ "$ref": "#/definitions/RulePlainConfiguration" }]
				},
				"options": {
					"description": "Rule's options",
					"allOf": [{ "$ref": "#/definitions/NoAccumulatingSpreadOptions" }]
				}
			},
			"additionalProperties": false
		},
		"RuleWithNoAdjacentSpacesInRegexOptions": {
			"type": "object",
			"required": ["level"],
			"properties": {
				"fix": {
					"description": "The kind of the code actions emitted by the rule",
					"anyOf": [{ "$ref": "#/definitions/FixKind" }, { "type": "null" }]
				},
				"level": {
					"description": "The severity of the emitted diagnostics by the rule",
					"allOf": [{ "$ref": "#/definitions/RulePlainConfiguration" }]
				},
				"options": {
					"description": "Rule's options",
					"allOf": [{ "$ref": "#/definitions/NoAdjacentSpacesInRegexOptions" }]
				}
			},
			"additionalProperties": false
		},
		"RuleWithNoAlertOptions": {
			"type": "object",
			"required": ["level"],
			"properties": {
				"level": {
					"description": "The severity of the emitted diagnostics by the rule",
					"allOf": [{ "$ref": "#/definitions/RulePlainConfiguration" }]
				},
				"options": {
					"description": "Rule's options",
					"allOf": [{ "$ref": "#/definitions/NoAlertOptions" }]
				}
			},
			"additionalProperties": false
		},
		"RuleWithNoApproximativeNumericConstantOptions": {
			"type": "object",
			"required": ["level"],
			"properties": {
				"fix": {
					"description": "The kind of the code actions emitted by the rule",
					"anyOf": [{ "$ref": "#/definitions/FixKind" }, { "type": "null" }]
				},
				"level": {
					"description": "The severity of the emitted diagnostics by the rule",
					"allOf": [{ "$ref": "#/definitions/RulePlainConfiguration" }]
				},
				"options": {
					"description": "Rule's options",
					"allOf": [
						{ "$ref": "#/definitions/NoApproximativeNumericConstantOptions" }
					]
				}
			},
			"additionalProperties": false
		},
		"RuleWithNoArgumentsOptions": {
			"type": "object",
			"required": ["level"],
			"properties": {
				"level": {
					"description": "The severity of the emitted diagnostics by the rule",
					"allOf": [{ "$ref": "#/definitions/RulePlainConfiguration" }]
				},
				"options": {
					"description": "Rule's options",
					"allOf": [{ "$ref": "#/definitions/NoArgumentsOptions" }]
				}
			},
			"additionalProperties": false
		},
		"RuleWithNoAriaHiddenOnFocusableOptions": {
			"type": "object",
			"required": ["level"],
			"properties": {
				"fix": {
					"description": "The kind of the code actions emitted by the rule",
					"anyOf": [{ "$ref": "#/definitions/FixKind" }, { "type": "null" }]
				},
				"level": {
					"description": "The severity of the emitted diagnostics by the rule",
					"allOf": [{ "$ref": "#/definitions/RulePlainConfiguration" }]
				},
				"options": {
					"description": "Rule's options",
					"allOf": [{ "$ref": "#/definitions/NoAriaHiddenOnFocusableOptions" }]
				}
			},
			"additionalProperties": false
		},
		"RuleWithNoAriaUnsupportedElementsOptions": {
			"type": "object",
			"required": ["level"],
			"properties": {
				"fix": {
					"description": "The kind of the code actions emitted by the rule",
					"anyOf": [{ "$ref": "#/definitions/FixKind" }, { "type": "null" }]
				},
				"level": {
					"description": "The severity of the emitted diagnostics by the rule",
					"allOf": [{ "$ref": "#/definitions/RulePlainConfiguration" }]
				},
				"options": {
					"description": "Rule's options",
					"allOf": [
						{ "$ref": "#/definitions/NoAriaUnsupportedElementsOptions" }
					]
				}
			},
			"additionalProperties": false
		},
		"RuleWithNoArrayIndexKeyOptions": {
			"type": "object",
			"required": ["level"],
			"properties": {
				"level": {
					"description": "The severity of the emitted diagnostics by the rule",
					"allOf": [{ "$ref": "#/definitions/RulePlainConfiguration" }]
				},
				"options": {
					"description": "Rule's options",
					"allOf": [{ "$ref": "#/definitions/NoArrayIndexKeyOptions" }]
				}
			},
			"additionalProperties": false
		},
		"RuleWithNoAssignInExpressionsOptions": {
			"type": "object",
			"required": ["level"],
			"properties": {
				"level": {
					"description": "The severity of the emitted diagnostics by the rule",
					"allOf": [{ "$ref": "#/definitions/RulePlainConfiguration" }]
				},
				"options": {
					"description": "Rule's options",
					"allOf": [{ "$ref": "#/definitions/NoAssignInExpressionsOptions" }]
				}
			},
			"additionalProperties": false
		},
		"RuleWithNoAsyncPromiseExecutorOptions": {
			"type": "object",
			"required": ["level"],
			"properties": {
				"level": {
					"description": "The severity of the emitted diagnostics by the rule",
					"allOf": [{ "$ref": "#/definitions/RulePlainConfiguration" }]
				},
				"options": {
					"description": "Rule's options",
					"allOf": [{ "$ref": "#/definitions/NoAsyncPromiseExecutorOptions" }]
				}
			},
			"additionalProperties": false
		},
		"RuleWithNoAutofocusOptions": {
			"type": "object",
			"required": ["level"],
			"properties": {
				"fix": {
					"description": "The kind of the code actions emitted by the rule",
					"anyOf": [{ "$ref": "#/definitions/FixKind" }, { "type": "null" }]
				},
				"level": {
					"description": "The severity of the emitted diagnostics by the rule",
					"allOf": [{ "$ref": "#/definitions/RulePlainConfiguration" }]
				},
				"options": {
					"description": "Rule's options",
					"allOf": [{ "$ref": "#/definitions/NoAutofocusOptions" }]
				}
			},
			"additionalProperties": false
		},
		"RuleWithNoAwaitInLoopOptions": {
			"type": "object",
			"required": ["level"],
			"properties": {
				"level": {
					"description": "The severity of the emitted diagnostics by the rule",
					"allOf": [{ "$ref": "#/definitions/RulePlainConfiguration" }]
				},
				"options": {
					"description": "Rule's options",
					"allOf": [{ "$ref": "#/definitions/NoAwaitInLoopOptions" }]
				}
			},
			"additionalProperties": false
		},
		"RuleWithNoBannedTypesOptions": {
			"type": "object",
			"required": ["level"],
			"properties": {
				"fix": {
					"description": "The kind of the code actions emitted by the rule",
					"anyOf": [{ "$ref": "#/definitions/FixKind" }, { "type": "null" }]
				},
				"level": {
					"description": "The severity of the emitted diagnostics by the rule",
					"allOf": [{ "$ref": "#/definitions/RulePlainConfiguration" }]
				},
				"options": {
					"description": "Rule's options",
					"allOf": [{ "$ref": "#/definitions/NoBannedTypesOptions" }]
				}
			},
			"additionalProperties": false
		},
		"RuleWithNoBarrelFileOptions": {
			"type": "object",
			"required": ["level"],
			"properties": {
				"level": {
					"description": "The severity of the emitted diagnostics by the rule",
					"allOf": [{ "$ref": "#/definitions/RulePlainConfiguration" }]
				},
				"options": {
					"description": "Rule's options",
					"allOf": [{ "$ref": "#/definitions/NoBarrelFileOptions" }]
				}
			},
			"additionalProperties": false
		},
		"RuleWithNoBitwiseOperatorsOptions": {
			"type": "object",
			"required": ["level"],
			"properties": {
				"level": {
					"description": "The severity of the emitted diagnostics by the rule",
					"allOf": [{ "$ref": "#/definitions/RulePlainConfiguration" }]
				},
				"options": {
					"description": "Rule's options",
					"allOf": [{ "$ref": "#/definitions/NoBitwiseOperatorsOptions" }]
				}
			},
			"additionalProperties": false
		},
		"RuleWithNoBlankTargetOptions": {
			"type": "object",
			"required": ["level"],
			"properties": {
				"fix": {
					"description": "The kind of the code actions emitted by the rule",
					"anyOf": [{ "$ref": "#/definitions/FixKind" }, { "type": "null" }]
				},
				"level": {
					"description": "The severity of the emitted diagnostics by the rule",
					"allOf": [{ "$ref": "#/definitions/RulePlainConfiguration" }]
				},
				"options": {
					"description": "Rule's options",
					"allOf": [{ "$ref": "#/definitions/NoBlankTargetOptions" }]
				}
			},
			"additionalProperties": false
		},
		"RuleWithNoCatchAssignOptions": {
			"type": "object",
			"required": ["level"],
			"properties": {
				"level": {
					"description": "The severity of the emitted diagnostics by the rule",
					"allOf": [{ "$ref": "#/definitions/RulePlainConfiguration" }]
				},
				"options": {
					"description": "Rule's options",
					"allOf": [{ "$ref": "#/definitions/NoCatchAssignOptions" }]
				}
			},
			"additionalProperties": false
		},
		"RuleWithNoChildrenPropOptions": {
			"type": "object",
			"required": ["level"],
			"properties": {
				"level": {
					"description": "The severity of the emitted diagnostics by the rule",
					"allOf": [{ "$ref": "#/definitions/RulePlainConfiguration" }]
				},
				"options": {
					"description": "Rule's options",
					"allOf": [{ "$ref": "#/definitions/NoChildrenPropOptions" }]
				}
			},
			"additionalProperties": false
		},
		"RuleWithNoClassAssignOptions": {
			"type": "object",
			"required": ["level"],
			"properties": {
				"level": {
					"description": "The severity of the emitted diagnostics by the rule",
					"allOf": [{ "$ref": "#/definitions/RulePlainConfiguration" }]
				},
				"options": {
					"description": "Rule's options",
					"allOf": [{ "$ref": "#/definitions/NoClassAssignOptions" }]
				}
			},
			"additionalProperties": false
		},
		"RuleWithNoCommaOperatorOptions": {
			"type": "object",
			"required": ["level"],
			"properties": {
				"level": {
					"description": "The severity of the emitted diagnostics by the rule",
					"allOf": [{ "$ref": "#/definitions/RulePlainConfiguration" }]
				},
				"options": {
					"description": "Rule's options",
					"allOf": [{ "$ref": "#/definitions/NoCommaOperatorOptions" }]
				}
			},
			"additionalProperties": false
		},
		"RuleWithNoCommentTextOptions": {
			"type": "object",
			"required": ["level"],
			"properties": {
				"fix": {
					"description": "The kind of the code actions emitted by the rule",
					"anyOf": [{ "$ref": "#/definitions/FixKind" }, { "type": "null" }]
				},
				"level": {
					"description": "The severity of the emitted diagnostics by the rule",
					"allOf": [{ "$ref": "#/definitions/RulePlainConfiguration" }]
				},
				"options": {
					"description": "Rule's options",
					"allOf": [{ "$ref": "#/definitions/NoCommentTextOptions" }]
				}
			},
			"additionalProperties": false
		},
		"RuleWithNoCommonJsOptions": {
			"type": "object",
			"required": ["level"],
			"properties": {
				"level": {
					"description": "The severity of the emitted diagnostics by the rule",
					"allOf": [{ "$ref": "#/definitions/RulePlainConfiguration" }]
				},
				"options": {
					"description": "Rule's options",
					"allOf": [{ "$ref": "#/definitions/NoCommonJsOptions" }]
				}
			},
			"additionalProperties": false
		},
		"RuleWithNoCompareNegZeroOptions": {
			"type": "object",
			"required": ["level"],
			"properties": {
				"fix": {
					"description": "The kind of the code actions emitted by the rule",
					"anyOf": [{ "$ref": "#/definitions/FixKind" }, { "type": "null" }]
				},
				"level": {
					"description": "The severity of the emitted diagnostics by the rule",
					"allOf": [{ "$ref": "#/definitions/RulePlainConfiguration" }]
				},
				"options": {
					"description": "Rule's options",
					"allOf": [{ "$ref": "#/definitions/NoCompareNegZeroOptions" }]
				}
			},
			"additionalProperties": false
		},
		"RuleWithNoConfusingLabelsOptions": {
			"type": "object",
			"required": ["level"],
			"properties": {
				"level": {
					"description": "The severity of the emitted diagnostics by the rule",
					"allOf": [{ "$ref": "#/definitions/RulePlainConfiguration" }]
				},
				"options": {
					"description": "Rule's options",
					"allOf": [{ "$ref": "#/definitions/NoConfusingLabelsOptions" }]
				}
			},
			"additionalProperties": false
		},
		"RuleWithNoConfusingVoidTypeOptions": {
			"type": "object",
			"required": ["level"],
			"properties": {
				"fix": {
					"description": "The kind of the code actions emitted by the rule",
					"anyOf": [{ "$ref": "#/definitions/FixKind" }, { "type": "null" }]
				},
				"level": {
					"description": "The severity of the emitted diagnostics by the rule",
					"allOf": [{ "$ref": "#/definitions/RulePlainConfiguration" }]
				},
				"options": {
					"description": "Rule's options",
					"allOf": [{ "$ref": "#/definitions/NoConfusingVoidTypeOptions" }]
				}
			},
			"additionalProperties": false
		},
		"RuleWithNoConsoleOptions": {
			"type": "object",
			"required": ["level"],
			"properties": {
				"fix": {
					"description": "The kind of the code actions emitted by the rule",
					"anyOf": [{ "$ref": "#/definitions/FixKind" }, { "type": "null" }]
				},
				"level": {
					"description": "The severity of the emitted diagnostics by the rule",
					"allOf": [{ "$ref": "#/definitions/RulePlainConfiguration" }]
				},
				"options": {
					"description": "Rule's options",
					"allOf": [{ "$ref": "#/definitions/NoConsoleOptions" }]
				}
			},
			"additionalProperties": false
		},
		"RuleWithNoConstAssignOptions": {
			"type": "object",
			"required": ["level"],
			"properties": {
				"fix": {
					"description": "The kind of the code actions emitted by the rule",
					"anyOf": [{ "$ref": "#/definitions/FixKind" }, { "type": "null" }]
				},
				"level": {
					"description": "The severity of the emitted diagnostics by the rule",
					"allOf": [{ "$ref": "#/definitions/RulePlainConfiguration" }]
				},
				"options": {
					"description": "Rule's options",
					"allOf": [{ "$ref": "#/definitions/NoConstAssignOptions" }]
				}
			},
			"additionalProperties": false
		},
		"RuleWithNoConstEnumOptions": {
			"type": "object",
			"required": ["level"],
			"properties": {
				"fix": {
					"description": "The kind of the code actions emitted by the rule",
					"anyOf": [{ "$ref": "#/definitions/FixKind" }, { "type": "null" }]
				},
				"level": {
					"description": "The severity of the emitted diagnostics by the rule",
					"allOf": [{ "$ref": "#/definitions/RulePlainConfiguration" }]
				},
				"options": {
					"description": "Rule's options",
					"allOf": [{ "$ref": "#/definitions/NoConstEnumOptions" }]
				}
			},
			"additionalProperties": false
		},
		"RuleWithNoConstantBinaryExpressionOptions": {
			"type": "object",
			"required": ["level"],
			"properties": {
				"level": {
					"description": "The severity of the emitted diagnostics by the rule",
					"allOf": [{ "$ref": "#/definitions/RulePlainConfiguration" }]
				},
				"options": {
					"description": "Rule's options",
					"allOf": [
						{ "$ref": "#/definitions/NoConstantBinaryExpressionOptions" }
					]
				}
			},
			"additionalProperties": false
		},
		"RuleWithNoConstantConditionOptions": {
			"type": "object",
			"required": ["level"],
			"properties": {
				"level": {
					"description": "The severity of the emitted diagnostics by the rule",
					"allOf": [{ "$ref": "#/definitions/RulePlainConfiguration" }]
				},
				"options": {
					"description": "Rule's options",
					"allOf": [{ "$ref": "#/definitions/NoConstantConditionOptions" }]
				}
			},
			"additionalProperties": false
		},
		"RuleWithNoConstantMathMinMaxClampOptions": {
			"type": "object",
			"required": ["level"],
			"properties": {
				"fix": {
					"description": "The kind of the code actions emitted by the rule",
					"anyOf": [{ "$ref": "#/definitions/FixKind" }, { "type": "null" }]
				},
				"level": {
					"description": "The severity of the emitted diagnostics by the rule",
					"allOf": [{ "$ref": "#/definitions/RulePlainConfiguration" }]
				},
				"options": {
					"description": "Rule's options",
					"allOf": [
						{ "$ref": "#/definitions/NoConstantMathMinMaxClampOptions" }
					]
				}
			},
			"additionalProperties": false
		},
		"RuleWithNoConstructorReturnOptions": {
			"type": "object",
			"required": ["level"],
			"properties": {
				"level": {
					"description": "The severity of the emitted diagnostics by the rule",
					"allOf": [{ "$ref": "#/definitions/RulePlainConfiguration" }]
				},
				"options": {
					"description": "Rule's options",
					"allOf": [{ "$ref": "#/definitions/NoConstructorReturnOptions" }]
				}
			},
			"additionalProperties": false
		},
		"RuleWithNoControlCharactersInRegexOptions": {
			"type": "object",
			"required": ["level"],
			"properties": {
				"level": {
					"description": "The severity of the emitted diagnostics by the rule",
					"allOf": [{ "$ref": "#/definitions/RulePlainConfiguration" }]
				},
				"options": {
					"description": "Rule's options",
					"allOf": [
						{ "$ref": "#/definitions/NoControlCharactersInRegexOptions" }
					]
				}
			},
			"additionalProperties": false
		},
		"RuleWithNoDangerouslySetInnerHtmlOptions": {
			"type": "object",
			"required": ["level"],
			"properties": {
				"level": {
					"description": "The severity of the emitted diagnostics by the rule",
					"allOf": [{ "$ref": "#/definitions/RulePlainConfiguration" }]
				},
				"options": {
					"description": "Rule's options",
					"allOf": [
						{ "$ref": "#/definitions/NoDangerouslySetInnerHtmlOptions" }
					]
				}
			},
			"additionalProperties": false
		},
		"RuleWithNoDangerouslySetInnerHtmlWithChildrenOptions": {
			"type": "object",
			"required": ["level"],
			"properties": {
				"level": {
					"description": "The severity of the emitted diagnostics by the rule",
					"allOf": [{ "$ref": "#/definitions/RulePlainConfiguration" }]
				},
				"options": {
					"description": "Rule's options",
					"allOf": [
						{
							"$ref": "#/definitions/NoDangerouslySetInnerHtmlWithChildrenOptions"
						}
					]
				}
			},
			"additionalProperties": false
		},
		"RuleWithNoDebuggerOptions": {
			"type": "object",
			"required": ["level"],
			"properties": {
				"fix": {
					"description": "The kind of the code actions emitted by the rule",
					"anyOf": [{ "$ref": "#/definitions/FixKind" }, { "type": "null" }]
				},
				"level": {
					"description": "The severity of the emitted diagnostics by the rule",
					"allOf": [{ "$ref": "#/definitions/RulePlainConfiguration" }]
				},
				"options": {
					"description": "Rule's options",
					"allOf": [{ "$ref": "#/definitions/NoDebuggerOptions" }]
				}
			},
			"additionalProperties": false
		},
		"RuleWithNoDefaultExportOptions": {
			"type": "object",
			"required": ["level"],
			"properties": {
				"level": {
					"description": "The severity of the emitted diagnostics by the rule",
					"allOf": [{ "$ref": "#/definitions/RulePlainConfiguration" }]
				},
				"options": {
					"description": "Rule's options",
					"allOf": [{ "$ref": "#/definitions/NoDefaultExportOptions" }]
				}
			},
			"additionalProperties": false
		},
		"RuleWithNoDeleteOptions": {
			"type": "object",
			"required": ["level"],
			"properties": {
				"fix": {
					"description": "The kind of the code actions emitted by the rule",
					"anyOf": [{ "$ref": "#/definitions/FixKind" }, { "type": "null" }]
				},
				"level": {
					"description": "The severity of the emitted diagnostics by the rule",
					"allOf": [{ "$ref": "#/definitions/RulePlainConfiguration" }]
				},
				"options": {
					"description": "Rule's options",
					"allOf": [{ "$ref": "#/definitions/NoDeleteOptions" }]
				}
			},
			"additionalProperties": false
		},
		"RuleWithNoDescendingSpecificityOptions": {
			"type": "object",
			"required": ["level"],
			"properties": {
				"level": {
					"description": "The severity of the emitted diagnostics by the rule",
					"allOf": [{ "$ref": "#/definitions/RulePlainConfiguration" }]
				},
				"options": {
					"description": "Rule's options",
					"allOf": [{ "$ref": "#/definitions/NoDescendingSpecificityOptions" }]
				}
			},
			"additionalProperties": false
		},
		"RuleWithNoDestructuredPropsOptions": {
			"type": "object",
			"required": ["level"],
			"properties": {
				"level": {
					"description": "The severity of the emitted diagnostics by the rule",
					"allOf": [{ "$ref": "#/definitions/RulePlainConfiguration" }]
				},
				"options": {
					"description": "Rule's options",
					"allOf": [{ "$ref": "#/definitions/NoDestructuredPropsOptions" }]
				}
			},
			"additionalProperties": false
		},
		"RuleWithNoDistractingElementsOptions": {
			"type": "object",
			"required": ["level"],
			"properties": {
				"fix": {
					"description": "The kind of the code actions emitted by the rule",
					"anyOf": [{ "$ref": "#/definitions/FixKind" }, { "type": "null" }]
				},
				"level": {
					"description": "The severity of the emitted diagnostics by the rule",
					"allOf": [{ "$ref": "#/definitions/RulePlainConfiguration" }]
				},
				"options": {
					"description": "Rule's options",
					"allOf": [{ "$ref": "#/definitions/NoDistractingElementsOptions" }]
				}
			},
			"additionalProperties": false
		},
		"RuleWithNoDocumentCookieOptions": {
			"type": "object",
			"required": ["level"],
			"properties": {
				"level": {
					"description": "The severity of the emitted diagnostics by the rule",
					"allOf": [{ "$ref": "#/definitions/RulePlainConfiguration" }]
				},
				"options": {
					"description": "Rule's options",
					"allOf": [{ "$ref": "#/definitions/NoDocumentCookieOptions" }]
				}
			},
			"additionalProperties": false
		},
		"RuleWithNoDocumentImportInPageOptions": {
			"type": "object",
			"required": ["level"],
			"properties": {
				"level": {
					"description": "The severity of the emitted diagnostics by the rule",
					"allOf": [{ "$ref": "#/definitions/RulePlainConfiguration" }]
				},
				"options": {
					"description": "Rule's options",
					"allOf": [{ "$ref": "#/definitions/NoDocumentImportInPageOptions" }]
				}
			},
			"additionalProperties": false
		},
		"RuleWithNoDoneCallbackOptions": {
			"type": "object",
			"required": ["level"],
			"properties": {
				"level": {
					"description": "The severity of the emitted diagnostics by the rule",
					"allOf": [{ "$ref": "#/definitions/RulePlainConfiguration" }]
				},
				"options": {
					"description": "Rule's options",
					"allOf": [{ "$ref": "#/definitions/NoDoneCallbackOptions" }]
				}
			},
			"additionalProperties": false
		},
		"RuleWithNoDoubleEqualsOptions": {
			"type": "object",
			"required": ["level"],
			"properties": {
				"fix": {
					"description": "The kind of the code actions emitted by the rule",
					"anyOf": [{ "$ref": "#/definitions/FixKind" }, { "type": "null" }]
				},
				"level": {
					"description": "The severity of the emitted diagnostics by the rule",
					"allOf": [{ "$ref": "#/definitions/RulePlainConfiguration" }]
				},
				"options": {
					"description": "Rule's options",
					"allOf": [{ "$ref": "#/definitions/NoDoubleEqualsOptions" }]
				}
			},
			"additionalProperties": false
		},
		"RuleWithNoDuplicateAtImportRulesOptions": {
			"type": "object",
			"required": ["level"],
			"properties": {
				"level": {
					"description": "The severity of the emitted diagnostics by the rule",
					"allOf": [{ "$ref": "#/definitions/RulePlainConfiguration" }]
				},
				"options": {
					"description": "Rule's options",
					"allOf": [{ "$ref": "#/definitions/NoDuplicateAtImportRulesOptions" }]
				}
			},
			"additionalProperties": false
		},
		"RuleWithNoDuplicateCaseOptions": {
			"type": "object",
			"required": ["level"],
			"properties": {
				"level": {
					"description": "The severity of the emitted diagnostics by the rule",
					"allOf": [{ "$ref": "#/definitions/RulePlainConfiguration" }]
				},
				"options": {
					"description": "Rule's options",
					"allOf": [{ "$ref": "#/definitions/NoDuplicateCaseOptions" }]
				}
			},
			"additionalProperties": false
		},
		"RuleWithNoDuplicateClassMembersOptions": {
			"type": "object",
			"required": ["level"],
			"properties": {
				"level": {
					"description": "The severity of the emitted diagnostics by the rule",
					"allOf": [{ "$ref": "#/definitions/RulePlainConfiguration" }]
				},
				"options": {
					"description": "Rule's options",
					"allOf": [{ "$ref": "#/definitions/NoDuplicateClassMembersOptions" }]
				}
			},
			"additionalProperties": false
		},
		"RuleWithNoDuplicateCustomPropertiesOptions": {
			"type": "object",
			"required": ["level"],
			"properties": {
				"level": {
					"description": "The severity of the emitted diagnostics by the rule",
					"allOf": [{ "$ref": "#/definitions/RulePlainConfiguration" }]
				},
				"options": {
					"description": "Rule's options",
					"allOf": [
						{ "$ref": "#/definitions/NoDuplicateCustomPropertiesOptions" }
					]
				}
			},
			"additionalProperties": false
		},
		"RuleWithNoDuplicateElseIfOptions": {
			"type": "object",
			"required": ["level"],
			"properties": {
				"level": {
					"description": "The severity of the emitted diagnostics by the rule",
					"allOf": [{ "$ref": "#/definitions/RulePlainConfiguration" }]
				},
				"options": {
					"description": "Rule's options",
					"allOf": [{ "$ref": "#/definitions/NoDuplicateElseIfOptions" }]
				}
			},
			"additionalProperties": false
		},
		"RuleWithNoDuplicateFieldsOptions": {
			"type": "object",
			"required": ["level"],
			"properties": {
				"level": {
					"description": "The severity of the emitted diagnostics by the rule",
					"allOf": [{ "$ref": "#/definitions/RulePlainConfiguration" }]
				},
				"options": {
					"description": "Rule's options",
					"allOf": [{ "$ref": "#/definitions/NoDuplicateFieldsOptions" }]
				}
			},
			"additionalProperties": false
		},
		"RuleWithNoDuplicateFontNamesOptions": {
			"type": "object",
			"required": ["level"],
			"properties": {
				"level": {
					"description": "The severity of the emitted diagnostics by the rule",
					"allOf": [{ "$ref": "#/definitions/RulePlainConfiguration" }]
				},
				"options": {
					"description": "Rule's options",
					"allOf": [{ "$ref": "#/definitions/NoDuplicateFontNamesOptions" }]
				}
			},
			"additionalProperties": false
		},
		"RuleWithNoDuplicateJsxPropsOptions": {
			"type": "object",
			"required": ["level"],
			"properties": {
				"level": {
					"description": "The severity of the emitted diagnostics by the rule",
					"allOf": [{ "$ref": "#/definitions/RulePlainConfiguration" }]
				},
				"options": {
					"description": "Rule's options",
					"allOf": [{ "$ref": "#/definitions/NoDuplicateJsxPropsOptions" }]
				}
			},
			"additionalProperties": false
		},
		"RuleWithNoDuplicateObjectKeysOptions": {
			"type": "object",
			"required": ["level"],
			"properties": {
				"level": {
					"description": "The severity of the emitted diagnostics by the rule",
					"allOf": [{ "$ref": "#/definitions/RulePlainConfiguration" }]
				},
				"options": {
					"description": "Rule's options",
					"allOf": [{ "$ref": "#/definitions/NoDuplicateObjectKeysOptions" }]
				}
			},
			"additionalProperties": false
		},
		"RuleWithNoDuplicateParametersOptions": {
			"type": "object",
			"required": ["level"],
			"properties": {
				"level": {
					"description": "The severity of the emitted diagnostics by the rule",
					"allOf": [{ "$ref": "#/definitions/RulePlainConfiguration" }]
				},
				"options": {
					"description": "Rule's options",
					"allOf": [{ "$ref": "#/definitions/NoDuplicateParametersOptions" }]
				}
			},
			"additionalProperties": false
		},
		"RuleWithNoDuplicatePropertiesOptions": {
			"type": "object",
			"required": ["level"],
			"properties": {
				"level": {
					"description": "The severity of the emitted diagnostics by the rule",
					"allOf": [{ "$ref": "#/definitions/RulePlainConfiguration" }]
				},
				"options": {
					"description": "Rule's options",
					"allOf": [{ "$ref": "#/definitions/NoDuplicatePropertiesOptions" }]
				}
			},
			"additionalProperties": false
		},
		"RuleWithNoDuplicateSelectorsKeyframeBlockOptions": {
			"type": "object",
			"required": ["level"],
			"properties": {
				"level": {
					"description": "The severity of the emitted diagnostics by the rule",
					"allOf": [{ "$ref": "#/definitions/RulePlainConfiguration" }]
				},
				"options": {
					"description": "Rule's options",
					"allOf": [
						{ "$ref": "#/definitions/NoDuplicateSelectorsKeyframeBlockOptions" }
					]
				}
			},
			"additionalProperties": false
		},
		"RuleWithNoDuplicateTestHooksOptions": {
			"type": "object",
			"required": ["level"],
			"properties": {
				"level": {
					"description": "The severity of the emitted diagnostics by the rule",
					"allOf": [{ "$ref": "#/definitions/RulePlainConfiguration" }]
				},
				"options": {
					"description": "Rule's options",
					"allOf": [{ "$ref": "#/definitions/NoDuplicateTestHooksOptions" }]
				}
			},
			"additionalProperties": false
		},
		"RuleWithNoDynamicNamespaceImportAccessOptions": {
			"type": "object",
			"required": ["level"],
			"properties": {
				"level": {
					"description": "The severity of the emitted diagnostics by the rule",
					"allOf": [{ "$ref": "#/definitions/RulePlainConfiguration" }]
				},
				"options": {
					"description": "Rule's options",
					"allOf": [
						{ "$ref": "#/definitions/NoDynamicNamespaceImportAccessOptions" }
					]
				}
			},
			"additionalProperties": false
		},
		"RuleWithNoEmptyBlockOptions": {
			"type": "object",
			"required": ["level"],
			"properties": {
				"level": {
					"description": "The severity of the emitted diagnostics by the rule",
					"allOf": [{ "$ref": "#/definitions/RulePlainConfiguration" }]
				},
				"options": {
					"description": "Rule's options",
					"allOf": [{ "$ref": "#/definitions/NoEmptyBlockOptions" }]
				}
			},
			"additionalProperties": false
		},
		"RuleWithNoEmptyBlockStatementsOptions": {
			"type": "object",
			"required": ["level"],
			"properties": {
				"level": {
					"description": "The severity of the emitted diagnostics by the rule",
					"allOf": [{ "$ref": "#/definitions/RulePlainConfiguration" }]
				},
				"options": {
					"description": "Rule's options",
					"allOf": [{ "$ref": "#/definitions/NoEmptyBlockStatementsOptions" }]
				}
			},
			"additionalProperties": false
		},
		"RuleWithNoEmptyCharacterClassInRegexOptions": {
			"type": "object",
			"required": ["level"],
			"properties": {
				"level": {
					"description": "The severity of the emitted diagnostics by the rule",
					"allOf": [{ "$ref": "#/definitions/RulePlainConfiguration" }]
				},
				"options": {
					"description": "Rule's options",
					"allOf": [
						{ "$ref": "#/definitions/NoEmptyCharacterClassInRegexOptions" }
					]
				}
			},
			"additionalProperties": false
		},
		"RuleWithNoEmptyInterfaceOptions": {
			"type": "object",
			"required": ["level"],
			"properties": {
				"fix": {
					"description": "The kind of the code actions emitted by the rule",
					"anyOf": [{ "$ref": "#/definitions/FixKind" }, { "type": "null" }]
				},
				"level": {
					"description": "The severity of the emitted diagnostics by the rule",
					"allOf": [{ "$ref": "#/definitions/RulePlainConfiguration" }]
				},
				"options": {
					"description": "Rule's options",
					"allOf": [{ "$ref": "#/definitions/NoEmptyInterfaceOptions" }]
				}
			},
			"additionalProperties": false
		},
		"RuleWithNoEmptyPatternOptions": {
			"type": "object",
			"required": ["level"],
			"properties": {
				"level": {
					"description": "The severity of the emitted diagnostics by the rule",
					"allOf": [{ "$ref": "#/definitions/RulePlainConfiguration" }]
				},
				"options": {
					"description": "Rule's options",
					"allOf": [{ "$ref": "#/definitions/NoEmptyPatternOptions" }]
				}
			},
			"additionalProperties": false
		},
		"RuleWithNoEmptyTypeParametersOptions": {
			"type": "object",
			"required": ["level"],
			"properties": {
				"level": {
					"description": "The severity of the emitted diagnostics by the rule",
					"allOf": [{ "$ref": "#/definitions/RulePlainConfiguration" }]
				},
				"options": {
					"description": "Rule's options",
					"allOf": [{ "$ref": "#/definitions/NoEmptyTypeParametersOptions" }]
				}
			},
			"additionalProperties": false
		},
		"RuleWithNoEnumOptions": {
			"type": "object",
			"required": ["level"],
			"properties": {
				"level": {
					"description": "The severity of the emitted diagnostics by the rule",
					"allOf": [{ "$ref": "#/definitions/RulePlainConfiguration" }]
				},
				"options": {
					"description": "Rule's options",
					"allOf": [{ "$ref": "#/definitions/NoEnumOptions" }]
				}
			},
			"additionalProperties": false
		},
		"RuleWithNoEvolvingTypesOptions": {
			"type": "object",
			"required": ["level"],
			"properties": {
				"level": {
					"description": "The severity of the emitted diagnostics by the rule",
					"allOf": [{ "$ref": "#/definitions/RulePlainConfiguration" }]
				},
				"options": {
					"description": "Rule's options",
					"allOf": [{ "$ref": "#/definitions/NoEvolvingTypesOptions" }]
				}
			},
			"additionalProperties": false
		},
		"RuleWithNoExcessiveCognitiveComplexityOptions": {
			"type": "object",
			"required": ["level"],
			"properties": {
				"level": {
					"description": "The severity of the emitted diagnostics by the rule",
					"allOf": [{ "$ref": "#/definitions/RulePlainConfiguration" }]
				},
				"options": {
					"description": "Rule's options",
					"allOf": [
						{ "$ref": "#/definitions/NoExcessiveCognitiveComplexityOptions" }
					]
				}
			},
			"additionalProperties": false
		},
		"RuleWithNoExcessiveLinesPerFunctionOptions": {
			"type": "object",
			"required": ["level"],
			"properties": {
				"level": {
					"description": "The severity of the emitted diagnostics by the rule",
					"allOf": [{ "$ref": "#/definitions/RulePlainConfiguration" }]
				},
				"options": {
					"description": "Rule's options",
					"allOf": [
						{ "$ref": "#/definitions/NoExcessiveLinesPerFunctionOptions" }
					]
				}
			},
			"additionalProperties": false
		},
		"RuleWithNoExcessiveNestedTestSuitesOptions": {
			"type": "object",
			"required": ["level"],
			"properties": {
				"level": {
					"description": "The severity of the emitted diagnostics by the rule",
					"allOf": [{ "$ref": "#/definitions/RulePlainConfiguration" }]
				},
				"options": {
					"description": "Rule's options",
					"allOf": [
						{ "$ref": "#/definitions/NoExcessiveNestedTestSuitesOptions" }
					]
				}
			},
			"additionalProperties": false
		},
		"RuleWithNoExplicitAnyOptions": {
			"type": "object",
			"required": ["level"],
			"properties": {
				"level": {
					"description": "The severity of the emitted diagnostics by the rule",
					"allOf": [{ "$ref": "#/definitions/RulePlainConfiguration" }]
				},
				"options": {
					"description": "Rule's options",
					"allOf": [{ "$ref": "#/definitions/NoExplicitAnyOptions" }]
				}
			},
			"additionalProperties": false
		},
		"RuleWithNoExportedImportsOptions": {
			"type": "object",
			"required": ["level"],
			"properties": {
				"level": {
					"description": "The severity of the emitted diagnostics by the rule",
					"allOf": [{ "$ref": "#/definitions/RulePlainConfiguration" }]
				},
				"options": {
					"description": "Rule's options",
					"allOf": [{ "$ref": "#/definitions/NoExportedImportsOptions" }]
				}
			},
			"additionalProperties": false
		},
		"RuleWithNoExportsInTestOptions": {
			"type": "object",
			"required": ["level"],
			"properties": {
				"level": {
					"description": "The severity of the emitted diagnostics by the rule",
					"allOf": [{ "$ref": "#/definitions/RulePlainConfiguration" }]
				},
				"options": {
					"description": "Rule's options",
					"allOf": [{ "$ref": "#/definitions/NoExportsInTestOptions" }]
				}
			},
			"additionalProperties": false
		},
		"RuleWithNoExtraBooleanCastOptions": {
			"type": "object",
			"required": ["level"],
			"properties": {
				"fix": {
					"description": "The kind of the code actions emitted by the rule",
					"anyOf": [{ "$ref": "#/definitions/FixKind" }, { "type": "null" }]
				},
				"level": {
					"description": "The severity of the emitted diagnostics by the rule",
					"allOf": [{ "$ref": "#/definitions/RulePlainConfiguration" }]
				},
				"options": {
					"description": "Rule's options",
					"allOf": [{ "$ref": "#/definitions/NoExtraBooleanCastOptions" }]
				}
			},
			"additionalProperties": false
		},
		"RuleWithNoExtraNonNullAssertionOptions": {
			"type": "object",
			"required": ["level"],
			"properties": {
				"fix": {
					"description": "The kind of the code actions emitted by the rule",
					"anyOf": [{ "$ref": "#/definitions/FixKind" }, { "type": "null" }]
				},
				"level": {
					"description": "The severity of the emitted diagnostics by the rule",
					"allOf": [{ "$ref": "#/definitions/RulePlainConfiguration" }]
				},
				"options": {
					"description": "Rule's options",
					"allOf": [{ "$ref": "#/definitions/NoExtraNonNullAssertionOptions" }]
				}
			},
			"additionalProperties": false
		},
		"RuleWithNoFallthroughSwitchClauseOptions": {
			"type": "object",
			"required": ["level"],
			"properties": {
				"level": {
					"description": "The severity of the emitted diagnostics by the rule",
					"allOf": [{ "$ref": "#/definitions/RulePlainConfiguration" }]
				},
				"options": {
					"description": "Rule's options",
					"allOf": [
						{ "$ref": "#/definitions/NoFallthroughSwitchClauseOptions" }
					]
				}
			},
			"additionalProperties": false
		},
		"RuleWithNoFlatMapIdentityOptions": {
			"type": "object",
			"required": ["level"],
			"properties": {
				"fix": {
					"description": "The kind of the code actions emitted by the rule",
					"anyOf": [{ "$ref": "#/definitions/FixKind" }, { "type": "null" }]
				},
				"level": {
					"description": "The severity of the emitted diagnostics by the rule",
					"allOf": [{ "$ref": "#/definitions/RulePlainConfiguration" }]
				},
				"options": {
					"description": "Rule's options",
					"allOf": [{ "$ref": "#/definitions/NoFlatMapIdentityOptions" }]
				}
			},
			"additionalProperties": false
		},
		"RuleWithNoFloatingPromisesOptions": {
			"type": "object",
			"required": ["level"],
			"properties": {
				"fix": {
					"description": "The kind of the code actions emitted by the rule",
					"anyOf": [{ "$ref": "#/definitions/FixKind" }, { "type": "null" }]
				},
				"level": {
					"description": "The severity of the emitted diagnostics by the rule",
					"allOf": [{ "$ref": "#/definitions/RulePlainConfiguration" }]
				},
				"options": {
					"description": "Rule's options",
					"allOf": [{ "$ref": "#/definitions/NoFloatingPromisesOptions" }]
				}
			},
			"additionalProperties": false
		},
		"RuleWithNoFocusedTestsOptions": {
			"type": "object",
			"required": ["level"],
			"properties": {
				"fix": {
					"description": "The kind of the code actions emitted by the rule",
					"anyOf": [{ "$ref": "#/definitions/FixKind" }, { "type": "null" }]
				},
				"level": {
					"description": "The severity of the emitted diagnostics by the rule",
					"allOf": [{ "$ref": "#/definitions/RulePlainConfiguration" }]
				},
				"options": {
					"description": "Rule's options",
					"allOf": [{ "$ref": "#/definitions/NoFocusedTestsOptions" }]
				}
			},
			"additionalProperties": false
		},
		"RuleWithNoForEachOptions": {
			"type": "object",
			"required": ["level"],
			"properties": {
				"level": {
					"description": "The severity of the emitted diagnostics by the rule",
					"allOf": [{ "$ref": "#/definitions/RulePlainConfiguration" }]
				},
				"options": {
					"description": "Rule's options",
					"allOf": [{ "$ref": "#/definitions/NoForEachOptions" }]
				}
			},
			"additionalProperties": false
		},
		"RuleWithNoFunctionAssignOptions": {
			"type": "object",
			"required": ["level"],
			"properties": {
				"level": {
					"description": "The severity of the emitted diagnostics by the rule",
					"allOf": [{ "$ref": "#/definitions/RulePlainConfiguration" }]
				},
				"options": {
					"description": "Rule's options",
					"allOf": [{ "$ref": "#/definitions/NoFunctionAssignOptions" }]
				}
			},
			"additionalProperties": false
		},
		"RuleWithNoGlobalAssignOptions": {
			"type": "object",
			"required": ["level"],
			"properties": {
				"level": {
					"description": "The severity of the emitted diagnostics by the rule",
					"allOf": [{ "$ref": "#/definitions/RulePlainConfiguration" }]
				},
				"options": {
					"description": "Rule's options",
					"allOf": [{ "$ref": "#/definitions/NoGlobalAssignOptions" }]
				}
			},
			"additionalProperties": false
		},
		"RuleWithNoGlobalDirnameFilenameOptions": {
			"type": "object",
			"required": ["level"],
			"properties": {
				"fix": {
					"description": "The kind of the code actions emitted by the rule",
					"anyOf": [{ "$ref": "#/definitions/FixKind" }, { "type": "null" }]
				},
				"level": {
					"description": "The severity of the emitted diagnostics by the rule",
					"allOf": [{ "$ref": "#/definitions/RulePlainConfiguration" }]
				},
				"options": {
					"description": "Rule's options",
					"allOf": [{ "$ref": "#/definitions/NoGlobalDirnameFilenameOptions" }]
				}
			},
			"additionalProperties": false
		},
		"RuleWithNoGlobalEvalOptions": {
			"type": "object",
			"required": ["level"],
			"properties": {
				"level": {
					"description": "The severity of the emitted diagnostics by the rule",
					"allOf": [{ "$ref": "#/definitions/RulePlainConfiguration" }]
				},
				"options": {
					"description": "Rule's options",
					"allOf": [{ "$ref": "#/definitions/NoGlobalEvalOptions" }]
				}
			},
			"additionalProperties": false
		},
		"RuleWithNoGlobalIsFiniteOptions": {
			"type": "object",
			"required": ["level"],
			"properties": {
				"fix": {
					"description": "The kind of the code actions emitted by the rule",
					"anyOf": [{ "$ref": "#/definitions/FixKind" }, { "type": "null" }]
				},
				"level": {
					"description": "The severity of the emitted diagnostics by the rule",
					"allOf": [{ "$ref": "#/definitions/RulePlainConfiguration" }]
				},
				"options": {
					"description": "Rule's options",
					"allOf": [{ "$ref": "#/definitions/NoGlobalIsFiniteOptions" }]
				}
			},
			"additionalProperties": false
		},
		"RuleWithNoGlobalIsNanOptions": {
			"type": "object",
			"required": ["level"],
			"properties": {
				"fix": {
					"description": "The kind of the code actions emitted by the rule",
					"anyOf": [{ "$ref": "#/definitions/FixKind" }, { "type": "null" }]
				},
				"level": {
					"description": "The severity of the emitted diagnostics by the rule",
					"allOf": [{ "$ref": "#/definitions/RulePlainConfiguration" }]
				},
				"options": {
					"description": "Rule's options",
					"allOf": [{ "$ref": "#/definitions/NoGlobalIsNanOptions" }]
				}
			},
			"additionalProperties": false
		},
		"RuleWithNoGlobalObjectCallsOptions": {
			"type": "object",
			"required": ["level"],
			"properties": {
				"level": {
					"description": "The severity of the emitted diagnostics by the rule",
					"allOf": [{ "$ref": "#/definitions/RulePlainConfiguration" }]
				},
				"options": {
					"description": "Rule's options",
					"allOf": [{ "$ref": "#/definitions/NoGlobalObjectCallsOptions" }]
				}
			},
			"additionalProperties": false
		},
		"RuleWithNoHeadElementOptions": {
			"type": "object",
			"required": ["level"],
			"properties": {
				"level": {
					"description": "The severity of the emitted diagnostics by the rule",
					"allOf": [{ "$ref": "#/definitions/RulePlainConfiguration" }]
				},
				"options": {
					"description": "Rule's options",
					"allOf": [{ "$ref": "#/definitions/NoHeadElementOptions" }]
				}
			},
			"additionalProperties": false
		},
		"RuleWithNoHeadImportInDocumentOptions": {
			"type": "object",
			"required": ["level"],
			"properties": {
				"level": {
					"description": "The severity of the emitted diagnostics by the rule",
					"allOf": [{ "$ref": "#/definitions/RulePlainConfiguration" }]
				},
				"options": {
					"description": "Rule's options",
					"allOf": [{ "$ref": "#/definitions/NoHeadImportInDocumentOptions" }]
				}
			},
			"additionalProperties": false
		},
		"RuleWithNoHeaderScopeOptions": {
			"type": "object",
			"required": ["level"],
			"properties": {
				"fix": {
					"description": "The kind of the code actions emitted by the rule",
					"anyOf": [{ "$ref": "#/definitions/FixKind" }, { "type": "null" }]
				},
				"level": {
					"description": "The severity of the emitted diagnostics by the rule",
					"allOf": [{ "$ref": "#/definitions/RulePlainConfiguration" }]
				},
				"options": {
					"description": "Rule's options",
					"allOf": [{ "$ref": "#/definitions/NoHeaderScopeOptions" }]
				}
			},
			"additionalProperties": false
		},
		"RuleWithNoImgElementOptions": {
			"type": "object",
			"required": ["level"],
			"properties": {
				"level": {
					"description": "The severity of the emitted diagnostics by the rule",
					"allOf": [{ "$ref": "#/definitions/RulePlainConfiguration" }]
				},
				"options": {
					"description": "Rule's options",
					"allOf": [{ "$ref": "#/definitions/NoImgElementOptions" }]
				}
			},
			"additionalProperties": false
		},
		"RuleWithNoImplicitAnyLetOptions": {
			"type": "object",
			"required": ["level"],
			"properties": {
				"level": {
					"description": "The severity of the emitted diagnostics by the rule",
					"allOf": [{ "$ref": "#/definitions/RulePlainConfiguration" }]
				},
				"options": {
					"description": "Rule's options",
					"allOf": [{ "$ref": "#/definitions/NoImplicitAnyLetOptions" }]
				}
			},
			"additionalProperties": false
		},
		"RuleWithNoImplicitBooleanOptions": {
			"type": "object",
			"required": ["level"],
			"properties": {
				"fix": {
					"description": "The kind of the code actions emitted by the rule",
					"anyOf": [{ "$ref": "#/definitions/FixKind" }, { "type": "null" }]
				},
				"level": {
					"description": "The severity of the emitted diagnostics by the rule",
					"allOf": [{ "$ref": "#/definitions/RulePlainConfiguration" }]
				},
				"options": {
					"description": "Rule's options",
					"allOf": [{ "$ref": "#/definitions/NoImplicitBooleanOptions" }]
				}
			},
			"additionalProperties": false
		},
		"RuleWithNoImplicitCoercionOptions": {
			"type": "object",
			"required": ["level"],
			"properties": {
				"fix": {
					"description": "The kind of the code actions emitted by the rule",
					"anyOf": [{ "$ref": "#/definitions/FixKind" }, { "type": "null" }]
				},
				"level": {
					"description": "The severity of the emitted diagnostics by the rule",
					"allOf": [{ "$ref": "#/definitions/RulePlainConfiguration" }]
				},
				"options": {
					"description": "Rule's options",
					"allOf": [{ "$ref": "#/definitions/NoImplicitCoercionOptions" }]
				}
			},
			"additionalProperties": false
		},
		"RuleWithNoImportAssignOptions": {
			"type": "object",
			"required": ["level"],
			"properties": {
				"level": {
					"description": "The severity of the emitted diagnostics by the rule",
					"allOf": [{ "$ref": "#/definitions/RulePlainConfiguration" }]
				},
				"options": {
					"description": "Rule's options",
					"allOf": [{ "$ref": "#/definitions/NoImportAssignOptions" }]
				}
			},
			"additionalProperties": false
		},
		"RuleWithNoImportCyclesOptions": {
			"type": "object",
			"required": ["level"],
			"properties": {
				"level": {
					"description": "The severity of the emitted diagnostics by the rule",
					"allOf": [{ "$ref": "#/definitions/RulePlainConfiguration" }]
				},
				"options": {
					"description": "Rule's options",
					"allOf": [{ "$ref": "#/definitions/NoImportCyclesOptions" }]
				}
			},
			"additionalProperties": false
		},
		"RuleWithNoImportantInKeyframeOptions": {
			"type": "object",
			"required": ["level"],
			"properties": {
				"level": {
					"description": "The severity of the emitted diagnostics by the rule",
					"allOf": [{ "$ref": "#/definitions/RulePlainConfiguration" }]
				},
				"options": {
					"description": "Rule's options",
					"allOf": [{ "$ref": "#/definitions/NoImportantInKeyframeOptions" }]
				}
			},
			"additionalProperties": false
		},
		"RuleWithNoImportantStylesOptions": {
			"type": "object",
			"required": ["level"],
			"properties": {
				"fix": {
					"description": "The kind of the code actions emitted by the rule",
					"anyOf": [{ "$ref": "#/definitions/FixKind" }, { "type": "null" }]
				},
				"level": {
					"description": "The severity of the emitted diagnostics by the rule",
					"allOf": [{ "$ref": "#/definitions/RulePlainConfiguration" }]
				},
				"options": {
					"description": "Rule's options",
					"allOf": [{ "$ref": "#/definitions/NoImportantStylesOptions" }]
				}
			},
			"additionalProperties": false
		},
		"RuleWithNoInferrableTypesOptions": {
			"type": "object",
			"required": ["level"],
			"properties": {
				"fix": {
					"description": "The kind of the code actions emitted by the rule",
					"anyOf": [{ "$ref": "#/definitions/FixKind" }, { "type": "null" }]
				},
				"level": {
					"description": "The severity of the emitted diagnostics by the rule",
					"allOf": [{ "$ref": "#/definitions/RulePlainConfiguration" }]
				},
				"options": {
					"description": "Rule's options",
					"allOf": [{ "$ref": "#/definitions/NoInferrableTypesOptions" }]
				}
			},
			"additionalProperties": false
		},
		"RuleWithNoInnerDeclarationsOptions": {
			"type": "object",
			"required": ["level"],
			"properties": {
				"level": {
					"description": "The severity of the emitted diagnostics by the rule",
					"allOf": [{ "$ref": "#/definitions/RulePlainConfiguration" }]
				},
				"options": {
					"description": "Rule's options",
					"allOf": [{ "$ref": "#/definitions/NoInnerDeclarationsOptions" }]
				}
			},
			"additionalProperties": false
		},
		"RuleWithNoInteractiveElementToNoninteractiveRoleOptions": {
			"type": "object",
			"required": ["level"],
			"properties": {
				"fix": {
					"description": "The kind of the code actions emitted by the rule",
					"anyOf": [{ "$ref": "#/definitions/FixKind" }, { "type": "null" }]
				},
				"level": {
					"description": "The severity of the emitted diagnostics by the rule",
					"allOf": [{ "$ref": "#/definitions/RulePlainConfiguration" }]
				},
				"options": {
					"description": "Rule's options",
					"allOf": [
						{
							"$ref": "#/definitions/NoInteractiveElementToNoninteractiveRoleOptions"
						}
					]
				}
			},
			"additionalProperties": false
		},
		"RuleWithNoInvalidBuiltinInstantiationOptions": {
			"type": "object",
			"required": ["level"],
			"properties": {
				"fix": {
					"description": "The kind of the code actions emitted by the rule",
					"anyOf": [{ "$ref": "#/definitions/FixKind" }, { "type": "null" }]
				},
				"level": {
					"description": "The severity of the emitted diagnostics by the rule",
					"allOf": [{ "$ref": "#/definitions/RulePlainConfiguration" }]
				},
				"options": {
					"description": "Rule's options",
					"allOf": [
						{ "$ref": "#/definitions/NoInvalidBuiltinInstantiationOptions" }
					]
				}
			},
			"additionalProperties": false
		},
		"RuleWithNoInvalidConstructorSuperOptions": {
			"type": "object",
			"required": ["level"],
			"properties": {
				"level": {
					"description": "The severity of the emitted diagnostics by the rule",
					"allOf": [{ "$ref": "#/definitions/RulePlainConfiguration" }]
				},
				"options": {
					"description": "Rule's options",
					"allOf": [
						{ "$ref": "#/definitions/NoInvalidConstructorSuperOptions" }
					]
				}
			},
			"additionalProperties": false
		},
		"RuleWithNoInvalidDirectionInLinearGradientOptions": {
			"type": "object",
			"required": ["level"],
			"properties": {
				"level": {
					"description": "The severity of the emitted diagnostics by the rule",
					"allOf": [{ "$ref": "#/definitions/RulePlainConfiguration" }]
				},
				"options": {
					"description": "Rule's options",
					"allOf": [
						{
							"$ref": "#/definitions/NoInvalidDirectionInLinearGradientOptions"
						}
					]
				}
			},
			"additionalProperties": false
		},
		"RuleWithNoInvalidGridAreasOptions": {
			"type": "object",
			"required": ["level"],
			"properties": {
				"level": {
					"description": "The severity of the emitted diagnostics by the rule",
					"allOf": [{ "$ref": "#/definitions/RulePlainConfiguration" }]
				},
				"options": {
					"description": "Rule's options",
					"allOf": [{ "$ref": "#/definitions/NoInvalidGridAreasOptions" }]
				}
			},
			"additionalProperties": false
		},
		"RuleWithNoInvalidPositionAtImportRuleOptions": {
			"type": "object",
			"required": ["level"],
			"properties": {
				"level": {
					"description": "The severity of the emitted diagnostics by the rule",
					"allOf": [{ "$ref": "#/definitions/RulePlainConfiguration" }]
				},
				"options": {
					"description": "Rule's options",
					"allOf": [
						{ "$ref": "#/definitions/NoInvalidPositionAtImportRuleOptions" }
					]
				}
			},
			"additionalProperties": false
		},
		"RuleWithNoInvalidUseBeforeDeclarationOptions": {
			"type": "object",
			"required": ["level"],
			"properties": {
				"level": {
					"description": "The severity of the emitted diagnostics by the rule",
					"allOf": [{ "$ref": "#/definitions/RulePlainConfiguration" }]
				},
				"options": {
					"description": "Rule's options",
					"allOf": [
						{ "$ref": "#/definitions/NoInvalidUseBeforeDeclarationOptions" }
					]
				}
			},
			"additionalProperties": false
		},
		"RuleWithNoIrregularWhitespaceOptions": {
			"type": "object",
			"required": ["level"],
			"properties": {
				"level": {
					"description": "The severity of the emitted diagnostics by the rule",
					"allOf": [{ "$ref": "#/definitions/RulePlainConfiguration" }]
				},
				"options": {
					"description": "Rule's options",
					"allOf": [{ "$ref": "#/definitions/NoIrregularWhitespaceOptions" }]
				}
			},
			"additionalProperties": false
		},
		"RuleWithNoLabelVarOptions": {
			"type": "object",
			"required": ["level"],
			"properties": {
				"level": {
					"description": "The severity of the emitted diagnostics by the rule",
					"allOf": [{ "$ref": "#/definitions/RulePlainConfiguration" }]
				},
				"options": {
					"description": "Rule's options",
					"allOf": [{ "$ref": "#/definitions/NoLabelVarOptions" }]
				}
			},
			"additionalProperties": false
		},
		"RuleWithNoLabelWithoutControlOptions": {
			"type": "object",
			"required": ["level"],
			"properties": {
				"level": {
					"description": "The severity of the emitted diagnostics by the rule",
					"allOf": [{ "$ref": "#/definitions/RulePlainConfiguration" }]
				},
				"options": {
					"description": "Rule's options",
					"allOf": [{ "$ref": "#/definitions/NoLabelWithoutControlOptions" }]
				}
			},
			"additionalProperties": false
		},
		"RuleWithNoMagicNumbersOptions": {
			"type": "object",
			"required": ["level"],
			"properties": {
				"level": {
					"description": "The severity of the emitted diagnostics by the rule",
					"allOf": [{ "$ref": "#/definitions/RulePlainConfiguration" }]
				},
				"options": {
					"description": "Rule's options",
					"allOf": [{ "$ref": "#/definitions/NoMagicNumbersOptions" }]
				}
			},
			"additionalProperties": false
		},
		"RuleWithNoMisleadingCharacterClassOptions": {
			"type": "object",
			"required": ["level"],
			"properties": {
				"fix": {
					"description": "The kind of the code actions emitted by the rule",
					"anyOf": [{ "$ref": "#/definitions/FixKind" }, { "type": "null" }]
				},
				"level": {
					"description": "The severity of the emitted diagnostics by the rule",
					"allOf": [{ "$ref": "#/definitions/RulePlainConfiguration" }]
				},
				"options": {
					"description": "Rule's options",
					"allOf": [
						{ "$ref": "#/definitions/NoMisleadingCharacterClassOptions" }
					]
				}
			},
			"additionalProperties": false
		},
		"RuleWithNoMisleadingInstantiatorOptions": {
			"type": "object",
			"required": ["level"],
			"properties": {
				"level": {
					"description": "The severity of the emitted diagnostics by the rule",
					"allOf": [{ "$ref": "#/definitions/RulePlainConfiguration" }]
				},
				"options": {
					"description": "Rule's options",
					"allOf": [{ "$ref": "#/definitions/NoMisleadingInstantiatorOptions" }]
				}
			},
			"additionalProperties": false
		},
		"RuleWithNoMisplacedAssertionOptions": {
			"type": "object",
			"required": ["level"],
			"properties": {
				"level": {
					"description": "The severity of the emitted diagnostics by the rule",
					"allOf": [{ "$ref": "#/definitions/RulePlainConfiguration" }]
				},
				"options": {
					"description": "Rule's options",
					"allOf": [{ "$ref": "#/definitions/NoMisplacedAssertionOptions" }]
				}
			},
			"additionalProperties": false
		},
		"RuleWithNoMisrefactoredShorthandAssignOptions": {
			"type": "object",
			"required": ["level"],
			"properties": {
				"fix": {
					"description": "The kind of the code actions emitted by the rule",
					"anyOf": [{ "$ref": "#/definitions/FixKind" }, { "type": "null" }]
				},
				"level": {
					"description": "The severity of the emitted diagnostics by the rule",
					"allOf": [{ "$ref": "#/definitions/RulePlainConfiguration" }]
				},
				"options": {
					"description": "Rule's options",
					"allOf": [
						{ "$ref": "#/definitions/NoMisrefactoredShorthandAssignOptions" }
					]
				}
			},
			"additionalProperties": false
		},
		"RuleWithNoMissingVarFunctionOptions": {
			"type": "object",
			"required": ["level"],
			"properties": {
				"level": {
					"description": "The severity of the emitted diagnostics by the rule",
					"allOf": [{ "$ref": "#/definitions/RulePlainConfiguration" }]
				},
				"options": {
					"description": "Rule's options",
					"allOf": [{ "$ref": "#/definitions/NoMissingVarFunctionOptions" }]
				}
			},
			"additionalProperties": false
		},
		"RuleWithNoMisusedPromisesOptions": {
			"type": "object",
			"required": ["level"],
			"properties": {
				"fix": {
					"description": "The kind of the code actions emitted by the rule",
					"anyOf": [{ "$ref": "#/definitions/FixKind" }, { "type": "null" }]
				},
				"level": {
					"description": "The severity of the emitted diagnostics by the rule",
					"allOf": [{ "$ref": "#/definitions/RulePlainConfiguration" }]
				},
				"options": {
					"description": "Rule's options",
					"allOf": [{ "$ref": "#/definitions/NoMisusedPromisesOptions" }]
				}
			},
			"additionalProperties": false
		},
		"RuleWithNoNamespaceImportOptions": {
			"type": "object",
			"required": ["level"],
			"properties": {
				"level": {
					"description": "The severity of the emitted diagnostics by the rule",
					"allOf": [{ "$ref": "#/definitions/RulePlainConfiguration" }]
				},
				"options": {
					"description": "Rule's options",
					"allOf": [{ "$ref": "#/definitions/NoNamespaceImportOptions" }]
				}
			},
			"additionalProperties": false
		},
		"RuleWithNoNamespaceOptions": {
			"type": "object",
			"required": ["level"],
			"properties": {
				"level": {
					"description": "The severity of the emitted diagnostics by the rule",
					"allOf": [{ "$ref": "#/definitions/RulePlainConfiguration" }]
				},
				"options": {
					"description": "Rule's options",
					"allOf": [{ "$ref": "#/definitions/NoNamespaceOptions" }]
				}
			},
			"additionalProperties": false
		},
		"RuleWithNoNegationElseOptions": {
			"type": "object",
			"required": ["level"],
			"properties": {
				"fix": {
					"description": "The kind of the code actions emitted by the rule",
					"anyOf": [{ "$ref": "#/definitions/FixKind" }, { "type": "null" }]
				},
				"level": {
					"description": "The severity of the emitted diagnostics by the rule",
					"allOf": [{ "$ref": "#/definitions/RulePlainConfiguration" }]
				},
				"options": {
					"description": "Rule's options",
					"allOf": [{ "$ref": "#/definitions/NoNegationElseOptions" }]
				}
			},
			"additionalProperties": false
		},
		"RuleWithNoNestedComponentDefinitionsOptions": {
			"type": "object",
			"required": ["level"],
			"properties": {
				"level": {
					"description": "The severity of the emitted diagnostics by the rule",
					"allOf": [{ "$ref": "#/definitions/RulePlainConfiguration" }]
				},
				"options": {
					"description": "Rule's options",
					"allOf": [
						{ "$ref": "#/definitions/NoNestedComponentDefinitionsOptions" }
					]
				}
			},
			"additionalProperties": false
		},
		"RuleWithNoNestedTernaryOptions": {
			"type": "object",
			"required": ["level"],
			"properties": {
				"level": {
					"description": "The severity of the emitted diagnostics by the rule",
					"allOf": [{ "$ref": "#/definitions/RulePlainConfiguration" }]
				},
				"options": {
					"description": "Rule's options",
					"allOf": [{ "$ref": "#/definitions/NoNestedTernaryOptions" }]
				}
			},
			"additionalProperties": false
		},
		"RuleWithNoNodejsModulesOptions": {
			"type": "object",
			"required": ["level"],
			"properties": {
				"level": {
					"description": "The severity of the emitted diagnostics by the rule",
					"allOf": [{ "$ref": "#/definitions/RulePlainConfiguration" }]
				},
				"options": {
					"description": "Rule's options",
					"allOf": [{ "$ref": "#/definitions/NoNodejsModulesOptions" }]
				}
			},
			"additionalProperties": false
		},
		"RuleWithNoNonNullAssertionOptions": {
			"type": "object",
			"required": ["level"],
			"properties": {
				"fix": {
					"description": "The kind of the code actions emitted by the rule",
					"anyOf": [{ "$ref": "#/definitions/FixKind" }, { "type": "null" }]
				},
				"level": {
					"description": "The severity of the emitted diagnostics by the rule",
					"allOf": [{ "$ref": "#/definitions/RulePlainConfiguration" }]
				},
				"options": {
					"description": "Rule's options",
					"allOf": [{ "$ref": "#/definitions/NoNonNullAssertionOptions" }]
				}
			},
			"additionalProperties": false
		},
		"RuleWithNoNoninteractiveElementInteractionsOptions": {
			"type": "object",
			"required": ["level"],
			"properties": {
				"level": {
					"description": "The severity of the emitted diagnostics by the rule",
					"allOf": [{ "$ref": "#/definitions/RulePlainConfiguration" }]
				},
				"options": {
					"description": "Rule's options",
					"allOf": [
						{
							"$ref": "#/definitions/NoNoninteractiveElementInteractionsOptions"
						}
					]
				}
			},
			"additionalProperties": false
		},
		"RuleWithNoNoninteractiveElementToInteractiveRoleOptions": {
			"type": "object",
			"required": ["level"],
			"properties": {
				"fix": {
					"description": "The kind of the code actions emitted by the rule",
					"anyOf": [{ "$ref": "#/definitions/FixKind" }, { "type": "null" }]
				},
				"level": {
					"description": "The severity of the emitted diagnostics by the rule",
					"allOf": [{ "$ref": "#/definitions/RulePlainConfiguration" }]
				},
				"options": {
					"description": "Rule's options",
					"allOf": [
						{
							"$ref": "#/definitions/NoNoninteractiveElementToInteractiveRoleOptions"
						}
					]
				}
			},
			"additionalProperties": false
		},
		"RuleWithNoNoninteractiveTabindexOptions": {
			"type": "object",
			"required": ["level"],
			"properties": {
				"fix": {
					"description": "The kind of the code actions emitted by the rule",
					"anyOf": [{ "$ref": "#/definitions/FixKind" }, { "type": "null" }]
				},
				"level": {
					"description": "The severity of the emitted diagnostics by the rule",
					"allOf": [{ "$ref": "#/definitions/RulePlainConfiguration" }]
				},
				"options": {
					"description": "Rule's options",
					"allOf": [{ "$ref": "#/definitions/NoNoninteractiveTabindexOptions" }]
				}
			},
			"additionalProperties": false
		},
		"RuleWithNoNonoctalDecimalEscapeOptions": {
			"type": "object",
			"required": ["level"],
			"properties": {
				"fix": {
					"description": "The kind of the code actions emitted by the rule",
					"anyOf": [{ "$ref": "#/definitions/FixKind" }, { "type": "null" }]
				},
				"level": {
					"description": "The severity of the emitted diagnostics by the rule",
					"allOf": [{ "$ref": "#/definitions/RulePlainConfiguration" }]
				},
				"options": {
					"description": "Rule's options",
					"allOf": [{ "$ref": "#/definitions/NoNonoctalDecimalEscapeOptions" }]
				}
			},
			"additionalProperties": false
		},
		"RuleWithNoOctalEscapeOptions": {
			"type": "object",
			"required": ["level"],
			"properties": {
				"fix": {
					"description": "The kind of the code actions emitted by the rule",
					"anyOf": [{ "$ref": "#/definitions/FixKind" }, { "type": "null" }]
				},
				"level": {
					"description": "The severity of the emitted diagnostics by the rule",
					"allOf": [{ "$ref": "#/definitions/RulePlainConfiguration" }]
				},
				"options": {
					"description": "Rule's options",
					"allOf": [{ "$ref": "#/definitions/NoOctalEscapeOptions" }]
				}
			},
			"additionalProperties": false
		},
		"RuleWithNoParameterAssignOptions": {
			"type": "object",
			"required": ["level"],
			"properties": {
				"level": {
					"description": "The severity of the emitted diagnostics by the rule",
					"allOf": [{ "$ref": "#/definitions/RulePlainConfiguration" }]
				},
				"options": {
					"description": "Rule's options",
					"allOf": [{ "$ref": "#/definitions/NoParameterAssignOptions" }]
				}
			},
			"additionalProperties": false
		},
		"RuleWithNoParameterPropertiesOptions": {
			"type": "object",
			"required": ["level"],
			"properties": {
				"level": {
					"description": "The severity of the emitted diagnostics by the rule",
					"allOf": [{ "$ref": "#/definitions/RulePlainConfiguration" }]
				},
				"options": {
					"description": "Rule's options",
					"allOf": [{ "$ref": "#/definitions/NoParameterPropertiesOptions" }]
				}
			},
			"additionalProperties": false
		},
		"RuleWithNoPositiveTabindexOptions": {
			"type": "object",
			"required": ["level"],
			"properties": {
				"fix": {
					"description": "The kind of the code actions emitted by the rule",
					"anyOf": [{ "$ref": "#/definitions/FixKind" }, { "type": "null" }]
				},
				"level": {
					"description": "The severity of the emitted diagnostics by the rule",
					"allOf": [{ "$ref": "#/definitions/RulePlainConfiguration" }]
				},
				"options": {
					"description": "Rule's options",
					"allOf": [{ "$ref": "#/definitions/NoPositiveTabindexOptions" }]
				}
			},
			"additionalProperties": false
		},
		"RuleWithNoPrecisionLossOptions": {
			"type": "object",
			"required": ["level"],
			"properties": {
				"level": {
					"description": "The severity of the emitted diagnostics by the rule",
					"allOf": [{ "$ref": "#/definitions/RulePlainConfiguration" }]
				},
				"options": {
					"description": "Rule's options",
					"allOf": [{ "$ref": "#/definitions/NoPrecisionLossOptions" }]
				}
			},
			"additionalProperties": false
		},
		"RuleWithNoPrivateImportsOptions": {
			"type": "object",
			"required": ["level"],
			"properties": {
				"level": {
					"description": "The severity of the emitted diagnostics by the rule",
					"allOf": [{ "$ref": "#/definitions/RulePlainConfiguration" }]
				},
				"options": {
					"description": "Rule's options",
					"allOf": [{ "$ref": "#/definitions/NoPrivateImportsOptions" }]
				}
			},
			"additionalProperties": false
		},
		"RuleWithNoProcessEnvOptions": {
			"type": "object",
			"required": ["level"],
			"properties": {
				"level": {
					"description": "The severity of the emitted diagnostics by the rule",
					"allOf": [{ "$ref": "#/definitions/RulePlainConfiguration" }]
				},
				"options": {
					"description": "Rule's options",
					"allOf": [{ "$ref": "#/definitions/NoProcessEnvOptions" }]
				}
			},
			"additionalProperties": false
		},
		"RuleWithNoProcessGlobalOptions": {
			"type": "object",
			"required": ["level"],
			"properties": {
				"fix": {
					"description": "The kind of the code actions emitted by the rule",
					"anyOf": [{ "$ref": "#/definitions/FixKind" }, { "type": "null" }]
				},
				"level": {
					"description": "The severity of the emitted diagnostics by the rule",
					"allOf": [{ "$ref": "#/definitions/RulePlainConfiguration" }]
				},
				"options": {
					"description": "Rule's options",
					"allOf": [{ "$ref": "#/definitions/NoProcessGlobalOptions" }]
				}
			},
			"additionalProperties": false
		},
		"RuleWithNoPrototypeBuiltinsOptions": {
			"type": "object",
			"required": ["level"],
			"properties": {
				"fix": {
					"description": "The kind of the code actions emitted by the rule",
					"anyOf": [{ "$ref": "#/definitions/FixKind" }, { "type": "null" }]
				},
				"level": {
					"description": "The severity of the emitted diagnostics by the rule",
					"allOf": [{ "$ref": "#/definitions/RulePlainConfiguration" }]
				},
				"options": {
					"description": "Rule's options",
					"allOf": [{ "$ref": "#/definitions/NoPrototypeBuiltinsOptions" }]
				}
			},
			"additionalProperties": false
		},
		"RuleWithNoQuickfixBiomeOptions": {
			"type": "object",
			"required": ["level"],
			"properties": {
				"fix": {
					"description": "The kind of the code actions emitted by the rule",
					"anyOf": [{ "$ref": "#/definitions/FixKind" }, { "type": "null" }]
				},
				"level": {
					"description": "The severity of the emitted diagnostics by the rule",
					"allOf": [{ "$ref": "#/definitions/RulePlainConfiguration" }]
				},
				"options": {
					"description": "Rule's options",
					"allOf": [{ "$ref": "#/definitions/NoQuickfixBiomeOptions" }]
				}
			},
			"additionalProperties": false
		},
		"RuleWithNoQwikUseVisibleTaskOptions": {
			"type": "object",
			"required": ["level"],
			"properties": {
				"level": {
					"description": "The severity of the emitted diagnostics by the rule",
					"allOf": [{ "$ref": "#/definitions/RulePlainConfiguration" }]
				},
				"options": {
					"description": "Rule's options",
					"allOf": [{ "$ref": "#/definitions/NoQwikUseVisibleTaskOptions" }]
				}
			},
			"additionalProperties": false
		},
		"RuleWithNoReExportAllOptions": {
			"type": "object",
			"required": ["level"],
			"properties": {
				"level": {
					"description": "The severity of the emitted diagnostics by the rule",
					"allOf": [{ "$ref": "#/definitions/RulePlainConfiguration" }]
				},
				"options": {
					"description": "Rule's options",
					"allOf": [{ "$ref": "#/definitions/NoReExportAllOptions" }]
				}
			},
			"additionalProperties": false
		},
		"RuleWithNoReactPropAssignOptions": {
			"type": "object",
			"required": ["level"],
			"properties": {
				"level": {
					"description": "The severity of the emitted diagnostics by the rule",
					"allOf": [{ "$ref": "#/definitions/RulePlainConfiguration" }]
				},
				"options": {
					"description": "Rule's options",
					"allOf": [{ "$ref": "#/definitions/NoReactPropAssignOptions" }]
				}
			},
			"additionalProperties": false
		},
		"RuleWithNoReactSpecificPropsOptions": {
			"type": "object",
			"required": ["level"],
			"properties": {
				"fix": {
					"description": "The kind of the code actions emitted by the rule",
					"anyOf": [{ "$ref": "#/definitions/FixKind" }, { "type": "null" }]
				},
				"level": {
					"description": "The severity of the emitted diagnostics by the rule",
					"allOf": [{ "$ref": "#/definitions/RulePlainConfiguration" }]
				},
				"options": {
					"description": "Rule's options",
					"allOf": [{ "$ref": "#/definitions/NoReactSpecificPropsOptions" }]
				}
			},
			"additionalProperties": false
		},
		"RuleWithNoRedeclareOptions": {
			"type": "object",
			"required": ["level"],
			"properties": {
				"level": {
					"description": "The severity of the emitted diagnostics by the rule",
					"allOf": [{ "$ref": "#/definitions/RulePlainConfiguration" }]
				},
				"options": {
					"description": "Rule's options",
					"allOf": [{ "$ref": "#/definitions/NoRedeclareOptions" }]
				}
			},
			"additionalProperties": false
		},
		"RuleWithNoRedundantAltOptions": {
			"type": "object",
			"required": ["level"],
			"properties": {
				"level": {
					"description": "The severity of the emitted diagnostics by the rule",
					"allOf": [{ "$ref": "#/definitions/RulePlainConfiguration" }]
				},
				"options": {
					"description": "Rule's options",
					"allOf": [{ "$ref": "#/definitions/NoRedundantAltOptions" }]
				}
			},
			"additionalProperties": false
		},
		"RuleWithNoRedundantRolesOptions": {
			"type": "object",
			"required": ["level"],
			"properties": {
				"fix": {
					"description": "The kind of the code actions emitted by the rule",
					"anyOf": [{ "$ref": "#/definitions/FixKind" }, { "type": "null" }]
				},
				"level": {
					"description": "The severity of the emitted diagnostics by the rule",
					"allOf": [{ "$ref": "#/definitions/RulePlainConfiguration" }]
				},
				"options": {
					"description": "Rule's options",
					"allOf": [{ "$ref": "#/definitions/NoRedundantRolesOptions" }]
				}
			},
			"additionalProperties": false
		},
		"RuleWithNoRedundantUseStrictOptions": {
			"type": "object",
			"required": ["level"],
			"properties": {
				"fix": {
					"description": "The kind of the code actions emitted by the rule",
					"anyOf": [{ "$ref": "#/definitions/FixKind" }, { "type": "null" }]
				},
				"level": {
					"description": "The severity of the emitted diagnostics by the rule",
					"allOf": [{ "$ref": "#/definitions/RulePlainConfiguration" }]
				},
				"options": {
					"description": "Rule's options",
					"allOf": [{ "$ref": "#/definitions/NoRedundantUseStrictOptions" }]
				}
			},
			"additionalProperties": false
		},
		"RuleWithNoRenderReturnValueOptions": {
			"type": "object",
			"required": ["level"],
			"properties": {
				"level": {
					"description": "The severity of the emitted diagnostics by the rule",
					"allOf": [{ "$ref": "#/definitions/RulePlainConfiguration" }]
				},
				"options": {
					"description": "Rule's options",
					"allOf": [{ "$ref": "#/definitions/NoRenderReturnValueOptions" }]
				}
			},
			"additionalProperties": false
		},
		"RuleWithNoRestrictedElementsOptions": {
			"type": "object",
			"required": ["level"],
			"properties": {
				"level": {
					"description": "The severity of the emitted diagnostics by the rule",
					"allOf": [{ "$ref": "#/definitions/RulePlainConfiguration" }]
				},
				"options": {
					"description": "Rule's options",
					"allOf": [{ "$ref": "#/definitions/NoRestrictedElementsOptions" }]
				}
			},
			"additionalProperties": false
		},
		"RuleWithNoRestrictedGlobalsOptions": {
			"type": "object",
			"required": ["level"],
			"properties": {
				"level": {
					"description": "The severity of the emitted diagnostics by the rule",
					"allOf": [{ "$ref": "#/definitions/RulePlainConfiguration" }]
				},
				"options": {
					"description": "Rule's options",
					"allOf": [{ "$ref": "#/definitions/NoRestrictedGlobalsOptions" }]
				}
			},
			"additionalProperties": false
		},
		"RuleWithNoRestrictedImportsOptions": {
			"type": "object",
			"required": ["level"],
			"properties": {
				"level": {
					"description": "The severity of the emitted diagnostics by the rule",
					"allOf": [{ "$ref": "#/definitions/RulePlainConfiguration" }]
				},
				"options": {
					"description": "Rule's options",
					"allOf": [{ "$ref": "#/definitions/NoRestrictedImportsOptions" }]
				}
			},
			"additionalProperties": false
		},
		"RuleWithNoRestrictedTypesOptions": {
			"type": "object",
			"required": ["level"],
			"properties": {
				"fix": {
					"description": "The kind of the code actions emitted by the rule",
					"anyOf": [{ "$ref": "#/definitions/FixKind" }, { "type": "null" }]
				},
				"level": {
					"description": "The severity of the emitted diagnostics by the rule",
					"allOf": [{ "$ref": "#/definitions/RulePlainConfiguration" }]
				},
				"options": {
					"description": "Rule's options",
					"allOf": [{ "$ref": "#/definitions/NoRestrictedTypesOptions" }]
				}
			},
			"additionalProperties": false
		},
		"RuleWithNoSecretsOptions": {
			"type": "object",
			"required": ["level"],
			"properties": {
				"level": {
					"description": "The severity of the emitted diagnostics by the rule",
					"allOf": [{ "$ref": "#/definitions/RulePlainConfiguration" }]
				},
				"options": {
					"description": "Rule's options",
					"allOf": [{ "$ref": "#/definitions/NoSecretsOptions" }]
				}
			},
			"additionalProperties": false
		},
		"RuleWithNoSelfAssignOptions": {
			"type": "object",
			"required": ["level"],
			"properties": {
				"level": {
					"description": "The severity of the emitted diagnostics by the rule",
					"allOf": [{ "$ref": "#/definitions/RulePlainConfiguration" }]
				},
				"options": {
					"description": "Rule's options",
					"allOf": [{ "$ref": "#/definitions/NoSelfAssignOptions" }]
				}
			},
			"additionalProperties": false
		},
		"RuleWithNoSelfCompareOptions": {
			"type": "object",
			"required": ["level"],
			"properties": {
				"level": {
					"description": "The severity of the emitted diagnostics by the rule",
					"allOf": [{ "$ref": "#/definitions/RulePlainConfiguration" }]
				},
				"options": {
					"description": "Rule's options",
					"allOf": [{ "$ref": "#/definitions/NoSelfCompareOptions" }]
				}
			},
			"additionalProperties": false
		},
		"RuleWithNoSetterReturnOptions": {
			"type": "object",
			"required": ["level"],
			"properties": {
				"level": {
					"description": "The severity of the emitted diagnostics by the rule",
					"allOf": [{ "$ref": "#/definitions/RulePlainConfiguration" }]
				},
				"options": {
					"description": "Rule's options",
					"allOf": [{ "$ref": "#/definitions/NoSetterReturnOptions" }]
				}
			},
			"additionalProperties": false
		},
		"RuleWithNoShadowOptions": {
			"type": "object",
			"required": ["level"],
			"properties": {
				"level": {
					"description": "The severity of the emitted diagnostics by the rule",
					"allOf": [{ "$ref": "#/definitions/RulePlainConfiguration" }]
				},
				"options": {
					"description": "Rule's options",
					"allOf": [{ "$ref": "#/definitions/NoShadowOptions" }]
				}
			},
			"additionalProperties": false
		},
		"RuleWithNoShadowRestrictedNamesOptions": {
			"type": "object",
			"required": ["level"],
			"properties": {
				"level": {
					"description": "The severity of the emitted diagnostics by the rule",
					"allOf": [{ "$ref": "#/definitions/RulePlainConfiguration" }]
				},
				"options": {
					"description": "Rule's options",
					"allOf": [{ "$ref": "#/definitions/NoShadowRestrictedNamesOptions" }]
				}
			},
			"additionalProperties": false
		},
		"RuleWithNoShorthandPropertyOverridesOptions": {
			"type": "object",
			"required": ["level"],
			"properties": {
				"level": {
					"description": "The severity of the emitted diagnostics by the rule",
					"allOf": [{ "$ref": "#/definitions/RulePlainConfiguration" }]
				},
				"options": {
					"description": "Rule's options",
					"allOf": [
						{ "$ref": "#/definitions/NoShorthandPropertyOverridesOptions" }
					]
				}
			},
			"additionalProperties": false
		},
		"RuleWithNoShoutyConstantsOptions": {
			"type": "object",
			"required": ["level"],
			"properties": {
				"fix": {
					"description": "The kind of the code actions emitted by the rule",
					"anyOf": [{ "$ref": "#/definitions/FixKind" }, { "type": "null" }]
				},
				"level": {
					"description": "The severity of the emitted diagnostics by the rule",
					"allOf": [{ "$ref": "#/definitions/RulePlainConfiguration" }]
				},
				"options": {
					"description": "Rule's options",
					"allOf": [{ "$ref": "#/definitions/NoShoutyConstantsOptions" }]
				}
			},
			"additionalProperties": false
		},
		"RuleWithNoSkippedTestsOptions": {
			"type": "object",
			"required": ["level"],
			"properties": {
				"fix": {
					"description": "The kind of the code actions emitted by the rule",
					"anyOf": [{ "$ref": "#/definitions/FixKind" }, { "type": "null" }]
				},
				"level": {
					"description": "The severity of the emitted diagnostics by the rule",
					"allOf": [{ "$ref": "#/definitions/RulePlainConfiguration" }]
				},
				"options": {
					"description": "Rule's options",
					"allOf": [{ "$ref": "#/definitions/NoSkippedTestsOptions" }]
				}
			},
			"additionalProperties": false
		},
		"RuleWithNoSparseArrayOptions": {
			"type": "object",
			"required": ["level"],
			"properties": {
				"fix": {
					"description": "The kind of the code actions emitted by the rule",
					"anyOf": [{ "$ref": "#/definitions/FixKind" }, { "type": "null" }]
				},
				"level": {
					"description": "The severity of the emitted diagnostics by the rule",
					"allOf": [{ "$ref": "#/definitions/RulePlainConfiguration" }]
				},
				"options": {
					"description": "Rule's options",
					"allOf": [{ "$ref": "#/definitions/NoSparseArrayOptions" }]
				}
			},
			"additionalProperties": false
		},
		"RuleWithNoStaticElementInteractionsOptions": {
			"type": "object",
			"required": ["level"],
			"properties": {
				"level": {
					"description": "The severity of the emitted diagnostics by the rule",
					"allOf": [{ "$ref": "#/definitions/RulePlainConfiguration" }]
				},
				"options": {
					"description": "Rule's options",
					"allOf": [
						{ "$ref": "#/definitions/NoStaticElementInteractionsOptions" }
					]
				}
			},
			"additionalProperties": false
		},
		"RuleWithNoStaticOnlyClassOptions": {
			"type": "object",
			"required": ["level"],
			"properties": {
				"level": {
					"description": "The severity of the emitted diagnostics by the rule",
					"allOf": [{ "$ref": "#/definitions/RulePlainConfiguration" }]
				},
				"options": {
					"description": "Rule's options",
					"allOf": [{ "$ref": "#/definitions/NoStaticOnlyClassOptions" }]
				}
			},
			"additionalProperties": false
		},
		"RuleWithNoStringCaseMismatchOptions": {
			"type": "object",
			"required": ["level"],
			"properties": {
				"fix": {
					"description": "The kind of the code actions emitted by the rule",
					"anyOf": [{ "$ref": "#/definitions/FixKind" }, { "type": "null" }]
				},
				"level": {
					"description": "The severity of the emitted diagnostics by the rule",
					"allOf": [{ "$ref": "#/definitions/RulePlainConfiguration" }]
				},
				"options": {
					"description": "Rule's options",
					"allOf": [{ "$ref": "#/definitions/NoStringCaseMismatchOptions" }]
				}
			},
			"additionalProperties": false
		},
		"RuleWithNoSubstrOptions": {
			"type": "object",
			"required": ["level"],
			"properties": {
				"fix": {
					"description": "The kind of the code actions emitted by the rule",
					"anyOf": [{ "$ref": "#/definitions/FixKind" }, { "type": "null" }]
				},
				"level": {
					"description": "The severity of the emitted diagnostics by the rule",
					"allOf": [{ "$ref": "#/definitions/RulePlainConfiguration" }]
				},
				"options": {
					"description": "Rule's options",
					"allOf": [{ "$ref": "#/definitions/NoSubstrOptions" }]
				}
			},
			"additionalProperties": false
		},
		"RuleWithNoSuspiciousSemicolonInJsxOptions": {
			"type": "object",
			"required": ["level"],
			"properties": {
				"level": {
					"description": "The severity of the emitted diagnostics by the rule",
					"allOf": [{ "$ref": "#/definitions/RulePlainConfiguration" }]
				},
				"options": {
					"description": "Rule's options",
					"allOf": [
						{ "$ref": "#/definitions/NoSuspiciousSemicolonInJsxOptions" }
					]
				}
			},
			"additionalProperties": false
		},
		"RuleWithNoSvgWithoutTitleOptions": {
			"type": "object",
			"required": ["level"],
			"properties": {
				"level": {
					"description": "The severity of the emitted diagnostics by the rule",
					"allOf": [{ "$ref": "#/definitions/RulePlainConfiguration" }]
				},
				"options": {
					"description": "Rule's options",
					"allOf": [{ "$ref": "#/definitions/NoSvgWithoutTitleOptions" }]
				}
			},
			"additionalProperties": false
		},
		"RuleWithNoSwitchDeclarationsOptions": {
			"type": "object",
			"required": ["level"],
			"properties": {
				"fix": {
					"description": "The kind of the code actions emitted by the rule",
					"anyOf": [{ "$ref": "#/definitions/FixKind" }, { "type": "null" }]
				},
				"level": {
					"description": "The severity of the emitted diagnostics by the rule",
					"allOf": [{ "$ref": "#/definitions/RulePlainConfiguration" }]
				},
				"options": {
					"description": "Rule's options",
					"allOf": [{ "$ref": "#/definitions/NoSwitchDeclarationsOptions" }]
				}
			},
			"additionalProperties": false
		},
		"RuleWithNoTemplateCurlyInStringOptions": {
			"type": "object",
			"required": ["level"],
			"properties": {
				"level": {
					"description": "The severity of the emitted diagnostics by the rule",
					"allOf": [{ "$ref": "#/definitions/RulePlainConfiguration" }]
				},
				"options": {
					"description": "Rule's options",
					"allOf": [{ "$ref": "#/definitions/NoTemplateCurlyInStringOptions" }]
				}
			},
			"additionalProperties": false
		},
		"RuleWithNoThenPropertyOptions": {
			"type": "object",
			"required": ["level"],
			"properties": {
				"level": {
					"description": "The severity of the emitted diagnostics by the rule",
					"allOf": [{ "$ref": "#/definitions/RulePlainConfiguration" }]
				},
				"options": {
					"description": "Rule's options",
					"allOf": [{ "$ref": "#/definitions/NoThenPropertyOptions" }]
				}
			},
			"additionalProperties": false
		},
		"RuleWithNoThisInStaticOptions": {
			"type": "object",
			"required": ["level"],
			"properties": {
				"fix": {
					"description": "The kind of the code actions emitted by the rule",
					"anyOf": [{ "$ref": "#/definitions/FixKind" }, { "type": "null" }]
				},
				"level": {
					"description": "The severity of the emitted diagnostics by the rule",
					"allOf": [{ "$ref": "#/definitions/RulePlainConfiguration" }]
				},
				"options": {
					"description": "Rule's options",
					"allOf": [{ "$ref": "#/definitions/NoThisInStaticOptions" }]
				}
			},
			"additionalProperties": false
		},
		"RuleWithNoTsIgnoreOptions": {
			"type": "object",
			"required": ["level"],
			"properties": {
				"fix": {
					"description": "The kind of the code actions emitted by the rule",
					"anyOf": [{ "$ref": "#/definitions/FixKind" }, { "type": "null" }]
				},
				"level": {
					"description": "The severity of the emitted diagnostics by the rule",
					"allOf": [{ "$ref": "#/definitions/RulePlainConfiguration" }]
				},
				"options": {
					"description": "Rule's options",
					"allOf": [{ "$ref": "#/definitions/NoTsIgnoreOptions" }]
				}
			},
			"additionalProperties": false
		},
		"RuleWithNoUnassignedVariablesOptions": {
			"type": "object",
			"required": ["level"],
			"properties": {
				"level": {
					"description": "The severity of the emitted diagnostics by the rule",
					"allOf": [{ "$ref": "#/definitions/RulePlainConfiguration" }]
				},
				"options": {
					"description": "Rule's options",
					"allOf": [{ "$ref": "#/definitions/NoUnassignedVariablesOptions" }]
				}
			},
			"additionalProperties": false
		},
		"RuleWithNoUndeclaredDependenciesOptions": {
			"type": "object",
			"required": ["level"],
			"properties": {
				"level": {
					"description": "The severity of the emitted diagnostics by the rule",
					"allOf": [{ "$ref": "#/definitions/RulePlainConfiguration" }]
				},
				"options": {
					"description": "Rule's options",
					"allOf": [{ "$ref": "#/definitions/NoUndeclaredDependenciesOptions" }]
				}
			},
			"additionalProperties": false
		},
		"RuleWithNoUndeclaredVariablesOptions": {
			"type": "object",
			"required": ["level"],
			"properties": {
				"level": {
					"description": "The severity of the emitted diagnostics by the rule",
					"allOf": [{ "$ref": "#/definitions/RulePlainConfiguration" }]
				},
				"options": {
					"description": "Rule's options",
					"allOf": [{ "$ref": "#/definitions/NoUndeclaredVariablesOptions" }]
				}
			},
			"additionalProperties": false
		},
		"RuleWithNoUnknownAtRuleOptions": {
			"type": "object",
			"required": ["level"],
			"properties": {
				"level": {
					"description": "The severity of the emitted diagnostics by the rule",
					"allOf": [{ "$ref": "#/definitions/RulePlainConfiguration" }]
				},
				"options": {
					"description": "Rule's options",
					"allOf": [{ "$ref": "#/definitions/NoUnknownAtRuleOptions" }]
				}
			},
			"additionalProperties": false
		},
		"RuleWithNoUnknownFunctionOptions": {
			"type": "object",
			"required": ["level"],
			"properties": {
				"level": {
					"description": "The severity of the emitted diagnostics by the rule",
					"allOf": [{ "$ref": "#/definitions/RulePlainConfiguration" }]
				},
				"options": {
					"description": "Rule's options",
					"allOf": [{ "$ref": "#/definitions/NoUnknownFunctionOptions" }]
				}
			},
			"additionalProperties": false
		},
		"RuleWithNoUnknownMediaFeatureNameOptions": {
			"type": "object",
			"required": ["level"],
			"properties": {
				"level": {
					"description": "The severity of the emitted diagnostics by the rule",
					"allOf": [{ "$ref": "#/definitions/RulePlainConfiguration" }]
				},
				"options": {
					"description": "Rule's options",
					"allOf": [
						{ "$ref": "#/definitions/NoUnknownMediaFeatureNameOptions" }
					]
				}
			},
			"additionalProperties": false
		},
		"RuleWithNoUnknownPropertyOptions": {
			"type": "object",
			"required": ["level"],
			"properties": {
				"level": {
					"description": "The severity of the emitted diagnostics by the rule",
					"allOf": [{ "$ref": "#/definitions/RulePlainConfiguration" }]
				},
				"options": {
					"description": "Rule's options",
					"allOf": [{ "$ref": "#/definitions/NoUnknownPropertyOptions" }]
				}
			},
			"additionalProperties": false
		},
		"RuleWithNoUnknownPseudoClassOptions": {
			"type": "object",
			"required": ["level"],
			"properties": {
				"level": {
					"description": "The severity of the emitted diagnostics by the rule",
					"allOf": [{ "$ref": "#/definitions/RulePlainConfiguration" }]
				},
				"options": {
					"description": "Rule's options",
					"allOf": [{ "$ref": "#/definitions/NoUnknownPseudoClassOptions" }]
				}
			},
			"additionalProperties": false
		},
		"RuleWithNoUnknownPseudoElementOptions": {
			"type": "object",
			"required": ["level"],
			"properties": {
				"level": {
					"description": "The severity of the emitted diagnostics by the rule",
					"allOf": [{ "$ref": "#/definitions/RulePlainConfiguration" }]
				},
				"options": {
					"description": "Rule's options",
					"allOf": [{ "$ref": "#/definitions/NoUnknownPseudoElementOptions" }]
				}
			},
			"additionalProperties": false
		},
		"RuleWithNoUnknownTypeSelectorOptions": {
			"type": "object",
			"required": ["level"],
			"properties": {
				"level": {
					"description": "The severity of the emitted diagnostics by the rule",
					"allOf": [{ "$ref": "#/definitions/RulePlainConfiguration" }]
				},
				"options": {
					"description": "Rule's options",
					"allOf": [{ "$ref": "#/definitions/NoUnknownTypeSelectorOptions" }]
				}
			},
			"additionalProperties": false
		},
		"RuleWithNoUnknownUnitOptions": {
			"type": "object",
			"required": ["level"],
			"properties": {
				"level": {
					"description": "The severity of the emitted diagnostics by the rule",
					"allOf": [{ "$ref": "#/definitions/RulePlainConfiguration" }]
				},
				"options": {
					"description": "Rule's options",
					"allOf": [{ "$ref": "#/definitions/NoUnknownUnitOptions" }]
				}
			},
			"additionalProperties": false
		},
		"RuleWithNoUnmatchableAnbSelectorOptions": {
			"type": "object",
			"required": ["level"],
			"properties": {
				"level": {
					"description": "The severity of the emitted diagnostics by the rule",
					"allOf": [{ "$ref": "#/definitions/RulePlainConfiguration" }]
				},
				"options": {
					"description": "Rule's options",
					"allOf": [{ "$ref": "#/definitions/NoUnmatchableAnbSelectorOptions" }]
				}
			},
			"additionalProperties": false
		},
		"RuleWithNoUnreachableOptions": {
			"type": "object",
			"required": ["level"],
			"properties": {
				"level": {
					"description": "The severity of the emitted diagnostics by the rule",
					"allOf": [{ "$ref": "#/definitions/RulePlainConfiguration" }]
				},
				"options": {
					"description": "Rule's options",
					"allOf": [{ "$ref": "#/definitions/NoUnreachableOptions" }]
				}
			},
			"additionalProperties": false
		},
		"RuleWithNoUnreachableSuperOptions": {
			"type": "object",
			"required": ["level"],
			"properties": {
				"level": {
					"description": "The severity of the emitted diagnostics by the rule",
					"allOf": [{ "$ref": "#/definitions/RulePlainConfiguration" }]
				},
				"options": {
					"description": "Rule's options",
					"allOf": [{ "$ref": "#/definitions/NoUnreachableSuperOptions" }]
				}
			},
			"additionalProperties": false
		},
		"RuleWithNoUnresolvedImportsOptions": {
			"type": "object",
			"required": ["level"],
			"properties": {
				"level": {
					"description": "The severity of the emitted diagnostics by the rule",
					"allOf": [{ "$ref": "#/definitions/RulePlainConfiguration" }]
				},
				"options": {
					"description": "Rule's options",
					"allOf": [{ "$ref": "#/definitions/NoUnresolvedImportsOptions" }]
				}
			},
			"additionalProperties": false
		},
		"RuleWithNoUnsafeDeclarationMergingOptions": {
			"type": "object",
			"required": ["level"],
			"properties": {
				"level": {
					"description": "The severity of the emitted diagnostics by the rule",
					"allOf": [{ "$ref": "#/definitions/RulePlainConfiguration" }]
				},
				"options": {
					"description": "Rule's options",
					"allOf": [
						{ "$ref": "#/definitions/NoUnsafeDeclarationMergingOptions" }
					]
				}
			},
			"additionalProperties": false
		},
		"RuleWithNoUnsafeFinallyOptions": {
			"type": "object",
			"required": ["level"],
			"properties": {
				"level": {
					"description": "The severity of the emitted diagnostics by the rule",
					"allOf": [{ "$ref": "#/definitions/RulePlainConfiguration" }]
				},
				"options": {
					"description": "Rule's options",
					"allOf": [{ "$ref": "#/definitions/NoUnsafeFinallyOptions" }]
				}
			},
			"additionalProperties": false
		},
		"RuleWithNoUnsafeNegationOptions": {
			"type": "object",
			"required": ["level"],
			"properties": {
				"fix": {
					"description": "The kind of the code actions emitted by the rule",
					"anyOf": [{ "$ref": "#/definitions/FixKind" }, { "type": "null" }]
				},
				"level": {
					"description": "The severity of the emitted diagnostics by the rule",
					"allOf": [{ "$ref": "#/definitions/RulePlainConfiguration" }]
				},
				"options": {
					"description": "Rule's options",
					"allOf": [{ "$ref": "#/definitions/NoUnsafeNegationOptions" }]
				}
			},
			"additionalProperties": false
		},
		"RuleWithNoUnsafeOptionalChainingOptions": {
			"type": "object",
			"required": ["level"],
			"properties": {
				"level": {
					"description": "The severity of the emitted diagnostics by the rule",
					"allOf": [{ "$ref": "#/definitions/RulePlainConfiguration" }]
				},
				"options": {
					"description": "Rule's options",
					"allOf": [{ "$ref": "#/definitions/NoUnsafeOptionalChainingOptions" }]
				}
			},
			"additionalProperties": false
		},
		"RuleWithNoUnusedFunctionParametersOptions": {
			"type": "object",
			"required": ["level"],
			"properties": {
				"fix": {
					"description": "The kind of the code actions emitted by the rule",
					"anyOf": [{ "$ref": "#/definitions/FixKind" }, { "type": "null" }]
				},
				"level": {
					"description": "The severity of the emitted diagnostics by the rule",
					"allOf": [{ "$ref": "#/definitions/RulePlainConfiguration" }]
				},
				"options": {
					"description": "Rule's options",
					"allOf": [
						{ "$ref": "#/definitions/NoUnusedFunctionParametersOptions" }
					]
				}
			},
			"additionalProperties": false
		},
		"RuleWithNoUnusedImportsOptions": {
			"type": "object",
			"required": ["level"],
			"properties": {
				"fix": {
					"description": "The kind of the code actions emitted by the rule",
					"anyOf": [{ "$ref": "#/definitions/FixKind" }, { "type": "null" }]
				},
				"level": {
					"description": "The severity of the emitted diagnostics by the rule",
					"allOf": [{ "$ref": "#/definitions/RulePlainConfiguration" }]
				},
				"options": {
					"description": "Rule's options",
					"allOf": [{ "$ref": "#/definitions/NoUnusedImportsOptions" }]
				}
			},
			"additionalProperties": false
		},
		"RuleWithNoUnusedLabelsOptions": {
			"type": "object",
			"required": ["level"],
			"properties": {
				"fix": {
					"description": "The kind of the code actions emitted by the rule",
					"anyOf": [{ "$ref": "#/definitions/FixKind" }, { "type": "null" }]
				},
				"level": {
					"description": "The severity of the emitted diagnostics by the rule",
					"allOf": [{ "$ref": "#/definitions/RulePlainConfiguration" }]
				},
				"options": {
					"description": "Rule's options",
					"allOf": [{ "$ref": "#/definitions/NoUnusedLabelsOptions" }]
				}
			},
			"additionalProperties": false
		},
		"RuleWithNoUnusedPrivateClassMembersOptions": {
			"type": "object",
			"required": ["level"],
			"properties": {
				"fix": {
					"description": "The kind of the code actions emitted by the rule",
					"anyOf": [{ "$ref": "#/definitions/FixKind" }, { "type": "null" }]
				},
				"level": {
					"description": "The severity of the emitted diagnostics by the rule",
					"allOf": [{ "$ref": "#/definitions/RulePlainConfiguration" }]
				},
				"options": {
					"description": "Rule's options",
					"allOf": [
						{ "$ref": "#/definitions/NoUnusedPrivateClassMembersOptions" }
					]
				}
			},
			"additionalProperties": false
		},
		"RuleWithNoUnusedTemplateLiteralOptions": {
			"type": "object",
			"required": ["level"],
			"properties": {
				"fix": {
					"description": "The kind of the code actions emitted by the rule",
					"anyOf": [{ "$ref": "#/definitions/FixKind" }, { "type": "null" }]
				},
				"level": {
					"description": "The severity of the emitted diagnostics by the rule",
					"allOf": [{ "$ref": "#/definitions/RulePlainConfiguration" }]
				},
				"options": {
					"description": "Rule's options",
					"allOf": [{ "$ref": "#/definitions/NoUnusedTemplateLiteralOptions" }]
				}
			},
			"additionalProperties": false
		},
		"RuleWithNoUnusedVariablesOptions": {
			"type": "object",
			"required": ["level"],
			"properties": {
				"fix": {
					"description": "The kind of the code actions emitted by the rule",
					"anyOf": [{ "$ref": "#/definitions/FixKind" }, { "type": "null" }]
				},
				"level": {
					"description": "The severity of the emitted diagnostics by the rule",
					"allOf": [{ "$ref": "#/definitions/RulePlainConfiguration" }]
				},
				"options": {
					"description": "Rule's options",
					"allOf": [{ "$ref": "#/definitions/NoUnusedVariablesOptions" }]
				}
			},
			"additionalProperties": false
		},
		"RuleWithNoUnwantedPolyfillioOptions": {
			"type": "object",
			"required": ["level"],
			"properties": {
				"level": {
					"description": "The severity of the emitted diagnostics by the rule",
					"allOf": [{ "$ref": "#/definitions/RulePlainConfiguration" }]
				},
				"options": {
					"description": "Rule's options",
					"allOf": [{ "$ref": "#/definitions/NoUnwantedPolyfillioOptions" }]
				}
			},
			"additionalProperties": false
		},
		"RuleWithNoUselessBackrefInRegexOptions": {
			"type": "object",
			"required": ["level"],
			"properties": {
				"level": {
					"description": "The severity of the emitted diagnostics by the rule",
					"allOf": [{ "$ref": "#/definitions/RulePlainConfiguration" }]
				},
				"options": {
					"description": "Rule's options",
					"allOf": [{ "$ref": "#/definitions/NoUselessBackrefInRegexOptions" }]
				}
			},
			"additionalProperties": false
		},
		"RuleWithNoUselessCatchOptions": {
			"type": "object",
			"required": ["level"],
			"properties": {
				"fix": {
					"description": "The kind of the code actions emitted by the rule",
					"anyOf": [{ "$ref": "#/definitions/FixKind" }, { "type": "null" }]
				},
				"level": {
					"description": "The severity of the emitted diagnostics by the rule",
					"allOf": [{ "$ref": "#/definitions/RulePlainConfiguration" }]
				},
				"options": {
					"description": "Rule's options",
					"allOf": [{ "$ref": "#/definitions/NoUselessCatchOptions" }]
				}
			},
			"additionalProperties": false
		},
		"RuleWithNoUselessConstructorOptions": {
			"type": "object",
			"required": ["level"],
			"properties": {
				"fix": {
					"description": "The kind of the code actions emitted by the rule",
					"anyOf": [{ "$ref": "#/definitions/FixKind" }, { "type": "null" }]
				},
				"level": {
					"description": "The severity of the emitted diagnostics by the rule",
					"allOf": [{ "$ref": "#/definitions/RulePlainConfiguration" }]
				},
				"options": {
					"description": "Rule's options",
					"allOf": [{ "$ref": "#/definitions/NoUselessConstructorOptions" }]
				}
			},
			"additionalProperties": false
		},
		"RuleWithNoUselessContinueOptions": {
			"type": "object",
			"required": ["level"],
			"properties": {
				"fix": {
					"description": "The kind of the code actions emitted by the rule",
					"anyOf": [{ "$ref": "#/definitions/FixKind" }, { "type": "null" }]
				},
				"level": {
					"description": "The severity of the emitted diagnostics by the rule",
					"allOf": [{ "$ref": "#/definitions/RulePlainConfiguration" }]
				},
				"options": {
					"description": "Rule's options",
					"allOf": [{ "$ref": "#/definitions/NoUselessContinueOptions" }]
				}
			},
			"additionalProperties": false
		},
		"RuleWithNoUselessElseOptions": {
			"type": "object",
			"required": ["level"],
			"properties": {
				"fix": {
					"description": "The kind of the code actions emitted by the rule",
					"anyOf": [{ "$ref": "#/definitions/FixKind" }, { "type": "null" }]
				},
				"level": {
					"description": "The severity of the emitted diagnostics by the rule",
					"allOf": [{ "$ref": "#/definitions/RulePlainConfiguration" }]
				},
				"options": {
					"description": "Rule's options",
					"allOf": [{ "$ref": "#/definitions/NoUselessElseOptions" }]
				}
			},
			"additionalProperties": false
		},
		"RuleWithNoUselessEmptyExportOptions": {
			"type": "object",
			"required": ["level"],
			"properties": {
				"fix": {
					"description": "The kind of the code actions emitted by the rule",
					"anyOf": [{ "$ref": "#/definitions/FixKind" }, { "type": "null" }]
				},
				"level": {
					"description": "The severity of the emitted diagnostics by the rule",
					"allOf": [{ "$ref": "#/definitions/RulePlainConfiguration" }]
				},
				"options": {
					"description": "Rule's options",
					"allOf": [{ "$ref": "#/definitions/NoUselessEmptyExportOptions" }]
				}
			},
			"additionalProperties": false
		},
		"RuleWithNoUselessEscapeInRegexOptions": {
			"type": "object",
			"required": ["level"],
			"properties": {
				"fix": {
					"description": "The kind of the code actions emitted by the rule",
					"anyOf": [{ "$ref": "#/definitions/FixKind" }, { "type": "null" }]
				},
				"level": {
					"description": "The severity of the emitted diagnostics by the rule",
					"allOf": [{ "$ref": "#/definitions/RulePlainConfiguration" }]
				},
				"options": {
					"description": "Rule's options",
					"allOf": [{ "$ref": "#/definitions/NoUselessEscapeInRegexOptions" }]
				}
			},
			"additionalProperties": false
		},
		"RuleWithNoUselessEscapeInStringOptions": {
			"type": "object",
			"required": ["level"],
			"properties": {
				"fix": {
					"description": "The kind of the code actions emitted by the rule",
					"anyOf": [{ "$ref": "#/definitions/FixKind" }, { "type": "null" }]
				},
				"level": {
					"description": "The severity of the emitted diagnostics by the rule",
					"allOf": [{ "$ref": "#/definitions/RulePlainConfiguration" }]
				},
				"options": {
					"description": "Rule's options",
					"allOf": [{ "$ref": "#/definitions/NoUselessEscapeInStringOptions" }]
				}
			},
			"additionalProperties": false
		},
		"RuleWithNoUselessFragmentsOptions": {
			"type": "object",
			"required": ["level"],
			"properties": {
				"fix": {
					"description": "The kind of the code actions emitted by the rule",
					"anyOf": [{ "$ref": "#/definitions/FixKind" }, { "type": "null" }]
				},
				"level": {
					"description": "The severity of the emitted diagnostics by the rule",
					"allOf": [{ "$ref": "#/definitions/RulePlainConfiguration" }]
				},
				"options": {
					"description": "Rule's options",
					"allOf": [{ "$ref": "#/definitions/NoUselessFragmentsOptions" }]
				}
			},
			"additionalProperties": false
		},
		"RuleWithNoUselessLabelOptions": {
			"type": "object",
			"required": ["level"],
			"properties": {
				"fix": {
					"description": "The kind of the code actions emitted by the rule",
					"anyOf": [{ "$ref": "#/definitions/FixKind" }, { "type": "null" }]
				},
				"level": {
					"description": "The severity of the emitted diagnostics by the rule",
					"allOf": [{ "$ref": "#/definitions/RulePlainConfiguration" }]
				},
				"options": {
					"description": "Rule's options",
					"allOf": [{ "$ref": "#/definitions/NoUselessLabelOptions" }]
				}
			},
			"additionalProperties": false
		},
		"RuleWithNoUselessLoneBlockStatementsOptions": {
			"type": "object",
			"required": ["level"],
			"properties": {
				"fix": {
					"description": "The kind of the code actions emitted by the rule",
					"anyOf": [{ "$ref": "#/definitions/FixKind" }, { "type": "null" }]
				},
				"level": {
					"description": "The severity of the emitted diagnostics by the rule",
					"allOf": [{ "$ref": "#/definitions/RulePlainConfiguration" }]
				},
				"options": {
					"description": "Rule's options",
					"allOf": [
						{ "$ref": "#/definitions/NoUselessLoneBlockStatementsOptions" }
					]
				}
			},
			"additionalProperties": false
		},
		"RuleWithNoUselessRenameOptions": {
			"type": "object",
			"required": ["level"],
			"properties": {
				"fix": {
					"description": "The kind of the code actions emitted by the rule",
					"anyOf": [{ "$ref": "#/definitions/FixKind" }, { "type": "null" }]
				},
				"level": {
					"description": "The severity of the emitted diagnostics by the rule",
					"allOf": [{ "$ref": "#/definitions/RulePlainConfiguration" }]
				},
				"options": {
					"description": "Rule's options",
					"allOf": [{ "$ref": "#/definitions/NoUselessRenameOptions" }]
				}
			},
			"additionalProperties": false
		},
		"RuleWithNoUselessStringConcatOptions": {
			"type": "object",
			"required": ["level"],
			"properties": {
				"fix": {
					"description": "The kind of the code actions emitted by the rule",
					"anyOf": [{ "$ref": "#/definitions/FixKind" }, { "type": "null" }]
				},
				"level": {
					"description": "The severity of the emitted diagnostics by the rule",
					"allOf": [{ "$ref": "#/definitions/RulePlainConfiguration" }]
				},
				"options": {
					"description": "Rule's options",
					"allOf": [{ "$ref": "#/definitions/NoUselessStringConcatOptions" }]
				}
			},
			"additionalProperties": false
		},
		"RuleWithNoUselessStringRawOptions": {
			"type": "object",
			"required": ["level"],
			"properties": {
				"level": {
					"description": "The severity of the emitted diagnostics by the rule",
					"allOf": [{ "$ref": "#/definitions/RulePlainConfiguration" }]
				},
				"options": {
					"description": "Rule's options",
					"allOf": [{ "$ref": "#/definitions/NoUselessStringRawOptions" }]
				}
			},
			"additionalProperties": false
		},
		"RuleWithNoUselessSwitchCaseOptions": {
			"type": "object",
			"required": ["level"],
			"properties": {
				"fix": {
					"description": "The kind of the code actions emitted by the rule",
					"anyOf": [{ "$ref": "#/definitions/FixKind" }, { "type": "null" }]
				},
				"level": {
					"description": "The severity of the emitted diagnostics by the rule",
					"allOf": [{ "$ref": "#/definitions/RulePlainConfiguration" }]
				},
				"options": {
					"description": "Rule's options",
					"allOf": [{ "$ref": "#/definitions/NoUselessSwitchCaseOptions" }]
				}
			},
			"additionalProperties": false
		},
		"RuleWithNoUselessTernaryOptions": {
			"type": "object",
			"required": ["level"],
			"properties": {
				"fix": {
					"description": "The kind of the code actions emitted by the rule",
					"anyOf": [{ "$ref": "#/definitions/FixKind" }, { "type": "null" }]
				},
				"level": {
					"description": "The severity of the emitted diagnostics by the rule",
					"allOf": [{ "$ref": "#/definitions/RulePlainConfiguration" }]
				},
				"options": {
					"description": "Rule's options",
					"allOf": [{ "$ref": "#/definitions/NoUselessTernaryOptions" }]
				}
			},
			"additionalProperties": false
		},
		"RuleWithNoUselessThisAliasOptions": {
			"type": "object",
			"required": ["level"],
			"properties": {
				"fix": {
					"description": "The kind of the code actions emitted by the rule",
					"anyOf": [{ "$ref": "#/definitions/FixKind" }, { "type": "null" }]
				},
				"level": {
					"description": "The severity of the emitted diagnostics by the rule",
					"allOf": [{ "$ref": "#/definitions/RulePlainConfiguration" }]
				},
				"options": {
					"description": "Rule's options",
					"allOf": [{ "$ref": "#/definitions/NoUselessThisAliasOptions" }]
				}
			},
			"additionalProperties": false
		},
		"RuleWithNoUselessTypeConstraintOptions": {
			"type": "object",
			"required": ["level"],
			"properties": {
				"fix": {
					"description": "The kind of the code actions emitted by the rule",
					"anyOf": [{ "$ref": "#/definitions/FixKind" }, { "type": "null" }]
				},
				"level": {
					"description": "The severity of the emitted diagnostics by the rule",
					"allOf": [{ "$ref": "#/definitions/RulePlainConfiguration" }]
				},
				"options": {
					"description": "Rule's options",
					"allOf": [{ "$ref": "#/definitions/NoUselessTypeConstraintOptions" }]
				}
			},
			"additionalProperties": false
		},
		"RuleWithNoUselessUndefinedInitializationOptions": {
			"type": "object",
			"required": ["level"],
			"properties": {
				"fix": {
					"description": "The kind of the code actions emitted by the rule",
					"anyOf": [{ "$ref": "#/definitions/FixKind" }, { "type": "null" }]
				},
				"level": {
					"description": "The severity of the emitted diagnostics by the rule",
					"allOf": [{ "$ref": "#/definitions/RulePlainConfiguration" }]
				},
				"options": {
					"description": "Rule's options",
					"allOf": [
						{ "$ref": "#/definitions/NoUselessUndefinedInitializationOptions" }
					]
				}
			},
			"additionalProperties": false
		},
		"RuleWithNoUselessUndefinedOptions": {
			"type": "object",
			"required": ["level"],
			"properties": {
				"fix": {
					"description": "The kind of the code actions emitted by the rule",
					"anyOf": [{ "$ref": "#/definitions/FixKind" }, { "type": "null" }]
				},
				"level": {
					"description": "The severity of the emitted diagnostics by the rule",
					"allOf": [{ "$ref": "#/definitions/RulePlainConfiguration" }]
				},
				"options": {
					"description": "Rule's options",
					"allOf": [{ "$ref": "#/definitions/NoUselessUndefinedOptions" }]
				}
			},
			"additionalProperties": false
		},
		"RuleWithNoValueAtRuleOptions": {
			"type": "object",
			"required": ["level"],
			"properties": {
				"level": {
					"description": "The severity of the emitted diagnostics by the rule",
					"allOf": [{ "$ref": "#/definitions/RulePlainConfiguration" }]
				},
				"options": {
					"description": "Rule's options",
					"allOf": [{ "$ref": "#/definitions/NoValueAtRuleOptions" }]
				}
			},
			"additionalProperties": false
		},
		"RuleWithNoVarOptions": {
			"type": "object",
			"required": ["level"],
			"properties": {
				"fix": {
					"description": "The kind of the code actions emitted by the rule",
					"anyOf": [{ "$ref": "#/definitions/FixKind" }, { "type": "null" }]
				},
				"level": {
					"description": "The severity of the emitted diagnostics by the rule",
					"allOf": [{ "$ref": "#/definitions/RulePlainConfiguration" }]
				},
				"options": {
					"description": "Rule's options",
					"allOf": [{ "$ref": "#/definitions/NoVarOptions" }]
				}
			},
			"additionalProperties": false
		},
		"RuleWithNoVoidElementsWithChildrenOptions": {
			"type": "object",
			"required": ["level"],
			"properties": {
				"fix": {
					"description": "The kind of the code actions emitted by the rule",
					"anyOf": [{ "$ref": "#/definitions/FixKind" }, { "type": "null" }]
				},
				"level": {
					"description": "The severity of the emitted diagnostics by the rule",
					"allOf": [{ "$ref": "#/definitions/RulePlainConfiguration" }]
				},
				"options": {
					"description": "Rule's options",
					"allOf": [
						{ "$ref": "#/definitions/NoVoidElementsWithChildrenOptions" }
					]
				}
			},
			"additionalProperties": false
		},
		"RuleWithNoVoidOptions": {
			"type": "object",
			"required": ["level"],
			"properties": {
				"level": {
					"description": "The severity of the emitted diagnostics by the rule",
					"allOf": [{ "$ref": "#/definitions/RulePlainConfiguration" }]
				},
				"options": {
					"description": "Rule's options",
					"allOf": [{ "$ref": "#/definitions/NoVoidOptions" }]
				}
			},
			"additionalProperties": false
		},
		"RuleWithNoVoidTypeReturnOptions": {
			"type": "object",
			"required": ["level"],
			"properties": {
				"level": {
					"description": "The severity of the emitted diagnostics by the rule",
					"allOf": [{ "$ref": "#/definitions/RulePlainConfiguration" }]
				},
				"options": {
					"description": "Rule's options",
					"allOf": [{ "$ref": "#/definitions/NoVoidTypeReturnOptions" }]
				}
			},
			"additionalProperties": false
		},
		"RuleWithNoVueReservedKeysOptions": {
			"type": "object",
			"required": ["level"],
			"properties": {
				"level": {
					"description": "The severity of the emitted diagnostics by the rule",
					"allOf": [{ "$ref": "#/definitions/RulePlainConfiguration" }]
				},
				"options": {
					"description": "Rule's options",
					"allOf": [{ "$ref": "#/definitions/NoVueReservedKeysOptions" }]
				}
			},
			"additionalProperties": false
		},
		"RuleWithNoVueReservedPropsOptions": {
			"type": "object",
			"required": ["level"],
			"properties": {
				"level": {
					"description": "The severity of the emitted diagnostics by the rule",
					"allOf": [{ "$ref": "#/definitions/RulePlainConfiguration" }]
				},
				"options": {
					"description": "Rule's options",
					"allOf": [{ "$ref": "#/definitions/NoVueReservedPropsOptions" }]
				}
			},
			"additionalProperties": false
		},
		"RuleWithNoWithOptions": {
			"type": "object",
			"required": ["level"],
			"properties": {
				"level": {
					"description": "The severity of the emitted diagnostics by the rule",
					"allOf": [{ "$ref": "#/definitions/RulePlainConfiguration" }]
				},
				"options": {
					"description": "Rule's options",
					"allOf": [{ "$ref": "#/definitions/NoWithOptions" }]
				}
			},
			"additionalProperties": false
		},
		"RuleWithNoYodaExpressionOptions": {
			"type": "object",
			"required": ["level"],
			"properties": {
				"fix": {
					"description": "The kind of the code actions emitted by the rule",
					"anyOf": [{ "$ref": "#/definitions/FixKind" }, { "type": "null" }]
				},
				"level": {
					"description": "The severity of the emitted diagnostics by the rule",
					"allOf": [{ "$ref": "#/definitions/RulePlainConfiguration" }]
				},
				"options": {
					"description": "Rule's options",
					"allOf": [{ "$ref": "#/definitions/NoYodaExpressionOptions" }]
				}
			},
			"additionalProperties": false
		},
		"RuleWithUseAdjacentGetterSetterOptions": {
			"type": "object",
			"required": ["level"],
			"properties": {
				"level": {
					"description": "The severity of the emitted diagnostics by the rule",
					"allOf": [{ "$ref": "#/definitions/RulePlainConfiguration" }]
				},
				"options": {
					"description": "Rule's options",
					"allOf": [{ "$ref": "#/definitions/UseAdjacentGetterSetterOptions" }]
				}
			},
			"additionalProperties": false
		},
		"RuleWithUseAdjacentOverloadSignaturesOptions": {
			"type": "object",
			"required": ["level"],
			"properties": {
				"level": {
					"description": "The severity of the emitted diagnostics by the rule",
					"allOf": [{ "$ref": "#/definitions/RulePlainConfiguration" }]
				},
				"options": {
					"description": "Rule's options",
					"allOf": [
						{ "$ref": "#/definitions/UseAdjacentOverloadSignaturesOptions" }
					]
				}
			},
			"additionalProperties": false
		},
		"RuleWithUseAltTextOptions": {
			"type": "object",
			"required": ["level"],
			"properties": {
				"level": {
					"description": "The severity of the emitted diagnostics by the rule",
					"allOf": [{ "$ref": "#/definitions/RulePlainConfiguration" }]
				},
				"options": {
					"description": "Rule's options",
					"allOf": [{ "$ref": "#/definitions/UseAltTextOptions" }]
				}
			},
			"additionalProperties": false
		},
		"RuleWithUseAnchorContentOptions": {
			"type": "object",
			"required": ["level"],
			"properties": {
				"fix": {
					"description": "The kind of the code actions emitted by the rule",
					"anyOf": [{ "$ref": "#/definitions/FixKind" }, { "type": "null" }]
				},
				"level": {
					"description": "The severity of the emitted diagnostics by the rule",
					"allOf": [{ "$ref": "#/definitions/RulePlainConfiguration" }]
				},
				"options": {
					"description": "Rule's options",
					"allOf": [{ "$ref": "#/definitions/UseAnchorContentOptions" }]
				}
			},
			"additionalProperties": false
		},
		"RuleWithUseAnchorHrefOptions": {
			"type": "object",
			"required": ["level"],
			"properties": {
				"level": {
					"description": "The severity of the emitted diagnostics by the rule",
					"allOf": [{ "$ref": "#/definitions/RulePlainConfiguration" }]
				},
				"options": {
					"description": "Rule's options",
					"allOf": [{ "$ref": "#/definitions/UseAnchorHrefOptions" }]
				}
			},
			"additionalProperties": false
		},
		"RuleWithUseAriaActivedescendantWithTabindexOptions": {
			"type": "object",
			"required": ["level"],
			"properties": {
				"fix": {
					"description": "The kind of the code actions emitted by the rule",
					"anyOf": [{ "$ref": "#/definitions/FixKind" }, { "type": "null" }]
				},
				"level": {
					"description": "The severity of the emitted diagnostics by the rule",
					"allOf": [{ "$ref": "#/definitions/RulePlainConfiguration" }]
				},
				"options": {
					"description": "Rule's options",
					"allOf": [
						{
							"$ref": "#/definitions/UseAriaActivedescendantWithTabindexOptions"
						}
					]
				}
			},
			"additionalProperties": false
		},
		"RuleWithUseAriaPropsForRoleOptions": {
			"type": "object",
			"required": ["level"],
			"properties": {
				"level": {
					"description": "The severity of the emitted diagnostics by the rule",
					"allOf": [{ "$ref": "#/definitions/RulePlainConfiguration" }]
				},
				"options": {
					"description": "Rule's options",
					"allOf": [{ "$ref": "#/definitions/UseAriaPropsForRoleOptions" }]
				}
			},
			"additionalProperties": false
		},
		"RuleWithUseAriaPropsSupportedByRoleOptions": {
			"type": "object",
			"required": ["level"],
			"properties": {
				"level": {
					"description": "The severity of the emitted diagnostics by the rule",
					"allOf": [{ "$ref": "#/definitions/RulePlainConfiguration" }]
				},
				"options": {
					"description": "Rule's options",
					"allOf": [
						{ "$ref": "#/definitions/UseAriaPropsSupportedByRoleOptions" }
					]
				}
			},
			"additionalProperties": false
		},
		"RuleWithUseArrayLiteralsOptions": {
			"type": "object",
			"required": ["level"],
			"properties": {
				"fix": {
					"description": "The kind of the code actions emitted by the rule",
					"anyOf": [{ "$ref": "#/definitions/FixKind" }, { "type": "null" }]
				},
				"level": {
					"description": "The severity of the emitted diagnostics by the rule",
					"allOf": [{ "$ref": "#/definitions/RulePlainConfiguration" }]
				},
				"options": {
					"description": "Rule's options",
					"allOf": [{ "$ref": "#/definitions/UseArrayLiteralsOptions" }]
				}
			},
			"additionalProperties": false
		},
		"RuleWithUseArrowFunctionOptions": {
			"type": "object",
			"required": ["level"],
			"properties": {
				"fix": {
					"description": "The kind of the code actions emitted by the rule",
					"anyOf": [{ "$ref": "#/definitions/FixKind" }, { "type": "null" }]
				},
				"level": {
					"description": "The severity of the emitted diagnostics by the rule",
					"allOf": [{ "$ref": "#/definitions/RulePlainConfiguration" }]
				},
				"options": {
					"description": "Rule's options",
					"allOf": [{ "$ref": "#/definitions/UseArrowFunctionOptions" }]
				}
			},
			"additionalProperties": false
		},
		"RuleWithUseAsConstAssertionOptions": {
			"type": "object",
			"required": ["level"],
			"properties": {
				"fix": {
					"description": "The kind of the code actions emitted by the rule",
					"anyOf": [{ "$ref": "#/definitions/FixKind" }, { "type": "null" }]
				},
				"level": {
					"description": "The severity of the emitted diagnostics by the rule",
					"allOf": [{ "$ref": "#/definitions/RulePlainConfiguration" }]
				},
				"options": {
					"description": "Rule's options",
					"allOf": [{ "$ref": "#/definitions/UseAsConstAssertionOptions" }]
				}
			},
			"additionalProperties": false
		},
		"RuleWithUseAtIndexOptions": {
			"type": "object",
			"required": ["level"],
			"properties": {
				"fix": {
					"description": "The kind of the code actions emitted by the rule",
					"anyOf": [{ "$ref": "#/definitions/FixKind" }, { "type": "null" }]
				},
				"level": {
					"description": "The severity of the emitted diagnostics by the rule",
					"allOf": [{ "$ref": "#/definitions/RulePlainConfiguration" }]
				},
				"options": {
					"description": "Rule's options",
					"allOf": [{ "$ref": "#/definitions/UseAtIndexOptions" }]
				}
			},
			"additionalProperties": false
		},
		"RuleWithUseAwaitOptions": {
			"type": "object",
			"required": ["level"],
			"properties": {
				"level": {
					"description": "The severity of the emitted diagnostics by the rule",
					"allOf": [{ "$ref": "#/definitions/RulePlainConfiguration" }]
				},
				"options": {
					"description": "Rule's options",
					"allOf": [{ "$ref": "#/definitions/UseAwaitOptions" }]
				}
			},
			"additionalProperties": false
		},
		"RuleWithUseBlockStatementsOptions": {
			"type": "object",
			"required": ["level"],
			"properties": {
				"fix": {
					"description": "The kind of the code actions emitted by the rule",
					"anyOf": [{ "$ref": "#/definitions/FixKind" }, { "type": "null" }]
				},
				"level": {
					"description": "The severity of the emitted diagnostics by the rule",
					"allOf": [{ "$ref": "#/definitions/RulePlainConfiguration" }]
				},
				"options": {
					"description": "Rule's options",
					"allOf": [{ "$ref": "#/definitions/UseBlockStatementsOptions" }]
				}
			},
			"additionalProperties": false
		},
		"RuleWithUseButtonTypeOptions": {
			"type": "object",
			"required": ["level"],
			"properties": {
				"level": {
					"description": "The severity of the emitted diagnostics by the rule",
					"allOf": [{ "$ref": "#/definitions/RulePlainConfiguration" }]
				},
				"options": {
					"description": "Rule's options",
					"allOf": [{ "$ref": "#/definitions/UseButtonTypeOptions" }]
				}
			},
			"additionalProperties": false
		},
		"RuleWithUseCollapsedElseIfOptions": {
			"type": "object",
			"required": ["level"],
			"properties": {
				"fix": {
					"description": "The kind of the code actions emitted by the rule",
					"anyOf": [{ "$ref": "#/definitions/FixKind" }, { "type": "null" }]
				},
				"level": {
					"description": "The severity of the emitted diagnostics by the rule",
					"allOf": [{ "$ref": "#/definitions/RulePlainConfiguration" }]
				},
				"options": {
					"description": "Rule's options",
					"allOf": [{ "$ref": "#/definitions/UseCollapsedElseIfOptions" }]
				}
			},
			"additionalProperties": false
		},
		"RuleWithUseCollapsedIfOptions": {
			"type": "object",
			"required": ["level"],
			"properties": {
				"fix": {
					"description": "The kind of the code actions emitted by the rule",
					"anyOf": [{ "$ref": "#/definitions/FixKind" }, { "type": "null" }]
				},
				"level": {
					"description": "The severity of the emitted diagnostics by the rule",
					"allOf": [{ "$ref": "#/definitions/RulePlainConfiguration" }]
				},
				"options": {
					"description": "Rule's options",
					"allOf": [{ "$ref": "#/definitions/UseCollapsedIfOptions" }]
				}
			},
			"additionalProperties": false
		},
		"RuleWithUseComponentExportOnlyModulesOptions": {
			"type": "object",
			"required": ["level"],
			"properties": {
				"level": {
					"description": "The severity of the emitted diagnostics by the rule",
					"allOf": [{ "$ref": "#/definitions/RulePlainConfiguration" }]
				},
				"options": {
					"description": "Rule's options",
					"allOf": [
						{ "$ref": "#/definitions/UseComponentExportOnlyModulesOptions" }
					]
				}
			},
			"additionalProperties": false
		},
		"RuleWithUseConsistentArrayTypeOptions": {
			"type": "object",
			"required": ["level"],
			"properties": {
				"fix": {
					"description": "The kind of the code actions emitted by the rule",
					"anyOf": [{ "$ref": "#/definitions/FixKind" }, { "type": "null" }]
				},
				"level": {
					"description": "The severity of the emitted diagnostics by the rule",
					"allOf": [{ "$ref": "#/definitions/RulePlainConfiguration" }]
				},
				"options": {
					"description": "Rule's options",
					"allOf": [{ "$ref": "#/definitions/UseConsistentArrayTypeOptions" }]
				}
			},
			"additionalProperties": false
		},
		"RuleWithUseConsistentBuiltinInstantiationOptions": {
			"type": "object",
			"required": ["level"],
			"properties": {
				"fix": {
					"description": "The kind of the code actions emitted by the rule",
					"anyOf": [{ "$ref": "#/definitions/FixKind" }, { "type": "null" }]
				},
				"level": {
					"description": "The severity of the emitted diagnostics by the rule",
					"allOf": [{ "$ref": "#/definitions/RulePlainConfiguration" }]
				},
				"options": {
					"description": "Rule's options",
					"allOf": [
						{ "$ref": "#/definitions/UseConsistentBuiltinInstantiationOptions" }
					]
				}
			},
			"additionalProperties": false
		},
		"RuleWithUseConsistentCurlyBracesOptions": {
			"type": "object",
			"required": ["level"],
			"properties": {
				"fix": {
					"description": "The kind of the code actions emitted by the rule",
					"anyOf": [{ "$ref": "#/definitions/FixKind" }, { "type": "null" }]
				},
				"level": {
					"description": "The severity of the emitted diagnostics by the rule",
					"allOf": [{ "$ref": "#/definitions/RulePlainConfiguration" }]
				},
				"options": {
					"description": "Rule's options",
					"allOf": [{ "$ref": "#/definitions/UseConsistentCurlyBracesOptions" }]
				}
			},
			"additionalProperties": false
		},
		"RuleWithUseConsistentMemberAccessibilityOptions": {
			"type": "object",
			"required": ["level"],
			"properties": {
				"level": {
					"description": "The severity of the emitted diagnostics by the rule",
					"allOf": [{ "$ref": "#/definitions/RulePlainConfiguration" }]
				},
				"options": {
					"description": "Rule's options",
					"allOf": [
						{ "$ref": "#/definitions/UseConsistentMemberAccessibilityOptions" }
					]
				}
			},
			"additionalProperties": false
		},
		"RuleWithUseConsistentObjectDefinitionOptions": {
			"type": "object",
			"required": ["level"],
			"properties": {
				"fix": {
					"description": "The kind of the code actions emitted by the rule",
					"anyOf": [{ "$ref": "#/definitions/FixKind" }, { "type": "null" }]
				},
				"level": {
					"description": "The severity of the emitted diagnostics by the rule",
					"allOf": [{ "$ref": "#/definitions/RulePlainConfiguration" }]
				},
				"options": {
					"description": "Rule's options",
					"allOf": [
						{ "$ref": "#/definitions/UseConsistentObjectDefinitionOptions" }
					]
				}
			},
			"additionalProperties": false
		},
		"RuleWithUseConsistentResponseOptions": {
			"type": "object",
			"required": ["level"],
			"properties": {
				"fix": {
					"description": "The kind of the code actions emitted by the rule",
					"anyOf": [{ "$ref": "#/definitions/FixKind" }, { "type": "null" }]
				},
				"level": {
					"description": "The severity of the emitted diagnostics by the rule",
					"allOf": [{ "$ref": "#/definitions/RulePlainConfiguration" }]
				},
				"options": {
					"description": "Rule's options",
					"allOf": [{ "$ref": "#/definitions/UseConsistentResponseOptions" }]
				}
			},
			"additionalProperties": false
		},
		"RuleWithUseConstOptions": {
			"type": "object",
			"required": ["level"],
			"properties": {
				"fix": {
					"description": "The kind of the code actions emitted by the rule",
					"anyOf": [{ "$ref": "#/definitions/FixKind" }, { "type": "null" }]
				},
				"level": {
					"description": "The severity of the emitted diagnostics by the rule",
					"allOf": [{ "$ref": "#/definitions/RulePlainConfiguration" }]
				},
				"options": {
					"description": "Rule's options",
					"allOf": [{ "$ref": "#/definitions/UseConstOptions" }]
				}
			},
			"additionalProperties": false
		},
		"RuleWithUseDateNowOptions": {
			"type": "object",
			"required": ["level"],
			"properties": {
				"fix": {
					"description": "The kind of the code actions emitted by the rule",
					"anyOf": [{ "$ref": "#/definitions/FixKind" }, { "type": "null" }]
				},
				"level": {
					"description": "The severity of the emitted diagnostics by the rule",
					"allOf": [{ "$ref": "#/definitions/RulePlainConfiguration" }]
				},
				"options": {
					"description": "Rule's options",
					"allOf": [{ "$ref": "#/definitions/UseDateNowOptions" }]
				}
			},
			"additionalProperties": false
		},
		"RuleWithUseDefaultParameterLastOptions": {
			"type": "object",
			"required": ["level"],
			"properties": {
				"fix": {
					"description": "The kind of the code actions emitted by the rule",
					"anyOf": [{ "$ref": "#/definitions/FixKind" }, { "type": "null" }]
				},
				"level": {
					"description": "The severity of the emitted diagnostics by the rule",
					"allOf": [{ "$ref": "#/definitions/RulePlainConfiguration" }]
				},
				"options": {
					"description": "Rule's options",
					"allOf": [{ "$ref": "#/definitions/UseDefaultParameterLastOptions" }]
				}
			},
			"additionalProperties": false
		},
		"RuleWithUseDefaultSwitchClauseLastOptions": {
			"type": "object",
			"required": ["level"],
			"properties": {
				"level": {
					"description": "The severity of the emitted diagnostics by the rule",
					"allOf": [{ "$ref": "#/definitions/RulePlainConfiguration" }]
				},
				"options": {
					"description": "Rule's options",
					"allOf": [
						{ "$ref": "#/definitions/UseDefaultSwitchClauseLastOptions" }
					]
				}
			},
			"additionalProperties": false
		},
		"RuleWithUseDefaultSwitchClauseOptions": {
			"type": "object",
			"required": ["level"],
			"properties": {
				"level": {
					"description": "The severity of the emitted diagnostics by the rule",
					"allOf": [{ "$ref": "#/definitions/RulePlainConfiguration" }]
				},
				"options": {
					"description": "Rule's options",
					"allOf": [{ "$ref": "#/definitions/UseDefaultSwitchClauseOptions" }]
				}
			},
			"additionalProperties": false
		},
		"RuleWithUseDeprecatedReasonOptions": {
			"type": "object",
			"required": ["level"],
			"properties": {
				"level": {
					"description": "The severity of the emitted diagnostics by the rule",
					"allOf": [{ "$ref": "#/definitions/RulePlainConfiguration" }]
				},
				"options": {
					"description": "Rule's options",
					"allOf": [{ "$ref": "#/definitions/UseDeprecatedReasonOptions" }]
				}
			},
			"additionalProperties": false
		},
		"RuleWithUseEnumInitializersOptions": {
			"type": "object",
			"required": ["level"],
			"properties": {
				"fix": {
					"description": "The kind of the code actions emitted by the rule",
					"anyOf": [{ "$ref": "#/definitions/FixKind" }, { "type": "null" }]
				},
				"level": {
					"description": "The severity of the emitted diagnostics by the rule",
					"allOf": [{ "$ref": "#/definitions/RulePlainConfiguration" }]
				},
				"options": {
					"description": "Rule's options",
					"allOf": [{ "$ref": "#/definitions/UseEnumInitializersOptions" }]
				}
			},
			"additionalProperties": false
		},
		"RuleWithUseErrorMessageOptions": {
			"type": "object",
			"required": ["level"],
			"properties": {
				"level": {
					"description": "The severity of the emitted diagnostics by the rule",
					"allOf": [{ "$ref": "#/definitions/RulePlainConfiguration" }]
				},
				"options": {
					"description": "Rule's options",
					"allOf": [{ "$ref": "#/definitions/UseErrorMessageOptions" }]
				}
			},
			"additionalProperties": false
		},
		"RuleWithUseExhaustiveDependenciesOptions": {
			"type": "object",
			"required": ["level"],
			"properties": {
				"fix": {
					"description": "The kind of the code actions emitted by the rule",
					"anyOf": [{ "$ref": "#/definitions/FixKind" }, { "type": "null" }]
				},
				"level": {
					"description": "The severity of the emitted diagnostics by the rule",
					"allOf": [{ "$ref": "#/definitions/RulePlainConfiguration" }]
				},
				"options": {
					"description": "Rule's options",
					"allOf": [
						{ "$ref": "#/definitions/UseExhaustiveDependenciesOptions" }
					]
				}
			},
			"additionalProperties": false
		},
		"RuleWithUseExhaustiveSwitchCasesOptions": {
			"type": "object",
			"required": ["level"],
			"properties": {
				"fix": {
					"description": "The kind of the code actions emitted by the rule",
					"anyOf": [{ "$ref": "#/definitions/FixKind" }, { "type": "null" }]
				},
				"level": {
					"description": "The severity of the emitted diagnostics by the rule",
					"allOf": [{ "$ref": "#/definitions/RulePlainConfiguration" }]
				},
				"options": {
					"description": "Rule's options",
					"allOf": [{ "$ref": "#/definitions/UseExhaustiveSwitchCasesOptions" }]
				}
			},
			"additionalProperties": false
		},
		"RuleWithUseExplicitLengthCheckOptions": {
			"type": "object",
			"required": ["level"],
			"properties": {
				"fix": {
					"description": "The kind of the code actions emitted by the rule",
					"anyOf": [{ "$ref": "#/definitions/FixKind" }, { "type": "null" }]
				},
				"level": {
					"description": "The severity of the emitted diagnostics by the rule",
					"allOf": [{ "$ref": "#/definitions/RulePlainConfiguration" }]
				},
				"options": {
					"description": "Rule's options",
					"allOf": [{ "$ref": "#/definitions/UseExplicitLengthCheckOptions" }]
				}
			},
			"additionalProperties": false
		},
		"RuleWithUseExplicitTypeOptions": {
			"type": "object",
			"required": ["level"],
			"properties": {
				"level": {
					"description": "The severity of the emitted diagnostics by the rule",
					"allOf": [{ "$ref": "#/definitions/RulePlainConfiguration" }]
				},
				"options": {
					"description": "Rule's options",
					"allOf": [{ "$ref": "#/definitions/UseExplicitTypeOptions" }]
				}
			},
			"additionalProperties": false
		},
		"RuleWithUseExponentiationOperatorOptions": {
			"type": "object",
			"required": ["level"],
			"properties": {
				"fix": {
					"description": "The kind of the code actions emitted by the rule",
					"anyOf": [{ "$ref": "#/definitions/FixKind" }, { "type": "null" }]
				},
				"level": {
					"description": "The severity of the emitted diagnostics by the rule",
					"allOf": [{ "$ref": "#/definitions/RulePlainConfiguration" }]
				},
				"options": {
					"description": "Rule's options",
					"allOf": [
						{ "$ref": "#/definitions/UseExponentiationOperatorOptions" }
					]
				}
			},
			"additionalProperties": false
		},
		"RuleWithUseExportTypeOptions": {
			"type": "object",
			"required": ["level"],
			"properties": {
				"fix": {
					"description": "The kind of the code actions emitted by the rule",
					"anyOf": [{ "$ref": "#/definitions/FixKind" }, { "type": "null" }]
				},
				"level": {
					"description": "The severity of the emitted diagnostics by the rule",
					"allOf": [{ "$ref": "#/definitions/RulePlainConfiguration" }]
				},
				"options": {
					"description": "Rule's options",
					"allOf": [{ "$ref": "#/definitions/UseExportTypeOptions" }]
				}
			},
			"additionalProperties": false
		},
		"RuleWithUseExportsLastOptions": {
			"type": "object",
			"required": ["level"],
			"properties": {
				"level": {
					"description": "The severity of the emitted diagnostics by the rule",
					"allOf": [{ "$ref": "#/definitions/RulePlainConfiguration" }]
				},
				"options": {
					"description": "Rule's options",
					"allOf": [{ "$ref": "#/definitions/UseExportsLastOptions" }]
				}
			},
			"additionalProperties": false
		},
		"RuleWithUseFilenamingConventionOptions": {
			"type": "object",
			"required": ["level"],
			"properties": {
				"level": {
					"description": "The severity of the emitted diagnostics by the rule",
					"allOf": [{ "$ref": "#/definitions/RulePlainConfiguration" }]
				},
				"options": {
					"description": "Rule's options",
					"allOf": [{ "$ref": "#/definitions/UseFilenamingConventionOptions" }]
				}
			},
			"additionalProperties": false
		},
		"RuleWithUseFlatMapOptions": {
			"type": "object",
			"required": ["level"],
			"properties": {
				"fix": {
					"description": "The kind of the code actions emitted by the rule",
					"anyOf": [{ "$ref": "#/definitions/FixKind" }, { "type": "null" }]
				},
				"level": {
					"description": "The severity of the emitted diagnostics by the rule",
					"allOf": [{ "$ref": "#/definitions/RulePlainConfiguration" }]
				},
				"options": {
					"description": "Rule's options",
					"allOf": [{ "$ref": "#/definitions/UseFlatMapOptions" }]
				}
			},
			"additionalProperties": false
		},
		"RuleWithUseFocusableInteractiveOptions": {
			"type": "object",
			"required": ["level"],
			"properties": {
				"level": {
					"description": "The severity of the emitted diagnostics by the rule",
					"allOf": [{ "$ref": "#/definitions/RulePlainConfiguration" }]
				},
				"options": {
					"description": "Rule's options",
					"allOf": [{ "$ref": "#/definitions/UseFocusableInteractiveOptions" }]
				}
			},
			"additionalProperties": false
		},
		"RuleWithUseForComponentOptions": {
			"type": "object",
			"required": ["level"],
			"properties": {
				"level": {
					"description": "The severity of the emitted diagnostics by the rule",
					"allOf": [{ "$ref": "#/definitions/RulePlainConfiguration" }]
				},
				"options": {
					"description": "Rule's options",
					"allOf": [{ "$ref": "#/definitions/UseForComponentOptions" }]
				}
			},
			"additionalProperties": false
		},
		"RuleWithUseForOfOptions": {
			"type": "object",
			"required": ["level"],
			"properties": {
				"level": {
					"description": "The severity of the emitted diagnostics by the rule",
					"allOf": [{ "$ref": "#/definitions/RulePlainConfiguration" }]
				},
				"options": {
					"description": "Rule's options",
					"allOf": [{ "$ref": "#/definitions/UseForOfOptions" }]
				}
			},
			"additionalProperties": false
		},
		"RuleWithUseFragmentSyntaxOptions": {
			"type": "object",
			"required": ["level"],
			"properties": {
				"fix": {
					"description": "The kind of the code actions emitted by the rule",
					"anyOf": [{ "$ref": "#/definitions/FixKind" }, { "type": "null" }]
				},
				"level": {
					"description": "The severity of the emitted diagnostics by the rule",
					"allOf": [{ "$ref": "#/definitions/RulePlainConfiguration" }]
				},
				"options": {
					"description": "Rule's options",
					"allOf": [{ "$ref": "#/definitions/UseFragmentSyntaxOptions" }]
				}
			},
			"additionalProperties": false
		},
		"RuleWithUseGenericFontNamesOptions": {
			"type": "object",
			"required": ["level"],
			"properties": {
				"level": {
					"description": "The severity of the emitted diagnostics by the rule",
					"allOf": [{ "$ref": "#/definitions/RulePlainConfiguration" }]
				},
				"options": {
					"description": "Rule's options",
					"allOf": [{ "$ref": "#/definitions/UseGenericFontNamesOptions" }]
				}
			},
			"additionalProperties": false
		},
		"RuleWithUseGetterReturnOptions": {
			"type": "object",
			"required": ["level"],
			"properties": {
				"level": {
					"description": "The severity of the emitted diagnostics by the rule",
					"allOf": [{ "$ref": "#/definitions/RulePlainConfiguration" }]
				},
				"options": {
					"description": "Rule's options",
					"allOf": [{ "$ref": "#/definitions/UseGetterReturnOptions" }]
				}
			},
			"additionalProperties": false
		},
		"RuleWithUseGoogleFontDisplayOptions": {
			"type": "object",
			"required": ["level"],
			"properties": {
				"level": {
					"description": "The severity of the emitted diagnostics by the rule",
					"allOf": [{ "$ref": "#/definitions/RulePlainConfiguration" }]
				},
				"options": {
					"description": "Rule's options",
					"allOf": [{ "$ref": "#/definitions/UseGoogleFontDisplayOptions" }]
				}
			},
			"additionalProperties": false
		},
		"RuleWithUseGoogleFontPreconnectOptions": {
			"type": "object",
			"required": ["level"],
			"properties": {
				"fix": {
					"description": "The kind of the code actions emitted by the rule",
					"anyOf": [{ "$ref": "#/definitions/FixKind" }, { "type": "null" }]
				},
				"level": {
					"description": "The severity of the emitted diagnostics by the rule",
					"allOf": [{ "$ref": "#/definitions/RulePlainConfiguration" }]
				},
				"options": {
					"description": "Rule's options",
					"allOf": [{ "$ref": "#/definitions/UseGoogleFontPreconnectOptions" }]
				}
			},
			"additionalProperties": false
		},
		"RuleWithUseGuardForInOptions": {
			"type": "object",
			"required": ["level"],
			"properties": {
				"level": {
					"description": "The severity of the emitted diagnostics by the rule",
					"allOf": [{ "$ref": "#/definitions/RulePlainConfiguration" }]
				},
				"options": {
					"description": "Rule's options",
					"allOf": [{ "$ref": "#/definitions/UseGuardForInOptions" }]
				}
			},
			"additionalProperties": false
		},
		"RuleWithUseHeadingContentOptions": {
			"type": "object",
			"required": ["level"],
			"properties": {
				"level": {
					"description": "The severity of the emitted diagnostics by the rule",
					"allOf": [{ "$ref": "#/definitions/RulePlainConfiguration" }]
				},
				"options": {
					"description": "Rule's options",
					"allOf": [{ "$ref": "#/definitions/UseHeadingContentOptions" }]
				}
			},
			"additionalProperties": false
		},
		"RuleWithUseHookAtTopLevelOptions": {
			"type": "object",
			"required": ["level"],
			"properties": {
				"level": {
					"description": "The severity of the emitted diagnostics by the rule",
					"allOf": [{ "$ref": "#/definitions/RulePlainConfiguration" }]
				},
				"options": {
					"description": "Rule's options",
					"allOf": [{ "$ref": "#/definitions/UseHookAtTopLevelOptions" }]
				}
			},
			"additionalProperties": false
		},
		"RuleWithUseHtmlLangOptions": {
			"type": "object",
			"required": ["level"],
			"properties": {
				"level": {
					"description": "The severity of the emitted diagnostics by the rule",
					"allOf": [{ "$ref": "#/definitions/RulePlainConfiguration" }]
				},
				"options": {
					"description": "Rule's options",
					"allOf": [{ "$ref": "#/definitions/UseHtmlLangOptions" }]
				}
			},
			"additionalProperties": false
		},
		"RuleWithUseIframeTitleOptions": {
			"type": "object",
			"required": ["level"],
			"properties": {
				"level": {
					"description": "The severity of the emitted diagnostics by the rule",
					"allOf": [{ "$ref": "#/definitions/RulePlainConfiguration" }]
				},
				"options": {
					"description": "Rule's options",
					"allOf": [{ "$ref": "#/definitions/UseIframeTitleOptions" }]
				}
			},
			"additionalProperties": false
		},
		"RuleWithUseImageSizeOptions": {
			"type": "object",
			"required": ["level"],
			"properties": {
				"level": {
					"description": "The severity of the emitted diagnostics by the rule",
					"allOf": [{ "$ref": "#/definitions/RulePlainConfiguration" }]
				},
				"options": {
					"description": "Rule's options",
					"allOf": [{ "$ref": "#/definitions/UseImageSizeOptions" }]
				}
			},
			"additionalProperties": false
		},
		"RuleWithUseImportExtensionsOptions": {
			"type": "object",
			"required": ["level"],
			"properties": {
				"fix": {
					"description": "The kind of the code actions emitted by the rule",
					"anyOf": [{ "$ref": "#/definitions/FixKind" }, { "type": "null" }]
				},
				"level": {
					"description": "The severity of the emitted diagnostics by the rule",
					"allOf": [{ "$ref": "#/definitions/RulePlainConfiguration" }]
				},
				"options": {
					"description": "Rule's options",
					"allOf": [{ "$ref": "#/definitions/UseImportExtensionsOptions" }]
				}
			},
			"additionalProperties": false
		},
		"RuleWithUseImportTypeOptions": {
			"type": "object",
			"required": ["level"],
			"properties": {
				"fix": {
					"description": "The kind of the code actions emitted by the rule",
					"anyOf": [{ "$ref": "#/definitions/FixKind" }, { "type": "null" }]
				},
				"level": {
					"description": "The severity of the emitted diagnostics by the rule",
					"allOf": [{ "$ref": "#/definitions/RulePlainConfiguration" }]
				},
				"options": {
					"description": "Rule's options",
					"allOf": [{ "$ref": "#/definitions/UseImportTypeOptions" }]
				}
			},
			"additionalProperties": false
		},
		"RuleWithUseIndexOfOptions": {
			"type": "object",
			"required": ["level"],
			"properties": {
				"fix": {
					"description": "The kind of the code actions emitted by the rule",
					"anyOf": [{ "$ref": "#/definitions/FixKind" }, { "type": "null" }]
				},
				"level": {
					"description": "The severity of the emitted diagnostics by the rule",
					"allOf": [{ "$ref": "#/definitions/RulePlainConfiguration" }]
				},
				"options": {
					"description": "Rule's options",
					"allOf": [{ "$ref": "#/definitions/UseIndexOfOptions" }]
				}
			},
			"additionalProperties": false
		},
		"RuleWithUseIsArrayOptions": {
			"type": "object",
			"required": ["level"],
			"properties": {
				"fix": {
					"description": "The kind of the code actions emitted by the rule",
					"anyOf": [{ "$ref": "#/definitions/FixKind" }, { "type": "null" }]
				},
				"level": {
					"description": "The severity of the emitted diagnostics by the rule",
					"allOf": [{ "$ref": "#/definitions/RulePlainConfiguration" }]
				},
				"options": {
					"description": "Rule's options",
					"allOf": [{ "$ref": "#/definitions/UseIsArrayOptions" }]
				}
			},
			"additionalProperties": false
		},
		"RuleWithUseIsNanOptions": {
			"type": "object",
			"required": ["level"],
			"properties": {
				"fix": {
					"description": "The kind of the code actions emitted by the rule",
					"anyOf": [{ "$ref": "#/definitions/FixKind" }, { "type": "null" }]
				},
				"level": {
					"description": "The severity of the emitted diagnostics by the rule",
					"allOf": [{ "$ref": "#/definitions/RulePlainConfiguration" }]
				},
				"options": {
					"description": "Rule's options",
					"allOf": [{ "$ref": "#/definitions/UseIsNanOptions" }]
				}
			},
			"additionalProperties": false
		},
		"RuleWithUseIterableCallbackReturnOptions": {
			"type": "object",
			"required": ["level"],
			"properties": {
				"level": {
					"description": "The severity of the emitted diagnostics by the rule",
					"allOf": [{ "$ref": "#/definitions/RulePlainConfiguration" }]
				},
				"options": {
					"description": "Rule's options",
					"allOf": [
						{ "$ref": "#/definitions/UseIterableCallbackReturnOptions" }
					]
				}
			},
			"additionalProperties": false
		},
		"RuleWithUseJsonImportAttributeOptions": {
			"type": "object",
			"required": ["level"],
			"properties": {
				"fix": {
					"description": "The kind of the code actions emitted by the rule",
					"anyOf": [{ "$ref": "#/definitions/FixKind" }, { "type": "null" }]
				},
				"level": {
					"description": "The severity of the emitted diagnostics by the rule",
					"allOf": [{ "$ref": "#/definitions/RulePlainConfiguration" }]
				},
				"options": {
					"description": "Rule's options",
					"allOf": [{ "$ref": "#/definitions/UseJsonImportAttributeOptions" }]
				}
			},
			"additionalProperties": false
		},
		"RuleWithUseJsxKeyInIterableOptions": {
			"type": "object",
			"required": ["level"],
			"properties": {
				"level": {
					"description": "The severity of the emitted diagnostics by the rule",
					"allOf": [{ "$ref": "#/definitions/RulePlainConfiguration" }]
				},
				"options": {
					"description": "Rule's options",
					"allOf": [{ "$ref": "#/definitions/UseJsxKeyInIterableOptions" }]
				}
			},
			"additionalProperties": false
		},
		"RuleWithUseKeyWithClickEventsOptions": {
			"type": "object",
			"required": ["level"],
			"properties": {
				"level": {
					"description": "The severity of the emitted diagnostics by the rule",
					"allOf": [{ "$ref": "#/definitions/RulePlainConfiguration" }]
				},
				"options": {
					"description": "Rule's options",
					"allOf": [{ "$ref": "#/definitions/UseKeyWithClickEventsOptions" }]
				}
			},
			"additionalProperties": false
		},
		"RuleWithUseKeyWithMouseEventsOptions": {
			"type": "object",
			"required": ["level"],
			"properties": {
				"level": {
					"description": "The severity of the emitted diagnostics by the rule",
					"allOf": [{ "$ref": "#/definitions/RulePlainConfiguration" }]
				},
				"options": {
					"description": "Rule's options",
					"allOf": [{ "$ref": "#/definitions/UseKeyWithMouseEventsOptions" }]
				}
			},
			"additionalProperties": false
		},
		"RuleWithUseLiteralEnumMembersOptions": {
			"type": "object",
			"required": ["level"],
			"properties": {
				"level": {
					"description": "The severity of the emitted diagnostics by the rule",
					"allOf": [{ "$ref": "#/definitions/RulePlainConfiguration" }]
				},
				"options": {
					"description": "Rule's options",
					"allOf": [{ "$ref": "#/definitions/UseLiteralEnumMembersOptions" }]
				}
			},
			"additionalProperties": false
		},
		"RuleWithUseLiteralKeysOptions": {
			"type": "object",
			"required": ["level"],
			"properties": {
				"fix": {
					"description": "The kind of the code actions emitted by the rule",
					"anyOf": [{ "$ref": "#/definitions/FixKind" }, { "type": "null" }]
				},
				"level": {
					"description": "The severity of the emitted diagnostics by the rule",
					"allOf": [{ "$ref": "#/definitions/RulePlainConfiguration" }]
				},
				"options": {
					"description": "Rule's options",
					"allOf": [{ "$ref": "#/definitions/UseLiteralKeysOptions" }]
				}
			},
			"additionalProperties": false
		},
		"RuleWithUseMediaCaptionOptions": {
			"type": "object",
			"required": ["level"],
			"properties": {
				"level": {
					"description": "The severity of the emitted diagnostics by the rule",
					"allOf": [{ "$ref": "#/definitions/RulePlainConfiguration" }]
				},
				"options": {
					"description": "Rule's options",
					"allOf": [{ "$ref": "#/definitions/UseMediaCaptionOptions" }]
				}
			},
			"additionalProperties": false
		},
		"RuleWithUseNamedOperationOptions": {
			"type": "object",
			"required": ["level"],
			"properties": {
				"fix": {
					"description": "The kind of the code actions emitted by the rule",
					"anyOf": [{ "$ref": "#/definitions/FixKind" }, { "type": "null" }]
				},
				"level": {
					"description": "The severity of the emitted diagnostics by the rule",
					"allOf": [{ "$ref": "#/definitions/RulePlainConfiguration" }]
				},
				"options": {
					"description": "Rule's options",
					"allOf": [{ "$ref": "#/definitions/UseNamedOperationOptions" }]
				}
			},
			"additionalProperties": false
		},
		"RuleWithUseNamespaceKeywordOptions": {
			"type": "object",
			"required": ["level"],
			"properties": {
				"fix": {
					"description": "The kind of the code actions emitted by the rule",
					"anyOf": [{ "$ref": "#/definitions/FixKind" }, { "type": "null" }]
				},
				"level": {
					"description": "The severity of the emitted diagnostics by the rule",
					"allOf": [{ "$ref": "#/definitions/RulePlainConfiguration" }]
				},
				"options": {
					"description": "Rule's options",
					"allOf": [{ "$ref": "#/definitions/UseNamespaceKeywordOptions" }]
				}
			},
			"additionalProperties": false
		},
		"RuleWithUseNamingConventionOptions": {
			"type": "object",
			"required": ["level"],
			"properties": {
				"level": {
					"description": "The severity of the emitted diagnostics by the rule",
					"allOf": [{ "$ref": "#/definitions/RulePlainConfiguration" }]
				},
				"options": {
					"description": "Rule's options",
					"allOf": [{ "$ref": "#/definitions/UseNamingConventionOptions" }]
				}
			},
			"additionalProperties": false
		},
		"RuleWithUseNodeAssertStrictOptions": {
			"type": "object",
			"required": ["level"],
			"properties": {
				"fix": {
					"description": "The kind of the code actions emitted by the rule",
					"anyOf": [{ "$ref": "#/definitions/FixKind" }, { "type": "null" }]
				},
				"level": {
					"description": "The severity of the emitted diagnostics by the rule",
					"allOf": [{ "$ref": "#/definitions/RulePlainConfiguration" }]
				},
				"options": {
					"description": "Rule's options",
					"allOf": [{ "$ref": "#/definitions/UseNodeAssertStrictOptions" }]
				}
			},
			"additionalProperties": false
		},
		"RuleWithUseNodejsImportProtocolOptions": {
			"type": "object",
			"required": ["level"],
			"properties": {
				"fix": {
					"description": "The kind of the code actions emitted by the rule",
					"anyOf": [{ "$ref": "#/definitions/FixKind" }, { "type": "null" }]
				},
				"level": {
					"description": "The severity of the emitted diagnostics by the rule",
					"allOf": [{ "$ref": "#/definitions/RulePlainConfiguration" }]
				},
				"options": {
					"description": "Rule's options",
					"allOf": [{ "$ref": "#/definitions/UseNodejsImportProtocolOptions" }]
				}
			},
			"additionalProperties": false
		},
		"RuleWithUseNumberNamespaceOptions": {
			"type": "object",
			"required": ["level"],
			"properties": {
				"fix": {
					"description": "The kind of the code actions emitted by the rule",
					"anyOf": [{ "$ref": "#/definitions/FixKind" }, { "type": "null" }]
				},
				"level": {
					"description": "The severity of the emitted diagnostics by the rule",
					"allOf": [{ "$ref": "#/definitions/RulePlainConfiguration" }]
				},
				"options": {
					"description": "Rule's options",
					"allOf": [{ "$ref": "#/definitions/UseNumberNamespaceOptions" }]
				}
			},
			"additionalProperties": false
		},
		"RuleWithUseNumberToFixedDigitsArgumentOptions": {
			"type": "object",
			"required": ["level"],
			"properties": {
				"fix": {
					"description": "The kind of the code actions emitted by the rule",
					"anyOf": [{ "$ref": "#/definitions/FixKind" }, { "type": "null" }]
				},
				"level": {
					"description": "The severity of the emitted diagnostics by the rule",
					"allOf": [{ "$ref": "#/definitions/RulePlainConfiguration" }]
				},
				"options": {
					"description": "Rule's options",
					"allOf": [
						{ "$ref": "#/definitions/UseNumberToFixedDigitsArgumentOptions" }
					]
				}
			},
			"additionalProperties": false
		},
		"RuleWithUseNumericLiteralsOptions": {
			"type": "object",
			"required": ["level"],
			"properties": {
				"fix": {
					"description": "The kind of the code actions emitted by the rule",
					"anyOf": [{ "$ref": "#/definitions/FixKind" }, { "type": "null" }]
				},
				"level": {
					"description": "The severity of the emitted diagnostics by the rule",
					"allOf": [{ "$ref": "#/definitions/RulePlainConfiguration" }]
				},
				"options": {
					"description": "Rule's options",
					"allOf": [{ "$ref": "#/definitions/UseNumericLiteralsOptions" }]
				}
			},
			"additionalProperties": false
		},
		"RuleWithUseNumericSeparatorsOptions": {
			"type": "object",
			"required": ["level"],
			"properties": {
				"fix": {
					"description": "The kind of the code actions emitted by the rule",
					"anyOf": [{ "$ref": "#/definitions/FixKind" }, { "type": "null" }]
				},
				"level": {
					"description": "The severity of the emitted diagnostics by the rule",
					"allOf": [{ "$ref": "#/definitions/RulePlainConfiguration" }]
				},
				"options": {
					"description": "Rule's options",
					"allOf": [{ "$ref": "#/definitions/UseNumericSeparatorsOptions" }]
				}
			},
			"additionalProperties": false
		},
		"RuleWithUseObjectSpreadOptions": {
			"type": "object",
			"required": ["level"],
			"properties": {
				"fix": {
					"description": "The kind of the code actions emitted by the rule",
					"anyOf": [{ "$ref": "#/definitions/FixKind" }, { "type": "null" }]
				},
				"level": {
					"description": "The severity of the emitted diagnostics by the rule",
					"allOf": [{ "$ref": "#/definitions/RulePlainConfiguration" }]
				},
				"options": {
					"description": "Rule's options",
					"allOf": [{ "$ref": "#/definitions/UseObjectSpreadOptions" }]
				}
			},
			"additionalProperties": false
		},
		"RuleWithUseOptionalChainOptions": {
			"type": "object",
			"required": ["level"],
			"properties": {
				"fix": {
					"description": "The kind of the code actions emitted by the rule",
					"anyOf": [{ "$ref": "#/definitions/FixKind" }, { "type": "null" }]
				},
				"level": {
					"description": "The severity of the emitted diagnostics by the rule",
					"allOf": [{ "$ref": "#/definitions/RulePlainConfiguration" }]
				},
				"options": {
					"description": "Rule's options",
					"allOf": [{ "$ref": "#/definitions/UseOptionalChainOptions" }]
				}
			},
			"additionalProperties": false
		},
		"RuleWithUseParseIntRadixOptions": {
			"type": "object",
			"required": ["level"],
			"properties": {
				"fix": {
					"description": "The kind of the code actions emitted by the rule",
					"anyOf": [{ "$ref": "#/definitions/FixKind" }, { "type": "null" }]
				},
				"level": {
					"description": "The severity of the emitted diagnostics by the rule",
					"allOf": [{ "$ref": "#/definitions/RulePlainConfiguration" }]
				},
				"options": {
					"description": "Rule's options",
					"allOf": [{ "$ref": "#/definitions/UseParseIntRadixOptions" }]
				}
			},
			"additionalProperties": false
		},
<<<<<<< HEAD
		"RuleWithUseQwikClasslistOptions": {
=======
		"RuleWithUseReactFunctionComponentsOptions": {
>>>>>>> 018d1886
			"type": "object",
			"required": ["level"],
			"properties": {
				"level": {
					"description": "The severity of the emitted diagnostics by the rule",
					"allOf": [{ "$ref": "#/definitions/RulePlainConfiguration" }]
				},
				"options": {
					"description": "Rule's options",
<<<<<<< HEAD
					"allOf": [{ "$ref": "#/definitions/UseQwikClasslistOptions" }]
=======
					"allOf": [
						{ "$ref": "#/definitions/UseReactFunctionComponentsOptions" }
					]
>>>>>>> 018d1886
				}
			},
			"additionalProperties": false
		},
		"RuleWithUseReadonlyClassPropertiesOptions": {
			"type": "object",
			"required": ["level"],
			"properties": {
				"fix": {
					"description": "The kind of the code actions emitted by the rule",
					"anyOf": [{ "$ref": "#/definitions/FixKind" }, { "type": "null" }]
				},
				"level": {
					"description": "The severity of the emitted diagnostics by the rule",
					"allOf": [{ "$ref": "#/definitions/RulePlainConfiguration" }]
				},
				"options": {
					"description": "Rule's options",
					"allOf": [
						{ "$ref": "#/definitions/UseReadonlyClassPropertiesOptions" }
					]
				}
			},
			"additionalProperties": false
		},
		"RuleWithUseRegexLiteralsOptions": {
			"type": "object",
			"required": ["level"],
			"properties": {
				"fix": {
					"description": "The kind of the code actions emitted by the rule",
					"anyOf": [{ "$ref": "#/definitions/FixKind" }, { "type": "null" }]
				},
				"level": {
					"description": "The severity of the emitted diagnostics by the rule",
					"allOf": [{ "$ref": "#/definitions/RulePlainConfiguration" }]
				},
				"options": {
					"description": "Rule's options",
					"allOf": [{ "$ref": "#/definitions/UseRegexLiteralsOptions" }]
				}
			},
			"additionalProperties": false
		},
		"RuleWithUseSelfClosingElementsOptions": {
			"type": "object",
			"required": ["level"],
			"properties": {
				"fix": {
					"description": "The kind of the code actions emitted by the rule",
					"anyOf": [{ "$ref": "#/definitions/FixKind" }, { "type": "null" }]
				},
				"level": {
					"description": "The severity of the emitted diagnostics by the rule",
					"allOf": [{ "$ref": "#/definitions/RulePlainConfiguration" }]
				},
				"options": {
					"description": "Rule's options",
					"allOf": [{ "$ref": "#/definitions/UseSelfClosingElementsOptions" }]
				}
			},
			"additionalProperties": false
		},
		"RuleWithUseSemanticElementsOptions": {
			"type": "object",
			"required": ["level"],
			"properties": {
				"level": {
					"description": "The severity of the emitted diagnostics by the rule",
					"allOf": [{ "$ref": "#/definitions/RulePlainConfiguration" }]
				},
				"options": {
					"description": "Rule's options",
					"allOf": [{ "$ref": "#/definitions/UseSemanticElementsOptions" }]
				}
			},
			"additionalProperties": false
		},
		"RuleWithUseShorthandAssignOptions": {
			"type": "object",
			"required": ["level"],
			"properties": {
				"fix": {
					"description": "The kind of the code actions emitted by the rule",
					"anyOf": [{ "$ref": "#/definitions/FixKind" }, { "type": "null" }]
				},
				"level": {
					"description": "The severity of the emitted diagnostics by the rule",
					"allOf": [{ "$ref": "#/definitions/RulePlainConfiguration" }]
				},
				"options": {
					"description": "Rule's options",
					"allOf": [{ "$ref": "#/definitions/UseShorthandAssignOptions" }]
				}
			},
			"additionalProperties": false
		},
		"RuleWithUseShorthandFunctionTypeOptions": {
			"type": "object",
			"required": ["level"],
			"properties": {
				"fix": {
					"description": "The kind of the code actions emitted by the rule",
					"anyOf": [{ "$ref": "#/definitions/FixKind" }, { "type": "null" }]
				},
				"level": {
					"description": "The severity of the emitted diagnostics by the rule",
					"allOf": [{ "$ref": "#/definitions/RulePlainConfiguration" }]
				},
				"options": {
					"description": "Rule's options",
					"allOf": [{ "$ref": "#/definitions/UseShorthandFunctionTypeOptions" }]
				}
			},
			"additionalProperties": false
		},
		"RuleWithUseSimpleNumberKeysOptions": {
			"type": "object",
			"required": ["level"],
			"properties": {
				"fix": {
					"description": "The kind of the code actions emitted by the rule",
					"anyOf": [{ "$ref": "#/definitions/FixKind" }, { "type": "null" }]
				},
				"level": {
					"description": "The severity of the emitted diagnostics by the rule",
					"allOf": [{ "$ref": "#/definitions/RulePlainConfiguration" }]
				},
				"options": {
					"description": "Rule's options",
					"allOf": [{ "$ref": "#/definitions/UseSimpleNumberKeysOptions" }]
				}
			},
			"additionalProperties": false
		},
		"RuleWithUseSimplifiedLogicExpressionOptions": {
			"type": "object",
			"required": ["level"],
			"properties": {
				"fix": {
					"description": "The kind of the code actions emitted by the rule",
					"anyOf": [{ "$ref": "#/definitions/FixKind" }, { "type": "null" }]
				},
				"level": {
					"description": "The severity of the emitted diagnostics by the rule",
					"allOf": [{ "$ref": "#/definitions/RulePlainConfiguration" }]
				},
				"options": {
					"description": "Rule's options",
					"allOf": [
						{ "$ref": "#/definitions/UseSimplifiedLogicExpressionOptions" }
					]
				}
			},
			"additionalProperties": false
		},
		"RuleWithUseSingleJsDocAsteriskOptions": {
			"type": "object",
			"required": ["level"],
			"properties": {
				"fix": {
					"description": "The kind of the code actions emitted by the rule",
					"anyOf": [{ "$ref": "#/definitions/FixKind" }, { "type": "null" }]
				},
				"level": {
					"description": "The severity of the emitted diagnostics by the rule",
					"allOf": [{ "$ref": "#/definitions/RulePlainConfiguration" }]
				},
				"options": {
					"description": "Rule's options",
					"allOf": [{ "$ref": "#/definitions/UseSingleJsDocAsteriskOptions" }]
				}
			},
			"additionalProperties": false
		},
		"RuleWithUseSingleVarDeclaratorOptions": {
			"type": "object",
			"required": ["level"],
			"properties": {
				"fix": {
					"description": "The kind of the code actions emitted by the rule",
					"anyOf": [{ "$ref": "#/definitions/FixKind" }, { "type": "null" }]
				},
				"level": {
					"description": "The severity of the emitted diagnostics by the rule",
					"allOf": [{ "$ref": "#/definitions/RulePlainConfiguration" }]
				},
				"options": {
					"description": "Rule's options",
					"allOf": [{ "$ref": "#/definitions/UseSingleVarDeclaratorOptions" }]
				}
			},
			"additionalProperties": false
		},
		"RuleWithUseSortedClassesOptions": {
			"type": "object",
			"required": ["level"],
			"properties": {
				"fix": {
					"description": "The kind of the code actions emitted by the rule",
					"anyOf": [{ "$ref": "#/definitions/FixKind" }, { "type": "null" }]
				},
				"level": {
					"description": "The severity of the emitted diagnostics by the rule",
					"allOf": [{ "$ref": "#/definitions/RulePlainConfiguration" }]
				},
				"options": {
					"description": "Rule's options",
					"allOf": [{ "$ref": "#/definitions/UseSortedClassesOptions" }]
				}
			},
			"additionalProperties": false
		},
		"RuleWithUseStrictModeOptions": {
			"type": "object",
			"required": ["level"],
			"properties": {
				"fix": {
					"description": "The kind of the code actions emitted by the rule",
					"anyOf": [{ "$ref": "#/definitions/FixKind" }, { "type": "null" }]
				},
				"level": {
					"description": "The severity of the emitted diagnostics by the rule",
					"allOf": [{ "$ref": "#/definitions/RulePlainConfiguration" }]
				},
				"options": {
					"description": "Rule's options",
					"allOf": [{ "$ref": "#/definitions/UseStrictModeOptions" }]
				}
			},
			"additionalProperties": false
		},
		"RuleWithUseSymbolDescriptionOptions": {
			"type": "object",
			"required": ["level"],
			"properties": {
				"level": {
					"description": "The severity of the emitted diagnostics by the rule",
					"allOf": [{ "$ref": "#/definitions/RulePlainConfiguration" }]
				},
				"options": {
					"description": "Rule's options",
					"allOf": [{ "$ref": "#/definitions/UseSymbolDescriptionOptions" }]
				}
			},
			"additionalProperties": false
		},
		"RuleWithUseTemplateOptions": {
			"type": "object",
			"required": ["level"],
			"properties": {
				"fix": {
					"description": "The kind of the code actions emitted by the rule",
					"anyOf": [{ "$ref": "#/definitions/FixKind" }, { "type": "null" }]
				},
				"level": {
					"description": "The severity of the emitted diagnostics by the rule",
					"allOf": [{ "$ref": "#/definitions/RulePlainConfiguration" }]
				},
				"options": {
					"description": "Rule's options",
					"allOf": [{ "$ref": "#/definitions/UseTemplateOptions" }]
				}
			},
			"additionalProperties": false
		},
		"RuleWithUseThrowNewErrorOptions": {
			"type": "object",
			"required": ["level"],
			"properties": {
				"fix": {
					"description": "The kind of the code actions emitted by the rule",
					"anyOf": [{ "$ref": "#/definitions/FixKind" }, { "type": "null" }]
				},
				"level": {
					"description": "The severity of the emitted diagnostics by the rule",
					"allOf": [{ "$ref": "#/definitions/RulePlainConfiguration" }]
				},
				"options": {
					"description": "Rule's options",
					"allOf": [{ "$ref": "#/definitions/UseThrowNewErrorOptions" }]
				}
			},
			"additionalProperties": false
		},
		"RuleWithUseThrowOnlyErrorOptions": {
			"type": "object",
			"required": ["level"],
			"properties": {
				"level": {
					"description": "The severity of the emitted diagnostics by the rule",
					"allOf": [{ "$ref": "#/definitions/RulePlainConfiguration" }]
				},
				"options": {
					"description": "Rule's options",
					"allOf": [{ "$ref": "#/definitions/UseThrowOnlyErrorOptions" }]
				}
			},
			"additionalProperties": false
		},
		"RuleWithUseTopLevelRegexOptions": {
			"type": "object",
			"required": ["level"],
			"properties": {
				"level": {
					"description": "The severity of the emitted diagnostics by the rule",
					"allOf": [{ "$ref": "#/definitions/RulePlainConfiguration" }]
				},
				"options": {
					"description": "Rule's options",
					"allOf": [{ "$ref": "#/definitions/UseTopLevelRegexOptions" }]
				}
			},
			"additionalProperties": false
		},
		"RuleWithUseTrimStartEndOptions": {
			"type": "object",
			"required": ["level"],
			"properties": {
				"fix": {
					"description": "The kind of the code actions emitted by the rule",
					"anyOf": [{ "$ref": "#/definitions/FixKind" }, { "type": "null" }]
				},
				"level": {
					"description": "The severity of the emitted diagnostics by the rule",
					"allOf": [{ "$ref": "#/definitions/RulePlainConfiguration" }]
				},
				"options": {
					"description": "Rule's options",
					"allOf": [{ "$ref": "#/definitions/UseTrimStartEndOptions" }]
				}
			},
			"additionalProperties": false
		},
		"RuleWithUseUnifiedTypeSignatureOptions": {
			"type": "object",
			"required": ["level"],
			"properties": {
				"fix": {
					"description": "The kind of the code actions emitted by the rule",
					"anyOf": [{ "$ref": "#/definitions/FixKind" }, { "type": "null" }]
				},
				"level": {
					"description": "The severity of the emitted diagnostics by the rule",
					"allOf": [{ "$ref": "#/definitions/RulePlainConfiguration" }]
				},
				"options": {
					"description": "Rule's options",
					"allOf": [{ "$ref": "#/definitions/UseUnifiedTypeSignatureOptions" }]
				}
			},
			"additionalProperties": false
		},
		"RuleWithUseUniqueElementIdsOptions": {
			"type": "object",
			"required": ["level"],
			"properties": {
				"level": {
					"description": "The severity of the emitted diagnostics by the rule",
					"allOf": [{ "$ref": "#/definitions/RulePlainConfiguration" }]
				},
				"options": {
					"description": "Rule's options",
					"allOf": [{ "$ref": "#/definitions/UseUniqueElementIdsOptions" }]
				}
			},
			"additionalProperties": false
		},
		"RuleWithUseValidAnchorOptions": {
			"type": "object",
			"required": ["level"],
			"properties": {
				"level": {
					"description": "The severity of the emitted diagnostics by the rule",
					"allOf": [{ "$ref": "#/definitions/RulePlainConfiguration" }]
				},
				"options": {
					"description": "Rule's options",
					"allOf": [{ "$ref": "#/definitions/UseValidAnchorOptions" }]
				}
			},
			"additionalProperties": false
		},
		"RuleWithUseValidAriaPropsOptions": {
			"type": "object",
			"required": ["level"],
			"properties": {
				"fix": {
					"description": "The kind of the code actions emitted by the rule",
					"anyOf": [{ "$ref": "#/definitions/FixKind" }, { "type": "null" }]
				},
				"level": {
					"description": "The severity of the emitted diagnostics by the rule",
					"allOf": [{ "$ref": "#/definitions/RulePlainConfiguration" }]
				},
				"options": {
					"description": "Rule's options",
					"allOf": [{ "$ref": "#/definitions/UseValidAriaPropsOptions" }]
				}
			},
			"additionalProperties": false
		},
		"RuleWithUseValidAriaRoleOptions": {
			"type": "object",
			"required": ["level"],
			"properties": {
				"fix": {
					"description": "The kind of the code actions emitted by the rule",
					"anyOf": [{ "$ref": "#/definitions/FixKind" }, { "type": "null" }]
				},
				"level": {
					"description": "The severity of the emitted diagnostics by the rule",
					"allOf": [{ "$ref": "#/definitions/RulePlainConfiguration" }]
				},
				"options": {
					"description": "Rule's options",
					"allOf": [{ "$ref": "#/definitions/UseValidAriaRoleOptions" }]
				}
			},
			"additionalProperties": false
		},
		"RuleWithUseValidAriaValuesOptions": {
			"type": "object",
			"required": ["level"],
			"properties": {
				"level": {
					"description": "The severity of the emitted diagnostics by the rule",
					"allOf": [{ "$ref": "#/definitions/RulePlainConfiguration" }]
				},
				"options": {
					"description": "Rule's options",
					"allOf": [{ "$ref": "#/definitions/UseValidAriaValuesOptions" }]
				}
			},
			"additionalProperties": false
		},
		"RuleWithUseValidAutocompleteOptions": {
			"type": "object",
			"required": ["level"],
			"properties": {
				"level": {
					"description": "The severity of the emitted diagnostics by the rule",
					"allOf": [{ "$ref": "#/definitions/RulePlainConfiguration" }]
				},
				"options": {
					"description": "Rule's options",
					"allOf": [{ "$ref": "#/definitions/UseValidAutocompleteOptions" }]
				}
			},
			"additionalProperties": false
		},
		"RuleWithUseValidForDirectionOptions": {
			"type": "object",
			"required": ["level"],
			"properties": {
				"level": {
					"description": "The severity of the emitted diagnostics by the rule",
					"allOf": [{ "$ref": "#/definitions/RulePlainConfiguration" }]
				},
				"options": {
					"description": "Rule's options",
					"allOf": [{ "$ref": "#/definitions/UseValidForDirectionOptions" }]
				}
			},
			"additionalProperties": false
		},
		"RuleWithUseValidLangOptions": {
			"type": "object",
			"required": ["level"],
			"properties": {
				"level": {
					"description": "The severity of the emitted diagnostics by the rule",
					"allOf": [{ "$ref": "#/definitions/RulePlainConfiguration" }]
				},
				"options": {
					"description": "Rule's options",
					"allOf": [{ "$ref": "#/definitions/UseValidLangOptions" }]
				}
			},
			"additionalProperties": false
		},
		"RuleWithUseValidTypeofOptions": {
			"type": "object",
			"required": ["level"],
			"properties": {
				"fix": {
					"description": "The kind of the code actions emitted by the rule",
					"anyOf": [{ "$ref": "#/definitions/FixKind" }, { "type": "null" }]
				},
				"level": {
					"description": "The severity of the emitted diagnostics by the rule",
					"allOf": [{ "$ref": "#/definitions/RulePlainConfiguration" }]
				},
				"options": {
					"description": "Rule's options",
					"allOf": [{ "$ref": "#/definitions/UseValidTypeofOptions" }]
				}
			},
			"additionalProperties": false
		},
		"RuleWithUseWhileOptions": {
			"type": "object",
			"required": ["level"],
			"properties": {
				"fix": {
					"description": "The kind of the code actions emitted by the rule",
					"anyOf": [{ "$ref": "#/definitions/FixKind" }, { "type": "null" }]
				},
				"level": {
					"description": "The severity of the emitted diagnostics by the rule",
					"allOf": [{ "$ref": "#/definitions/RulePlainConfiguration" }]
				},
				"options": {
					"description": "Rule's options",
					"allOf": [{ "$ref": "#/definitions/UseWhileOptions" }]
				}
			},
			"additionalProperties": false
		},
		"RuleWithUseYieldOptions": {
			"type": "object",
			"required": ["level"],
			"properties": {
				"level": {
					"description": "The severity of the emitted diagnostics by the rule",
					"allOf": [{ "$ref": "#/definitions/RulePlainConfiguration" }]
				},
				"options": {
					"description": "Rule's options",
					"allOf": [{ "$ref": "#/definitions/UseYieldOptions" }]
				}
			},
			"additionalProperties": false
		},
		"Rules": {
			"type": "object",
			"properties": {
				"a11y": {
					"anyOf": [
						{ "$ref": "#/definitions/SeverityOrGroup_for_A11y" },
						{ "type": "null" }
					]
				},
				"complexity": {
					"anyOf": [
						{ "$ref": "#/definitions/SeverityOrGroup_for_Complexity" },
						{ "type": "null" }
					]
				},
				"correctness": {
					"anyOf": [
						{ "$ref": "#/definitions/SeverityOrGroup_for_Correctness" },
						{ "type": "null" }
					]
				},
				"nursery": {
					"anyOf": [
						{ "$ref": "#/definitions/SeverityOrGroup_for_Nursery" },
						{ "type": "null" }
					]
				},
				"performance": {
					"anyOf": [
						{ "$ref": "#/definitions/SeverityOrGroup_for_Performance" },
						{ "type": "null" }
					]
				},
				"recommended": {
					"description": "It enables the lint rules recommended by Biome. `true` by default.",
					"type": ["boolean", "null"]
				},
				"security": {
					"anyOf": [
						{ "$ref": "#/definitions/SeverityOrGroup_for_Security" },
						{ "type": "null" }
					]
				},
				"style": {
					"anyOf": [
						{ "$ref": "#/definitions/SeverityOrGroup_for_Style" },
						{ "type": "null" }
					]
				},
				"suspicious": {
					"anyOf": [
						{ "$ref": "#/definitions/SeverityOrGroup_for_Suspicious" },
						{ "type": "null" }
					]
				}
			},
			"additionalProperties": false
		},
		"Schema": { "type": "string" },
		"Scope": { "type": "string", "enum": ["any", "global"] },
		"Security": {
			"description": "A list of rules that belong to this group",
			"type": "object",
			"properties": {
				"noBlankTarget": {
					"description": "Disallow target=\"_blank\" attribute without rel=\"noopener\".",
					"anyOf": [
						{ "$ref": "#/definitions/NoBlankTargetConfiguration" },
						{ "type": "null" }
					]
				},
				"noDangerouslySetInnerHtml": {
					"description": "Prevent the usage of dangerous JSX props",
					"anyOf": [
						{ "$ref": "#/definitions/NoDangerouslySetInnerHtmlConfiguration" },
						{ "type": "null" }
					]
				},
				"noDangerouslySetInnerHtmlWithChildren": {
					"description": "Report when a DOM element or a component uses both children and dangerouslySetInnerHTML prop.",
					"anyOf": [
						{
							"$ref": "#/definitions/NoDangerouslySetInnerHtmlWithChildrenConfiguration"
						},
						{ "type": "null" }
					]
				},
				"noGlobalEval": {
					"description": "Disallow the use of global eval().",
					"anyOf": [
						{ "$ref": "#/definitions/NoGlobalEvalConfiguration" },
						{ "type": "null" }
					]
				},
				"recommended": {
					"description": "It enables the recommended rules for this group",
					"type": ["boolean", "null"]
				}
			},
			"additionalProperties": false
		},
		"Selector": {
			"type": "object",
			"properties": {
				"kind": {
					"description": "Declaration kind",
					"allOf": [{ "$ref": "#/definitions/Kind" }]
				},
				"modifiers": {
					"description": "Modifiers used on the declaration",
					"allOf": [{ "$ref": "#/definitions/Modifiers" }]
				},
				"scope": {
					"description": "Scope of the declaration",
					"allOf": [{ "$ref": "#/definitions/Scope" }]
				}
			},
			"additionalProperties": false
		},
		"SelfCloseVoidElements": {
			"description": "Controls whether void-elements should be self closed",
			"oneOf": [
				{
					"description": "The `/` inside void elements is removed by the formatter",
					"type": "string",
					"enum": ["never"]
				},
				{
					"description": "The `/` inside void elements is always added",
					"type": "string",
					"enum": ["always"]
				}
			]
		},
		"Semicolons": { "type": "string", "enum": ["always", "asNeeded"] },
		"SeverityOrGroup_for_A11y": {
			"anyOf": [
				{ "$ref": "#/definitions/GroupPlainConfiguration" },
				{ "$ref": "#/definitions/A11y" }
			]
		},
		"SeverityOrGroup_for_Complexity": {
			"anyOf": [
				{ "$ref": "#/definitions/GroupPlainConfiguration" },
				{ "$ref": "#/definitions/Complexity" }
			]
		},
		"SeverityOrGroup_for_Correctness": {
			"anyOf": [
				{ "$ref": "#/definitions/GroupPlainConfiguration" },
				{ "$ref": "#/definitions/Correctness" }
			]
		},
		"SeverityOrGroup_for_Nursery": {
			"anyOf": [
				{ "$ref": "#/definitions/GroupPlainConfiguration" },
				{ "$ref": "#/definitions/Nursery" }
			]
		},
		"SeverityOrGroup_for_Performance": {
			"anyOf": [
				{ "$ref": "#/definitions/GroupPlainConfiguration" },
				{ "$ref": "#/definitions/Performance" }
			]
		},
		"SeverityOrGroup_for_Security": {
			"anyOf": [
				{ "$ref": "#/definitions/GroupPlainConfiguration" },
				{ "$ref": "#/definitions/Security" }
			]
		},
		"SeverityOrGroup_for_Style": {
			"anyOf": [
				{ "$ref": "#/definitions/GroupPlainConfiguration" },
				{ "$ref": "#/definitions/Style" }
			]
		},
		"SeverityOrGroup_for_Suspicious": {
			"anyOf": [
				{ "$ref": "#/definitions/GroupPlainConfiguration" },
				{ "$ref": "#/definitions/Suspicious" }
			]
		},
		"Source": {
			"description": "A list of rules that belong to this group",
			"type": "object",
			"properties": {
				"organizeImports": {
					"description": "Provides a code action to sort the imports and exports in the file using a built-in or custom order.",
					"anyOf": [
						{
							"$ref": "#/definitions/RuleAssistConfiguration_for_OrganizeImportsOptions"
						},
						{ "type": "null" }
					]
				},
				"recommended": {
					"description": "It enables the recommended rules for this group",
					"type": ["boolean", "null"]
				},
				"useSortedAttributes": {
					"description": "Enforce attribute sorting in JSX elements.",
					"anyOf": [
						{
							"$ref": "#/definitions/RuleAssistConfiguration_for_UseSortedAttributesOptions"
						},
						{ "type": "null" }
					]
				},
				"useSortedKeys": {
					"description": "Sorts the keys of a JSON object in natural order",
					"anyOf": [
						{
							"$ref": "#/definitions/RuleAssistConfiguration_for_UseSortedKeysOptions"
						},
						{ "type": "null" }
					]
				},
				"useSortedProperties": {
					"description": "Enforce ordering of CSS properties and nested rules.",
					"anyOf": [
						{
							"$ref": "#/definitions/RuleAssistConfiguration_for_UseSortedPropertiesOptions"
						},
						{ "type": "null" }
					]
				}
			},
			"additionalProperties": false
		},
		"SourceMatcher": {
			"anyOf": [
				{ "$ref": "#/definitions/NegatablePredefinedSourceMatcher" },
				{ "$ref": "#/definitions/ImportSourceGlob" }
			]
		},
		"SourcesMatcher": {
			"anyOf": [
				{ "$ref": "#/definitions/SourceMatcher" },
				{ "type": "array", "items": { "$ref": "#/definitions/SourceMatcher" } }
			]
		},
		"StableHookResult": {
			"oneOf": [
				{
					"description": "Whether the hook has a stable result.",
					"type": "boolean"
				},
				{
					"description": "Used to indicate the hook returns an array and some of its indices have stable identities.",
					"type": "array",
					"items": {
						"type": "integer",
						"format": "uint8",
						"maximum": 255.0,
						"minimum": 0.0
					},
					"minItems": 1
				}
			]
		},
		"Style": {
			"description": "A list of rules that belong to this group",
			"type": "object",
			"properties": {
				"noCommonJs": {
					"description": "Disallow use of CommonJs module system in favor of ESM style imports.",
					"anyOf": [
						{ "$ref": "#/definitions/NoCommonJsConfiguration" },
						{ "type": "null" }
					]
				},
				"noDefaultExport": {
					"description": "Disallow default exports.",
					"anyOf": [
						{ "$ref": "#/definitions/NoDefaultExportConfiguration" },
						{ "type": "null" }
					]
				},
				"noDescendingSpecificity": {
					"description": "Disallow a lower specificity selector from coming after a higher specificity selector.",
					"anyOf": [
						{ "$ref": "#/definitions/NoDescendingSpecificityConfiguration" },
						{ "type": "null" }
					]
				},
				"noDoneCallback": {
					"description": "Disallow using a callback in asynchronous tests and hooks.",
					"anyOf": [
						{ "$ref": "#/definitions/NoDoneCallbackConfiguration" },
						{ "type": "null" }
					]
				},
				"noEnum": {
					"description": "Disallow TypeScript enum.",
					"anyOf": [
						{ "$ref": "#/definitions/NoEnumConfiguration" },
						{ "type": "null" }
					]
				},
				"noExportedImports": {
					"description": "Disallow exporting an imported variable.",
					"anyOf": [
						{ "$ref": "#/definitions/NoExportedImportsConfiguration" },
						{ "type": "null" }
					]
				},
				"noHeadElement": {
					"description": "Prevent usage of \\<head> element in a Next.js project.",
					"anyOf": [
						{ "$ref": "#/definitions/NoHeadElementConfiguration" },
						{ "type": "null" }
					]
				},
				"noImplicitBoolean": {
					"description": "Disallow implicit true values on JSX boolean attributes",
					"anyOf": [
						{ "$ref": "#/definitions/NoImplicitBooleanConfiguration" },
						{ "type": "null" }
					]
				},
				"noInferrableTypes": {
					"description": "Disallow type annotations for variables, parameters, and class properties initialized with a literal expression.",
					"anyOf": [
						{ "$ref": "#/definitions/NoInferrableTypesConfiguration" },
						{ "type": "null" }
					]
				},
				"noNamespace": {
					"description": "Disallow the use of TypeScript's namespaces.",
					"anyOf": [
						{ "$ref": "#/definitions/NoNamespaceConfiguration" },
						{ "type": "null" }
					]
				},
				"noNegationElse": {
					"description": "Disallow negation in the condition of an if statement if it has an else clause.",
					"anyOf": [
						{ "$ref": "#/definitions/NoNegationElseConfiguration" },
						{ "type": "null" }
					]
				},
				"noNestedTernary": {
					"description": "Disallow nested ternary expressions.",
					"anyOf": [
						{ "$ref": "#/definitions/NoNestedTernaryConfiguration" },
						{ "type": "null" }
					]
				},
				"noNonNullAssertion": {
					"description": "Disallow non-null assertions using the ! postfix operator.",
					"anyOf": [
						{ "$ref": "#/definitions/NoNonNullAssertionConfiguration" },
						{ "type": "null" }
					]
				},
				"noParameterAssign": {
					"description": "Disallow reassigning function parameters.",
					"anyOf": [
						{ "$ref": "#/definitions/NoParameterAssignConfiguration" },
						{ "type": "null" }
					]
				},
				"noParameterProperties": {
					"description": "Disallow the use of parameter properties in class constructors.",
					"anyOf": [
						{ "$ref": "#/definitions/NoParameterPropertiesConfiguration" },
						{ "type": "null" }
					]
				},
				"noProcessEnv": {
					"description": "Disallow the use of process.env.",
					"anyOf": [
						{ "$ref": "#/definitions/NoProcessEnvConfiguration" },
						{ "type": "null" }
					]
				},
				"noRestrictedGlobals": {
					"description": "This rule allows you to specify global variable names that you don’t want to use in your application.",
					"anyOf": [
						{ "$ref": "#/definitions/NoRestrictedGlobalsConfiguration" },
						{ "type": "null" }
					]
				},
				"noRestrictedImports": {
					"description": "Disallow specified modules when loaded by import or require.",
					"anyOf": [
						{ "$ref": "#/definitions/NoRestrictedImportsConfiguration" },
						{ "type": "null" }
					]
				},
				"noRestrictedTypes": {
					"description": "Disallow user defined types.",
					"anyOf": [
						{ "$ref": "#/definitions/NoRestrictedTypesConfiguration" },
						{ "type": "null" }
					]
				},
				"noShoutyConstants": {
					"description": "Disallow the use of constants which its value is the upper-case version of its name.",
					"anyOf": [
						{ "$ref": "#/definitions/NoShoutyConstantsConfiguration" },
						{ "type": "null" }
					]
				},
				"noSubstr": {
					"description": "Enforce the use of String.slice() over String.substr() and String.substring().",
					"anyOf": [
						{ "$ref": "#/definitions/NoSubstrConfiguration" },
						{ "type": "null" }
					]
				},
				"noUnusedTemplateLiteral": {
					"description": "Disallow template literals if interpolation and special-character handling are not needed",
					"anyOf": [
						{ "$ref": "#/definitions/NoUnusedTemplateLiteralConfiguration" },
						{ "type": "null" }
					]
				},
				"noUselessElse": {
					"description": "Disallow else block when the if block breaks early.",
					"anyOf": [
						{ "$ref": "#/definitions/NoUselessElseConfiguration" },
						{ "type": "null" }
					]
				},
				"noValueAtRule": {
					"description": "Disallow use of @value rule in css modules.",
					"anyOf": [
						{ "$ref": "#/definitions/NoValueAtRuleConfiguration" },
						{ "type": "null" }
					]
				},
				"noYodaExpression": {
					"description": "Disallow the use of yoda expressions.",
					"anyOf": [
						{ "$ref": "#/definitions/NoYodaExpressionConfiguration" },
						{ "type": "null" }
					]
				},
				"recommended": {
					"description": "It enables the recommended rules for this group",
					"type": ["boolean", "null"]
				},
				"useArrayLiterals": {
					"description": "Disallow Array constructors.",
					"anyOf": [
						{ "$ref": "#/definitions/UseArrayLiteralsConfiguration" },
						{ "type": "null" }
					]
				},
				"useAsConstAssertion": {
					"description": "Enforce the use of as const over literal type and type annotation.",
					"anyOf": [
						{ "$ref": "#/definitions/UseAsConstAssertionConfiguration" },
						{ "type": "null" }
					]
				},
				"useAtIndex": {
					"description": "Use at() instead of integer index access.",
					"anyOf": [
						{ "$ref": "#/definitions/UseAtIndexConfiguration" },
						{ "type": "null" }
					]
				},
				"useBlockStatements": {
					"description": "Requires following curly brace conventions.",
					"anyOf": [
						{ "$ref": "#/definitions/UseBlockStatementsConfiguration" },
						{ "type": "null" }
					]
				},
				"useCollapsedElseIf": {
					"description": "Enforce using else if instead of nested if in else clauses.",
					"anyOf": [
						{ "$ref": "#/definitions/UseCollapsedElseIfConfiguration" },
						{ "type": "null" }
					]
				},
				"useCollapsedIf": {
					"description": "Enforce using single if instead of nested if clauses.",
					"anyOf": [
						{ "$ref": "#/definitions/UseCollapsedIfConfiguration" },
						{ "type": "null" }
					]
				},
				"useComponentExportOnlyModules": {
					"description": "Enforce declaring components only within modules that export React Components exclusively.",
					"anyOf": [
						{
							"$ref": "#/definitions/UseComponentExportOnlyModulesConfiguration"
						},
						{ "type": "null" }
					]
				},
				"useConsistentArrayType": {
					"description": "Require consistently using either T\\[] or Array\\<T>",
					"anyOf": [
						{ "$ref": "#/definitions/UseConsistentArrayTypeConfiguration" },
						{ "type": "null" }
					]
				},
				"useConsistentBuiltinInstantiation": {
					"description": "Enforce the use of new for all builtins, except String, Number and Boolean.",
					"anyOf": [
						{
							"$ref": "#/definitions/UseConsistentBuiltinInstantiationConfiguration"
						},
						{ "type": "null" }
					]
				},
				"useConsistentCurlyBraces": {
					"description": "This rule enforces consistent use of curly braces inside JSX attributes and JSX children.",
					"anyOf": [
						{ "$ref": "#/definitions/UseConsistentCurlyBracesConfiguration" },
						{ "type": "null" }
					]
				},
				"useConsistentMemberAccessibility": {
					"description": "Require consistent accessibility modifiers on class properties and methods.",
					"anyOf": [
						{
							"$ref": "#/definitions/UseConsistentMemberAccessibilityConfiguration"
						},
						{ "type": "null" }
					]
				},
				"useConst": {
					"description": "Require const declarations for variables that are only assigned once.",
					"anyOf": [
						{ "$ref": "#/definitions/UseConstConfiguration" },
						{ "type": "null" }
					]
				},
				"useDefaultParameterLast": {
					"description": "Enforce default function parameters and optional function parameters to be last.",
					"anyOf": [
						{ "$ref": "#/definitions/UseDefaultParameterLastConfiguration" },
						{ "type": "null" }
					]
				},
				"useDefaultSwitchClause": {
					"description": "Require the default clause in switch statements.",
					"anyOf": [
						{ "$ref": "#/definitions/UseDefaultSwitchClauseConfiguration" },
						{ "type": "null" }
					]
				},
				"useDeprecatedReason": {
					"description": "Require specifying the reason argument when using @deprecated directive",
					"anyOf": [
						{ "$ref": "#/definitions/UseDeprecatedReasonConfiguration" },
						{ "type": "null" }
					]
				},
				"useEnumInitializers": {
					"description": "Require that each enum member value be explicitly initialized.",
					"anyOf": [
						{ "$ref": "#/definitions/UseEnumInitializersConfiguration" },
						{ "type": "null" }
					]
				},
				"useExplicitLengthCheck": {
					"description": "Enforce explicitly comparing the length, size, byteLength or byteOffset property of a value.",
					"anyOf": [
						{ "$ref": "#/definitions/UseExplicitLengthCheckConfiguration" },
						{ "type": "null" }
					]
				},
				"useExponentiationOperator": {
					"description": "Disallow the use of Math.pow in favor of the ** operator.",
					"anyOf": [
						{ "$ref": "#/definitions/UseExponentiationOperatorConfiguration" },
						{ "type": "null" }
					]
				},
				"useExportType": {
					"description": "Promotes the use of export type for types.",
					"anyOf": [
						{ "$ref": "#/definitions/UseExportTypeConfiguration" },
						{ "type": "null" }
					]
				},
				"useFilenamingConvention": {
					"description": "Enforce naming conventions for JavaScript and TypeScript filenames.",
					"anyOf": [
						{ "$ref": "#/definitions/UseFilenamingConventionConfiguration" },
						{ "type": "null" }
					]
				},
				"useForOf": {
					"description": "This rule recommends a for-of loop when in a for loop, the index used to extract an item from the iterated array.",
					"anyOf": [
						{ "$ref": "#/definitions/UseForOfConfiguration" },
						{ "type": "null" }
					]
				},
				"useFragmentSyntax": {
					"description": "This rule enforces the use of \\<>...\\</> over \\<Fragment>...\\</Fragment>.",
					"anyOf": [
						{ "$ref": "#/definitions/UseFragmentSyntaxConfiguration" },
						{ "type": "null" }
					]
				},
				"useImportType": {
					"description": "Promotes the use of import type for types.",
					"anyOf": [
						{ "$ref": "#/definitions/UseImportTypeConfiguration" },
						{ "type": "null" }
					]
				},
				"useLiteralEnumMembers": {
					"description": "Require all enum members to be literal values.",
					"anyOf": [
						{ "$ref": "#/definitions/UseLiteralEnumMembersConfiguration" },
						{ "type": "null" }
					]
				},
				"useNamingConvention": {
					"description": "Enforce naming conventions for everything across a codebase.",
					"anyOf": [
						{ "$ref": "#/definitions/UseNamingConventionConfiguration" },
						{ "type": "null" }
					]
				},
				"useNodeAssertStrict": {
					"description": "Promotes the usage of node:assert/strict over node:assert.",
					"anyOf": [
						{ "$ref": "#/definitions/UseNodeAssertStrictConfiguration" },
						{ "type": "null" }
					]
				},
				"useNodejsImportProtocol": {
					"description": "Enforces using the node: protocol for Node.js builtin modules.",
					"anyOf": [
						{ "$ref": "#/definitions/UseNodejsImportProtocolConfiguration" },
						{ "type": "null" }
					]
				},
				"useNumberNamespace": {
					"description": "Use the Number properties instead of global ones.",
					"anyOf": [
						{ "$ref": "#/definitions/UseNumberNamespaceConfiguration" },
						{ "type": "null" }
					]
				},
				"useSelfClosingElements": {
					"description": "Prevent extra closing tags for components without children.",
					"anyOf": [
						{ "$ref": "#/definitions/UseSelfClosingElementsConfiguration" },
						{ "type": "null" }
					]
				},
				"useShorthandAssign": {
					"description": "Require assignment operator shorthand where possible.",
					"anyOf": [
						{ "$ref": "#/definitions/UseShorthandAssignConfiguration" },
						{ "type": "null" }
					]
				},
				"useShorthandFunctionType": {
					"description": "Enforce using function types instead of object type with call signatures.",
					"anyOf": [
						{ "$ref": "#/definitions/UseShorthandFunctionTypeConfiguration" },
						{ "type": "null" }
					]
				},
				"useSingleVarDeclarator": {
					"description": "Disallow multiple variable declarations in the same variable statement",
					"anyOf": [
						{ "$ref": "#/definitions/UseSingleVarDeclaratorConfiguration" },
						{ "type": "null" }
					]
				},
				"useTemplate": {
					"description": "Prefer template literals over string concatenation.",
					"anyOf": [
						{ "$ref": "#/definitions/UseTemplateConfiguration" },
						{ "type": "null" }
					]
				},
				"useThrowNewError": {
					"description": "Require new when throwing an error.",
					"anyOf": [
						{ "$ref": "#/definitions/UseThrowNewErrorConfiguration" },
						{ "type": "null" }
					]
				},
				"useThrowOnlyError": {
					"description": "Disallow throwing non-Error values.",
					"anyOf": [
						{ "$ref": "#/definitions/UseThrowOnlyErrorConfiguration" },
						{ "type": "null" }
					]
				},
				"useTrimStartEnd": {
					"description": "Enforce the use of String.trimStart() and String.trimEnd() over String.trimLeft() and String.trimRight().",
					"anyOf": [
						{ "$ref": "#/definitions/UseTrimStartEndConfiguration" },
						{ "type": "null" }
					]
				}
			},
			"additionalProperties": false
		},
		"Style2": {
			"description": "Rule's options.",
			"oneOf": [
				{
					"description": "Use the best fitting style according to the situation",
					"type": "string",
					"enum": ["auto"]
				},
				{
					"description": "Always use inline type keywords",
					"type": "string",
					"enum": ["inlineType"]
				},
				{
					"description": "Always separate types in a dedicated `import type`",
					"type": "string",
					"enum": ["separatedType"]
				}
			]
		},
		"Suspicious": {
			"description": "A list of rules that belong to this group",
			"type": "object",
			"properties": {
				"noAlert": {
					"description": "Disallow the use of alert, confirm, and prompt.",
					"anyOf": [
						{ "$ref": "#/definitions/NoAlertConfiguration" },
						{ "type": "null" }
					]
				},
				"noApproximativeNumericConstant": {
					"description": "Use standard constants instead of approximated literals.",
					"anyOf": [
						{
							"$ref": "#/definitions/NoApproximativeNumericConstantConfiguration"
						},
						{ "type": "null" }
					]
				},
				"noArrayIndexKey": {
					"description": "Discourage the usage of Array index in keys.",
					"anyOf": [
						{ "$ref": "#/definitions/NoArrayIndexKeyConfiguration" },
						{ "type": "null" }
					]
				},
				"noAssignInExpressions": {
					"description": "Disallow assignments in expressions.",
					"anyOf": [
						{ "$ref": "#/definitions/NoAssignInExpressionsConfiguration" },
						{ "type": "null" }
					]
				},
				"noAsyncPromiseExecutor": {
					"description": "Disallows using an async function as a Promise executor.",
					"anyOf": [
						{ "$ref": "#/definitions/NoAsyncPromiseExecutorConfiguration" },
						{ "type": "null" }
					]
				},
				"noCatchAssign": {
					"description": "Disallow reassigning exceptions in catch clauses.",
					"anyOf": [
						{ "$ref": "#/definitions/NoCatchAssignConfiguration" },
						{ "type": "null" }
					]
				},
				"noClassAssign": {
					"description": "Disallow reassigning class members.",
					"anyOf": [
						{ "$ref": "#/definitions/NoClassAssignConfiguration" },
						{ "type": "null" }
					]
				},
				"noCommentText": {
					"description": "Prevent comments from being inserted as text nodes",
					"anyOf": [
						{ "$ref": "#/definitions/NoCommentTextConfiguration" },
						{ "type": "null" }
					]
				},
				"noCompareNegZero": {
					"description": "Disallow comparing against -0",
					"anyOf": [
						{ "$ref": "#/definitions/NoCompareNegZeroConfiguration" },
						{ "type": "null" }
					]
				},
				"noConfusingLabels": {
					"description": "Disallow labeled statements that are not loops.",
					"anyOf": [
						{ "$ref": "#/definitions/NoConfusingLabelsConfiguration" },
						{ "type": "null" }
					]
				},
				"noConfusingVoidType": {
					"description": "Disallow void type outside of generic or return types.",
					"anyOf": [
						{ "$ref": "#/definitions/NoConfusingVoidTypeConfiguration" },
						{ "type": "null" }
					]
				},
				"noConsole": {
					"description": "Disallow the use of console.",
					"anyOf": [
						{ "$ref": "#/definitions/NoConsoleConfiguration" },
						{ "type": "null" }
					]
				},
				"noConstEnum": {
					"description": "Disallow TypeScript const enum",
					"anyOf": [
						{ "$ref": "#/definitions/NoConstEnumConfiguration" },
						{ "type": "null" }
					]
				},
				"noControlCharactersInRegex": {
					"description": "Prevents from having control characters and some escape sequences that match control characters in regular expression literals.",
					"anyOf": [
						{ "$ref": "#/definitions/NoControlCharactersInRegexConfiguration" },
						{ "type": "null" }
					]
				},
				"noDebugger": {
					"description": "Disallow the use of debugger",
					"anyOf": [
						{ "$ref": "#/definitions/NoDebuggerConfiguration" },
						{ "type": "null" }
					]
				},
				"noDocumentCookie": {
					"description": "Disallow direct assignments to document.cookie.",
					"anyOf": [
						{ "$ref": "#/definitions/NoDocumentCookieConfiguration" },
						{ "type": "null" }
					]
				},
				"noDocumentImportInPage": {
					"description": "Prevents importing next/document outside of pages/_document.jsx in Next.js projects.",
					"anyOf": [
						{ "$ref": "#/definitions/NoDocumentImportInPageConfiguration" },
						{ "type": "null" }
					]
				},
				"noDoubleEquals": {
					"description": "Require the use of === and !==.",
					"anyOf": [
						{ "$ref": "#/definitions/NoDoubleEqualsConfiguration" },
						{ "type": "null" }
					]
				},
				"noDuplicateAtImportRules": {
					"description": "Disallow duplicate @import rules.",
					"anyOf": [
						{ "$ref": "#/definitions/NoDuplicateAtImportRulesConfiguration" },
						{ "type": "null" }
					]
				},
				"noDuplicateCase": {
					"description": "Disallow duplicate case labels.",
					"anyOf": [
						{ "$ref": "#/definitions/NoDuplicateCaseConfiguration" },
						{ "type": "null" }
					]
				},
				"noDuplicateClassMembers": {
					"description": "Disallow duplicate class members.",
					"anyOf": [
						{ "$ref": "#/definitions/NoDuplicateClassMembersConfiguration" },
						{ "type": "null" }
					]
				},
				"noDuplicateCustomProperties": {
					"description": "Disallow duplicate custom properties within declaration blocks.",
					"anyOf": [
						{
							"$ref": "#/definitions/NoDuplicateCustomPropertiesConfiguration"
						},
						{ "type": "null" }
					]
				},
				"noDuplicateElseIf": {
					"description": "Disallow duplicate conditions in if-else-if chains",
					"anyOf": [
						{ "$ref": "#/definitions/NoDuplicateElseIfConfiguration" },
						{ "type": "null" }
					]
				},
				"noDuplicateFields": {
					"description": "No duplicated fields in GraphQL operations.",
					"anyOf": [
						{ "$ref": "#/definitions/NoDuplicateFieldsConfiguration" },
						{ "type": "null" }
					]
				},
				"noDuplicateFontNames": {
					"description": "Disallow duplicate names within font families.",
					"anyOf": [
						{ "$ref": "#/definitions/NoDuplicateFontNamesConfiguration" },
						{ "type": "null" }
					]
				},
				"noDuplicateJsxProps": {
					"description": "Prevents JSX properties to be assigned multiple times.",
					"anyOf": [
						{ "$ref": "#/definitions/NoDuplicateJsxPropsConfiguration" },
						{ "type": "null" }
					]
				},
				"noDuplicateObjectKeys": {
					"description": "Disallow two keys with the same name inside objects.",
					"anyOf": [
						{ "$ref": "#/definitions/NoDuplicateObjectKeysConfiguration" },
						{ "type": "null" }
					]
				},
				"noDuplicateParameters": {
					"description": "Disallow duplicate function parameter name.",
					"anyOf": [
						{ "$ref": "#/definitions/NoDuplicateParametersConfiguration" },
						{ "type": "null" }
					]
				},
				"noDuplicateProperties": {
					"description": "Disallow duplicate properties within declaration blocks.",
					"anyOf": [
						{ "$ref": "#/definitions/NoDuplicatePropertiesConfiguration" },
						{ "type": "null" }
					]
				},
				"noDuplicateSelectorsKeyframeBlock": {
					"description": "Disallow duplicate selectors within keyframe blocks.",
					"anyOf": [
						{
							"$ref": "#/definitions/NoDuplicateSelectorsKeyframeBlockConfiguration"
						},
						{ "type": "null" }
					]
				},
				"noDuplicateTestHooks": {
					"description": "A describe block should not contain duplicate hooks.",
					"anyOf": [
						{ "$ref": "#/definitions/NoDuplicateTestHooksConfiguration" },
						{ "type": "null" }
					]
				},
				"noEmptyBlock": {
					"description": "Disallow CSS empty blocks.",
					"anyOf": [
						{ "$ref": "#/definitions/NoEmptyBlockConfiguration" },
						{ "type": "null" }
					]
				},
				"noEmptyBlockStatements": {
					"description": "Disallow empty block statements and static blocks.",
					"anyOf": [
						{ "$ref": "#/definitions/NoEmptyBlockStatementsConfiguration" },
						{ "type": "null" }
					]
				},
				"noEmptyInterface": {
					"description": "Disallow the declaration of empty interfaces.",
					"anyOf": [
						{ "$ref": "#/definitions/NoEmptyInterfaceConfiguration" },
						{ "type": "null" }
					]
				},
				"noEvolvingTypes": {
					"description": "Disallow variables from evolving into any type through reassignments.",
					"anyOf": [
						{ "$ref": "#/definitions/NoEvolvingTypesConfiguration" },
						{ "type": "null" }
					]
				},
				"noExplicitAny": {
					"description": "Disallow the any type usage.",
					"anyOf": [
						{ "$ref": "#/definitions/NoExplicitAnyConfiguration" },
						{ "type": "null" }
					]
				},
				"noExportsInTest": {
					"description": "Disallow using export or module.exports in files containing tests",
					"anyOf": [
						{ "$ref": "#/definitions/NoExportsInTestConfiguration" },
						{ "type": "null" }
					]
				},
				"noExtraNonNullAssertion": {
					"description": "Prevents the wrong usage of the non-null assertion operator (!) in TypeScript files.",
					"anyOf": [
						{ "$ref": "#/definitions/NoExtraNonNullAssertionConfiguration" },
						{ "type": "null" }
					]
				},
				"noFallthroughSwitchClause": {
					"description": "Disallow fallthrough of switch clauses.",
					"anyOf": [
						{ "$ref": "#/definitions/NoFallthroughSwitchClauseConfiguration" },
						{ "type": "null" }
					]
				},
				"noFocusedTests": {
					"description": "Disallow focused tests.",
					"anyOf": [
						{ "$ref": "#/definitions/NoFocusedTestsConfiguration" },
						{ "type": "null" }
					]
				},
				"noFunctionAssign": {
					"description": "Disallow reassigning function declarations.",
					"anyOf": [
						{ "$ref": "#/definitions/NoFunctionAssignConfiguration" },
						{ "type": "null" }
					]
				},
				"noGlobalAssign": {
					"description": "Disallow assignments to native objects and read-only global variables.",
					"anyOf": [
						{ "$ref": "#/definitions/NoGlobalAssignConfiguration" },
						{ "type": "null" }
					]
				},
				"noGlobalIsFinite": {
					"description": "Use Number.isFinite instead of global isFinite.",
					"anyOf": [
						{ "$ref": "#/definitions/NoGlobalIsFiniteConfiguration" },
						{ "type": "null" }
					]
				},
				"noGlobalIsNan": {
					"description": "Use Number.isNaN instead of global isNaN.",
					"anyOf": [
						{ "$ref": "#/definitions/NoGlobalIsNanConfiguration" },
						{ "type": "null" }
					]
				},
				"noHeadImportInDocument": {
					"description": "Prevent using the next/head module in pages/_document.js on Next.js projects.",
					"anyOf": [
						{ "$ref": "#/definitions/NoHeadImportInDocumentConfiguration" },
						{ "type": "null" }
					]
				},
				"noImplicitAnyLet": {
					"description": "Disallow use of implicit any type on variable declarations.",
					"anyOf": [
						{ "$ref": "#/definitions/NoImplicitAnyLetConfiguration" },
						{ "type": "null" }
					]
				},
				"noImportAssign": {
					"description": "Disallow assigning to imported bindings",
					"anyOf": [
						{ "$ref": "#/definitions/NoImportAssignConfiguration" },
						{ "type": "null" }
					]
				},
				"noImportantInKeyframe": {
					"description": "Disallow invalid !important within keyframe declarations",
					"anyOf": [
						{ "$ref": "#/definitions/NoImportantInKeyframeConfiguration" },
						{ "type": "null" }
					]
				},
				"noIrregularWhitespace": {
					"description": "Disallows the use of irregular whitespace characters.",
					"anyOf": [
						{ "$ref": "#/definitions/NoIrregularWhitespaceConfiguration" },
						{ "type": "null" }
					]
				},
				"noLabelVar": {
					"description": "Disallow labels that share a name with a variable",
					"anyOf": [
						{ "$ref": "#/definitions/NoLabelVarConfiguration" },
						{ "type": "null" }
					]
				},
				"noMisleadingCharacterClass": {
					"description": "Disallow characters made with multiple code points in character class syntax.",
					"anyOf": [
						{ "$ref": "#/definitions/NoMisleadingCharacterClassConfiguration" },
						{ "type": "null" }
					]
				},
				"noMisleadingInstantiator": {
					"description": "Enforce proper usage of new and constructor.",
					"anyOf": [
						{ "$ref": "#/definitions/NoMisleadingInstantiatorConfiguration" },
						{ "type": "null" }
					]
				},
				"noMisplacedAssertion": {
					"description": "Checks that the assertion function, for example expect, is placed inside an it() function call.",
					"anyOf": [
						{ "$ref": "#/definitions/NoMisplacedAssertionConfiguration" },
						{ "type": "null" }
					]
				},
				"noMisrefactoredShorthandAssign": {
					"description": "Disallow shorthand assign when variable appears on both sides.",
					"anyOf": [
						{
							"$ref": "#/definitions/NoMisrefactoredShorthandAssignConfiguration"
						},
						{ "type": "null" }
					]
				},
				"noOctalEscape": {
					"description": "Disallow octal escape sequences in string literals",
					"anyOf": [
						{ "$ref": "#/definitions/NoOctalEscapeConfiguration" },
						{ "type": "null" }
					]
				},
				"noPrototypeBuiltins": {
					"description": "Disallow direct use of Object.prototype builtins.",
					"anyOf": [
						{ "$ref": "#/definitions/NoPrototypeBuiltinsConfiguration" },
						{ "type": "null" }
					]
				},
				"noReactSpecificProps": {
					"description": "Prevents React-specific JSX properties from being used.",
					"anyOf": [
						{ "$ref": "#/definitions/NoReactSpecificPropsConfiguration" },
						{ "type": "null" }
					]
				},
				"noRedeclare": {
					"description": "Disallow variable, function, class, and type redeclarations in the same scope.",
					"anyOf": [
						{ "$ref": "#/definitions/NoRedeclareConfiguration" },
						{ "type": "null" }
					]
				},
				"noRedundantUseStrict": {
					"description": "Prevents from having redundant \"use strict\".",
					"anyOf": [
						{ "$ref": "#/definitions/NoRedundantUseStrictConfiguration" },
						{ "type": "null" }
					]
				},
				"noSelfCompare": {
					"description": "Disallow comparisons where both sides are exactly the same.",
					"anyOf": [
						{ "$ref": "#/definitions/NoSelfCompareConfiguration" },
						{ "type": "null" }
					]
				},
				"noShadowRestrictedNames": {
					"description": "Disallow identifiers from shadowing restricted names.",
					"anyOf": [
						{ "$ref": "#/definitions/NoShadowRestrictedNamesConfiguration" },
						{ "type": "null" }
					]
				},
				"noShorthandPropertyOverrides": {
					"description": "Disallow shorthand properties that override related longhand properties.",
					"anyOf": [
						{
							"$ref": "#/definitions/NoShorthandPropertyOverridesConfiguration"
						},
						{ "type": "null" }
					]
				},
				"noSkippedTests": {
					"description": "Disallow disabled tests.",
					"anyOf": [
						{ "$ref": "#/definitions/NoSkippedTestsConfiguration" },
						{ "type": "null" }
					]
				},
				"noSparseArray": {
					"description": "Prevents the use of sparse arrays (arrays with holes).",
					"anyOf": [
						{ "$ref": "#/definitions/NoSparseArrayConfiguration" },
						{ "type": "null" }
					]
				},
				"noSuspiciousSemicolonInJsx": {
					"description": "It detects possible \"wrong\" semicolons inside JSX elements.",
					"anyOf": [
						{ "$ref": "#/definitions/NoSuspiciousSemicolonInJsxConfiguration" },
						{ "type": "null" }
					]
				},
				"noTemplateCurlyInString": {
					"description": "Disallow template literal placeholder syntax in regular strings.",
					"anyOf": [
						{ "$ref": "#/definitions/NoTemplateCurlyInStringConfiguration" },
						{ "type": "null" }
					]
				},
				"noThenProperty": {
					"description": "Disallow then property.",
					"anyOf": [
						{ "$ref": "#/definitions/NoThenPropertyConfiguration" },
						{ "type": "null" }
					]
				},
				"noUnsafeDeclarationMerging": {
					"description": "Disallow unsafe declaration merging between interfaces and classes.",
					"anyOf": [
						{ "$ref": "#/definitions/NoUnsafeDeclarationMergingConfiguration" },
						{ "type": "null" }
					]
				},
				"noUnsafeNegation": {
					"description": "Disallow using unsafe negation.",
					"anyOf": [
						{ "$ref": "#/definitions/NoUnsafeNegationConfiguration" },
						{ "type": "null" }
					]
				},
				"noVar": {
					"description": "Disallow the use of var",
					"anyOf": [
						{ "$ref": "#/definitions/NoVarConfiguration" },
						{ "type": "null" }
					]
				},
				"noWith": {
					"description": "Disallow with statements in non-strict contexts.",
					"anyOf": [
						{ "$ref": "#/definitions/NoWithConfiguration" },
						{ "type": "null" }
					]
				},
				"recommended": {
					"description": "It enables the recommended rules for this group",
					"type": ["boolean", "null"]
				},
				"useAdjacentOverloadSignatures": {
					"description": "Disallow the use of overload signatures that are not next to each other.",
					"anyOf": [
						{
							"$ref": "#/definitions/UseAdjacentOverloadSignaturesConfiguration"
						},
						{ "type": "null" }
					]
				},
				"useAwait": {
					"description": "Ensure async functions utilize await.",
					"anyOf": [
						{ "$ref": "#/definitions/UseAwaitConfiguration" },
						{ "type": "null" }
					]
				},
				"useDefaultSwitchClauseLast": {
					"description": "Enforce default clauses in switch statements to be last",
					"anyOf": [
						{ "$ref": "#/definitions/UseDefaultSwitchClauseLastConfiguration" },
						{ "type": "null" }
					]
				},
				"useErrorMessage": {
					"description": "Enforce passing a message value when creating a built-in error.",
					"anyOf": [
						{ "$ref": "#/definitions/UseErrorMessageConfiguration" },
						{ "type": "null" }
					]
				},
				"useGetterReturn": {
					"description": "Enforce get methods to always return a value.",
					"anyOf": [
						{ "$ref": "#/definitions/UseGetterReturnConfiguration" },
						{ "type": "null" }
					]
				},
				"useGoogleFontDisplay": {
					"description": "Enforces the use of a recommended display strategy with Google Fonts.",
					"anyOf": [
						{ "$ref": "#/definitions/UseGoogleFontDisplayConfiguration" },
						{ "type": "null" }
					]
				},
				"useGuardForIn": {
					"description": "Require for-in loops to include an if statement.",
					"anyOf": [
						{ "$ref": "#/definitions/UseGuardForInConfiguration" },
						{ "type": "null" }
					]
				},
				"useIsArray": {
					"description": "Use Array.isArray() instead of instanceof Array.",
					"anyOf": [
						{ "$ref": "#/definitions/UseIsArrayConfiguration" },
						{ "type": "null" }
					]
				},
				"useNamespaceKeyword": {
					"description": "Require using the namespace keyword over the module keyword to declare TypeScript namespaces.",
					"anyOf": [
						{ "$ref": "#/definitions/UseNamespaceKeywordConfiguration" },
						{ "type": "null" }
					]
				},
				"useNumberToFixedDigitsArgument": {
					"description": "Enforce using the digits argument with Number#toFixed().",
					"anyOf": [
						{
							"$ref": "#/definitions/UseNumberToFixedDigitsArgumentConfiguration"
						},
						{ "type": "null" }
					]
				},
				"useStrictMode": {
					"description": "Enforce the use of the directive \"use strict\" in script files.",
					"anyOf": [
						{ "$ref": "#/definitions/UseStrictModeConfiguration" },
						{ "type": "null" }
					]
				}
			},
			"additionalProperties": false
		},
		"TrailingCommas": {
			"description": "Print trailing commas wherever possible in multi-line comma-separated syntactic structures.",
			"oneOf": [
				{
					"description": "Trailing commas wherever possible (including function parameters and calls).",
					"type": "string",
					"enum": ["all"]
				},
				{
					"description": "Trailing commas where valid in ES5 (objects, arrays, etc.). No trailing commas in type parameters in TypeScript.",
					"type": "string",
					"enum": ["es5"]
				},
				{
					"description": "No trailing commas.",
					"type": "string",
					"enum": ["none"]
				}
			]
		},
		"TrailingCommas2": {
			"oneOf": [
				{
					"description": "The formatter will remove the trailing commas.",
					"type": "string",
					"enum": ["none"]
				},
				{
					"description": "The trailing commas are allowed and advised in JSON and JSONC files.",
					"type": "string",
					"enum": ["all"]
				}
			]
		},
		"UseAdjacentGetterSetterConfiguration": {
			"anyOf": [
				{ "$ref": "#/definitions/RulePlainConfiguration" },
				{ "$ref": "#/definitions/RuleWithUseAdjacentGetterSetterOptions" }
			]
		},
		"UseAdjacentGetterSetterOptions": {
			"type": "object",
			"additionalProperties": false
		},
		"UseAdjacentOverloadSignaturesConfiguration": {
			"anyOf": [
				{ "$ref": "#/definitions/RulePlainConfiguration" },
				{ "$ref": "#/definitions/RuleWithUseAdjacentOverloadSignaturesOptions" }
			]
		},
		"UseAdjacentOverloadSignaturesOptions": {
			"type": "object",
			"additionalProperties": false
		},
		"UseAltTextConfiguration": {
			"anyOf": [
				{ "$ref": "#/definitions/RulePlainConfiguration" },
				{ "$ref": "#/definitions/RuleWithUseAltTextOptions" }
			]
		},
		"UseAltTextOptions": { "type": "object", "additionalProperties": false },
		"UseAnchorContentConfiguration": {
			"anyOf": [
				{ "$ref": "#/definitions/RulePlainConfiguration" },
				{ "$ref": "#/definitions/RuleWithUseAnchorContentOptions" }
			]
		},
		"UseAnchorContentOptions": {
			"type": "object",
			"additionalProperties": false
		},
		"UseAnchorHrefConfiguration": {
			"anyOf": [
				{ "$ref": "#/definitions/RulePlainConfiguration" },
				{ "$ref": "#/definitions/RuleWithUseAnchorHrefOptions" }
			]
		},
		"UseAnchorHrefOptions": { "type": "null" },
		"UseAriaActivedescendantWithTabindexConfiguration": {
			"anyOf": [
				{ "$ref": "#/definitions/RulePlainConfiguration" },
				{
					"$ref": "#/definitions/RuleWithUseAriaActivedescendantWithTabindexOptions"
				}
			]
		},
		"UseAriaActivedescendantWithTabindexOptions": {
			"type": "object",
			"additionalProperties": false
		},
		"UseAriaPropsForRoleConfiguration": {
			"anyOf": [
				{ "$ref": "#/definitions/RulePlainConfiguration" },
				{ "$ref": "#/definitions/RuleWithUseAriaPropsForRoleOptions" }
			]
		},
		"UseAriaPropsForRoleOptions": {
			"type": "object",
			"additionalProperties": false
		},
		"UseAriaPropsSupportedByRoleConfiguration": {
			"anyOf": [
				{ "$ref": "#/definitions/RulePlainConfiguration" },
				{ "$ref": "#/definitions/RuleWithUseAriaPropsSupportedByRoleOptions" }
			]
		},
		"UseAriaPropsSupportedByRoleOptions": {
			"type": "object",
			"additionalProperties": false
		},
		"UseArrayLiteralsConfiguration": {
			"anyOf": [
				{ "$ref": "#/definitions/RulePlainConfiguration" },
				{ "$ref": "#/definitions/RuleWithUseArrayLiteralsOptions" }
			]
		},
		"UseArrayLiteralsOptions": {
			"type": "object",
			"additionalProperties": false
		},
		"UseArrowFunctionConfiguration": {
			"anyOf": [
				{ "$ref": "#/definitions/RulePlainConfiguration" },
				{ "$ref": "#/definitions/RuleWithUseArrowFunctionOptions" }
			]
		},
		"UseArrowFunctionOptions": {
			"type": "object",
			"additionalProperties": false
		},
		"UseAsConstAssertionConfiguration": {
			"anyOf": [
				{ "$ref": "#/definitions/RulePlainConfiguration" },
				{ "$ref": "#/definitions/RuleWithUseAsConstAssertionOptions" }
			]
		},
		"UseAsConstAssertionOptions": {
			"type": "object",
			"additionalProperties": false
		},
		"UseAtIndexConfiguration": {
			"anyOf": [
				{ "$ref": "#/definitions/RulePlainConfiguration" },
				{ "$ref": "#/definitions/RuleWithUseAtIndexOptions" }
			]
		},
		"UseAtIndexOptions": { "type": "object", "additionalProperties": false },
		"UseAwaitConfiguration": {
			"anyOf": [
				{ "$ref": "#/definitions/RulePlainConfiguration" },
				{ "$ref": "#/definitions/RuleWithUseAwaitOptions" }
			]
		},
		"UseAwaitOptions": { "type": "object", "additionalProperties": false },
		"UseBlockStatementsConfiguration": {
			"anyOf": [
				{ "$ref": "#/definitions/RulePlainConfiguration" },
				{ "$ref": "#/definitions/RuleWithUseBlockStatementsOptions" }
			]
		},
		"UseBlockStatementsOptions": {
			"type": "object",
			"additionalProperties": false
		},
		"UseButtonTypeConfiguration": {
			"anyOf": [
				{ "$ref": "#/definitions/RulePlainConfiguration" },
				{ "$ref": "#/definitions/RuleWithUseButtonTypeOptions" }
			]
		},
		"UseButtonTypeOptions": { "type": "object", "additionalProperties": false },
		"UseCollapsedElseIfConfiguration": {
			"anyOf": [
				{ "$ref": "#/definitions/RulePlainConfiguration" },
				{ "$ref": "#/definitions/RuleWithUseCollapsedElseIfOptions" }
			]
		},
		"UseCollapsedElseIfOptions": {
			"type": "object",
			"additionalProperties": false
		},
		"UseCollapsedIfConfiguration": {
			"anyOf": [
				{ "$ref": "#/definitions/RulePlainConfiguration" },
				{ "$ref": "#/definitions/RuleWithUseCollapsedIfOptions" }
			]
		},
		"UseCollapsedIfOptions": {
			"type": "object",
			"additionalProperties": false
		},
		"UseComponentExportOnlyModulesConfiguration": {
			"anyOf": [
				{ "$ref": "#/definitions/RulePlainConfiguration" },
				{ "$ref": "#/definitions/RuleWithUseComponentExportOnlyModulesOptions" }
			]
		},
		"UseComponentExportOnlyModulesOptions": {
			"type": "object",
			"properties": {
				"allowConstantExport": {
					"description": "Allows the export of constants. This option is for environments that support it, such as [Vite](https://vitejs.dev/)",
					"default": false,
					"type": "boolean"
				},
				"allowExportNames": {
					"description": "A list of names that can be additionally exported from the module This option is for exports that do not hinder [React Fast Refresh](https://github.com/facebook/react/tree/main/packages/react-refresh), such as [`meta` in Remix](https://remix.run/docs/en/main/route/meta)",
					"type": "array",
					"items": { "type": "string" }
				}
			},
			"additionalProperties": false
		},
		"UseConsistentArrayTypeConfiguration": {
			"anyOf": [
				{ "$ref": "#/definitions/RulePlainConfiguration" },
				{ "$ref": "#/definitions/RuleWithUseConsistentArrayTypeOptions" }
			]
		},
		"UseConsistentArrayTypeOptions": {
			"type": "object",
			"properties": {
				"syntax": {
					"default": "shorthand",
					"allOf": [{ "$ref": "#/definitions/ConsistentArrayType" }]
				}
			},
			"additionalProperties": false
		},
		"UseConsistentBuiltinInstantiationConfiguration": {
			"anyOf": [
				{ "$ref": "#/definitions/RulePlainConfiguration" },
				{
					"$ref": "#/definitions/RuleWithUseConsistentBuiltinInstantiationOptions"
				}
			]
		},
		"UseConsistentBuiltinInstantiationOptions": {
			"type": "object",
			"additionalProperties": false
		},
		"UseConsistentCurlyBracesConfiguration": {
			"anyOf": [
				{ "$ref": "#/definitions/RulePlainConfiguration" },
				{ "$ref": "#/definitions/RuleWithUseConsistentCurlyBracesOptions" }
			]
		},
		"UseConsistentCurlyBracesOptions": {
			"type": "object",
			"additionalProperties": false
		},
		"UseConsistentMemberAccessibilityConfiguration": {
			"anyOf": [
				{ "$ref": "#/definitions/RulePlainConfiguration" },
				{
					"$ref": "#/definitions/RuleWithUseConsistentMemberAccessibilityOptions"
				}
			]
		},
		"UseConsistentMemberAccessibilityOptions": {
			"type": "object",
			"properties": {
				"accessibility": {
					"description": "The kind of accessibility you want to enforce. Default to \"noPublic\"",
					"default": "noPublic",
					"allOf": [{ "$ref": "#/definitions/Accessibility" }]
				}
			},
			"additionalProperties": false
		},
		"UseConsistentObjectDefinitionConfiguration": {
			"anyOf": [
				{ "$ref": "#/definitions/RulePlainConfiguration" },
				{ "$ref": "#/definitions/RuleWithUseConsistentObjectDefinitionOptions" }
			]
		},
		"UseConsistentObjectDefinitionOptions": {
			"type": "object",
			"properties": {
				"syntax": {
					"description": "The preferred syntax to enforce.",
					"default": "shorthand",
					"allOf": [{ "$ref": "#/definitions/ObjectPropertySyntax" }]
				}
			},
			"additionalProperties": false
		},
		"UseConsistentResponseConfiguration": {
			"anyOf": [
				{ "$ref": "#/definitions/RulePlainConfiguration" },
				{ "$ref": "#/definitions/RuleWithUseConsistentResponseOptions" }
			]
		},
		"UseConsistentResponseOptions": {
			"type": "object",
			"additionalProperties": false
		},
		"UseConstConfiguration": {
			"anyOf": [
				{ "$ref": "#/definitions/RulePlainConfiguration" },
				{ "$ref": "#/definitions/RuleWithUseConstOptions" }
			]
		},
		"UseConstOptions": { "type": "object", "additionalProperties": false },
		"UseDateNowConfiguration": {
			"anyOf": [
				{ "$ref": "#/definitions/RulePlainConfiguration" },
				{ "$ref": "#/definitions/RuleWithUseDateNowOptions" }
			]
		},
		"UseDateNowOptions": { "type": "object", "additionalProperties": false },
		"UseDefaultParameterLastConfiguration": {
			"anyOf": [
				{ "$ref": "#/definitions/RulePlainConfiguration" },
				{ "$ref": "#/definitions/RuleWithUseDefaultParameterLastOptions" }
			]
		},
		"UseDefaultParameterLastOptions": {
			"type": "object",
			"additionalProperties": false
		},
		"UseDefaultSwitchClauseConfiguration": {
			"anyOf": [
				{ "$ref": "#/definitions/RulePlainConfiguration" },
				{ "$ref": "#/definitions/RuleWithUseDefaultSwitchClauseOptions" }
			]
		},
		"UseDefaultSwitchClauseLastConfiguration": {
			"anyOf": [
				{ "$ref": "#/definitions/RulePlainConfiguration" },
				{ "$ref": "#/definitions/RuleWithUseDefaultSwitchClauseLastOptions" }
			]
		},
		"UseDefaultSwitchClauseLastOptions": {
			"type": "object",
			"additionalProperties": false
		},
		"UseDefaultSwitchClauseOptions": {
			"type": "object",
			"additionalProperties": false
		},
		"UseDeprecatedReasonConfiguration": {
			"anyOf": [
				{ "$ref": "#/definitions/RulePlainConfiguration" },
				{ "$ref": "#/definitions/RuleWithUseDeprecatedReasonOptions" }
			]
		},
		"UseDeprecatedReasonOptions": {
			"type": "object",
			"additionalProperties": false
		},
		"UseEnumInitializersConfiguration": {
			"anyOf": [
				{ "$ref": "#/definitions/RulePlainConfiguration" },
				{ "$ref": "#/definitions/RuleWithUseEnumInitializersOptions" }
			]
		},
		"UseEnumInitializersOptions": {
			"type": "object",
			"additionalProperties": false
		},
		"UseErrorMessageConfiguration": {
			"anyOf": [
				{ "$ref": "#/definitions/RulePlainConfiguration" },
				{ "$ref": "#/definitions/RuleWithUseErrorMessageOptions" }
			]
		},
		"UseErrorMessageOptions": {
			"type": "object",
			"additionalProperties": false
		},
		"UseExhaustiveDependenciesConfiguration": {
			"anyOf": [
				{ "$ref": "#/definitions/RulePlainConfiguration" },
				{ "$ref": "#/definitions/RuleWithUseExhaustiveDependenciesOptions" }
			]
		},
		"UseExhaustiveDependenciesOptions": {
			"type": "object",
			"properties": {
				"hooks": {
					"description": "List of hooks of which the dependencies should be validated.",
					"default": [],
					"type": "array",
					"items": { "$ref": "#/definitions/Hook" }
				},
				"reportMissingDependenciesArray": {
					"description": "Whether to report an error when a hook has no dependencies array.",
					"default": false,
					"type": "boolean"
				},
				"reportUnnecessaryDependencies": {
					"description": "Whether to report an error when a dependency is listed in the dependencies array but isn't used. Defaults to true.",
					"default": true,
					"type": "boolean"
				}
			},
			"additionalProperties": false
		},
		"UseExhaustiveSwitchCasesConfiguration": {
			"anyOf": [
				{ "$ref": "#/definitions/RulePlainConfiguration" },
				{ "$ref": "#/definitions/RuleWithUseExhaustiveSwitchCasesOptions" }
			]
		},
		"UseExhaustiveSwitchCasesOptions": {
			"type": "object",
			"additionalProperties": false
		},
		"UseExplicitLengthCheckConfiguration": {
			"anyOf": [
				{ "$ref": "#/definitions/RulePlainConfiguration" },
				{ "$ref": "#/definitions/RuleWithUseExplicitLengthCheckOptions" }
			]
		},
		"UseExplicitLengthCheckOptions": {
			"type": "object",
			"additionalProperties": false
		},
		"UseExplicitTypeConfiguration": {
			"anyOf": [
				{ "$ref": "#/definitions/RulePlainConfiguration" },
				{ "$ref": "#/definitions/RuleWithUseExplicitTypeOptions" }
			]
		},
		"UseExplicitTypeOptions": {
			"type": "object",
			"additionalProperties": false
		},
		"UseExponentiationOperatorConfiguration": {
			"anyOf": [
				{ "$ref": "#/definitions/RulePlainConfiguration" },
				{ "$ref": "#/definitions/RuleWithUseExponentiationOperatorOptions" }
			]
		},
		"UseExponentiationOperatorOptions": {
			"type": "object",
			"additionalProperties": false
		},
		"UseExportTypeConfiguration": {
			"anyOf": [
				{ "$ref": "#/definitions/RulePlainConfiguration" },
				{ "$ref": "#/definitions/RuleWithUseExportTypeOptions" }
			]
		},
		"UseExportTypeOptions": { "type": "object", "additionalProperties": false },
		"UseExportsLastConfiguration": {
			"anyOf": [
				{ "$ref": "#/definitions/RulePlainConfiguration" },
				{ "$ref": "#/definitions/RuleWithUseExportsLastOptions" }
			]
		},
		"UseExportsLastOptions": {
			"type": "object",
			"additionalProperties": false
		},
		"UseFilenamingConventionConfiguration": {
			"anyOf": [
				{ "$ref": "#/definitions/RulePlainConfiguration" },
				{ "$ref": "#/definitions/RuleWithUseFilenamingConventionOptions" }
			]
		},
		"UseFilenamingConventionOptions": {
			"type": "object",
			"properties": {
				"filenameCases": {
					"description": "Allowed cases for file names.",
					"allOf": [{ "$ref": "#/definitions/FilenameCases" }]
				},
				"match": {
					"description": "Regular expression to enforce",
					"anyOf": [{ "$ref": "#/definitions/Regex" }, { "type": "null" }]
				},
				"requireAscii": {
					"description": "If `false`, then non-ASCII characters are allowed.",
					"type": "boolean"
				},
				"strictCase": {
					"description": "If `false`, then consecutive uppercase are allowed in _camel_ and _pascal_ cases. This does not affect other [Case].",
					"type": "boolean"
				}
			},
			"additionalProperties": false
		},
		"UseFlatMapConfiguration": {
			"anyOf": [
				{ "$ref": "#/definitions/RulePlainConfiguration" },
				{ "$ref": "#/definitions/RuleWithUseFlatMapOptions" }
			]
		},
		"UseFlatMapOptions": { "type": "object", "additionalProperties": false },
		"UseFocusableInteractiveConfiguration": {
			"anyOf": [
				{ "$ref": "#/definitions/RulePlainConfiguration" },
				{ "$ref": "#/definitions/RuleWithUseFocusableInteractiveOptions" }
			]
		},
		"UseFocusableInteractiveOptions": {
			"type": "object",
			"additionalProperties": false
		},
		"UseForComponentConfiguration": {
			"anyOf": [
				{ "$ref": "#/definitions/RulePlainConfiguration" },
				{ "$ref": "#/definitions/RuleWithUseForComponentOptions" }
			]
		},
		"UseForComponentOptions": {
			"type": "object",
			"additionalProperties": false
		},
		"UseForOfConfiguration": {
			"anyOf": [
				{ "$ref": "#/definitions/RulePlainConfiguration" },
				{ "$ref": "#/definitions/RuleWithUseForOfOptions" }
			]
		},
		"UseForOfOptions": { "type": "object", "additionalProperties": false },
		"UseFragmentSyntaxConfiguration": {
			"anyOf": [
				{ "$ref": "#/definitions/RulePlainConfiguration" },
				{ "$ref": "#/definitions/RuleWithUseFragmentSyntaxOptions" }
			]
		},
		"UseFragmentSyntaxOptions": {
			"type": "object",
			"additionalProperties": false
		},
		"UseGenericFontNamesConfiguration": {
			"anyOf": [
				{ "$ref": "#/definitions/RulePlainConfiguration" },
				{ "$ref": "#/definitions/RuleWithUseGenericFontNamesOptions" }
			]
		},
		"UseGenericFontNamesOptions": {
			"type": "object",
			"additionalProperties": false
		},
		"UseGetterReturnConfiguration": {
			"anyOf": [
				{ "$ref": "#/definitions/RulePlainConfiguration" },
				{ "$ref": "#/definitions/RuleWithUseGetterReturnOptions" }
			]
		},
		"UseGetterReturnOptions": {
			"type": "object",
			"additionalProperties": false
		},
		"UseGoogleFontDisplayConfiguration": {
			"anyOf": [
				{ "$ref": "#/definitions/RulePlainConfiguration" },
				{ "$ref": "#/definitions/RuleWithUseGoogleFontDisplayOptions" }
			]
		},
		"UseGoogleFontDisplayOptions": {
			"type": "object",
			"additionalProperties": false
		},
		"UseGoogleFontPreconnectConfiguration": {
			"anyOf": [
				{ "$ref": "#/definitions/RulePlainConfiguration" },
				{ "$ref": "#/definitions/RuleWithUseGoogleFontPreconnectOptions" }
			]
		},
		"UseGoogleFontPreconnectOptions": {
			"type": "object",
			"additionalProperties": false
		},
		"UseGuardForInConfiguration": {
			"anyOf": [
				{ "$ref": "#/definitions/RulePlainConfiguration" },
				{ "$ref": "#/definitions/RuleWithUseGuardForInOptions" }
			]
		},
		"UseGuardForInOptions": { "type": "object", "additionalProperties": false },
		"UseHeadingContentConfiguration": {
			"anyOf": [
				{ "$ref": "#/definitions/RulePlainConfiguration" },
				{ "$ref": "#/definitions/RuleWithUseHeadingContentOptions" }
			]
		},
		"UseHeadingContentOptions": {
			"type": "object",
			"additionalProperties": false
		},
		"UseHookAtTopLevelConfiguration": {
			"anyOf": [
				{ "$ref": "#/definitions/RulePlainConfiguration" },
				{ "$ref": "#/definitions/RuleWithUseHookAtTopLevelOptions" }
			]
		},
		"UseHookAtTopLevelOptions": {
			"type": "object",
			"additionalProperties": false
		},
		"UseHtmlLangConfiguration": {
			"anyOf": [
				{ "$ref": "#/definitions/RulePlainConfiguration" },
				{ "$ref": "#/definitions/RuleWithUseHtmlLangOptions" }
			]
		},
		"UseHtmlLangOptions": { "type": "object", "additionalProperties": false },
		"UseIframeTitleConfiguration": {
			"anyOf": [
				{ "$ref": "#/definitions/RulePlainConfiguration" },
				{ "$ref": "#/definitions/RuleWithUseIframeTitleOptions" }
			]
		},
		"UseIframeTitleOptions": {
			"type": "object",
			"additionalProperties": false
		},
		"UseImageSizeConfiguration": {
			"anyOf": [
				{ "$ref": "#/definitions/RulePlainConfiguration" },
				{ "$ref": "#/definitions/RuleWithUseImageSizeOptions" }
			]
		},
		"UseImageSizeOptions": { "type": "null" },
		"UseImportExtensionsConfiguration": {
			"anyOf": [
				{ "$ref": "#/definitions/RulePlainConfiguration" },
				{ "$ref": "#/definitions/RuleWithUseImportExtensionsOptions" }
			]
		},
		"UseImportExtensionsOptions": {
			"type": "object",
			"properties": {
				"forceJsExtensions": {
					"description": "If `true`, the suggested extension is always `.js` regardless of what extension the source file has in your project.",
					"default": false,
					"type": "boolean"
				}
			},
			"additionalProperties": false
		},
		"UseImportTypeConfiguration": {
			"anyOf": [
				{ "$ref": "#/definitions/RulePlainConfiguration" },
				{ "$ref": "#/definitions/RuleWithUseImportTypeOptions" }
			]
		},
		"UseImportTypeOptions": {
			"type": "object",
			"properties": {
				"style": {
					"description": "The style to apply when import types. Default to \"auto\"",
					"default": "auto",
					"allOf": [{ "$ref": "#/definitions/Style2" }]
				}
			},
			"additionalProperties": false
		},
		"UseIndexOfConfiguration": {
			"anyOf": [
				{ "$ref": "#/definitions/RulePlainConfiguration" },
				{ "$ref": "#/definitions/RuleWithUseIndexOfOptions" }
			]
		},
		"UseIndexOfOptions": { "type": "object", "additionalProperties": false },
		"UseIsArrayConfiguration": {
			"anyOf": [
				{ "$ref": "#/definitions/RulePlainConfiguration" },
				{ "$ref": "#/definitions/RuleWithUseIsArrayOptions" }
			]
		},
		"UseIsArrayOptions": { "type": "object", "additionalProperties": false },
		"UseIsNanConfiguration": {
			"anyOf": [
				{ "$ref": "#/definitions/RulePlainConfiguration" },
				{ "$ref": "#/definitions/RuleWithUseIsNanOptions" }
			]
		},
		"UseIsNanOptions": { "type": "object", "additionalProperties": false },
		"UseIterableCallbackReturnConfiguration": {
			"anyOf": [
				{ "$ref": "#/definitions/RulePlainConfiguration" },
				{ "$ref": "#/definitions/RuleWithUseIterableCallbackReturnOptions" }
			]
		},
		"UseIterableCallbackReturnOptions": {
			"type": "object",
			"additionalProperties": false
		},
		"UseJsonImportAttributeConfiguration": {
			"anyOf": [
				{ "$ref": "#/definitions/RulePlainConfiguration" },
				{ "$ref": "#/definitions/RuleWithUseJsonImportAttributeOptions" }
			]
		},
		"UseJsonImportAttributeOptions": {
			"type": "object",
			"additionalProperties": false
		},
		"UseJsxKeyInIterableConfiguration": {
			"anyOf": [
				{ "$ref": "#/definitions/RulePlainConfiguration" },
				{ "$ref": "#/definitions/RuleWithUseJsxKeyInIterableOptions" }
			]
		},
		"UseJsxKeyInIterableOptions": {
			"type": "object",
			"properties": {
				"checkShorthandFragments": {
					"description": "Set to `true` to check shorthand fragments (`<></>`)",
					"default": false,
					"type": "boolean"
				}
			},
			"additionalProperties": false
		},
		"UseKeyWithClickEventsConfiguration": {
			"anyOf": [
				{ "$ref": "#/definitions/RulePlainConfiguration" },
				{ "$ref": "#/definitions/RuleWithUseKeyWithClickEventsOptions" }
			]
		},
		"UseKeyWithClickEventsOptions": {
			"type": "object",
			"additionalProperties": false
		},
		"UseKeyWithMouseEventsConfiguration": {
			"anyOf": [
				{ "$ref": "#/definitions/RulePlainConfiguration" },
				{ "$ref": "#/definitions/RuleWithUseKeyWithMouseEventsOptions" }
			]
		},
		"UseKeyWithMouseEventsOptions": {
			"type": "object",
			"additionalProperties": false
		},
		"UseLiteralEnumMembersConfiguration": {
			"anyOf": [
				{ "$ref": "#/definitions/RulePlainConfiguration" },
				{ "$ref": "#/definitions/RuleWithUseLiteralEnumMembersOptions" }
			]
		},
		"UseLiteralEnumMembersOptions": {
			"type": "object",
			"additionalProperties": false
		},
		"UseLiteralKeysConfiguration": {
			"anyOf": [
				{ "$ref": "#/definitions/RulePlainConfiguration" },
				{ "$ref": "#/definitions/RuleWithUseLiteralKeysOptions" }
			]
		},
		"UseLiteralKeysOptions": {
			"type": "object",
			"additionalProperties": false
		},
		"UseMediaCaptionConfiguration": {
			"anyOf": [
				{ "$ref": "#/definitions/RulePlainConfiguration" },
				{ "$ref": "#/definitions/RuleWithUseMediaCaptionOptions" }
			]
		},
		"UseMediaCaptionOptions": {
			"type": "object",
			"additionalProperties": false
		},
		"UseNamedOperationConfiguration": {
			"anyOf": [
				{ "$ref": "#/definitions/RulePlainConfiguration" },
				{ "$ref": "#/definitions/RuleWithUseNamedOperationOptions" }
			]
		},
		"UseNamedOperationOptions": {
			"type": "object",
			"additionalProperties": false
		},
		"UseNamespaceKeywordConfiguration": {
			"anyOf": [
				{ "$ref": "#/definitions/RulePlainConfiguration" },
				{ "$ref": "#/definitions/RuleWithUseNamespaceKeywordOptions" }
			]
		},
		"UseNamespaceKeywordOptions": {
			"type": "object",
			"additionalProperties": false
		},
		"UseNamingConventionConfiguration": {
			"anyOf": [
				{ "$ref": "#/definitions/RulePlainConfiguration" },
				{ "$ref": "#/definitions/RuleWithUseNamingConventionOptions" }
			]
		},
		"UseNamingConventionOptions": {
			"description": "Rule's options.",
			"type": "object",
			"properties": {
				"conventions": {
					"description": "Custom conventions.",
					"type": "array",
					"items": { "$ref": "#/definitions/Convention" }
				},
				"requireAscii": {
					"description": "If `false`, then non-ASCII characters are allowed.",
					"type": "boolean"
				},
				"strictCase": {
					"description": "If `false`, then consecutive uppercase are allowed in _camel_ and _pascal_ cases. This does not affect other [Case].",
					"type": "boolean"
				}
			},
			"additionalProperties": false
		},
		"UseNodeAssertStrictConfiguration": {
			"anyOf": [
				{ "$ref": "#/definitions/RulePlainConfiguration" },
				{ "$ref": "#/definitions/RuleWithUseNodeAssertStrictOptions" }
			]
		},
		"UseNodeAssertStrictOptions": {
			"type": "object",
			"additionalProperties": false
		},
		"UseNodejsImportProtocolConfiguration": {
			"anyOf": [
				{ "$ref": "#/definitions/RulePlainConfiguration" },
				{ "$ref": "#/definitions/RuleWithUseNodejsImportProtocolOptions" }
			]
		},
		"UseNodejsImportProtocolOptions": {
			"type": "object",
			"additionalProperties": false
		},
		"UseNumberNamespaceConfiguration": {
			"anyOf": [
				{ "$ref": "#/definitions/RulePlainConfiguration" },
				{ "$ref": "#/definitions/RuleWithUseNumberNamespaceOptions" }
			]
		},
		"UseNumberNamespaceOptions": {
			"type": "object",
			"additionalProperties": false
		},
		"UseNumberToFixedDigitsArgumentConfiguration": {
			"anyOf": [
				{ "$ref": "#/definitions/RulePlainConfiguration" },
				{
					"$ref": "#/definitions/RuleWithUseNumberToFixedDigitsArgumentOptions"
				}
			]
		},
		"UseNumberToFixedDigitsArgumentOptions": {
			"type": "object",
			"additionalProperties": false
		},
		"UseNumericLiteralsConfiguration": {
			"anyOf": [
				{ "$ref": "#/definitions/RulePlainConfiguration" },
				{ "$ref": "#/definitions/RuleWithUseNumericLiteralsOptions" }
			]
		},
		"UseNumericLiteralsOptions": {
			"type": "object",
			"additionalProperties": false
		},
		"UseNumericSeparatorsConfiguration": {
			"anyOf": [
				{ "$ref": "#/definitions/RulePlainConfiguration" },
				{ "$ref": "#/definitions/RuleWithUseNumericSeparatorsOptions" }
			]
		},
		"UseNumericSeparatorsOptions": {
			"type": "object",
			"additionalProperties": false
		},
		"UseObjectSpreadConfiguration": {
			"anyOf": [
				{ "$ref": "#/definitions/RulePlainConfiguration" },
				{ "$ref": "#/definitions/RuleWithUseObjectSpreadOptions" }
			]
		},
		"UseObjectSpreadOptions": {
			"type": "object",
			"additionalProperties": false
		},
		"UseOptionalChainConfiguration": {
			"anyOf": [
				{ "$ref": "#/definitions/RulePlainConfiguration" },
				{ "$ref": "#/definitions/RuleWithUseOptionalChainOptions" }
			]
		},
		"UseOptionalChainOptions": {
			"type": "object",
			"additionalProperties": false
		},
		"UseParseIntRadixConfiguration": {
			"anyOf": [
				{ "$ref": "#/definitions/RulePlainConfiguration" },
				{ "$ref": "#/definitions/RuleWithUseParseIntRadixOptions" }
			]
		},
		"UseParseIntRadixOptions": {
			"type": "object",
			"additionalProperties": false
		},
<<<<<<< HEAD
		"UseQwikClasslistConfiguration": {
			"anyOf": [
				{ "$ref": "#/definitions/RulePlainConfiguration" },
				{ "$ref": "#/definitions/RuleWithUseQwikClasslistOptions" }
			]
		},
		"UseQwikClasslistOptions": {
=======
		"UseReactFunctionComponentsConfiguration": {
			"anyOf": [
				{ "$ref": "#/definitions/RulePlainConfiguration" },
				{ "$ref": "#/definitions/RuleWithUseReactFunctionComponentsOptions" }
			]
		},
		"UseReactFunctionComponentsOptions": {
>>>>>>> 018d1886
			"type": "object",
			"additionalProperties": false
		},
		"UseReadonlyClassPropertiesConfiguration": {
			"anyOf": [
				{ "$ref": "#/definitions/RulePlainConfiguration" },
				{ "$ref": "#/definitions/RuleWithUseReadonlyClassPropertiesOptions" }
			]
		},
		"UseReadonlyClassPropertiesOptions": {
			"type": "object",
			"properties": {
				"checkAllProperties": {
					"description": "When `true`, the keywords `public`, `protected`, and `private` are analyzed by the rule.",
					"type": "boolean"
				}
			},
			"additionalProperties": false
		},
		"UseRegexLiteralsConfiguration": {
			"anyOf": [
				{ "$ref": "#/definitions/RulePlainConfiguration" },
				{ "$ref": "#/definitions/RuleWithUseRegexLiteralsOptions" }
			]
		},
		"UseRegexLiteralsOptions": {
			"type": "object",
			"additionalProperties": false
		},
		"UseSelfClosingElementsConfiguration": {
			"anyOf": [
				{ "$ref": "#/definitions/RulePlainConfiguration" },
				{ "$ref": "#/definitions/RuleWithUseSelfClosingElementsOptions" }
			]
		},
		"UseSelfClosingElementsOptions": {
			"type": "object",
			"properties": {
				"ignoreHtmlElements": { "default": false, "type": "boolean" }
			},
			"additionalProperties": false
		},
		"UseSemanticElementsConfiguration": {
			"anyOf": [
				{ "$ref": "#/definitions/RulePlainConfiguration" },
				{ "$ref": "#/definitions/RuleWithUseSemanticElementsOptions" }
			]
		},
		"UseSemanticElementsOptions": {
			"type": "object",
			"additionalProperties": false
		},
		"UseShorthandAssignConfiguration": {
			"anyOf": [
				{ "$ref": "#/definitions/RulePlainConfiguration" },
				{ "$ref": "#/definitions/RuleWithUseShorthandAssignOptions" }
			]
		},
		"UseShorthandAssignOptions": {
			"type": "object",
			"additionalProperties": false
		},
		"UseShorthandFunctionTypeConfiguration": {
			"anyOf": [
				{ "$ref": "#/definitions/RulePlainConfiguration" },
				{ "$ref": "#/definitions/RuleWithUseShorthandFunctionTypeOptions" }
			]
		},
		"UseShorthandFunctionTypeOptions": {
			"type": "object",
			"additionalProperties": false
		},
		"UseSimpleNumberKeysConfiguration": {
			"anyOf": [
				{ "$ref": "#/definitions/RulePlainConfiguration" },
				{ "$ref": "#/definitions/RuleWithUseSimpleNumberKeysOptions" }
			]
		},
		"UseSimpleNumberKeysOptions": {
			"type": "object",
			"additionalProperties": false
		},
		"UseSimplifiedLogicExpressionConfiguration": {
			"anyOf": [
				{ "$ref": "#/definitions/RulePlainConfiguration" },
				{ "$ref": "#/definitions/RuleWithUseSimplifiedLogicExpressionOptions" }
			]
		},
		"UseSimplifiedLogicExpressionOptions": {
			"type": "object",
			"additionalProperties": false
		},
		"UseSingleJsDocAsteriskConfiguration": {
			"anyOf": [
				{ "$ref": "#/definitions/RulePlainConfiguration" },
				{ "$ref": "#/definitions/RuleWithUseSingleJsDocAsteriskOptions" }
			]
		},
		"UseSingleJsDocAsteriskOptions": {
			"type": "object",
			"additionalProperties": false
		},
		"UseSingleVarDeclaratorConfiguration": {
			"anyOf": [
				{ "$ref": "#/definitions/RulePlainConfiguration" },
				{ "$ref": "#/definitions/RuleWithUseSingleVarDeclaratorOptions" }
			]
		},
		"UseSingleVarDeclaratorOptions": {
			"type": "object",
			"additionalProperties": false
		},
		"UseSortedAttributesOptions": {
			"type": "object",
			"additionalProperties": false
		},
		"UseSortedClassesConfiguration": {
			"anyOf": [
				{ "$ref": "#/definitions/RulePlainConfiguration" },
				{ "$ref": "#/definitions/RuleWithUseSortedClassesOptions" }
			]
		},
		"UseSortedClassesOptions": {
			"type": "object",
			"properties": {
				"attributes": {
					"description": "Additional attributes that will be sorted.",
					"type": ["array", "null"],
					"items": { "type": "string" }
				},
				"functions": {
					"description": "Names of the functions or tagged templates that will be sorted.",
					"type": ["array", "null"],
					"items": { "type": "string" }
				}
			},
			"additionalProperties": false
		},
		"UseSortedKeysOptions": { "type": "object", "additionalProperties": false },
		"UseSortedPropertiesOptions": {
			"type": "object",
			"additionalProperties": false
		},
		"UseStrictModeConfiguration": {
			"anyOf": [
				{ "$ref": "#/definitions/RulePlainConfiguration" },
				{ "$ref": "#/definitions/RuleWithUseStrictModeOptions" }
			]
		},
		"UseStrictModeOptions": { "type": "object", "additionalProperties": false },
		"UseSymbolDescriptionConfiguration": {
			"anyOf": [
				{ "$ref": "#/definitions/RulePlainConfiguration" },
				{ "$ref": "#/definitions/RuleWithUseSymbolDescriptionOptions" }
			]
		},
		"UseSymbolDescriptionOptions": {
			"type": "object",
			"additionalProperties": false
		},
		"UseTemplateConfiguration": {
			"anyOf": [
				{ "$ref": "#/definitions/RulePlainConfiguration" },
				{ "$ref": "#/definitions/RuleWithUseTemplateOptions" }
			]
		},
		"UseTemplateOptions": { "type": "object", "additionalProperties": false },
		"UseThrowNewErrorConfiguration": {
			"anyOf": [
				{ "$ref": "#/definitions/RulePlainConfiguration" },
				{ "$ref": "#/definitions/RuleWithUseThrowNewErrorOptions" }
			]
		},
		"UseThrowNewErrorOptions": {
			"type": "object",
			"additionalProperties": false
		},
		"UseThrowOnlyErrorConfiguration": {
			"anyOf": [
				{ "$ref": "#/definitions/RulePlainConfiguration" },
				{ "$ref": "#/definitions/RuleWithUseThrowOnlyErrorOptions" }
			]
		},
		"UseThrowOnlyErrorOptions": {
			"type": "object",
			"additionalProperties": false
		},
		"UseTopLevelRegexConfiguration": {
			"anyOf": [
				{ "$ref": "#/definitions/RulePlainConfiguration" },
				{ "$ref": "#/definitions/RuleWithUseTopLevelRegexOptions" }
			]
		},
		"UseTopLevelRegexOptions": {
			"type": "object",
			"additionalProperties": false
		},
		"UseTrimStartEndConfiguration": {
			"anyOf": [
				{ "$ref": "#/definitions/RulePlainConfiguration" },
				{ "$ref": "#/definitions/RuleWithUseTrimStartEndOptions" }
			]
		},
		"UseTrimStartEndOptions": {
			"type": "object",
			"additionalProperties": false
		},
		"UseUnifiedTypeSignatureConfiguration": {
			"anyOf": [
				{ "$ref": "#/definitions/RulePlainConfiguration" },
				{ "$ref": "#/definitions/RuleWithUseUnifiedTypeSignatureOptions" }
			]
		},
		"UseUnifiedTypeSignatureOptions": {
			"type": "object",
			"additionalProperties": false
		},
		"UseUniqueElementIdsConfiguration": {
			"anyOf": [
				{ "$ref": "#/definitions/RulePlainConfiguration" },
				{ "$ref": "#/definitions/RuleWithUseUniqueElementIdsOptions" }
			]
		},
		"UseUniqueElementIdsOptions": {
			"type": "object",
			"properties": {
				"excludedComponents": {
					"description": "Component names that accept an `id` prop that does not translate to a DOM element id.",
					"default": [],
					"type": "array",
					"items": { "type": "string" },
					"uniqueItems": true
				}
			},
			"additionalProperties": false
		},
		"UseValidAnchorConfiguration": {
			"anyOf": [
				{ "$ref": "#/definitions/RulePlainConfiguration" },
				{ "$ref": "#/definitions/RuleWithUseValidAnchorOptions" }
			]
		},
		"UseValidAnchorOptions": {
			"type": "object",
			"additionalProperties": false
		},
		"UseValidAriaPropsConfiguration": {
			"anyOf": [
				{ "$ref": "#/definitions/RulePlainConfiguration" },
				{ "$ref": "#/definitions/RuleWithUseValidAriaPropsOptions" }
			]
		},
		"UseValidAriaPropsOptions": {
			"type": "object",
			"additionalProperties": false
		},
		"UseValidAriaRoleConfiguration": {
			"anyOf": [
				{ "$ref": "#/definitions/RulePlainConfiguration" },
				{ "$ref": "#/definitions/RuleWithUseValidAriaRoleOptions" }
			]
		},
		"UseValidAriaRoleOptions": {
			"type": "object",
			"properties": {
				"allowInvalidRoles": {
					"description": "It allows specifying a list of roles that might be invalid otherwise",
					"default": [],
					"type": "array",
					"items": { "type": "string" }
				},
				"ignoreNonDom": {
					"description": "Use this option to ignore non-DOM elements, such as custom components",
					"default": false,
					"type": "boolean"
				}
			},
			"additionalProperties": false
		},
		"UseValidAriaValuesConfiguration": {
			"anyOf": [
				{ "$ref": "#/definitions/RulePlainConfiguration" },
				{ "$ref": "#/definitions/RuleWithUseValidAriaValuesOptions" }
			]
		},
		"UseValidAriaValuesOptions": {
			"type": "object",
			"additionalProperties": false
		},
		"UseValidAutocompleteConfiguration": {
			"anyOf": [
				{ "$ref": "#/definitions/RulePlainConfiguration" },
				{ "$ref": "#/definitions/RuleWithUseValidAutocompleteOptions" }
			]
		},
		"UseValidAutocompleteOptions": {
			"type": "object",
			"properties": {
				"inputComponents": {
					"description": "`input` like custom components that should be checked.",
					"default": [],
					"type": "array",
					"items": { "type": "string" }
				}
			},
			"additionalProperties": false
		},
		"UseValidForDirectionConfiguration": {
			"anyOf": [
				{ "$ref": "#/definitions/RulePlainConfiguration" },
				{ "$ref": "#/definitions/RuleWithUseValidForDirectionOptions" }
			]
		},
		"UseValidForDirectionOptions": {
			"type": "object",
			"additionalProperties": false
		},
		"UseValidLangConfiguration": {
			"anyOf": [
				{ "$ref": "#/definitions/RulePlainConfiguration" },
				{ "$ref": "#/definitions/RuleWithUseValidLangOptions" }
			]
		},
		"UseValidLangOptions": { "type": "object", "additionalProperties": false },
		"UseValidTypeofConfiguration": {
			"anyOf": [
				{ "$ref": "#/definitions/RulePlainConfiguration" },
				{ "$ref": "#/definitions/RuleWithUseValidTypeofOptions" }
			]
		},
		"UseValidTypeofOptions": {
			"type": "object",
			"additionalProperties": false
		},
		"UseWhileConfiguration": {
			"anyOf": [
				{ "$ref": "#/definitions/RulePlainConfiguration" },
				{ "$ref": "#/definitions/RuleWithUseWhileOptions" }
			]
		},
		"UseWhileOptions": { "type": "object", "additionalProperties": false },
		"UseYieldConfiguration": {
			"anyOf": [
				{ "$ref": "#/definitions/RulePlainConfiguration" },
				{ "$ref": "#/definitions/RuleWithUseYieldOptions" }
			]
		},
		"UseYieldOptions": { "type": "object", "additionalProperties": false },
		"VcsClientKind": {
			"oneOf": [
				{
					"description": "Integration with the git client as VCS",
					"type": "string",
					"enum": ["git"]
				}
			]
		},
		"VcsConfiguration": {
			"description": "Set of properties to integrate Biome with a VCS software.",
			"type": "object",
			"properties": {
				"clientKind": {
					"description": "The kind of client.",
					"anyOf": [
						{ "$ref": "#/definitions/VcsClientKind" },
						{ "type": "null" }
					]
				},
				"defaultBranch": {
					"description": "The main branch of the project",
					"type": ["string", "null"]
				},
				"enabled": {
					"description": "Whether Biome should integrate itself with the VCS client",
					"anyOf": [{ "$ref": "#/definitions/Bool" }, { "type": "null" }]
				},
				"root": {
					"description": "The folder where Biome should check for VCS files. By default, Biome will use the same folder where `biome.json` was found.\n\nIf Biome can't find the configuration, it will attempt to use the current working directory. If no current working directory can't be found, Biome won't use the VCS integration, and a diagnostic will be emitted",
					"type": ["string", "null"]
				},
				"useIgnoreFile": {
					"description": "Whether Biome should use the VCS ignore file. When [true], Biome will ignore the files specified in the ignore file.",
					"anyOf": [{ "$ref": "#/definitions/Bool" }, { "type": "null" }]
				}
			},
			"additionalProperties": false
		},
		"Visibility": {
			"type": "string",
			"enum": ["public", "package", "private"]
		},
		"WhitespaceSensitivity": {
			"description": "Whitespace sensitivity for HTML formatting.\n\nThe following two cases won't produce the same output:\n\n|                |      html      |    output    | | -------------- | :------------: | :----------: | | with spaces    | `1<b> 2 </b>3` | 1<b> 2 </b>3 | | without spaces |  `1<b>2</b>3`  |  1<b>2</b>3  |\n\nThis happens because whitespace is significant in inline elements.\n\nAs a consequence of this, the formatter must format blocks that look like this (assume a small line width, <20): ```html <span>really long content</span> ``` as this, where the content hugs the tags: ```html <span >really long content</span > ```\n\nNote that this is only necessary for inline elements. Block elements do not have this restriction.",
			"oneOf": [
				{
					"description": "The formatter considers whitespace significant for elements that have an \"inline\" display style by default in browser's user agent style sheets.",
					"type": "string",
					"enum": ["css"]
				},
				{
					"description": "Leading and trailing whitespace in content is considered significant for all elements.\n\nThe formatter should leave at least one whitespace character if whitespace is present. Otherwise, if there is no whitespace, it should not add any after `>` or before `<`. In other words, if there's no whitespace, the text content should hug the tags.\n\nExample of text hugging the tags: ```html <b >content</b > ```",
					"type": "string",
					"enum": ["strict"]
				},
				{
					"description": "Whitespace is considered insignificant. The formatter is free to remove or add whitespace as it sees fit.",
					"type": "string",
					"enum": ["ignore"]
				}
			]
		}
	}
}<|MERGE_RESOLUTION|>--- conflicted
+++ resolved
@@ -5076,17 +5076,17 @@
 						{ "type": "null" }
 					]
 				},
-<<<<<<< HEAD
 				"useQwikClasslist": {
 					"description": "Prefer using the class prop as a classlist over the classnames helper.",
 					"anyOf": [
 						{ "$ref": "#/definitions/UseQwikClasslistConfiguration" },
-=======
+						{ "type": "null" }
+					]
+				},
 				"useReactFunctionComponents": {
 					"description": "Enforce that components are defined as functions and never as classes.",
 					"anyOf": [
 						{ "$ref": "#/definitions/UseReactFunctionComponentsConfiguration" },
->>>>>>> 018d1886
 						{ "type": "null" }
 					]
 				},
@@ -10880,27 +10880,34 @@
 			},
 			"additionalProperties": false
 		},
-<<<<<<< HEAD
 		"RuleWithUseQwikClasslistOptions": {
-=======
+			"type": "object",
+			"required": ["level"],
+			"properties": {
+				"level": {
+					"description": "The severity of the emitted diagnostics by the rule",
+					"allOf": [{ "$ref": "#/definitions/RulePlainConfiguration" }]
+				},
+				"options": {
+					"description": "Rule's options",
+					"allOf": [{ "$ref": "#/definitions/UseQwikClasslistOptions" }]
+				}
+			},
+			"additionalProperties": false
+		},
 		"RuleWithUseReactFunctionComponentsOptions": {
->>>>>>> 018d1886
-			"type": "object",
-			"required": ["level"],
-			"properties": {
-				"level": {
-					"description": "The severity of the emitted diagnostics by the rule",
-					"allOf": [{ "$ref": "#/definitions/RulePlainConfiguration" }]
-				},
-				"options": {
-					"description": "Rule's options",
-<<<<<<< HEAD
-					"allOf": [{ "$ref": "#/definitions/UseQwikClasslistOptions" }]
-=======
+			"type": "object",
+			"required": ["level"],
+			"properties": {
+				"level": {
+					"description": "The severity of the emitted diagnostics by the rule",
+					"allOf": [{ "$ref": "#/definitions/RulePlainConfiguration" }]
+				},
+				"options": {
+					"description": "Rule's options",
 					"allOf": [
 						{ "$ref": "#/definitions/UseReactFunctionComponentsOptions" }
 					]
->>>>>>> 018d1886
 				}
 			},
 			"additionalProperties": false
@@ -13658,7 +13665,6 @@
 			"type": "object",
 			"additionalProperties": false
 		},
-<<<<<<< HEAD
 		"UseQwikClasslistConfiguration": {
 			"anyOf": [
 				{ "$ref": "#/definitions/RulePlainConfiguration" },
@@ -13666,7 +13672,9 @@
 			]
 		},
 		"UseQwikClasslistOptions": {
-=======
+			"type": "object",
+			"additionalProperties": false
+		},
 		"UseReactFunctionComponentsConfiguration": {
 			"anyOf": [
 				{ "$ref": "#/definitions/RulePlainConfiguration" },
@@ -13674,7 +13682,6 @@
 			]
 		},
 		"UseReactFunctionComponentsOptions": {
->>>>>>> 018d1886
 			"type": "object",
 			"additionalProperties": false
 		},
