{
	"$schema": "http://json-schema.org/draft-07/schema#",
	"title": "Configuration",
	"description": "The configuration that is contained inside the file `biome.json`",
	"type": "object",
	"properties": {
		"$schema": {
			"description": "A field for the [JSON schema](https://json-schema.org/) specification",
			"type": ["string", "null"]
		},
		"assists": {
			"description": "Specific configuration for assists",
			"anyOf": [
				{ "$ref": "#/definitions/AssistsConfiguration" },
				{ "type": "null" }
			]
		},
		"css": {
			"description": "Specific configuration for the Css language",
			"anyOf": [
				{ "$ref": "#/definitions/CssConfiguration" },
				{ "type": "null" }
			]
		},
		"extends": {
			"description": "A list of paths to other JSON files, used to extends the current configuration.",
			"type": ["array", "null"],
			"items": { "type": "string" },
			"uniqueItems": true
		},
		"files": {
			"description": "The configuration of the filesystem",
			"anyOf": [
				{ "$ref": "#/definitions/FilesConfiguration" },
				{ "type": "null" }
			]
		},
		"formatter": {
			"description": "The configuration of the formatter",
			"anyOf": [
				{ "$ref": "#/definitions/FormatterConfiguration" },
				{ "type": "null" }
			]
		},
		"graphql": {
			"description": "Specific configuration for the GraphQL language",
			"anyOf": [
				{ "$ref": "#/definitions/GraphqlConfiguration" },
				{ "type": "null" }
			]
		},
		"javascript": {
			"description": "Specific configuration for the JavaScript language",
			"anyOf": [
				{ "$ref": "#/definitions/JavascriptConfiguration" },
				{ "type": "null" }
			]
		},
		"json": {
			"description": "Specific configuration for the Json language",
			"anyOf": [
				{ "$ref": "#/definitions/JsonConfiguration" },
				{ "type": "null" }
			]
		},
		"linter": {
			"description": "The configuration for the linter",
			"anyOf": [
				{ "$ref": "#/definitions/LinterConfiguration" },
				{ "type": "null" }
			]
		},
		"organizeImports": {
			"description": "The configuration of the import sorting",
			"anyOf": [{ "$ref": "#/definitions/OrganizeImports" }, { "type": "null" }]
		},
		"overrides": {
			"description": "A list of granular patterns that should be applied only to a sub set of files",
			"anyOf": [{ "$ref": "#/definitions/Overrides" }, { "type": "null" }]
		},
		"plugins": {
			"description": "List of plugins to load.",
			"anyOf": [{ "$ref": "#/definitions/Plugins" }, { "type": "null" }]
		},
		"vcs": {
			"description": "The configuration of the VCS integration",
			"anyOf": [
				{ "$ref": "#/definitions/VcsConfiguration" },
				{ "type": "null" }
			]
		}
	},
	"additionalProperties": false,
	"definitions": {
		"A11y": {
			"description": "A list of rules that belong to this group",
			"type": "object",
			"properties": {
				"all": {
					"description": "It enables ALL rules for this group.",
					"type": ["boolean", "null"]
				},
				"noAccessKey": {
					"description": "Enforce that the accessKey attribute is not used on any HTML element.",
					"anyOf": [
						{ "$ref": "#/definitions/RuleFixConfiguration" },
						{ "type": "null" }
					]
				},
				"noAriaHiddenOnFocusable": {
					"description": "Enforce that aria-hidden=\"true\" is not set on focusable elements.",
					"anyOf": [
						{ "$ref": "#/definitions/RuleFixConfiguration" },
						{ "type": "null" }
					]
				},
				"noAriaUnsupportedElements": {
					"description": "Enforce that elements that do not support ARIA roles, states, and properties do not have those attributes.",
					"anyOf": [
						{ "$ref": "#/definitions/RuleFixConfiguration" },
						{ "type": "null" }
					]
				},
				"noAutofocus": {
					"description": "Enforce that autoFocus prop is not used on elements.",
					"anyOf": [
						{ "$ref": "#/definitions/RuleFixConfiguration" },
						{ "type": "null" }
					]
				},
				"noBlankTarget": {
					"description": "Disallow target=\"_blank\" attribute without rel=\"noreferrer\"",
					"anyOf": [
						{ "$ref": "#/definitions/AllowDomainConfiguration" },
						{ "type": "null" }
					]
				},
				"noDistractingElements": {
					"description": "Enforces that no distracting elements are used.",
					"anyOf": [
						{ "$ref": "#/definitions/RuleFixConfiguration" },
						{ "type": "null" }
					]
				},
				"noHeaderScope": {
					"description": "The scope prop should be used only on \\<th> elements.",
					"anyOf": [
						{ "$ref": "#/definitions/RuleFixConfiguration" },
						{ "type": "null" }
					]
				},
				"noInteractiveElementToNoninteractiveRole": {
					"description": "Enforce that non-interactive ARIA roles are not assigned to interactive HTML elements.",
					"anyOf": [
						{ "$ref": "#/definitions/RuleFixConfiguration" },
						{ "type": "null" }
					]
				},
				"noLabelWithoutControl": {
					"description": "Enforce that a label element or component has a text label and an associated input.",
					"anyOf": [
						{ "$ref": "#/definitions/NoLabelWithoutControlConfiguration" },
						{ "type": "null" }
					]
				},
				"noNoninteractiveElementToInteractiveRole": {
					"description": "Enforce that interactive ARIA roles are not assigned to non-interactive HTML elements.",
					"anyOf": [
						{ "$ref": "#/definitions/RuleFixConfiguration" },
						{ "type": "null" }
					]
				},
				"noNoninteractiveTabindex": {
					"description": "Enforce that tabIndex is not assigned to non-interactive HTML elements.",
					"anyOf": [
						{ "$ref": "#/definitions/RuleFixConfiguration" },
						{ "type": "null" }
					]
				},
				"noPositiveTabindex": {
					"description": "Prevent the usage of positive integers on tabIndex property",
					"anyOf": [
						{ "$ref": "#/definitions/RuleFixConfiguration" },
						{ "type": "null" }
					]
				},
				"noRedundantAlt": {
					"description": "Enforce img alt prop does not contain the word \"image\", \"picture\", or \"photo\".",
					"anyOf": [
						{ "$ref": "#/definitions/RuleConfiguration" },
						{ "type": "null" }
					]
				},
				"noRedundantRoles": {
					"description": "Enforce explicit role property is not the same as implicit/default role property on an element.",
					"anyOf": [
						{ "$ref": "#/definitions/RuleFixConfiguration" },
						{ "type": "null" }
					]
				},
				"noSvgWithoutTitle": {
					"description": "Enforces the usage of the title element for the svg element.",
					"anyOf": [
						{ "$ref": "#/definitions/RuleConfiguration" },
						{ "type": "null" }
					]
				},
				"recommended": {
					"description": "It enables the recommended rules for this group",
					"type": ["boolean", "null"]
				},
				"useAltText": {
					"description": "Enforce that all elements that require alternative text have meaningful information to relay back to the end user.",
					"anyOf": [
						{ "$ref": "#/definitions/RuleConfiguration" },
						{ "type": "null" }
					]
				},
				"useAnchorContent": {
					"description": "Enforce that anchors have content and that the content is accessible to screen readers.",
					"anyOf": [
						{ "$ref": "#/definitions/RuleFixConfiguration" },
						{ "type": "null" }
					]
				},
				"useAriaActivedescendantWithTabindex": {
					"description": "Enforce that tabIndex is assigned to non-interactive HTML elements with aria-activedescendant.",
					"anyOf": [
						{ "$ref": "#/definitions/RuleFixConfiguration" },
						{ "type": "null" }
					]
				},
				"useAriaPropsForRole": {
					"description": "Enforce that elements with ARIA roles must have all required ARIA attributes for that role.",
					"anyOf": [
						{ "$ref": "#/definitions/RuleConfiguration" },
						{ "type": "null" }
					]
				},
				"useButtonType": {
					"description": "Enforces the usage of the attribute type for the element button",
					"anyOf": [
						{ "$ref": "#/definitions/RuleConfiguration" },
						{ "type": "null" }
					]
				},
				"useFocusableInteractive": {
					"description": "Elements with an interactive role and interaction handlers must be focusable.",
					"anyOf": [
						{ "$ref": "#/definitions/RuleConfiguration" },
						{ "type": "null" }
					]
				},
				"useGenericFontNames": {
					"description": "Disallow a missing generic family keyword within font families.",
					"anyOf": [
						{ "$ref": "#/definitions/RuleConfiguration" },
						{ "type": "null" }
					]
				},
				"useHeadingContent": {
					"description": "Enforce that heading elements (h1, h2, etc.) have content and that the content is accessible to screen readers. Accessible means that it is not hidden using the aria-hidden prop.",
					"anyOf": [
						{ "$ref": "#/definitions/RuleConfiguration" },
						{ "type": "null" }
					]
				},
				"useHtmlLang": {
					"description": "Enforce that html element has lang attribute.",
					"anyOf": [
						{ "$ref": "#/definitions/RuleConfiguration" },
						{ "type": "null" }
					]
				},
				"useIframeTitle": {
					"description": "Enforces the usage of the attribute title for the element iframe.",
					"anyOf": [
						{ "$ref": "#/definitions/RuleConfiguration" },
						{ "type": "null" }
					]
				},
				"useKeyWithClickEvents": {
					"description": "Enforce onClick is accompanied by at least one of the following: onKeyUp, onKeyDown, onKeyPress.",
					"anyOf": [
						{ "$ref": "#/definitions/RuleConfiguration" },
						{ "type": "null" }
					]
				},
				"useKeyWithMouseEvents": {
					"description": "Enforce onMouseOver / onMouseOut are accompanied by onFocus / onBlur.",
					"anyOf": [
						{ "$ref": "#/definitions/RuleConfiguration" },
						{ "type": "null" }
					]
				},
				"useMediaCaption": {
					"description": "Enforces that audio and video elements must have a track for captions.",
					"anyOf": [
						{ "$ref": "#/definitions/RuleConfiguration" },
						{ "type": "null" }
					]
				},
				"useSemanticElements": {
					"description": "It detects the use of role attributes in JSX elements and suggests using semantic elements instead.",
					"anyOf": [
						{ "$ref": "#/definitions/RuleConfiguration" },
						{ "type": "null" }
					]
				},
				"useValidAnchor": {
					"description": "Enforce that all anchors are valid, and they are navigable elements.",
					"anyOf": [
						{ "$ref": "#/definitions/RuleConfiguration" },
						{ "type": "null" }
					]
				},
				"useValidAriaProps": {
					"description": "Ensures that ARIA properties aria-* are all valid.",
					"anyOf": [
						{ "$ref": "#/definitions/RuleFixConfiguration" },
						{ "type": "null" }
					]
				},
				"useValidAriaRole": {
					"description": "Elements with ARIA roles must use a valid, non-abstract ARIA role.",
					"anyOf": [
						{ "$ref": "#/definitions/ValidAriaRoleConfiguration" },
						{ "type": "null" }
					]
				},
				"useValidAriaValues": {
					"description": "Enforce that ARIA state and property values are valid.",
					"anyOf": [
						{ "$ref": "#/definitions/RuleConfiguration" },
						{ "type": "null" }
					]
				},
				"useValidLang": {
					"description": "Ensure that the attribute passed to the lang attribute is a correct ISO language and/or country.",
					"anyOf": [
						{ "$ref": "#/definitions/RuleConfiguration" },
						{ "type": "null" }
					]
				}
			},
			"additionalProperties": false
		},
		"Accessibility": {
			"type": "string",
			"enum": ["noPublic", "explicit", "none"]
		},
		"Actions": {
			"type": "object",
			"properties": {
				"source": {
					"anyOf": [{ "$ref": "#/definitions/Source" }, { "type": "null" }]
				}
			},
			"additionalProperties": false
		},
		"AllowDomainConfiguration": {
			"anyOf": [
				{ "$ref": "#/definitions/RulePlainConfiguration" },
				{ "$ref": "#/definitions/RuleWithAllowDomainOptions" }
			]
		},
		"AllowDomainOptions": {
			"type": "object",
			"properties": {
				"allowDomains": {
					"description": "List of domains to allow `target=\"_blank\"` without `rel=\"noreferrer\"`",
					"type": "array",
					"items": { "type": "string" }
				}
			},
			"additionalProperties": false
		},
		"ArrowParentheses": { "type": "string", "enum": ["always", "asNeeded"] },
		"AssistsConfiguration": {
			"type": "object",
			"properties": {
				"actions": {
					"description": "Whether Biome should fail in CLI if the assists were not applied to the code.",
					"anyOf": [{ "$ref": "#/definitions/Actions" }, { "type": "null" }]
				},
				"enabled": {
					"description": "Whether Biome should enable assists via LSP.",
					"type": ["boolean", "null"]
				},
				"ignore": {
					"description": "A list of Unix shell style patterns. The formatter will ignore files/folders that will match these patterns.",
					"type": ["array", "null"],
					"items": { "type": "string" },
					"uniqueItems": true
				},
				"include": {
					"description": "A list of Unix shell style patterns. The formatter will include files/folders that will match these patterns.",
					"type": ["array", "null"],
					"items": { "type": "string" },
					"uniqueItems": true
				}
			},
			"additionalProperties": false
		},
		"AttributePosition": { "type": "string", "enum": ["auto", "multiline"] },
		"BracketSpacing": { "type": "boolean" },
		"Complexity": {
			"description": "A list of rules that belong to this group",
			"type": "object",
			"properties": {
				"all": {
					"description": "It enables ALL rules for this group.",
					"type": ["boolean", "null"]
				},
				"noBannedTypes": {
					"description": "Disallow primitive type aliases and misleading types.",
					"anyOf": [
						{ "$ref": "#/definitions/RuleFixConfiguration" },
						{ "type": "null" }
					]
				},
				"noEmptyTypeParameters": {
					"description": "Disallow empty type parameters in type aliases and interfaces.",
					"anyOf": [
						{ "$ref": "#/definitions/RuleConfiguration" },
						{ "type": "null" }
					]
				},
				"noExcessiveCognitiveComplexity": {
					"description": "Disallow functions that exceed a given Cognitive Complexity score.",
					"anyOf": [
						{ "$ref": "#/definitions/ComplexityConfiguration" },
						{ "type": "null" }
					]
				},
				"noExcessiveNestedTestSuites": {
					"description": "This rule enforces a maximum depth to nested describe() in test files.",
					"anyOf": [
						{ "$ref": "#/definitions/RuleConfiguration" },
						{ "type": "null" }
					]
				},
				"noExtraBooleanCast": {
					"description": "Disallow unnecessary boolean casts",
					"anyOf": [
						{ "$ref": "#/definitions/RuleFixConfiguration" },
						{ "type": "null" }
					]
				},
				"noForEach": {
					"description": "Prefer for...of statement instead of Array.forEach.",
					"anyOf": [
						{ "$ref": "#/definitions/RuleConfiguration" },
						{ "type": "null" }
					]
				},
				"noMultipleSpacesInRegularExpressionLiterals": {
					"description": "Disallow unclear usage of consecutive space characters in regular expression literals",
					"anyOf": [
						{ "$ref": "#/definitions/RuleFixConfiguration" },
						{ "type": "null" }
					]
				},
				"noStaticOnlyClass": {
					"description": "This rule reports when a class has no non-static members, such as for a class used exclusively as a static namespace.",
					"anyOf": [
						{ "$ref": "#/definitions/RuleConfiguration" },
						{ "type": "null" }
					]
				},
				"noThisInStatic": {
					"description": "Disallow this and super in static contexts.",
					"anyOf": [
						{ "$ref": "#/definitions/RuleFixConfiguration" },
						{ "type": "null" }
					]
				},
				"noUselessCatch": {
					"description": "Disallow unnecessary catch clauses.",
					"anyOf": [
						{ "$ref": "#/definitions/RuleFixConfiguration" },
						{ "type": "null" }
					]
				},
				"noUselessConstructor": {
					"description": "Disallow unnecessary constructors.",
					"anyOf": [
						{ "$ref": "#/definitions/RuleFixConfiguration" },
						{ "type": "null" }
					]
				},
				"noUselessEmptyExport": {
					"description": "Disallow empty exports that don't change anything in a module file.",
					"anyOf": [
						{ "$ref": "#/definitions/RuleFixConfiguration" },
						{ "type": "null" }
					]
				},
				"noUselessFragments": {
					"description": "Disallow unnecessary fragments",
					"anyOf": [
						{ "$ref": "#/definitions/RuleFixConfiguration" },
						{ "type": "null" }
					]
				},
				"noUselessLabel": {
					"description": "Disallow unnecessary labels.",
					"anyOf": [
						{ "$ref": "#/definitions/RuleFixConfiguration" },
						{ "type": "null" }
					]
				},
				"noUselessLoneBlockStatements": {
					"description": "Disallow unnecessary nested block statements.",
					"anyOf": [
						{ "$ref": "#/definitions/RuleFixConfiguration" },
						{ "type": "null" }
					]
				},
				"noUselessRename": {
					"description": "Disallow renaming import, export, and destructured assignments to the same name.",
					"anyOf": [
						{ "$ref": "#/definitions/RuleFixConfiguration" },
						{ "type": "null" }
					]
				},
				"noUselessStringConcat": {
					"description": "Disallow unnecessary concatenation of string or template literals.",
					"anyOf": [
						{ "$ref": "#/definitions/RuleFixConfiguration" },
						{ "type": "null" }
					]
				},
				"noUselessSwitchCase": {
					"description": "Disallow useless case in switch statements.",
					"anyOf": [
						{ "$ref": "#/definitions/RuleFixConfiguration" },
						{ "type": "null" }
					]
				},
				"noUselessTernary": {
					"description": "Disallow ternary operators when simpler alternatives exist.",
					"anyOf": [
						{ "$ref": "#/definitions/RuleFixConfiguration" },
						{ "type": "null" }
					]
				},
				"noUselessThisAlias": {
					"description": "Disallow useless this aliasing.",
					"anyOf": [
						{ "$ref": "#/definitions/RuleFixConfiguration" },
						{ "type": "null" }
					]
				},
				"noUselessTypeConstraint": {
					"description": "Disallow using any or unknown as type constraint.",
					"anyOf": [
						{ "$ref": "#/definitions/RuleFixConfiguration" },
						{ "type": "null" }
					]
				},
				"noUselessUndefinedInitialization": {
					"description": "Disallow initializing variables to undefined.",
					"anyOf": [
						{ "$ref": "#/definitions/RuleFixConfiguration" },
						{ "type": "null" }
					]
				},
				"noVoid": {
					"description": "Disallow the use of void operators, which is not a familiar operator.",
					"anyOf": [
						{ "$ref": "#/definitions/RuleConfiguration" },
						{ "type": "null" }
					]
				},
				"noWith": {
					"description": "Disallow with statements in non-strict contexts.",
					"anyOf": [
						{ "$ref": "#/definitions/RuleConfiguration" },
						{ "type": "null" }
					]
				},
				"recommended": {
					"description": "It enables the recommended rules for this group",
					"type": ["boolean", "null"]
				},
				"useArrowFunction": {
					"description": "Use arrow functions over function expressions.",
					"anyOf": [
						{ "$ref": "#/definitions/RuleFixConfiguration" },
						{ "type": "null" }
					]
				},
				"useDateNow": {
					"description": "Use Date.now() to get the number of milliseconds since the Unix Epoch.",
					"anyOf": [
						{ "$ref": "#/definitions/RuleFixConfiguration" },
						{ "type": "null" }
					]
				},
				"useFlatMap": {
					"description": "Promotes the use of .flatMap() when map().flat() are used together.",
					"anyOf": [
						{ "$ref": "#/definitions/RuleFixConfiguration" },
						{ "type": "null" }
					]
				},
				"useLiteralKeys": {
					"description": "Enforce the usage of a literal access to properties over computed property access.",
					"anyOf": [
						{ "$ref": "#/definitions/RuleFixConfiguration" },
						{ "type": "null" }
					]
				},
				"useOptionalChain": {
					"description": "Enforce using concise optional chain instead of chained logical expressions.",
					"anyOf": [
						{ "$ref": "#/definitions/RuleFixConfiguration" },
						{ "type": "null" }
					]
				},
				"useRegexLiterals": {
					"description": "Enforce the use of the regular expression literals instead of the RegExp constructor if possible.",
					"anyOf": [
						{ "$ref": "#/definitions/RuleFixConfiguration" },
						{ "type": "null" }
					]
				},
				"useSimpleNumberKeys": {
					"description": "Disallow number literal object member names which are not base10 or uses underscore as separator",
					"anyOf": [
						{ "$ref": "#/definitions/RuleFixConfiguration" },
						{ "type": "null" }
					]
				},
				"useSimplifiedLogicExpression": {
					"description": "Discard redundant terms from logical expressions.",
					"anyOf": [
						{ "$ref": "#/definitions/RuleFixConfiguration" },
						{ "type": "null" }
					]
				}
			},
			"additionalProperties": false
		},
		"ComplexityConfiguration": {
			"anyOf": [
				{ "$ref": "#/definitions/RulePlainConfiguration" },
				{ "$ref": "#/definitions/RuleWithComplexityOptions" }
			]
		},
		"ComplexityOptions": {
			"description": "Options for the rule `noExcessiveCognitiveComplexity`.",
			"type": "object",
			"properties": {
				"maxAllowedComplexity": {
					"description": "The maximum complexity score that we allow. Anything higher is considered excessive.",
					"default": 15,
					"type": "integer",
					"format": "uint8",
					"minimum": 1.0
				}
			},
			"additionalProperties": false
		},
		"ConsistentArrayType": {
			"oneOf": [
				{
					"description": "`ItemType[]`",
					"type": "string",
					"enum": ["shorthand"]
				},
				{
					"description": "`Array<ItemType>`",
					"type": "string",
					"enum": ["generic"]
				}
			]
		},
		"ConsistentArrayTypeConfiguration": {
			"anyOf": [
				{ "$ref": "#/definitions/RulePlainConfiguration" },
				{ "$ref": "#/definitions/RuleWithConsistentArrayTypeOptions" }
			]
		},
		"ConsistentArrayTypeOptions": {
			"type": "object",
			"properties": {
				"syntax": {
					"default": "shorthand",
					"allOf": [{ "$ref": "#/definitions/ConsistentArrayType" }]
				}
			},
			"additionalProperties": false
		},
		"ConsistentMemberAccessibilityConfiguration": {
			"anyOf": [
				{ "$ref": "#/definitions/RulePlainConfiguration" },
				{ "$ref": "#/definitions/RuleWithConsistentMemberAccessibilityOptions" }
			]
		},
		"ConsistentMemberAccessibilityOptions": {
			"type": "object",
			"properties": {
				"accessibility": {
					"default": "noPublic",
					"allOf": [{ "$ref": "#/definitions/Accessibility" }]
				}
			},
			"additionalProperties": false
		},
		"Convention": {
			"type": "object",
			"properties": {
				"formats": {
					"description": "String cases to enforce",
					"allOf": [{ "$ref": "#/definitions/Formats" }]
				},
				"match": {
					"description": "Regular expression to enforce",
					"anyOf": [{ "$ref": "#/definitions/Regex" }, { "type": "null" }]
				},
				"selector": {
					"description": "Declarations concerned by this convention",
					"allOf": [{ "$ref": "#/definitions/Selector" }]
				}
			},
			"additionalProperties": false
		},
		"Correctness": {
			"description": "A list of rules that belong to this group",
			"type": "object",
			"properties": {
				"all": {
					"description": "It enables ALL rules for this group.",
					"type": ["boolean", "null"]
				},
				"noChildrenProp": {
					"description": "Prevent passing of children as props.",
					"anyOf": [
						{ "$ref": "#/definitions/RuleConfiguration" },
						{ "type": "null" }
					]
				},
				"noConstAssign": {
					"description": "Prevents from having const variables being re-assigned.",
					"anyOf": [
						{ "$ref": "#/definitions/RuleFixConfiguration" },
						{ "type": "null" }
					]
				},
				"noConstantCondition": {
					"description": "Disallow constant expressions in conditions",
					"anyOf": [
						{ "$ref": "#/definitions/RuleConfiguration" },
						{ "type": "null" }
					]
				},
				"noConstantMathMinMaxClamp": {
					"description": "Disallow the use of Math.min and Math.max to clamp a value where the result itself is constant.",
					"anyOf": [
						{ "$ref": "#/definitions/RuleFixConfiguration" },
						{ "type": "null" }
					]
				},
				"noConstructorReturn": {
					"description": "Disallow returning a value from a constructor.",
					"anyOf": [
						{ "$ref": "#/definitions/RuleConfiguration" },
						{ "type": "null" }
					]
				},
				"noEmptyCharacterClassInRegex": {
					"description": "Disallow empty character classes in regular expression literals.",
					"anyOf": [
						{ "$ref": "#/definitions/RuleConfiguration" },
						{ "type": "null" }
					]
				},
				"noEmptyPattern": {
					"description": "Disallows empty destructuring patterns.",
					"anyOf": [
						{ "$ref": "#/definitions/RuleConfiguration" },
						{ "type": "null" }
					]
				},
				"noFlatMapIdentity": {
					"description": "Disallow to use unnecessary callback on flatMap.",
					"anyOf": [
						{ "$ref": "#/definitions/RuleFixConfiguration" },
						{ "type": "null" }
					]
				},
				"noGlobalObjectCalls": {
					"description": "Disallow calling global object properties as functions",
					"anyOf": [
						{ "$ref": "#/definitions/RuleConfiguration" },
						{ "type": "null" }
					]
				},
				"noInnerDeclarations": {
					"description": "Disallow function and var declarations that are accessible outside their block.",
					"anyOf": [
						{ "$ref": "#/definitions/RuleConfiguration" },
						{ "type": "null" }
					]
				},
				"noInvalidBuiltinInstantiation": {
					"description": "Ensure that builtins are correctly instantiated.",
					"anyOf": [
						{ "$ref": "#/definitions/RuleFixConfiguration" },
						{ "type": "null" }
					]
				},
				"noInvalidConstructorSuper": {
					"description": "Prevents the incorrect use of super() inside classes. It also checks whether a call super() is missing from classes that extends other constructors.",
					"anyOf": [
						{ "$ref": "#/definitions/RuleConfiguration" },
						{ "type": "null" }
					]
				},
				"noInvalidDirectionInLinearGradient": {
					"description": "Disallow non-standard direction values for linear gradient functions.",
					"anyOf": [
						{ "$ref": "#/definitions/RuleConfiguration" },
						{ "type": "null" }
					]
				},
				"noInvalidGridAreas": {
					"description": "Disallows invalid named grid areas in CSS Grid Layouts.",
					"anyOf": [
						{ "$ref": "#/definitions/RuleConfiguration" },
						{ "type": "null" }
					]
				},
				"noInvalidNewBuiltin": {
					"description": "Disallow new operators with global non-constructor functions.",
					"anyOf": [
						{ "$ref": "#/definitions/RuleFixConfiguration" },
						{ "type": "null" }
					]
				},
				"noInvalidPositionAtImportRule": {
					"description": "Disallow the use of @import at-rules in invalid positions.",
					"anyOf": [
						{ "$ref": "#/definitions/RuleConfiguration" },
						{ "type": "null" }
					]
				},
				"noInvalidUseBeforeDeclaration": {
					"description": "Disallow the use of variables and function parameters before their declaration",
					"anyOf": [
						{ "$ref": "#/definitions/RuleConfiguration" },
						{ "type": "null" }
					]
				},
				"noNewSymbol": {
					"description": "Disallow new operators with the Symbol object.",
					"anyOf": [
						{ "$ref": "#/definitions/RuleFixConfiguration" },
						{ "type": "null" }
					]
				},
				"noNodejsModules": {
					"description": "Forbid the use of Node.js builtin modules.",
					"anyOf": [
						{ "$ref": "#/definitions/RuleConfiguration" },
						{ "type": "null" }
					]
				},
				"noNonoctalDecimalEscape": {
					"description": "Disallow \\8 and \\9 escape sequences in string literals.",
					"anyOf": [
						{ "$ref": "#/definitions/RuleFixConfiguration" },
						{ "type": "null" }
					]
				},
				"noPrecisionLoss": {
					"description": "Disallow literal numbers that lose precision",
					"anyOf": [
						{ "$ref": "#/definitions/RuleConfiguration" },
						{ "type": "null" }
					]
				},
				"noRenderReturnValue": {
					"description": "Prevent the usage of the return value of React.render.",
					"anyOf": [
						{ "$ref": "#/definitions/RuleConfiguration" },
						{ "type": "null" }
					]
				},
				"noSelfAssign": {
					"description": "Disallow assignments where both sides are exactly the same.",
					"anyOf": [
						{ "$ref": "#/definitions/RuleConfiguration" },
						{ "type": "null" }
					]
				},
				"noSetterReturn": {
					"description": "Disallow returning a value from a setter",
					"anyOf": [
						{ "$ref": "#/definitions/RuleConfiguration" },
						{ "type": "null" }
					]
				},
				"noStringCaseMismatch": {
					"description": "Disallow comparison of expressions modifying the string case with non-compliant value.",
					"anyOf": [
						{ "$ref": "#/definitions/RuleFixConfiguration" },
						{ "type": "null" }
					]
				},
				"noSwitchDeclarations": {
					"description": "Disallow lexical declarations in switch clauses.",
					"anyOf": [
						{ "$ref": "#/definitions/RuleFixConfiguration" },
						{ "type": "null" }
					]
				},
				"noUndeclaredDependencies": {
					"description": "Disallow the use of dependencies that aren't specified in the package.json.",
					"anyOf": [
						{ "$ref": "#/definitions/NoUndeclaredDependenciesConfiguration" },
						{ "type": "null" }
					]
				},
				"noUndeclaredVariables": {
					"description": "Prevents the usage of variables that haven't been declared inside the document.",
					"anyOf": [
						{ "$ref": "#/definitions/RuleConfiguration" },
						{ "type": "null" }
					]
				},
				"noUnknownFunction": {
					"description": "Disallow unknown CSS value functions.",
					"anyOf": [
						{ "$ref": "#/definitions/RuleConfiguration" },
						{ "type": "null" }
					]
				},
				"noUnknownMediaFeatureName": {
					"description": "Disallow unknown media feature names.",
					"anyOf": [
						{ "$ref": "#/definitions/RuleConfiguration" },
						{ "type": "null" }
					]
				},
				"noUnknownProperty": {
					"description": "Disallow unknown properties.",
					"anyOf": [
						{ "$ref": "#/definitions/RuleConfiguration" },
						{ "type": "null" }
					]
				},
				"noUnknownUnit": {
					"description": "Disallow unknown CSS units.",
					"anyOf": [
						{ "$ref": "#/definitions/RuleConfiguration" },
						{ "type": "null" }
					]
				},
				"noUnmatchableAnbSelector": {
					"description": "Disallow unmatchable An+B selectors.",
					"anyOf": [
						{ "$ref": "#/definitions/RuleConfiguration" },
						{ "type": "null" }
					]
				},
				"noUnnecessaryContinue": {
					"description": "Avoid using unnecessary continue.",
					"anyOf": [
						{ "$ref": "#/definitions/RuleFixConfiguration" },
						{ "type": "null" }
					]
				},
				"noUnreachable": {
					"description": "Disallow unreachable code",
					"anyOf": [
						{ "$ref": "#/definitions/RuleConfiguration" },
						{ "type": "null" }
					]
				},
				"noUnreachableSuper": {
					"description": "Ensures the super() constructor is called exactly once on every code  path in a class constructor before this is accessed if the class has a superclass",
					"anyOf": [
						{ "$ref": "#/definitions/RuleConfiguration" },
						{ "type": "null" }
					]
				},
				"noUnsafeFinally": {
					"description": "Disallow control flow statements in finally blocks.",
					"anyOf": [
						{ "$ref": "#/definitions/RuleConfiguration" },
						{ "type": "null" }
					]
				},
				"noUnsafeOptionalChaining": {
					"description": "Disallow the use of optional chaining in contexts where the undefined value is not allowed.",
					"anyOf": [
						{ "$ref": "#/definitions/RuleConfiguration" },
						{ "type": "null" }
					]
				},
				"noUnusedFunctionParameters": {
					"description": "Disallow unused function parameters.",
					"anyOf": [
						{ "$ref": "#/definitions/RuleFixConfiguration" },
						{ "type": "null" }
					]
				},
				"noUnusedImports": {
					"description": "Disallow unused imports.",
					"anyOf": [
						{ "$ref": "#/definitions/RuleFixConfiguration" },
						{ "type": "null" }
					]
				},
				"noUnusedLabels": {
					"description": "Disallow unused labels.",
					"anyOf": [
						{ "$ref": "#/definitions/RuleFixConfiguration" },
						{ "type": "null" }
					]
				},
				"noUnusedPrivateClassMembers": {
					"description": "Disallow unused private class members",
					"anyOf": [
						{ "$ref": "#/definitions/RuleFixConfiguration" },
						{ "type": "null" }
					]
				},
				"noUnusedVariables": {
					"description": "Disallow unused variables.",
					"anyOf": [
						{ "$ref": "#/definitions/RuleFixConfiguration" },
						{ "type": "null" }
					]
				},
				"noVoidElementsWithChildren": {
					"description": "This rules prevents void elements (AKA self-closing elements) from having children.",
					"anyOf": [
						{ "$ref": "#/definitions/RuleFixConfiguration" },
						{ "type": "null" }
					]
				},
				"noVoidTypeReturn": {
					"description": "Disallow returning a value from a function with the return type 'void'",
					"anyOf": [
						{ "$ref": "#/definitions/RuleConfiguration" },
						{ "type": "null" }
					]
				},
				"recommended": {
					"description": "It enables the recommended rules for this group",
					"type": ["boolean", "null"]
				},
				"useArrayLiterals": {
					"description": "Disallow Array constructors.",
					"anyOf": [
						{ "$ref": "#/definitions/RuleFixConfiguration" },
						{ "type": "null" }
					]
				},
				"useExhaustiveDependencies": {
					"description": "Enforce all dependencies are correctly specified in a React hook.",
					"anyOf": [
						{ "$ref": "#/definitions/UseExhaustiveDependenciesConfiguration" },
						{ "type": "null" }
					]
				},
				"useHookAtTopLevel": {
					"description": "Enforce that all React hooks are being called from the Top Level component functions.",
					"anyOf": [
						{ "$ref": "#/definitions/DeprecatedHooksConfiguration" },
						{ "type": "null" }
					]
				},
				"useImportExtensions": {
					"description": "Enforce file extensions for relative imports.",
					"anyOf": [
						{ "$ref": "#/definitions/UseImportExtensionsConfiguration" },
						{ "type": "null" }
					]
				},
				"useIsNan": {
					"description": "Require calls to isNaN() when checking for NaN.",
					"anyOf": [
						{ "$ref": "#/definitions/RuleFixConfiguration" },
						{ "type": "null" }
					]
				},
				"useJsxKeyInIterable": {
					"description": "Disallow missing key props in iterators/collection literals.",
					"anyOf": [
						{ "$ref": "#/definitions/RuleConfiguration" },
						{ "type": "null" }
					]
				},
				"useValidForDirection": {
					"description": "Enforce \"for\" loop update clause moving the counter in the right direction.",
					"anyOf": [
						{ "$ref": "#/definitions/RuleConfiguration" },
						{ "type": "null" }
					]
				},
				"useYield": {
					"description": "Require generator functions to contain yield.",
					"anyOf": [
						{ "$ref": "#/definitions/RuleConfiguration" },
						{ "type": "null" }
					]
				}
			},
			"additionalProperties": false
		},
		"CssAssists": {
			"description": "Options that changes how the CSS assists behaves",
			"type": "object",
			"properties": {
				"enabled": {
					"description": "Control the assists for CSS files.",
					"type": ["boolean", "null"]
				}
			},
			"additionalProperties": false
		},
		"CssConfiguration": {
			"description": "Options applied to CSS files",
			"type": "object",
			"properties": {
				"assists": {
					"description": "CSS assists options",
					"anyOf": [{ "$ref": "#/definitions/CssAssists" }, { "type": "null" }]
				},
				"formatter": {
					"description": "CSS formatter options",
					"anyOf": [
						{ "$ref": "#/definitions/CssFormatter" },
						{ "type": "null" }
					]
				},
				"linter": {
					"description": "CSS linter options",
					"anyOf": [{ "$ref": "#/definitions/CssLinter" }, { "type": "null" }]
				},
				"parser": {
					"description": "CSS parsing options",
					"anyOf": [{ "$ref": "#/definitions/CssParser" }, { "type": "null" }]
				}
			},
			"additionalProperties": false
		},
		"CssFormatter": {
			"description": "Options that changes how the CSS formatter behaves",
			"type": "object",
			"properties": {
				"enabled": {
					"description": "Control the formatter for CSS (and its super languages) files.",
					"type": ["boolean", "null"]
				},
				"indentStyle": {
					"description": "The indent style applied to CSS (and its super languages) files.",
					"anyOf": [{ "$ref": "#/definitions/IndentStyle" }, { "type": "null" }]
				},
				"indentWidth": {
					"description": "The size of the indentation applied to CSS (and its super languages) files. Default to 2.",
					"anyOf": [{ "$ref": "#/definitions/IndentWidth" }, { "type": "null" }]
				},
				"lineEnding": {
					"description": "The type of line ending applied to CSS (and its super languages) files.",
					"anyOf": [{ "$ref": "#/definitions/LineEnding" }, { "type": "null" }]
				},
				"lineWidth": {
					"description": "What's the max width of a line applied to CSS (and its super languages) files. Defaults to 80.",
					"anyOf": [{ "$ref": "#/definitions/LineWidth" }, { "type": "null" }]
				},
				"quoteStyle": {
					"description": "The type of quotes used in CSS code. Defaults to double.",
					"anyOf": [{ "$ref": "#/definitions/QuoteStyle" }, { "type": "null" }]
				}
			},
			"additionalProperties": false
		},
		"CssLinter": {
			"description": "Options that changes how the CSS linter behaves",
			"type": "object",
			"properties": {
				"enabled": {
					"description": "Control the linter for CSS files.",
					"type": ["boolean", "null"]
				}
			},
			"additionalProperties": false
		},
		"CssParser": {
			"description": "Options that changes how the CSS parser behaves",
			"type": "object",
			"properties": {
				"allowWrongLineComments": {
					"description": "Allow comments to appear on incorrect lines in `.css` files",
					"type": ["boolean", "null"]
				},
				"cssModules": {
					"description": "Enables parsing of CSS Modules specific features.",
					"type": ["boolean", "null"]
				}
			},
			"additionalProperties": false
		},
		"CustomRestrictedType": {
			"anyOf": [
				{ "type": "string" },
				{ "$ref": "#/definitions/CustomRestrictedTypeOptions" }
			]
		},
		"CustomRestrictedTypeOptions": {
			"type": "object",
			"properties": {
				"message": { "default": "", "type": "string" },
				"use": { "default": null, "type": ["string", "null"] }
			},
			"additionalProperties": false
		},
		"DependencyAvailability": {
			"oneOf": [
				{
					"description": "This type of dependency will be always available or unavailable.",
					"type": "boolean"
				},
				{
					"description": "This type of dependency will be available only if the linted file matches any of the globs.",
					"type": "array",
					"items": { "type": "string" },
					"minItems": 1
				}
			]
		},
		"DeprecatedHooksConfiguration": {
			"anyOf": [
				{ "$ref": "#/definitions/RulePlainConfiguration" },
				{ "$ref": "#/definitions/RuleWithDeprecatedHooksOptions" }
			]
		},
		"DeprecatedHooksOptions": {
			"description": "Options for the `useHookAtTopLevel` rule have been deprecated, since we now use the React hook naming convention to determine whether a function is a hook.",
			"type": "object",
			"additionalProperties": false
		},
		"FilenameCase": {
			"description": "Supported cases for file names.",
			"oneOf": [
				{ "description": "camelCase", "type": "string", "enum": ["camelCase"] },
				{
					"description": "Match an export name",
					"type": "string",
					"enum": ["export"]
				},
				{
					"description": "kebab-case",
					"type": "string",
					"enum": ["kebab-case"]
				},
				{
					"description": "PascalCase",
					"type": "string",
					"enum": ["PascalCase"]
				},
				{
					"description": "snake_case",
					"type": "string",
					"enum": ["snake_case"]
				}
			]
		},
		"FilenameCases": {
			"type": "array",
			"items": { "$ref": "#/definitions/FilenameCase" },
			"uniqueItems": true
		},
		"FilenamingConventionConfiguration": {
			"anyOf": [
				{ "$ref": "#/definitions/RulePlainConfiguration" },
				{ "$ref": "#/definitions/RuleWithFilenamingConventionOptions" }
			]
		},
		"FilenamingConventionOptions": {
			"description": "Rule's options.",
			"type": "object",
			"properties": {
				"filenameCases": {
					"description": "Allowed cases for file names.",
					"allOf": [{ "$ref": "#/definitions/FilenameCases" }]
				},
				"match": {
					"description": "Regular expression to enforce",
					"anyOf": [{ "$ref": "#/definitions/Regex" }, { "type": "null" }]
				},
				"requireAscii": {
					"description": "If `false`, then non-ASCII characters are allowed.",
					"type": "boolean"
				},
				"strictCase": {
					"description": "If `false`, then consecutive uppercase are allowed in _camel_ and _pascal_ cases. This does not affect other [Case].",
					"type": "boolean"
				}
			},
			"additionalProperties": false
		},
		"FilesConfiguration": {
			"description": "The configuration of the filesystem",
			"type": "object",
			"properties": {
				"ignore": {
					"description": "A list of Unix shell style patterns. Biome will ignore files/folders that will match these patterns.",
					"type": ["array", "null"],
					"items": { "type": "string" },
					"uniqueItems": true
				},
				"ignoreUnknown": {
					"description": "Tells Biome to not emit diagnostics when handling files that doesn't know",
					"type": ["boolean", "null"]
				},
				"include": {
					"description": "A list of Unix shell style patterns. Biome will handle only those files/folders that will match these patterns.",
					"type": ["array", "null"],
					"items": { "type": "string" },
					"uniqueItems": true
				},
				"maxSize": {
					"description": "The maximum allowed size for source code files in bytes. Files above this limit will be ignored for performance reasons. Defaults to 1 MiB",
					"type": ["integer", "null"],
					"format": "uint64",
					"minimum": 1.0
				}
			},
			"additionalProperties": false
		},
		"FixKind": {
			"description": "Used to identify the kind of code action emitted by a rule",
			"oneOf": [
				{
					"description": "The rule doesn't emit code actions.",
					"type": "string",
					"enum": ["none"]
				},
				{
					"description": "The rule emits a code action that is safe to apply. Usually these fixes don't change the semantic of the program.",
					"type": "string",
					"enum": ["safe"]
				},
				{
					"description": "The rule emits a code action that is _unsafe_ to apply. Usually these fixes remove comments, or change the semantic of the program.",
					"type": "string",
					"enum": ["unsafe"]
				}
			]
		},
		"Format": {
			"description": "Supported cases.",
			"type": "string",
			"enum": ["camelCase", "CONSTANT_CASE", "PascalCase", "snake_case"]
		},
		"Formats": {
			"type": "array",
			"items": { "$ref": "#/definitions/Format" },
			"uniqueItems": true
		},
		"FormatterConfiguration": {
			"description": "Generic options applied to all files",
			"type": "object",
			"properties": {
				"attributePosition": {
					"description": "The attribute position style in HTMLish languages. By default auto.",
					"anyOf": [
						{ "$ref": "#/definitions/AttributePosition" },
						{ "type": "null" }
					]
				},
				"bracketSpacing": {
					"description": "Whether to insert spaces around brackets in object literals. Defaults to true.",
					"anyOf": [
						{ "$ref": "#/definitions/BracketSpacing" },
						{ "type": "null" }
					]
				},
				"enabled": { "type": ["boolean", "null"] },
				"formatWithErrors": {
					"description": "Stores whether formatting should be allowed to proceed if a given file has syntax errors",
					"type": ["boolean", "null"]
				},
				"ignore": {
					"description": "A list of Unix shell style patterns. The formatter will ignore files/folders that will match these patterns.",
					"type": ["array", "null"],
					"items": { "type": "string" },
					"uniqueItems": true
				},
				"include": {
					"description": "A list of Unix shell style patterns. The formatter will include files/folders that will match these patterns.",
					"type": ["array", "null"],
					"items": { "type": "string" },
					"uniqueItems": true
				},
				"indentStyle": {
					"description": "The indent style.",
					"anyOf": [{ "$ref": "#/definitions/IndentStyle" }, { "type": "null" }]
				},
				"indentWidth": {
					"description": "The size of the indentation, 2 by default",
					"anyOf": [{ "$ref": "#/definitions/IndentWidth" }, { "type": "null" }]
				},
				"lineEnding": {
					"description": "The type of line ending.",
					"anyOf": [{ "$ref": "#/definitions/LineEnding" }, { "type": "null" }]
				},
				"lineWidth": {
					"description": "What's the max width of a line. Defaults to 80.",
					"anyOf": [{ "$ref": "#/definitions/LineWidth" }, { "type": "null" }]
				},
				"useEditorconfig": {
					"description": "Use any `.editorconfig` files to configure the formatter. Configuration in `biome.json` will override `.editorconfig` configuration. Default: false.",
					"type": ["boolean", "null"]
				}
			},
			"additionalProperties": false
		},
		"GraphqlConfiguration": {
			"description": "Options applied to GraphQL files",
			"type": "object",
			"properties": {
				"formatter": {
					"description": "GraphQL formatter options",
					"anyOf": [
						{ "$ref": "#/definitions/GraphqlFormatter" },
						{ "type": "null" }
					]
				},
				"linter": {
					"anyOf": [
						{ "$ref": "#/definitions/GraphqlLinter" },
						{ "type": "null" }
					]
				}
			},
			"additionalProperties": false
		},
		"GraphqlFormatter": {
			"description": "Options that changes how the GraphQL formatter behaves",
			"type": "object",
			"properties": {
				"bracketSpacing": {
					"description": "Whether to insert spaces around brackets in object literals. Defaults to true.",
					"anyOf": [
						{ "$ref": "#/definitions/BracketSpacing" },
						{ "type": "null" }
					]
				},
				"enabled": {
					"description": "Control the formatter for GraphQL files.",
					"type": ["boolean", "null"]
				},
				"indentStyle": {
					"description": "The indent style applied to GraphQL files.",
					"anyOf": [{ "$ref": "#/definitions/IndentStyle" }, { "type": "null" }]
				},
				"indentWidth": {
					"description": "The size of the indentation applied to GraphQL files. Default to 2.",
					"anyOf": [{ "$ref": "#/definitions/IndentWidth" }, { "type": "null" }]
				},
				"lineEnding": {
					"description": "The type of line ending applied to GraphQL files.",
					"anyOf": [{ "$ref": "#/definitions/LineEnding" }, { "type": "null" }]
				},
				"lineWidth": {
					"description": "What's the max width of a line applied to GraphQL files. Defaults to 80.",
					"anyOf": [{ "$ref": "#/definitions/LineWidth" }, { "type": "null" }]
				},
				"quoteStyle": {
					"description": "The type of quotes used in GraphQL code. Defaults to double.",
					"anyOf": [{ "$ref": "#/definitions/QuoteStyle" }, { "type": "null" }]
				}
			},
			"additionalProperties": false
		},
		"GraphqlLinter": {
			"description": "Options that changes how the GraphQL linter behaves",
			"type": "object",
			"properties": {
				"enabled": {
					"description": "Control the formatter for GraphQL files.",
					"type": ["boolean", "null"]
				}
			},
			"additionalProperties": false
		},
		"Hook": {
			"type": "object",
			"properties": {
				"closureIndex": {
					"description": "The \"position\" of the closure function, starting from zero.\n\nFor example, for React's `useEffect()` hook, the closure index is 0.",
					"default": null,
					"type": ["integer", "null"],
					"format": "uint8",
					"minimum": 0.0
				},
				"dependenciesIndex": {
					"description": "The \"position\" of the array of dependencies, starting from zero.\n\nFor example, for React's `useEffect()` hook, the dependencies index is 1.",
					"default": null,
					"type": ["integer", "null"],
					"format": "uint8",
					"minimum": 0.0
				},
				"name": {
					"description": "The name of the hook.",
					"default": "",
					"type": "string"
				},
				"stableResult": {
					"description": "Whether the result of the hook is stable.\n\nSet to `true` to mark the identity of the hook's return value as stable, or use a number/an array of numbers to mark the \"positions\" in the return array as stable.\n\nFor example, for React's `useRef()` hook the value would be `true`, while for `useState()` it would be `[1]`.",
					"default": null,
					"anyOf": [
						{ "$ref": "#/definitions/StableHookResult" },
						{ "type": "null" }
					]
				}
			},
			"additionalProperties": false
		},
		"ImportGroup": {
			"anyOf": [
				{ "$ref": "#/definitions/PredefinedImportGroup" },
				{ "$ref": "#/definitions/Regex" }
			]
		},
		"IndentStyle": {
			"oneOf": [
				{ "description": "Tab", "type": "string", "enum": ["tab"] },
				{ "description": "Space", "type": "string", "enum": ["space"] }
			]
		},
		"IndentWidth": { "type": "integer", "format": "uint8", "minimum": 0.0 },
		"JavascriptAssists": {
			"description": "Linter options specific to the JavaScript linter",
			"type": "object",
			"properties": {
				"enabled": {
					"description": "Control the linter for JavaScript (and its super languages) files.",
					"type": ["boolean", "null"]
				}
			},
			"additionalProperties": false
		},
		"JavascriptConfiguration": {
			"description": "A set of options applied to the JavaScript files",
			"type": "object",
			"properties": {
				"assists": {
					"description": "Assists options",
					"anyOf": [
						{ "$ref": "#/definitions/JavascriptAssists" },
						{ "type": "null" }
					]
				},
				"formatter": {
					"description": "Formatting options",
					"anyOf": [
						{ "$ref": "#/definitions/JavascriptFormatter" },
						{ "type": "null" }
					]
				},
				"globals": {
					"description": "A list of global bindings that should be ignored by the analyzers\n\nIf defined here, they should not emit diagnostics.",
					"type": ["array", "null"],
					"items": { "type": "string" },
					"uniqueItems": true
				},
				"jsxRuntime": {
					"description": "Indicates the type of runtime or transformation used for interpreting JSX.",
					"anyOf": [{ "$ref": "#/definitions/JsxRuntime" }, { "type": "null" }]
				},
				"linter": {
					"description": "Linter options",
					"anyOf": [
						{ "$ref": "#/definitions/JavascriptLinter" },
						{ "type": "null" }
					]
				},
				"organizeImports": {
					"anyOf": [
						{ "$ref": "#/definitions/JavascriptOrganizeImports" },
						{ "type": "null" }
					]
				},
				"parser": {
					"description": "Parsing options",
					"anyOf": [
						{ "$ref": "#/definitions/JavascriptParser" },
						{ "type": "null" }
					]
				}
			},
			"additionalProperties": false
		},
		"JavascriptFormatter": {
			"description": "Formatting options specific to the JavaScript files",
			"type": "object",
			"properties": {
				"arrowParentheses": {
					"description": "Whether to add non-necessary parentheses to arrow functions. Defaults to \"always\".",
					"anyOf": [
						{ "$ref": "#/definitions/ArrowParentheses" },
						{ "type": "null" }
					]
				},
				"attributePosition": {
					"description": "The attribute position style in jsx elements. Defaults to auto.",
					"anyOf": [
						{ "$ref": "#/definitions/AttributePosition" },
						{ "type": "null" }
					]
				},
				"bracketSameLine": {
					"description": "Whether to hug the closing bracket of multiline HTML/JSX tags to the end of the last line, rather than being alone on the following line. Defaults to false.",
					"type": ["boolean", "null"]
				},
				"bracketSpacing": {
					"description": "Whether to insert spaces around brackets in object literals. Defaults to true.",
					"anyOf": [
						{ "$ref": "#/definitions/BracketSpacing" },
						{ "type": "null" }
					]
				},
				"enabled": {
					"description": "Control the formatter for JavaScript (and its super languages) files.",
					"type": ["boolean", "null"]
				},
				"indentStyle": {
					"description": "The indent style applied to JavaScript (and its super languages) files.",
					"anyOf": [{ "$ref": "#/definitions/IndentStyle" }, { "type": "null" }]
				},
				"indentWidth": {
					"description": "The size of the indentation applied to JavaScript (and its super languages) files. Default to 2.",
					"anyOf": [{ "$ref": "#/definitions/IndentWidth" }, { "type": "null" }]
				},
				"jsxQuoteStyle": {
					"description": "The type of quotes used in JSX. Defaults to double.",
					"anyOf": [{ "$ref": "#/definitions/QuoteStyle" }, { "type": "null" }]
				},
				"lineEnding": {
					"description": "The type of line ending applied to JavaScript (and its super languages) files.",
					"anyOf": [{ "$ref": "#/definitions/LineEnding" }, { "type": "null" }]
				},
				"lineWidth": {
					"description": "What's the max width of a line applied to JavaScript (and its super languages) files. Defaults to 80.",
					"anyOf": [{ "$ref": "#/definitions/LineWidth" }, { "type": "null" }]
				},
				"quoteProperties": {
					"description": "When properties in objects are quoted. Defaults to asNeeded.",
					"anyOf": [
						{ "$ref": "#/definitions/QuoteProperties" },
						{ "type": "null" }
					]
				},
				"quoteStyle": {
					"description": "The type of quotes used in JavaScript code. Defaults to double.",
					"anyOf": [{ "$ref": "#/definitions/QuoteStyle" }, { "type": "null" }]
				},
				"semicolons": {
					"description": "Whether the formatter prints semicolons for all statements or only in for statements where it is necessary because of ASI.",
					"anyOf": [{ "$ref": "#/definitions/Semicolons" }, { "type": "null" }]
				},
				"trailingCommas": {
					"description": "Print trailing commas wherever possible in multi-line comma-separated syntactic structures. Defaults to \"all\".",
					"anyOf": [
						{ "$ref": "#/definitions/TrailingCommas" },
						{ "type": "null" }
					]
				}
			},
			"additionalProperties": false
		},
		"JavascriptLinter": {
			"description": "Linter options specific to the JavaScript linter",
			"type": "object",
			"properties": {
				"enabled": {
					"description": "Control the linter for JavaScript (and its super languages) files.",
					"type": ["boolean", "null"]
				}
			},
			"additionalProperties": false
		},
		"JavascriptOrganizeImports": {
			"type": "object",
			"additionalProperties": false
		},
		"JavascriptParser": {
			"description": "Options that changes how the JavaScript parser behaves",
			"type": "object",
			"properties": {
				"gritMetavariables": {
					"description": "Enables parsing of Grit metavariables. Defaults to `false`.",
					"type": ["boolean", "null"]
				},
				"unsafeParameterDecoratorsEnabled": {
					"description": "It enables the experimental and unsafe parsing of parameter decorators\n\nThese decorators belong to an old proposal, and they are subject to change.",
					"type": ["boolean", "null"]
				}
			},
			"additionalProperties": false
		},
		"JsonAssists": {
			"description": "Linter options specific to the JSON linter",
			"type": "object",
			"properties": {
				"enabled": {
					"description": "Control the linter for JSON (and its super languages) files.",
					"type": ["boolean", "null"]
				}
			},
			"additionalProperties": false
		},
		"JsonConfiguration": {
			"description": "Options applied to JSON files",
			"type": "object",
			"properties": {
				"assists": {
					"description": "Assists options",
					"anyOf": [{ "$ref": "#/definitions/JsonAssists" }, { "type": "null" }]
				},
				"formatter": {
					"description": "Formatting options",
					"anyOf": [
						{ "$ref": "#/definitions/JsonFormatter" },
						{ "type": "null" }
					]
				},
				"linter": {
					"description": "Linting options",
					"anyOf": [{ "$ref": "#/definitions/JsonLinter" }, { "type": "null" }]
				},
				"parser": {
					"description": "Parsing options",
					"anyOf": [{ "$ref": "#/definitions/JsonParser" }, { "type": "null" }]
				}
			},
			"additionalProperties": false
		},
		"JsonFormatter": {
			"type": "object",
			"properties": {
				"enabled": {
					"description": "Control the formatter for JSON (and its super languages) files.",
					"type": ["boolean", "null"]
				},
				"indentStyle": {
					"description": "The indent style applied to JSON (and its super languages) files.",
					"anyOf": [{ "$ref": "#/definitions/IndentStyle" }, { "type": "null" }]
				},
				"indentWidth": {
					"description": "The size of the indentation applied to JSON (and its super languages) files. Default to 2.",
					"anyOf": [{ "$ref": "#/definitions/IndentWidth" }, { "type": "null" }]
				},
				"lineEnding": {
					"description": "The type of line ending applied to JSON (and its super languages) files.",
					"anyOf": [{ "$ref": "#/definitions/LineEnding" }, { "type": "null" }]
				},
				"lineWidth": {
					"description": "What's the max width of a line applied to JSON (and its super languages) files. Defaults to 80.",
					"anyOf": [{ "$ref": "#/definitions/LineWidth" }, { "type": "null" }]
				},
				"trailingCommas": {
					"description": "Print trailing commas wherever possible in multi-line comma-separated syntactic structures. Defaults to \"none\".",
					"anyOf": [
						{ "$ref": "#/definitions/TrailingCommas2" },
						{ "type": "null" }
					]
				}
			},
			"additionalProperties": false
		},
		"JsonLinter": {
			"description": "Linter options specific to the JSON linter",
			"type": "object",
			"properties": {
				"enabled": {
					"description": "Control the linter for JSON (and its super languages) files.",
					"type": ["boolean", "null"]
				}
			},
			"additionalProperties": false
		},
		"JsonParser": {
			"description": "Options that changes how the JSON parser behaves",
			"type": "object",
			"properties": {
				"allowComments": {
					"description": "Allow parsing comments in `.json` files",
					"type": ["boolean", "null"]
				},
				"allowTrailingCommas": {
					"description": "Allow parsing trailing commas in `.json` files",
					"type": ["boolean", "null"]
				}
			},
			"additionalProperties": false
		},
		"JsxRuntime": {
			"description": "Indicates the type of runtime or transformation used for interpreting JSX.",
			"oneOf": [
				{
					"description": "Indicates a modern or native JSX environment, that doesn't require special handling by Biome.",
					"type": "string",
					"enum": ["transparent"]
				},
				{
					"description": "Indicates a classic React environment that requires the `React` import.\n\nCorresponds to the `react` value for the `jsx` option in TypeScript's `tsconfig.json`.\n\nThis option should only be necessary if you cannot upgrade to a React version that supports the new JSX runtime. For more information about the old vs. new JSX runtime, please see: <https://legacy.reactjs.org/blog/2020/09/22/introducing-the-new-jsx-transform.html>",
					"type": "string",
					"enum": ["reactClassic"]
				}
			]
		},
		"Kind": {
			"oneOf": [
				{
					"type": "string",
					"enum": [
						"class",
						"enum",
						"interface",
						"enumMember",
						"importNamespace",
						"exportNamespace",
						"variable",
						"const",
						"let",
						"using",
						"var",
						"catchParameter",
						"indexParameter",
						"exportAlias",
						"importAlias",
						"classGetter",
						"classSetter",
						"classMethod",
						"objectLiteralProperty",
						"objectLiteralGetter",
						"objectLiteralSetter",
						"objectLiteralMethod",
						"typeAlias"
					]
				},
				{ "description": "All kinds", "type": "string", "enum": ["any"] },
				{
					"description": "All type definitions: classes, enums, interfaces, and type aliases",
					"type": "string",
					"enum": ["typeLike"]
				},
				{
					"description": "Named function declarations and expressions",
					"type": "string",
					"enum": ["function"]
				},
				{
					"description": "TypeScript namespaces, import and export namespaces",
					"type": "string",
					"enum": ["namespaceLike"]
				},
				{
					"description": "TypeScript mamespaces",
					"type": "string",
					"enum": ["namespace"]
				},
				{
					"description": "All function parameters, but parameter properties",
					"type": "string",
					"enum": ["functionParameter"]
				},
				{
					"description": "All generic type parameters",
					"type": "string",
					"enum": ["typeParameter"]
				},
				{
					"description": "All class members: properties, methods, getters, and setters",
					"type": "string",
					"enum": ["classMember"]
				},
				{
					"description": "All class properties, including parameter properties",
					"type": "string",
					"enum": ["classProperty"]
				},
				{
					"description": "All object literal members: properties, methods, getters, and setters",
					"type": "string",
					"enum": ["objectLiteralMember"]
				},
				{
					"description": "All members defined in type alaises and interfaces",
					"type": "string",
					"enum": ["typeMember"]
				},
				{
					"description": "All getters defined in type alaises and interfaces",
					"type": "string",
					"enum": ["typeGetter"]
				},
				{
					"description": "All properties defined in type alaises and interfaces",
					"type": "string",
					"enum": ["typeProperty"]
				},
				{
					"description": "All setters defined in type alaises and interfaces",
					"type": "string",
					"enum": ["typeSetter"]
				},
				{
					"description": "All methods defined in type alaises and interfaces",
					"type": "string",
					"enum": ["typeMethod"]
				}
			]
		},
		"LineEnding": {
			"oneOf": [
				{
					"description": "Line Feed only (\\n), common on Linux and macOS as well as inside git repos",
					"type": "string",
					"enum": ["lf"]
				},
				{
					"description": "Carriage Return + Line Feed characters (\\r\\n), common on Windows",
					"type": "string",
					"enum": ["crlf"]
				},
				{
					"description": "Carriage Return character only (\\r), used very rarely",
					"type": "string",
					"enum": ["cr"]
				}
			]
		},
		"LineWidth": {
			"description": "Validated value for the `line_width` formatter options\n\nThe allowed range of values is 1..=320",
			"type": "integer",
			"format": "uint16",
			"minimum": 0.0
		},
		"LinterConfiguration": {
			"type": "object",
			"properties": {
				"enabled": {
					"description": "if `false`, it disables the feature and the linter won't be executed. `true` by default",
					"type": ["boolean", "null"]
				},
				"ignore": {
					"description": "A list of Unix shell style patterns. The formatter will ignore files/folders that will match these patterns.",
					"type": ["array", "null"],
					"items": { "type": "string" },
					"uniqueItems": true
				},
				"include": {
					"description": "A list of Unix shell style patterns. The formatter will include files/folders that will match these patterns.",
					"type": ["array", "null"],
					"items": { "type": "string" },
					"uniqueItems": true
				},
				"rules": {
					"description": "List of rules",
					"anyOf": [{ "$ref": "#/definitions/Rules" }, { "type": "null" }]
				}
			},
			"additionalProperties": false
		},
		"Modifiers": {
			"type": "array",
			"items": { "$ref": "#/definitions/RestrictedModifier" },
			"uniqueItems": true
		},
		"NamingConventionConfiguration": {
			"anyOf": [
				{ "$ref": "#/definitions/RulePlainConfiguration" },
				{ "$ref": "#/definitions/RuleWithNamingConventionOptions" }
			]
		},
		"NamingConventionOptions": {
			"description": "Rule's options.",
			"type": "object",
			"properties": {
				"conventions": {
					"description": "Custom conventions.",
					"type": "array",
					"items": { "$ref": "#/definitions/Convention" }
				},
				"enumMemberCase": {
					"description": "Allowed cases for _TypeScript_ `enum` member names.",
					"allOf": [{ "$ref": "#/definitions/Format" }]
				},
				"requireAscii": {
					"description": "If `false`, then non-ASCII characters are allowed.",
					"type": "boolean"
				},
				"strictCase": {
					"description": "If `false`, then consecutive uppercase are allowed in _camel_ and _pascal_ cases. This does not affect other [Case].",
					"type": "boolean"
				}
			},
			"additionalProperties": false
		},
		"NoConsoleConfiguration": {
			"anyOf": [
				{ "$ref": "#/definitions/RulePlainConfiguration" },
				{ "$ref": "#/definitions/RuleWithNoConsoleOptions" }
			]
		},
		"NoConsoleOptions": {
			"type": "object",
			"required": ["allow"],
			"properties": {
				"allow": {
					"description": "Allowed calls on the console object.",
					"type": "array",
					"items": { "type": "string" }
				}
			},
			"additionalProperties": false
		},
		"NoDoubleEqualsConfiguration": {
			"anyOf": [
				{ "$ref": "#/definitions/RulePlainConfiguration" },
				{ "$ref": "#/definitions/RuleWithNoDoubleEqualsOptions" }
			]
		},
		"NoDoubleEqualsOptions": {
			"description": "Rule's options",
			"type": "object",
			"properties": {
				"ignoreNull": {
					"description": "If `true`, an exception is made when comparing with `null`, as it's often relied on to check both for `null` or `undefined`.\n\nIf `false`, no such exception will be made.",
					"type": "boolean"
				}
			},
			"additionalProperties": false
		},
		"NoLabelWithoutControlConfiguration": {
			"anyOf": [
				{ "$ref": "#/definitions/RulePlainConfiguration" },
				{ "$ref": "#/definitions/RuleWithNoLabelWithoutControlOptions" }
			]
		},
		"NoLabelWithoutControlOptions": {
			"type": "object",
			"properties": {
				"inputComponents": {
					"description": "Array of component names that should be considered the same as an `input` element.",
					"default": [],
					"type": "array",
					"items": { "type": "string" }
				},
				"labelAttributes": {
					"description": "Array of attributes that should be treated as the `label` accessible text content.",
					"default": [],
					"type": "array",
					"items": { "type": "string" }
				},
				"labelComponents": {
					"description": "Array of component names that should be considered the same as a `label` element.",
					"default": [],
					"type": "array",
					"items": { "type": "string" }
				}
			},
			"additionalProperties": false
		},
		"NoRestrictedTypesConfiguration": {
			"anyOf": [
				{ "$ref": "#/definitions/RulePlainConfiguration" },
				{ "$ref": "#/definitions/RuleWithNoRestrictedTypesOptions" }
			]
		},
		"NoRestrictedTypesOptions": {
			"type": "object",
			"properties": {
				"types": {
					"default": {},
					"type": "object",
					"additionalProperties": {
						"$ref": "#/definitions/CustomRestrictedType"
					}
				}
			},
			"additionalProperties": false
		},
		"NoSecretsConfiguration": {
			"anyOf": [
				{ "$ref": "#/definitions/RulePlainConfiguration" },
				{ "$ref": "#/definitions/RuleWithNoSecretsOptions" }
			]
		},
		"NoSecretsOptions": {
			"type": "object",
			"properties": {
				"entropyThreshold": {
					"description": "Set entropy threshold (default is 41).",
					"type": ["integer", "null"],
					"format": "uint16",
					"minimum": 0.0
				}
			},
			"additionalProperties": false
		},
		"NoUndeclaredDependenciesConfiguration": {
			"anyOf": [
				{ "$ref": "#/definitions/RulePlainConfiguration" },
				{ "$ref": "#/definitions/RuleWithNoUndeclaredDependenciesOptions" }
			]
		},
		"NoUndeclaredDependenciesOptions": {
			"description": "Rule's options",
			"type": "object",
			"properties": {
				"devDependencies": {
					"description": "If set to `false`, then the rule will show an error when `devDependencies` are imported. Defaults to `true`.",
					"default": true,
					"allOf": [{ "$ref": "#/definitions/DependencyAvailability" }]
				},
				"optionalDependencies": {
					"description": "If set to `false`, then the rule will show an error when `optionalDependencies` are imported. Defaults to `true`.",
					"default": true,
					"allOf": [{ "$ref": "#/definitions/DependencyAvailability" }]
				},
				"peerDependencies": {
					"description": "If set to `false`, then the rule will show an error when `peerDependencies` are imported. Defaults to `true`.",
					"default": true,
					"allOf": [{ "$ref": "#/definitions/DependencyAvailability" }]
				}
			},
			"additionalProperties": false
		},
		"Nursery": {
			"description": "A list of rules that belong to this group",
			"type": "object",
			"properties": {
				"all": {
					"description": "It enables ALL rules for this group.",
					"type": ["boolean", "null"]
				},
				"noCommonJs": {
					"description": "Disallow use of CommonJs module system in favor of ESM style imports.",
					"anyOf": [
						{ "$ref": "#/definitions/RuleConfiguration" },
						{ "type": "null" }
					]
				},
				"noDescendingSpecificity": {
					"description": "Disallow a lower specificity selector from coming after a higher specificity selector.",
					"anyOf": [
						{ "$ref": "#/definitions/RuleConfiguration" },
						{ "type": "null" }
					]
				},
				"noDocumentCookie": {
					"description": "Disallow direct assignments to document.cookie.",
					"anyOf": [
						{ "$ref": "#/definitions/RuleConfiguration" },
						{ "type": "null" }
					]
				},
				"noDocumentImportInPage": {
					"description": "Prevents importing next/document outside of pages/_document.jsx in Next.js projects.",
					"anyOf": [
						{ "$ref": "#/definitions/RuleConfiguration" },
						{ "type": "null" }
					]
				},
				"noDuplicateCustomProperties": {
					"description": "Disallow duplicate custom properties within declaration blocks.",
					"anyOf": [
						{ "$ref": "#/definitions/RuleConfiguration" },
						{ "type": "null" }
					]
				},
				"noDuplicateElseIf": {
					"description": "Disallow duplicate conditions in if-else-if chains",
					"anyOf": [
						{ "$ref": "#/definitions/RuleConfiguration" },
						{ "type": "null" }
					]
				},
				"noDuplicateProperties": {
					"description": "Disallow duplicate properties within declaration blocks.",
					"anyOf": [
						{ "$ref": "#/definitions/RuleConfiguration" },
						{ "type": "null" }
					]
				},
				"noDuplicatedFields": {
					"description": "No duplicated fields in GraphQL operations.",
					"anyOf": [
						{ "$ref": "#/definitions/RuleConfiguration" },
						{ "type": "null" }
					]
				},
				"noDynamicNamespaceImportAccess": {
					"description": "Disallow accessing namespace imports dynamically.",
					"anyOf": [
						{ "$ref": "#/definitions/RuleConfiguration" },
						{ "type": "null" }
					]
				},
				"noEnum": {
					"description": "Disallow TypeScript enum.",
					"anyOf": [
						{ "$ref": "#/definitions/RuleConfiguration" },
						{ "type": "null" }
					]
				},
				"noExportedImports": {
					"description": "Disallow exporting an imported variable.",
					"anyOf": [
						{ "$ref": "#/definitions/RuleConfiguration" },
						{ "type": "null" }
					]
				},
				"noHeadElement": {
					"description": "Prevent usage of \\<head> element in a Next.js project.",
					"anyOf": [
						{ "$ref": "#/definitions/RuleConfiguration" },
						{ "type": "null" }
					]
				},
				"noHeadImportInDocument": {
					"description": "Prevent using the next/head module in pages/_document.js on Next.js projects.",
					"anyOf": [
						{ "$ref": "#/definitions/RuleConfiguration" },
						{ "type": "null" }
					]
				},
				"noImgElement": {
					"description": "Prevent usage of \\<img> element in a Next.js project.",
					"anyOf": [
						{ "$ref": "#/definitions/RuleConfiguration" },
						{ "type": "null" }
					]
				},
				"noIrregularWhitespace": {
					"description": "Disallows the use of irregular whitespace characters.",
					"anyOf": [
						{ "$ref": "#/definitions/RuleConfiguration" },
						{ "type": "null" }
					]
				},
				"noMissingVarFunction": {
					"description": "Disallow missing var function for css variables.",
					"anyOf": [
						{ "$ref": "#/definitions/RuleConfiguration" },
						{ "type": "null" }
					]
				},
				"noNestedTernary": {
					"description": "Disallow nested ternary expressions.",
					"anyOf": [
						{ "$ref": "#/definitions/RuleConfiguration" },
						{ "type": "null" }
					]
				},
				"noOctalEscape": {
					"description": "Disallow octal escape sequences in string literals",
					"anyOf": [
						{ "$ref": "#/definitions/RuleConfiguration" },
						{ "type": "null" }
					]
				},
				"noProcessEnv": {
					"description": "Disallow the use of process.env.",
					"anyOf": [
						{ "$ref": "#/definitions/RuleConfiguration" },
						{ "type": "null" }
					]
				},
				"noRestrictedImports": {
					"description": "Disallow specified modules when loaded by import or require.",
					"anyOf": [
						{ "$ref": "#/definitions/RestrictedImportsConfiguration" },
						{ "type": "null" }
					]
				},
				"noRestrictedTypes": {
					"description": "Disallow user defined types.",
					"anyOf": [
						{ "$ref": "#/definitions/NoRestrictedTypesConfiguration" },
						{ "type": "null" }
					]
				},
				"noSecrets": {
					"description": "Disallow usage of sensitive data such as API keys and tokens.",
					"anyOf": [
						{ "$ref": "#/definitions/NoSecretsConfiguration" },
						{ "type": "null" }
					]
				},
				"noStaticElementInteractions": {
					"description": "Enforce that static, visible elements (such as \\<div>) that have click handlers use the valid role attribute.",
					"anyOf": [
						{ "$ref": "#/definitions/RuleConfiguration" },
						{ "type": "null" }
					]
				},
				"noSubstr": {
					"description": "Enforce the use of String.slice() over String.substr() and String.substring().",
					"anyOf": [
						{ "$ref": "#/definitions/RuleFixConfiguration" },
						{ "type": "null" }
					]
				},
				"noTemplateCurlyInString": {
					"description": "Disallow template literal placeholder syntax in regular strings.",
					"anyOf": [
						{ "$ref": "#/definitions/RuleConfiguration" },
						{ "type": "null" }
					]
				},
				"noUnknownPseudoClass": {
					"description": "Disallow unknown pseudo-class selectors.",
					"anyOf": [
						{ "$ref": "#/definitions/RuleConfiguration" },
						{ "type": "null" }
					]
				},
				"noUnknownPseudoElement": {
					"description": "Disallow unknown pseudo-element selectors.",
					"anyOf": [
						{ "$ref": "#/definitions/RuleConfiguration" },
						{ "type": "null" }
					]
				},
				"noUnknownTypeSelector": {
					"description": "Disallow unknown type selectors.",
					"anyOf": [
						{ "$ref": "#/definitions/RuleConfiguration" },
						{ "type": "null" }
					]
				},
				"noUselessEscapeInRegex": {
					"description": "Disallow unnecessary escape sequence in regular expression literals.",
					"anyOf": [
						{ "$ref": "#/definitions/RuleFixConfiguration" },
						{ "type": "null" }
					]
				},
				"noUselessStringRaw": {
					"description": "Disallow unnecessary String.raw function in template string literals without any escape sequence.",
					"anyOf": [
						{ "$ref": "#/definitions/RuleConfiguration" },
						{ "type": "null" }
					]
				},
				"noUselessUndefined": {
					"description": "Disallow the use of useless undefined.",
					"anyOf": [
						{ "$ref": "#/definitions/RuleFixConfiguration" },
						{ "type": "null" }
					]
				},
				"noValueAtRule": {
					"description": "Disallow use of @value rule in css modules.",
					"anyOf": [
						{ "$ref": "#/definitions/RuleConfiguration" },
						{ "type": "null" }
					]
				},
				"recommended": {
					"description": "It enables the recommended rules for this group",
					"type": ["boolean", "null"]
				},
				"useAdjacentOverloadSignatures": {
					"description": "Disallow the use of overload signatures that are not next to each other.",
					"anyOf": [
						{ "$ref": "#/definitions/RuleConfiguration" },
						{ "type": "null" }
					]
				},
				"useAriaPropsSupportedByRole": {
					"description": "Enforce that ARIA properties are valid for the roles that are supported by the element.",
					"anyOf": [
						{ "$ref": "#/definitions/RuleConfiguration" },
						{ "type": "null" }
					]
				},
				"useAtIndex": {
					"description": "Use at() instead of integer index access.",
					"anyOf": [
						{ "$ref": "#/definitions/RuleFixConfiguration" },
						{ "type": "null" }
					]
				},
				"useCollapsedIf": {
					"description": "Enforce using single if instead of nested if clauses.",
					"anyOf": [
						{ "$ref": "#/definitions/RuleFixConfiguration" },
						{ "type": "null" }
					]
				},
				"useComponentExportOnlyModules": {
					"description": "Enforce declaring components only within modules that export React Components exclusively.",
					"anyOf": [
						{
							"$ref": "#/definitions/UseComponentExportOnlyModulesConfiguration"
						},
						{ "type": "null" }
					]
				},
				"useConsistentCurlyBraces": {
					"description": "This rule enforces consistent use of curly braces inside JSX attributes and JSX children.",
					"anyOf": [
						{ "$ref": "#/definitions/RuleFixConfiguration" },
						{ "type": "null" }
					]
				},
				"useConsistentMemberAccessibility": {
					"description": "Require consistent accessibility modifiers on class properties and methods.",
					"anyOf": [
						{
							"$ref": "#/definitions/ConsistentMemberAccessibilityConfiguration"
						},
						{ "type": "null" }
					]
				},
				"useDeprecatedReason": {
					"description": "Require specifying the reason argument when using @deprecated directive",
					"anyOf": [
						{ "$ref": "#/definitions/RuleConfiguration" },
						{ "type": "null" }
					]
				},
				"useExplicitType": {
					"description": "Require explicit return types on functions and class methods.",
					"anyOf": [
						{ "$ref": "#/definitions/RuleConfiguration" },
						{ "type": "null" }
					]
				},
				"useGoogleFontDisplay": {
					"description": "Enforces the use of a recommended display strategy with Google Fonts.",
					"anyOf": [
						{ "$ref": "#/definitions/RuleConfiguration" },
						{ "type": "null" }
					]
				},
				"useGoogleFontPreconnect": {
					"description": "Ensure the preconnect attribute is used when using Google Fonts.",
					"anyOf": [
						{ "$ref": "#/definitions/RuleFixConfiguration" },
						{ "type": "null" }
					]
				},
				"useGuardForIn": {
					"description": "Require for-in loops to include an if statement.",
					"anyOf": [
						{ "$ref": "#/definitions/RuleConfiguration" },
						{ "type": "null" }
					]
				},
				"useImportRestrictions": {
					"description": "Disallows package private imports.",
					"anyOf": [
						{ "$ref": "#/definitions/RuleConfiguration" },
						{ "type": "null" }
					]
				},
				"useNamedOperation": {
					"description": "Enforce specifying the name of GraphQL operations.",
					"anyOf": [
						{ "$ref": "#/definitions/RuleFixConfiguration" },
						{ "type": "null" }
					]
				},
				"useSortedClasses": {
					"description": "Enforce the sorting of CSS utility classes.",
					"anyOf": [
						{ "$ref": "#/definitions/UtilityClassSortingConfiguration" },
						{ "type": "null" }
					]
				},
				"useStrictMode": {
					"description": "Enforce the use of the directive \"use strict\" in script files.",
					"anyOf": [
						{ "$ref": "#/definitions/RuleFixConfiguration" },
						{ "type": "null" }
					]
				},
				"useTrimStartEnd": {
					"description": "Enforce the use of String.trimStart() and String.trimEnd() over String.trimLeft() and String.trimRight().",
					"anyOf": [
						{ "$ref": "#/definitions/RuleFixConfiguration" },
						{ "type": "null" }
					]
				},
				"useValidAutocomplete": {
					"description": "Use valid values for the autocomplete attribute on input elements.",
					"anyOf": [
						{ "$ref": "#/definitions/UseValidAutocompleteConfiguration" },
						{ "type": "null" }
					]
				}
			},
			"additionalProperties": false
		},
		"Options": {
			"type": "object",
			"properties": {
				"importGroups": {
					"default": [],
					"type": "array",
					"items": { "$ref": "#/definitions/ImportGroup" }
				},
				"legacy": { "default": false, "type": "boolean" }
			},
			"additionalProperties": false
		},
		"OrganizeImports": {
			"type": "object",
			"properties": {
				"enabled": {
					"description": "Enables the organization of imports",
					"type": ["boolean", "null"]
				},
				"ignore": {
					"description": "A list of Unix shell style patterns. The formatter will ignore files/folders that will match these patterns.",
					"type": ["array", "null"],
					"items": { "type": "string" },
					"uniqueItems": true
				},
				"include": {
					"description": "A list of Unix shell style patterns. The formatter will include files/folders that will match these patterns.",
					"type": ["array", "null"],
					"items": { "type": "string" },
					"uniqueItems": true
				}
			},
			"additionalProperties": false
		},
		"OverrideFormatterConfiguration": {
			"type": "object",
			"properties": {
				"attributePosition": {
					"description": "The attribute position style.",
					"anyOf": [
						{ "$ref": "#/definitions/AttributePosition" },
						{ "type": "null" }
					]
				},
				"bracketSpacing": {
					"description": "Whether to insert spaces around brackets in object literals. Defaults to true.",
					"anyOf": [
						{ "$ref": "#/definitions/BracketSpacing" },
						{ "type": "null" }
					]
				},
				"enabled": { "type": ["boolean", "null"] },
				"formatWithErrors": {
					"description": "Stores whether formatting should be allowed to proceed if a given file has syntax errors",
					"type": ["boolean", "null"]
				},
				"indentStyle": {
					"description": "The indent style.",
					"anyOf": [{ "$ref": "#/definitions/IndentStyle" }, { "type": "null" }]
				},
				"indentWidth": {
					"description": "The size of the indentation, 2 by default",
					"anyOf": [{ "$ref": "#/definitions/IndentWidth" }, { "type": "null" }]
				},
				"lineEnding": {
					"description": "The type of line ending.",
					"anyOf": [{ "$ref": "#/definitions/LineEnding" }, { "type": "null" }]
				},
				"lineWidth": {
					"description": "What's the max width of a line. Defaults to 80.",
					"anyOf": [{ "$ref": "#/definitions/LineWidth" }, { "type": "null" }]
				}
			},
			"additionalProperties": false
		},
		"OverrideLinterConfiguration": {
			"type": "object",
			"properties": {
				"enabled": {
					"description": "if `false`, it disables the feature and the linter won't be executed. `true` by default",
					"type": ["boolean", "null"]
				},
				"rules": {
					"description": "List of rules",
					"anyOf": [{ "$ref": "#/definitions/Rules" }, { "type": "null" }]
				}
			},
			"additionalProperties": false
		},
		"OverrideOrganizeImportsConfiguration": {
			"type": "object",
			"properties": {
				"enabled": {
					"description": "if `false`, it disables the feature and the linter won't be executed. `true` by default",
					"type": ["boolean", "null"]
				}
			},
			"additionalProperties": false
		},
		"OverridePattern": {
			"type": "object",
			"properties": {
				"css": {
					"description": "Specific configuration for the Css language",
					"anyOf": [
						{ "$ref": "#/definitions/CssConfiguration" },
						{ "type": "null" }
					]
				},
				"formatter": {
					"description": "Specific configuration for the Json language",
					"anyOf": [
						{ "$ref": "#/definitions/OverrideFormatterConfiguration" },
						{ "type": "null" }
					]
				},
				"graphql": {
					"description": "Specific configuration for the Graphql language",
					"anyOf": [
						{ "$ref": "#/definitions/GraphqlConfiguration" },
						{ "type": "null" }
					]
				},
				"ignore": {
					"description": "A list of Unix shell style patterns. The formatter will ignore files/folders that will match these patterns.",
					"type": ["array", "null"],
					"items": { "type": "string" },
					"uniqueItems": true
				},
				"include": {
					"description": "A list of Unix shell style patterns. The formatter will include files/folders that will match these patterns.",
					"type": ["array", "null"],
					"items": { "type": "string" },
					"uniqueItems": true
				},
				"javascript": {
					"description": "Specific configuration for the JavaScript language",
					"anyOf": [
						{ "$ref": "#/definitions/JavascriptConfiguration" },
						{ "type": "null" }
					]
				},
				"json": {
					"description": "Specific configuration for the Json language",
					"anyOf": [
						{ "$ref": "#/definitions/JsonConfiguration" },
						{ "type": "null" }
					]
				},
				"linter": {
					"description": "Specific configuration for the Json language",
					"anyOf": [
						{ "$ref": "#/definitions/OverrideLinterConfiguration" },
						{ "type": "null" }
					]
				},
				"organizeImports": {
					"description": "Specific configuration for the Json language",
					"anyOf": [
						{ "$ref": "#/definitions/OverrideOrganizeImportsConfiguration" },
						{ "type": "null" }
					]
				}
			},
			"additionalProperties": false
		},
		"Overrides": {
			"type": "array",
			"items": { "$ref": "#/definitions/OverridePattern" }
		},
		"Performance": {
			"description": "A list of rules that belong to this group",
			"type": "object",
			"properties": {
				"all": {
					"description": "It enables ALL rules for this group.",
					"type": ["boolean", "null"]
				},
				"noAccumulatingSpread": {
					"description": "Disallow the use of spread (...) syntax on accumulators.",
					"anyOf": [
						{ "$ref": "#/definitions/RuleConfiguration" },
						{ "type": "null" }
					]
				},
				"noBarrelFile": {
					"description": "Disallow the use of barrel file.",
					"anyOf": [
						{ "$ref": "#/definitions/RuleConfiguration" },
						{ "type": "null" }
					]
				},
				"noDelete": {
					"description": "Disallow the use of the delete operator.",
					"anyOf": [
						{ "$ref": "#/definitions/RuleFixConfiguration" },
						{ "type": "null" }
					]
				},
				"noReExportAll": {
					"description": "Avoid re-export all.",
					"anyOf": [
						{ "$ref": "#/definitions/RuleConfiguration" },
						{ "type": "null" }
					]
				},
				"recommended": {
					"description": "It enables the recommended rules for this group",
					"type": ["boolean", "null"]
				},
				"useTopLevelRegex": {
					"description": "Require regex literals to be declared at the top level.",
					"anyOf": [
						{ "$ref": "#/definitions/RuleConfiguration" },
						{ "type": "null" }
					]
				}
			},
			"additionalProperties": false
		},
		"PluginConfiguration": { "anyOf": [{ "type": "string" }] },
		"Plugins": {
			"type": "array",
			"items": { "$ref": "#/definitions/PluginConfiguration" }
		},
<<<<<<< HEAD
=======
		"PredefinedImportGroup": {
			"type": "string",
			"enum": [":blank-line:", ":bun:", ":node:", ":types:"]
		},
>>>>>>> fa70050f
		"QuoteProperties": { "type": "string", "enum": ["asNeeded", "preserve"] },
		"QuoteStyle": { "type": "string", "enum": ["double", "single"] },
		"Regex": { "type": "string" },
		"RestrictedGlobalsConfiguration": {
			"anyOf": [
				{ "$ref": "#/definitions/RulePlainConfiguration" },
				{ "$ref": "#/definitions/RuleWithRestrictedGlobalsOptions" }
			]
		},
		"RestrictedGlobalsOptions": {
			"description": "Options for the rule `noRestrictedGlobals`.",
			"type": "object",
			"properties": {
				"deniedGlobals": {
					"description": "A list of names that should trigger the rule",
					"type": "array",
					"items": { "type": "string" }
				}
			},
			"additionalProperties": false
		},
		"RestrictedImportsConfiguration": {
			"anyOf": [
				{ "$ref": "#/definitions/RulePlainConfiguration" },
				{ "$ref": "#/definitions/RuleWithRestrictedImportsOptions" }
			]
		},
		"RestrictedImportsOptions": {
			"description": "Options for the rule `noRestrictedImports`.",
			"type": "object",
			"properties": {
				"paths": {
					"description": "A list of names that should trigger the rule",
					"type": "object",
					"additionalProperties": { "type": "string" }
				}
			},
			"additionalProperties": false
		},
		"RestrictedModifier": {
			"type": "string",
			"enum": ["abstract", "private", "protected", "readonly", "static"]
		},
		"RuleAssistConfiguration_for_Null": {
			"anyOf": [
				{ "$ref": "#/definitions/RuleAssistPlainConfiguration" },
				{ "$ref": "#/definitions/RuleAssistWithOptions_for_Null" }
			]
		},
		"RuleAssistConfiguration_for_Options": {
			"anyOf": [
				{ "$ref": "#/definitions/RuleAssistPlainConfiguration" },
				{ "$ref": "#/definitions/RuleAssistWithOptions_for_Options" }
			]
		},
		"RuleAssistPlainConfiguration": { "type": "string", "enum": ["on", "off"] },
		"RuleAssistWithOptions_for_Null": {
			"type": "object",
			"required": ["level", "options"],
			"properties": {
				"level": {
					"description": "The severity of the emitted diagnostics by the rule",
					"allOf": [{ "$ref": "#/definitions/RuleAssistPlainConfiguration" }]
				},
				"options": { "description": "Rule's options", "type": "null" }
			},
			"additionalProperties": false
		},
		"RuleAssistWithOptions_for_Options": {
			"type": "object",
			"required": ["level", "options"],
			"properties": {
				"level": {
					"description": "The severity of the emitted diagnostics by the rule",
					"allOf": [{ "$ref": "#/definitions/RuleAssistPlainConfiguration" }]
				},
				"options": {
					"description": "Rule's options",
					"allOf": [{ "$ref": "#/definitions/Options" }]
				}
			},
			"additionalProperties": false
		},
		"RuleConfiguration": {
			"anyOf": [
				{ "$ref": "#/definitions/RulePlainConfiguration" },
				{ "$ref": "#/definitions/RuleWithNoOptions" }
			]
		},
		"RuleFixConfiguration": {
			"anyOf": [
				{ "$ref": "#/definitions/RulePlainConfiguration" },
				{ "$ref": "#/definitions/RuleWithFixNoOptions" }
			]
		},
		"RulePlainConfiguration": {
			"type": "string",
			"enum": ["warn", "error", "info", "off"]
		},
		"RuleWithAllowDomainOptions": {
			"type": "object",
			"required": ["level"],
			"properties": {
				"fix": {
					"description": "The kind of the code actions emitted by the rule",
					"anyOf": [{ "$ref": "#/definitions/FixKind" }, { "type": "null" }]
				},
				"level": {
					"description": "The severity of the emitted diagnostics by the rule",
					"allOf": [{ "$ref": "#/definitions/RulePlainConfiguration" }]
				},
				"options": {
					"description": "Rule's options",
					"allOf": [{ "$ref": "#/definitions/AllowDomainOptions" }]
				}
			},
			"additionalProperties": false
		},
		"RuleWithComplexityOptions": {
			"type": "object",
			"required": ["level"],
			"properties": {
				"level": {
					"description": "The severity of the emitted diagnostics by the rule",
					"allOf": [{ "$ref": "#/definitions/RulePlainConfiguration" }]
				},
				"options": {
					"description": "Rule's options",
					"allOf": [{ "$ref": "#/definitions/ComplexityOptions" }]
				}
			},
			"additionalProperties": false
		},
		"RuleWithConsistentArrayTypeOptions": {
			"type": "object",
			"required": ["level"],
			"properties": {
				"fix": {
					"description": "The kind of the code actions emitted by the rule",
					"anyOf": [{ "$ref": "#/definitions/FixKind" }, { "type": "null" }]
				},
				"level": {
					"description": "The severity of the emitted diagnostics by the rule",
					"allOf": [{ "$ref": "#/definitions/RulePlainConfiguration" }]
				},
				"options": {
					"description": "Rule's options",
					"allOf": [{ "$ref": "#/definitions/ConsistentArrayTypeOptions" }]
				}
			},
			"additionalProperties": false
		},
		"RuleWithConsistentMemberAccessibilityOptions": {
			"type": "object",
			"required": ["level"],
			"properties": {
				"level": {
					"description": "The severity of the emitted diagnostics by the rule",
					"allOf": [{ "$ref": "#/definitions/RulePlainConfiguration" }]
				},
				"options": {
					"description": "Rule's options",
					"allOf": [
						{ "$ref": "#/definitions/ConsistentMemberAccessibilityOptions" }
					]
				}
			},
			"additionalProperties": false
		},
		"RuleWithDeprecatedHooksOptions": {
			"type": "object",
			"required": ["level"],
			"properties": {
				"level": {
					"description": "The severity of the emitted diagnostics by the rule",
					"allOf": [{ "$ref": "#/definitions/RulePlainConfiguration" }]
				},
				"options": {
					"description": "Rule's options",
					"allOf": [{ "$ref": "#/definitions/DeprecatedHooksOptions" }]
				}
			},
			"additionalProperties": false
		},
		"RuleWithFilenamingConventionOptions": {
			"type": "object",
			"required": ["level"],
			"properties": {
				"level": {
					"description": "The severity of the emitted diagnostics by the rule",
					"allOf": [{ "$ref": "#/definitions/RulePlainConfiguration" }]
				},
				"options": {
					"description": "Rule's options",
					"allOf": [{ "$ref": "#/definitions/FilenamingConventionOptions" }]
				}
			},
			"additionalProperties": false
		},
		"RuleWithFixNoOptions": {
			"type": "object",
			"required": ["level"],
			"properties": {
				"fix": {
					"description": "The kind of the code actions emitted by the rule",
					"anyOf": [{ "$ref": "#/definitions/FixKind" }, { "type": "null" }]
				},
				"level": {
					"description": "The severity of the emitted diagnostics by the rule",
					"allOf": [{ "$ref": "#/definitions/RulePlainConfiguration" }]
				}
			},
			"additionalProperties": false
		},
		"RuleWithNamingConventionOptions": {
			"type": "object",
			"required": ["level"],
			"properties": {
				"fix": {
					"description": "The kind of the code actions emitted by the rule",
					"anyOf": [{ "$ref": "#/definitions/FixKind" }, { "type": "null" }]
				},
				"level": {
					"description": "The severity of the emitted diagnostics by the rule",
					"allOf": [{ "$ref": "#/definitions/RulePlainConfiguration" }]
				},
				"options": {
					"description": "Rule's options",
					"allOf": [{ "$ref": "#/definitions/NamingConventionOptions" }]
				}
			},
			"additionalProperties": false
		},
		"RuleWithNoConsoleOptions": {
			"type": "object",
			"required": ["level"],
			"properties": {
				"fix": {
					"description": "The kind of the code actions emitted by the rule",
					"anyOf": [{ "$ref": "#/definitions/FixKind" }, { "type": "null" }]
				},
				"level": {
					"description": "The severity of the emitted diagnostics by the rule",
					"allOf": [{ "$ref": "#/definitions/RulePlainConfiguration" }]
				},
				"options": {
					"description": "Rule's options",
					"allOf": [{ "$ref": "#/definitions/NoConsoleOptions" }]
				}
			},
			"additionalProperties": false
		},
		"RuleWithNoDoubleEqualsOptions": {
			"type": "object",
			"required": ["level"],
			"properties": {
				"fix": {
					"description": "The kind of the code actions emitted by the rule",
					"anyOf": [{ "$ref": "#/definitions/FixKind" }, { "type": "null" }]
				},
				"level": {
					"description": "The severity of the emitted diagnostics by the rule",
					"allOf": [{ "$ref": "#/definitions/RulePlainConfiguration" }]
				},
				"options": {
					"description": "Rule's options",
					"allOf": [{ "$ref": "#/definitions/NoDoubleEqualsOptions" }]
				}
			},
			"additionalProperties": false
		},
		"RuleWithNoLabelWithoutControlOptions": {
			"type": "object",
			"required": ["level"],
			"properties": {
				"level": {
					"description": "The severity of the emitted diagnostics by the rule",
					"allOf": [{ "$ref": "#/definitions/RulePlainConfiguration" }]
				},
				"options": {
					"description": "Rule's options",
					"allOf": [{ "$ref": "#/definitions/NoLabelWithoutControlOptions" }]
				}
			},
			"additionalProperties": false
		},
		"RuleWithNoOptions": {
			"type": "object",
			"required": ["level"],
			"properties": {
				"level": {
					"description": "The severity of the emitted diagnostics by the rule",
					"allOf": [{ "$ref": "#/definitions/RulePlainConfiguration" }]
				}
			},
			"additionalProperties": false
		},
		"RuleWithNoRestrictedTypesOptions": {
			"type": "object",
			"required": ["level"],
			"properties": {
				"fix": {
					"description": "The kind of the code actions emitted by the rule",
					"anyOf": [{ "$ref": "#/definitions/FixKind" }, { "type": "null" }]
				},
				"level": {
					"description": "The severity of the emitted diagnostics by the rule",
					"allOf": [{ "$ref": "#/definitions/RulePlainConfiguration" }]
				},
				"options": {
					"description": "Rule's options",
					"allOf": [{ "$ref": "#/definitions/NoRestrictedTypesOptions" }]
				}
			},
			"additionalProperties": false
		},
		"RuleWithNoSecretsOptions": {
			"type": "object",
			"required": ["level"],
			"properties": {
				"level": {
					"description": "The severity of the emitted diagnostics by the rule",
					"allOf": [{ "$ref": "#/definitions/RulePlainConfiguration" }]
				},
				"options": {
					"description": "Rule's options",
					"allOf": [{ "$ref": "#/definitions/NoSecretsOptions" }]
				}
			},
			"additionalProperties": false
		},
		"RuleWithNoUndeclaredDependenciesOptions": {
			"type": "object",
			"required": ["level"],
			"properties": {
				"level": {
					"description": "The severity of the emitted diagnostics by the rule",
					"allOf": [{ "$ref": "#/definitions/RulePlainConfiguration" }]
				},
				"options": {
					"description": "Rule's options",
					"allOf": [{ "$ref": "#/definitions/NoUndeclaredDependenciesOptions" }]
				}
			},
			"additionalProperties": false
		},
		"RuleWithRestrictedGlobalsOptions": {
			"type": "object",
			"required": ["level"],
			"properties": {
				"level": {
					"description": "The severity of the emitted diagnostics by the rule",
					"allOf": [{ "$ref": "#/definitions/RulePlainConfiguration" }]
				},
				"options": {
					"description": "Rule's options",
					"allOf": [{ "$ref": "#/definitions/RestrictedGlobalsOptions" }]
				}
			},
			"additionalProperties": false
		},
		"RuleWithRestrictedImportsOptions": {
			"type": "object",
			"required": ["level"],
			"properties": {
				"level": {
					"description": "The severity of the emitted diagnostics by the rule",
					"allOf": [{ "$ref": "#/definitions/RulePlainConfiguration" }]
				},
				"options": {
					"description": "Rule's options",
					"allOf": [{ "$ref": "#/definitions/RestrictedImportsOptions" }]
				}
			},
			"additionalProperties": false
		},
		"RuleWithUseComponentExportOnlyModulesOptions": {
			"type": "object",
			"required": ["level"],
			"properties": {
				"level": {
					"description": "The severity of the emitted diagnostics by the rule",
					"allOf": [{ "$ref": "#/definitions/RulePlainConfiguration" }]
				},
				"options": {
					"description": "Rule's options",
					"allOf": [
						{ "$ref": "#/definitions/UseComponentExportOnlyModulesOptions" }
					]
				}
			},
			"additionalProperties": false
		},
		"RuleWithUseExhaustiveDependenciesOptions": {
			"type": "object",
			"required": ["level"],
			"properties": {
				"level": {
					"description": "The severity of the emitted diagnostics by the rule",
					"allOf": [{ "$ref": "#/definitions/RulePlainConfiguration" }]
				},
				"options": {
					"description": "Rule's options",
					"allOf": [
						{ "$ref": "#/definitions/UseExhaustiveDependenciesOptions" }
					]
				}
			},
			"additionalProperties": false
		},
		"RuleWithUseImportExtensionsOptions": {
			"type": "object",
			"required": ["level"],
			"properties": {
				"fix": {
					"description": "The kind of the code actions emitted by the rule",
					"anyOf": [{ "$ref": "#/definitions/FixKind" }, { "type": "null" }]
				},
				"level": {
					"description": "The severity of the emitted diagnostics by the rule",
					"allOf": [{ "$ref": "#/definitions/RulePlainConfiguration" }]
				},
				"options": {
					"description": "Rule's options",
					"allOf": [{ "$ref": "#/definitions/UseImportExtensionsOptions" }]
				}
			},
			"additionalProperties": false
		},
		"RuleWithUseSelfClosingElementsOptions": {
			"type": "object",
			"required": ["level"],
			"properties": {
				"fix": {
					"description": "The kind of the code actions emitted by the rule",
					"anyOf": [{ "$ref": "#/definitions/FixKind" }, { "type": "null" }]
				},
				"level": {
					"description": "The severity of the emitted diagnostics by the rule",
					"allOf": [{ "$ref": "#/definitions/RulePlainConfiguration" }]
				},
				"options": {
					"description": "Rule's options",
					"allOf": [{ "$ref": "#/definitions/UseSelfClosingElementsOptions" }]
				}
			},
			"additionalProperties": false
		},
		"RuleWithUseValidAutocompleteOptions": {
			"type": "object",
			"required": ["level"],
			"properties": {
				"level": {
					"description": "The severity of the emitted diagnostics by the rule",
					"allOf": [{ "$ref": "#/definitions/RulePlainConfiguration" }]
				},
				"options": {
					"description": "Rule's options",
					"allOf": [{ "$ref": "#/definitions/UseValidAutocompleteOptions" }]
				}
			},
			"additionalProperties": false
		},
		"RuleWithUtilityClassSortingOptions": {
			"type": "object",
			"required": ["level"],
			"properties": {
				"fix": {
					"description": "The kind of the code actions emitted by the rule",
					"anyOf": [{ "$ref": "#/definitions/FixKind" }, { "type": "null" }]
				},
				"level": {
					"description": "The severity of the emitted diagnostics by the rule",
					"allOf": [{ "$ref": "#/definitions/RulePlainConfiguration" }]
				},
				"options": {
					"description": "Rule's options",
					"allOf": [{ "$ref": "#/definitions/UtilityClassSortingOptions" }]
				}
			},
			"additionalProperties": false
		},
		"RuleWithValidAriaRoleOptions": {
			"type": "object",
			"required": ["level"],
			"properties": {
				"fix": {
					"description": "The kind of the code actions emitted by the rule",
					"anyOf": [{ "$ref": "#/definitions/FixKind" }, { "type": "null" }]
				},
				"level": {
					"description": "The severity of the emitted diagnostics by the rule",
					"allOf": [{ "$ref": "#/definitions/RulePlainConfiguration" }]
				},
				"options": {
					"description": "Rule's options",
					"allOf": [{ "$ref": "#/definitions/ValidAriaRoleOptions" }]
				}
			},
			"additionalProperties": false
		},
		"Rules": {
			"type": "object",
			"properties": {
				"a11y": {
					"anyOf": [{ "$ref": "#/definitions/A11y" }, { "type": "null" }]
				},
				"all": {
					"description": "It enables ALL rules. The rules that belong to `nursery` won't be enabled.",
					"type": ["boolean", "null"]
				},
				"complexity": {
					"anyOf": [{ "$ref": "#/definitions/Complexity" }, { "type": "null" }]
				},
				"correctness": {
					"anyOf": [{ "$ref": "#/definitions/Correctness" }, { "type": "null" }]
				},
				"nursery": {
					"anyOf": [{ "$ref": "#/definitions/Nursery" }, { "type": "null" }]
				},
				"performance": {
					"anyOf": [{ "$ref": "#/definitions/Performance" }, { "type": "null" }]
				},
				"recommended": {
					"description": "It enables the lint rules recommended by Biome. `true` by default.",
					"type": ["boolean", "null"]
				},
				"security": {
					"anyOf": [{ "$ref": "#/definitions/Security" }, { "type": "null" }]
				},
				"style": {
					"anyOf": [{ "$ref": "#/definitions/Style" }, { "type": "null" }]
				},
				"suspicious": {
					"anyOf": [{ "$ref": "#/definitions/Suspicious" }, { "type": "null" }]
				}
			},
			"additionalProperties": false
		},
		"Scope": { "type": "string", "enum": ["any", "global"] },
		"Security": {
			"description": "A list of rules that belong to this group",
			"type": "object",
			"properties": {
				"all": {
					"description": "It enables ALL rules for this group.",
					"type": ["boolean", "null"]
				},
				"noDangerouslySetInnerHtml": {
					"description": "Prevent the usage of dangerous JSX props",
					"anyOf": [
						{ "$ref": "#/definitions/RuleConfiguration" },
						{ "type": "null" }
					]
				},
				"noDangerouslySetInnerHtmlWithChildren": {
					"description": "Report when a DOM element or a component uses both children and dangerouslySetInnerHTML prop.",
					"anyOf": [
						{ "$ref": "#/definitions/RuleConfiguration" },
						{ "type": "null" }
					]
				},
				"noGlobalEval": {
					"description": "Disallow the use of global eval().",
					"anyOf": [
						{ "$ref": "#/definitions/RuleConfiguration" },
						{ "type": "null" }
					]
				},
				"recommended": {
					"description": "It enables the recommended rules for this group",
					"type": ["boolean", "null"]
				}
			},
			"additionalProperties": false
		},
		"Selector": {
			"type": "object",
			"properties": {
				"kind": {
					"description": "Declaration kind",
					"allOf": [{ "$ref": "#/definitions/Kind" }]
				},
				"modifiers": {
					"description": "Modifiers used on the declaration",
					"allOf": [{ "$ref": "#/definitions/Modifiers" }]
				},
				"scope": {
					"description": "Scope of the declaration",
					"allOf": [{ "$ref": "#/definitions/Scope" }]
				}
			},
			"additionalProperties": false
		},
		"Semicolons": { "type": "string", "enum": ["always", "asNeeded"] },
		"Source": {
			"description": "A list of rules that belong to this group",
			"type": "object",
			"properties": {
				"organizeImports": {
					"description": "Provides a whole-source code action to sort the imports in the file using import groups and natural ordering.",
					"anyOf": [
						{ "$ref": "#/definitions/RuleAssistConfiguration_for_Options" },
						{ "type": "null" }
					]
				},
				"useSortedAttributes": {
					"description": "Enforce attribute sorting in JSX elements.",
					"anyOf": [
						{ "$ref": "#/definitions/RuleAssistConfiguration_for_Null" },
						{ "type": "null" }
					]
				},
				"useSortedKeys": {
					"description": "Sorts the keys of a JSON object in natural order",
					"anyOf": [
						{ "$ref": "#/definitions/RuleAssistConfiguration_for_Null" },
						{ "type": "null" }
					]
				}
			},
			"additionalProperties": false
		},
		"StableHookResult": {
			"oneOf": [
				{
					"description": "Whether the hook has a stable result.",
					"type": "boolean"
				},
				{
					"description": "Used to indicate the hook returns an array and some of its indices have stable identities.",
					"type": "array",
					"items": {
						"type": "integer",
						"format": "uint8",
						"maximum": 255.0,
						"minimum": 0.0
					},
					"minItems": 1
				}
			]
		},
		"Style": {
			"description": "A list of rules that belong to this group",
			"type": "object",
			"properties": {
				"all": {
					"description": "It enables ALL rules for this group.",
					"type": ["boolean", "null"]
				},
				"noArguments": {
					"description": "Disallow the use of arguments.",
					"anyOf": [
						{ "$ref": "#/definitions/RuleConfiguration" },
						{ "type": "null" }
					]
				},
				"noCommaOperator": {
					"description": "Disallow comma operator.",
					"anyOf": [
						{ "$ref": "#/definitions/RuleConfiguration" },
						{ "type": "null" }
					]
				},
				"noDefaultExport": {
					"description": "Disallow default exports.",
					"anyOf": [
						{ "$ref": "#/definitions/RuleConfiguration" },
						{ "type": "null" }
					]
				},
				"noDoneCallback": {
					"description": "Disallow using a callback in asynchronous tests and hooks.",
					"anyOf": [
						{ "$ref": "#/definitions/RuleConfiguration" },
						{ "type": "null" }
					]
				},
				"noImplicitBoolean": {
					"description": "Disallow implicit true values on JSX boolean attributes",
					"anyOf": [
						{ "$ref": "#/definitions/RuleFixConfiguration" },
						{ "type": "null" }
					]
				},
				"noInferrableTypes": {
					"description": "Disallow type annotations for variables, parameters, and class properties initialized with a literal expression.",
					"anyOf": [
						{ "$ref": "#/definitions/RuleFixConfiguration" },
						{ "type": "null" }
					]
				},
				"noNamespace": {
					"description": "Disallow the use of TypeScript's namespaces.",
					"anyOf": [
						{ "$ref": "#/definitions/RuleConfiguration" },
						{ "type": "null" }
					]
				},
				"noNamespaceImport": {
					"description": "Disallow the use of namespace imports.",
					"anyOf": [
						{ "$ref": "#/definitions/RuleConfiguration" },
						{ "type": "null" }
					]
				},
				"noNegationElse": {
					"description": "Disallow negation in the condition of an if statement if it has an else clause.",
					"anyOf": [
						{ "$ref": "#/definitions/RuleFixConfiguration" },
						{ "type": "null" }
					]
				},
				"noNonNullAssertion": {
					"description": "Disallow non-null assertions using the ! postfix operator.",
					"anyOf": [
						{ "$ref": "#/definitions/RuleFixConfiguration" },
						{ "type": "null" }
					]
				},
				"noParameterAssign": {
					"description": "Disallow reassigning function parameters.",
					"anyOf": [
						{ "$ref": "#/definitions/RuleConfiguration" },
						{ "type": "null" }
					]
				},
				"noParameterProperties": {
					"description": "Disallow the use of parameter properties in class constructors.",
					"anyOf": [
						{ "$ref": "#/definitions/RuleConfiguration" },
						{ "type": "null" }
					]
				},
				"noRestrictedGlobals": {
					"description": "This rule allows you to specify global variable names that you don’t want to use in your application.",
					"anyOf": [
						{ "$ref": "#/definitions/RestrictedGlobalsConfiguration" },
						{ "type": "null" }
					]
				},
				"noShoutyConstants": {
					"description": "Disallow the use of constants which its value is the upper-case version of its name.",
					"anyOf": [
						{ "$ref": "#/definitions/RuleFixConfiguration" },
						{ "type": "null" }
					]
				},
				"noUnusedTemplateLiteral": {
					"description": "Disallow template literals if interpolation and special-character handling are not needed",
					"anyOf": [
						{ "$ref": "#/definitions/RuleFixConfiguration" },
						{ "type": "null" }
					]
				},
				"noUselessElse": {
					"description": "Disallow else block when the if block breaks early.",
					"anyOf": [
						{ "$ref": "#/definitions/RuleFixConfiguration" },
						{ "type": "null" }
					]
				},
				"noVar": {
					"description": "Disallow the use of var",
					"anyOf": [
						{ "$ref": "#/definitions/RuleFixConfiguration" },
						{ "type": "null" }
					]
				},
				"noYodaExpression": {
					"description": "Disallow the use of yoda expressions.",
					"anyOf": [
						{ "$ref": "#/definitions/RuleFixConfiguration" },
						{ "type": "null" }
					]
				},
				"recommended": {
					"description": "It enables the recommended rules for this group",
					"type": ["boolean", "null"]
				},
				"useAsConstAssertion": {
					"description": "Enforce the use of as const over literal type and type annotation.",
					"anyOf": [
						{ "$ref": "#/definitions/RuleFixConfiguration" },
						{ "type": "null" }
					]
				},
				"useBlockStatements": {
					"description": "Requires following curly brace conventions.",
					"anyOf": [
						{ "$ref": "#/definitions/RuleFixConfiguration" },
						{ "type": "null" }
					]
				},
				"useCollapsedElseIf": {
					"description": "Enforce using else if instead of nested if in else clauses.",
					"anyOf": [
						{ "$ref": "#/definitions/RuleFixConfiguration" },
						{ "type": "null" }
					]
				},
				"useConsistentArrayType": {
					"description": "Require consistently using either T\\[] or Array\\<T>",
					"anyOf": [
						{ "$ref": "#/definitions/ConsistentArrayTypeConfiguration" },
						{ "type": "null" }
					]
				},
				"useConsistentBuiltinInstantiation": {
					"description": "Enforce the use of new for all builtins, except String, Number and Boolean.",
					"anyOf": [
						{ "$ref": "#/definitions/RuleFixConfiguration" },
						{ "type": "null" }
					]
				},
				"useConst": {
					"description": "Require const declarations for variables that are only assigned once.",
					"anyOf": [
						{ "$ref": "#/definitions/RuleFixConfiguration" },
						{ "type": "null" }
					]
				},
				"useDefaultParameterLast": {
					"description": "Enforce default function parameters and optional function parameters to be last.",
					"anyOf": [
						{ "$ref": "#/definitions/RuleFixConfiguration" },
						{ "type": "null" }
					]
				},
				"useDefaultSwitchClause": {
					"description": "Require the default clause in switch statements.",
					"anyOf": [
						{ "$ref": "#/definitions/RuleConfiguration" },
						{ "type": "null" }
					]
				},
				"useEnumInitializers": {
					"description": "Require that each enum member value be explicitly initialized.",
					"anyOf": [
						{ "$ref": "#/definitions/RuleFixConfiguration" },
						{ "type": "null" }
					]
				},
				"useExplicitLengthCheck": {
					"description": "Enforce explicitly comparing the length, size, byteLength or byteOffset property of a value.",
					"anyOf": [
						{ "$ref": "#/definitions/RuleFixConfiguration" },
						{ "type": "null" }
					]
				},
				"useExponentiationOperator": {
					"description": "Disallow the use of Math.pow in favor of the ** operator.",
					"anyOf": [
						{ "$ref": "#/definitions/RuleFixConfiguration" },
						{ "type": "null" }
					]
				},
				"useExportType": {
					"description": "Promotes the use of export type for types.",
					"anyOf": [
						{ "$ref": "#/definitions/RuleFixConfiguration" },
						{ "type": "null" }
					]
				},
				"useFilenamingConvention": {
					"description": "Enforce naming conventions for JavaScript and TypeScript filenames.",
					"anyOf": [
						{ "$ref": "#/definitions/FilenamingConventionConfiguration" },
						{ "type": "null" }
					]
				},
				"useForOf": {
					"description": "This rule recommends a for-of loop when in a for loop, the index used to extract an item from the iterated array.",
					"anyOf": [
						{ "$ref": "#/definitions/RuleConfiguration" },
						{ "type": "null" }
					]
				},
				"useFragmentSyntax": {
					"description": "This rule enforces the use of \\<>...\\</> over \\<Fragment>...\\</Fragment>.",
					"anyOf": [
						{ "$ref": "#/definitions/RuleFixConfiguration" },
						{ "type": "null" }
					]
				},
				"useImportType": {
					"description": "Promotes the use of import type for types.",
					"anyOf": [
						{ "$ref": "#/definitions/RuleFixConfiguration" },
						{ "type": "null" }
					]
				},
				"useLiteralEnumMembers": {
					"description": "Require all enum members to be literal values.",
					"anyOf": [
						{ "$ref": "#/definitions/RuleConfiguration" },
						{ "type": "null" }
					]
				},
				"useNamingConvention": {
					"description": "Enforce naming conventions for everything across a codebase.",
					"anyOf": [
						{ "$ref": "#/definitions/NamingConventionConfiguration" },
						{ "type": "null" }
					]
				},
				"useNodeAssertStrict": {
					"description": "Promotes the usage of node:assert/strict over node:assert.",
					"anyOf": [
						{ "$ref": "#/definitions/RuleFixConfiguration" },
						{ "type": "null" }
					]
				},
				"useNodejsImportProtocol": {
					"description": "Enforces using the node: protocol for Node.js builtin modules.",
					"anyOf": [
						{ "$ref": "#/definitions/RuleFixConfiguration" },
						{ "type": "null" }
					]
				},
				"useNumberNamespace": {
					"description": "Use the Number properties instead of global ones.",
					"anyOf": [
						{ "$ref": "#/definitions/RuleFixConfiguration" },
						{ "type": "null" }
					]
				},
				"useNumericLiterals": {
					"description": "Disallow parseInt() and Number.parseInt() in favor of binary, octal, and hexadecimal literals",
					"anyOf": [
						{ "$ref": "#/definitions/RuleFixConfiguration" },
						{ "type": "null" }
					]
				},
				"useSelfClosingElements": {
					"description": "Prevent extra closing tags for components without children",
					"anyOf": [
						{ "$ref": "#/definitions/UseSelfClosingElementsConfiguration" },
						{ "type": "null" }
					]
				},
				"useShorthandArrayType": {
					"description": "When expressing array types, this rule promotes the usage of T\\[] shorthand instead of Array\\<T>.",
					"anyOf": [
						{ "$ref": "#/definitions/RuleFixConfiguration" },
						{ "type": "null" }
					]
				},
				"useShorthandAssign": {
					"description": "Require assignment operator shorthand where possible.",
					"anyOf": [
						{ "$ref": "#/definitions/RuleFixConfiguration" },
						{ "type": "null" }
					]
				},
				"useShorthandFunctionType": {
					"description": "Enforce using function types instead of object type with call signatures.",
					"anyOf": [
						{ "$ref": "#/definitions/RuleFixConfiguration" },
						{ "type": "null" }
					]
				},
				"useSingleCaseStatement": {
					"description": "Enforces switch clauses have a single statement, emits a quick fix wrapping the statements in a block.",
					"anyOf": [
						{ "$ref": "#/definitions/RuleFixConfiguration" },
						{ "type": "null" }
					]
				},
				"useSingleVarDeclarator": {
					"description": "Disallow multiple variable declarations in the same variable statement",
					"anyOf": [
						{ "$ref": "#/definitions/RuleFixConfiguration" },
						{ "type": "null" }
					]
				},
				"useTemplate": {
					"description": "Prefer template literals over string concatenation.",
					"anyOf": [
						{ "$ref": "#/definitions/RuleFixConfiguration" },
						{ "type": "null" }
					]
				},
				"useThrowNewError": {
					"description": "Require new when throwing an error.",
					"anyOf": [
						{ "$ref": "#/definitions/RuleFixConfiguration" },
						{ "type": "null" }
					]
				},
				"useThrowOnlyError": {
					"description": "Disallow throwing non-Error values.",
					"anyOf": [
						{ "$ref": "#/definitions/RuleConfiguration" },
						{ "type": "null" }
					]
				},
				"useWhile": {
					"description": "Enforce the use of while loops instead of for loops when the initializer and update expressions are not needed.",
					"anyOf": [
						{ "$ref": "#/definitions/RuleFixConfiguration" },
						{ "type": "null" }
					]
				}
			},
			"additionalProperties": false
		},
		"SuggestedExtensionMapping": {
			"type": "object",
			"properties": {
				"component": {
					"description": "Extension that should be used for component file imports",
					"default": "",
					"type": "string"
				},
				"module": {
					"description": "Extension that should be used for module imports",
					"default": "",
					"type": "string"
				}
			},
			"additionalProperties": false
		},
		"Suspicious": {
			"description": "A list of rules that belong to this group",
			"type": "object",
			"properties": {
				"all": {
					"description": "It enables ALL rules for this group.",
					"type": ["boolean", "null"]
				},
				"noApproximativeNumericConstant": {
					"description": "Use standard constants instead of approximated literals.",
					"anyOf": [
						{ "$ref": "#/definitions/RuleFixConfiguration" },
						{ "type": "null" }
					]
				},
				"noArrayIndexKey": {
					"description": "Discourage the usage of Array index in keys.",
					"anyOf": [
						{ "$ref": "#/definitions/RuleConfiguration" },
						{ "type": "null" }
					]
				},
				"noAssignInExpressions": {
					"description": "Disallow assignments in expressions.",
					"anyOf": [
						{ "$ref": "#/definitions/RuleConfiguration" },
						{ "type": "null" }
					]
				},
				"noAsyncPromiseExecutor": {
					"description": "Disallows using an async function as a Promise executor.",
					"anyOf": [
						{ "$ref": "#/definitions/RuleConfiguration" },
						{ "type": "null" }
					]
				},
				"noCatchAssign": {
					"description": "Disallow reassigning exceptions in catch clauses.",
					"anyOf": [
						{ "$ref": "#/definitions/RuleConfiguration" },
						{ "type": "null" }
					]
				},
				"noClassAssign": {
					"description": "Disallow reassigning class members.",
					"anyOf": [
						{ "$ref": "#/definitions/RuleConfiguration" },
						{ "type": "null" }
					]
				},
				"noCommentText": {
					"description": "Prevent comments from being inserted as text nodes",
					"anyOf": [
						{ "$ref": "#/definitions/RuleFixConfiguration" },
						{ "type": "null" }
					]
				},
				"noCompareNegZero": {
					"description": "Disallow comparing against -0",
					"anyOf": [
						{ "$ref": "#/definitions/RuleFixConfiguration" },
						{ "type": "null" }
					]
				},
				"noConfusingLabels": {
					"description": "Disallow labeled statements that are not loops.",
					"anyOf": [
						{ "$ref": "#/definitions/RuleConfiguration" },
						{ "type": "null" }
					]
				},
				"noConfusingVoidType": {
					"description": "Disallow void type outside of generic or return types.",
					"anyOf": [
						{ "$ref": "#/definitions/RuleFixConfiguration" },
						{ "type": "null" }
					]
				},
				"noConsole": {
					"description": "Disallow the use of console.",
					"anyOf": [
						{ "$ref": "#/definitions/NoConsoleConfiguration" },
						{ "type": "null" }
					]
				},
				"noConsoleLog": {
					"description": "Disallow the use of console.log",
					"anyOf": [
						{ "$ref": "#/definitions/RuleFixConfiguration" },
						{ "type": "null" }
					]
				},
				"noConstEnum": {
					"description": "Disallow TypeScript const enum",
					"anyOf": [
						{ "$ref": "#/definitions/RuleFixConfiguration" },
						{ "type": "null" }
					]
				},
				"noControlCharactersInRegex": {
					"description": "Prevents from having control characters and some escape sequences that match control characters in regular expressions.",
					"anyOf": [
						{ "$ref": "#/definitions/RuleConfiguration" },
						{ "type": "null" }
					]
				},
				"noDebugger": {
					"description": "Disallow the use of debugger",
					"anyOf": [
						{ "$ref": "#/definitions/RuleFixConfiguration" },
						{ "type": "null" }
					]
				},
				"noDoubleEquals": {
					"description": "Require the use of === and !==.",
					"anyOf": [
						{ "$ref": "#/definitions/NoDoubleEqualsConfiguration" },
						{ "type": "null" }
					]
				},
				"noDuplicateAtImportRules": {
					"description": "Disallow duplicate @import rules.",
					"anyOf": [
						{ "$ref": "#/definitions/RuleConfiguration" },
						{ "type": "null" }
					]
				},
				"noDuplicateCase": {
					"description": "Disallow duplicate case labels.",
					"anyOf": [
						{ "$ref": "#/definitions/RuleConfiguration" },
						{ "type": "null" }
					]
				},
				"noDuplicateClassMembers": {
					"description": "Disallow duplicate class members.",
					"anyOf": [
						{ "$ref": "#/definitions/RuleConfiguration" },
						{ "type": "null" }
					]
				},
				"noDuplicateFontNames": {
					"description": "Disallow duplicate names within font families.",
					"anyOf": [
						{ "$ref": "#/definitions/RuleConfiguration" },
						{ "type": "null" }
					]
				},
				"noDuplicateJsxProps": {
					"description": "Prevents JSX properties to be assigned multiple times.",
					"anyOf": [
						{ "$ref": "#/definitions/RuleConfiguration" },
						{ "type": "null" }
					]
				},
				"noDuplicateObjectKeys": {
					"description": "Disallow two keys with the same name inside objects.",
					"anyOf": [
						{ "$ref": "#/definitions/RuleConfiguration" },
						{ "type": "null" }
					]
				},
				"noDuplicateParameters": {
					"description": "Disallow duplicate function parameter name.",
					"anyOf": [
						{ "$ref": "#/definitions/RuleConfiguration" },
						{ "type": "null" }
					]
				},
				"noDuplicateSelectorsKeyframeBlock": {
					"description": "Disallow duplicate selectors within keyframe blocks.",
					"anyOf": [
						{ "$ref": "#/definitions/RuleConfiguration" },
						{ "type": "null" }
					]
				},
				"noDuplicateTestHooks": {
					"description": "A describe block should not contain duplicate hooks.",
					"anyOf": [
						{ "$ref": "#/definitions/RuleConfiguration" },
						{ "type": "null" }
					]
				},
				"noEmptyBlock": {
					"description": "Disallow CSS empty blocks.",
					"anyOf": [
						{ "$ref": "#/definitions/RuleConfiguration" },
						{ "type": "null" }
					]
				},
				"noEmptyBlockStatements": {
					"description": "Disallow empty block statements and static blocks.",
					"anyOf": [
						{ "$ref": "#/definitions/RuleConfiguration" },
						{ "type": "null" }
					]
				},
				"noEmptyInterface": {
					"description": "Disallow the declaration of empty interfaces.",
					"anyOf": [
						{ "$ref": "#/definitions/RuleFixConfiguration" },
						{ "type": "null" }
					]
				},
				"noEvolvingTypes": {
					"description": "Disallow variables from evolving into any type through reassignments.",
					"anyOf": [
						{ "$ref": "#/definitions/RuleConfiguration" },
						{ "type": "null" }
					]
				},
				"noExplicitAny": {
					"description": "Disallow the any type usage.",
					"anyOf": [
						{ "$ref": "#/definitions/RuleConfiguration" },
						{ "type": "null" }
					]
				},
				"noExportsInTest": {
					"description": "Disallow using export or module.exports in files containing tests",
					"anyOf": [
						{ "$ref": "#/definitions/RuleConfiguration" },
						{ "type": "null" }
					]
				},
				"noExtraNonNullAssertion": {
					"description": "Prevents the wrong usage of the non-null assertion operator (!) in TypeScript files.",
					"anyOf": [
						{ "$ref": "#/definitions/RuleFixConfiguration" },
						{ "type": "null" }
					]
				},
				"noFallthroughSwitchClause": {
					"description": "Disallow fallthrough of switch clauses.",
					"anyOf": [
						{ "$ref": "#/definitions/RuleConfiguration" },
						{ "type": "null" }
					]
				},
				"noFocusedTests": {
					"description": "Disallow focused tests.",
					"anyOf": [
						{ "$ref": "#/definitions/RuleFixConfiguration" },
						{ "type": "null" }
					]
				},
				"noFunctionAssign": {
					"description": "Disallow reassigning function declarations.",
					"anyOf": [
						{ "$ref": "#/definitions/RuleConfiguration" },
						{ "type": "null" }
					]
				},
				"noGlobalAssign": {
					"description": "Disallow assignments to native objects and read-only global variables.",
					"anyOf": [
						{ "$ref": "#/definitions/RuleConfiguration" },
						{ "type": "null" }
					]
				},
				"noGlobalIsFinite": {
					"description": "Use Number.isFinite instead of global isFinite.",
					"anyOf": [
						{ "$ref": "#/definitions/RuleFixConfiguration" },
						{ "type": "null" }
					]
				},
				"noGlobalIsNan": {
					"description": "Use Number.isNaN instead of global isNaN.",
					"anyOf": [
						{ "$ref": "#/definitions/RuleFixConfiguration" },
						{ "type": "null" }
					]
				},
				"noImplicitAnyLet": {
					"description": "Disallow use of implicit any type on variable declarations.",
					"anyOf": [
						{ "$ref": "#/definitions/RuleConfiguration" },
						{ "type": "null" }
					]
				},
				"noImportAssign": {
					"description": "Disallow assigning to imported bindings",
					"anyOf": [
						{ "$ref": "#/definitions/RuleConfiguration" },
						{ "type": "null" }
					]
				},
				"noImportantInKeyframe": {
					"description": "Disallow invalid !important within keyframe declarations",
					"anyOf": [
						{ "$ref": "#/definitions/RuleConfiguration" },
						{ "type": "null" }
					]
				},
				"noLabelVar": {
					"description": "Disallow labels that share a name with a variable",
					"anyOf": [
						{ "$ref": "#/definitions/RuleConfiguration" },
						{ "type": "null" }
					]
				},
				"noMisleadingCharacterClass": {
					"description": "Disallow characters made with multiple code points in character class syntax.",
					"anyOf": [
						{ "$ref": "#/definitions/RuleFixConfiguration" },
						{ "type": "null" }
					]
				},
				"noMisleadingInstantiator": {
					"description": "Enforce proper usage of new and constructor.",
					"anyOf": [
						{ "$ref": "#/definitions/RuleConfiguration" },
						{ "type": "null" }
					]
				},
				"noMisplacedAssertion": {
					"description": "Checks that the assertion function, for example expect, is placed inside an it() function call.",
					"anyOf": [
						{ "$ref": "#/definitions/RuleConfiguration" },
						{ "type": "null" }
					]
				},
				"noMisrefactoredShorthandAssign": {
					"description": "Disallow shorthand assign when variable appears on both sides.",
					"anyOf": [
						{ "$ref": "#/definitions/RuleFixConfiguration" },
						{ "type": "null" }
					]
				},
				"noPrototypeBuiltins": {
					"description": "Disallow direct use of Object.prototype builtins.",
					"anyOf": [
						{ "$ref": "#/definitions/RuleFixConfiguration" },
						{ "type": "null" }
					]
				},
				"noReactSpecificProps": {
					"description": "Prevents React-specific JSX properties from being used.",
					"anyOf": [
						{ "$ref": "#/definitions/RuleFixConfiguration" },
						{ "type": "null" }
					]
				},
				"noRedeclare": {
					"description": "Disallow variable, function, class, and type redeclarations in the same scope.",
					"anyOf": [
						{ "$ref": "#/definitions/RuleConfiguration" },
						{ "type": "null" }
					]
				},
				"noRedundantUseStrict": {
					"description": "Prevents from having redundant \"use strict\".",
					"anyOf": [
						{ "$ref": "#/definitions/RuleFixConfiguration" },
						{ "type": "null" }
					]
				},
				"noSelfCompare": {
					"description": "Disallow comparisons where both sides are exactly the same.",
					"anyOf": [
						{ "$ref": "#/definitions/RuleConfiguration" },
						{ "type": "null" }
					]
				},
				"noShadowRestrictedNames": {
					"description": "Disallow identifiers from shadowing restricted names.",
					"anyOf": [
						{ "$ref": "#/definitions/RuleConfiguration" },
						{ "type": "null" }
					]
				},
				"noShorthandPropertyOverrides": {
					"description": "Disallow shorthand properties that override related longhand properties.",
					"anyOf": [
						{ "$ref": "#/definitions/RuleConfiguration" },
						{ "type": "null" }
					]
				},
				"noSkippedTests": {
					"description": "Disallow disabled tests.",
					"anyOf": [
						{ "$ref": "#/definitions/RuleFixConfiguration" },
						{ "type": "null" }
					]
				},
				"noSparseArray": {
					"description": "Disallow sparse arrays",
					"anyOf": [
						{ "$ref": "#/definitions/RuleFixConfiguration" },
						{ "type": "null" }
					]
				},
				"noSuspiciousSemicolonInJsx": {
					"description": "It detects possible \"wrong\" semicolons inside JSX elements.",
					"anyOf": [
						{ "$ref": "#/definitions/RuleConfiguration" },
						{ "type": "null" }
					]
				},
				"noThenProperty": {
					"description": "Disallow then property.",
					"anyOf": [
						{ "$ref": "#/definitions/RuleConfiguration" },
						{ "type": "null" }
					]
				},
				"noUnsafeDeclarationMerging": {
					"description": "Disallow unsafe declaration merging between interfaces and classes.",
					"anyOf": [
						{ "$ref": "#/definitions/RuleConfiguration" },
						{ "type": "null" }
					]
				},
				"noUnsafeNegation": {
					"description": "Disallow using unsafe negation.",
					"anyOf": [
						{ "$ref": "#/definitions/RuleFixConfiguration" },
						{ "type": "null" }
					]
				},
				"recommended": {
					"description": "It enables the recommended rules for this group",
					"type": ["boolean", "null"]
				},
				"useAwait": {
					"description": "Ensure async functions utilize await.",
					"anyOf": [
						{ "$ref": "#/definitions/RuleConfiguration" },
						{ "type": "null" }
					]
				},
				"useDefaultSwitchClauseLast": {
					"description": "Enforce default clauses in switch statements to be last",
					"anyOf": [
						{ "$ref": "#/definitions/RuleConfiguration" },
						{ "type": "null" }
					]
				},
				"useErrorMessage": {
					"description": "Enforce passing a message value when creating a built-in error.",
					"anyOf": [
						{ "$ref": "#/definitions/RuleConfiguration" },
						{ "type": "null" }
					]
				},
				"useGetterReturn": {
					"description": "Enforce get methods to always return a value.",
					"anyOf": [
						{ "$ref": "#/definitions/RuleConfiguration" },
						{ "type": "null" }
					]
				},
				"useIsArray": {
					"description": "Use Array.isArray() instead of instanceof Array.",
					"anyOf": [
						{ "$ref": "#/definitions/RuleFixConfiguration" },
						{ "type": "null" }
					]
				},
				"useNamespaceKeyword": {
					"description": "Require using the namespace keyword over the module keyword to declare TypeScript namespaces.",
					"anyOf": [
						{ "$ref": "#/definitions/RuleFixConfiguration" },
						{ "type": "null" }
					]
				},
				"useNumberToFixedDigitsArgument": {
					"description": "Enforce using the digits argument with Number#toFixed().",
					"anyOf": [
						{ "$ref": "#/definitions/RuleFixConfiguration" },
						{ "type": "null" }
					]
				},
				"useValidTypeof": {
					"description": "This rule verifies the result of typeof $expr unary expressions is being compared to valid values, either string literals containing valid type names or other typeof expressions",
					"anyOf": [
						{ "$ref": "#/definitions/RuleFixConfiguration" },
						{ "type": "null" }
					]
				}
			},
			"additionalProperties": false
		},
		"TrailingCommas": {
			"description": "Print trailing commas wherever possible in multi-line comma-separated syntactic structures.",
			"oneOf": [
				{
					"description": "Trailing commas wherever possible (including function parameters and calls).",
					"type": "string",
					"enum": ["all"]
				},
				{
					"description": "Trailing commas where valid in ES5 (objects, arrays, etc.). No trailing commas in type parameters in TypeScript.",
					"type": "string",
					"enum": ["es5"]
				},
				{
					"description": "No trailing commas.",
					"type": "string",
					"enum": ["none"]
				}
			]
		},
		"TrailingCommas2": {
			"oneOf": [
				{
					"description": "The formatter will remove the trailing commas",
					"type": "string",
					"enum": ["none"]
				},
				{
					"description": "The trailing commas are allowed and advised",
					"type": "string",
					"enum": ["all"]
				}
			]
		},
		"UseComponentExportOnlyModulesConfiguration": {
			"anyOf": [
				{ "$ref": "#/definitions/RulePlainConfiguration" },
				{ "$ref": "#/definitions/RuleWithUseComponentExportOnlyModulesOptions" }
			]
		},
		"UseComponentExportOnlyModulesOptions": {
			"type": "object",
			"properties": {
				"allowConstantExport": {
					"description": "Allows the export of constants. This option is for environments that support it, such as [Vite](https://vitejs.dev/)",
					"default": false,
					"type": "boolean"
				},
				"allowExportNames": {
					"description": "A list of names that can be additionally exported from the module This option is for exports that do not hinder [React Fast Refresh](https://github.com/facebook/react/tree/main/packages/react-refresh), such as [`meta` in Remix](https://remix.run/docs/en/main/route/meta)",
					"type": "array",
					"items": { "type": "string" }
				}
			},
			"additionalProperties": false
		},
		"UseExhaustiveDependenciesConfiguration": {
			"anyOf": [
				{ "$ref": "#/definitions/RulePlainConfiguration" },
				{ "$ref": "#/definitions/RuleWithUseExhaustiveDependenciesOptions" }
			]
		},
		"UseExhaustiveDependenciesOptions": {
			"description": "Options for the rule `useExhaustiveDependencies`",
			"type": "object",
			"properties": {
				"hooks": {
					"description": "List of hooks of which the dependencies should be validated.",
					"default": [],
					"type": "array",
					"items": { "$ref": "#/definitions/Hook" }
				},
				"reportMissingDependenciesArray": {
					"description": "Whether to report an error when a hook has no dependencies array.",
					"default": false,
					"type": "boolean"
				},
				"reportUnnecessaryDependencies": {
					"description": "Whether to report an error when a dependency is listed in the dependencies array but isn't used. Defaults to true.",
					"default": true,
					"type": "boolean"
				}
			},
			"additionalProperties": false
		},
		"UseImportExtensionsConfiguration": {
			"anyOf": [
				{ "$ref": "#/definitions/RulePlainConfiguration" },
				{ "$ref": "#/definitions/RuleWithUseImportExtensionsOptions" }
			]
		},
		"UseImportExtensionsOptions": {
			"type": "object",
			"properties": {
				"suggestedExtensions": {
					"description": "A map of custom import extension mappings, where the key is the inspected file extension, and the value is a pair of `module` extension and `component` import extension",
					"default": {},
					"type": "object",
					"additionalProperties": {
						"$ref": "#/definitions/SuggestedExtensionMapping"
					}
				}
			},
			"additionalProperties": false
		},
		"UseSelfClosingElementsConfiguration": {
			"anyOf": [
				{ "$ref": "#/definitions/RulePlainConfiguration" },
				{ "$ref": "#/definitions/RuleWithUseSelfClosingElementsOptions" }
			]
		},
		"UseSelfClosingElementsOptions": {
			"description": "Options for the `useSelfClosingElements` rule.",
			"type": "object",
			"properties": {
				"ignoreHtmlElements": { "default": false, "type": "boolean" }
			},
			"additionalProperties": false
		},
		"UseValidAutocompleteConfiguration": {
			"anyOf": [
				{ "$ref": "#/definitions/RulePlainConfiguration" },
				{ "$ref": "#/definitions/RuleWithUseValidAutocompleteOptions" }
			]
		},
		"UseValidAutocompleteOptions": {
			"type": "object",
			"properties": {
				"inputComponents": {
					"description": "`input` like custom components that should be checked.",
					"default": [],
					"type": "array",
					"items": { "type": "string" }
				}
			},
			"additionalProperties": false
		},
		"UtilityClassSortingConfiguration": {
			"anyOf": [
				{ "$ref": "#/definitions/RulePlainConfiguration" },
				{ "$ref": "#/definitions/RuleWithUtilityClassSortingOptions" }
			]
		},
		"UtilityClassSortingOptions": {
			"type": "object",
			"properties": {
				"attributes": {
					"description": "Additional attributes that will be sorted.",
					"type": ["array", "null"],
					"items": { "type": "string" }
				},
				"functions": {
					"description": "Names of the functions or tagged templates that will be sorted.",
					"type": ["array", "null"],
					"items": { "type": "string" }
				}
			},
			"additionalProperties": false
		},
		"ValidAriaRoleConfiguration": {
			"anyOf": [
				{ "$ref": "#/definitions/RulePlainConfiguration" },
				{ "$ref": "#/definitions/RuleWithValidAriaRoleOptions" }
			]
		},
		"ValidAriaRoleOptions": {
			"type": "object",
			"properties": {
				"allowInvalidRoles": {
					"default": [],
					"type": "array",
					"items": { "type": "string" }
				},
				"ignoreNonDom": { "default": false, "type": "boolean" }
			},
			"additionalProperties": false
		},
		"VcsClientKind": {
			"oneOf": [
				{
					"description": "Integration with the git client as VCS",
					"type": "string",
					"enum": ["git"]
				}
			]
		},
		"VcsConfiguration": {
			"description": "Set of properties to integrate Biome with a VCS software.",
			"type": "object",
			"properties": {
				"clientKind": {
					"description": "The kind of client.",
					"anyOf": [
						{ "$ref": "#/definitions/VcsClientKind" },
						{ "type": "null" }
					]
				},
				"defaultBranch": {
					"description": "The main branch of the project",
					"type": ["string", "null"]
				},
				"enabled": {
					"description": "Whether Biome should integrate itself with the VCS client",
					"type": ["boolean", "null"]
				},
				"root": {
					"description": "The folder where Biome should check for VCS files. By default, Biome will use the same folder where `biome.json` was found.\n\nIf Biome can't find the configuration, it will attempt to use the current working directory. If no current working directory can't be found, Biome won't use the VCS integration, and a diagnostic will be emitted",
					"type": ["string", "null"]
				},
				"useIgnoreFile": {
					"description": "Whether Biome should use the VCS ignore file. When [true], Biome will ignore the files specified in the ignore file.",
					"type": ["boolean", "null"]
				}
			},
			"additionalProperties": false
		}
	}
}<|MERGE_RESOLUTION|>--- conflicted
+++ resolved
@@ -2732,13 +2732,10 @@
 			"type": "array",
 			"items": { "$ref": "#/definitions/PluginConfiguration" }
 		},
-<<<<<<< HEAD
-=======
 		"PredefinedImportGroup": {
 			"type": "string",
 			"enum": [":blank-line:", ":bun:", ":node:", ":types:"]
 		},
->>>>>>> fa70050f
 		"QuoteProperties": { "type": "string", "enum": ["asNeeded", "preserve"] },
 		"QuoteStyle": { "type": "string", "enum": ["double", "single"] },
 		"Regex": { "type": "string" },
