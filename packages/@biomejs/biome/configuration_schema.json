--- conflicted
+++ resolved
@@ -1584,20 +1584,8 @@
 						{ "type": "null" }
 					]
 				},
-<<<<<<< HEAD
 				"useExplicitLengthCheck": {
 					"description": "Succinct description of the rule.",
-=======
-				"useDefaultSwitchClause": {
-					"description": "Require the default clause in switch statements.",
-					"anyOf": [
-						{ "$ref": "#/definitions/RuleConfiguration" },
-						{ "type": "null" }
-					]
-				},
-				"useGenericFontNames": {
-					"description": "Disallow a missing generic family keyword within font families.",
->>>>>>> 1abda0cf
 					"anyOf": [
 						{ "$ref": "#/definitions/RuleConfiguration" },
 						{ "type": "null" }
