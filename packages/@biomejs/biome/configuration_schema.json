--- conflicted
+++ resolved
@@ -3172,256 +3172,10 @@
 					"format": "uint8",
 					"minimum": 1.0
 				},
-<<<<<<< HEAD
-				"noBitwiseOperators": {
-					"description": "Disallow bitwise operators.",
-					"anyOf": [
-						{ "$ref": "#/definitions/NoBitwiseOperatorsConfiguration" },
-						{ "type": "null" }
-					]
-				},
-				"noConstantBinaryExpression": {
-					"description": "Disallow expressions where the operation doesn't affect the value",
-					"anyOf": [
-						{ "$ref": "#/definitions/RuleConfiguration" },
-						{ "type": "null" }
-					]
-				},
-				"noDestructuredProps": {
-					"description": "Disallow destructuring props inside JSX components in Solid projects.",
-					"anyOf": [
-						{ "$ref": "#/definitions/RuleConfiguration" },
-						{ "type": "null" }
-					]
-				},
-				"noFloatingPromises": {
-					"description": "Require Promise-like statements to be handled appropriately.",
-					"anyOf": [
-						{ "$ref": "#/definitions/RuleFixConfiguration" },
-						{ "type": "null" }
-					]
-				},
-				"noGlobalDirnameFilename": {
-					"description": "Disallow the use of __dirname and __filename in the global scope.",
-					"anyOf": [
-						{ "$ref": "#/definitions/RuleFixConfiguration" },
-						{ "type": "null" }
-					]
-				},
-				"noImportCycles": {
-					"description": "Prevent import cycles.",
-					"anyOf": [
-						{ "$ref": "#/definitions/RuleConfiguration" },
-						{ "type": "null" }
-					]
-				},
-				"noImportantStyles": {
-					"description": "Disallow the use of the !important style.",
-					"anyOf": [
-						{ "$ref": "#/definitions/RuleFixConfiguration" },
-						{ "type": "null" }
-					]
-				},
-				"noNestedComponentDefinitions": {
-					"description": "Disallows defining React components inside other components.",
-					"anyOf": [
-						{ "$ref": "#/definitions/RuleConfiguration" },
-						{ "type": "null" }
-					]
-				},
-				"noNoninteractiveElementInteractions": {
-					"description": "Disallow use event handlers on non-interactive elements.",
-					"anyOf": [
-						{ "$ref": "#/definitions/RuleConfiguration" },
-						{ "type": "null" }
-					]
-				},
-				"noProcessGlobal": {
-					"description": "Disallow the use of process global.",
-					"anyOf": [
-						{ "$ref": "#/definitions/RuleFixConfiguration" },
-						{ "type": "null" }
-					]
-				},
-				"noRestrictedElements": {
-					"description": "Disallow the use of configured elements.",
-					"anyOf": [
-						{ "$ref": "#/definitions/NoRestrictedElementsConfiguration" },
-						{ "type": "null" }
-					]
-				},
-				"noSecrets": {
-					"description": "Disallow usage of sensitive data such as API keys and tokens.",
-					"anyOf": [
-						{ "$ref": "#/definitions/NoSecretsConfiguration" },
-						{ "type": "null" }
-					]
-				},
-				"noShadow": {
-					"description": "Disallow variable declarations from shadowing variables declared in the outer scope.",
-					"anyOf": [
-						{ "$ref": "#/definitions/RuleConfiguration" },
-						{ "type": "null" }
-					]
-				},
-				"noTsIgnore": {
-					"description": "Prevents the use of the TypeScript directive @ts-ignore.",
-					"anyOf": [
-						{ "$ref": "#/definitions/RuleFixConfiguration" },
-						{ "type": "null" }
-					]
-				},
-				"noUnknownAtRule": {
-					"description": "Disallow unknown at-rules.",
-					"anyOf": [
-						{ "$ref": "#/definitions/RuleConfiguration" },
-						{ "type": "null" }
-					]
-				},
-				"noUnresolvedImports": {
-					"description": "Warn when importing non-existing exports.",
-					"anyOf": [
-						{ "$ref": "#/definitions/RuleConfiguration" },
-						{ "type": "null" }
-					]
-				},
-				"noUnwantedPolyfillio": {
-					"description": "Prevent duplicate polyfills from Polyfill.io.",
-					"anyOf": [
-						{ "$ref": "#/definitions/RuleConfiguration" },
-						{ "type": "null" }
-					]
-				},
-				"noUselessBackrefInRegex": {
-					"description": "Disallow useless backreferences in regular expression literals that always match an empty string.",
-					"anyOf": [
-						{ "$ref": "#/definitions/RuleConfiguration" },
-						{ "type": "null" }
-					]
-				},
-				"noUselessEscapeInString": {
-					"description": "Disallow unnecessary escapes in string literals.",
-					"anyOf": [
-						{ "$ref": "#/definitions/RuleFixConfiguration" },
-						{ "type": "null" }
-					]
-				},
-				"noUselessUndefined": {
-					"description": "Disallow the use of useless undefined.",
-					"anyOf": [
-						{ "$ref": "#/definitions/RuleFixConfiguration" },
-						{ "type": "null" }
-					]
-				},
-				"recommended": {
-					"description": "Enables the recommended rules for this group",
-					"type": ["boolean", "null"]
-				},
-				"useAdjacentGetterSetter": {
-					"description": "Enforce that getters and setters for the same property are adjacent in class and object definitions.",
-					"anyOf": [
-						{ "$ref": "#/definitions/RuleConfiguration" },
-						{ "type": "null" }
-					]
-				},
-				"useConsistentObjectDefinition": {
-					"description": "Require the consistent declaration of object literals. Defaults to explicit definitions.",
-					"anyOf": [
-						{
-							"$ref": "#/definitions/UseConsistentObjectDefinitionConfiguration"
-						},
-						{ "type": "null" }
-					]
-				},
-				"useExhaustiveSwitchCases": {
-					"description": "Require switch-case statements to be exhaustive.",
-					"anyOf": [
-						{ "$ref": "#/definitions/RuleFixConfiguration" },
-						{ "type": "null" }
-					]
-				},
-				"useExplicitType": {
-					"description": "Enforce types in functions, methods, variables, and parameters.",
-					"anyOf": [
-						{ "$ref": "#/definitions/RuleConfiguration" },
-						{ "type": "null" }
-					]
-				},
-				"useExportsLast": {
-					"description": "Require that all exports are declared after all non-export statements.",
-					"anyOf": [
-						{ "$ref": "#/definitions/RuleConfiguration" },
-						{ "type": "null" }
-					]
-				},
-				"useForComponent": {
-					"description": "Enforce using Solid's \\<For /> component for mapping an array to JSX elements.",
-					"anyOf": [
-						{ "$ref": "#/definitions/RuleConfiguration" },
-						{ "type": "null" }
-					]
-				},
-				"useGoogleFontPreconnect": {
-					"description": "Ensure the preconnect attribute is used when using Google Fonts.",
-					"anyOf": [
-						{ "$ref": "#/definitions/RuleFixConfiguration" },
-						{ "type": "null" }
-					]
-				},
-				"useIterableCallbackReturn": {
-					"description": "Enforce consistent return values in iterable callbacks.",
-					"anyOf": [
-						{ "$ref": "#/definitions/RuleConfiguration" },
-						{ "type": "null" }
-					]
-				},
-				"useNamedOperation": {
-					"description": "Enforce specifying the name of GraphQL operations.",
-					"anyOf": [
-						{ "$ref": "#/definitions/RuleFixConfiguration" },
-						{ "type": "null" }
-					]
-				},
-				"useNamingConvention": {
-					"description": "Validates that all enum values are capitalized.",
-					"anyOf": [
-						{ "$ref": "#/definitions/RuleConfiguration" },
-						{ "type": "null" }
-					]
-				},
-				"useNumericSeparators": {
-					"description": "Enforce the use of numeric separators in numeric literals.",
-					"anyOf": [
-						{ "$ref": "#/definitions/RuleFixConfiguration" },
-						{ "type": "null" }
-					]
-				},
-				"useParseIntRadix": {
-					"description": "Enforce the consistent use of the radix argument when using parseInt().",
-					"anyOf": [
-						{ "$ref": "#/definitions/RuleFixConfiguration" },
-						{ "type": "null" }
-					]
-				},
-				"useSingleJsDocAsterisk": {
-					"description": "Enforce JSDoc comment lines to start with a single asterisk, except for the first one.",
-					"anyOf": [
-						{ "$ref": "#/definitions/RuleFixConfiguration" },
-						{ "type": "null" }
-					]
-				},
-				"useSortedClasses": {
-					"description": "Enforce the sorting of CSS utility classes.",
-					"anyOf": [
-						{ "$ref": "#/definitions/UtilityClassSortingConfiguration" },
-						{ "type": "null" }
-					]
-=======
 				"skipBlankLines": {
 					"description": "When this options is set to `true`, blank lines in the function body are not counted towards the maximum line limit.",
 					"default": false,
 					"type": "boolean"
->>>>>>> b35090f4
 				},
 				"skipIifes": {
 					"description": "When this option is set to `true`, Immediately Invoked Function Expressions (IIFEs) are not checked for the maximum line limit.",
@@ -3496,71 +3250,6 @@
 		},
 		"NoFallthroughSwitchClauseOptions": {
 			"type": "object",
-<<<<<<< HEAD
-			"properties": {
-				"noAccumulatingSpread": {
-					"description": "Disallow the use of spread (...) syntax on accumulators.",
-					"anyOf": [
-						{ "$ref": "#/definitions/RuleConfiguration" },
-						{ "type": "null" }
-					]
-				},
-				"noBarrelFile": {
-					"description": "Disallow the use of barrel file.",
-					"anyOf": [
-						{ "$ref": "#/definitions/RuleConfiguration" },
-						{ "type": "null" }
-					]
-				},
-				"noDelete": {
-					"description": "Disallow the use of the delete operator.",
-					"anyOf": [
-						{ "$ref": "#/definitions/RuleFixConfiguration" },
-						{ "type": "null" }
-					]
-				},
-				"noDynamicNamespaceImportAccess": {
-					"description": "Disallow accessing namespace imports dynamically.",
-					"anyOf": [
-						{ "$ref": "#/definitions/RuleConfiguration" },
-						{ "type": "null" }
-					]
-				},
-				"noImgElement": {
-					"description": "Prevent usage of \\<img> element in a Next.js project.",
-					"anyOf": [
-						{ "$ref": "#/definitions/RuleConfiguration" },
-						{ "type": "null" }
-					]
-				},
-				"noNamespaceImport": {
-					"description": "Disallow the use of namespace imports.",
-					"anyOf": [
-						{ "$ref": "#/definitions/RuleConfiguration" },
-						{ "type": "null" }
-					]
-				},
-				"noReExportAll": {
-					"description": "Avoid re-export all.",
-					"anyOf": [
-						{ "$ref": "#/definitions/RuleConfiguration" },
-						{ "type": "null" }
-					]
-				},
-				"recommended": {
-					"description": "Enables the recommended rules for this group",
-					"type": ["boolean", "null"]
-				},
-				"useTopLevelRegex": {
-					"description": "Require regex literals to be declared at the top level.",
-					"anyOf": [
-						{ "$ref": "#/definitions/RuleConfiguration" },
-						{ "type": "null" }
-					]
-				}
-			},
-=======
->>>>>>> b35090f4
 			"additionalProperties": false
 		},
 		"NoFlatMapIdentityConfiguration": {
@@ -3637,25 +3326,6 @@
 				{ "$ref": "#/definitions/RuleWithNoGlobalDirnameFilenameOptions" }
 			]
 		},
-<<<<<<< HEAD
-		"RuleDomainValue": {
-			"oneOf": [
-				{
-					"description": "Enables all the rules that belong to this domain",
-					"type": "string",
-					"enum": ["all"]
-				},
-				{
-					"description": "Disables all the rules that belong to this domain",
-					"type": "string",
-					"enum": ["none"]
-				},
-				{
-					"description": "Enables only the recommended rules for this domain",
-					"type": "string",
-					"enum": ["recommended"]
-				}
-=======
 		"NoGlobalDirnameFilenameOptions": {
 			"type": "object",
 			"additionalProperties": false
@@ -3664,7 +3334,6 @@
 			"anyOf": [
 				{ "$ref": "#/definitions/RulePlainConfiguration" },
 				{ "$ref": "#/definitions/RuleWithNoGlobalEvalOptions" }
->>>>>>> b35090f4
 			]
 		},
 		"NoGlobalEvalOptions": { "type": "object", "additionalProperties": false },
@@ -4137,43 +3806,6 @@
 		},
 		"NoNoninteractiveTabindexOptions": {
 			"type": "object",
-<<<<<<< HEAD
-			"properties": {
-				"noBlankTarget": {
-					"description": "Disallow target=\"_blank\" attribute without rel=\"noopener\".",
-					"anyOf": [
-						{ "$ref": "#/definitions/NoBlankTargetConfiguration" },
-						{ "type": "null" }
-					]
-				},
-				"noDangerouslySetInnerHtml": {
-					"description": "Prevent the usage of dangerous JSX props",
-					"anyOf": [
-						{ "$ref": "#/definitions/RuleConfiguration" },
-						{ "type": "null" }
-					]
-				},
-				"noDangerouslySetInnerHtmlWithChildren": {
-					"description": "Report when a DOM element or a component uses both children and dangerouslySetInnerHTML prop.",
-					"anyOf": [
-						{ "$ref": "#/definitions/RuleConfiguration" },
-						{ "type": "null" }
-					]
-				},
-				"noGlobalEval": {
-					"description": "Disallow the use of global eval().",
-					"anyOf": [
-						{ "$ref": "#/definitions/RuleConfiguration" },
-						{ "type": "null" }
-					]
-				},
-				"recommended": {
-					"description": "Enables the recommended rules for this group",
-					"type": ["boolean", "null"]
-				}
-			},
-=======
->>>>>>> b35090f4
 			"additionalProperties": false
 		},
 		"NoNonoctalDecimalEscapeConfiguration": {
@@ -4293,45 +3925,11 @@
 		"NoQuickfixBiomeOptions": {
 			"type": "object",
 			"properties": {
-<<<<<<< HEAD
-				"organizeImports": {
-					"description": "Provides a code action to sort the imports and exports in the file using a built-in or custom order.",
-					"anyOf": [
-						{ "$ref": "#/definitions/RuleAssistConfiguration_for_Options" },
-						{ "type": "null" }
-					]
-				},
-				"recommended": {
-					"description": "Enables the recommended rules for this group",
-					"type": ["boolean", "null"]
-				},
-				"useSortedAttributes": {
-					"description": "Enforce attribute sorting in JSX elements.",
-					"anyOf": [
-						{ "$ref": "#/definitions/RuleAssistConfiguration_for_Null" },
-						{ "type": "null" }
-					]
-				},
-				"useSortedKeys": {
-					"description": "Sort the keys of a JSON object in natural order.",
-					"anyOf": [
-						{ "$ref": "#/definitions/RuleAssistConfiguration_for_Null" },
-						{ "type": "null" }
-					]
-				},
-				"useSortedProperties": {
-					"description": "Enforce ordering of CSS properties and nested rules.",
-					"anyOf": [
-						{ "$ref": "#/definitions/RuleAssistConfiguration_for_Null" },
-						{ "type": "null" }
-					]
-=======
 				"additionalPaths": {
 					"description": "A list of additional JSON files that should be checked.",
 					"default": [],
 					"type": "array",
 					"items": { "type": "string" }
->>>>>>> b35090f4
 				}
 			},
 			"additionalProperties": false
@@ -5421,7 +5019,7 @@
 					]
 				},
 				"recommended": {
-					"description": "It enables the recommended rules for this group",
+					"description": "Enables the recommended rules for this group",
 					"type": ["boolean", "null"]
 				},
 				"useAnchorHref": {
@@ -5870,7 +5468,7 @@
 					]
 				},
 				"recommended": {
-					"description": "It enables the recommended rules for this group",
+					"description": "Enables the recommended rules for this group",
 					"type": ["boolean", "null"]
 				},
 				"useGoogleFontPreconnect": {
@@ -6071,7 +5669,7 @@
 					"enum": ["none"]
 				},
 				{
-					"description": "It enables only the recommended rules for this domain",
+					"description": "Enables only the recommended rules for this domain",
 					"type": "string",
 					"enum": ["recommended"]
 				}
@@ -12242,7 +11840,7 @@
 					]
 				},
 				"recommended": {
-					"description": "It enables the recommended rules for this group",
+					"description": "Enables the recommended rules for this group",
 					"type": ["boolean", "null"]
 				}
 			},
@@ -12345,7 +11943,7 @@
 					]
 				},
 				"recommended": {
-					"description": "It enables the recommended rules for this group",
+					"description": "Enables the recommended rules for this group",
 					"type": ["boolean", "null"]
 				},
 				"useSortedAttributes": {
@@ -12358,7 +11956,7 @@
 					]
 				},
 				"useSortedKeys": {
-					"description": "Sorts the keys of a JSON object in natural order",
+					"description": "Sort the keys of a JSON object in natural order.",
 					"anyOf": [
 						{
 							"$ref": "#/definitions/RuleAssistConfiguration_for_UseSortedKeysOptions"
