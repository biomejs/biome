--- conflicted
+++ resolved
@@ -1467,13 +1467,6 @@
 						{ "$ref": "#/definitions/RuleConfiguration" },
 						{ "type": "null" }
 					]
-				},
-				"useSortedClasses": {
-					"description": "Enforce the sorting of CSS utility classes.",
-					"anyOf": [
-						{ "$ref": "#/definitions/RuleConfiguration" },
-						{ "type": "null" }
-					]
 				}
 			}
 		},
@@ -1687,10 +1680,6 @@
 				{
 					"description": "Options for `useValidAriaRole` rule",
 					"allOf": [{ "$ref": "#/definitions/ValidAriaRoleOptions" }]
-				},
-				{
-					"description": "Options for `useSortedClasses` rule",
-					"allOf": [{ "$ref": "#/definitions/UtilityClassSortingOptions" }]
 				}
 			]
 		},
@@ -2399,31 +2388,10 @@
 				}
 			]
 		},
-		"UtilityClassSortingOptions": {
-			"type": "object",
-<<<<<<< HEAD
-			"properties": {
-				"attributes": {
-					"description": "Additional attributes that will be sorted.",
-					"type": ["array", "null"],
-					"items": { "type": "string" }
-				},
-				"functions": {
-					"description": "Names of the functions or tagged templates that will be sorted.",
-					"type": ["array", "null"],
-					"items": { "type": "string" }
-				}
-			},
-			"additionalProperties": false
-		},
 		"ValidAriaRoleOptions": {
 			"type": "object",
 			"required": ["allowInvalidRoles", "ignoreNonDom"],
 			"properties": {
-=======
-			"required": ["allowInvalidRoles", "ignoreNonDom"],
-			"properties": {
->>>>>>> 71163efe
 				"allowInvalidRoles": { "type": "array", "items": { "type": "string" } },
 				"ignoreNonDom": { "type": "boolean" }
 			},
