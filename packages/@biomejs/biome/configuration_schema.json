--- conflicted
+++ resolved
@@ -79,11 +79,7 @@
 			"type": "object",
 			"properties": {
 				"noAccessKey": {
-<<<<<<< HEAD
-					"description": "Enforce that the accesskey attribute is not used on any HTML element.\nSee https://biomejs.dev/linter/rules/no-access-key",
-=======
-					"description": "Enforce that the accessKey attribute is not used on any HTML element.\nSee <https://biomejs.dev/linter/rules/no-access-key>",
->>>>>>> 8f36051b
+					"description": "Enforce that the accesskey attribute is not used on any HTML element.\nSee <https://biomejs.dev/linter/rules/no-access-key>",
 					"anyOf": [
 						{ "$ref": "#/$defs/NoAccessKeyConfiguration" },
 						{ "type": "null" }
@@ -242,11 +238,7 @@
 					]
 				},
 				"useButtonType": {
-<<<<<<< HEAD
-					"description": "Enforces the usage and validity of the attribute type for the element button.\nSee https://biomejs.dev/linter/rules/use-button-type",
-=======
-					"description": "Enforces the usage of the attribute type for the element button.\nSee <https://biomejs.dev/linter/rules/use-button-type>",
->>>>>>> 8f36051b
+					"description": "Enforces the usage and validity of the attribute type for the element button.\nSee <https://biomejs.dev/linter/rules/use-button-type>",
 					"anyOf": [
 						{ "$ref": "#/$defs/UseButtonTypeConfiguration" },
 						{ "type": "null" }
@@ -9965,7 +9957,7 @@
 					]
 				},
 				"useSortedInterfaceMembers": {
-					"description": "Sort interface members by key.\nSee https://biomejs.dev/assist/actions/use-sorted-interface-members",
+					"description": "Sort interface members by key.\nSee <https://biomejs.dev/assist/actions/use-sorted-interface-members>",
 					"anyOf": [
 						{ "$ref": "#/$defs/UseSortedInterfaceMembersConfiguration" },
 						{ "type": "null" }
