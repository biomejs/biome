--- conflicted
+++ resolved
@@ -2076,20 +2076,22 @@
 					"description": "It enables ALL rules for this group.",
 					"type": ["boolean", "null"]
 				},
-<<<<<<< HEAD
+				"noCommonJs": {
+					"description": "Disallow use of CommonJs module system in favor of ESM style imports.",
+					"anyOf": [
+						{ "$ref": "#/definitions/RuleConfiguration" },
+						{ "type": "null" }
+					]
+				},
+				"noDuplicateCustomProperties": {
+					"description": "Disallow duplicate custom properties within declaration blocks.",
+					"anyOf": [
+						{ "$ref": "#/definitions/RuleConfiguration" },
+						{ "type": "null" }
+					]
+				},
 				"noDuplicateElseIf": {
 					"description": "Disallow duplicate conditions in if-else-if chains",
-=======
-				"noCommonJs": {
-					"description": "Disallow use of CommonJs module system in favor of ESM style imports.",
-					"anyOf": [
-						{ "$ref": "#/definitions/RuleConfiguration" },
-						{ "type": "null" }
-					]
-				},
-				"noConsole": {
-					"description": "Disallow the use of console.",
->>>>>>> 7ffc53fa
 					"anyOf": [
 						{ "$ref": "#/definitions/RuleConfiguration" },
 						{ "type": "null" }
@@ -2109,20 +2111,8 @@
 						{ "type": "null" }
 					]
 				},
-<<<<<<< HEAD
 				"noEnum": {
 					"description": "Disallow TypeScript enum.",
-=======
-				"noDuplicateCustomProperties": {
-					"description": "Disallow duplicate custom properties within declaration blocks.",
-					"anyOf": [
-						{ "$ref": "#/definitions/RuleConfiguration" },
-						{ "type": "null" }
-					]
-				},
-				"noDuplicateElseIf": {
-					"description": "Disallow duplicate conditions in if-else-if chains",
->>>>>>> 7ffc53fa
 					"anyOf": [
 						{ "$ref": "#/definitions/RuleConfiguration" },
 						{ "type": "null" }
@@ -2156,6 +2146,13 @@
 						{ "type": "null" }
 					]
 				},
+				"noSecrets": {
+					"description": "Disallow usage of sensitive data such as API keys and tokens.",
+					"anyOf": [
+						{ "$ref": "#/definitions/RuleConfiguration" },
+						{ "type": "null" }
+					]
+				},
 				"noStaticElementInteractions": {
 					"description": "Enforce that static, visible elements (such as \\<div>) that have click handlers use the valid role attribute.",
 					"anyOf": [
@@ -2170,14 +2167,14 @@
 						{ "type": "null" }
 					]
 				},
-				"noUnknownPseudoClassSelector": {
+				"noUnknownPseudoClass": {
 					"description": "Disallow unknown pseudo-class selectors.",
 					"anyOf": [
 						{ "$ref": "#/definitions/RuleConfiguration" },
 						{ "type": "null" }
 					]
 				},
-				"noUnknownSelectorPseudoElement": {
+				"noUnknownPseudoElement": {
 					"description": "Disallow unknown pseudo-element selectors.",
 					"anyOf": [
 						{ "$ref": "#/definitions/RuleConfiguration" },
@@ -2260,300 +2257,13 @@
 						{ "type": "null" }
 					]
 				},
-<<<<<<< HEAD
 				"useTrimStartEnd": {
 					"description": "Enforce the use of String.trimStart() and String.trimEnd() over String.trimLeft() and String.trimRight().",
-=======
-				"noSecrets": {
-					"description": "Disallow usage of sensitive data such as API keys and tokens.",
-					"anyOf": [
-						{ "$ref": "#/definitions/RuleConfiguration" },
-						{ "type": "null" }
-					]
-				},
-				"noShorthandPropertyOverrides": {
-					"description": "Disallow shorthand properties that override related longhand properties.",
->>>>>>> 7ffc53fa
-					"anyOf": [
-						{ "$ref": "#/definitions/RuleFixConfiguration" },
-						{ "type": "null" }
-					]
-				},
-<<<<<<< HEAD
-=======
-				"noStaticElementInteractions": {
-					"description": "Enforce that static, visible elements (such as \\<div>) that have click handlers use the valid role attribute.",
-					"anyOf": [
-						{ "$ref": "#/definitions/RuleConfiguration" },
-						{ "type": "null" }
-					]
-				},
-				"noSubstr": {
-					"description": "Enforce the use of String.slice() over String.substr() and String.substring().",
-					"anyOf": [
-						{ "$ref": "#/definitions/RuleFixConfiguration" },
-						{ "type": "null" }
-					]
-				},
-				"noUndeclaredDependencies": {
-					"description": "Disallow the use of dependencies that aren't specified in the package.json.",
-					"anyOf": [
-						{ "$ref": "#/definitions/RuleConfiguration" },
-						{ "type": "null" }
-					]
-				},
-				"noUnknownFunction": {
-					"description": "Disallow unknown CSS value functions.",
-					"anyOf": [
-						{ "$ref": "#/definitions/RuleConfiguration" },
-						{ "type": "null" }
-					]
-				},
-				"noUnknownMediaFeatureName": {
-					"description": "Disallow unknown media feature names.",
-					"anyOf": [
-						{ "$ref": "#/definitions/RuleConfiguration" },
-						{ "type": "null" }
-					]
-				},
-				"noUnknownProperty": {
-					"description": "Disallow unknown properties.",
-					"anyOf": [
-						{ "$ref": "#/definitions/RuleConfiguration" },
-						{ "type": "null" }
-					]
-				},
-				"noUnknownPseudoClass": {
-					"description": "Disallow unknown pseudo-class selectors.",
-					"anyOf": [
-						{ "$ref": "#/definitions/RuleConfiguration" },
-						{ "type": "null" }
-					]
-				},
-				"noUnknownPseudoElement": {
-					"description": "Disallow unknown pseudo-element selectors.",
-					"anyOf": [
-						{ "$ref": "#/definitions/RuleConfiguration" },
-						{ "type": "null" }
-					]
-				},
-				"noUnknownUnit": {
-					"description": "Disallow unknown CSS units.",
-					"anyOf": [
-						{ "$ref": "#/definitions/RuleConfiguration" },
-						{ "type": "null" }
-					]
-				},
-				"noUnmatchableAnbSelector": {
-					"description": "Disallow unmatchable An+B selectors.",
-					"anyOf": [
-						{ "$ref": "#/definitions/RuleConfiguration" },
-						{ "type": "null" }
-					]
-				},
-				"noUnusedFunctionParameters": {
-					"description": "Disallow unused function parameters.",
-					"anyOf": [
-						{ "$ref": "#/definitions/RuleFixConfiguration" },
-						{ "type": "null" }
-					]
-				},
-				"noUselessEscapeInRegex": {
-					"description": "Disallow unnecessary escape sequence in regular expression literals.",
-					"anyOf": [
-						{ "$ref": "#/definitions/RuleFixConfiguration" },
-						{ "type": "null" }
-					]
-				},
-				"noUselessStringConcat": {
-					"description": "Disallow unnecessary concatenation of string or template literals.",
-					"anyOf": [
-						{ "$ref": "#/definitions/RuleFixConfiguration" },
-						{ "type": "null" }
-					]
-				},
-				"noUselessUndefinedInitialization": {
-					"description": "Disallow initializing variables to undefined.",
-					"anyOf": [
-						{ "$ref": "#/definitions/RuleFixConfiguration" },
-						{ "type": "null" }
-					]
-				},
-				"noValueAtRule": {
-					"description": "Disallow use of @value rule in css modules.",
-					"anyOf": [
-						{ "$ref": "#/definitions/RuleConfiguration" },
-						{ "type": "null" }
-					]
-				},
-				"noYodaExpression": {
-					"description": "Disallow the use of yoda expressions.",
-					"anyOf": [
-						{ "$ref": "#/definitions/RuleFixConfiguration" },
-						{ "type": "null" }
-					]
-				},
-				"recommended": {
-					"description": "It enables the recommended rules for this group",
-					"type": ["boolean", "null"]
-				},
-				"useAdjacentOverloadSignatures": {
-					"description": "Disallow the use of overload signatures that are not next to each other.",
-					"anyOf": [
-						{ "$ref": "#/definitions/RuleConfiguration" },
-						{ "type": "null" }
-					]
-				},
-				"useAriaPropsSupportedByRole": {
-					"description": "Enforce that ARIA properties are valid for the roles that are supported by the element.",
-					"anyOf": [
-						{ "$ref": "#/definitions/RuleConfiguration" },
-						{ "type": "null" }
-					]
-				},
-				"useConsistentBuiltinInstantiation": {
-					"description": "Enforce the use of new for all builtins, except String, Number, Boolean, Symbol and BigInt.",
-					"anyOf": [
-						{ "$ref": "#/definitions/RuleFixConfiguration" },
-						{ "type": "null" }
-					]
-				},
-				"useConsistentCurlyBraces": {
-					"description": "This rule enforces consistent use of curly braces inside JSX attributes and JSX children.",
-					"anyOf": [
-						{ "$ref": "#/definitions/RuleFixConfiguration" },
-						{ "type": "null" }
-					]
-				},
-				"useConsistentMemberAccessibility": {
-					"description": "Require consistent accessibility modifiers on class properties and methods.",
-					"anyOf": [
-						{
-							"$ref": "#/definitions/ConsistentMemberAccessibilityConfiguration"
-						},
-						{ "type": "null" }
-					]
-				},
-				"useDateNow": {
-					"description": "Use Date.now() to get the number of milliseconds since the Unix Epoch.",
-					"anyOf": [
-						{ "$ref": "#/definitions/RuleFixConfiguration" },
-						{ "type": "null" }
-					]
-				},
-				"useDefaultSwitchClause": {
-					"description": "Require the default clause in switch statements.",
-					"anyOf": [
-						{ "$ref": "#/definitions/RuleConfiguration" },
-						{ "type": "null" }
-					]
-				},
-				"useDeprecatedReason": {
-					"description": "Require specifying the reason argument when using @deprecated directive",
-					"anyOf": [
-						{ "$ref": "#/definitions/RuleConfiguration" },
-						{ "type": "null" }
-					]
-				},
-				"useErrorMessage": {
-					"description": "Enforce passing a message value when creating a built-in error.",
-					"anyOf": [
-						{ "$ref": "#/definitions/RuleConfiguration" },
-						{ "type": "null" }
-					]
-				},
-				"useExplicitLengthCheck": {
-					"description": "Enforce explicitly comparing the length, size, byteLength or byteOffset property of a value.",
-					"anyOf": [
-						{ "$ref": "#/definitions/RuleFixConfiguration" },
-						{ "type": "null" }
-					]
-				},
-				"useFocusableInteractive": {
-					"description": "Elements with an interactive role and interaction handlers must be focusable.",
-					"anyOf": [
-						{ "$ref": "#/definitions/RuleConfiguration" },
-						{ "type": "null" }
-					]
-				},
-				"useGenericFontNames": {
-					"description": "Disallow a missing generic family keyword within font families.",
-					"anyOf": [
-						{ "$ref": "#/definitions/RuleConfiguration" },
-						{ "type": "null" }
-					]
-				},
-				"useImportExtensions": {
-					"description": "Enforce file extensions for relative imports.",
-					"anyOf": [
-						{ "$ref": "#/definitions/UseImportExtensionsConfiguration" },
-						{ "type": "null" }
-					]
-				},
-				"useImportRestrictions": {
-					"description": "Disallows package private imports.",
-					"anyOf": [
-						{ "$ref": "#/definitions/RuleConfiguration" },
-						{ "type": "null" }
-					]
-				},
-				"useNumberToFixedDigitsArgument": {
-					"description": "Enforce using the digits argument with Number#toFixed().",
-					"anyOf": [
-						{ "$ref": "#/definitions/RuleFixConfiguration" },
-						{ "type": "null" }
-					]
-				},
-				"useSemanticElements": {
-					"description": "It detects the use of role attributes in JSX elements and suggests using semantic elements instead.",
-					"anyOf": [
-						{ "$ref": "#/definitions/RuleConfiguration" },
-						{ "type": "null" }
-					]
-				},
-				"useSortedClasses": {
-					"description": "Enforce the sorting of CSS utility classes.",
-					"anyOf": [
-						{ "$ref": "#/definitions/UtilityClassSortingConfiguration" },
-						{ "type": "null" }
-					]
-				},
-				"useStrictMode": {
-					"description": "Enforce the use of the directive \"use strict\" in script files.",
-					"anyOf": [
-						{ "$ref": "#/definitions/RuleFixConfiguration" },
-						{ "type": "null" }
-					]
-				},
-				"useThrowNewError": {
-					"description": "Require new when throwing an error.",
-					"anyOf": [
-						{ "$ref": "#/definitions/RuleFixConfiguration" },
-						{ "type": "null" }
-					]
-				},
-				"useThrowOnlyError": {
-					"description": "Disallow throwing non-Error values.",
-					"anyOf": [
-						{ "$ref": "#/definitions/RuleConfiguration" },
-						{ "type": "null" }
-					]
-				},
-				"useTopLevelRegex": {
-					"description": "Require regex literals to be declared at the top level.",
-					"anyOf": [
-						{ "$ref": "#/definitions/RuleConfiguration" },
-						{ "type": "null" }
-					]
-				},
-				"useTrimStartEnd": {
-					"description": "Enforce the use of String.trimStart() and String.trimEnd() over String.trimLeft() and String.trimRight().",
-					"anyOf": [
-						{ "$ref": "#/definitions/RuleFixConfiguration" },
-						{ "type": "null" }
-					]
-				},
->>>>>>> 7ffc53fa
+					"anyOf": [
+						{ "$ref": "#/definitions/RuleFixConfiguration" },
+						{ "type": "null" }
+					]
+				},
 				"useValidAutocomplete": {
 					"description": "Use valid values for the autocomplete attribute on input elements.",
 					"anyOf": [
