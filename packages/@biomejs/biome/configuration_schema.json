--- conflicted
+++ resolved
@@ -2299,13 +2299,15 @@
 						{ "type": "null" }
 					]
 				},
-<<<<<<< HEAD
+				"useAtIndex": {
+					"description": "Use at() instead of integer index access.",
+					"anyOf": [
+						{ "$ref": "#/definitions/RuleFixConfiguration" },
+						{ "type": "null" }
+					]
+				},
 				"useCollapsedIf": {
 					"description": "Enforce using single if instead of nested if clauses.",
-=======
-				"useAtIndex": {
-					"description": "Use at() instead of integer index access.",
->>>>>>> 4d3e6cd8
 					"anyOf": [
 						{ "$ref": "#/definitions/RuleFixConfiguration" },
 						{ "type": "null" }
