--- conflicted
+++ resolved
@@ -1274,8 +1274,6 @@
 						{ "type": "null" }
 					]
 				},
-<<<<<<< HEAD
-=======
 				"noGlobalEval": {
 					"description": "Disallow the use of global eval().",
 					"anyOf": [
@@ -1283,14 +1281,6 @@
 						{ "type": "null" }
 					]
 				},
-				"noImplicitAnyLet": {
-					"description": "Disallow use of implicit any type on variable declarations.",
-					"anyOf": [
-						{ "$ref": "#/definitions/RuleConfiguration" },
-						{ "type": "null" }
-					]
-				},
->>>>>>> b88f8b75
 				"noInvalidUseBeforeDeclaration": {
 					"description": "Disallow the use of variables and function parameters before their declaration",
 					"anyOf": [
