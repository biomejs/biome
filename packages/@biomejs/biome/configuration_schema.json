{
	"$schema": "http://json-schema.org/draft-07/schema#",
	"title": "Configuration",
	"description": "The configuration that is contained inside the file `biome.json`",
	"type": "object",
	"properties": {
		"$schema": {
			"description": "A field for the [JSON schema](https://json-schema.org/) specification",
			"anyOf": [{ "$ref": "#/definitions/Schema" }, { "type": "null" }]
		},
		"assist": {
			"description": "Specific configuration for assists",
			"anyOf": [
				{ "$ref": "#/definitions/AssistConfiguration" },
				{ "type": "null" }
			]
		},
		"css": {
			"description": "Specific configuration for the Css language",
			"anyOf": [
				{ "$ref": "#/definitions/CssConfiguration" },
				{ "type": "null" }
			]
		},
		"extends": {
			"description": "A list of paths to other JSON files, used to extends the current configuration.",
			"anyOf": [{ "$ref": "#/definitions/Extends" }, { "type": "null" }]
		},
		"files": {
			"description": "The configuration of the filesystem",
			"anyOf": [
				{ "$ref": "#/definitions/FilesConfiguration" },
				{ "type": "null" }
			]
		},
		"formatter": {
			"description": "The configuration of the formatter",
			"anyOf": [
				{ "$ref": "#/definitions/FormatterConfiguration" },
				{ "type": "null" }
			]
		},
		"graphql": {
			"description": "Specific configuration for the GraphQL language",
			"anyOf": [
				{ "$ref": "#/definitions/GraphqlConfiguration" },
				{ "type": "null" }
			]
		},
		"grit": {
			"description": "Specific configuration for the GraphQL language",
			"anyOf": [
				{ "$ref": "#/definitions/GritConfiguration" },
				{ "type": "null" }
			]
		},
		"html": {
			"description": "Specific configuration for the HTML language",
			"anyOf": [
				{ "$ref": "#/definitions/HtmlConfiguration" },
				{ "type": "null" }
			]
		},
		"javascript": {
			"description": "Specific configuration for the JavaScript language",
			"anyOf": [{ "$ref": "#/definitions/JsConfiguration" }, { "type": "null" }]
		},
		"json": {
			"description": "Specific configuration for the Json language",
			"anyOf": [
				{ "$ref": "#/definitions/JsonConfiguration" },
				{ "type": "null" }
			]
		},
		"linter": {
			"description": "The configuration for the linter",
			"anyOf": [
				{ "$ref": "#/definitions/LinterConfiguration" },
				{ "type": "null" }
			]
		},
		"overrides": {
			"description": "A list of granular patterns that should be applied only to a sub set of files",
			"anyOf": [{ "$ref": "#/definitions/Overrides" }, { "type": "null" }]
		},
		"plugins": {
			"description": "List of plugins to load.",
			"anyOf": [{ "$ref": "#/definitions/Plugins" }, { "type": "null" }]
		},
		"root": {
			"description": "Indicates whether this configuration file is at the root of a Biome project. By default, this is `true`.",
			"anyOf": [{ "$ref": "#/definitions/Bool" }, { "type": "null" }]
		},
		"vcs": {
			"description": "The configuration of the VCS integration",
			"anyOf": [
				{ "$ref": "#/definitions/VcsConfiguration" },
				{ "type": "null" }
			]
		}
	},
	"additionalProperties": false,
	"definitions": {
		"A11y": {
			"description": "A list of rules that belong to this group",
			"type": "object",
			"properties": {
				"noAccessKey": {
					"description": "Enforce that the accessKey attribute is not used on any HTML element.",
					"anyOf": [
						{ "$ref": "#/definitions/NoAccessKeyConfiguration" },
						{ "type": "null" }
					]
				},
				"noAriaHiddenOnFocusable": {
					"description": "Enforce that aria-hidden=\"true\" is not set on focusable elements.",
					"anyOf": [
						{ "$ref": "#/definitions/NoAriaHiddenOnFocusableConfiguration" },
						{ "type": "null" }
					]
				},
				"noAriaUnsupportedElements": {
					"description": "Enforce that elements that do not support ARIA roles, states, and properties do not have those attributes.",
					"anyOf": [
						{ "$ref": "#/definitions/NoAriaUnsupportedElementsConfiguration" },
						{ "type": "null" }
					]
				},
				"noAutofocus": {
					"description": "Enforce that autoFocus prop is not used on elements.",
					"anyOf": [
						{ "$ref": "#/definitions/NoAutofocusConfiguration" },
						{ "type": "null" }
					]
				},
				"noDistractingElements": {
					"description": "Enforces that no distracting elements are used.",
					"anyOf": [
						{ "$ref": "#/definitions/NoDistractingElementsConfiguration" },
						{ "type": "null" }
					]
				},
				"noHeaderScope": {
					"description": "The scope prop should be used only on \\<th> elements.",
					"anyOf": [
						{ "$ref": "#/definitions/NoHeaderScopeConfiguration" },
						{ "type": "null" }
					]
				},
				"noInteractiveElementToNoninteractiveRole": {
					"description": "Enforce that non-interactive ARIA roles are not assigned to interactive HTML elements.",
					"anyOf": [
						{
							"$ref": "#/definitions/NoInteractiveElementToNoninteractiveRoleConfiguration"
						},
						{ "type": "null" }
					]
				},
				"noLabelWithoutControl": {
					"description": "Enforce that a label element or component has a text label and an associated input.",
					"anyOf": [
						{ "$ref": "#/definitions/NoLabelWithoutControlConfiguration" },
						{ "type": "null" }
					]
				},
				"noNoninteractiveElementInteractions": {
					"description": "Disallow use event handlers on non-interactive elements.",
					"anyOf": [
						{
							"$ref": "#/definitions/NoNoninteractiveElementInteractionsConfiguration"
						},
						{ "type": "null" }
					]
				},
				"noNoninteractiveElementToInteractiveRole": {
					"description": "Enforce that interactive ARIA roles are not assigned to non-interactive HTML elements.",
					"anyOf": [
						{
							"$ref": "#/definitions/NoNoninteractiveElementToInteractiveRoleConfiguration"
						},
						{ "type": "null" }
					]
				},
				"noNoninteractiveTabindex": {
					"description": "Enforce that tabIndex is not assigned to non-interactive HTML elements.",
					"anyOf": [
						{ "$ref": "#/definitions/NoNoninteractiveTabindexConfiguration" },
						{ "type": "null" }
					]
				},
				"noPositiveTabindex": {
					"description": "Prevent the usage of positive integers on tabIndex property",
					"anyOf": [
						{ "$ref": "#/definitions/NoPositiveTabindexConfiguration" },
						{ "type": "null" }
					]
				},
				"noRedundantAlt": {
					"description": "Enforce img alt prop does not contain the word \"image\", \"picture\", or \"photo\".",
					"anyOf": [
						{ "$ref": "#/definitions/NoRedundantAltConfiguration" },
						{ "type": "null" }
					]
				},
				"noRedundantRoles": {
					"description": "Enforce explicit role property is not the same as implicit/default role property on an element.",
					"anyOf": [
						{ "$ref": "#/definitions/NoRedundantRolesConfiguration" },
						{ "type": "null" }
					]
				},
				"noStaticElementInteractions": {
					"description": "Enforce that static, visible elements (such as \\<div>) that have click handlers use the valid role attribute.",
					"anyOf": [
						{
							"$ref": "#/definitions/NoStaticElementInteractionsConfiguration"
						},
						{ "type": "null" }
					]
				},
				"noSvgWithoutTitle": {
					"description": "Enforces the usage of the title element for the svg element.",
					"anyOf": [
						{ "$ref": "#/definitions/NoSvgWithoutTitleConfiguration" },
						{ "type": "null" }
					]
				},
				"recommended": {
					"description": "It enables the recommended rules for this group",
					"type": ["boolean", "null"]
				},
				"useAltText": {
					"description": "Enforce that all elements that require alternative text have meaningful information to relay back to the end user.",
					"anyOf": [
						{ "$ref": "#/definitions/UseAltTextConfiguration" },
						{ "type": "null" }
					]
				},
				"useAnchorContent": {
					"description": "Enforce that anchors have content and that the content is accessible to screen readers.",
					"anyOf": [
						{ "$ref": "#/definitions/UseAnchorContentConfiguration" },
						{ "type": "null" }
					]
				},
				"useAriaActivedescendantWithTabindex": {
					"description": "Enforce that tabIndex is assigned to non-interactive HTML elements with aria-activedescendant.",
					"anyOf": [
						{
							"$ref": "#/definitions/UseAriaActivedescendantWithTabindexConfiguration"
						},
						{ "type": "null" }
					]
				},
				"useAriaPropsForRole": {
					"description": "Enforce that elements with ARIA roles must have all required ARIA attributes for that role.",
					"anyOf": [
						{ "$ref": "#/definitions/UseAriaPropsForRoleConfiguration" },
						{ "type": "null" }
					]
				},
				"useAriaPropsSupportedByRole": {
					"description": "Enforce that ARIA properties are valid for the roles that are supported by the element.",
					"anyOf": [
						{
							"$ref": "#/definitions/UseAriaPropsSupportedByRoleConfiguration"
						},
						{ "type": "null" }
					]
				},
				"useButtonType": {
					"description": "Enforces the usage of the attribute type for the element button",
					"anyOf": [
						{ "$ref": "#/definitions/UseButtonTypeConfiguration" },
						{ "type": "null" }
					]
				},
				"useFocusableInteractive": {
					"description": "Elements with an interactive role and interaction handlers must be focusable.",
					"anyOf": [
						{ "$ref": "#/definitions/UseFocusableInteractiveConfiguration" },
						{ "type": "null" }
					]
				},
				"useGenericFontNames": {
					"description": "Disallow a missing generic family keyword within font families.",
					"anyOf": [
						{ "$ref": "#/definitions/UseGenericFontNamesConfiguration" },
						{ "type": "null" }
					]
				},
				"useHeadingContent": {
					"description": "Enforce that heading elements (h1, h2, etc.) have content and that the content is accessible to screen readers. Accessible means that it is not hidden using the aria-hidden prop.",
					"anyOf": [
						{ "$ref": "#/definitions/UseHeadingContentConfiguration" },
						{ "type": "null" }
					]
				},
				"useHtmlLang": {
					"description": "Enforce that html element has lang attribute.",
					"anyOf": [
						{ "$ref": "#/definitions/UseHtmlLangConfiguration" },
						{ "type": "null" }
					]
				},
				"useIframeTitle": {
					"description": "Enforces the usage of the attribute title for the element iframe.",
					"anyOf": [
						{ "$ref": "#/definitions/UseIframeTitleConfiguration" },
						{ "type": "null" }
					]
				},
				"useKeyWithClickEvents": {
					"description": "Enforce onClick is accompanied by at least one of the following: onKeyUp, onKeyDown, onKeyPress.",
					"anyOf": [
						{ "$ref": "#/definitions/UseKeyWithClickEventsConfiguration" },
						{ "type": "null" }
					]
				},
				"useKeyWithMouseEvents": {
					"description": "Enforce onMouseOver / onMouseOut are accompanied by onFocus / onBlur.",
					"anyOf": [
						{ "$ref": "#/definitions/UseKeyWithMouseEventsConfiguration" },
						{ "type": "null" }
					]
				},
				"useMediaCaption": {
					"description": "Enforces that audio and video elements must have a track for captions.",
					"anyOf": [
						{ "$ref": "#/definitions/UseMediaCaptionConfiguration" },
						{ "type": "null" }
					]
				},
				"useSemanticElements": {
					"description": "It detects the use of role attributes in JSX elements and suggests using semantic elements instead.",
					"anyOf": [
						{ "$ref": "#/definitions/UseSemanticElementsConfiguration" },
						{ "type": "null" }
					]
				},
				"useValidAnchor": {
					"description": "Enforce that all anchors are valid, and they are navigable elements.",
					"anyOf": [
						{ "$ref": "#/definitions/UseValidAnchorConfiguration" },
						{ "type": "null" }
					]
				},
				"useValidAriaProps": {
					"description": "Ensures that ARIA properties aria-* are all valid.",
					"anyOf": [
						{ "$ref": "#/definitions/UseValidAriaPropsConfiguration" },
						{ "type": "null" }
					]
				},
				"useValidAriaRole": {
					"description": "Elements with ARIA roles must use a valid, non-abstract ARIA role.",
					"anyOf": [
						{ "$ref": "#/definitions/UseValidAriaRoleConfiguration" },
						{ "type": "null" }
					]
				},
				"useValidAriaValues": {
					"description": "Enforce that ARIA state and property values are valid.",
					"anyOf": [
						{ "$ref": "#/definitions/UseValidAriaValuesConfiguration" },
						{ "type": "null" }
					]
				},
				"useValidAutocomplete": {
					"description": "Use valid values for the autocomplete attribute on input elements.",
					"anyOf": [
						{ "$ref": "#/definitions/UseValidAutocompleteConfiguration" },
						{ "type": "null" }
					]
				},
				"useValidLang": {
					"description": "Ensure that the attribute passed to the lang attribute is a correct ISO language and/or country.",
					"anyOf": [
						{ "$ref": "#/definitions/UseValidLangConfiguration" },
						{ "type": "null" }
					]
				}
			},
			"additionalProperties": false
		},
		"Accessibility": {
			"type": "string",
			"enum": ["noPublic", "explicit", "none"]
		},
		"Actions": {
			"type": "object",
			"properties": {
				"recommended": {
					"description": "It enables the assist actions recommended by Biome. `true` by default.",
					"type": ["boolean", "null"]
				},
				"source": {
					"anyOf": [{ "$ref": "#/definitions/Source" }, { "type": "null" }]
				}
			},
			"additionalProperties": false
		},
		"ArrowParentheses": { "type": "string", "enum": ["always", "asNeeded"] },
		"AssistConfiguration": {
			"type": "object",
			"properties": {
				"actions": {
					"description": "Whether Biome should fail in CLI if the assist were not applied to the code.",
					"anyOf": [{ "$ref": "#/definitions/Actions" }, { "type": "null" }]
				},
				"enabled": {
					"description": "Whether Biome should enable assist via LSP and CLI.",
					"anyOf": [{ "$ref": "#/definitions/Bool" }, { "type": "null" }]
				},
				"includes": {
					"description": "A list of glob patterns. Biome will include files/folders that will match these patterns.",
					"type": ["array", "null"],
					"items": { "$ref": "#/definitions/NormalizedGlob" }
				}
			},
			"additionalProperties": false
		},
		"AttributePosition": { "type": "string", "enum": ["auto", "multiline"] },
		"Bool": { "type": "boolean" },
		"BracketSameLine": {
			"description": "Put the `>` of a multi-line HTML or JSX element at the end of the last line instead of being alone on the next line (does not apply to self closing elements).",
			"type": "boolean"
		},
		"BracketSpacing": { "type": "boolean" },
		"Complexity": {
			"description": "A list of rules that belong to this group",
			"type": "object",
			"properties": {
				"noAdjacentSpacesInRegex": {
					"description": "Disallow unclear usage of consecutive space characters in regular expression literals",
					"anyOf": [
						{ "$ref": "#/definitions/NoAdjacentSpacesInRegexConfiguration" },
						{ "type": "null" }
					]
				},
				"noArguments": {
					"description": "Disallow the use of arguments.",
					"anyOf": [
						{ "$ref": "#/definitions/NoArgumentsConfiguration" },
						{ "type": "null" }
					]
				},
				"noBannedTypes": {
					"description": "Disallow primitive type aliases and misleading types.",
					"anyOf": [
						{ "$ref": "#/definitions/NoBannedTypesConfiguration" },
						{ "type": "null" }
					]
				},
				"noCommaOperator": {
					"description": "Disallow comma operator.",
					"anyOf": [
						{ "$ref": "#/definitions/NoCommaOperatorConfiguration" },
						{ "type": "null" }
					]
				},
				"noEmptyTypeParameters": {
					"description": "Disallow empty type parameters in type aliases and interfaces.",
					"anyOf": [
						{ "$ref": "#/definitions/NoEmptyTypeParametersConfiguration" },
						{ "type": "null" }
					]
				},
				"noExcessiveCognitiveComplexity": {
					"description": "Disallow functions that exceed a given Cognitive Complexity score.",
					"anyOf": [
						{
							"$ref": "#/definitions/NoExcessiveCognitiveComplexityConfiguration"
						},
						{ "type": "null" }
					]
				},
				"noExcessiveLinesPerFunction": {
					"description": "Restrict the number of lines of code in a function.",
					"anyOf": [
						{
							"$ref": "#/definitions/NoExcessiveLinesPerFunctionConfiguration"
						},
						{ "type": "null" }
					]
				},
				"noExcessiveNestedTestSuites": {
					"description": "This rule enforces a maximum depth to nested describe() in test files.",
					"anyOf": [
						{
							"$ref": "#/definitions/NoExcessiveNestedTestSuitesConfiguration"
						},
						{ "type": "null" }
					]
				},
				"noExtraBooleanCast": {
					"description": "Disallow unnecessary boolean casts",
					"anyOf": [
						{ "$ref": "#/definitions/NoExtraBooleanCastConfiguration" },
						{ "type": "null" }
					]
				},
				"noFlatMapIdentity": {
					"description": "Disallow to use unnecessary callback on flatMap.",
					"anyOf": [
						{ "$ref": "#/definitions/NoFlatMapIdentityConfiguration" },
						{ "type": "null" }
					]
				},
				"noForEach": {
					"description": "Prefer for...of statement instead of Array.forEach.",
					"anyOf": [
						{ "$ref": "#/definitions/NoForEachConfiguration" },
						{ "type": "null" }
					]
				},
				"noImplicitCoercions": {
					"description": "Disallow shorthand type conversions.",
					"anyOf": [
						{ "$ref": "#/definitions/NoImplicitCoercionsConfiguration" },
						{ "type": "null" }
					]
				},
				"noImportantStyles": {
					"description": "Disallow the use of the !important style.",
					"anyOf": [
						{ "$ref": "#/definitions/NoImportantStylesConfiguration" },
						{ "type": "null" }
					]
				},
				"noStaticOnlyClass": {
					"description": "This rule reports when a class has no non-static members, such as for a class used exclusively as a static namespace.",
					"anyOf": [
						{ "$ref": "#/definitions/NoStaticOnlyClassConfiguration" },
						{ "type": "null" }
					]
				},
				"noThisInStatic": {
					"description": "Disallow this and super in static contexts.",
					"anyOf": [
						{ "$ref": "#/definitions/NoThisInStaticConfiguration" },
						{ "type": "null" }
					]
				},
				"noUselessCatch": {
					"description": "Disallow unnecessary catch clauses.",
					"anyOf": [
						{ "$ref": "#/definitions/NoUselessCatchConfiguration" },
						{ "type": "null" }
					]
				},
				"noUselessConstructor": {
					"description": "Disallow unnecessary constructors.",
					"anyOf": [
						{ "$ref": "#/definitions/NoUselessConstructorConfiguration" },
						{ "type": "null" }
					]
				},
				"noUselessContinue": {
					"description": "Avoid using unnecessary continue.",
					"anyOf": [
						{ "$ref": "#/definitions/NoUselessContinueConfiguration" },
						{ "type": "null" }
					]
				},
				"noUselessEmptyExport": {
					"description": "Disallow empty exports that don't change anything in a module file.",
					"anyOf": [
						{ "$ref": "#/definitions/NoUselessEmptyExportConfiguration" },
						{ "type": "null" }
					]
				},
				"noUselessEscapeInRegex": {
					"description": "Disallow unnecessary escape sequence in regular expression literals.",
					"anyOf": [
						{ "$ref": "#/definitions/NoUselessEscapeInRegexConfiguration" },
						{ "type": "null" }
					]
				},
				"noUselessFragments": {
					"description": "Disallow unnecessary fragments",
					"anyOf": [
						{ "$ref": "#/definitions/NoUselessFragmentsConfiguration" },
						{ "type": "null" }
					]
				},
				"noUselessLabel": {
					"description": "Disallow unnecessary labels.",
					"anyOf": [
						{ "$ref": "#/definitions/NoUselessLabelConfiguration" },
						{ "type": "null" }
					]
				},
				"noUselessLoneBlockStatements": {
					"description": "Disallow unnecessary nested block statements.",
					"anyOf": [
						{
							"$ref": "#/definitions/NoUselessLoneBlockStatementsConfiguration"
						},
						{ "type": "null" }
					]
				},
				"noUselessRename": {
					"description": "Disallow renaming import, export, and destructured assignments to the same name.",
					"anyOf": [
						{ "$ref": "#/definitions/NoUselessRenameConfiguration" },
						{ "type": "null" }
					]
				},
				"noUselessStringConcat": {
					"description": "Disallow unnecessary concatenation of string or template literals.",
					"anyOf": [
						{ "$ref": "#/definitions/NoUselessStringConcatConfiguration" },
						{ "type": "null" }
					]
				},
				"noUselessStringRaw": {
					"description": "Disallow unnecessary String.raw function in template string literals without any escape sequence.",
					"anyOf": [
						{ "$ref": "#/definitions/NoUselessStringRawConfiguration" },
						{ "type": "null" }
					]
				},
				"noUselessSwitchCase": {
					"description": "Disallow useless case in switch statements.",
					"anyOf": [
						{ "$ref": "#/definitions/NoUselessSwitchCaseConfiguration" },
						{ "type": "null" }
					]
				},
				"noUselessTernary": {
					"description": "Disallow ternary operators when simpler alternatives exist.",
					"anyOf": [
						{ "$ref": "#/definitions/NoUselessTernaryConfiguration" },
						{ "type": "null" }
					]
				},
				"noUselessThisAlias": {
					"description": "Disallow useless this aliasing.",
					"anyOf": [
						{ "$ref": "#/definitions/NoUselessThisAliasConfiguration" },
						{ "type": "null" }
					]
				},
				"noUselessTypeConstraint": {
					"description": "Disallow using any or unknown as type constraint.",
					"anyOf": [
						{ "$ref": "#/definitions/NoUselessTypeConstraintConfiguration" },
						{ "type": "null" }
					]
				},
				"noUselessUndefinedInitialization": {
					"description": "Disallow initializing variables to undefined.",
					"anyOf": [
						{
							"$ref": "#/definitions/NoUselessUndefinedInitializationConfiguration"
						},
						{ "type": "null" }
					]
				},
				"noVoid": {
					"description": "Disallow the use of void operators, which is not a familiar operator.",
					"anyOf": [
						{ "$ref": "#/definitions/NoVoidConfiguration" },
						{ "type": "null" }
					]
				},
				"recommended": {
					"description": "It enables the recommended rules for this group",
					"type": ["boolean", "null"]
				},
				"useArrowFunction": {
					"description": "Use arrow functions over function expressions.",
					"anyOf": [
						{ "$ref": "#/definitions/UseArrowFunctionConfiguration" },
						{ "type": "null" }
					]
				},
				"useDateNow": {
					"description": "Use Date.now() to get the number of milliseconds since the Unix Epoch.",
					"anyOf": [
						{ "$ref": "#/definitions/UseDateNowConfiguration" },
						{ "type": "null" }
					]
				},
				"useFlatMap": {
					"description": "Promotes the use of .flatMap() when map().flat() are used together.",
					"anyOf": [
						{ "$ref": "#/definitions/UseFlatMapConfiguration" },
						{ "type": "null" }
					]
				},
				"useIndexOf": {
					"description": "Prefer Array#{indexOf,lastIndexOf}() over Array#{findIndex,findLastIndex}() when looking for the index of an item.",
					"anyOf": [
						{ "$ref": "#/definitions/UseIndexOfConfiguration" },
						{ "type": "null" }
					]
				},
				"useLiteralKeys": {
					"description": "Enforce the usage of a literal access to properties over computed property access.",
					"anyOf": [
						{ "$ref": "#/definitions/UseLiteralKeysConfiguration" },
						{ "type": "null" }
					]
				},
				"useNumericLiterals": {
					"description": "Disallow parseInt() and Number.parseInt() in favor of binary, octal, and hexadecimal literals",
					"anyOf": [
						{ "$ref": "#/definitions/UseNumericLiteralsConfiguration" },
						{ "type": "null" }
					]
				},
				"useOptionalChain": {
					"description": "Enforce using concise optional chain instead of chained logical expressions.",
					"anyOf": [
						{ "$ref": "#/definitions/UseOptionalChainConfiguration" },
						{ "type": "null" }
					]
				},
				"useRegexLiterals": {
					"description": "Enforce the use of the regular expression literals instead of the RegExp constructor if possible.",
					"anyOf": [
						{ "$ref": "#/definitions/UseRegexLiteralsConfiguration" },
						{ "type": "null" }
					]
				},
				"useSimpleNumberKeys": {
					"description": "Disallow number literal object member names which are not base 10 or use underscore as separator.",
					"anyOf": [
						{ "$ref": "#/definitions/UseSimpleNumberKeysConfiguration" },
						{ "type": "null" }
					]
				},
				"useSimplifiedLogicExpression": {
					"description": "Discard redundant terms from logical expressions.",
					"anyOf": [
						{
							"$ref": "#/definitions/UseSimplifiedLogicExpressionConfiguration"
						},
						{ "type": "null" }
					]
				},
				"useWhile": {
					"description": "Enforce the use of while loops instead of for loops when the initializer and update expressions are not needed.",
					"anyOf": [
						{ "$ref": "#/definitions/UseWhileConfiguration" },
						{ "type": "null" }
					]
				}
			},
			"additionalProperties": false
		},
		"ConsistentArrayType": {
			"oneOf": [
				{
					"description": "`ItemType[]`",
					"type": "string",
					"enum": ["shorthand"]
				},
				{
					"description": "`Array<ItemType>`",
					"type": "string",
					"enum": ["generic"]
				}
			]
		},
		"ConsistentTypeDefinition": {
			"oneOf": [
				{
					"description": "Prefer using `interface` for object type definitions",
					"type": "string",
					"enum": ["interface"]
				},
				{
					"description": "Prefer using `type` for object type definitions",
					"type": "string",
					"enum": ["type"]
				}
			]
		},
		"Convention": {
			"type": "object",
			"properties": {
				"formats": {
					"description": "String cases to enforce",
					"allOf": [{ "$ref": "#/definitions/Formats" }]
				},
				"match": {
					"description": "Regular expression to enforce",
					"anyOf": [{ "$ref": "#/definitions/Regex" }, { "type": "null" }]
				},
				"selector": {
					"description": "Declarations concerned by this convention",
					"allOf": [{ "$ref": "#/definitions/Selector" }]
				}
			},
			"additionalProperties": false
		},
		"Correctness": {
			"description": "A list of rules that belong to this group",
			"type": "object",
			"properties": {
				"noChildrenProp": {
					"description": "Prevent passing of children as props.",
					"anyOf": [
						{ "$ref": "#/definitions/NoChildrenPropConfiguration" },
						{ "type": "null" }
					]
				},
				"noConstAssign": {
					"description": "Prevents from having const variables being re-assigned.",
					"anyOf": [
						{ "$ref": "#/definitions/NoConstAssignConfiguration" },
						{ "type": "null" }
					]
				},
				"noConstantCondition": {
					"description": "Disallow constant expressions in conditions",
					"anyOf": [
						{ "$ref": "#/definitions/NoConstantConditionConfiguration" },
						{ "type": "null" }
					]
				},
				"noConstantMathMinMaxClamp": {
					"description": "Disallow the use of Math.min and Math.max to clamp a value where the result itself is constant.",
					"anyOf": [
						{ "$ref": "#/definitions/NoConstantMathMinMaxClampConfiguration" },
						{ "type": "null" }
					]
				},
				"noConstructorReturn": {
					"description": "Disallow returning a value from a constructor.",
					"anyOf": [
						{ "$ref": "#/definitions/NoConstructorReturnConfiguration" },
						{ "type": "null" }
					]
				},
				"noEmptyCharacterClassInRegex": {
					"description": "Disallow empty character classes in regular expression literals.",
					"anyOf": [
						{
							"$ref": "#/definitions/NoEmptyCharacterClassInRegexConfiguration"
						},
						{ "type": "null" }
					]
				},
				"noEmptyPattern": {
					"description": "Disallows empty destructuring patterns.",
					"anyOf": [
						{ "$ref": "#/definitions/NoEmptyPatternConfiguration" },
						{ "type": "null" }
					]
				},
				"noGlobalDirnameFilename": {
					"description": "Disallow the use of __dirname and __filename in the global scope.",
					"anyOf": [
						{ "$ref": "#/definitions/NoGlobalDirnameFilenameConfiguration" },
						{ "type": "null" }
					]
				},
				"noGlobalObjectCalls": {
					"description": "Disallow calling global object properties as functions",
					"anyOf": [
						{ "$ref": "#/definitions/NoGlobalObjectCallsConfiguration" },
						{ "type": "null" }
					]
				},
				"noInnerDeclarations": {
					"description": "Disallow function and var declarations that are accessible outside their block.",
					"anyOf": [
						{ "$ref": "#/definitions/NoInnerDeclarationsConfiguration" },
						{ "type": "null" }
					]
				},
				"noInvalidBuiltinInstantiation": {
					"description": "Ensure that builtins are correctly instantiated.",
					"anyOf": [
						{
							"$ref": "#/definitions/NoInvalidBuiltinInstantiationConfiguration"
						},
						{ "type": "null" }
					]
				},
				"noInvalidConstructorSuper": {
					"description": "Prevents the incorrect use of super() inside classes. It also checks whether a call super() is missing from classes that extends other constructors.",
					"anyOf": [
						{ "$ref": "#/definitions/NoInvalidConstructorSuperConfiguration" },
						{ "type": "null" }
					]
				},
				"noInvalidDirectionInLinearGradient": {
					"description": "Disallow non-standard direction values for linear gradient functions.",
					"anyOf": [
						{
							"$ref": "#/definitions/NoInvalidDirectionInLinearGradientConfiguration"
						},
						{ "type": "null" }
					]
				},
				"noInvalidGridAreas": {
					"description": "Disallows invalid named grid areas in CSS Grid Layouts.",
					"anyOf": [
						{ "$ref": "#/definitions/NoInvalidGridAreasConfiguration" },
						{ "type": "null" }
					]
				},
				"noInvalidPositionAtImportRule": {
					"description": "Disallow the use of @import at-rules in invalid positions.",
					"anyOf": [
						{
							"$ref": "#/definitions/NoInvalidPositionAtImportRuleConfiguration"
						},
						{ "type": "null" }
					]
				},
				"noInvalidUseBeforeDeclaration": {
					"description": "Disallow the use of variables and function parameters before their declaration",
					"anyOf": [
						{
							"$ref": "#/definitions/NoInvalidUseBeforeDeclarationConfiguration"
						},
						{ "type": "null" }
					]
				},
				"noMissingVarFunction": {
					"description": "Disallow missing var function for css variables.",
					"anyOf": [
						{ "$ref": "#/definitions/NoMissingVarFunctionConfiguration" },
						{ "type": "null" }
					]
				},
				"noNestedComponentDefinitions": {
					"description": "Disallows defining React components inside other components.",
					"anyOf": [
						{
							"$ref": "#/definitions/NoNestedComponentDefinitionsConfiguration"
						},
						{ "type": "null" }
					]
				},
				"noNodejsModules": {
					"description": "Forbid the use of Node.js builtin modules.",
					"anyOf": [
						{ "$ref": "#/definitions/NoNodejsModulesConfiguration" },
						{ "type": "null" }
					]
				},
				"noNonoctalDecimalEscape": {
					"description": "Disallow \\8 and \\9 escape sequences in string literals.",
					"anyOf": [
						{ "$ref": "#/definitions/NoNonoctalDecimalEscapeConfiguration" },
						{ "type": "null" }
					]
				},
				"noPrecisionLoss": {
					"description": "Disallow literal numbers that lose precision",
					"anyOf": [
						{ "$ref": "#/definitions/NoPrecisionLossConfiguration" },
						{ "type": "null" }
					]
				},
				"noPrivateImports": {
					"description": "Restrict imports of private exports.",
					"anyOf": [
						{ "$ref": "#/definitions/NoPrivateImportsConfiguration" },
						{ "type": "null" }
					]
				},
				"noProcessGlobal": {
					"description": "Disallow the use of process global.",
					"anyOf": [
						{ "$ref": "#/definitions/NoProcessGlobalConfiguration" },
						{ "type": "null" }
					]
				},
				"noReactPropAssignments": {
					"description": "Disallow assigning to React component props.",
					"anyOf": [
						{ "$ref": "#/definitions/NoReactPropAssignmentsConfiguration" },
						{ "type": "null" }
					]
				},
				"noRenderReturnValue": {
					"description": "Prevent the usage of the return value of React.render.",
					"anyOf": [
						{ "$ref": "#/definitions/NoRenderReturnValueConfiguration" },
						{ "type": "null" }
					]
				},
				"noRestrictedElements": {
					"description": "Disallow the use of configured elements.",
					"anyOf": [
						{ "$ref": "#/definitions/NoRestrictedElementsConfiguration" },
						{ "type": "null" }
					]
				},
				"noSelfAssign": {
					"description": "Disallow assignments where both sides are exactly the same.",
					"anyOf": [
						{ "$ref": "#/definitions/NoSelfAssignConfiguration" },
						{ "type": "null" }
					]
				},
				"noSetterReturn": {
					"description": "Disallow returning a value from a setter",
					"anyOf": [
						{ "$ref": "#/definitions/NoSetterReturnConfiguration" },
						{ "type": "null" }
					]
				},
				"noSolidDestructuredProps": {
					"description": "Disallow destructuring props inside JSX components in Solid projects.",
					"anyOf": [
						{ "$ref": "#/definitions/NoSolidDestructuredPropsConfiguration" },
						{ "type": "null" }
					]
				},
				"noStringCaseMismatch": {
					"description": "Disallow comparison of expressions modifying the string case with non-compliant value.",
					"anyOf": [
						{ "$ref": "#/definitions/NoStringCaseMismatchConfiguration" },
						{ "type": "null" }
					]
				},
				"noSwitchDeclarations": {
					"description": "Disallow lexical declarations in switch clauses.",
					"anyOf": [
						{ "$ref": "#/definitions/NoSwitchDeclarationsConfiguration" },
						{ "type": "null" }
					]
				},
				"noUndeclaredDependencies": {
					"description": "Disallow the use of dependencies that aren't specified in the package.json.",
					"anyOf": [
						{ "$ref": "#/definitions/NoUndeclaredDependenciesConfiguration" },
						{ "type": "null" }
					]
				},
				"noUndeclaredVariables": {
					"description": "Prevents the usage of variables that haven't been declared inside the document.",
					"anyOf": [
						{ "$ref": "#/definitions/NoUndeclaredVariablesConfiguration" },
						{ "type": "null" }
					]
				},
				"noUnknownFunction": {
					"description": "Disallow unknown CSS value functions.",
					"anyOf": [
						{ "$ref": "#/definitions/NoUnknownFunctionConfiguration" },
						{ "type": "null" }
					]
				},
				"noUnknownMediaFeatureName": {
					"description": "Disallow unknown media feature names.",
					"anyOf": [
						{ "$ref": "#/definitions/NoUnknownMediaFeatureNameConfiguration" },
						{ "type": "null" }
					]
				},
				"noUnknownProperty": {
					"description": "Disallow unknown properties.",
					"anyOf": [
						{ "$ref": "#/definitions/NoUnknownPropertyConfiguration" },
						{ "type": "null" }
					]
				},
				"noUnknownPseudoClass": {
					"description": "Disallow unknown pseudo-class selectors.",
					"anyOf": [
						{ "$ref": "#/definitions/NoUnknownPseudoClassConfiguration" },
						{ "type": "null" }
					]
				},
				"noUnknownPseudoElement": {
					"description": "Disallow unknown pseudo-element selectors.",
					"anyOf": [
						{ "$ref": "#/definitions/NoUnknownPseudoElementConfiguration" },
						{ "type": "null" }
					]
				},
				"noUnknownTypeSelector": {
					"description": "Disallow unknown type selectors.",
					"anyOf": [
						{ "$ref": "#/definitions/NoUnknownTypeSelectorConfiguration" },
						{ "type": "null" }
					]
				},
				"noUnknownUnit": {
					"description": "Disallow unknown CSS units.",
					"anyOf": [
						{ "$ref": "#/definitions/NoUnknownUnitConfiguration" },
						{ "type": "null" }
					]
				},
				"noUnmatchableAnbSelector": {
					"description": "Disallow unmatchable An+B selectors.",
					"anyOf": [
						{ "$ref": "#/definitions/NoUnmatchableAnbSelectorConfiguration" },
						{ "type": "null" }
					]
				},
				"noUnreachable": {
					"description": "Disallow unreachable code",
					"anyOf": [
						{ "$ref": "#/definitions/NoUnreachableConfiguration" },
						{ "type": "null" }
					]
				},
				"noUnreachableSuper": {
					"description": "Ensures the super() constructor is called exactly once on every code  path in a class constructor before this is accessed if the class has a superclass",
					"anyOf": [
						{ "$ref": "#/definitions/NoUnreachableSuperConfiguration" },
						{ "type": "null" }
					]
				},
				"noUnsafeFinally": {
					"description": "Disallow control flow statements in finally blocks.",
					"anyOf": [
						{ "$ref": "#/definitions/NoUnsafeFinallyConfiguration" },
						{ "type": "null" }
					]
				},
				"noUnsafeOptionalChaining": {
					"description": "Disallow the use of optional chaining in contexts where the undefined value is not allowed.",
					"anyOf": [
						{ "$ref": "#/definitions/NoUnsafeOptionalChainingConfiguration" },
						{ "type": "null" }
					]
				},
				"noUnusedFunctionParameters": {
					"description": "Disallow unused function parameters.",
					"anyOf": [
						{ "$ref": "#/definitions/NoUnusedFunctionParametersConfiguration" },
						{ "type": "null" }
					]
				},
				"noUnusedImports": {
					"description": "Disallow unused imports.",
					"anyOf": [
						{ "$ref": "#/definitions/NoUnusedImportsConfiguration" },
						{ "type": "null" }
					]
				},
				"noUnusedLabels": {
					"description": "Disallow unused labels.",
					"anyOf": [
						{ "$ref": "#/definitions/NoUnusedLabelsConfiguration" },
						{ "type": "null" }
					]
				},
				"noUnusedPrivateClassMembers": {
					"description": "Disallow unused private class members",
					"anyOf": [
						{
							"$ref": "#/definitions/NoUnusedPrivateClassMembersConfiguration"
						},
						{ "type": "null" }
					]
				},
				"noUnusedVariables": {
					"description": "Disallow unused variables.",
					"anyOf": [
						{ "$ref": "#/definitions/NoUnusedVariablesConfiguration" },
						{ "type": "null" }
					]
				},
				"noVoidElementsWithChildren": {
					"description": "This rules prevents void elements (AKA self-closing elements) from having children.",
					"anyOf": [
						{ "$ref": "#/definitions/NoVoidElementsWithChildrenConfiguration" },
						{ "type": "null" }
					]
				},
				"noVoidTypeReturn": {
					"description": "Disallow returning a value from a function with the return type 'void'",
					"anyOf": [
						{ "$ref": "#/definitions/NoVoidTypeReturnConfiguration" },
						{ "type": "null" }
					]
				},
				"recommended": {
					"description": "It enables the recommended rules for this group",
					"type": ["boolean", "null"]
				},
				"useExhaustiveDependencies": {
					"description": "Enforce all dependencies are correctly specified in a React hook.",
					"anyOf": [
						{ "$ref": "#/definitions/UseExhaustiveDependenciesConfiguration" },
						{ "type": "null" }
					]
				},
				"useGraphqlNamedOperations": {
					"description": "Enforce specifying the name of GraphQL operations.",
					"anyOf": [
						{ "$ref": "#/definitions/UseGraphqlNamedOperationsConfiguration" },
						{ "type": "null" }
					]
				},
				"useHookAtTopLevel": {
					"description": "Enforce that all React hooks are being called from the Top Level component functions.",
					"anyOf": [
						{ "$ref": "#/definitions/UseHookAtTopLevelConfiguration" },
						{ "type": "null" }
					]
				},
				"useImportExtensions": {
					"description": "Enforce file extensions for relative imports.",
					"anyOf": [
						{ "$ref": "#/definitions/UseImportExtensionsConfiguration" },
						{ "type": "null" }
					]
				},
				"useIsNan": {
					"description": "Require calls to isNaN() when checking for NaN.",
					"anyOf": [
						{ "$ref": "#/definitions/UseIsNanConfiguration" },
						{ "type": "null" }
					]
				},
				"useJsonImportAttributes": {
					"description": "Enforces the use of with { type: \"json\" } for JSON module imports.",
					"anyOf": [
						{ "$ref": "#/definitions/UseJsonImportAttributesConfiguration" },
						{ "type": "null" }
					]
				},
				"useJsxKeyInIterable": {
					"description": "Disallow missing key props in iterators/collection literals.",
					"anyOf": [
						{ "$ref": "#/definitions/UseJsxKeyInIterableConfiguration" },
						{ "type": "null" }
					]
				},
				"useParseIntRadix": {
					"description": "Enforce the consistent use of the radix argument when using parseInt().",
					"anyOf": [
						{ "$ref": "#/definitions/UseParseIntRadixConfiguration" },
						{ "type": "null" }
					]
				},
				"useSingleJsDocAsterisk": {
					"description": "Enforce JSDoc comment lines to start with a single asterisk, except for the first one.",
					"anyOf": [
						{ "$ref": "#/definitions/UseSingleJsDocAsteriskConfiguration" },
						{ "type": "null" }
					]
				},
				"useUniqueElementIds": {
					"description": "Prevent the usage of static string literal id attribute on elements.",
					"anyOf": [
						{ "$ref": "#/definitions/UseUniqueElementIdsConfiguration" },
						{ "type": "null" }
					]
				},
				"useValidForDirection": {
					"description": "Enforce \"for\" loop update clause moving the counter in the right direction.",
					"anyOf": [
						{ "$ref": "#/definitions/UseValidForDirectionConfiguration" },
						{ "type": "null" }
					]
				},
				"useValidTypeof": {
					"description": "This rule checks that the result of a typeof expression is compared to a valid value.",
					"anyOf": [
						{ "$ref": "#/definitions/UseValidTypeofConfiguration" },
						{ "type": "null" }
					]
				},
				"useYield": {
					"description": "Require generator functions to contain yield.",
					"anyOf": [
						{ "$ref": "#/definitions/UseYieldConfiguration" },
						{ "type": "null" }
					]
				}
			},
			"additionalProperties": false
		},
		"CssAssistConfiguration": {
			"description": "Options that changes how the CSS assist behaves",
			"type": "object",
			"properties": {
				"enabled": {
					"description": "Control the assist for CSS files.",
					"anyOf": [{ "$ref": "#/definitions/Bool" }, { "type": "null" }]
				}
			},
			"additionalProperties": false
		},
		"CssConfiguration": {
			"description": "Options applied to CSS files",
			"type": "object",
			"properties": {
				"assist": {
					"description": "CSS assist options",
					"default": null,
					"anyOf": [
						{ "$ref": "#/definitions/CssAssistConfiguration" },
						{ "type": "null" }
					]
				},
				"formatter": {
					"description": "CSS formatter options",
					"default": null,
					"anyOf": [
						{ "$ref": "#/definitions/CssFormatterConfiguration" },
						{ "type": "null" }
					]
				},
				"globals": {
					"description": "CSS globals",
					"type": ["array", "null"],
					"items": { "type": "string" },
					"uniqueItems": true
				},
				"linter": {
					"description": "CSS linter options",
					"default": null,
					"anyOf": [
						{ "$ref": "#/definitions/CssLinterConfiguration" },
						{ "type": "null" }
					]
				},
				"parser": {
					"description": "CSS parsing options",
					"default": null,
					"anyOf": [
						{ "$ref": "#/definitions/CssParserConfiguration" },
						{ "type": "null" }
					]
				}
			},
			"additionalProperties": false
		},
		"CssFormatterConfiguration": {
			"description": "Options that changes how the CSS formatter behaves",
			"type": "object",
			"properties": {
				"enabled": {
					"description": "Control the formatter for CSS (and its super languages) files.",
					"anyOf": [{ "$ref": "#/definitions/Bool" }, { "type": "null" }]
				},
				"indentStyle": {
					"description": "The indent style applied to CSS (and its super languages) files.",
					"anyOf": [{ "$ref": "#/definitions/IndentStyle" }, { "type": "null" }]
				},
				"indentWidth": {
					"description": "The size of the indentation applied to CSS (and its super languages) files. Default to 2.",
					"anyOf": [{ "$ref": "#/definitions/IndentWidth" }, { "type": "null" }]
				},
				"lineEnding": {
					"description": "The type of line ending applied to CSS (and its super languages) files.",
					"anyOf": [{ "$ref": "#/definitions/LineEnding" }, { "type": "null" }]
				},
				"lineWidth": {
					"description": "What's the max width of a line applied to CSS (and its super languages) files. Defaults to 80.",
					"anyOf": [{ "$ref": "#/definitions/LineWidth" }, { "type": "null" }]
				},
				"quoteStyle": {
					"description": "The type of quotes used in CSS code. Defaults to double.",
					"anyOf": [{ "$ref": "#/definitions/QuoteStyle" }, { "type": "null" }]
				}
			},
			"additionalProperties": false
		},
		"CssLinterConfiguration": {
			"description": "Options that changes how the CSS linter behaves",
			"type": "object",
			"properties": {
				"enabled": {
					"description": "Control the linter for CSS files.",
					"anyOf": [{ "$ref": "#/definitions/Bool" }, { "type": "null" }]
				}
			},
			"additionalProperties": false
		},
		"CssParserConfiguration": {
			"description": "Options that changes how the CSS parser behaves",
			"type": "object",
			"properties": {
				"allowWrongLineComments": {
					"description": "Allow comments to appear on incorrect lines in `.css` files",
					"default": null,
					"anyOf": [{ "$ref": "#/definitions/Bool" }, { "type": "null" }]
				},
				"cssModules": {
					"description": "Enables parsing of CSS Modules specific features.",
					"default": null,
					"anyOf": [{ "$ref": "#/definitions/Bool" }, { "type": "null" }]
				}
			},
			"additionalProperties": false
		},
		"CustomRestrictedElements": {
			"type": "object",
			"minProperties": 1,
			"additionalProperties": { "type": "string" }
		},
		"CustomRestrictedType": {
			"anyOf": [
				{ "type": "string" },
				{ "$ref": "#/definitions/CustomRestrictedTypeOptions" }
			]
		},
		"CustomRestrictedTypeOptions": {
			"type": "object",
			"properties": {
				"message": { "default": "", "type": "string" },
				"use": { "default": null, "type": ["string", "null"] }
			},
			"additionalProperties": false
		},
		"DependencyAvailability": {
			"oneOf": [
				{
					"description": "This type of dependency will be always available or unavailable.",
					"type": "boolean"
				},
				{
					"description": "This type of dependency will be available only if the linted file matches any of the globs.",
					"type": "array",
					"items": { "type": "string" },
					"minItems": 1
				}
			]
		},
		"Expand": {
			"oneOf": [
				{
					"description": "Objects are expanded when the first property has a leading newline. Arrays are always expanded if they are shorter than the line width.",
					"type": "string",
					"enum": ["auto"]
				},
				{
					"description": "Objects and arrays are always expanded.",
					"type": "string",
					"enum": ["always"]
				},
				{
					"description": "Objects and arrays are never expanded, if they are shorter than the line width.",
					"type": "string",
					"enum": ["never"]
				}
			]
		},
		"Extends": {
			"anyOf": [
				{ "type": "array", "items": { "type": "string" } },
				{ "type": "string" }
			]
		},
		"FilenameCase": {
			"description": "Supported cases for file names.",
			"oneOf": [
				{ "description": "camelCase", "type": "string", "enum": ["camelCase"] },
				{
					"description": "Match an export name",
					"type": "string",
					"enum": ["export"]
				},
				{
					"description": "kebab-case",
					"type": "string",
					"enum": ["kebab-case"]
				},
				{
					"description": "PascalCase",
					"type": "string",
					"enum": ["PascalCase"]
				},
				{
					"description": "snake_case",
					"type": "string",
					"enum": ["snake_case"]
				}
			]
		},
		"FilenameCases": {
			"type": "array",
			"items": { "$ref": "#/definitions/FilenameCase" },
			"uniqueItems": true
		},
		"FilesConfiguration": {
			"description": "The configuration of the filesystem",
			"type": "object",
			"properties": {
				"experimentalScannerIgnores": {
					"description": "Set of file and folder names that should be unconditionally ignored by Biome's scanner.\n\nBiome maintains an internal list of default ignore entries, which is based on user feedback and which may change in any release. This setting allows overriding this internal list completely.\n\nThis is considered an advanced feature that users _should_ not need to tweak themselves, but they can as a last resort. This setting can only be configured in root configurations, and is ignored in nested configs.\n\nEntries must be file or folder *names*. Specific paths and globs are not supported.\n\nExamples where this may be useful:\n\n```jsonc { \"files\": { \"experimentalScannerIgnores\": [ // You almost certainly don't want to scan your `.git` // folder, which is why it's already ignored by default: \".git\",\n\n// But the scanner does scan `node_modules` by default. If // you *really* don't want this, you can ignore it like // this: \"node_modules\",\n\n// But it's probably better to ignore a specific dependency. // For instance, one that happens to be particularly slow to // scan: \"RedisCommander.d.ts\", ], } } ```\n\nPlease be aware that rules relying on the module graph or type inference information may be negatively affected if dependencies of your project aren't (fully) scanned.",
					"type": ["array", "null"],
					"items": { "type": "string" }
				},
				"ignoreUnknown": {
					"description": "Tells Biome to not emit diagnostics when handling files that doesn't know",
					"anyOf": [{ "$ref": "#/definitions/Bool" }, { "type": "null" }]
				},
				"includes": {
					"description": "A list of glob patterns. Biome will handle only those files/folders that will match these patterns.",
					"type": ["array", "null"],
					"items": { "$ref": "#/definitions/NormalizedGlob" }
				},
				"maxSize": {
					"description": "The maximum allowed size for source code files in bytes. Files above this limit will be ignored for performance reasons. Defaults to 1 MiB",
					"anyOf": [{ "$ref": "#/definitions/MaxSize" }, { "type": "null" }]
				}
			},
			"additionalProperties": false
		},
		"FixKind": {
			"description": "Used to identify the kind of code action emitted by a rule",
			"oneOf": [
				{
					"description": "The rule doesn't emit code actions.",
					"type": "string",
					"enum": ["none"]
				},
				{
					"description": "The rule emits a code action that is safe to apply. Usually these fixes don't change the semantic of the program.",
					"type": "string",
					"enum": ["safe"]
				},
				{
					"description": "The rule emits a code action that is _unsafe_ to apply. Usually these fixes remove comments, or change the semantic of the program.",
					"type": "string",
					"enum": ["unsafe"]
				}
			]
		},
		"Format": {
			"description": "Supported cases.",
			"type": "string",
			"enum": ["camelCase", "CONSTANT_CASE", "PascalCase", "snake_case"]
		},
		"Formats": {
			"type": "array",
			"items": { "$ref": "#/definitions/Format" },
			"uniqueItems": true
		},
		"FormatterConfiguration": {
			"description": "Generic options applied to all files",
			"type": "object",
			"properties": {
				"attributePosition": {
					"description": "The attribute position style in HTML-ish languages. Defaults to auto.",
					"anyOf": [
						{ "$ref": "#/definitions/AttributePosition" },
						{ "type": "null" }
					]
				},
				"bracketSameLine": {
					"description": "Put the `>` of a multi-line HTML or JSX element at the end of the last line instead of being alone on the next line (does not apply to self closing elements).",
					"anyOf": [
						{ "$ref": "#/definitions/BracketSameLine" },
						{ "type": "null" }
					]
				},
				"bracketSpacing": {
					"description": "Whether to insert spaces around brackets in object literals. Defaults to true.",
					"anyOf": [
						{ "$ref": "#/definitions/BracketSpacing" },
						{ "type": "null" }
					]
				},
				"enabled": {
					"anyOf": [{ "$ref": "#/definitions/Bool" }, { "type": "null" }]
				},
				"expand": {
					"description": "Whether to expand arrays and objects on multiple lines. When set to `auto`, object literals are formatted on multiple lines if the first property has a newline, and array literals are formatted on a single line if it fits in the line. When set to `always`, these literals are formatted on multiple lines, regardless of length of the list. When set to `never`, these literals are formatted on a single line if it fits in the line. When formatting `package.json`, Biome will use `always` unless configured otherwise. Defaults to \"auto\".",
					"anyOf": [{ "$ref": "#/definitions/Expand" }, { "type": "null" }]
				},
				"formatWithErrors": {
					"description": "Stores whether formatting should be allowed to proceed if a given file has syntax errors",
					"anyOf": [{ "$ref": "#/definitions/Bool" }, { "type": "null" }]
				},
				"includes": {
					"description": "A list of glob patterns. The formatter will include files/folders that will match these patterns.",
					"type": ["array", "null"],
					"items": { "$ref": "#/definitions/NormalizedGlob" }
				},
				"indentStyle": {
					"description": "The indent style.",
					"anyOf": [{ "$ref": "#/definitions/IndentStyle" }, { "type": "null" }]
				},
				"indentWidth": {
					"description": "The size of the indentation, 2 by default",
					"anyOf": [{ "$ref": "#/definitions/IndentWidth" }, { "type": "null" }]
				},
				"lineEnding": {
					"description": "The type of line ending.",
					"anyOf": [{ "$ref": "#/definitions/LineEnding" }, { "type": "null" }]
				},
				"lineWidth": {
					"description": "What's the max width of a line. Defaults to 80.",
					"anyOf": [{ "$ref": "#/definitions/LineWidth" }, { "type": "null" }]
				},
				"useEditorconfig": {
					"description": "Use any `.editorconfig` files to configure the formatter. Configuration in `biome.json` will override `.editorconfig` configuration.\n\nDefault: `true`.",
					"anyOf": [{ "$ref": "#/definitions/Bool" }, { "type": "null" }]
				}
			},
			"additionalProperties": false
		},
		"Glob": { "type": "string" },
		"GraphqlAssistConfiguration": {
			"description": "Options that changes how the GraphQL linter behaves",
			"type": "object",
			"properties": {
				"enabled": {
					"description": "Control the formatter for GraphQL files.",
					"default": null,
					"anyOf": [{ "$ref": "#/definitions/Bool" }, { "type": "null" }]
				}
			},
			"additionalProperties": false
		},
		"GraphqlConfiguration": {
			"description": "Options applied to GraphQL files",
			"type": "object",
			"properties": {
				"assist": {
					"description": "Assist options",
					"anyOf": [
						{ "$ref": "#/definitions/GraphqlAssistConfiguration" },
						{ "type": "null" }
					]
				},
				"formatter": {
					"description": "GraphQL formatter options",
					"anyOf": [
						{ "$ref": "#/definitions/GraphqlFormatterConfiguration" },
						{ "type": "null" }
					]
				},
				"linter": {
					"anyOf": [
						{ "$ref": "#/definitions/GraphqlLinterConfiguration" },
						{ "type": "null" }
					]
				}
			},
			"additionalProperties": false
		},
		"GraphqlFormatterConfiguration": {
			"description": "Options that changes how the GraphQL formatter behaves",
			"type": "object",
			"properties": {
				"bracketSpacing": {
					"description": "Whether to insert spaces around brackets in object literals. Defaults to true.",
					"default": null,
					"anyOf": [
						{ "$ref": "#/definitions/BracketSpacing" },
						{ "type": "null" }
					]
				},
				"enabled": {
					"description": "Control the formatter for GraphQL files.",
					"default": null,
					"anyOf": [{ "$ref": "#/definitions/Bool" }, { "type": "null" }]
				},
				"indentStyle": {
					"description": "The indent style applied to GraphQL files.",
					"default": null,
					"anyOf": [{ "$ref": "#/definitions/IndentStyle" }, { "type": "null" }]
				},
				"indentWidth": {
					"description": "The size of the indentation applied to GraphQL files. Default to 2.",
					"default": null,
					"anyOf": [{ "$ref": "#/definitions/IndentWidth" }, { "type": "null" }]
				},
				"lineEnding": {
					"description": "The type of line ending applied to GraphQL files.",
					"default": null,
					"anyOf": [{ "$ref": "#/definitions/LineEnding" }, { "type": "null" }]
				},
				"lineWidth": {
					"description": "What's the max width of a line applied to GraphQL files. Defaults to 80.",
					"default": null,
					"anyOf": [{ "$ref": "#/definitions/LineWidth" }, { "type": "null" }]
				},
				"quoteStyle": {
					"description": "The type of quotes used in GraphQL code. Defaults to double.",
					"default": null,
					"anyOf": [{ "$ref": "#/definitions/QuoteStyle" }, { "type": "null" }]
				}
			},
			"additionalProperties": false
		},
		"GraphqlLinterConfiguration": {
			"description": "Options that change how the GraphQL linter behaves.",
			"type": "object",
			"properties": {
				"enabled": {
					"description": "Control the formatter for GraphQL files.",
					"default": null,
					"anyOf": [{ "$ref": "#/definitions/Bool" }, { "type": "null" }]
				}
			},
			"additionalProperties": false
		},
		"GritAssistConfiguration": {
			"type": "object",
			"properties": {
				"enabled": {
					"description": "Control the assist functionality for Grit files.",
					"anyOf": [{ "$ref": "#/definitions/Bool" }, { "type": "null" }]
				}
			},
			"additionalProperties": false
		},
		"GritConfiguration": {
			"description": "Options applied to GritQL files",
			"type": "object",
			"properties": {
				"assist": {
					"description": "Assist options",
					"anyOf": [
						{ "$ref": "#/definitions/GritAssistConfiguration" },
						{ "type": "null" }
					]
				},
				"formatter": {
					"description": "Formatting options",
					"anyOf": [
						{ "$ref": "#/definitions/GritFormatterConfiguration" },
						{ "type": "null" }
					]
				},
				"linter": {
					"description": "Formatting options",
					"anyOf": [
						{ "$ref": "#/definitions/GritLinterConfiguration" },
						{ "type": "null" }
					]
				}
			},
			"additionalProperties": false
		},
		"GritFormatterConfiguration": {
			"type": "object",
			"properties": {
				"enabled": {
					"description": "Control the formatter for Grit files.",
					"anyOf": [{ "$ref": "#/definitions/Bool" }, { "type": "null" }]
				},
				"indentStyle": {
					"description": "The indent style applied to Grit files.",
					"anyOf": [{ "$ref": "#/definitions/IndentStyle" }, { "type": "null" }]
				},
				"indentWidth": {
					"description": "The size of the indentation applied to Grit files. Default to 2.",
					"anyOf": [{ "$ref": "#/definitions/IndentWidth" }, { "type": "null" }]
				},
				"lineEnding": {
					"description": "The type of line ending applied to Grit files.",
					"anyOf": [{ "$ref": "#/definitions/LineEnding" }, { "type": "null" }]
				},
				"lineWidth": {
					"description": "What's the max width of a line applied to Grit files. Defaults to 80.",
					"anyOf": [{ "$ref": "#/definitions/LineWidth" }, { "type": "null" }]
				}
			},
			"additionalProperties": false
		},
		"GritLinterConfiguration": {
			"type": "object",
			"properties": {
				"enabled": {
					"description": "Control the linter for Grit files.",
					"anyOf": [{ "$ref": "#/definitions/Bool" }, { "type": "null" }]
				}
			},
			"additionalProperties": false
		},
		"GroupMatcher": {
			"anyOf": [
				{ "$ref": "#/definitions/ImportMatcher" },
				{ "$ref": "#/definitions/SourceMatcher" }
			]
		},
		"GroupPlainConfiguration": {
			"oneOf": [
				{
					"description": "It disables all the rules of this group",
					"type": "string",
					"enum": ["off"]
				},
				{
					"description": "It enables all the rules of this group, with their default severity",
					"type": "string",
					"enum": ["on"]
				},
				{
					"description": "It enables all the rules of this group, and set their severity to \"info\"",
					"type": "string",
					"enum": ["info"]
				},
				{
					"description": "It enables all the rules of this group, and set their severity to \"warn\"",
					"type": "string",
					"enum": ["warn"]
				},
				{
					"description": "It enables all the rules of this group, and set their severity to \"error+\"",
					"type": "string",
					"enum": ["error"]
				}
			]
		},
		"Hook": {
			"type": "object",
			"properties": {
				"closureIndex": {
					"description": "The \"position\" of the closure function, starting from zero.\n\nFor example, for React's `useEffect()` hook, the closure index is 0.",
					"default": null,
					"type": ["integer", "null"],
					"format": "uint8",
					"minimum": 0.0
				},
				"dependenciesIndex": {
					"description": "The \"position\" of the array of dependencies, starting from zero.\n\nFor example, for React's `useEffect()` hook, the dependencies index is 1.",
					"default": null,
					"type": ["integer", "null"],
					"format": "uint8",
					"minimum": 0.0
				},
				"name": {
					"description": "The name of the hook.",
					"default": "",
					"type": "string"
				},
				"stableResult": {
					"description": "Whether the result of the hook is stable.\n\nSet to `true` to mark the identity of the hook's return value as stable, or use a number/an array of numbers to mark the \"positions\" in the return array as stable.\n\nFor example, for React's `useRef()` hook the value would be `true`, while for `useState()` it would be `[1]`.",
					"default": null,
					"anyOf": [
						{ "$ref": "#/definitions/StableHookResult" },
						{ "type": "null" }
					]
				}
			},
			"additionalProperties": false
		},
		"HtmlConfiguration": {
			"description": "Options applied to HTML files",
			"type": "object",
			"properties": {
				"formatter": {
					"description": "HTML formatter options",
					"anyOf": [
						{ "$ref": "#/definitions/HtmlFormatterConfiguration" },
						{ "type": "null" }
					]
				},
				"parser": {
					"description": "HTML parsing options",
					"anyOf": [
						{ "$ref": "#/definitions/HtmlParserConfiguration" },
						{ "type": "null" }
					]
				}
			},
			"additionalProperties": false
		},
		"HtmlFormatterConfiguration": {
			"description": "Options that changes how the HTML formatter behaves",
			"type": "object",
			"properties": {
				"attributePosition": {
					"description": "The attribute position style in HTML elements. Defaults to auto.",
					"anyOf": [
						{ "$ref": "#/definitions/AttributePosition" },
						{ "type": "null" }
					]
				},
				"bracketSameLine": {
					"description": "Whether to hug the closing bracket of multiline HTML tags to the end of the last line, rather than being alone on the following line. Defaults to false.",
					"anyOf": [
						{ "$ref": "#/definitions/BracketSameLine" },
						{ "type": "null" }
					]
				},
				"enabled": {
					"description": "Control the formatter for HTML (and its super languages) files.",
					"anyOf": [{ "$ref": "#/definitions/Bool" }, { "type": "null" }]
				},
				"indentScriptAndStyle": {
					"description": "Whether to indent the `<script>` and `<style>` tags for HTML (and its super languages). Defaults to false.",
					"anyOf": [
						{ "$ref": "#/definitions/IndentScriptAndStyle" },
						{ "type": "null" }
					]
				},
				"indentStyle": {
					"description": "The indent style applied to HTML (and its super languages) files.",
					"anyOf": [{ "$ref": "#/definitions/IndentStyle" }, { "type": "null" }]
				},
				"indentWidth": {
					"description": "The size of the indentation applied to HTML (and its super languages) files. Default to 2.",
					"anyOf": [{ "$ref": "#/definitions/IndentWidth" }, { "type": "null" }]
				},
				"lineEnding": {
					"description": "The type of line ending applied to HTML (and its super languages) files.",
					"anyOf": [{ "$ref": "#/definitions/LineEnding" }, { "type": "null" }]
				},
				"lineWidth": {
					"description": "What's the max width of a line applied to HTML (and its super languages) files. Defaults to 80.",
					"anyOf": [{ "$ref": "#/definitions/LineWidth" }, { "type": "null" }]
				},
				"selfCloseVoidElements": {
					"description": "Whether void elements should be self-closed. Defaults to never.",
					"anyOf": [
						{ "$ref": "#/definitions/SelfCloseVoidElements" },
						{ "type": "null" }
					]
				},
				"whitespaceSensitivity": {
					"description": "Whether to account for whitespace sensitivity when formatting HTML (and its super languages). Defaults to \"css\".",
					"anyOf": [
						{ "$ref": "#/definitions/WhitespaceSensitivity" },
						{ "type": "null" }
					]
				}
			},
			"additionalProperties": false
		},
		"HtmlParserConfiguration": {
			"description": "Options that changes how the HTML parser behaves",
			"type": "object",
			"properties": {
				"interpolation": {
					"description": "Enables the parsing of double text expressions such as `{{ expression }}` inside `.html` files",
					"anyOf": [{ "$ref": "#/definitions/Bool" }, { "type": "null" }]
				}
			},
			"additionalProperties": false
		},
		"ImportGroup": {
			"anyOf": [
				{ "type": "null" },
				{ "$ref": "#/definitions/GroupMatcher" },
				{ "type": "array", "items": { "$ref": "#/definitions/GroupMatcher" } }
			]
		},
		"ImportGroups": {
			"type": "array",
			"items": { "$ref": "#/definitions/ImportGroup" }
		},
		"ImportMatcher": {
			"type": "object",
			"properties": {
				"source": {
					"anyOf": [
						{ "$ref": "#/definitions/SourcesMatcher" },
						{ "type": "null" }
					]
				},
				"type": { "type": ["boolean", "null"] }
			}
		},
		"ImportSourceGlob": {
			"description": "Glob to match against import sources.",
			"allOf": [{ "$ref": "#/definitions/Glob" }]
		},
		"IndentScriptAndStyle": {
			"description": "Whether to indent the content of `<script>` and `<style>` tags for HTML-ish templating languages (Vue, Svelte, etc.).\n\nWhen true, the content of `<script>` and `<style>` tags will be indented one level.",
			"type": "boolean"
		},
		"IndentStyle": {
			"oneOf": [
				{ "description": "Tab", "type": "string", "enum": ["tab"] },
				{ "description": "Space", "type": "string", "enum": ["space"] }
			]
		},
		"IndentWidth": { "type": "integer", "format": "uint8", "minimum": 0.0 },
		"JsAssistConfiguration": {
			"description": "Assist options specific to the JavaScript assist",
			"type": "object",
			"properties": {
				"enabled": {
					"description": "Control the assist for JavaScript (and its super languages) files.",
					"anyOf": [{ "$ref": "#/definitions/Bool" }, { "type": "null" }]
				}
			},
			"additionalProperties": false
		},
		"JsConfiguration": {
			"description": "A set of options applied to the JavaScript files",
			"type": "object",
			"properties": {
				"assist": {
					"description": "Assist options",
					"anyOf": [
						{ "$ref": "#/definitions/JsAssistConfiguration" },
						{ "type": "null" }
					]
				},
				"formatter": {
					"description": "Formatting options",
					"anyOf": [
						{ "$ref": "#/definitions/JsFormatterConfiguration" },
						{ "type": "null" }
					]
				},
				"globals": {
					"description": "A list of global bindings that should be ignored by the analyzers\n\nIf defined here, they should not emit diagnostics.",
					"type": ["array", "null"],
					"items": { "type": "string" },
					"uniqueItems": true
				},
				"jsxRuntime": {
					"description": "Indicates the type of runtime or transformation used for interpreting JSX.",
					"anyOf": [{ "$ref": "#/definitions/JsxRuntime" }, { "type": "null" }]
				},
				"linter": {
					"description": "Linter options",
					"anyOf": [
						{ "$ref": "#/definitions/JsLinterConfiguration" },
						{ "type": "null" }
					]
				},
				"parser": {
					"description": "Parsing options",
					"anyOf": [
						{ "$ref": "#/definitions/JsParserConfiguration" },
						{ "type": "null" }
					]
				}
			},
			"additionalProperties": false
		},
		"JsFormatterConfiguration": {
			"description": "Formatting options specific to the JavaScript files",
			"type": "object",
			"properties": {
				"arrowParentheses": {
					"description": "Whether to add non-necessary parentheses to arrow functions. Defaults to \"always\".",
					"anyOf": [
						{ "$ref": "#/definitions/ArrowParentheses" },
						{ "type": "null" }
					]
				},
				"attributePosition": {
					"description": "The attribute position style in JSX elements. Defaults to auto.",
					"anyOf": [
						{ "$ref": "#/definitions/AttributePosition" },
						{ "type": "null" }
					]
				},
				"bracketSameLine": {
					"description": "Whether to hug the closing bracket of multiline HTML/JSX tags to the end of the last line, rather than being alone on the following line. Defaults to false.",
					"anyOf": [
						{ "$ref": "#/definitions/BracketSameLine" },
						{ "type": "null" }
					]
				},
				"bracketSpacing": {
					"description": "Whether to insert spaces around brackets in object literals. Defaults to true.",
					"anyOf": [
						{ "$ref": "#/definitions/BracketSpacing" },
						{ "type": "null" }
					]
				},
				"enabled": {
					"description": "Control the formatter for JavaScript (and its super languages) files.",
					"anyOf": [{ "$ref": "#/definitions/Bool" }, { "type": "null" }]
				},
				"expand": {
					"description": "Whether to expand arrays and objects on multiple lines. When set to `auto`, object literals are formatted on multiple lines if the first property has a newline, and array literals are formatted on a single line if it fits in the line. When set to `always`, these literals are formatted on multiple lines, regardless of length of the list. When set to `never`, these literals are formatted on a single line if it fits in the line. When formatting `package.json`, Biome will use `always` unless configured otherwise. Defaults to \"auto\".",
					"anyOf": [{ "$ref": "#/definitions/Expand" }, { "type": "null" }]
				},
				"indentStyle": {
					"description": "The indent style applied to JavaScript (and its super languages) files.",
					"anyOf": [{ "$ref": "#/definitions/IndentStyle" }, { "type": "null" }]
				},
				"indentWidth": {
					"description": "The size of the indentation applied to JavaScript (and its super languages) files. Default to 2.",
					"anyOf": [{ "$ref": "#/definitions/IndentWidth" }, { "type": "null" }]
				},
				"jsxQuoteStyle": {
					"description": "The type of quotes used in JSX. Defaults to double.",
					"anyOf": [{ "$ref": "#/definitions/QuoteStyle" }, { "type": "null" }]
				},
				"lineEnding": {
					"description": "The type of line ending applied to JavaScript (and its super languages) files.",
					"anyOf": [{ "$ref": "#/definitions/LineEnding" }, { "type": "null" }]
				},
				"lineWidth": {
					"description": "What's the max width of a line applied to JavaScript (and its super languages) files. Defaults to 80.",
					"anyOf": [{ "$ref": "#/definitions/LineWidth" }, { "type": "null" }]
				},
				"operatorLinebreak": {
					"description": "When breaking binary expressions into multiple lines, whether to break them before or after the binary operator. Defaults to \"after\".",
					"anyOf": [
						{ "$ref": "#/definitions/OperatorLinebreak" },
						{ "type": "null" }
					]
				},
				"quoteProperties": {
					"description": "When properties in objects are quoted. Defaults to asNeeded.",
					"anyOf": [
						{ "$ref": "#/definitions/QuoteProperties" },
						{ "type": "null" }
					]
				},
				"quoteStyle": {
					"description": "The type of quotes used in JavaScript code. Defaults to double.",
					"anyOf": [{ "$ref": "#/definitions/QuoteStyle" }, { "type": "null" }]
				},
				"semicolons": {
					"description": "Whether the formatter prints semicolons for all statements or only in for statements where it is necessary because of ASI.",
					"anyOf": [{ "$ref": "#/definitions/Semicolons" }, { "type": "null" }]
				},
				"trailingCommas": {
					"description": "Print trailing commas wherever possible in multi-line comma-separated syntactic structures. Defaults to \"all\".",
					"anyOf": [
						{ "$ref": "#/definitions/TrailingCommas" },
						{ "type": "null" }
					]
				}
			},
			"additionalProperties": false
		},
		"JsLinterConfiguration": {
			"description": "Linter options specific to the JavaScript linter",
			"type": "object",
			"properties": {
				"enabled": {
					"description": "Control the linter for JavaScript (and its super languages) files.",
					"anyOf": [{ "$ref": "#/definitions/Bool" }, { "type": "null" }]
				}
			},
			"additionalProperties": false
		},
		"JsParserConfiguration": {
			"description": "Options that changes how the JavaScript parser behaves",
			"type": "object",
			"properties": {
				"gritMetavariables": {
					"description": "Enables parsing of Grit metavariables. Defaults to `false`.",
					"anyOf": [{ "$ref": "#/definitions/Bool" }, { "type": "null" }]
				},
				"jsxEverywhere": {
					"description": "When enabled, files like `.js`/`.mjs`/`.cjs` may contain JSX syntax.\n\nDefaults to `true`.",
					"anyOf": [{ "$ref": "#/definitions/Bool" }, { "type": "null" }]
				},
				"unsafeParameterDecoratorsEnabled": {
					"description": "It enables the experimental and unsafe parsing of parameter decorators\n\nThese decorators belong to an old proposal, and they are subject to change.",
					"anyOf": [{ "$ref": "#/definitions/Bool" }, { "type": "null" }]
				}
			},
			"additionalProperties": false
		},
		"JsonAssistConfiguration": {
			"description": "Linter options specific to the JSON linter",
			"type": "object",
			"properties": {
				"enabled": {
					"description": "Control the assist for JSON (and its super languages) files.",
					"anyOf": [{ "$ref": "#/definitions/Bool" }, { "type": "null" }]
				}
			},
			"additionalProperties": false
		},
		"JsonConfiguration": {
			"description": "Options applied to JSON files",
			"type": "object",
			"properties": {
				"assist": {
					"description": "Assist options",
					"anyOf": [
						{ "$ref": "#/definitions/JsonAssistConfiguration" },
						{ "type": "null" }
					]
				},
				"formatter": {
					"description": "Formatting options",
					"anyOf": [
						{ "$ref": "#/definitions/JsonFormatterConfiguration" },
						{ "type": "null" }
					]
				},
				"linter": {
					"description": "Linting options",
					"anyOf": [
						{ "$ref": "#/definitions/JsonLinterConfiguration" },
						{ "type": "null" }
					]
				},
				"parser": {
					"description": "Parsing options",
					"anyOf": [
						{ "$ref": "#/definitions/JsonParserConfiguration" },
						{ "type": "null" }
					]
				}
			},
			"additionalProperties": false
		},
		"JsonFormatterConfiguration": {
			"type": "object",
			"properties": {
				"bracketSpacing": {
					"description": "Whether to insert spaces around brackets in object literals. Defaults to true.",
					"anyOf": [
						{ "$ref": "#/definitions/BracketSpacing" },
						{ "type": "null" }
					]
				},
				"enabled": {
					"description": "Control the formatter for JSON (and its super languages) files.",
					"anyOf": [{ "$ref": "#/definitions/Bool" }, { "type": "null" }]
				},
				"expand": {
					"description": "Whether to expand arrays and objects on multiple lines. When set to `auto`, object literals are formatted on multiple lines if the first property has a newline, and array literals are formatted on a single line if it fits in the line. When set to `always`, these literals are formatted on multiple lines, regardless of length of the list. When set to `never`, these literals are formatted on a single line if it fits in the line. When formatting `package.json`, Biome will use `always` unless configured otherwise. Defaults to \"auto\".",
					"anyOf": [{ "$ref": "#/definitions/Expand" }, { "type": "null" }]
				},
				"indentStyle": {
					"description": "The indent style applied to JSON (and its super languages) files.",
					"anyOf": [{ "$ref": "#/definitions/IndentStyle" }, { "type": "null" }]
				},
				"indentWidth": {
					"description": "The size of the indentation applied to JSON (and its super languages) files. Default to 2.",
					"anyOf": [{ "$ref": "#/definitions/IndentWidth" }, { "type": "null" }]
				},
				"lineEnding": {
					"description": "The type of line ending applied to JSON (and its super languages) files.",
					"anyOf": [{ "$ref": "#/definitions/LineEnding" }, { "type": "null" }]
				},
				"lineWidth": {
					"description": "What's the max width of a line applied to JSON (and its super languages) files. Defaults to 80.",
					"anyOf": [{ "$ref": "#/definitions/LineWidth" }, { "type": "null" }]
				},
				"trailingCommas": {
					"description": "Print trailing commas wherever possible in multi-line comma-separated syntactic structures. Defaults to \"none\".",
					"anyOf": [
						{ "$ref": "#/definitions/TrailingCommas2" },
						{ "type": "null" }
					]
				}
			},
			"additionalProperties": false
		},
		"JsonLinterConfiguration": {
			"description": "Linter options specific to the JSON linter",
			"type": "object",
			"properties": {
				"enabled": {
					"description": "Control the linter for JSON (and its super languages) files.",
					"anyOf": [{ "$ref": "#/definitions/Bool" }, { "type": "null" }]
				}
			},
			"additionalProperties": false
		},
		"JsonParserConfiguration": {
			"description": "Options that changes how the JSON parser behaves",
			"type": "object",
			"properties": {
				"allowComments": {
					"description": "Allow parsing comments in `.json` files",
					"anyOf": [{ "$ref": "#/definitions/Bool" }, { "type": "null" }]
				},
				"allowTrailingCommas": {
					"description": "Allow parsing trailing commas in `.json` files",
					"anyOf": [{ "$ref": "#/definitions/Bool" }, { "type": "null" }]
				}
			},
			"additionalProperties": false
		},
		"JsxRuntime": {
			"description": "Indicates the type of runtime or transformation used for interpreting JSX.",
			"oneOf": [
				{
					"description": "Indicates a modern or native JSX environment, that doesn't require special handling by Biome.",
					"type": "string",
					"enum": ["transparent"]
				},
				{
					"description": "Indicates a classic React environment that requires the `React` import.\n\nCorresponds to the `react` value for the `jsx` option in TypeScript's `tsconfig.json`.\n\nThis option should only be necessary if you cannot upgrade to a React version that supports the new JSX runtime. For more information about the old vs. new JSX runtime, please see: <https://legacy.reactjs.org/blog/2020/09/22/introducing-the-new-jsx-transform.html>",
					"type": "string",
					"enum": ["reactClassic"]
				}
			]
		},
		"Kind": {
			"oneOf": [
				{
					"type": "string",
					"enum": [
						"class",
						"enum",
						"interface",
						"enumMember",
						"importNamespace",
						"exportNamespace",
						"variable",
						"const",
						"let",
						"using",
						"var",
						"catchParameter",
						"indexParameter",
						"exportAlias",
						"importAlias",
						"classGetter",
						"classSetter",
						"classMethod",
						"objectLiteralProperty",
						"objectLiteralGetter",
						"objectLiteralSetter",
						"objectLiteralMethod",
						"typeAlias"
					]
				},
				{ "description": "All kinds", "type": "string", "enum": ["any"] },
				{
					"description": "All type definitions: classes, enums, interfaces, and type aliases",
					"type": "string",
					"enum": ["typeLike"]
				},
				{
					"description": "Named function declarations and expressions",
					"type": "string",
					"enum": ["function"]
				},
				{
					"description": "TypeScript namespaces, import and export namespaces",
					"type": "string",
					"enum": ["namespaceLike"]
				},
				{
					"description": "TypeScript mamespaces",
					"type": "string",
					"enum": ["namespace"]
				},
				{
					"description": "All function parameters, but parameter properties",
					"type": "string",
					"enum": ["functionParameter"]
				},
				{
					"description": "All generic type parameters",
					"type": "string",
					"enum": ["typeParameter"]
				},
				{
					"description": "All class members: properties, methods, getters, and setters",
					"type": "string",
					"enum": ["classMember"]
				},
				{
					"description": "All class properties, including parameter properties",
					"type": "string",
					"enum": ["classProperty"]
				},
				{
					"description": "All object literal members: properties, methods, getters, and setters",
					"type": "string",
					"enum": ["objectLiteralMember"]
				},
				{
					"description": "All members defined in type alaises and interfaces",
					"type": "string",
					"enum": ["typeMember"]
				},
				{
					"description": "All getters defined in type alaises and interfaces",
					"type": "string",
					"enum": ["typeGetter"]
				},
				{
					"description": "All properties defined in type alaises and interfaces",
					"type": "string",
					"enum": ["typeProperty"]
				},
				{
					"description": "All setters defined in type alaises and interfaces",
					"type": "string",
					"enum": ["typeSetter"]
				},
				{
					"description": "All methods defined in type alaises and interfaces",
					"type": "string",
					"enum": ["typeMethod"]
				}
			]
		},
		"LineEnding": {
			"oneOf": [
				{
					"description": "Line Feed only (\\n), common on Linux and macOS as well as inside git repos",
					"type": "string",
					"enum": ["lf"]
				},
				{
					"description": "Carriage Return + Line Feed characters (\\r\\n), common on Windows",
					"type": "string",
					"enum": ["crlf"]
				},
				{
					"description": "Carriage Return character only (\\r), used very rarely",
					"type": "string",
					"enum": ["cr"]
				}
			]
		},
		"LineWidth": {
			"description": "Validated value for the `line_width` formatter options\n\nThe allowed range of values is 1..=320",
			"type": "integer",
			"format": "uint16",
			"minimum": 0.0
		},
		"LinterConfiguration": {
			"type": "object",
			"properties": {
				"domains": {
					"description": "An object where the keys are the names of the domains, and the values are `all`, `recommended`, or `none`.",
					"anyOf": [{ "$ref": "#/definitions/RuleDomains" }, { "type": "null" }]
				},
				"enabled": {
					"description": "if `false`, it disables the feature and the linter won't be executed. `true` by default",
					"anyOf": [{ "$ref": "#/definitions/Bool" }, { "type": "null" }]
				},
				"includes": {
					"description": "A list of glob patterns. The analyzer will handle only those files/folders that will match these patterns.",
					"type": ["array", "null"],
					"items": { "$ref": "#/definitions/NormalizedGlob" }
				},
				"rules": {
					"description": "List of rules",
					"anyOf": [{ "$ref": "#/definitions/Rules" }, { "type": "null" }]
				}
			},
			"additionalProperties": false
		},
		"MaxSize": { "type": "integer", "format": "uint64", "minimum": 1.0 },
		"Modifiers": {
			"type": "array",
			"items": { "$ref": "#/definitions/RestrictedModifier" },
			"uniqueItems": true
		},
		"NegatablePredefinedSourceMatcher": {
			"type": "string",
			"enum": [
				":ALIAS:",
				":BUN:",
				":NODE:",
				":PACKAGE:",
				":PACKAGE_WITH_PROTOCOL:",
				":PATH:",
				":URL:",
				"!:ALIAS:",
				"!:BUN:",
				"!:NODE:",
				"!:PACKAGE:",
				"!:PACKAGE_WITH_PROTOCOL:",
				"!:PATH:",
				"!:URL:"
			]
		},
		"NoAccessKeyConfiguration": {
			"anyOf": [
				{ "$ref": "#/definitions/RulePlainConfiguration" },
				{ "$ref": "#/definitions/RuleWithNoAccessKeyOptions" }
			]
		},
		"NoAccessKeyOptions": { "type": "object", "additionalProperties": false },
		"NoAccumulatingSpreadConfiguration": {
			"anyOf": [
				{ "$ref": "#/definitions/RulePlainConfiguration" },
				{ "$ref": "#/definitions/RuleWithNoAccumulatingSpreadOptions" }
			]
		},
		"NoAccumulatingSpreadOptions": {
			"type": "object",
			"additionalProperties": false
		},
		"NoAdjacentSpacesInRegexConfiguration": {
			"anyOf": [
				{ "$ref": "#/definitions/RulePlainConfiguration" },
				{ "$ref": "#/definitions/RuleWithNoAdjacentSpacesInRegexOptions" }
			]
		},
		"NoAdjacentSpacesInRegexOptions": {
			"type": "object",
			"additionalProperties": false
		},
		"NoAlertConfiguration": {
			"anyOf": [
				{ "$ref": "#/definitions/RulePlainConfiguration" },
				{ "$ref": "#/definitions/RuleWithNoAlertOptions" }
			]
		},
		"NoAlertOptions": { "type": "object", "additionalProperties": false },
		"NoApproximativeNumericConstantConfiguration": {
			"anyOf": [
				{ "$ref": "#/definitions/RulePlainConfiguration" },
				{
					"$ref": "#/definitions/RuleWithNoApproximativeNumericConstantOptions"
				}
			]
		},
		"NoApproximativeNumericConstantOptions": {
			"type": "object",
			"additionalProperties": false
		},
		"NoArgumentsConfiguration": {
			"anyOf": [
				{ "$ref": "#/definitions/RulePlainConfiguration" },
				{ "$ref": "#/definitions/RuleWithNoArgumentsOptions" }
			]
		},
		"NoArgumentsOptions": { "type": "object", "additionalProperties": false },
		"NoAriaHiddenOnFocusableConfiguration": {
			"anyOf": [
				{ "$ref": "#/definitions/RulePlainConfiguration" },
				{ "$ref": "#/definitions/RuleWithNoAriaHiddenOnFocusableOptions" }
			]
		},
		"NoAriaHiddenOnFocusableOptions": {
			"type": "object",
			"additionalProperties": false
		},
		"NoAriaUnsupportedElementsConfiguration": {
			"anyOf": [
				{ "$ref": "#/definitions/RulePlainConfiguration" },
				{ "$ref": "#/definitions/RuleWithNoAriaUnsupportedElementsOptions" }
			]
		},
		"NoAriaUnsupportedElementsOptions": {
			"type": "object",
			"additionalProperties": false
		},
		"NoArrayIndexKeyConfiguration": {
			"anyOf": [
				{ "$ref": "#/definitions/RulePlainConfiguration" },
				{ "$ref": "#/definitions/RuleWithNoArrayIndexKeyOptions" }
			]
		},
		"NoArrayIndexKeyOptions": {
			"type": "object",
			"additionalProperties": false
		},
		"NoAssignInExpressionsConfiguration": {
			"anyOf": [
				{ "$ref": "#/definitions/RulePlainConfiguration" },
				{ "$ref": "#/definitions/RuleWithNoAssignInExpressionsOptions" }
			]
		},
		"NoAssignInExpressionsOptions": {
			"type": "object",
			"additionalProperties": false
		},
		"NoAsyncPromiseExecutorConfiguration": {
			"anyOf": [
				{ "$ref": "#/definitions/RulePlainConfiguration" },
				{ "$ref": "#/definitions/RuleWithNoAsyncPromiseExecutorOptions" }
			]
		},
		"NoAsyncPromiseExecutorOptions": {
			"type": "object",
			"additionalProperties": false
		},
		"NoAutofocusConfiguration": {
			"anyOf": [
				{ "$ref": "#/definitions/RulePlainConfiguration" },
				{ "$ref": "#/definitions/RuleWithNoAutofocusOptions" }
			]
		},
		"NoAutofocusOptions": { "type": "object", "additionalProperties": false },
		"NoAwaitInLoopsConfiguration": {
			"anyOf": [
				{ "$ref": "#/definitions/RulePlainConfiguration" },
				{ "$ref": "#/definitions/RuleWithNoAwaitInLoopsOptions" }
			]
		},
		"NoAwaitInLoopsOptions": {
			"type": "object",
			"additionalProperties": false
		},
		"NoBannedTypesConfiguration": {
			"anyOf": [
				{ "$ref": "#/definitions/RulePlainConfiguration" },
				{ "$ref": "#/definitions/RuleWithNoBannedTypesOptions" }
			]
		},
		"NoBannedTypesOptions": { "type": "object", "additionalProperties": false },
		"NoBarrelFileConfiguration": {
			"anyOf": [
				{ "$ref": "#/definitions/RulePlainConfiguration" },
				{ "$ref": "#/definitions/RuleWithNoBarrelFileOptions" }
			]
		},
		"NoBarrelFileOptions": { "type": "object", "additionalProperties": false },
		"NoBiomeFirstExceptionConfiguration": {
			"anyOf": [
				{ "$ref": "#/definitions/RulePlainConfiguration" },
				{ "$ref": "#/definitions/RuleWithNoBiomeFirstExceptionOptions" }
			]
		},
		"NoBiomeFirstExceptionOptions": {
			"type": "object",
			"additionalProperties": false
		},
		"NoBitwiseOperatorsConfiguration": {
			"anyOf": [
				{ "$ref": "#/definitions/RulePlainConfiguration" },
				{ "$ref": "#/definitions/RuleWithNoBitwiseOperatorsOptions" }
			]
		},
		"NoBitwiseOperatorsOptions": {
			"type": "object",
			"properties": {
				"allow": {
					"description": "Allows a list of bitwise operators to be used as exceptions.",
					"type": "array",
					"items": { "type": "string" }
				}
			},
			"additionalProperties": false
		},
		"NoBlankTargetConfiguration": {
			"anyOf": [
				{ "$ref": "#/definitions/RulePlainConfiguration" },
				{ "$ref": "#/definitions/RuleWithNoBlankTargetOptions" }
			]
		},
		"NoBlankTargetOptions": {
			"type": "object",
			"properties": {
				"allowDomains": {
					"description": "List of domains where `target=\"_blank\"` is allowed without `rel=\"noopener\"`.",
					"type": "array",
					"items": { "type": "string" }
				},
				"allowNoReferrer": {
					"description": "Whether `noreferrer` is allowed in addition to `noopener`.",
					"default": true,
					"type": "boolean"
				}
			},
			"additionalProperties": false
		},
		"NoCatchAssignConfiguration": {
			"anyOf": [
				{ "$ref": "#/definitions/RulePlainConfiguration" },
				{ "$ref": "#/definitions/RuleWithNoCatchAssignOptions" }
			]
		},
		"NoCatchAssignOptions": { "type": "object", "additionalProperties": false },
		"NoChildrenPropConfiguration": {
			"anyOf": [
				{ "$ref": "#/definitions/RulePlainConfiguration" },
				{ "$ref": "#/definitions/RuleWithNoChildrenPropOptions" }
			]
		},
		"NoChildrenPropOptions": {
			"type": "object",
			"additionalProperties": false
		},
		"NoClassAssignConfiguration": {
			"anyOf": [
				{ "$ref": "#/definitions/RulePlainConfiguration" },
				{ "$ref": "#/definitions/RuleWithNoClassAssignOptions" }
			]
		},
		"NoClassAssignOptions": { "type": "object", "additionalProperties": false },
		"NoCommaOperatorConfiguration": {
			"anyOf": [
				{ "$ref": "#/definitions/RulePlainConfiguration" },
				{ "$ref": "#/definitions/RuleWithNoCommaOperatorOptions" }
			]
		},
		"NoCommaOperatorOptions": {
			"type": "object",
			"additionalProperties": false
		},
		"NoCommentTextConfiguration": {
			"anyOf": [
				{ "$ref": "#/definitions/RulePlainConfiguration" },
				{ "$ref": "#/definitions/RuleWithNoCommentTextOptions" }
			]
		},
		"NoCommentTextOptions": { "type": "object", "additionalProperties": false },
		"NoCommonJsConfiguration": {
			"anyOf": [
				{ "$ref": "#/definitions/RulePlainConfiguration" },
				{ "$ref": "#/definitions/RuleWithNoCommonJsOptions" }
			]
		},
		"NoCommonJsOptions": { "type": "object", "additionalProperties": false },
		"NoCompareNegZeroConfiguration": {
			"anyOf": [
				{ "$ref": "#/definitions/RulePlainConfiguration" },
				{ "$ref": "#/definitions/RuleWithNoCompareNegZeroOptions" }
			]
		},
		"NoCompareNegZeroOptions": {
			"type": "object",
			"additionalProperties": false
		},
		"NoConfusingLabelsConfiguration": {
			"anyOf": [
				{ "$ref": "#/definitions/RulePlainConfiguration" },
				{ "$ref": "#/definitions/RuleWithNoConfusingLabelsOptions" }
			]
		},
		"NoConfusingLabelsOptions": {
			"type": "object",
			"properties": {
				"allowedLabels": {
					"description": "A list of (non-confusing) labels that should be allowed",
					"type": "array",
					"items": { "type": "string" }
				}
			},
			"additionalProperties": false
		},
		"NoConfusingVoidTypeConfiguration": {
			"anyOf": [
				{ "$ref": "#/definitions/RulePlainConfiguration" },
				{ "$ref": "#/definitions/RuleWithNoConfusingVoidTypeOptions" }
			]
		},
		"NoConfusingVoidTypeOptions": {
			"type": "object",
			"additionalProperties": false
		},
		"NoConsoleConfiguration": {
			"anyOf": [
				{ "$ref": "#/definitions/RulePlainConfiguration" },
				{ "$ref": "#/definitions/RuleWithNoConsoleOptions" }
			]
		},
		"NoConsoleOptions": {
			"type": "object",
			"properties": {
				"allow": {
					"description": "Allowed calls on the console object.",
					"type": "array",
					"items": { "type": "string" }
				}
			},
			"additionalProperties": false
		},
		"NoConstAssignConfiguration": {
			"anyOf": [
				{ "$ref": "#/definitions/RulePlainConfiguration" },
				{ "$ref": "#/definitions/RuleWithNoConstAssignOptions" }
			]
		},
		"NoConstAssignOptions": { "type": "object", "additionalProperties": false },
		"NoConstEnumConfiguration": {
			"anyOf": [
				{ "$ref": "#/definitions/RulePlainConfiguration" },
				{ "$ref": "#/definitions/RuleWithNoConstEnumOptions" }
			]
		},
		"NoConstEnumOptions": { "type": "object", "additionalProperties": false },
		"NoConstantBinaryExpressionsConfiguration": {
			"anyOf": [
				{ "$ref": "#/definitions/RulePlainConfiguration" },
				{ "$ref": "#/definitions/RuleWithNoConstantBinaryExpressionsOptions" }
			]
		},
		"NoConstantBinaryExpressionsOptions": {
			"type": "object",
			"additionalProperties": false
		},
		"NoConstantConditionConfiguration": {
			"anyOf": [
				{ "$ref": "#/definitions/RulePlainConfiguration" },
				{ "$ref": "#/definitions/RuleWithNoConstantConditionOptions" }
			]
		},
		"NoConstantConditionOptions": {
			"type": "object",
			"additionalProperties": false
		},
		"NoConstantMathMinMaxClampConfiguration": {
			"anyOf": [
				{ "$ref": "#/definitions/RulePlainConfiguration" },
				{ "$ref": "#/definitions/RuleWithNoConstantMathMinMaxClampOptions" }
			]
		},
		"NoConstantMathMinMaxClampOptions": {
			"type": "object",
			"additionalProperties": false
		},
		"NoConstructorReturnConfiguration": {
			"anyOf": [
				{ "$ref": "#/definitions/RulePlainConfiguration" },
				{ "$ref": "#/definitions/RuleWithNoConstructorReturnOptions" }
			]
		},
		"NoConstructorReturnOptions": {
			"type": "object",
			"additionalProperties": false
		},
		"NoControlCharactersInRegexConfiguration": {
			"anyOf": [
				{ "$ref": "#/definitions/RulePlainConfiguration" },
				{ "$ref": "#/definitions/RuleWithNoControlCharactersInRegexOptions" }
			]
		},
		"NoControlCharactersInRegexOptions": {
			"type": "object",
			"additionalProperties": false
		},
		"NoDangerouslySetInnerHtmlConfiguration": {
			"anyOf": [
				{ "$ref": "#/definitions/RulePlainConfiguration" },
				{ "$ref": "#/definitions/RuleWithNoDangerouslySetInnerHtmlOptions" }
			]
		},
		"NoDangerouslySetInnerHtmlOptions": {
			"type": "object",
			"additionalProperties": false
		},
		"NoDangerouslySetInnerHtmlWithChildrenConfiguration": {
			"anyOf": [
				{ "$ref": "#/definitions/RulePlainConfiguration" },
				{
					"$ref": "#/definitions/RuleWithNoDangerouslySetInnerHtmlWithChildrenOptions"
				}
			]
		},
		"NoDangerouslySetInnerHtmlWithChildrenOptions": {
			"type": "object",
			"additionalProperties": false
		},
		"NoDebuggerConfiguration": {
			"anyOf": [
				{ "$ref": "#/definitions/RulePlainConfiguration" },
				{ "$ref": "#/definitions/RuleWithNoDebuggerOptions" }
			]
		},
		"NoDebuggerOptions": { "type": "object", "additionalProperties": false },
		"NoDefaultExportConfiguration": {
			"anyOf": [
				{ "$ref": "#/definitions/RulePlainConfiguration" },
				{ "$ref": "#/definitions/RuleWithNoDefaultExportOptions" }
			]
		},
		"NoDefaultExportOptions": {
			"type": "object",
			"additionalProperties": false
		},
		"NoDeleteConfiguration": {
			"anyOf": [
				{ "$ref": "#/definitions/RulePlainConfiguration" },
				{ "$ref": "#/definitions/RuleWithNoDeleteOptions" }
			]
		},
		"NoDeleteOptions": { "type": "object", "additionalProperties": false },
		"NoDescendingSpecificityConfiguration": {
			"anyOf": [
				{ "$ref": "#/definitions/RulePlainConfiguration" },
				{ "$ref": "#/definitions/RuleWithNoDescendingSpecificityOptions" }
			]
		},
		"NoDescendingSpecificityOptions": {
			"type": "object",
			"additionalProperties": false
		},
		"NoDistractingElementsConfiguration": {
			"anyOf": [
				{ "$ref": "#/definitions/RulePlainConfiguration" },
				{ "$ref": "#/definitions/RuleWithNoDistractingElementsOptions" }
			]
		},
		"NoDistractingElementsOptions": {
			"type": "object",
			"additionalProperties": false
		},
		"NoDocumentCookieConfiguration": {
			"anyOf": [
				{ "$ref": "#/definitions/RulePlainConfiguration" },
				{ "$ref": "#/definitions/RuleWithNoDocumentCookieOptions" }
			]
		},
		"NoDocumentCookieOptions": {
			"type": "object",
			"additionalProperties": false
		},
		"NoDocumentImportInPageConfiguration": {
			"anyOf": [
				{ "$ref": "#/definitions/RulePlainConfiguration" },
				{ "$ref": "#/definitions/RuleWithNoDocumentImportInPageOptions" }
			]
		},
		"NoDocumentImportInPageOptions": {
			"type": "object",
			"additionalProperties": false
		},
		"NoDoneCallbackConfiguration": {
			"anyOf": [
				{ "$ref": "#/definitions/RulePlainConfiguration" },
				{ "$ref": "#/definitions/RuleWithNoDoneCallbackOptions" }
			]
		},
		"NoDoneCallbackOptions": {
			"type": "object",
			"additionalProperties": false
		},
		"NoDoubleEqualsConfiguration": {
			"anyOf": [
				{ "$ref": "#/definitions/RulePlainConfiguration" },
				{ "$ref": "#/definitions/RuleWithNoDoubleEqualsOptions" }
			]
		},
		"NoDoubleEqualsOptions": {
			"type": "object",
			"properties": {
				"ignoreNull": {
					"description": "If `true`, an exception is made when comparing with `null`, as it's often relied on to check both for `null` or `undefined`.\n\nIf `false`, no such exception will be made.",
					"type": "boolean"
				}
			},
			"additionalProperties": false
		},
		"NoDuplicateAtImportRulesConfiguration": {
			"anyOf": [
				{ "$ref": "#/definitions/RulePlainConfiguration" },
				{ "$ref": "#/definitions/RuleWithNoDuplicateAtImportRulesOptions" }
			]
		},
		"NoDuplicateAtImportRulesOptions": {
			"type": "object",
			"additionalProperties": false
		},
		"NoDuplicateCaseConfiguration": {
			"anyOf": [
				{ "$ref": "#/definitions/RulePlainConfiguration" },
				{ "$ref": "#/definitions/RuleWithNoDuplicateCaseOptions" }
			]
		},
		"NoDuplicateCaseOptions": {
			"type": "object",
			"additionalProperties": false
		},
		"NoDuplicateClassMembersConfiguration": {
			"anyOf": [
				{ "$ref": "#/definitions/RulePlainConfiguration" },
				{ "$ref": "#/definitions/RuleWithNoDuplicateClassMembersOptions" }
			]
		},
		"NoDuplicateClassMembersOptions": {
			"type": "object",
			"additionalProperties": false
		},
		"NoDuplicateCustomPropertiesConfiguration": {
			"anyOf": [
				{ "$ref": "#/definitions/RulePlainConfiguration" },
				{ "$ref": "#/definitions/RuleWithNoDuplicateCustomPropertiesOptions" }
			]
		},
		"NoDuplicateCustomPropertiesOptions": {
			"type": "object",
			"additionalProperties": false
		},
		"NoDuplicateDependenciesConfiguration": {
			"anyOf": [
				{ "$ref": "#/definitions/RulePlainConfiguration" },
				{ "$ref": "#/definitions/RuleWithNoDuplicateDependenciesOptions" }
			]
		},
		"NoDuplicateDependenciesOptions": {
			"type": "object",
			"additionalProperties": false
		},
		"NoDuplicateElseIfConfiguration": {
			"anyOf": [
				{ "$ref": "#/definitions/RulePlainConfiguration" },
				{ "$ref": "#/definitions/RuleWithNoDuplicateElseIfOptions" }
			]
		},
		"NoDuplicateElseIfOptions": {
			"type": "object",
			"additionalProperties": false
		},
		"NoDuplicateFieldsConfiguration": {
			"anyOf": [
				{ "$ref": "#/definitions/RulePlainConfiguration" },
				{ "$ref": "#/definitions/RuleWithNoDuplicateFieldsOptions" }
			]
		},
		"NoDuplicateFieldsOptions": {
			"type": "object",
			"additionalProperties": false
		},
		"NoDuplicateFontNamesConfiguration": {
			"anyOf": [
				{ "$ref": "#/definitions/RulePlainConfiguration" },
				{ "$ref": "#/definitions/RuleWithNoDuplicateFontNamesOptions" }
			]
		},
		"NoDuplicateFontNamesOptions": {
			"type": "object",
			"additionalProperties": false
		},
		"NoDuplicateJsxPropsConfiguration": {
			"anyOf": [
				{ "$ref": "#/definitions/RulePlainConfiguration" },
				{ "$ref": "#/definitions/RuleWithNoDuplicateJsxPropsOptions" }
			]
		},
		"NoDuplicateJsxPropsOptions": {
			"type": "object",
			"additionalProperties": false
		},
		"NoDuplicateObjectKeysConfiguration": {
			"anyOf": [
				{ "$ref": "#/definitions/RulePlainConfiguration" },
				{ "$ref": "#/definitions/RuleWithNoDuplicateObjectKeysOptions" }
			]
		},
		"NoDuplicateObjectKeysOptions": {
			"type": "object",
			"additionalProperties": false
		},
		"NoDuplicateParametersConfiguration": {
			"anyOf": [
				{ "$ref": "#/definitions/RulePlainConfiguration" },
				{ "$ref": "#/definitions/RuleWithNoDuplicateParametersOptions" }
			]
		},
		"NoDuplicateParametersOptions": {
			"type": "object",
			"additionalProperties": false
		},
		"NoDuplicatePropertiesConfiguration": {
			"anyOf": [
				{ "$ref": "#/definitions/RulePlainConfiguration" },
				{ "$ref": "#/definitions/RuleWithNoDuplicatePropertiesOptions" }
			]
		},
		"NoDuplicatePropertiesOptions": {
			"type": "object",
			"additionalProperties": false
		},
		"NoDuplicateSelectorsKeyframeBlockConfiguration": {
			"anyOf": [
				{ "$ref": "#/definitions/RulePlainConfiguration" },
				{
					"$ref": "#/definitions/RuleWithNoDuplicateSelectorsKeyframeBlockOptions"
				}
			]
		},
		"NoDuplicateSelectorsKeyframeBlockOptions": {
			"type": "object",
			"additionalProperties": false
		},
		"NoDuplicateTestHooksConfiguration": {
			"anyOf": [
				{ "$ref": "#/definitions/RulePlainConfiguration" },
				{ "$ref": "#/definitions/RuleWithNoDuplicateTestHooksOptions" }
			]
		},
		"NoDuplicateTestHooksOptions": {
			"type": "object",
			"additionalProperties": false
		},
		"NoDynamicNamespaceImportAccessConfiguration": {
			"anyOf": [
				{ "$ref": "#/definitions/RulePlainConfiguration" },
				{
					"$ref": "#/definitions/RuleWithNoDynamicNamespaceImportAccessOptions"
				}
			]
		},
		"NoDynamicNamespaceImportAccessOptions": {
			"type": "object",
			"additionalProperties": false
		},
		"NoEmptyBlockConfiguration": {
			"anyOf": [
				{ "$ref": "#/definitions/RulePlainConfiguration" },
				{ "$ref": "#/definitions/RuleWithNoEmptyBlockOptions" }
			]
		},
		"NoEmptyBlockOptions": { "type": "object", "additionalProperties": false },
		"NoEmptyBlockStatementsConfiguration": {
			"anyOf": [
				{ "$ref": "#/definitions/RulePlainConfiguration" },
				{ "$ref": "#/definitions/RuleWithNoEmptyBlockStatementsOptions" }
			]
		},
		"NoEmptyBlockStatementsOptions": {
			"type": "object",
			"additionalProperties": false
		},
		"NoEmptyCharacterClassInRegexConfiguration": {
			"anyOf": [
				{ "$ref": "#/definitions/RulePlainConfiguration" },
				{ "$ref": "#/definitions/RuleWithNoEmptyCharacterClassInRegexOptions" }
			]
		},
		"NoEmptyCharacterClassInRegexOptions": {
			"type": "object",
			"additionalProperties": false
		},
		"NoEmptyInterfaceConfiguration": {
			"anyOf": [
				{ "$ref": "#/definitions/RulePlainConfiguration" },
				{ "$ref": "#/definitions/RuleWithNoEmptyInterfaceOptions" }
			]
		},
		"NoEmptyInterfaceOptions": {
			"type": "object",
			"additionalProperties": false
		},
		"NoEmptyPatternConfiguration": {
			"anyOf": [
				{ "$ref": "#/definitions/RulePlainConfiguration" },
				{ "$ref": "#/definitions/RuleWithNoEmptyPatternOptions" }
			]
		},
		"NoEmptyPatternOptions": {
			"type": "object",
			"additionalProperties": false
		},
		"NoEmptyTypeParametersConfiguration": {
			"anyOf": [
				{ "$ref": "#/definitions/RulePlainConfiguration" },
				{ "$ref": "#/definitions/RuleWithNoEmptyTypeParametersOptions" }
			]
		},
		"NoEmptyTypeParametersOptions": {
			"type": "object",
			"additionalProperties": false
		},
		"NoEnumConfiguration": {
			"anyOf": [
				{ "$ref": "#/definitions/RulePlainConfiguration" },
				{ "$ref": "#/definitions/RuleWithNoEnumOptions" }
			]
		},
		"NoEnumOptions": { "type": "object", "additionalProperties": false },
		"NoEvolvingTypesConfiguration": {
			"anyOf": [
				{ "$ref": "#/definitions/RulePlainConfiguration" },
				{ "$ref": "#/definitions/RuleWithNoEvolvingTypesOptions" }
			]
		},
		"NoEvolvingTypesOptions": {
			"type": "object",
			"additionalProperties": false
		},
		"NoExcessiveCognitiveComplexityConfiguration": {
			"anyOf": [
				{ "$ref": "#/definitions/RulePlainConfiguration" },
				{
					"$ref": "#/definitions/RuleWithNoExcessiveCognitiveComplexityOptions"
				}
			]
		},
		"NoExcessiveCognitiveComplexityOptions": {
			"type": "object",
			"properties": {
				"maxAllowedComplexity": {
					"description": "The maximum complexity score that we allow. Anything higher is considered excessive.",
					"default": 15,
					"type": "integer",
					"format": "uint8",
					"minimum": 1.0
				}
			},
			"additionalProperties": false
		},
		"NoExcessiveLinesPerFunctionConfiguration": {
			"anyOf": [
				{ "$ref": "#/definitions/RulePlainConfiguration" },
				{ "$ref": "#/definitions/RuleWithNoExcessiveLinesPerFunctionOptions" }
			]
		},
		"NoExcessiveLinesPerFunctionOptions": {
			"type": "object",
			"properties": {
				"maxLines": {
					"description": "The maximum number of lines allowed in a function body.",
					"default": 50,
					"type": "integer",
					"format": "uint8",
					"minimum": 1.0
				},
				"skipBlankLines": {
					"description": "When this options is set to `true`, blank lines in the function body are not counted towards the maximum line limit.",
					"default": false,
					"type": "boolean"
				},
				"skipIifes": {
					"description": "When this option is set to `true`, Immediately Invoked Function Expressions (IIFEs) are not checked for the maximum line limit.",
					"default": false,
					"type": "boolean"
				}
			},
			"additionalProperties": false
		},
		"NoExcessiveNestedTestSuitesConfiguration": {
			"anyOf": [
				{ "$ref": "#/definitions/RulePlainConfiguration" },
				{ "$ref": "#/definitions/RuleWithNoExcessiveNestedTestSuitesOptions" }
			]
		},
		"NoExcessiveNestedTestSuitesOptions": {
			"type": "object",
			"additionalProperties": false
		},
		"NoExplicitAnyConfiguration": {
			"anyOf": [
				{ "$ref": "#/definitions/RulePlainConfiguration" },
				{ "$ref": "#/definitions/RuleWithNoExplicitAnyOptions" }
			]
		},
		"NoExplicitAnyOptions": { "type": "object", "additionalProperties": false },
		"NoExportedImportsConfiguration": {
			"anyOf": [
				{ "$ref": "#/definitions/RulePlainConfiguration" },
				{ "$ref": "#/definitions/RuleWithNoExportedImportsOptions" }
			]
		},
		"NoExportedImportsOptions": {
			"type": "object",
			"additionalProperties": false
		},
		"NoExportsInTestConfiguration": {
			"anyOf": [
				{ "$ref": "#/definitions/RulePlainConfiguration" },
				{ "$ref": "#/definitions/RuleWithNoExportsInTestOptions" }
			]
		},
		"NoExportsInTestOptions": {
			"type": "object",
			"additionalProperties": false
		},
		"NoExtraBooleanCastConfiguration": {
			"anyOf": [
				{ "$ref": "#/definitions/RulePlainConfiguration" },
				{ "$ref": "#/definitions/RuleWithNoExtraBooleanCastOptions" }
			]
		},
		"NoExtraBooleanCastOptions": {
			"type": "object",
			"additionalProperties": false
		},
		"NoExtraNonNullAssertionConfiguration": {
			"anyOf": [
				{ "$ref": "#/definitions/RulePlainConfiguration" },
				{ "$ref": "#/definitions/RuleWithNoExtraNonNullAssertionOptions" }
			]
		},
		"NoExtraNonNullAssertionOptions": {
			"type": "object",
			"additionalProperties": false
		},
		"NoFallthroughSwitchClauseConfiguration": {
			"anyOf": [
				{ "$ref": "#/definitions/RulePlainConfiguration" },
				{ "$ref": "#/definitions/RuleWithNoFallthroughSwitchClauseOptions" }
			]
		},
		"NoFallthroughSwitchClauseOptions": {
			"type": "object",
			"additionalProperties": false
		},
		"NoFlatMapIdentityConfiguration": {
			"anyOf": [
				{ "$ref": "#/definitions/RulePlainConfiguration" },
				{ "$ref": "#/definitions/RuleWithNoFlatMapIdentityOptions" }
			]
		},
		"NoFlatMapIdentityOptions": {
			"type": "object",
			"additionalProperties": false
		},
		"NoFloatingPromisesConfiguration": {
			"anyOf": [
				{ "$ref": "#/definitions/RulePlainConfiguration" },
				{ "$ref": "#/definitions/RuleWithNoFloatingPromisesOptions" }
			]
		},
		"NoFloatingPromisesOptions": {
			"type": "object",
			"additionalProperties": false
		},
		"NoFocusedTestsConfiguration": {
			"anyOf": [
				{ "$ref": "#/definitions/RulePlainConfiguration" },
				{ "$ref": "#/definitions/RuleWithNoFocusedTestsOptions" }
			]
		},
		"NoFocusedTestsOptions": {
			"type": "object",
			"additionalProperties": false
		},
		"NoForEachConfiguration": {
			"anyOf": [
				{ "$ref": "#/definitions/RulePlainConfiguration" },
				{ "$ref": "#/definitions/RuleWithNoForEachOptions" }
			]
		},
		"NoForEachOptions": {
			"type": "object",
			"properties": {
				"allowedIdentifiers": {
					"description": "A list of variable names allowed for `forEach` calls.",
					"default": [],
					"type": "array",
					"items": { "type": "string" }
				}
			},
			"additionalProperties": false
		},
		"NoFunctionAssignConfiguration": {
			"anyOf": [
				{ "$ref": "#/definitions/RulePlainConfiguration" },
				{ "$ref": "#/definitions/RuleWithNoFunctionAssignOptions" }
			]
		},
		"NoFunctionAssignOptions": {
			"type": "object",
			"additionalProperties": false
		},
		"NoGlobalAssignConfiguration": {
			"anyOf": [
				{ "$ref": "#/definitions/RulePlainConfiguration" },
				{ "$ref": "#/definitions/RuleWithNoGlobalAssignOptions" }
			]
		},
		"NoGlobalAssignOptions": {
			"type": "object",
			"additionalProperties": false
		},
		"NoGlobalDirnameFilenameConfiguration": {
			"anyOf": [
				{ "$ref": "#/definitions/RulePlainConfiguration" },
				{ "$ref": "#/definitions/RuleWithNoGlobalDirnameFilenameOptions" }
			]
		},
		"NoGlobalDirnameFilenameOptions": {
			"type": "object",
			"additionalProperties": false
		},
		"NoGlobalEvalConfiguration": {
			"anyOf": [
				{ "$ref": "#/definitions/RulePlainConfiguration" },
				{ "$ref": "#/definitions/RuleWithNoGlobalEvalOptions" }
			]
		},
		"NoGlobalEvalOptions": { "type": "object", "additionalProperties": false },
		"NoGlobalIsFiniteConfiguration": {
			"anyOf": [
				{ "$ref": "#/definitions/RulePlainConfiguration" },
				{ "$ref": "#/definitions/RuleWithNoGlobalIsFiniteOptions" }
			]
		},
		"NoGlobalIsFiniteOptions": {
			"type": "object",
			"additionalProperties": false
		},
		"NoGlobalIsNanConfiguration": {
			"anyOf": [
				{ "$ref": "#/definitions/RulePlainConfiguration" },
				{ "$ref": "#/definitions/RuleWithNoGlobalIsNanOptions" }
			]
		},
		"NoGlobalIsNanOptions": { "type": "object", "additionalProperties": false },
		"NoGlobalObjectCallsConfiguration": {
			"anyOf": [
				{ "$ref": "#/definitions/RulePlainConfiguration" },
				{ "$ref": "#/definitions/RuleWithNoGlobalObjectCallsOptions" }
			]
		},
		"NoGlobalObjectCallsOptions": {
			"type": "object",
			"additionalProperties": false
		},
		"NoHeadElementConfiguration": {
			"anyOf": [
				{ "$ref": "#/definitions/RulePlainConfiguration" },
				{ "$ref": "#/definitions/RuleWithNoHeadElementOptions" }
			]
		},
		"NoHeadElementOptions": { "type": "object", "additionalProperties": false },
		"NoHeadImportInDocumentConfiguration": {
			"anyOf": [
				{ "$ref": "#/definitions/RulePlainConfiguration" },
				{ "$ref": "#/definitions/RuleWithNoHeadImportInDocumentOptions" }
			]
		},
		"NoHeadImportInDocumentOptions": {
			"type": "object",
			"additionalProperties": false
		},
		"NoHeaderScopeConfiguration": {
			"anyOf": [
				{ "$ref": "#/definitions/RulePlainConfiguration" },
				{ "$ref": "#/definitions/RuleWithNoHeaderScopeOptions" }
			]
		},
		"NoHeaderScopeOptions": { "type": "object", "additionalProperties": false },
		"NoImgElementConfiguration": {
			"anyOf": [
				{ "$ref": "#/definitions/RulePlainConfiguration" },
				{ "$ref": "#/definitions/RuleWithNoImgElementOptions" }
			]
		},
		"NoImgElementOptions": { "type": "object", "additionalProperties": false },
		"NoImplicitAnyLetConfiguration": {
			"anyOf": [
				{ "$ref": "#/definitions/RulePlainConfiguration" },
				{ "$ref": "#/definitions/RuleWithNoImplicitAnyLetOptions" }
			]
		},
		"NoImplicitAnyLetOptions": {
			"type": "object",
			"additionalProperties": false
		},
		"NoImplicitBooleanConfiguration": {
			"anyOf": [
				{ "$ref": "#/definitions/RulePlainConfiguration" },
				{ "$ref": "#/definitions/RuleWithNoImplicitBooleanOptions" }
			]
		},
		"NoImplicitBooleanOptions": {
			"type": "object",
			"additionalProperties": false
		},
		"NoImplicitCoercionsConfiguration": {
			"anyOf": [
				{ "$ref": "#/definitions/RulePlainConfiguration" },
				{ "$ref": "#/definitions/RuleWithNoImplicitCoercionsOptions" }
			]
		},
		"NoImplicitCoercionsOptions": {
			"type": "object",
			"additionalProperties": false
		},
		"NoImportAssignConfiguration": {
			"anyOf": [
				{ "$ref": "#/definitions/RulePlainConfiguration" },
				{ "$ref": "#/definitions/RuleWithNoImportAssignOptions" }
			]
		},
		"NoImportAssignOptions": {
			"type": "object",
			"additionalProperties": false
		},
		"NoImportCyclesConfiguration": {
			"anyOf": [
				{ "$ref": "#/definitions/RulePlainConfiguration" },
				{ "$ref": "#/definitions/RuleWithNoImportCyclesOptions" }
			]
		},
		"NoImportCyclesOptions": {
			"type": "object",
			"properties": {
				"ignoreTypes": {
					"description": "Ignores type-only imports when finding an import cycle. A type-only import (`import type`) will be removed by the compiler, so it cuts an import cycle at runtime. Note that named type imports (`import { type Foo }`) aren't considered as type-only because it's not removed by the compiler if the `verbatimModuleSyntax` option is enabled. Enabled by default.",
					"default": true,
					"type": "boolean"
				}
			},
			"additionalProperties": false
		},
		"NoImportantInKeyframeConfiguration": {
			"anyOf": [
				{ "$ref": "#/definitions/RulePlainConfiguration" },
				{ "$ref": "#/definitions/RuleWithNoImportantInKeyframeOptions" }
			]
		},
		"NoImportantInKeyframeOptions": {
			"type": "object",
			"additionalProperties": false
		},
		"NoImportantStylesConfiguration": {
			"anyOf": [
				{ "$ref": "#/definitions/RulePlainConfiguration" },
				{ "$ref": "#/definitions/RuleWithNoImportantStylesOptions" }
			]
		},
		"NoImportantStylesOptions": {
			"type": "object",
			"additionalProperties": false
		},
		"NoInferrableTypesConfiguration": {
			"anyOf": [
				{ "$ref": "#/definitions/RulePlainConfiguration" },
				{ "$ref": "#/definitions/RuleWithNoInferrableTypesOptions" }
			]
		},
		"NoInferrableTypesOptions": {
			"type": "object",
			"additionalProperties": false
		},
		"NoInnerDeclarationsConfiguration": {
			"anyOf": [
				{ "$ref": "#/definitions/RulePlainConfiguration" },
				{ "$ref": "#/definitions/RuleWithNoInnerDeclarationsOptions" }
			]
		},
		"NoInnerDeclarationsOptions": {
			"type": "object",
			"additionalProperties": false
		},
		"NoInteractiveElementToNoninteractiveRoleConfiguration": {
			"anyOf": [
				{ "$ref": "#/definitions/RulePlainConfiguration" },
				{
					"$ref": "#/definitions/RuleWithNoInteractiveElementToNoninteractiveRoleOptions"
				}
			]
		},
		"NoInteractiveElementToNoninteractiveRoleOptions": {
			"type": "object",
			"additionalProperties": false
		},
		"NoInvalidBuiltinInstantiationConfiguration": {
			"anyOf": [
				{ "$ref": "#/definitions/RulePlainConfiguration" },
				{ "$ref": "#/definitions/RuleWithNoInvalidBuiltinInstantiationOptions" }
			]
		},
		"NoInvalidBuiltinInstantiationOptions": {
			"type": "object",
			"additionalProperties": false
		},
		"NoInvalidConstructorSuperConfiguration": {
			"anyOf": [
				{ "$ref": "#/definitions/RulePlainConfiguration" },
				{ "$ref": "#/definitions/RuleWithNoInvalidConstructorSuperOptions" }
			]
		},
		"NoInvalidConstructorSuperOptions": {
			"type": "object",
			"additionalProperties": false
		},
		"NoInvalidDirectionInLinearGradientConfiguration": {
			"anyOf": [
				{ "$ref": "#/definitions/RulePlainConfiguration" },
				{
					"$ref": "#/definitions/RuleWithNoInvalidDirectionInLinearGradientOptions"
				}
			]
		},
		"NoInvalidDirectionInLinearGradientOptions": {
			"type": "object",
			"additionalProperties": false
		},
		"NoInvalidGridAreasConfiguration": {
			"anyOf": [
				{ "$ref": "#/definitions/RulePlainConfiguration" },
				{ "$ref": "#/definitions/RuleWithNoInvalidGridAreasOptions" }
			]
		},
		"NoInvalidGridAreasOptions": {
			"type": "object",
			"additionalProperties": false
		},
		"NoInvalidPositionAtImportRuleConfiguration": {
			"anyOf": [
				{ "$ref": "#/definitions/RulePlainConfiguration" },
				{ "$ref": "#/definitions/RuleWithNoInvalidPositionAtImportRuleOptions" }
			]
		},
		"NoInvalidPositionAtImportRuleOptions": {
			"type": "object",
			"additionalProperties": false
		},
		"NoInvalidUseBeforeDeclarationConfiguration": {
			"anyOf": [
				{ "$ref": "#/definitions/RulePlainConfiguration" },
				{ "$ref": "#/definitions/RuleWithNoInvalidUseBeforeDeclarationOptions" }
			]
		},
		"NoInvalidUseBeforeDeclarationOptions": {
			"type": "object",
			"additionalProperties": false
		},
		"NoIrregularWhitespaceConfiguration": {
			"anyOf": [
				{ "$ref": "#/definitions/RulePlainConfiguration" },
				{ "$ref": "#/definitions/RuleWithNoIrregularWhitespaceOptions" }
			]
		},
		"NoIrregularWhitespaceOptions": {
			"type": "object",
			"additionalProperties": false
		},
		"NoLabelVarConfiguration": {
			"anyOf": [
				{ "$ref": "#/definitions/RulePlainConfiguration" },
				{ "$ref": "#/definitions/RuleWithNoLabelVarOptions" }
			]
		},
		"NoLabelVarOptions": { "type": "object", "additionalProperties": false },
		"NoLabelWithoutControlConfiguration": {
			"anyOf": [
				{ "$ref": "#/definitions/RulePlainConfiguration" },
				{ "$ref": "#/definitions/RuleWithNoLabelWithoutControlOptions" }
			]
		},
		"NoLabelWithoutControlOptions": {
			"type": "object",
			"properties": {
				"inputComponents": {
					"description": "Array of component names that should be considered the same as an `input` element.",
					"default": [],
					"type": "array",
					"items": { "type": "string" }
				},
				"labelAttributes": {
					"description": "Array of attributes that should be treated as the `label` accessible text content.",
					"default": [],
					"type": "array",
					"items": { "type": "string" }
				},
				"labelComponents": {
					"description": "Array of component names that should be considered the same as a `label` element.",
					"default": [],
					"type": "array",
					"items": { "type": "string" }
				}
			},
			"additionalProperties": false
		},
		"NoMagicNumbersConfiguration": {
			"anyOf": [
				{ "$ref": "#/definitions/RulePlainConfiguration" },
				{ "$ref": "#/definitions/RuleWithNoMagicNumbersOptions" }
			]
		},
		"NoMagicNumbersOptions": {
			"type": "object",
			"additionalProperties": false
		},
		"NoMisleadingCharacterClassConfiguration": {
			"anyOf": [
				{ "$ref": "#/definitions/RulePlainConfiguration" },
				{ "$ref": "#/definitions/RuleWithNoMisleadingCharacterClassOptions" }
			]
		},
		"NoMisleadingCharacterClassOptions": {
			"type": "object",
			"additionalProperties": false
		},
		"NoMisleadingInstantiatorConfiguration": {
			"anyOf": [
				{ "$ref": "#/definitions/RulePlainConfiguration" },
				{ "$ref": "#/definitions/RuleWithNoMisleadingInstantiatorOptions" }
			]
		},
		"NoMisleadingInstantiatorOptions": {
			"type": "object",
			"additionalProperties": false
		},
		"NoMisplacedAssertionConfiguration": {
			"anyOf": [
				{ "$ref": "#/definitions/RulePlainConfiguration" },
				{ "$ref": "#/definitions/RuleWithNoMisplacedAssertionOptions" }
			]
		},
		"NoMisplacedAssertionOptions": {
			"type": "object",
			"additionalProperties": false
		},
		"NoMisrefactoredShorthandAssignConfiguration": {
			"anyOf": [
				{ "$ref": "#/definitions/RulePlainConfiguration" },
				{
					"$ref": "#/definitions/RuleWithNoMisrefactoredShorthandAssignOptions"
				}
			]
		},
		"NoMisrefactoredShorthandAssignOptions": {
			"type": "object",
			"additionalProperties": false
		},
		"NoMissingVarFunctionConfiguration": {
			"anyOf": [
				{ "$ref": "#/definitions/RulePlainConfiguration" },
				{ "$ref": "#/definitions/RuleWithNoMissingVarFunctionOptions" }
			]
		},
		"NoMissingVarFunctionOptions": {
			"type": "object",
			"additionalProperties": false
		},
		"NoMisusedPromisesConfiguration": {
			"anyOf": [
				{ "$ref": "#/definitions/RulePlainConfiguration" },
				{ "$ref": "#/definitions/RuleWithNoMisusedPromisesOptions" }
			]
		},
		"NoMisusedPromisesOptions": {
			"type": "object",
			"additionalProperties": false
		},
		"NoNamespaceConfiguration": {
			"anyOf": [
				{ "$ref": "#/definitions/RulePlainConfiguration" },
				{ "$ref": "#/definitions/RuleWithNoNamespaceOptions" }
			]
		},
		"NoNamespaceImportConfiguration": {
			"anyOf": [
				{ "$ref": "#/definitions/RulePlainConfiguration" },
				{ "$ref": "#/definitions/RuleWithNoNamespaceImportOptions" }
			]
		},
		"NoNamespaceImportOptions": {
			"type": "object",
			"additionalProperties": false
		},
		"NoNamespaceOptions": { "type": "object", "additionalProperties": false },
		"NoNegationElseConfiguration": {
			"anyOf": [
				{ "$ref": "#/definitions/RulePlainConfiguration" },
				{ "$ref": "#/definitions/RuleWithNoNegationElseOptions" }
			]
		},
		"NoNegationElseOptions": {
			"type": "object",
			"additionalProperties": false
		},
		"NoNestedComponentDefinitionsConfiguration": {
			"anyOf": [
				{ "$ref": "#/definitions/RulePlainConfiguration" },
				{ "$ref": "#/definitions/RuleWithNoNestedComponentDefinitionsOptions" }
			]
		},
		"NoNestedComponentDefinitionsOptions": {
			"type": "object",
			"additionalProperties": false
		},
		"NoNestedTernaryConfiguration": {
			"anyOf": [
				{ "$ref": "#/definitions/RulePlainConfiguration" },
				{ "$ref": "#/definitions/RuleWithNoNestedTernaryOptions" }
			]
		},
		"NoNestedTernaryOptions": {
			"type": "object",
			"additionalProperties": false
		},
		"NoNextAsyncClientComponentConfiguration": {
			"anyOf": [
				{ "$ref": "#/definitions/RulePlainConfiguration" },
				{ "$ref": "#/definitions/RuleWithNoNextAsyncClientComponentOptions" }
			]
		},
		"NoNextAsyncClientComponentOptions": {
			"type": "object",
			"additionalProperties": false
		},
		"NoNodejsModulesConfiguration": {
			"anyOf": [
				{ "$ref": "#/definitions/RulePlainConfiguration" },
				{ "$ref": "#/definitions/RuleWithNoNodejsModulesOptions" }
			]
		},
		"NoNodejsModulesOptions": {
			"type": "object",
			"additionalProperties": false
		},
		"NoNonNullAssertedOptionalChainConfiguration": {
			"anyOf": [
				{ "$ref": "#/definitions/RulePlainConfiguration" },
				{
					"$ref": "#/definitions/RuleWithNoNonNullAssertedOptionalChainOptions"
				}
			]
		},
		"NoNonNullAssertedOptionalChainOptions": {
			"type": "object",
			"additionalProperties": false
		},
		"NoNonNullAssertionConfiguration": {
			"anyOf": [
				{ "$ref": "#/definitions/RulePlainConfiguration" },
				{ "$ref": "#/definitions/RuleWithNoNonNullAssertionOptions" }
			]
		},
		"NoNonNullAssertionOptions": {
			"type": "object",
			"additionalProperties": false
		},
		"NoNoninteractiveElementInteractionsConfiguration": {
			"anyOf": [
				{ "$ref": "#/definitions/RulePlainConfiguration" },
				{
					"$ref": "#/definitions/RuleWithNoNoninteractiveElementInteractionsOptions"
				}
			]
		},
		"NoNoninteractiveElementInteractionsOptions": {
			"type": "object",
			"additionalProperties": false
		},
		"NoNoninteractiveElementToInteractiveRoleConfiguration": {
			"anyOf": [
				{ "$ref": "#/definitions/RulePlainConfiguration" },
				{
					"$ref": "#/definitions/RuleWithNoNoninteractiveElementToInteractiveRoleOptions"
				}
			]
		},
		"NoNoninteractiveElementToInteractiveRoleOptions": {
			"type": "object",
			"additionalProperties": false
		},
		"NoNoninteractiveTabindexConfiguration": {
			"anyOf": [
				{ "$ref": "#/definitions/RulePlainConfiguration" },
				{ "$ref": "#/definitions/RuleWithNoNoninteractiveTabindexOptions" }
			]
		},
		"NoNoninteractiveTabindexOptions": {
			"type": "object",
			"additionalProperties": false
		},
		"NoNonoctalDecimalEscapeConfiguration": {
			"anyOf": [
				{ "$ref": "#/definitions/RulePlainConfiguration" },
				{ "$ref": "#/definitions/RuleWithNoNonoctalDecimalEscapeOptions" }
			]
		},
		"NoNonoctalDecimalEscapeOptions": {
			"type": "object",
			"additionalProperties": false
		},
		"NoOctalEscapeConfiguration": {
			"anyOf": [
				{ "$ref": "#/definitions/RulePlainConfiguration" },
				{ "$ref": "#/definitions/RuleWithNoOctalEscapeOptions" }
			]
		},
		"NoOctalEscapeOptions": { "type": "object", "additionalProperties": false },
		"NoParameterAssignConfiguration": {
			"anyOf": [
				{ "$ref": "#/definitions/RulePlainConfiguration" },
				{ "$ref": "#/definitions/RuleWithNoParameterAssignOptions" }
			]
		},
		"NoParameterAssignOptions": {
			"type": "object",
			"properties": {
				"propertyAssignment": {
					"description": "Whether to report an error when a dependency is listed in the dependencies array but isn't used. Defaults to `allow`.",
					"default": "allow",
					"allOf": [{ "$ref": "#/definitions/PropertyAssignmentMode" }]
				}
			},
			"additionalProperties": false
		},
		"NoParameterPropertiesConfiguration": {
			"anyOf": [
				{ "$ref": "#/definitions/RulePlainConfiguration" },
				{ "$ref": "#/definitions/RuleWithNoParameterPropertiesOptions" }
			]
		},
		"NoParameterPropertiesOptions": {
			"type": "object",
			"additionalProperties": false
		},
		"NoPositiveTabindexConfiguration": {
			"anyOf": [
				{ "$ref": "#/definitions/RulePlainConfiguration" },
				{ "$ref": "#/definitions/RuleWithNoPositiveTabindexOptions" }
			]
		},
		"NoPositiveTabindexOptions": {
			"type": "object",
			"additionalProperties": false
		},
		"NoPrecisionLossConfiguration": {
			"anyOf": [
				{ "$ref": "#/definitions/RulePlainConfiguration" },
				{ "$ref": "#/definitions/RuleWithNoPrecisionLossOptions" }
			]
		},
		"NoPrecisionLossOptions": {
			"type": "object",
			"additionalProperties": false
		},
		"NoPrivateImportsConfiguration": {
			"anyOf": [
				{ "$ref": "#/definitions/RulePlainConfiguration" },
				{ "$ref": "#/definitions/RuleWithNoPrivateImportsOptions" }
			]
		},
		"NoPrivateImportsOptions": {
			"type": "object",
			"properties": {
				"defaultVisibility": {
					"description": "The default visibility to assume for symbols without visibility tag.\n\nDefault: **public**.",
					"default": "public",
					"allOf": [{ "$ref": "#/definitions/Visibility" }]
				}
			},
			"additionalProperties": false
		},
		"NoProcessEnvConfiguration": {
			"anyOf": [
				{ "$ref": "#/definitions/RulePlainConfiguration" },
				{ "$ref": "#/definitions/RuleWithNoProcessEnvOptions" }
			]
		},
		"NoProcessEnvOptions": { "type": "object", "additionalProperties": false },
		"NoProcessGlobalConfiguration": {
			"anyOf": [
				{ "$ref": "#/definitions/RulePlainConfiguration" },
				{ "$ref": "#/definitions/RuleWithNoProcessGlobalOptions" }
			]
		},
		"NoProcessGlobalOptions": {
			"type": "object",
			"additionalProperties": false
		},
		"NoPrototypeBuiltinsConfiguration": {
			"anyOf": [
				{ "$ref": "#/definitions/RulePlainConfiguration" },
				{ "$ref": "#/definitions/RuleWithNoPrototypeBuiltinsOptions" }
			]
		},
		"NoPrototypeBuiltinsOptions": {
			"type": "object",
			"additionalProperties": false
		},
		"NoQuickfixBiomeConfiguration": {
			"anyOf": [
				{ "$ref": "#/definitions/RulePlainConfiguration" },
				{ "$ref": "#/definitions/RuleWithNoQuickfixBiomeOptions" }
			]
		},
		"NoQuickfixBiomeOptions": {
			"type": "object",
			"properties": {
				"additionalPaths": {
					"description": "A list of additional JSON files that should be checked.",
					"default": [],
					"type": "array",
					"items": { "type": "string" }
				}
			},
			"additionalProperties": false
		},
		"NoQwikUseVisibleTaskConfiguration": {
			"anyOf": [
				{ "$ref": "#/definitions/RulePlainConfiguration" },
				{ "$ref": "#/definitions/RuleWithNoQwikUseVisibleTaskOptions" }
			]
		},
		"NoQwikUseVisibleTaskOptions": {
			"type": "object",
			"additionalProperties": false
		},
		"NoReExportAllConfiguration": {
			"anyOf": [
				{ "$ref": "#/definitions/RulePlainConfiguration" },
				{ "$ref": "#/definitions/RuleWithNoReExportAllOptions" }
			]
		},
		"NoReExportAllOptions": { "type": "object", "additionalProperties": false },
		"NoReactPropAssignmentsConfiguration": {
			"anyOf": [
				{ "$ref": "#/definitions/RulePlainConfiguration" },
				{ "$ref": "#/definitions/RuleWithNoReactPropAssignmentsOptions" }
			]
		},
		"NoReactPropAssignmentsOptions": {
			"type": "object",
			"additionalProperties": false
		},
		"NoReactSpecificPropsConfiguration": {
			"anyOf": [
				{ "$ref": "#/definitions/RulePlainConfiguration" },
				{ "$ref": "#/definitions/RuleWithNoReactSpecificPropsOptions" }
			]
		},
		"NoReactSpecificPropsOptions": {
			"type": "object",
			"additionalProperties": false
		},
		"NoRedeclareConfiguration": {
			"anyOf": [
				{ "$ref": "#/definitions/RulePlainConfiguration" },
				{ "$ref": "#/definitions/RuleWithNoRedeclareOptions" }
			]
		},
		"NoRedeclareOptions": { "type": "object", "additionalProperties": false },
		"NoRedundantAltConfiguration": {
			"anyOf": [
				{ "$ref": "#/definitions/RulePlainConfiguration" },
				{ "$ref": "#/definitions/RuleWithNoRedundantAltOptions" }
			]
		},
		"NoRedundantAltOptions": {
			"type": "object",
			"additionalProperties": false
		},
		"NoRedundantRolesConfiguration": {
			"anyOf": [
				{ "$ref": "#/definitions/RulePlainConfiguration" },
				{ "$ref": "#/definitions/RuleWithNoRedundantRolesOptions" }
			]
		},
		"NoRedundantRolesOptions": {
			"type": "object",
			"additionalProperties": false
		},
		"NoRedundantUseStrictConfiguration": {
			"anyOf": [
				{ "$ref": "#/definitions/RulePlainConfiguration" },
				{ "$ref": "#/definitions/RuleWithNoRedundantUseStrictOptions" }
			]
		},
		"NoRedundantUseStrictOptions": {
			"type": "object",
			"additionalProperties": false
		},
		"NoRenderReturnValueConfiguration": {
			"anyOf": [
				{ "$ref": "#/definitions/RulePlainConfiguration" },
				{ "$ref": "#/definitions/RuleWithNoRenderReturnValueOptions" }
			]
		},
		"NoRenderReturnValueOptions": {
			"type": "object",
			"additionalProperties": false
		},
		"NoRestrictedElementsConfiguration": {
			"anyOf": [
				{ "$ref": "#/definitions/RulePlainConfiguration" },
				{ "$ref": "#/definitions/RuleWithNoRestrictedElementsOptions" }
			]
		},
		"NoRestrictedElementsOptions": {
			"type": "object",
			"properties": {
				"elements": {
					"description": "Elements to restrict. Each key is the element name, and the value is the message to show when the element is used.",
					"allOf": [{ "$ref": "#/definitions/CustomRestrictedElements" }]
				}
			},
			"additionalProperties": false
		},
		"NoRestrictedGlobalsConfiguration": {
			"anyOf": [
				{ "$ref": "#/definitions/RulePlainConfiguration" },
				{ "$ref": "#/definitions/RuleWithNoRestrictedGlobalsOptions" }
			]
		},
		"NoRestrictedGlobalsOptions": {
			"type": "object",
			"properties": {
				"deniedGlobals": {
					"description": "A list of names that should trigger the rule",
					"type": "object",
					"additionalProperties": { "type": "string" }
				}
			},
			"additionalProperties": false
		},
		"NoRestrictedImportsConfiguration": {
			"anyOf": [
				{ "$ref": "#/definitions/RulePlainConfiguration" },
				{ "$ref": "#/definitions/RuleWithNoRestrictedImportsOptions" }
			]
		},
		"NoRestrictedImportsOptions": {
			"type": "object",
			"properties": {
				"paths": {
					"description": "A list of import paths that should trigger the rule.",
					"type": "object",
					"additionalProperties": { "$ref": "#/definitions/Paths" }
				},
				"patterns": {
					"description": "gitignore-style patterns that should trigger the rule.",
					"type": ["array", "null"],
					"items": { "$ref": "#/definitions/Patterns" }
				}
			},
			"additionalProperties": false
		},
		"NoRestrictedTypesConfiguration": {
			"anyOf": [
				{ "$ref": "#/definitions/RulePlainConfiguration" },
				{ "$ref": "#/definitions/RuleWithNoRestrictedTypesOptions" }
			]
		},
		"NoRestrictedTypesOptions": {
			"type": "object",
			"properties": {
				"types": {
					"default": {},
					"type": "object",
					"additionalProperties": {
						"$ref": "#/definitions/CustomRestrictedType"
					}
				}
			},
			"additionalProperties": false
		},
		"NoSecretsConfiguration": {
			"anyOf": [
				{ "$ref": "#/definitions/RulePlainConfiguration" },
				{ "$ref": "#/definitions/RuleWithNoSecretsOptions" }
			]
		},
		"NoSecretsOptions": {
			"type": "object",
			"properties": {
				"entropyThreshold": {
					"description": "Set entropy threshold (default is 41).",
					"default": null,
					"type": ["integer", "null"],
					"format": "uint16",
					"minimum": 0.0
				}
			},
			"additionalProperties": false
		},
		"NoSelfAssignConfiguration": {
			"anyOf": [
				{ "$ref": "#/definitions/RulePlainConfiguration" },
				{ "$ref": "#/definitions/RuleWithNoSelfAssignOptions" }
			]
		},
		"NoSelfAssignOptions": { "type": "object", "additionalProperties": false },
		"NoSelfCompareConfiguration": {
			"anyOf": [
				{ "$ref": "#/definitions/RulePlainConfiguration" },
				{ "$ref": "#/definitions/RuleWithNoSelfCompareOptions" }
			]
		},
		"NoSelfCompareOptions": { "type": "object", "additionalProperties": false },
		"NoSetterReturnConfiguration": {
			"anyOf": [
				{ "$ref": "#/definitions/RulePlainConfiguration" },
				{ "$ref": "#/definitions/RuleWithNoSetterReturnOptions" }
			]
		},
		"NoSetterReturnOptions": {
			"type": "object",
			"additionalProperties": false
		},
		"NoShadowConfiguration": {
			"anyOf": [
				{ "$ref": "#/definitions/RulePlainConfiguration" },
				{ "$ref": "#/definitions/RuleWithNoShadowOptions" }
			]
		},
		"NoShadowOptions": { "type": "object", "additionalProperties": false },
		"NoShadowRestrictedNamesConfiguration": {
			"anyOf": [
				{ "$ref": "#/definitions/RulePlainConfiguration" },
				{ "$ref": "#/definitions/RuleWithNoShadowRestrictedNamesOptions" }
			]
		},
		"NoShadowRestrictedNamesOptions": {
			"type": "object",
			"additionalProperties": false
		},
		"NoShorthandPropertyOverridesConfiguration": {
			"anyOf": [
				{ "$ref": "#/definitions/RulePlainConfiguration" },
				{ "$ref": "#/definitions/RuleWithNoShorthandPropertyOverridesOptions" }
			]
		},
		"NoShorthandPropertyOverridesOptions": {
			"type": "object",
			"additionalProperties": false
		},
		"NoShoutyConstantsConfiguration": {
			"anyOf": [
				{ "$ref": "#/definitions/RulePlainConfiguration" },
				{ "$ref": "#/definitions/RuleWithNoShoutyConstantsOptions" }
			]
		},
		"NoShoutyConstantsOptions": {
			"type": "object",
			"additionalProperties": false
		},
		"NoSkippedTestsConfiguration": {
			"anyOf": [
				{ "$ref": "#/definitions/RulePlainConfiguration" },
				{ "$ref": "#/definitions/RuleWithNoSkippedTestsOptions" }
			]
		},
		"NoSkippedTestsOptions": {
			"type": "object",
			"additionalProperties": false
		},
		"NoSolidDestructuredPropsConfiguration": {
			"anyOf": [
				{ "$ref": "#/definitions/RulePlainConfiguration" },
				{ "$ref": "#/definitions/RuleWithNoSolidDestructuredPropsOptions" }
			]
		},
		"NoSolidDestructuredPropsOptions": {
			"type": "object",
			"additionalProperties": false
		},
		"NoSparseArrayConfiguration": {
			"anyOf": [
				{ "$ref": "#/definitions/RulePlainConfiguration" },
				{ "$ref": "#/definitions/RuleWithNoSparseArrayOptions" }
			]
		},
		"NoSparseArrayOptions": { "type": "object", "additionalProperties": false },
		"NoStaticElementInteractionsConfiguration": {
			"anyOf": [
				{ "$ref": "#/definitions/RulePlainConfiguration" },
				{ "$ref": "#/definitions/RuleWithNoStaticElementInteractionsOptions" }
			]
		},
		"NoStaticElementInteractionsOptions": {
			"type": "object",
			"additionalProperties": false
		},
		"NoStaticOnlyClassConfiguration": {
			"anyOf": [
				{ "$ref": "#/definitions/RulePlainConfiguration" },
				{ "$ref": "#/definitions/RuleWithNoStaticOnlyClassOptions" }
			]
		},
		"NoStaticOnlyClassOptions": {
			"type": "object",
			"additionalProperties": false
		},
		"NoStringCaseMismatchConfiguration": {
			"anyOf": [
				{ "$ref": "#/definitions/RulePlainConfiguration" },
				{ "$ref": "#/definitions/RuleWithNoStringCaseMismatchOptions" }
			]
		},
		"NoStringCaseMismatchOptions": {
			"type": "object",
			"additionalProperties": false
		},
		"NoSubstrConfiguration": {
			"anyOf": [
				{ "$ref": "#/definitions/RulePlainConfiguration" },
				{ "$ref": "#/definitions/RuleWithNoSubstrOptions" }
			]
		},
		"NoSubstrOptions": { "type": "object", "additionalProperties": false },
		"NoSuspiciousSemicolonInJsxConfiguration": {
			"anyOf": [
				{ "$ref": "#/definitions/RulePlainConfiguration" },
				{ "$ref": "#/definitions/RuleWithNoSuspiciousSemicolonInJsxOptions" }
			]
		},
		"NoSuspiciousSemicolonInJsxOptions": {
			"type": "object",
			"additionalProperties": false
		},
		"NoSvgWithoutTitleConfiguration": {
			"anyOf": [
				{ "$ref": "#/definitions/RulePlainConfiguration" },
				{ "$ref": "#/definitions/RuleWithNoSvgWithoutTitleOptions" }
			]
		},
		"NoSvgWithoutTitleOptions": {
			"type": "object",
			"additionalProperties": false
		},
		"NoSwitchDeclarationsConfiguration": {
			"anyOf": [
				{ "$ref": "#/definitions/RulePlainConfiguration" },
				{ "$ref": "#/definitions/RuleWithNoSwitchDeclarationsOptions" }
			]
		},
		"NoSwitchDeclarationsOptions": {
			"type": "object",
			"additionalProperties": false
		},
		"NoTemplateCurlyInStringConfiguration": {
			"anyOf": [
				{ "$ref": "#/definitions/RulePlainConfiguration" },
				{ "$ref": "#/definitions/RuleWithNoTemplateCurlyInStringOptions" }
			]
		},
		"NoTemplateCurlyInStringOptions": {
			"type": "object",
			"additionalProperties": false
		},
		"NoThenPropertyConfiguration": {
			"anyOf": [
				{ "$ref": "#/definitions/RulePlainConfiguration" },
				{ "$ref": "#/definitions/RuleWithNoThenPropertyOptions" }
			]
		},
		"NoThenPropertyOptions": {
			"type": "object",
			"additionalProperties": false
		},
		"NoThisInStaticConfiguration": {
			"anyOf": [
				{ "$ref": "#/definitions/RulePlainConfiguration" },
				{ "$ref": "#/definitions/RuleWithNoThisInStaticOptions" }
			]
		},
		"NoThisInStaticOptions": {
			"type": "object",
			"additionalProperties": false
		},
		"NoTsIgnoreConfiguration": {
			"anyOf": [
				{ "$ref": "#/definitions/RulePlainConfiguration" },
				{ "$ref": "#/definitions/RuleWithNoTsIgnoreOptions" }
			]
		},
		"NoTsIgnoreOptions": { "type": "object", "additionalProperties": false },
		"NoUnassignedVariablesConfiguration": {
			"anyOf": [
				{ "$ref": "#/definitions/RulePlainConfiguration" },
				{ "$ref": "#/definitions/RuleWithNoUnassignedVariablesOptions" }
			]
		},
		"NoUnassignedVariablesOptions": {
			"type": "object",
			"additionalProperties": false
		},
		"NoUndeclaredDependenciesConfiguration": {
			"anyOf": [
				{ "$ref": "#/definitions/RulePlainConfiguration" },
				{ "$ref": "#/definitions/RuleWithNoUndeclaredDependenciesOptions" }
			]
		},
		"NoUndeclaredDependenciesOptions": {
			"type": "object",
			"properties": {
				"devDependencies": {
					"description": "If set to `false`, then the rule will show an error when `devDependencies` are imported. Defaults to `true`.",
					"default": true,
					"allOf": [{ "$ref": "#/definitions/DependencyAvailability" }]
				},
				"optionalDependencies": {
					"description": "If set to `false`, then the rule will show an error when `optionalDependencies` are imported. Defaults to `true`.",
					"default": true,
					"allOf": [{ "$ref": "#/definitions/DependencyAvailability" }]
				},
				"peerDependencies": {
					"description": "If set to `false`, then the rule will show an error when `peerDependencies` are imported. Defaults to `true`.",
					"default": true,
					"allOf": [{ "$ref": "#/definitions/DependencyAvailability" }]
				}
			},
			"additionalProperties": false
		},
		"NoUndeclaredVariablesConfiguration": {
			"anyOf": [
				{ "$ref": "#/definitions/RulePlainConfiguration" },
				{ "$ref": "#/definitions/RuleWithNoUndeclaredVariablesOptions" }
			]
		},
		"NoUndeclaredVariablesOptions": {
			"type": "object",
			"properties": {
				"checkTypes": {
					"description": "Check undeclared types.",
					"default": false,
					"type": "boolean"
				}
			},
			"additionalProperties": false
		},
		"NoUnknownAtRulesConfiguration": {
			"anyOf": [
				{ "$ref": "#/definitions/RulePlainConfiguration" },
				{ "$ref": "#/definitions/RuleWithNoUnknownAtRulesOptions" }
			]
		},
		"NoUnknownAtRulesOptions": {
			"type": "object",
			"additionalProperties": false
		},
		"NoUnknownFunctionConfiguration": {
			"anyOf": [
				{ "$ref": "#/definitions/RulePlainConfiguration" },
				{ "$ref": "#/definitions/RuleWithNoUnknownFunctionOptions" }
			]
		},
		"NoUnknownFunctionOptions": {
			"type": "object",
			"additionalProperties": false
		},
		"NoUnknownMediaFeatureNameConfiguration": {
			"anyOf": [
				{ "$ref": "#/definitions/RulePlainConfiguration" },
				{ "$ref": "#/definitions/RuleWithNoUnknownMediaFeatureNameOptions" }
			]
		},
		"NoUnknownMediaFeatureNameOptions": {
			"type": "object",
			"additionalProperties": false
		},
		"NoUnknownPropertyConfiguration": {
			"anyOf": [
				{ "$ref": "#/definitions/RulePlainConfiguration" },
				{ "$ref": "#/definitions/RuleWithNoUnknownPropertyOptions" }
			]
		},
		"NoUnknownPropertyOptions": {
			"type": "object",
			"additionalProperties": false
		},
		"NoUnknownPseudoClassConfiguration": {
			"anyOf": [
				{ "$ref": "#/definitions/RulePlainConfiguration" },
				{ "$ref": "#/definitions/RuleWithNoUnknownPseudoClassOptions" }
			]
		},
		"NoUnknownPseudoClassOptions": {
			"type": "object",
			"additionalProperties": false
		},
		"NoUnknownPseudoElementConfiguration": {
			"anyOf": [
				{ "$ref": "#/definitions/RulePlainConfiguration" },
				{ "$ref": "#/definitions/RuleWithNoUnknownPseudoElementOptions" }
			]
		},
		"NoUnknownPseudoElementOptions": {
			"type": "object",
			"additionalProperties": false
		},
		"NoUnknownTypeSelectorConfiguration": {
			"anyOf": [
				{ "$ref": "#/definitions/RulePlainConfiguration" },
				{ "$ref": "#/definitions/RuleWithNoUnknownTypeSelectorOptions" }
			]
		},
		"NoUnknownTypeSelectorOptions": {
			"type": "object",
			"additionalProperties": false
		},
		"NoUnknownUnitConfiguration": {
			"anyOf": [
				{ "$ref": "#/definitions/RulePlainConfiguration" },
				{ "$ref": "#/definitions/RuleWithNoUnknownUnitOptions" }
			]
		},
		"NoUnknownUnitOptions": { "type": "object", "additionalProperties": false },
		"NoUnmatchableAnbSelectorConfiguration": {
			"anyOf": [
				{ "$ref": "#/definitions/RulePlainConfiguration" },
				{ "$ref": "#/definitions/RuleWithNoUnmatchableAnbSelectorOptions" }
			]
		},
		"NoUnmatchableAnbSelectorOptions": {
			"type": "object",
			"additionalProperties": false
		},
		"NoUnnecessaryConditionsConfiguration": {
			"anyOf": [
				{ "$ref": "#/definitions/RulePlainConfiguration" },
				{ "$ref": "#/definitions/RuleWithNoUnnecessaryConditionsOptions" }
			]
		},
		"NoUnnecessaryConditionsOptions": {
			"type": "object",
			"additionalProperties": false
		},
		"NoUnreachableConfiguration": {
			"anyOf": [
				{ "$ref": "#/definitions/RulePlainConfiguration" },
				{ "$ref": "#/definitions/RuleWithNoUnreachableOptions" }
			]
		},
		"NoUnreachableOptions": { "type": "object", "additionalProperties": false },
		"NoUnreachableSuperConfiguration": {
			"anyOf": [
				{ "$ref": "#/definitions/RulePlainConfiguration" },
				{ "$ref": "#/definitions/RuleWithNoUnreachableSuperOptions" }
			]
		},
		"NoUnreachableSuperOptions": {
			"type": "object",
			"additionalProperties": false
		},
		"NoUnresolvedImportsConfiguration": {
			"anyOf": [
				{ "$ref": "#/definitions/RulePlainConfiguration" },
				{ "$ref": "#/definitions/RuleWithNoUnresolvedImportsOptions" }
			]
		},
		"NoUnresolvedImportsOptions": {
			"type": "object",
			"additionalProperties": false
		},
		"NoUnsafeDeclarationMergingConfiguration": {
			"anyOf": [
				{ "$ref": "#/definitions/RulePlainConfiguration" },
				{ "$ref": "#/definitions/RuleWithNoUnsafeDeclarationMergingOptions" }
			]
		},
		"NoUnsafeDeclarationMergingOptions": {
			"type": "object",
			"additionalProperties": false
		},
		"NoUnsafeFinallyConfiguration": {
			"anyOf": [
				{ "$ref": "#/definitions/RulePlainConfiguration" },
				{ "$ref": "#/definitions/RuleWithNoUnsafeFinallyOptions" }
			]
		},
		"NoUnsafeFinallyOptions": {
			"type": "object",
			"additionalProperties": false
		},
		"NoUnsafeNegationConfiguration": {
			"anyOf": [
				{ "$ref": "#/definitions/RulePlainConfiguration" },
				{ "$ref": "#/definitions/RuleWithNoUnsafeNegationOptions" }
			]
		},
		"NoUnsafeNegationOptions": {
			"type": "object",
			"additionalProperties": false
		},
		"NoUnsafeOptionalChainingConfiguration": {
			"anyOf": [
				{ "$ref": "#/definitions/RulePlainConfiguration" },
				{ "$ref": "#/definitions/RuleWithNoUnsafeOptionalChainingOptions" }
			]
		},
		"NoUnsafeOptionalChainingOptions": {
			"type": "object",
			"additionalProperties": false
		},
		"NoUnusedFunctionParametersConfiguration": {
			"anyOf": [
				{ "$ref": "#/definitions/RulePlainConfiguration" },
				{ "$ref": "#/definitions/RuleWithNoUnusedFunctionParametersOptions" }
			]
		},
		"NoUnusedFunctionParametersOptions": {
			"type": "object",
			"properties": {
				"ignoreRestSiblings": {
					"description": "Whether to ignore unused variables from an object destructuring with a spread.",
					"default": false,
					"type": "boolean"
				}
			},
			"additionalProperties": false
		},
		"NoUnusedImportsConfiguration": {
			"anyOf": [
				{ "$ref": "#/definitions/RulePlainConfiguration" },
				{ "$ref": "#/definitions/RuleWithNoUnusedImportsOptions" }
			]
		},
		"NoUnusedImportsOptions": {
			"type": "object",
			"additionalProperties": false
		},
		"NoUnusedLabelsConfiguration": {
			"anyOf": [
				{ "$ref": "#/definitions/RulePlainConfiguration" },
				{ "$ref": "#/definitions/RuleWithNoUnusedLabelsOptions" }
			]
		},
		"NoUnusedLabelsOptions": {
			"type": "object",
			"additionalProperties": false
		},
		"NoUnusedPrivateClassMembersConfiguration": {
			"anyOf": [
				{ "$ref": "#/definitions/RulePlainConfiguration" },
				{ "$ref": "#/definitions/RuleWithNoUnusedPrivateClassMembersOptions" }
			]
		},
		"NoUnusedPrivateClassMembersOptions": {
			"type": "object",
			"additionalProperties": false
		},
		"NoUnusedTemplateLiteralConfiguration": {
			"anyOf": [
				{ "$ref": "#/definitions/RulePlainConfiguration" },
				{ "$ref": "#/definitions/RuleWithNoUnusedTemplateLiteralOptions" }
			]
		},
		"NoUnusedTemplateLiteralOptions": {
			"type": "object",
			"additionalProperties": false
		},
		"NoUnusedVariablesConfiguration": {
			"anyOf": [
				{ "$ref": "#/definitions/RulePlainConfiguration" },
				{ "$ref": "#/definitions/RuleWithNoUnusedVariablesOptions" }
			]
		},
		"NoUnusedVariablesOptions": {
			"type": "object",
			"properties": {
				"ignoreRestSiblings": {
					"description": "Whether to ignore unused variables from an object destructuring with a spread.",
					"default": true,
					"type": "boolean"
				}
			},
			"additionalProperties": false
		},
		"NoUnwantedPolyfillioConfiguration": {
			"anyOf": [
				{ "$ref": "#/definitions/RulePlainConfiguration" },
				{ "$ref": "#/definitions/RuleWithNoUnwantedPolyfillioOptions" }
			]
		},
		"NoUnwantedPolyfillioOptions": {
			"type": "object",
			"additionalProperties": false
		},
		"NoUselessCatchConfiguration": {
			"anyOf": [
				{ "$ref": "#/definitions/RulePlainConfiguration" },
				{ "$ref": "#/definitions/RuleWithNoUselessCatchOptions" }
			]
		},
		"NoUselessCatchOptions": {
			"type": "object",
			"additionalProperties": false
		},
		"NoUselessConstructorConfiguration": {
			"anyOf": [
				{ "$ref": "#/definitions/RulePlainConfiguration" },
				{ "$ref": "#/definitions/RuleWithNoUselessConstructorOptions" }
			]
		},
		"NoUselessConstructorOptions": {
			"type": "object",
			"additionalProperties": false
		},
		"NoUselessContinueConfiguration": {
			"anyOf": [
				{ "$ref": "#/definitions/RulePlainConfiguration" },
				{ "$ref": "#/definitions/RuleWithNoUselessContinueOptions" }
			]
		},
		"NoUselessContinueOptions": {
			"type": "object",
			"additionalProperties": false
		},
		"NoUselessElseConfiguration": {
			"anyOf": [
				{ "$ref": "#/definitions/RulePlainConfiguration" },
				{ "$ref": "#/definitions/RuleWithNoUselessElseOptions" }
			]
		},
		"NoUselessElseOptions": { "type": "object", "additionalProperties": false },
		"NoUselessEmptyExportConfiguration": {
			"anyOf": [
				{ "$ref": "#/definitions/RulePlainConfiguration" },
				{ "$ref": "#/definitions/RuleWithNoUselessEmptyExportOptions" }
			]
		},
		"NoUselessEmptyExportOptions": {
			"type": "object",
			"additionalProperties": false
		},
		"NoUselessEscapeInRegexConfiguration": {
			"anyOf": [
				{ "$ref": "#/definitions/RulePlainConfiguration" },
				{ "$ref": "#/definitions/RuleWithNoUselessEscapeInRegexOptions" }
			]
		},
		"NoUselessEscapeInRegexOptions": {
			"type": "object",
			"additionalProperties": false
		},
		"NoUselessEscapeInStringConfiguration": {
			"anyOf": [
				{ "$ref": "#/definitions/RulePlainConfiguration" },
				{ "$ref": "#/definitions/RuleWithNoUselessEscapeInStringOptions" }
			]
		},
		"NoUselessEscapeInStringOptions": {
			"type": "object",
			"additionalProperties": false
		},
		"NoUselessFragmentsConfiguration": {
			"anyOf": [
				{ "$ref": "#/definitions/RulePlainConfiguration" },
				{ "$ref": "#/definitions/RuleWithNoUselessFragmentsOptions" }
			]
		},
		"NoUselessFragmentsOptions": {
			"type": "object",
			"additionalProperties": false
		},
		"NoUselessLabelConfiguration": {
			"anyOf": [
				{ "$ref": "#/definitions/RulePlainConfiguration" },
				{ "$ref": "#/definitions/RuleWithNoUselessLabelOptions" }
			]
		},
		"NoUselessLabelOptions": {
			"type": "object",
			"additionalProperties": false
		},
		"NoUselessLoneBlockStatementsConfiguration": {
			"anyOf": [
				{ "$ref": "#/definitions/RulePlainConfiguration" },
				{ "$ref": "#/definitions/RuleWithNoUselessLoneBlockStatementsOptions" }
			]
		},
		"NoUselessLoneBlockStatementsOptions": {
			"type": "object",
			"additionalProperties": false
		},
		"NoUselessRegexBackrefsConfiguration": {
			"anyOf": [
				{ "$ref": "#/definitions/RulePlainConfiguration" },
				{ "$ref": "#/definitions/RuleWithNoUselessRegexBackrefsOptions" }
			]
		},
		"NoUselessRegexBackrefsOptions": {
			"type": "object",
			"additionalProperties": false
		},
		"NoUselessRenameConfiguration": {
			"anyOf": [
				{ "$ref": "#/definitions/RulePlainConfiguration" },
				{ "$ref": "#/definitions/RuleWithNoUselessRenameOptions" }
			]
		},
		"NoUselessRenameOptions": {
			"type": "object",
			"additionalProperties": false
		},
		"NoUselessStringConcatConfiguration": {
			"anyOf": [
				{ "$ref": "#/definitions/RulePlainConfiguration" },
				{ "$ref": "#/definitions/RuleWithNoUselessStringConcatOptions" }
			]
		},
		"NoUselessStringConcatOptions": {
			"type": "object",
			"additionalProperties": false
		},
		"NoUselessStringRawConfiguration": {
			"anyOf": [
				{ "$ref": "#/definitions/RulePlainConfiguration" },
				{ "$ref": "#/definitions/RuleWithNoUselessStringRawOptions" }
			]
		},
		"NoUselessStringRawOptions": {
			"type": "object",
			"additionalProperties": false
		},
		"NoUselessSwitchCaseConfiguration": {
			"anyOf": [
				{ "$ref": "#/definitions/RulePlainConfiguration" },
				{ "$ref": "#/definitions/RuleWithNoUselessSwitchCaseOptions" }
			]
		},
		"NoUselessSwitchCaseOptions": {
			"type": "object",
			"additionalProperties": false
		},
		"NoUselessTernaryConfiguration": {
			"anyOf": [
				{ "$ref": "#/definitions/RulePlainConfiguration" },
				{ "$ref": "#/definitions/RuleWithNoUselessTernaryOptions" }
			]
		},
		"NoUselessTernaryOptions": {
			"type": "object",
			"additionalProperties": false
		},
		"NoUselessThisAliasConfiguration": {
			"anyOf": [
				{ "$ref": "#/definitions/RulePlainConfiguration" },
				{ "$ref": "#/definitions/RuleWithNoUselessThisAliasOptions" }
			]
		},
		"NoUselessThisAliasOptions": {
			"type": "object",
			"additionalProperties": false
		},
		"NoUselessTypeConstraintConfiguration": {
			"anyOf": [
				{ "$ref": "#/definitions/RulePlainConfiguration" },
				{ "$ref": "#/definitions/RuleWithNoUselessTypeConstraintOptions" }
			]
		},
		"NoUselessTypeConstraintOptions": {
			"type": "object",
			"additionalProperties": false
		},
		"NoUselessUndefinedConfiguration": {
			"anyOf": [
				{ "$ref": "#/definitions/RulePlainConfiguration" },
				{ "$ref": "#/definitions/RuleWithNoUselessUndefinedOptions" }
			]
		},
		"NoUselessUndefinedInitializationConfiguration": {
			"anyOf": [
				{ "$ref": "#/definitions/RulePlainConfiguration" },
				{
					"$ref": "#/definitions/RuleWithNoUselessUndefinedInitializationOptions"
				}
			]
		},
		"NoUselessUndefinedInitializationOptions": {
			"type": "object",
			"additionalProperties": false
		},
		"NoUselessUndefinedOptions": {
			"type": "object",
			"additionalProperties": false
		},
		"NoValueAtRuleConfiguration": {
			"anyOf": [
				{ "$ref": "#/definitions/RulePlainConfiguration" },
				{ "$ref": "#/definitions/RuleWithNoValueAtRuleOptions" }
			]
		},
		"NoValueAtRuleOptions": { "type": "object", "additionalProperties": false },
		"NoVarConfiguration": {
			"anyOf": [
				{ "$ref": "#/definitions/RulePlainConfiguration" },
				{ "$ref": "#/definitions/RuleWithNoVarOptions" }
			]
		},
		"NoVarOptions": { "type": "object", "additionalProperties": false },
		"NoVoidConfiguration": {
			"anyOf": [
				{ "$ref": "#/definitions/RulePlainConfiguration" },
				{ "$ref": "#/definitions/RuleWithNoVoidOptions" }
			]
		},
		"NoVoidElementsWithChildrenConfiguration": {
			"anyOf": [
				{ "$ref": "#/definitions/RulePlainConfiguration" },
				{ "$ref": "#/definitions/RuleWithNoVoidElementsWithChildrenOptions" }
			]
		},
		"NoVoidElementsWithChildrenOptions": {
			"type": "object",
			"additionalProperties": false
		},
		"NoVoidOptions": { "type": "object", "additionalProperties": false },
		"NoVoidTypeReturnConfiguration": {
			"anyOf": [
				{ "$ref": "#/definitions/RulePlainConfiguration" },
				{ "$ref": "#/definitions/RuleWithNoVoidTypeReturnOptions" }
			]
		},
		"NoVoidTypeReturnOptions": {
			"type": "object",
			"additionalProperties": false
		},
		"NoVueDataObjectDeclarationConfiguration": {
			"anyOf": [
				{ "$ref": "#/definitions/RulePlainConfiguration" },
				{ "$ref": "#/definitions/RuleWithNoVueDataObjectDeclarationOptions" }
			]
		},
		"NoVueDataObjectDeclarationOptions": {
			"type": "object",
			"additionalProperties": false
		},
		"NoVueReservedKeysConfiguration": {
			"anyOf": [
				{ "$ref": "#/definitions/RulePlainConfiguration" },
				{ "$ref": "#/definitions/RuleWithNoVueReservedKeysOptions" }
			]
		},
		"NoVueReservedKeysOptions": {
			"type": "object",
			"additionalProperties": false
		},
		"NoVueReservedPropsConfiguration": {
			"anyOf": [
				{ "$ref": "#/definitions/RulePlainConfiguration" },
				{ "$ref": "#/definitions/RuleWithNoVueReservedPropsOptions" }
			]
		},
		"NoVueReservedPropsOptions": {
			"type": "object",
			"additionalProperties": false
		},
		"NoWithConfiguration": {
			"anyOf": [
				{ "$ref": "#/definitions/RulePlainConfiguration" },
				{ "$ref": "#/definitions/RuleWithNoWithOptions" }
			]
		},
		"NoWithOptions": { "type": "object", "additionalProperties": false },
		"NoYodaExpressionConfiguration": {
			"anyOf": [
				{ "$ref": "#/definitions/RulePlainConfiguration" },
				{ "$ref": "#/definitions/RuleWithNoYodaExpressionOptions" }
			]
		},
		"NoYodaExpressionOptions": {
			"type": "object",
			"additionalProperties": false
		},
		"NormalizedGlob": {
			"description": "Normalized Biome glob pattern that strips `./` from the pattern.",
			"allOf": [{ "$ref": "#/definitions/Glob" }]
		},
		"Nursery": {
			"description": "A list of rules that belong to this group",
			"type": "object",
			"properties": {
				"noFloatingPromises": {
					"description": "Require Promise-like statements to be handled appropriately.",
					"anyOf": [
						{ "$ref": "#/definitions/NoFloatingPromisesConfiguration" },
						{ "type": "null" }
					]
				},
				"noImportCycles": {
					"description": "Prevent import cycles.",
					"anyOf": [
						{ "$ref": "#/definitions/NoImportCyclesConfiguration" },
						{ "type": "null" }
					]
				},
				"noMisusedPromises": {
					"description": "Disallow Promises to be used in places where they are almost certainly a mistake.",
					"anyOf": [
						{ "$ref": "#/definitions/NoMisusedPromisesConfiguration" },
						{ "type": "null" }
					]
				},
				"noNextAsyncClientComponent": {
					"description": "Prevent client components from being async functions.",
					"anyOf": [
						{ "$ref": "#/definitions/NoNextAsyncClientComponentConfiguration" },
						{ "type": "null" }
					]
				},
<<<<<<< HEAD
				"noDuplicateDependencies": {
					"description": "Checks a dependency isn't specified more than once (i.e. in dependencies and devDependencies)",
					"anyOf": [
						{ "$ref": "#/definitions/NoDuplicateDependenciesConfiguration" },
						{ "type": "null" }
					]
				},
				"noExcessiveLinesPerFunction": {
					"description": "Restrict the number of lines of code in a function.",
=======
				"noNonNullAssertedOptionalChain": {
					"description": "Disallow non-null assertions after optional chaining expressions.",
>>>>>>> 3999330f
					"anyOf": [
						{
							"$ref": "#/definitions/NoNonNullAssertedOptionalChainConfiguration"
						},
						{ "type": "null" }
					]
				},
				"noQwikUseVisibleTask": {
					"description": "Disallow useVisibleTask$() functions in Qwik components.",
					"anyOf": [
						{ "$ref": "#/definitions/NoQwikUseVisibleTaskConfiguration" },
						{ "type": "null" }
					]
				},
				"noSecrets": {
					"description": "Disallow usage of sensitive data such as API keys and tokens.",
					"anyOf": [
						{ "$ref": "#/definitions/NoSecretsConfiguration" },
						{ "type": "null" }
					]
				},
				"noShadow": {
					"description": "Disallow variable declarations from shadowing variables declared in the outer scope.",
					"anyOf": [
						{ "$ref": "#/definitions/NoShadowConfiguration" },
						{ "type": "null" }
					]
				},
				"noUnnecessaryConditions": {
					"description": "Disallow unnecessary type-based conditions that can be statically determined as redundant.",
					"anyOf": [
						{ "$ref": "#/definitions/NoUnnecessaryConditionsConfiguration" },
						{ "type": "null" }
					]
				},
				"noUnresolvedImports": {
					"description": "Warn when importing non-existing exports.",
					"anyOf": [
						{ "$ref": "#/definitions/NoUnresolvedImportsConfiguration" },
						{ "type": "null" }
					]
				},
				"noUselessUndefined": {
					"description": "Disallow the use of useless undefined.",
					"anyOf": [
						{ "$ref": "#/definitions/NoUselessUndefinedConfiguration" },
						{ "type": "null" }
					]
				},
				"noVueDataObjectDeclaration": {
					"description": "Enforce that Vue component data options are declared as functions.",
					"anyOf": [
						{ "$ref": "#/definitions/NoVueDataObjectDeclarationConfiguration" },
						{ "type": "null" }
					]
				},
				"noVueReservedKeys": {
					"description": "Disallow reserved keys in Vue component data and computed properties.",
					"anyOf": [
						{ "$ref": "#/definitions/NoVueReservedKeysConfiguration" },
						{ "type": "null" }
					]
				},
				"noVueReservedProps": {
					"description": "Disallow reserved names to be used as props.",
					"anyOf": [
						{ "$ref": "#/definitions/NoVueReservedPropsConfiguration" },
						{ "type": "null" }
					]
				},
				"recommended": {
					"description": "It enables the recommended rules for this group",
					"type": ["boolean", "null"]
				},
				"useAnchorHref": {
					"description": "Enforces href attribute for \\<a> elements.",
					"anyOf": [
						{ "$ref": "#/definitions/UseAnchorHrefConfiguration" },
						{ "type": "null" }
					]
				},
				"useConsistentTypeDefinitions": {
					"description": "Enforce type definitions to consistently use either interface or type.",
					"anyOf": [
						{
							"$ref": "#/definitions/UseConsistentTypeDefinitionsConfiguration"
						},
						{ "type": "null" }
					]
				},
				"useExhaustiveSwitchCases": {
					"description": "Require switch-case statements to be exhaustive.",
					"anyOf": [
						{ "$ref": "#/definitions/UseExhaustiveSwitchCasesConfiguration" },
						{ "type": "null" }
					]
				},
				"useExplicitType": {
					"description": "Enforce types in functions, methods, variables, and parameters.",
					"anyOf": [
						{ "$ref": "#/definitions/UseExplicitTypeConfiguration" },
						{ "type": "null" }
					]
				},
				"useImageSize": {
					"description": "Enforces that \\<img> elements have both width and height attributes.",
					"anyOf": [
						{ "$ref": "#/definitions/UseImageSizeConfiguration" },
						{ "type": "null" }
					]
				},
				"useMaxParams": {
					"description": "Enforce a maximum number of parameters in function definitions.",
					"anyOf": [
						{ "$ref": "#/definitions/UseMaxParamsConfiguration" },
						{ "type": "null" }
					]
				},
				"useQwikClasslist": {
					"description": "Prefer using the class prop as a classlist over the classnames helper.",
					"anyOf": [
						{ "$ref": "#/definitions/UseQwikClasslistConfiguration" },
						{ "type": "null" }
					]
				},
				"useReactFunctionComponents": {
					"description": "Enforce that components are defined as functions and never as classes.",
					"anyOf": [
						{ "$ref": "#/definitions/UseReactFunctionComponentsConfiguration" },
						{ "type": "null" }
					]
				},
				"useSortedClasses": {
					"description": "Enforce the sorting of CSS utility classes.",
					"anyOf": [
						{ "$ref": "#/definitions/UseSortedClassesConfiguration" },
						{ "type": "null" }
					]
				}
			},
			"additionalProperties": false
		},
		"ObjectPropertySyntax": {
			"oneOf": [
				{
					"description": "`{foo: foo}`",
					"type": "string",
					"enum": ["explicit"]
				},
				{ "description": "`{foo}`", "type": "string", "enum": ["shorthand"] }
			]
		},
		"OperatorLinebreak": {
			"oneOf": [
				{
					"description": "The operator is placed after the expression",
					"type": "string",
					"enum": ["after"]
				},
				{
					"description": "The operator is placed before the expression",
					"type": "string",
					"enum": ["before"]
				}
			]
		},
		"OrganizeImportsOptions": {
			"type": "object",
			"properties": {
				"groups": {
					"default": [],
					"allOf": [{ "$ref": "#/definitions/ImportGroups" }]
				},
				"identifierOrder": {
					"default": "natural",
					"allOf": [{ "$ref": "#/definitions/SortOrder" }]
				}
			},
			"additionalProperties": false
		},
		"OverrideAssistConfiguration": {
			"type": "object",
			"properties": {
				"actions": {
					"description": "List of actions",
					"anyOf": [{ "$ref": "#/definitions/Actions" }, { "type": "null" }]
				},
				"enabled": {
					"description": "if `false`, it disables the feature and the assist won't be executed. `true` by default",
					"anyOf": [{ "$ref": "#/definitions/Bool" }, { "type": "null" }]
				}
			},
			"additionalProperties": false
		},
		"OverrideFilesConfiguration": {
			"type": "object",
			"properties": {
				"maxSize": {
					"description": "File size limit in bytes",
					"anyOf": [{ "$ref": "#/definitions/MaxSize" }, { "type": "null" }]
				}
			},
			"additionalProperties": false
		},
		"OverrideFormatterConfiguration": {
			"type": "object",
			"properties": {
				"attributePosition": {
					"description": "The attribute position style.",
					"anyOf": [
						{ "$ref": "#/definitions/AttributePosition" },
						{ "type": "null" }
					]
				},
				"bracketSameLine": {
					"description": "Put the `>` of a multi-line HTML or JSX element at the end of the last line instead of being alone on the next line (does not apply to self closing elements).",
					"anyOf": [
						{ "$ref": "#/definitions/BracketSameLine" },
						{ "type": "null" }
					]
				},
				"bracketSpacing": {
					"description": "Whether to insert spaces around brackets in object literals. Defaults to true.",
					"anyOf": [
						{ "$ref": "#/definitions/BracketSpacing" },
						{ "type": "null" }
					]
				},
				"enabled": {
					"anyOf": [{ "$ref": "#/definitions/Bool" }, { "type": "null" }]
				},
				"expand": {
					"description": "Whether to expand arrays and objects on multiple lines. When set to `auto`, object literals are formatted on multiple lines if the first property has a newline, and array literals are formatted on a single line if it fits in the line. When set to `always`, these literals are formatted on multiple lines, regardless of length of the list. When set to `never`, these literals are formatted on a single line if it fits in the line. When formatting `package.json`, Biome will use `always` unless configured otherwise. Defaults to \"auto\".",
					"anyOf": [{ "$ref": "#/definitions/Expand" }, { "type": "null" }]
				},
				"formatWithErrors": {
					"description": "Stores whether formatting should be allowed to proceed if a given file has syntax errors",
					"anyOf": [{ "$ref": "#/definitions/Bool" }, { "type": "null" }]
				},
				"indentSize": {
					"description": "The size of the indentation, 2 by default (deprecated, use `indent-width`)",
					"anyOf": [{ "$ref": "#/definitions/IndentWidth" }, { "type": "null" }]
				},
				"indentStyle": {
					"description": "The indent style.",
					"anyOf": [{ "$ref": "#/definitions/IndentStyle" }, { "type": "null" }]
				},
				"indentWidth": {
					"description": "The size of the indentation, 2 by default",
					"anyOf": [{ "$ref": "#/definitions/IndentWidth" }, { "type": "null" }]
				},
				"lineEnding": {
					"description": "The type of line ending.",
					"anyOf": [{ "$ref": "#/definitions/LineEnding" }, { "type": "null" }]
				},
				"lineWidth": {
					"description": "What's the max width of a line. Defaults to 80.",
					"anyOf": [{ "$ref": "#/definitions/LineWidth" }, { "type": "null" }]
				}
			},
			"additionalProperties": false
		},
		"OverrideGlobs": {
			"type": "array",
			"items": { "$ref": "#/definitions/Glob" }
		},
		"OverrideLinterConfiguration": {
			"type": "object",
			"properties": {
				"domains": {
					"description": "List of rules",
					"anyOf": [{ "$ref": "#/definitions/RuleDomains" }, { "type": "null" }]
				},
				"enabled": {
					"description": "if `false`, it disables the feature and the linter won't be executed. `true` by default",
					"anyOf": [{ "$ref": "#/definitions/Bool" }, { "type": "null" }]
				},
				"rules": {
					"description": "List of rules",
					"anyOf": [{ "$ref": "#/definitions/Rules" }, { "type": "null" }]
				}
			},
			"additionalProperties": false
		},
		"OverridePattern": {
			"type": "object",
			"properties": {
				"assist": {
					"description": "Specific configuration for the Json language",
					"anyOf": [
						{ "$ref": "#/definitions/OverrideAssistConfiguration" },
						{ "type": "null" }
					]
				},
				"css": {
					"description": "Specific configuration for the CSS language",
					"anyOf": [
						{ "$ref": "#/definitions/CssConfiguration" },
						{ "type": "null" }
					]
				},
				"files": {
					"description": "Specific configuration for the filesystem",
					"anyOf": [
						{ "$ref": "#/definitions/OverrideFilesConfiguration" },
						{ "type": "null" }
					]
				},
				"formatter": {
					"description": "Specific configuration for the Json language",
					"anyOf": [
						{ "$ref": "#/definitions/OverrideFormatterConfiguration" },
						{ "type": "null" }
					]
				},
				"graphql": {
					"description": "Specific configuration for the Graphql language",
					"anyOf": [
						{ "$ref": "#/definitions/GraphqlConfiguration" },
						{ "type": "null" }
					]
				},
				"grit": {
					"description": "Specific configuration for the GritQL language",
					"anyOf": [
						{ "$ref": "#/definitions/GritConfiguration" },
						{ "type": "null" }
					]
				},
				"html": {
					"description": "Specific configuration for the GritQL language",
					"anyOf": [
						{ "$ref": "#/definitions/HtmlConfiguration" },
						{ "type": "null" }
					]
				},
				"includes": {
					"description": "A list of glob patterns. Biome will include files/folders that will match these patterns.",
					"anyOf": [
						{ "$ref": "#/definitions/OverrideGlobs" },
						{ "type": "null" }
					]
				},
				"javascript": {
					"description": "Specific configuration for the JavaScript language",
					"anyOf": [
						{ "$ref": "#/definitions/JsConfiguration" },
						{ "type": "null" }
					]
				},
				"json": {
					"description": "Specific configuration for the Json language",
					"anyOf": [
						{ "$ref": "#/definitions/JsonConfiguration" },
						{ "type": "null" }
					]
				},
				"linter": {
					"description": "Specific configuration for the Json language",
					"anyOf": [
						{ "$ref": "#/definitions/OverrideLinterConfiguration" },
						{ "type": "null" }
					]
				},
				"plugins": {
					"description": "Specific configuration for additional plugins",
					"anyOf": [{ "$ref": "#/definitions/Plugins" }, { "type": "null" }]
				}
			},
			"additionalProperties": false
		},
		"Overrides": {
			"type": "array",
			"items": { "$ref": "#/definitions/OverridePattern" }
		},
		"PathOptions": {
			"type": "object",
			"properties": {
				"allowImportNames": {
					"description": "Names of the exported members that allowed to be not be used.",
					"type": "array",
					"items": { "type": "string" }
				},
				"importNames": {
					"description": "Names of the exported members that should not be used.",
					"type": "array",
					"items": { "type": "string" }
				},
				"message": {
					"description": "The message to display when this module is imported.",
					"type": "string"
				}
			},
			"additionalProperties": false
		},
		"Paths": {
			"anyOf": [
				{
					"description": "The message to display when this module is imported.",
					"type": "string"
				},
				{
					"description": "Additional options to configure the message and allowed/disallowed import names.",
					"allOf": [{ "$ref": "#/definitions/PathOptions" }]
				}
			]
		},
		"PatternOptions": {
			"type": "object",
			"properties": {
				"group": {
					"description": "An array of gitignore-style patterns.",
					"anyOf": [
						{ "$ref": "#/definitions/SourcesMatcher" },
						{ "type": "null" }
					]
				},
				"importNamePattern": {
					"description": "A regex pattern for import names to forbid within the matched modules.",
					"anyOf": [{ "$ref": "#/definitions/Regex" }, { "type": "null" }]
				},
				"invertImportNamePattern": {
					"description": "If true, the matched patterns in the importNamePattern will be allowed. Defaults to `false`.",
					"default": false,
					"type": "boolean"
				},
				"message": {
					"description": "A custom message for diagnostics related to this pattern.",
					"type": ["string", "null"]
				}
			},
			"additionalProperties": false
		},
		"Patterns": { "anyOf": [{ "$ref": "#/definitions/PatternOptions" }] },
		"Performance": {
			"description": "A list of rules that belong to this group",
			"type": "object",
			"properties": {
				"noAccumulatingSpread": {
					"description": "Disallow the use of spread (...) syntax on accumulators.",
					"anyOf": [
						{ "$ref": "#/definitions/NoAccumulatingSpreadConfiguration" },
						{ "type": "null" }
					]
				},
				"noAwaitInLoops": {
					"description": "Disallow await inside loops.",
					"anyOf": [
						{ "$ref": "#/definitions/NoAwaitInLoopsConfiguration" },
						{ "type": "null" }
					]
				},
				"noBarrelFile": {
					"description": "Disallow the use of barrel file.",
					"anyOf": [
						{ "$ref": "#/definitions/NoBarrelFileConfiguration" },
						{ "type": "null" }
					]
				},
				"noDelete": {
					"description": "Disallow the use of the delete operator.",
					"anyOf": [
						{ "$ref": "#/definitions/NoDeleteConfiguration" },
						{ "type": "null" }
					]
				},
				"noDynamicNamespaceImportAccess": {
					"description": "Disallow accessing namespace imports dynamically.",
					"anyOf": [
						{
							"$ref": "#/definitions/NoDynamicNamespaceImportAccessConfiguration"
						},
						{ "type": "null" }
					]
				},
				"noImgElement": {
					"description": "Prevent usage of \\<img> element in a Next.js project.",
					"anyOf": [
						{ "$ref": "#/definitions/NoImgElementConfiguration" },
						{ "type": "null" }
					]
				},
				"noNamespaceImport": {
					"description": "Disallow the use of namespace imports.",
					"anyOf": [
						{ "$ref": "#/definitions/NoNamespaceImportConfiguration" },
						{ "type": "null" }
					]
				},
				"noReExportAll": {
					"description": "Avoid re-export all.",
					"anyOf": [
						{ "$ref": "#/definitions/NoReExportAllConfiguration" },
						{ "type": "null" }
					]
				},
				"noUnwantedPolyfillio": {
					"description": "Prevent duplicate polyfills from Polyfill.io.",
					"anyOf": [
						{ "$ref": "#/definitions/NoUnwantedPolyfillioConfiguration" },
						{ "type": "null" }
					]
				},
				"recommended": {
					"description": "It enables the recommended rules for this group",
					"type": ["boolean", "null"]
				},
				"useGoogleFontPreconnect": {
					"description": "Ensure the preconnect attribute is used when using Google Fonts.",
					"anyOf": [
						{ "$ref": "#/definitions/UseGoogleFontPreconnectConfiguration" },
						{ "type": "null" }
					]
				},
				"useSolidForComponent": {
					"description": "Enforce using Solid's \\<For /> component for mapping an array to JSX elements.",
					"anyOf": [
						{ "$ref": "#/definitions/UseSolidForComponentConfiguration" },
						{ "type": "null" }
					]
				},
				"useTopLevelRegex": {
					"description": "Require regex literals to be declared at the top level.",
					"anyOf": [
						{ "$ref": "#/definitions/UseTopLevelRegexConfiguration" },
						{ "type": "null" }
					]
				}
			},
			"additionalProperties": false
		},
		"PluginConfiguration": { "anyOf": [{ "type": "string" }] },
		"Plugins": {
			"type": "array",
			"items": { "$ref": "#/definitions/PluginConfiguration" }
		},
		"PropertyAssignmentMode": {
			"description": "Specifies whether property assignments on function parameters are allowed or denied.",
			"oneOf": [
				{
					"description": "Allows property assignments on function parameters. This is the default behavior, enabling flexibility in parameter usage.",
					"type": "string",
					"enum": ["allow"]
				},
				{
					"description": "Disallows property assignments on function parameters. Enforces stricter immutability to prevent unintended side effects.",
					"type": "string",
					"enum": ["deny"]
				}
			]
		},
		"QuoteProperties": { "type": "string", "enum": ["asNeeded", "preserve"] },
		"QuoteStyle": { "type": "string", "enum": ["double", "single"] },
		"Regex": { "type": "string" },
		"RestrictedModifier": {
			"type": "string",
			"enum": ["abstract", "private", "protected", "readonly", "static"]
		},
		"RuleAssistConfiguration_for_OrganizeImportsOptions": {
			"anyOf": [
				{ "$ref": "#/definitions/RuleAssistPlainConfiguration" },
				{
					"$ref": "#/definitions/RuleAssistWithOptions_for_OrganizeImportsOptions"
				}
			]
		},
		"RuleAssistConfiguration_for_UseSortedAttributesOptions": {
			"anyOf": [
				{ "$ref": "#/definitions/RuleAssistPlainConfiguration" },
				{
					"$ref": "#/definitions/RuleAssistWithOptions_for_UseSortedAttributesOptions"
				}
			]
		},
		"RuleAssistConfiguration_for_UseSortedKeysOptions": {
			"anyOf": [
				{ "$ref": "#/definitions/RuleAssistPlainConfiguration" },
				{
					"$ref": "#/definitions/RuleAssistWithOptions_for_UseSortedKeysOptions"
				}
			]
		},
		"RuleAssistConfiguration_for_UseSortedPropertiesOptions": {
			"anyOf": [
				{ "$ref": "#/definitions/RuleAssistPlainConfiguration" },
				{
					"$ref": "#/definitions/RuleAssistWithOptions_for_UseSortedPropertiesOptions"
				}
			]
		},
		"RuleAssistPlainConfiguration": { "type": "string", "enum": ["off", "on"] },
		"RuleAssistWithOptions_for_OrganizeImportsOptions": {
			"type": "object",
			"required": ["level", "options"],
			"properties": {
				"level": {
					"description": "The severity of the emitted diagnostics by the rule",
					"allOf": [{ "$ref": "#/definitions/RuleAssistPlainConfiguration" }]
				},
				"options": {
					"description": "Rule's options",
					"allOf": [{ "$ref": "#/definitions/OrganizeImportsOptions" }]
				}
			},
			"additionalProperties": false
		},
		"RuleAssistWithOptions_for_UseSortedAttributesOptions": {
			"type": "object",
			"required": ["level", "options"],
			"properties": {
				"level": {
					"description": "The severity of the emitted diagnostics by the rule",
					"allOf": [{ "$ref": "#/definitions/RuleAssistPlainConfiguration" }]
				},
				"options": {
					"description": "Rule's options",
					"allOf": [{ "$ref": "#/definitions/UseSortedAttributesOptions" }]
				}
			},
			"additionalProperties": false
		},
		"RuleAssistWithOptions_for_UseSortedKeysOptions": {
			"type": "object",
			"required": ["level", "options"],
			"properties": {
				"level": {
					"description": "The severity of the emitted diagnostics by the rule",
					"allOf": [{ "$ref": "#/definitions/RuleAssistPlainConfiguration" }]
				},
				"options": {
					"description": "Rule's options",
					"allOf": [{ "$ref": "#/definitions/UseSortedKeysOptions" }]
				}
			},
			"additionalProperties": false
		},
		"RuleAssistWithOptions_for_UseSortedPropertiesOptions": {
			"type": "object",
			"required": ["level", "options"],
			"properties": {
				"level": {
					"description": "The severity of the emitted diagnostics by the rule",
					"allOf": [{ "$ref": "#/definitions/RuleAssistPlainConfiguration" }]
				},
				"options": {
					"description": "Rule's options",
					"allOf": [{ "$ref": "#/definitions/UseSortedPropertiesOptions" }]
				}
			},
			"additionalProperties": false
		},
		"RuleDomain": {
			"description": "Rule domains",
			"oneOf": [
				{
					"description": "React library rules",
					"type": "string",
					"enum": ["react"]
				},
				{ "description": "Testing rules", "type": "string", "enum": ["test"] },
				{
					"description": "Solid.js framework rules",
					"type": "string",
					"enum": ["solid"]
				},
				{
					"description": "Next.js framework rules",
					"type": "string",
					"enum": ["next"]
				},
				{
					"description": "Qwik framework rules",
					"type": "string",
					"enum": ["qwik"]
				},
				{
					"description": "Vue.js framework rules",
					"type": "string",
					"enum": ["vue"]
				},
				{
					"description": "For rules that require querying multiple files inside a project",
					"type": "string",
					"enum": ["project"]
				},
				{
					"description": "Tailwind CSS rules",
					"type": "string",
					"enum": ["tailwind"]
				}
			]
		},
		"RuleDomainValue": {
			"oneOf": [
				{
					"description": "Enables all the rules that belong to this domain",
					"type": "string",
					"enum": ["all"]
				},
				{
					"description": "Disables all the rules that belong to this domain",
					"type": "string",
					"enum": ["none"]
				},
				{
					"description": "It enables only the recommended rules for this domain",
					"type": "string",
					"enum": ["recommended"]
				}
			]
		},
		"RuleDomains": {
			"type": "object",
			"additionalProperties": { "$ref": "#/definitions/RuleDomainValue" },
			"propertyNames": { "$ref": "#/definitions/RuleDomain" }
		},
		"RulePlainConfiguration": {
			"oneOf": [
				{ "type": "string", "enum": ["off"] },
				{
					"description": "Enables the rule using the default severity of the rule",
					"type": "string",
					"enum": ["on"]
				},
				{
					"description": "Enables the rule, and it will emit a diagnostic with information severity",
					"type": "string",
					"enum": ["info"]
				},
				{
					"description": "Enables the rule, and it will emit a diagnostic with warning severity",
					"type": "string",
					"enum": ["warn"]
				},
				{
					"description": "Enables the rule, and it will emit a diagnostic with error severity",
					"type": "string",
					"enum": ["error"]
				}
			]
		},
		"RuleWithNoAccessKeyOptions": {
			"type": "object",
			"required": ["level"],
			"properties": {
				"fix": {
					"description": "The kind of the code actions emitted by the rule",
					"anyOf": [{ "$ref": "#/definitions/FixKind" }, { "type": "null" }]
				},
				"level": {
					"description": "The severity of the emitted diagnostics by the rule",
					"allOf": [{ "$ref": "#/definitions/RulePlainConfiguration" }]
				},
				"options": {
					"description": "Rule's options",
					"allOf": [{ "$ref": "#/definitions/NoAccessKeyOptions" }]
				}
			},
			"additionalProperties": false
		},
		"RuleWithNoAccumulatingSpreadOptions": {
			"type": "object",
			"required": ["level"],
			"properties": {
				"level": {
					"description": "The severity of the emitted diagnostics by the rule",
					"allOf": [{ "$ref": "#/definitions/RulePlainConfiguration" }]
				},
				"options": {
					"description": "Rule's options",
					"allOf": [{ "$ref": "#/definitions/NoAccumulatingSpreadOptions" }]
				}
			},
			"additionalProperties": false
		},
		"RuleWithNoAdjacentSpacesInRegexOptions": {
			"type": "object",
			"required": ["level"],
			"properties": {
				"fix": {
					"description": "The kind of the code actions emitted by the rule",
					"anyOf": [{ "$ref": "#/definitions/FixKind" }, { "type": "null" }]
				},
				"level": {
					"description": "The severity of the emitted diagnostics by the rule",
					"allOf": [{ "$ref": "#/definitions/RulePlainConfiguration" }]
				},
				"options": {
					"description": "Rule's options",
					"allOf": [{ "$ref": "#/definitions/NoAdjacentSpacesInRegexOptions" }]
				}
			},
			"additionalProperties": false
		},
		"RuleWithNoAlertOptions": {
			"type": "object",
			"required": ["level"],
			"properties": {
				"level": {
					"description": "The severity of the emitted diagnostics by the rule",
					"allOf": [{ "$ref": "#/definitions/RulePlainConfiguration" }]
				},
				"options": {
					"description": "Rule's options",
					"allOf": [{ "$ref": "#/definitions/NoAlertOptions" }]
				}
			},
			"additionalProperties": false
		},
		"RuleWithNoApproximativeNumericConstantOptions": {
			"type": "object",
			"required": ["level"],
			"properties": {
				"fix": {
					"description": "The kind of the code actions emitted by the rule",
					"anyOf": [{ "$ref": "#/definitions/FixKind" }, { "type": "null" }]
				},
				"level": {
					"description": "The severity of the emitted diagnostics by the rule",
					"allOf": [{ "$ref": "#/definitions/RulePlainConfiguration" }]
				},
				"options": {
					"description": "Rule's options",
					"allOf": [
						{ "$ref": "#/definitions/NoApproximativeNumericConstantOptions" }
					]
				}
			},
			"additionalProperties": false
		},
		"RuleWithNoArgumentsOptions": {
			"type": "object",
			"required": ["level"],
			"properties": {
				"level": {
					"description": "The severity of the emitted diagnostics by the rule",
					"allOf": [{ "$ref": "#/definitions/RulePlainConfiguration" }]
				},
				"options": {
					"description": "Rule's options",
					"allOf": [{ "$ref": "#/definitions/NoArgumentsOptions" }]
				}
			},
			"additionalProperties": false
		},
		"RuleWithNoAriaHiddenOnFocusableOptions": {
			"type": "object",
			"required": ["level"],
			"properties": {
				"fix": {
					"description": "The kind of the code actions emitted by the rule",
					"anyOf": [{ "$ref": "#/definitions/FixKind" }, { "type": "null" }]
				},
				"level": {
					"description": "The severity of the emitted diagnostics by the rule",
					"allOf": [{ "$ref": "#/definitions/RulePlainConfiguration" }]
				},
				"options": {
					"description": "Rule's options",
					"allOf": [{ "$ref": "#/definitions/NoAriaHiddenOnFocusableOptions" }]
				}
			},
			"additionalProperties": false
		},
		"RuleWithNoAriaUnsupportedElementsOptions": {
			"type": "object",
			"required": ["level"],
			"properties": {
				"fix": {
					"description": "The kind of the code actions emitted by the rule",
					"anyOf": [{ "$ref": "#/definitions/FixKind" }, { "type": "null" }]
				},
				"level": {
					"description": "The severity of the emitted diagnostics by the rule",
					"allOf": [{ "$ref": "#/definitions/RulePlainConfiguration" }]
				},
				"options": {
					"description": "Rule's options",
					"allOf": [
						{ "$ref": "#/definitions/NoAriaUnsupportedElementsOptions" }
					]
				}
			},
			"additionalProperties": false
		},
		"RuleWithNoArrayIndexKeyOptions": {
			"type": "object",
			"required": ["level"],
			"properties": {
				"level": {
					"description": "The severity of the emitted diagnostics by the rule",
					"allOf": [{ "$ref": "#/definitions/RulePlainConfiguration" }]
				},
				"options": {
					"description": "Rule's options",
					"allOf": [{ "$ref": "#/definitions/NoArrayIndexKeyOptions" }]
				}
			},
			"additionalProperties": false
		},
		"RuleWithNoAssignInExpressionsOptions": {
			"type": "object",
			"required": ["level"],
			"properties": {
				"level": {
					"description": "The severity of the emitted diagnostics by the rule",
					"allOf": [{ "$ref": "#/definitions/RulePlainConfiguration" }]
				},
				"options": {
					"description": "Rule's options",
					"allOf": [{ "$ref": "#/definitions/NoAssignInExpressionsOptions" }]
				}
			},
			"additionalProperties": false
		},
		"RuleWithNoAsyncPromiseExecutorOptions": {
			"type": "object",
			"required": ["level"],
			"properties": {
				"level": {
					"description": "The severity of the emitted diagnostics by the rule",
					"allOf": [{ "$ref": "#/definitions/RulePlainConfiguration" }]
				},
				"options": {
					"description": "Rule's options",
					"allOf": [{ "$ref": "#/definitions/NoAsyncPromiseExecutorOptions" }]
				}
			},
			"additionalProperties": false
		},
		"RuleWithNoAutofocusOptions": {
			"type": "object",
			"required": ["level"],
			"properties": {
				"fix": {
					"description": "The kind of the code actions emitted by the rule",
					"anyOf": [{ "$ref": "#/definitions/FixKind" }, { "type": "null" }]
				},
				"level": {
					"description": "The severity of the emitted diagnostics by the rule",
					"allOf": [{ "$ref": "#/definitions/RulePlainConfiguration" }]
				},
				"options": {
					"description": "Rule's options",
					"allOf": [{ "$ref": "#/definitions/NoAutofocusOptions" }]
				}
			},
			"additionalProperties": false
		},
		"RuleWithNoAwaitInLoopsOptions": {
			"type": "object",
			"required": ["level"],
			"properties": {
				"level": {
					"description": "The severity of the emitted diagnostics by the rule",
					"allOf": [{ "$ref": "#/definitions/RulePlainConfiguration" }]
				},
				"options": {
					"description": "Rule's options",
					"allOf": [{ "$ref": "#/definitions/NoAwaitInLoopsOptions" }]
				}
			},
			"additionalProperties": false
		},
		"RuleWithNoBannedTypesOptions": {
			"type": "object",
			"required": ["level"],
			"properties": {
				"fix": {
					"description": "The kind of the code actions emitted by the rule",
					"anyOf": [{ "$ref": "#/definitions/FixKind" }, { "type": "null" }]
				},
				"level": {
					"description": "The severity of the emitted diagnostics by the rule",
					"allOf": [{ "$ref": "#/definitions/RulePlainConfiguration" }]
				},
				"options": {
					"description": "Rule's options",
					"allOf": [{ "$ref": "#/definitions/NoBannedTypesOptions" }]
				}
			},
			"additionalProperties": false
		},
		"RuleWithNoBarrelFileOptions": {
			"type": "object",
			"required": ["level"],
			"properties": {
				"level": {
					"description": "The severity of the emitted diagnostics by the rule",
					"allOf": [{ "$ref": "#/definitions/RulePlainConfiguration" }]
				},
				"options": {
					"description": "Rule's options",
					"allOf": [{ "$ref": "#/definitions/NoBarrelFileOptions" }]
				}
			},
			"additionalProperties": false
		},
		"RuleWithNoBiomeFirstExceptionOptions": {
			"type": "object",
			"required": ["level"],
			"properties": {
				"fix": {
					"description": "The kind of the code actions emitted by the rule",
					"anyOf": [{ "$ref": "#/definitions/FixKind" }, { "type": "null" }]
				},
				"level": {
					"description": "The severity of the emitted diagnostics by the rule",
					"allOf": [{ "$ref": "#/definitions/RulePlainConfiguration" }]
				},
				"options": {
					"description": "Rule's options",
					"allOf": [{ "$ref": "#/definitions/NoBiomeFirstExceptionOptions" }]
				}
			},
			"additionalProperties": false
		},
		"RuleWithNoBitwiseOperatorsOptions": {
			"type": "object",
			"required": ["level"],
			"properties": {
				"level": {
					"description": "The severity of the emitted diagnostics by the rule",
					"allOf": [{ "$ref": "#/definitions/RulePlainConfiguration" }]
				},
				"options": {
					"description": "Rule's options",
					"allOf": [{ "$ref": "#/definitions/NoBitwiseOperatorsOptions" }]
				}
			},
			"additionalProperties": false
		},
		"RuleWithNoBlankTargetOptions": {
			"type": "object",
			"required": ["level"],
			"properties": {
				"fix": {
					"description": "The kind of the code actions emitted by the rule",
					"anyOf": [{ "$ref": "#/definitions/FixKind" }, { "type": "null" }]
				},
				"level": {
					"description": "The severity of the emitted diagnostics by the rule",
					"allOf": [{ "$ref": "#/definitions/RulePlainConfiguration" }]
				},
				"options": {
					"description": "Rule's options",
					"allOf": [{ "$ref": "#/definitions/NoBlankTargetOptions" }]
				}
			},
			"additionalProperties": false
		},
		"RuleWithNoCatchAssignOptions": {
			"type": "object",
			"required": ["level"],
			"properties": {
				"level": {
					"description": "The severity of the emitted diagnostics by the rule",
					"allOf": [{ "$ref": "#/definitions/RulePlainConfiguration" }]
				},
				"options": {
					"description": "Rule's options",
					"allOf": [{ "$ref": "#/definitions/NoCatchAssignOptions" }]
				}
			},
			"additionalProperties": false
		},
		"RuleWithNoChildrenPropOptions": {
			"type": "object",
			"required": ["level"],
			"properties": {
				"level": {
					"description": "The severity of the emitted diagnostics by the rule",
					"allOf": [{ "$ref": "#/definitions/RulePlainConfiguration" }]
				},
				"options": {
					"description": "Rule's options",
					"allOf": [{ "$ref": "#/definitions/NoChildrenPropOptions" }]
				}
			},
			"additionalProperties": false
		},
		"RuleWithNoClassAssignOptions": {
			"type": "object",
			"required": ["level"],
			"properties": {
				"level": {
					"description": "The severity of the emitted diagnostics by the rule",
					"allOf": [{ "$ref": "#/definitions/RulePlainConfiguration" }]
				},
				"options": {
					"description": "Rule's options",
					"allOf": [{ "$ref": "#/definitions/NoClassAssignOptions" }]
				}
			},
			"additionalProperties": false
		},
		"RuleWithNoCommaOperatorOptions": {
			"type": "object",
			"required": ["level"],
			"properties": {
				"level": {
					"description": "The severity of the emitted diagnostics by the rule",
					"allOf": [{ "$ref": "#/definitions/RulePlainConfiguration" }]
				},
				"options": {
					"description": "Rule's options",
					"allOf": [{ "$ref": "#/definitions/NoCommaOperatorOptions" }]
				}
			},
			"additionalProperties": false
		},
		"RuleWithNoCommentTextOptions": {
			"type": "object",
			"required": ["level"],
			"properties": {
				"fix": {
					"description": "The kind of the code actions emitted by the rule",
					"anyOf": [{ "$ref": "#/definitions/FixKind" }, { "type": "null" }]
				},
				"level": {
					"description": "The severity of the emitted diagnostics by the rule",
					"allOf": [{ "$ref": "#/definitions/RulePlainConfiguration" }]
				},
				"options": {
					"description": "Rule's options",
					"allOf": [{ "$ref": "#/definitions/NoCommentTextOptions" }]
				}
			},
			"additionalProperties": false
		},
		"RuleWithNoCommonJsOptions": {
			"type": "object",
			"required": ["level"],
			"properties": {
				"level": {
					"description": "The severity of the emitted diagnostics by the rule",
					"allOf": [{ "$ref": "#/definitions/RulePlainConfiguration" }]
				},
				"options": {
					"description": "Rule's options",
					"allOf": [{ "$ref": "#/definitions/NoCommonJsOptions" }]
				}
			},
			"additionalProperties": false
		},
		"RuleWithNoCompareNegZeroOptions": {
			"type": "object",
			"required": ["level"],
			"properties": {
				"fix": {
					"description": "The kind of the code actions emitted by the rule",
					"anyOf": [{ "$ref": "#/definitions/FixKind" }, { "type": "null" }]
				},
				"level": {
					"description": "The severity of the emitted diagnostics by the rule",
					"allOf": [{ "$ref": "#/definitions/RulePlainConfiguration" }]
				},
				"options": {
					"description": "Rule's options",
					"allOf": [{ "$ref": "#/definitions/NoCompareNegZeroOptions" }]
				}
			},
			"additionalProperties": false
		},
		"RuleWithNoConfusingLabelsOptions": {
			"type": "object",
			"required": ["level"],
			"properties": {
				"level": {
					"description": "The severity of the emitted diagnostics by the rule",
					"allOf": [{ "$ref": "#/definitions/RulePlainConfiguration" }]
				},
				"options": {
					"description": "Rule's options",
					"allOf": [{ "$ref": "#/definitions/NoConfusingLabelsOptions" }]
				}
			},
			"additionalProperties": false
		},
		"RuleWithNoConfusingVoidTypeOptions": {
			"type": "object",
			"required": ["level"],
			"properties": {
				"fix": {
					"description": "The kind of the code actions emitted by the rule",
					"anyOf": [{ "$ref": "#/definitions/FixKind" }, { "type": "null" }]
				},
				"level": {
					"description": "The severity of the emitted diagnostics by the rule",
					"allOf": [{ "$ref": "#/definitions/RulePlainConfiguration" }]
				},
				"options": {
					"description": "Rule's options",
					"allOf": [{ "$ref": "#/definitions/NoConfusingVoidTypeOptions" }]
				}
			},
			"additionalProperties": false
		},
		"RuleWithNoConsoleOptions": {
			"type": "object",
			"required": ["level"],
			"properties": {
				"fix": {
					"description": "The kind of the code actions emitted by the rule",
					"anyOf": [{ "$ref": "#/definitions/FixKind" }, { "type": "null" }]
				},
				"level": {
					"description": "The severity of the emitted diagnostics by the rule",
					"allOf": [{ "$ref": "#/definitions/RulePlainConfiguration" }]
				},
				"options": {
					"description": "Rule's options",
					"allOf": [{ "$ref": "#/definitions/NoConsoleOptions" }]
				}
			},
			"additionalProperties": false
		},
		"RuleWithNoConstAssignOptions": {
			"type": "object",
			"required": ["level"],
			"properties": {
				"fix": {
					"description": "The kind of the code actions emitted by the rule",
					"anyOf": [{ "$ref": "#/definitions/FixKind" }, { "type": "null" }]
				},
				"level": {
					"description": "The severity of the emitted diagnostics by the rule",
					"allOf": [{ "$ref": "#/definitions/RulePlainConfiguration" }]
				},
				"options": {
					"description": "Rule's options",
					"allOf": [{ "$ref": "#/definitions/NoConstAssignOptions" }]
				}
			},
			"additionalProperties": false
		},
		"RuleWithNoConstEnumOptions": {
			"type": "object",
			"required": ["level"],
			"properties": {
				"fix": {
					"description": "The kind of the code actions emitted by the rule",
					"anyOf": [{ "$ref": "#/definitions/FixKind" }, { "type": "null" }]
				},
				"level": {
					"description": "The severity of the emitted diagnostics by the rule",
					"allOf": [{ "$ref": "#/definitions/RulePlainConfiguration" }]
				},
				"options": {
					"description": "Rule's options",
					"allOf": [{ "$ref": "#/definitions/NoConstEnumOptions" }]
				}
			},
			"additionalProperties": false
		},
		"RuleWithNoConstantBinaryExpressionsOptions": {
			"type": "object",
			"required": ["level"],
			"properties": {
				"level": {
					"description": "The severity of the emitted diagnostics by the rule",
					"allOf": [{ "$ref": "#/definitions/RulePlainConfiguration" }]
				},
				"options": {
					"description": "Rule's options",
					"allOf": [
						{ "$ref": "#/definitions/NoConstantBinaryExpressionsOptions" }
					]
				}
			},
			"additionalProperties": false
		},
		"RuleWithNoConstantConditionOptions": {
			"type": "object",
			"required": ["level"],
			"properties": {
				"level": {
					"description": "The severity of the emitted diagnostics by the rule",
					"allOf": [{ "$ref": "#/definitions/RulePlainConfiguration" }]
				},
				"options": {
					"description": "Rule's options",
					"allOf": [{ "$ref": "#/definitions/NoConstantConditionOptions" }]
				}
			},
			"additionalProperties": false
		},
		"RuleWithNoConstantMathMinMaxClampOptions": {
			"type": "object",
			"required": ["level"],
			"properties": {
				"fix": {
					"description": "The kind of the code actions emitted by the rule",
					"anyOf": [{ "$ref": "#/definitions/FixKind" }, { "type": "null" }]
				},
				"level": {
					"description": "The severity of the emitted diagnostics by the rule",
					"allOf": [{ "$ref": "#/definitions/RulePlainConfiguration" }]
				},
				"options": {
					"description": "Rule's options",
					"allOf": [
						{ "$ref": "#/definitions/NoConstantMathMinMaxClampOptions" }
					]
				}
			},
			"additionalProperties": false
		},
		"RuleWithNoConstructorReturnOptions": {
			"type": "object",
			"required": ["level"],
			"properties": {
				"level": {
					"description": "The severity of the emitted diagnostics by the rule",
					"allOf": [{ "$ref": "#/definitions/RulePlainConfiguration" }]
				},
				"options": {
					"description": "Rule's options",
					"allOf": [{ "$ref": "#/definitions/NoConstructorReturnOptions" }]
				}
			},
			"additionalProperties": false
		},
		"RuleWithNoControlCharactersInRegexOptions": {
			"type": "object",
			"required": ["level"],
			"properties": {
				"level": {
					"description": "The severity of the emitted diagnostics by the rule",
					"allOf": [{ "$ref": "#/definitions/RulePlainConfiguration" }]
				},
				"options": {
					"description": "Rule's options",
					"allOf": [
						{ "$ref": "#/definitions/NoControlCharactersInRegexOptions" }
					]
				}
			},
			"additionalProperties": false
		},
		"RuleWithNoDangerouslySetInnerHtmlOptions": {
			"type": "object",
			"required": ["level"],
			"properties": {
				"level": {
					"description": "The severity of the emitted diagnostics by the rule",
					"allOf": [{ "$ref": "#/definitions/RulePlainConfiguration" }]
				},
				"options": {
					"description": "Rule's options",
					"allOf": [
						{ "$ref": "#/definitions/NoDangerouslySetInnerHtmlOptions" }
					]
				}
			},
			"additionalProperties": false
		},
		"RuleWithNoDangerouslySetInnerHtmlWithChildrenOptions": {
			"type": "object",
			"required": ["level"],
			"properties": {
				"level": {
					"description": "The severity of the emitted diagnostics by the rule",
					"allOf": [{ "$ref": "#/definitions/RulePlainConfiguration" }]
				},
				"options": {
					"description": "Rule's options",
					"allOf": [
						{
							"$ref": "#/definitions/NoDangerouslySetInnerHtmlWithChildrenOptions"
						}
					]
				}
			},
			"additionalProperties": false
		},
		"RuleWithNoDebuggerOptions": {
			"type": "object",
			"required": ["level"],
			"properties": {
				"fix": {
					"description": "The kind of the code actions emitted by the rule",
					"anyOf": [{ "$ref": "#/definitions/FixKind" }, { "type": "null" }]
				},
				"level": {
					"description": "The severity of the emitted diagnostics by the rule",
					"allOf": [{ "$ref": "#/definitions/RulePlainConfiguration" }]
				},
				"options": {
					"description": "Rule's options",
					"allOf": [{ "$ref": "#/definitions/NoDebuggerOptions" }]
				}
			},
			"additionalProperties": false
		},
		"RuleWithNoDefaultExportOptions": {
			"type": "object",
			"required": ["level"],
			"properties": {
				"level": {
					"description": "The severity of the emitted diagnostics by the rule",
					"allOf": [{ "$ref": "#/definitions/RulePlainConfiguration" }]
				},
				"options": {
					"description": "Rule's options",
					"allOf": [{ "$ref": "#/definitions/NoDefaultExportOptions" }]
				}
			},
			"additionalProperties": false
		},
		"RuleWithNoDeleteOptions": {
			"type": "object",
			"required": ["level"],
			"properties": {
				"fix": {
					"description": "The kind of the code actions emitted by the rule",
					"anyOf": [{ "$ref": "#/definitions/FixKind" }, { "type": "null" }]
				},
				"level": {
					"description": "The severity of the emitted diagnostics by the rule",
					"allOf": [{ "$ref": "#/definitions/RulePlainConfiguration" }]
				},
				"options": {
					"description": "Rule's options",
					"allOf": [{ "$ref": "#/definitions/NoDeleteOptions" }]
				}
			},
			"additionalProperties": false
		},
		"RuleWithNoDescendingSpecificityOptions": {
			"type": "object",
			"required": ["level"],
			"properties": {
				"level": {
					"description": "The severity of the emitted diagnostics by the rule",
					"allOf": [{ "$ref": "#/definitions/RulePlainConfiguration" }]
				},
				"options": {
					"description": "Rule's options",
					"allOf": [{ "$ref": "#/definitions/NoDescendingSpecificityOptions" }]
				}
			},
			"additionalProperties": false
		},
		"RuleWithNoDistractingElementsOptions": {
			"type": "object",
			"required": ["level"],
			"properties": {
				"fix": {
					"description": "The kind of the code actions emitted by the rule",
					"anyOf": [{ "$ref": "#/definitions/FixKind" }, { "type": "null" }]
				},
				"level": {
					"description": "The severity of the emitted diagnostics by the rule",
					"allOf": [{ "$ref": "#/definitions/RulePlainConfiguration" }]
				},
				"options": {
					"description": "Rule's options",
					"allOf": [{ "$ref": "#/definitions/NoDistractingElementsOptions" }]
				}
			},
			"additionalProperties": false
		},
		"RuleWithNoDocumentCookieOptions": {
			"type": "object",
			"required": ["level"],
			"properties": {
				"level": {
					"description": "The severity of the emitted diagnostics by the rule",
					"allOf": [{ "$ref": "#/definitions/RulePlainConfiguration" }]
				},
				"options": {
					"description": "Rule's options",
					"allOf": [{ "$ref": "#/definitions/NoDocumentCookieOptions" }]
				}
			},
			"additionalProperties": false
		},
		"RuleWithNoDocumentImportInPageOptions": {
			"type": "object",
			"required": ["level"],
			"properties": {
				"level": {
					"description": "The severity of the emitted diagnostics by the rule",
					"allOf": [{ "$ref": "#/definitions/RulePlainConfiguration" }]
				},
				"options": {
					"description": "Rule's options",
					"allOf": [{ "$ref": "#/definitions/NoDocumentImportInPageOptions" }]
				}
			},
			"additionalProperties": false
		},
		"RuleWithNoDoneCallbackOptions": {
			"type": "object",
			"required": ["level"],
			"properties": {
				"level": {
					"description": "The severity of the emitted diagnostics by the rule",
					"allOf": [{ "$ref": "#/definitions/RulePlainConfiguration" }]
				},
				"options": {
					"description": "Rule's options",
					"allOf": [{ "$ref": "#/definitions/NoDoneCallbackOptions" }]
				}
			},
			"additionalProperties": false
		},
		"RuleWithNoDoubleEqualsOptions": {
			"type": "object",
			"required": ["level"],
			"properties": {
				"fix": {
					"description": "The kind of the code actions emitted by the rule",
					"anyOf": [{ "$ref": "#/definitions/FixKind" }, { "type": "null" }]
				},
				"level": {
					"description": "The severity of the emitted diagnostics by the rule",
					"allOf": [{ "$ref": "#/definitions/RulePlainConfiguration" }]
				},
				"options": {
					"description": "Rule's options",
					"allOf": [{ "$ref": "#/definitions/NoDoubleEqualsOptions" }]
				}
			},
			"additionalProperties": false
		},
		"RuleWithNoDuplicateAtImportRulesOptions": {
			"type": "object",
			"required": ["level"],
			"properties": {
				"level": {
					"description": "The severity of the emitted diagnostics by the rule",
					"allOf": [{ "$ref": "#/definitions/RulePlainConfiguration" }]
				},
				"options": {
					"description": "Rule's options",
					"allOf": [{ "$ref": "#/definitions/NoDuplicateAtImportRulesOptions" }]
				}
			},
			"additionalProperties": false
		},
		"RuleWithNoDuplicateCaseOptions": {
			"type": "object",
			"required": ["level"],
			"properties": {
				"level": {
					"description": "The severity of the emitted diagnostics by the rule",
					"allOf": [{ "$ref": "#/definitions/RulePlainConfiguration" }]
				},
				"options": {
					"description": "Rule's options",
					"allOf": [{ "$ref": "#/definitions/NoDuplicateCaseOptions" }]
				}
			},
			"additionalProperties": false
		},
		"RuleWithNoDuplicateClassMembersOptions": {
			"type": "object",
			"required": ["level"],
			"properties": {
				"level": {
					"description": "The severity of the emitted diagnostics by the rule",
					"allOf": [{ "$ref": "#/definitions/RulePlainConfiguration" }]
				},
				"options": {
					"description": "Rule's options",
					"allOf": [{ "$ref": "#/definitions/NoDuplicateClassMembersOptions" }]
				}
			},
			"additionalProperties": false
		},
		"RuleWithNoDuplicateCustomPropertiesOptions": {
			"type": "object",
			"required": ["level"],
			"properties": {
				"level": {
					"description": "The severity of the emitted diagnostics by the rule",
					"allOf": [{ "$ref": "#/definitions/RulePlainConfiguration" }]
				},
				"options": {
					"description": "Rule's options",
					"allOf": [
						{ "$ref": "#/definitions/NoDuplicateCustomPropertiesOptions" }
					]
				}
			},
			"additionalProperties": false
		},
		"RuleWithNoDuplicateDependenciesOptions": {
			"type": "object",
			"required": ["level"],
			"properties": {
				"level": {
					"description": "The severity of the emitted diagnostics by the rule",
					"allOf": [{ "$ref": "#/definitions/RulePlainConfiguration" }]
				},
				"options": {
					"description": "Rule's options",
					"allOf": [{ "$ref": "#/definitions/NoDuplicateDependenciesOptions" }]
				}
			},
			"additionalProperties": false
		},
		"RuleWithNoDuplicateElseIfOptions": {
			"type": "object",
			"required": ["level"],
			"properties": {
				"level": {
					"description": "The severity of the emitted diagnostics by the rule",
					"allOf": [{ "$ref": "#/definitions/RulePlainConfiguration" }]
				},
				"options": {
					"description": "Rule's options",
					"allOf": [{ "$ref": "#/definitions/NoDuplicateElseIfOptions" }]
				}
			},
			"additionalProperties": false
		},
		"RuleWithNoDuplicateFieldsOptions": {
			"type": "object",
			"required": ["level"],
			"properties": {
				"level": {
					"description": "The severity of the emitted diagnostics by the rule",
					"allOf": [{ "$ref": "#/definitions/RulePlainConfiguration" }]
				},
				"options": {
					"description": "Rule's options",
					"allOf": [{ "$ref": "#/definitions/NoDuplicateFieldsOptions" }]
				}
			},
			"additionalProperties": false
		},
		"RuleWithNoDuplicateFontNamesOptions": {
			"type": "object",
			"required": ["level"],
			"properties": {
				"level": {
					"description": "The severity of the emitted diagnostics by the rule",
					"allOf": [{ "$ref": "#/definitions/RulePlainConfiguration" }]
				},
				"options": {
					"description": "Rule's options",
					"allOf": [{ "$ref": "#/definitions/NoDuplicateFontNamesOptions" }]
				}
			},
			"additionalProperties": false
		},
		"RuleWithNoDuplicateJsxPropsOptions": {
			"type": "object",
			"required": ["level"],
			"properties": {
				"level": {
					"description": "The severity of the emitted diagnostics by the rule",
					"allOf": [{ "$ref": "#/definitions/RulePlainConfiguration" }]
				},
				"options": {
					"description": "Rule's options",
					"allOf": [{ "$ref": "#/definitions/NoDuplicateJsxPropsOptions" }]
				}
			},
			"additionalProperties": false
		},
		"RuleWithNoDuplicateObjectKeysOptions": {
			"type": "object",
			"required": ["level"],
			"properties": {
				"level": {
					"description": "The severity of the emitted diagnostics by the rule",
					"allOf": [{ "$ref": "#/definitions/RulePlainConfiguration" }]
				},
				"options": {
					"description": "Rule's options",
					"allOf": [{ "$ref": "#/definitions/NoDuplicateObjectKeysOptions" }]
				}
			},
			"additionalProperties": false
		},
		"RuleWithNoDuplicateParametersOptions": {
			"type": "object",
			"required": ["level"],
			"properties": {
				"level": {
					"description": "The severity of the emitted diagnostics by the rule",
					"allOf": [{ "$ref": "#/definitions/RulePlainConfiguration" }]
				},
				"options": {
					"description": "Rule's options",
					"allOf": [{ "$ref": "#/definitions/NoDuplicateParametersOptions" }]
				}
			},
			"additionalProperties": false
		},
		"RuleWithNoDuplicatePropertiesOptions": {
			"type": "object",
			"required": ["level"],
			"properties": {
				"level": {
					"description": "The severity of the emitted diagnostics by the rule",
					"allOf": [{ "$ref": "#/definitions/RulePlainConfiguration" }]
				},
				"options": {
					"description": "Rule's options",
					"allOf": [{ "$ref": "#/definitions/NoDuplicatePropertiesOptions" }]
				}
			},
			"additionalProperties": false
		},
		"RuleWithNoDuplicateSelectorsKeyframeBlockOptions": {
			"type": "object",
			"required": ["level"],
			"properties": {
				"level": {
					"description": "The severity of the emitted diagnostics by the rule",
					"allOf": [{ "$ref": "#/definitions/RulePlainConfiguration" }]
				},
				"options": {
					"description": "Rule's options",
					"allOf": [
						{ "$ref": "#/definitions/NoDuplicateSelectorsKeyframeBlockOptions" }
					]
				}
			},
			"additionalProperties": false
		},
		"RuleWithNoDuplicateTestHooksOptions": {
			"type": "object",
			"required": ["level"],
			"properties": {
				"level": {
					"description": "The severity of the emitted diagnostics by the rule",
					"allOf": [{ "$ref": "#/definitions/RulePlainConfiguration" }]
				},
				"options": {
					"description": "Rule's options",
					"allOf": [{ "$ref": "#/definitions/NoDuplicateTestHooksOptions" }]
				}
			},
			"additionalProperties": false
		},
		"RuleWithNoDynamicNamespaceImportAccessOptions": {
			"type": "object",
			"required": ["level"],
			"properties": {
				"level": {
					"description": "The severity of the emitted diagnostics by the rule",
					"allOf": [{ "$ref": "#/definitions/RulePlainConfiguration" }]
				},
				"options": {
					"description": "Rule's options",
					"allOf": [
						{ "$ref": "#/definitions/NoDynamicNamespaceImportAccessOptions" }
					]
				}
			},
			"additionalProperties": false
		},
		"RuleWithNoEmptyBlockOptions": {
			"type": "object",
			"required": ["level"],
			"properties": {
				"level": {
					"description": "The severity of the emitted diagnostics by the rule",
					"allOf": [{ "$ref": "#/definitions/RulePlainConfiguration" }]
				},
				"options": {
					"description": "Rule's options",
					"allOf": [{ "$ref": "#/definitions/NoEmptyBlockOptions" }]
				}
			},
			"additionalProperties": false
		},
		"RuleWithNoEmptyBlockStatementsOptions": {
			"type": "object",
			"required": ["level"],
			"properties": {
				"level": {
					"description": "The severity of the emitted diagnostics by the rule",
					"allOf": [{ "$ref": "#/definitions/RulePlainConfiguration" }]
				},
				"options": {
					"description": "Rule's options",
					"allOf": [{ "$ref": "#/definitions/NoEmptyBlockStatementsOptions" }]
				}
			},
			"additionalProperties": false
		},
		"RuleWithNoEmptyCharacterClassInRegexOptions": {
			"type": "object",
			"required": ["level"],
			"properties": {
				"level": {
					"description": "The severity of the emitted diagnostics by the rule",
					"allOf": [{ "$ref": "#/definitions/RulePlainConfiguration" }]
				},
				"options": {
					"description": "Rule's options",
					"allOf": [
						{ "$ref": "#/definitions/NoEmptyCharacterClassInRegexOptions" }
					]
				}
			},
			"additionalProperties": false
		},
		"RuleWithNoEmptyInterfaceOptions": {
			"type": "object",
			"required": ["level"],
			"properties": {
				"fix": {
					"description": "The kind of the code actions emitted by the rule",
					"anyOf": [{ "$ref": "#/definitions/FixKind" }, { "type": "null" }]
				},
				"level": {
					"description": "The severity of the emitted diagnostics by the rule",
					"allOf": [{ "$ref": "#/definitions/RulePlainConfiguration" }]
				},
				"options": {
					"description": "Rule's options",
					"allOf": [{ "$ref": "#/definitions/NoEmptyInterfaceOptions" }]
				}
			},
			"additionalProperties": false
		},
		"RuleWithNoEmptyPatternOptions": {
			"type": "object",
			"required": ["level"],
			"properties": {
				"level": {
					"description": "The severity of the emitted diagnostics by the rule",
					"allOf": [{ "$ref": "#/definitions/RulePlainConfiguration" }]
				},
				"options": {
					"description": "Rule's options",
					"allOf": [{ "$ref": "#/definitions/NoEmptyPatternOptions" }]
				}
			},
			"additionalProperties": false
		},
		"RuleWithNoEmptyTypeParametersOptions": {
			"type": "object",
			"required": ["level"],
			"properties": {
				"level": {
					"description": "The severity of the emitted diagnostics by the rule",
					"allOf": [{ "$ref": "#/definitions/RulePlainConfiguration" }]
				},
				"options": {
					"description": "Rule's options",
					"allOf": [{ "$ref": "#/definitions/NoEmptyTypeParametersOptions" }]
				}
			},
			"additionalProperties": false
		},
		"RuleWithNoEnumOptions": {
			"type": "object",
			"required": ["level"],
			"properties": {
				"level": {
					"description": "The severity of the emitted diagnostics by the rule",
					"allOf": [{ "$ref": "#/definitions/RulePlainConfiguration" }]
				},
				"options": {
					"description": "Rule's options",
					"allOf": [{ "$ref": "#/definitions/NoEnumOptions" }]
				}
			},
			"additionalProperties": false
		},
		"RuleWithNoEvolvingTypesOptions": {
			"type": "object",
			"required": ["level"],
			"properties": {
				"level": {
					"description": "The severity of the emitted diagnostics by the rule",
					"allOf": [{ "$ref": "#/definitions/RulePlainConfiguration" }]
				},
				"options": {
					"description": "Rule's options",
					"allOf": [{ "$ref": "#/definitions/NoEvolvingTypesOptions" }]
				}
			},
			"additionalProperties": false
		},
		"RuleWithNoExcessiveCognitiveComplexityOptions": {
			"type": "object",
			"required": ["level"],
			"properties": {
				"level": {
					"description": "The severity of the emitted diagnostics by the rule",
					"allOf": [{ "$ref": "#/definitions/RulePlainConfiguration" }]
				},
				"options": {
					"description": "Rule's options",
					"allOf": [
						{ "$ref": "#/definitions/NoExcessiveCognitiveComplexityOptions" }
					]
				}
			},
			"additionalProperties": false
		},
		"RuleWithNoExcessiveLinesPerFunctionOptions": {
			"type": "object",
			"required": ["level"],
			"properties": {
				"level": {
					"description": "The severity of the emitted diagnostics by the rule",
					"allOf": [{ "$ref": "#/definitions/RulePlainConfiguration" }]
				},
				"options": {
					"description": "Rule's options",
					"allOf": [
						{ "$ref": "#/definitions/NoExcessiveLinesPerFunctionOptions" }
					]
				}
			},
			"additionalProperties": false
		},
		"RuleWithNoExcessiveNestedTestSuitesOptions": {
			"type": "object",
			"required": ["level"],
			"properties": {
				"level": {
					"description": "The severity of the emitted diagnostics by the rule",
					"allOf": [{ "$ref": "#/definitions/RulePlainConfiguration" }]
				},
				"options": {
					"description": "Rule's options",
					"allOf": [
						{ "$ref": "#/definitions/NoExcessiveNestedTestSuitesOptions" }
					]
				}
			},
			"additionalProperties": false
		},
		"RuleWithNoExplicitAnyOptions": {
			"type": "object",
			"required": ["level"],
			"properties": {
				"level": {
					"description": "The severity of the emitted diagnostics by the rule",
					"allOf": [{ "$ref": "#/definitions/RulePlainConfiguration" }]
				},
				"options": {
					"description": "Rule's options",
					"allOf": [{ "$ref": "#/definitions/NoExplicitAnyOptions" }]
				}
			},
			"additionalProperties": false
		},
		"RuleWithNoExportedImportsOptions": {
			"type": "object",
			"required": ["level"],
			"properties": {
				"level": {
					"description": "The severity of the emitted diagnostics by the rule",
					"allOf": [{ "$ref": "#/definitions/RulePlainConfiguration" }]
				},
				"options": {
					"description": "Rule's options",
					"allOf": [{ "$ref": "#/definitions/NoExportedImportsOptions" }]
				}
			},
			"additionalProperties": false
		},
		"RuleWithNoExportsInTestOptions": {
			"type": "object",
			"required": ["level"],
			"properties": {
				"level": {
					"description": "The severity of the emitted diagnostics by the rule",
					"allOf": [{ "$ref": "#/definitions/RulePlainConfiguration" }]
				},
				"options": {
					"description": "Rule's options",
					"allOf": [{ "$ref": "#/definitions/NoExportsInTestOptions" }]
				}
			},
			"additionalProperties": false
		},
		"RuleWithNoExtraBooleanCastOptions": {
			"type": "object",
			"required": ["level"],
			"properties": {
				"fix": {
					"description": "The kind of the code actions emitted by the rule",
					"anyOf": [{ "$ref": "#/definitions/FixKind" }, { "type": "null" }]
				},
				"level": {
					"description": "The severity of the emitted diagnostics by the rule",
					"allOf": [{ "$ref": "#/definitions/RulePlainConfiguration" }]
				},
				"options": {
					"description": "Rule's options",
					"allOf": [{ "$ref": "#/definitions/NoExtraBooleanCastOptions" }]
				}
			},
			"additionalProperties": false
		},
		"RuleWithNoExtraNonNullAssertionOptions": {
			"type": "object",
			"required": ["level"],
			"properties": {
				"fix": {
					"description": "The kind of the code actions emitted by the rule",
					"anyOf": [{ "$ref": "#/definitions/FixKind" }, { "type": "null" }]
				},
				"level": {
					"description": "The severity of the emitted diagnostics by the rule",
					"allOf": [{ "$ref": "#/definitions/RulePlainConfiguration" }]
				},
				"options": {
					"description": "Rule's options",
					"allOf": [{ "$ref": "#/definitions/NoExtraNonNullAssertionOptions" }]
				}
			},
			"additionalProperties": false
		},
		"RuleWithNoFallthroughSwitchClauseOptions": {
			"type": "object",
			"required": ["level"],
			"properties": {
				"level": {
					"description": "The severity of the emitted diagnostics by the rule",
					"allOf": [{ "$ref": "#/definitions/RulePlainConfiguration" }]
				},
				"options": {
					"description": "Rule's options",
					"allOf": [
						{ "$ref": "#/definitions/NoFallthroughSwitchClauseOptions" }
					]
				}
			},
			"additionalProperties": false
		},
		"RuleWithNoFlatMapIdentityOptions": {
			"type": "object",
			"required": ["level"],
			"properties": {
				"fix": {
					"description": "The kind of the code actions emitted by the rule",
					"anyOf": [{ "$ref": "#/definitions/FixKind" }, { "type": "null" }]
				},
				"level": {
					"description": "The severity of the emitted diagnostics by the rule",
					"allOf": [{ "$ref": "#/definitions/RulePlainConfiguration" }]
				},
				"options": {
					"description": "Rule's options",
					"allOf": [{ "$ref": "#/definitions/NoFlatMapIdentityOptions" }]
				}
			},
			"additionalProperties": false
		},
		"RuleWithNoFloatingPromisesOptions": {
			"type": "object",
			"required": ["level"],
			"properties": {
				"fix": {
					"description": "The kind of the code actions emitted by the rule",
					"anyOf": [{ "$ref": "#/definitions/FixKind" }, { "type": "null" }]
				},
				"level": {
					"description": "The severity of the emitted diagnostics by the rule",
					"allOf": [{ "$ref": "#/definitions/RulePlainConfiguration" }]
				},
				"options": {
					"description": "Rule's options",
					"allOf": [{ "$ref": "#/definitions/NoFloatingPromisesOptions" }]
				}
			},
			"additionalProperties": false
		},
		"RuleWithNoFocusedTestsOptions": {
			"type": "object",
			"required": ["level"],
			"properties": {
				"fix": {
					"description": "The kind of the code actions emitted by the rule",
					"anyOf": [{ "$ref": "#/definitions/FixKind" }, { "type": "null" }]
				},
				"level": {
					"description": "The severity of the emitted diagnostics by the rule",
					"allOf": [{ "$ref": "#/definitions/RulePlainConfiguration" }]
				},
				"options": {
					"description": "Rule's options",
					"allOf": [{ "$ref": "#/definitions/NoFocusedTestsOptions" }]
				}
			},
			"additionalProperties": false
		},
		"RuleWithNoForEachOptions": {
			"type": "object",
			"required": ["level"],
			"properties": {
				"level": {
					"description": "The severity of the emitted diagnostics by the rule",
					"allOf": [{ "$ref": "#/definitions/RulePlainConfiguration" }]
				},
				"options": {
					"description": "Rule's options",
					"allOf": [{ "$ref": "#/definitions/NoForEachOptions" }]
				}
			},
			"additionalProperties": false
		},
		"RuleWithNoFunctionAssignOptions": {
			"type": "object",
			"required": ["level"],
			"properties": {
				"level": {
					"description": "The severity of the emitted diagnostics by the rule",
					"allOf": [{ "$ref": "#/definitions/RulePlainConfiguration" }]
				},
				"options": {
					"description": "Rule's options",
					"allOf": [{ "$ref": "#/definitions/NoFunctionAssignOptions" }]
				}
			},
			"additionalProperties": false
		},
		"RuleWithNoGlobalAssignOptions": {
			"type": "object",
			"required": ["level"],
			"properties": {
				"level": {
					"description": "The severity of the emitted diagnostics by the rule",
					"allOf": [{ "$ref": "#/definitions/RulePlainConfiguration" }]
				},
				"options": {
					"description": "Rule's options",
					"allOf": [{ "$ref": "#/definitions/NoGlobalAssignOptions" }]
				}
			},
			"additionalProperties": false
		},
		"RuleWithNoGlobalDirnameFilenameOptions": {
			"type": "object",
			"required": ["level"],
			"properties": {
				"fix": {
					"description": "The kind of the code actions emitted by the rule",
					"anyOf": [{ "$ref": "#/definitions/FixKind" }, { "type": "null" }]
				},
				"level": {
					"description": "The severity of the emitted diagnostics by the rule",
					"allOf": [{ "$ref": "#/definitions/RulePlainConfiguration" }]
				},
				"options": {
					"description": "Rule's options",
					"allOf": [{ "$ref": "#/definitions/NoGlobalDirnameFilenameOptions" }]
				}
			},
			"additionalProperties": false
		},
		"RuleWithNoGlobalEvalOptions": {
			"type": "object",
			"required": ["level"],
			"properties": {
				"level": {
					"description": "The severity of the emitted diagnostics by the rule",
					"allOf": [{ "$ref": "#/definitions/RulePlainConfiguration" }]
				},
				"options": {
					"description": "Rule's options",
					"allOf": [{ "$ref": "#/definitions/NoGlobalEvalOptions" }]
				}
			},
			"additionalProperties": false
		},
		"RuleWithNoGlobalIsFiniteOptions": {
			"type": "object",
			"required": ["level"],
			"properties": {
				"fix": {
					"description": "The kind of the code actions emitted by the rule",
					"anyOf": [{ "$ref": "#/definitions/FixKind" }, { "type": "null" }]
				},
				"level": {
					"description": "The severity of the emitted diagnostics by the rule",
					"allOf": [{ "$ref": "#/definitions/RulePlainConfiguration" }]
				},
				"options": {
					"description": "Rule's options",
					"allOf": [{ "$ref": "#/definitions/NoGlobalIsFiniteOptions" }]
				}
			},
			"additionalProperties": false
		},
		"RuleWithNoGlobalIsNanOptions": {
			"type": "object",
			"required": ["level"],
			"properties": {
				"fix": {
					"description": "The kind of the code actions emitted by the rule",
					"anyOf": [{ "$ref": "#/definitions/FixKind" }, { "type": "null" }]
				},
				"level": {
					"description": "The severity of the emitted diagnostics by the rule",
					"allOf": [{ "$ref": "#/definitions/RulePlainConfiguration" }]
				},
				"options": {
					"description": "Rule's options",
					"allOf": [{ "$ref": "#/definitions/NoGlobalIsNanOptions" }]
				}
			},
			"additionalProperties": false
		},
		"RuleWithNoGlobalObjectCallsOptions": {
			"type": "object",
			"required": ["level"],
			"properties": {
				"level": {
					"description": "The severity of the emitted diagnostics by the rule",
					"allOf": [{ "$ref": "#/definitions/RulePlainConfiguration" }]
				},
				"options": {
					"description": "Rule's options",
					"allOf": [{ "$ref": "#/definitions/NoGlobalObjectCallsOptions" }]
				}
			},
			"additionalProperties": false
		},
		"RuleWithNoHeadElementOptions": {
			"type": "object",
			"required": ["level"],
			"properties": {
				"level": {
					"description": "The severity of the emitted diagnostics by the rule",
					"allOf": [{ "$ref": "#/definitions/RulePlainConfiguration" }]
				},
				"options": {
					"description": "Rule's options",
					"allOf": [{ "$ref": "#/definitions/NoHeadElementOptions" }]
				}
			},
			"additionalProperties": false
		},
		"RuleWithNoHeadImportInDocumentOptions": {
			"type": "object",
			"required": ["level"],
			"properties": {
				"level": {
					"description": "The severity of the emitted diagnostics by the rule",
					"allOf": [{ "$ref": "#/definitions/RulePlainConfiguration" }]
				},
				"options": {
					"description": "Rule's options",
					"allOf": [{ "$ref": "#/definitions/NoHeadImportInDocumentOptions" }]
				}
			},
			"additionalProperties": false
		},
		"RuleWithNoHeaderScopeOptions": {
			"type": "object",
			"required": ["level"],
			"properties": {
				"fix": {
					"description": "The kind of the code actions emitted by the rule",
					"anyOf": [{ "$ref": "#/definitions/FixKind" }, { "type": "null" }]
				},
				"level": {
					"description": "The severity of the emitted diagnostics by the rule",
					"allOf": [{ "$ref": "#/definitions/RulePlainConfiguration" }]
				},
				"options": {
					"description": "Rule's options",
					"allOf": [{ "$ref": "#/definitions/NoHeaderScopeOptions" }]
				}
			},
			"additionalProperties": false
		},
		"RuleWithNoImgElementOptions": {
			"type": "object",
			"required": ["level"],
			"properties": {
				"level": {
					"description": "The severity of the emitted diagnostics by the rule",
					"allOf": [{ "$ref": "#/definitions/RulePlainConfiguration" }]
				},
				"options": {
					"description": "Rule's options",
					"allOf": [{ "$ref": "#/definitions/NoImgElementOptions" }]
				}
			},
			"additionalProperties": false
		},
		"RuleWithNoImplicitAnyLetOptions": {
			"type": "object",
			"required": ["level"],
			"properties": {
				"level": {
					"description": "The severity of the emitted diagnostics by the rule",
					"allOf": [{ "$ref": "#/definitions/RulePlainConfiguration" }]
				},
				"options": {
					"description": "Rule's options",
					"allOf": [{ "$ref": "#/definitions/NoImplicitAnyLetOptions" }]
				}
			},
			"additionalProperties": false
		},
		"RuleWithNoImplicitBooleanOptions": {
			"type": "object",
			"required": ["level"],
			"properties": {
				"fix": {
					"description": "The kind of the code actions emitted by the rule",
					"anyOf": [{ "$ref": "#/definitions/FixKind" }, { "type": "null" }]
				},
				"level": {
					"description": "The severity of the emitted diagnostics by the rule",
					"allOf": [{ "$ref": "#/definitions/RulePlainConfiguration" }]
				},
				"options": {
					"description": "Rule's options",
					"allOf": [{ "$ref": "#/definitions/NoImplicitBooleanOptions" }]
				}
			},
			"additionalProperties": false
		},
		"RuleWithNoImplicitCoercionsOptions": {
			"type": "object",
			"required": ["level"],
			"properties": {
				"fix": {
					"description": "The kind of the code actions emitted by the rule",
					"anyOf": [{ "$ref": "#/definitions/FixKind" }, { "type": "null" }]
				},
				"level": {
					"description": "The severity of the emitted diagnostics by the rule",
					"allOf": [{ "$ref": "#/definitions/RulePlainConfiguration" }]
				},
				"options": {
					"description": "Rule's options",
					"allOf": [{ "$ref": "#/definitions/NoImplicitCoercionsOptions" }]
				}
			},
			"additionalProperties": false
		},
		"RuleWithNoImportAssignOptions": {
			"type": "object",
			"required": ["level"],
			"properties": {
				"level": {
					"description": "The severity of the emitted diagnostics by the rule",
					"allOf": [{ "$ref": "#/definitions/RulePlainConfiguration" }]
				},
				"options": {
					"description": "Rule's options",
					"allOf": [{ "$ref": "#/definitions/NoImportAssignOptions" }]
				}
			},
			"additionalProperties": false
		},
		"RuleWithNoImportCyclesOptions": {
			"type": "object",
			"required": ["level"],
			"properties": {
				"level": {
					"description": "The severity of the emitted diagnostics by the rule",
					"allOf": [{ "$ref": "#/definitions/RulePlainConfiguration" }]
				},
				"options": {
					"description": "Rule's options",
					"allOf": [{ "$ref": "#/definitions/NoImportCyclesOptions" }]
				}
			},
			"additionalProperties": false
		},
		"RuleWithNoImportantInKeyframeOptions": {
			"type": "object",
			"required": ["level"],
			"properties": {
				"level": {
					"description": "The severity of the emitted diagnostics by the rule",
					"allOf": [{ "$ref": "#/definitions/RulePlainConfiguration" }]
				},
				"options": {
					"description": "Rule's options",
					"allOf": [{ "$ref": "#/definitions/NoImportantInKeyframeOptions" }]
				}
			},
			"additionalProperties": false
		},
		"RuleWithNoImportantStylesOptions": {
			"type": "object",
			"required": ["level"],
			"properties": {
				"fix": {
					"description": "The kind of the code actions emitted by the rule",
					"anyOf": [{ "$ref": "#/definitions/FixKind" }, { "type": "null" }]
				},
				"level": {
					"description": "The severity of the emitted diagnostics by the rule",
					"allOf": [{ "$ref": "#/definitions/RulePlainConfiguration" }]
				},
				"options": {
					"description": "Rule's options",
					"allOf": [{ "$ref": "#/definitions/NoImportantStylesOptions" }]
				}
			},
			"additionalProperties": false
		},
		"RuleWithNoInferrableTypesOptions": {
			"type": "object",
			"required": ["level"],
			"properties": {
				"fix": {
					"description": "The kind of the code actions emitted by the rule",
					"anyOf": [{ "$ref": "#/definitions/FixKind" }, { "type": "null" }]
				},
				"level": {
					"description": "The severity of the emitted diagnostics by the rule",
					"allOf": [{ "$ref": "#/definitions/RulePlainConfiguration" }]
				},
				"options": {
					"description": "Rule's options",
					"allOf": [{ "$ref": "#/definitions/NoInferrableTypesOptions" }]
				}
			},
			"additionalProperties": false
		},
		"RuleWithNoInnerDeclarationsOptions": {
			"type": "object",
			"required": ["level"],
			"properties": {
				"level": {
					"description": "The severity of the emitted diagnostics by the rule",
					"allOf": [{ "$ref": "#/definitions/RulePlainConfiguration" }]
				},
				"options": {
					"description": "Rule's options",
					"allOf": [{ "$ref": "#/definitions/NoInnerDeclarationsOptions" }]
				}
			},
			"additionalProperties": false
		},
		"RuleWithNoInteractiveElementToNoninteractiveRoleOptions": {
			"type": "object",
			"required": ["level"],
			"properties": {
				"fix": {
					"description": "The kind of the code actions emitted by the rule",
					"anyOf": [{ "$ref": "#/definitions/FixKind" }, { "type": "null" }]
				},
				"level": {
					"description": "The severity of the emitted diagnostics by the rule",
					"allOf": [{ "$ref": "#/definitions/RulePlainConfiguration" }]
				},
				"options": {
					"description": "Rule's options",
					"allOf": [
						{
							"$ref": "#/definitions/NoInteractiveElementToNoninteractiveRoleOptions"
						}
					]
				}
			},
			"additionalProperties": false
		},
		"RuleWithNoInvalidBuiltinInstantiationOptions": {
			"type": "object",
			"required": ["level"],
			"properties": {
				"fix": {
					"description": "The kind of the code actions emitted by the rule",
					"anyOf": [{ "$ref": "#/definitions/FixKind" }, { "type": "null" }]
				},
				"level": {
					"description": "The severity of the emitted diagnostics by the rule",
					"allOf": [{ "$ref": "#/definitions/RulePlainConfiguration" }]
				},
				"options": {
					"description": "Rule's options",
					"allOf": [
						{ "$ref": "#/definitions/NoInvalidBuiltinInstantiationOptions" }
					]
				}
			},
			"additionalProperties": false
		},
		"RuleWithNoInvalidConstructorSuperOptions": {
			"type": "object",
			"required": ["level"],
			"properties": {
				"level": {
					"description": "The severity of the emitted diagnostics by the rule",
					"allOf": [{ "$ref": "#/definitions/RulePlainConfiguration" }]
				},
				"options": {
					"description": "Rule's options",
					"allOf": [
						{ "$ref": "#/definitions/NoInvalidConstructorSuperOptions" }
					]
				}
			},
			"additionalProperties": false
		},
		"RuleWithNoInvalidDirectionInLinearGradientOptions": {
			"type": "object",
			"required": ["level"],
			"properties": {
				"level": {
					"description": "The severity of the emitted diagnostics by the rule",
					"allOf": [{ "$ref": "#/definitions/RulePlainConfiguration" }]
				},
				"options": {
					"description": "Rule's options",
					"allOf": [
						{
							"$ref": "#/definitions/NoInvalidDirectionInLinearGradientOptions"
						}
					]
				}
			},
			"additionalProperties": false
		},
		"RuleWithNoInvalidGridAreasOptions": {
			"type": "object",
			"required": ["level"],
			"properties": {
				"level": {
					"description": "The severity of the emitted diagnostics by the rule",
					"allOf": [{ "$ref": "#/definitions/RulePlainConfiguration" }]
				},
				"options": {
					"description": "Rule's options",
					"allOf": [{ "$ref": "#/definitions/NoInvalidGridAreasOptions" }]
				}
			},
			"additionalProperties": false
		},
		"RuleWithNoInvalidPositionAtImportRuleOptions": {
			"type": "object",
			"required": ["level"],
			"properties": {
				"level": {
					"description": "The severity of the emitted diagnostics by the rule",
					"allOf": [{ "$ref": "#/definitions/RulePlainConfiguration" }]
				},
				"options": {
					"description": "Rule's options",
					"allOf": [
						{ "$ref": "#/definitions/NoInvalidPositionAtImportRuleOptions" }
					]
				}
			},
			"additionalProperties": false
		},
		"RuleWithNoInvalidUseBeforeDeclarationOptions": {
			"type": "object",
			"required": ["level"],
			"properties": {
				"level": {
					"description": "The severity of the emitted diagnostics by the rule",
					"allOf": [{ "$ref": "#/definitions/RulePlainConfiguration" }]
				},
				"options": {
					"description": "Rule's options",
					"allOf": [
						{ "$ref": "#/definitions/NoInvalidUseBeforeDeclarationOptions" }
					]
				}
			},
			"additionalProperties": false
		},
		"RuleWithNoIrregularWhitespaceOptions": {
			"type": "object",
			"required": ["level"],
			"properties": {
				"level": {
					"description": "The severity of the emitted diagnostics by the rule",
					"allOf": [{ "$ref": "#/definitions/RulePlainConfiguration" }]
				},
				"options": {
					"description": "Rule's options",
					"allOf": [{ "$ref": "#/definitions/NoIrregularWhitespaceOptions" }]
				}
			},
			"additionalProperties": false
		},
		"RuleWithNoLabelVarOptions": {
			"type": "object",
			"required": ["level"],
			"properties": {
				"level": {
					"description": "The severity of the emitted diagnostics by the rule",
					"allOf": [{ "$ref": "#/definitions/RulePlainConfiguration" }]
				},
				"options": {
					"description": "Rule's options",
					"allOf": [{ "$ref": "#/definitions/NoLabelVarOptions" }]
				}
			},
			"additionalProperties": false
		},
		"RuleWithNoLabelWithoutControlOptions": {
			"type": "object",
			"required": ["level"],
			"properties": {
				"level": {
					"description": "The severity of the emitted diagnostics by the rule",
					"allOf": [{ "$ref": "#/definitions/RulePlainConfiguration" }]
				},
				"options": {
					"description": "Rule's options",
					"allOf": [{ "$ref": "#/definitions/NoLabelWithoutControlOptions" }]
				}
			},
			"additionalProperties": false
		},
		"RuleWithNoMagicNumbersOptions": {
			"type": "object",
			"required": ["level"],
			"properties": {
				"level": {
					"description": "The severity of the emitted diagnostics by the rule",
					"allOf": [{ "$ref": "#/definitions/RulePlainConfiguration" }]
				},
				"options": {
					"description": "Rule's options",
					"allOf": [{ "$ref": "#/definitions/NoMagicNumbersOptions" }]
				}
			},
			"additionalProperties": false
		},
		"RuleWithNoMisleadingCharacterClassOptions": {
			"type": "object",
			"required": ["level"],
			"properties": {
				"fix": {
					"description": "The kind of the code actions emitted by the rule",
					"anyOf": [{ "$ref": "#/definitions/FixKind" }, { "type": "null" }]
				},
				"level": {
					"description": "The severity of the emitted diagnostics by the rule",
					"allOf": [{ "$ref": "#/definitions/RulePlainConfiguration" }]
				},
				"options": {
					"description": "Rule's options",
					"allOf": [
						{ "$ref": "#/definitions/NoMisleadingCharacterClassOptions" }
					]
				}
			},
			"additionalProperties": false
		},
		"RuleWithNoMisleadingInstantiatorOptions": {
			"type": "object",
			"required": ["level"],
			"properties": {
				"level": {
					"description": "The severity of the emitted diagnostics by the rule",
					"allOf": [{ "$ref": "#/definitions/RulePlainConfiguration" }]
				},
				"options": {
					"description": "Rule's options",
					"allOf": [{ "$ref": "#/definitions/NoMisleadingInstantiatorOptions" }]
				}
			},
			"additionalProperties": false
		},
		"RuleWithNoMisplacedAssertionOptions": {
			"type": "object",
			"required": ["level"],
			"properties": {
				"level": {
					"description": "The severity of the emitted diagnostics by the rule",
					"allOf": [{ "$ref": "#/definitions/RulePlainConfiguration" }]
				},
				"options": {
					"description": "Rule's options",
					"allOf": [{ "$ref": "#/definitions/NoMisplacedAssertionOptions" }]
				}
			},
			"additionalProperties": false
		},
		"RuleWithNoMisrefactoredShorthandAssignOptions": {
			"type": "object",
			"required": ["level"],
			"properties": {
				"fix": {
					"description": "The kind of the code actions emitted by the rule",
					"anyOf": [{ "$ref": "#/definitions/FixKind" }, { "type": "null" }]
				},
				"level": {
					"description": "The severity of the emitted diagnostics by the rule",
					"allOf": [{ "$ref": "#/definitions/RulePlainConfiguration" }]
				},
				"options": {
					"description": "Rule's options",
					"allOf": [
						{ "$ref": "#/definitions/NoMisrefactoredShorthandAssignOptions" }
					]
				}
			},
			"additionalProperties": false
		},
		"RuleWithNoMissingVarFunctionOptions": {
			"type": "object",
			"required": ["level"],
			"properties": {
				"level": {
					"description": "The severity of the emitted diagnostics by the rule",
					"allOf": [{ "$ref": "#/definitions/RulePlainConfiguration" }]
				},
				"options": {
					"description": "Rule's options",
					"allOf": [{ "$ref": "#/definitions/NoMissingVarFunctionOptions" }]
				}
			},
			"additionalProperties": false
		},
		"RuleWithNoMisusedPromisesOptions": {
			"type": "object",
			"required": ["level"],
			"properties": {
				"fix": {
					"description": "The kind of the code actions emitted by the rule",
					"anyOf": [{ "$ref": "#/definitions/FixKind" }, { "type": "null" }]
				},
				"level": {
					"description": "The severity of the emitted diagnostics by the rule",
					"allOf": [{ "$ref": "#/definitions/RulePlainConfiguration" }]
				},
				"options": {
					"description": "Rule's options",
					"allOf": [{ "$ref": "#/definitions/NoMisusedPromisesOptions" }]
				}
			},
			"additionalProperties": false
		},
		"RuleWithNoNamespaceImportOptions": {
			"type": "object",
			"required": ["level"],
			"properties": {
				"level": {
					"description": "The severity of the emitted diagnostics by the rule",
					"allOf": [{ "$ref": "#/definitions/RulePlainConfiguration" }]
				},
				"options": {
					"description": "Rule's options",
					"allOf": [{ "$ref": "#/definitions/NoNamespaceImportOptions" }]
				}
			},
			"additionalProperties": false
		},
		"RuleWithNoNamespaceOptions": {
			"type": "object",
			"required": ["level"],
			"properties": {
				"level": {
					"description": "The severity of the emitted diagnostics by the rule",
					"allOf": [{ "$ref": "#/definitions/RulePlainConfiguration" }]
				},
				"options": {
					"description": "Rule's options",
					"allOf": [{ "$ref": "#/definitions/NoNamespaceOptions" }]
				}
			},
			"additionalProperties": false
		},
		"RuleWithNoNegationElseOptions": {
			"type": "object",
			"required": ["level"],
			"properties": {
				"fix": {
					"description": "The kind of the code actions emitted by the rule",
					"anyOf": [{ "$ref": "#/definitions/FixKind" }, { "type": "null" }]
				},
				"level": {
					"description": "The severity of the emitted diagnostics by the rule",
					"allOf": [{ "$ref": "#/definitions/RulePlainConfiguration" }]
				},
				"options": {
					"description": "Rule's options",
					"allOf": [{ "$ref": "#/definitions/NoNegationElseOptions" }]
				}
			},
			"additionalProperties": false
		},
		"RuleWithNoNestedComponentDefinitionsOptions": {
			"type": "object",
			"required": ["level"],
			"properties": {
				"level": {
					"description": "The severity of the emitted diagnostics by the rule",
					"allOf": [{ "$ref": "#/definitions/RulePlainConfiguration" }]
				},
				"options": {
					"description": "Rule's options",
					"allOf": [
						{ "$ref": "#/definitions/NoNestedComponentDefinitionsOptions" }
					]
				}
			},
			"additionalProperties": false
		},
		"RuleWithNoNestedTernaryOptions": {
			"type": "object",
			"required": ["level"],
			"properties": {
				"level": {
					"description": "The severity of the emitted diagnostics by the rule",
					"allOf": [{ "$ref": "#/definitions/RulePlainConfiguration" }]
				},
				"options": {
					"description": "Rule's options",
					"allOf": [{ "$ref": "#/definitions/NoNestedTernaryOptions" }]
				}
			},
			"additionalProperties": false
		},
		"RuleWithNoNextAsyncClientComponentOptions": {
			"type": "object",
			"required": ["level"],
			"properties": {
				"level": {
					"description": "The severity of the emitted diagnostics by the rule",
					"allOf": [{ "$ref": "#/definitions/RulePlainConfiguration" }]
				},
				"options": {
					"description": "Rule's options",
					"allOf": [
						{ "$ref": "#/definitions/NoNextAsyncClientComponentOptions" }
					]
				}
			},
			"additionalProperties": false
		},
		"RuleWithNoNodejsModulesOptions": {
			"type": "object",
			"required": ["level"],
			"properties": {
				"level": {
					"description": "The severity of the emitted diagnostics by the rule",
					"allOf": [{ "$ref": "#/definitions/RulePlainConfiguration" }]
				},
				"options": {
					"description": "Rule's options",
					"allOf": [{ "$ref": "#/definitions/NoNodejsModulesOptions" }]
				}
			},
			"additionalProperties": false
		},
		"RuleWithNoNonNullAssertedOptionalChainOptions": {
			"type": "object",
			"required": ["level"],
			"properties": {
				"level": {
					"description": "The severity of the emitted diagnostics by the rule",
					"allOf": [{ "$ref": "#/definitions/RulePlainConfiguration" }]
				},
				"options": {
					"description": "Rule's options",
					"allOf": [
						{ "$ref": "#/definitions/NoNonNullAssertedOptionalChainOptions" }
					]
				}
			},
			"additionalProperties": false
		},
		"RuleWithNoNonNullAssertionOptions": {
			"type": "object",
			"required": ["level"],
			"properties": {
				"fix": {
					"description": "The kind of the code actions emitted by the rule",
					"anyOf": [{ "$ref": "#/definitions/FixKind" }, { "type": "null" }]
				},
				"level": {
					"description": "The severity of the emitted diagnostics by the rule",
					"allOf": [{ "$ref": "#/definitions/RulePlainConfiguration" }]
				},
				"options": {
					"description": "Rule's options",
					"allOf": [{ "$ref": "#/definitions/NoNonNullAssertionOptions" }]
				}
			},
			"additionalProperties": false
		},
		"RuleWithNoNoninteractiveElementInteractionsOptions": {
			"type": "object",
			"required": ["level"],
			"properties": {
				"level": {
					"description": "The severity of the emitted diagnostics by the rule",
					"allOf": [{ "$ref": "#/definitions/RulePlainConfiguration" }]
				},
				"options": {
					"description": "Rule's options",
					"allOf": [
						{
							"$ref": "#/definitions/NoNoninteractiveElementInteractionsOptions"
						}
					]
				}
			},
			"additionalProperties": false
		},
		"RuleWithNoNoninteractiveElementToInteractiveRoleOptions": {
			"type": "object",
			"required": ["level"],
			"properties": {
				"fix": {
					"description": "The kind of the code actions emitted by the rule",
					"anyOf": [{ "$ref": "#/definitions/FixKind" }, { "type": "null" }]
				},
				"level": {
					"description": "The severity of the emitted diagnostics by the rule",
					"allOf": [{ "$ref": "#/definitions/RulePlainConfiguration" }]
				},
				"options": {
					"description": "Rule's options",
					"allOf": [
						{
							"$ref": "#/definitions/NoNoninteractiveElementToInteractiveRoleOptions"
						}
					]
				}
			},
			"additionalProperties": false
		},
		"RuleWithNoNoninteractiveTabindexOptions": {
			"type": "object",
			"required": ["level"],
			"properties": {
				"fix": {
					"description": "The kind of the code actions emitted by the rule",
					"anyOf": [{ "$ref": "#/definitions/FixKind" }, { "type": "null" }]
				},
				"level": {
					"description": "The severity of the emitted diagnostics by the rule",
					"allOf": [{ "$ref": "#/definitions/RulePlainConfiguration" }]
				},
				"options": {
					"description": "Rule's options",
					"allOf": [{ "$ref": "#/definitions/NoNoninteractiveTabindexOptions" }]
				}
			},
			"additionalProperties": false
		},
		"RuleWithNoNonoctalDecimalEscapeOptions": {
			"type": "object",
			"required": ["level"],
			"properties": {
				"fix": {
					"description": "The kind of the code actions emitted by the rule",
					"anyOf": [{ "$ref": "#/definitions/FixKind" }, { "type": "null" }]
				},
				"level": {
					"description": "The severity of the emitted diagnostics by the rule",
					"allOf": [{ "$ref": "#/definitions/RulePlainConfiguration" }]
				},
				"options": {
					"description": "Rule's options",
					"allOf": [{ "$ref": "#/definitions/NoNonoctalDecimalEscapeOptions" }]
				}
			},
			"additionalProperties": false
		},
		"RuleWithNoOctalEscapeOptions": {
			"type": "object",
			"required": ["level"],
			"properties": {
				"fix": {
					"description": "The kind of the code actions emitted by the rule",
					"anyOf": [{ "$ref": "#/definitions/FixKind" }, { "type": "null" }]
				},
				"level": {
					"description": "The severity of the emitted diagnostics by the rule",
					"allOf": [{ "$ref": "#/definitions/RulePlainConfiguration" }]
				},
				"options": {
					"description": "Rule's options",
					"allOf": [{ "$ref": "#/definitions/NoOctalEscapeOptions" }]
				}
			},
			"additionalProperties": false
		},
		"RuleWithNoParameterAssignOptions": {
			"type": "object",
			"required": ["level"],
			"properties": {
				"level": {
					"description": "The severity of the emitted diagnostics by the rule",
					"allOf": [{ "$ref": "#/definitions/RulePlainConfiguration" }]
				},
				"options": {
					"description": "Rule's options",
					"allOf": [{ "$ref": "#/definitions/NoParameterAssignOptions" }]
				}
			},
			"additionalProperties": false
		},
		"RuleWithNoParameterPropertiesOptions": {
			"type": "object",
			"required": ["level"],
			"properties": {
				"level": {
					"description": "The severity of the emitted diagnostics by the rule",
					"allOf": [{ "$ref": "#/definitions/RulePlainConfiguration" }]
				},
				"options": {
					"description": "Rule's options",
					"allOf": [{ "$ref": "#/definitions/NoParameterPropertiesOptions" }]
				}
			},
			"additionalProperties": false
		},
		"RuleWithNoPositiveTabindexOptions": {
			"type": "object",
			"required": ["level"],
			"properties": {
				"fix": {
					"description": "The kind of the code actions emitted by the rule",
					"anyOf": [{ "$ref": "#/definitions/FixKind" }, { "type": "null" }]
				},
				"level": {
					"description": "The severity of the emitted diagnostics by the rule",
					"allOf": [{ "$ref": "#/definitions/RulePlainConfiguration" }]
				},
				"options": {
					"description": "Rule's options",
					"allOf": [{ "$ref": "#/definitions/NoPositiveTabindexOptions" }]
				}
			},
			"additionalProperties": false
		},
		"RuleWithNoPrecisionLossOptions": {
			"type": "object",
			"required": ["level"],
			"properties": {
				"level": {
					"description": "The severity of the emitted diagnostics by the rule",
					"allOf": [{ "$ref": "#/definitions/RulePlainConfiguration" }]
				},
				"options": {
					"description": "Rule's options",
					"allOf": [{ "$ref": "#/definitions/NoPrecisionLossOptions" }]
				}
			},
			"additionalProperties": false
		},
		"RuleWithNoPrivateImportsOptions": {
			"type": "object",
			"required": ["level"],
			"properties": {
				"level": {
					"description": "The severity of the emitted diagnostics by the rule",
					"allOf": [{ "$ref": "#/definitions/RulePlainConfiguration" }]
				},
				"options": {
					"description": "Rule's options",
					"allOf": [{ "$ref": "#/definitions/NoPrivateImportsOptions" }]
				}
			},
			"additionalProperties": false
		},
		"RuleWithNoProcessEnvOptions": {
			"type": "object",
			"required": ["level"],
			"properties": {
				"level": {
					"description": "The severity of the emitted diagnostics by the rule",
					"allOf": [{ "$ref": "#/definitions/RulePlainConfiguration" }]
				},
				"options": {
					"description": "Rule's options",
					"allOf": [{ "$ref": "#/definitions/NoProcessEnvOptions" }]
				}
			},
			"additionalProperties": false
		},
		"RuleWithNoProcessGlobalOptions": {
			"type": "object",
			"required": ["level"],
			"properties": {
				"fix": {
					"description": "The kind of the code actions emitted by the rule",
					"anyOf": [{ "$ref": "#/definitions/FixKind" }, { "type": "null" }]
				},
				"level": {
					"description": "The severity of the emitted diagnostics by the rule",
					"allOf": [{ "$ref": "#/definitions/RulePlainConfiguration" }]
				},
				"options": {
					"description": "Rule's options",
					"allOf": [{ "$ref": "#/definitions/NoProcessGlobalOptions" }]
				}
			},
			"additionalProperties": false
		},
		"RuleWithNoPrototypeBuiltinsOptions": {
			"type": "object",
			"required": ["level"],
			"properties": {
				"fix": {
					"description": "The kind of the code actions emitted by the rule",
					"anyOf": [{ "$ref": "#/definitions/FixKind" }, { "type": "null" }]
				},
				"level": {
					"description": "The severity of the emitted diagnostics by the rule",
					"allOf": [{ "$ref": "#/definitions/RulePlainConfiguration" }]
				},
				"options": {
					"description": "Rule's options",
					"allOf": [{ "$ref": "#/definitions/NoPrototypeBuiltinsOptions" }]
				}
			},
			"additionalProperties": false
		},
		"RuleWithNoQuickfixBiomeOptions": {
			"type": "object",
			"required": ["level"],
			"properties": {
				"fix": {
					"description": "The kind of the code actions emitted by the rule",
					"anyOf": [{ "$ref": "#/definitions/FixKind" }, { "type": "null" }]
				},
				"level": {
					"description": "The severity of the emitted diagnostics by the rule",
					"allOf": [{ "$ref": "#/definitions/RulePlainConfiguration" }]
				},
				"options": {
					"description": "Rule's options",
					"allOf": [{ "$ref": "#/definitions/NoQuickfixBiomeOptions" }]
				}
			},
			"additionalProperties": false
		},
		"RuleWithNoQwikUseVisibleTaskOptions": {
			"type": "object",
			"required": ["level"],
			"properties": {
				"level": {
					"description": "The severity of the emitted diagnostics by the rule",
					"allOf": [{ "$ref": "#/definitions/RulePlainConfiguration" }]
				},
				"options": {
					"description": "Rule's options",
					"allOf": [{ "$ref": "#/definitions/NoQwikUseVisibleTaskOptions" }]
				}
			},
			"additionalProperties": false
		},
		"RuleWithNoReExportAllOptions": {
			"type": "object",
			"required": ["level"],
			"properties": {
				"level": {
					"description": "The severity of the emitted diagnostics by the rule",
					"allOf": [{ "$ref": "#/definitions/RulePlainConfiguration" }]
				},
				"options": {
					"description": "Rule's options",
					"allOf": [{ "$ref": "#/definitions/NoReExportAllOptions" }]
				}
			},
			"additionalProperties": false
		},
		"RuleWithNoReactPropAssignmentsOptions": {
			"type": "object",
			"required": ["level"],
			"properties": {
				"level": {
					"description": "The severity of the emitted diagnostics by the rule",
					"allOf": [{ "$ref": "#/definitions/RulePlainConfiguration" }]
				},
				"options": {
					"description": "Rule's options",
					"allOf": [{ "$ref": "#/definitions/NoReactPropAssignmentsOptions" }]
				}
			},
			"additionalProperties": false
		},
		"RuleWithNoReactSpecificPropsOptions": {
			"type": "object",
			"required": ["level"],
			"properties": {
				"fix": {
					"description": "The kind of the code actions emitted by the rule",
					"anyOf": [{ "$ref": "#/definitions/FixKind" }, { "type": "null" }]
				},
				"level": {
					"description": "The severity of the emitted diagnostics by the rule",
					"allOf": [{ "$ref": "#/definitions/RulePlainConfiguration" }]
				},
				"options": {
					"description": "Rule's options",
					"allOf": [{ "$ref": "#/definitions/NoReactSpecificPropsOptions" }]
				}
			},
			"additionalProperties": false
		},
		"RuleWithNoRedeclareOptions": {
			"type": "object",
			"required": ["level"],
			"properties": {
				"level": {
					"description": "The severity of the emitted diagnostics by the rule",
					"allOf": [{ "$ref": "#/definitions/RulePlainConfiguration" }]
				},
				"options": {
					"description": "Rule's options",
					"allOf": [{ "$ref": "#/definitions/NoRedeclareOptions" }]
				}
			},
			"additionalProperties": false
		},
		"RuleWithNoRedundantAltOptions": {
			"type": "object",
			"required": ["level"],
			"properties": {
				"level": {
					"description": "The severity of the emitted diagnostics by the rule",
					"allOf": [{ "$ref": "#/definitions/RulePlainConfiguration" }]
				},
				"options": {
					"description": "Rule's options",
					"allOf": [{ "$ref": "#/definitions/NoRedundantAltOptions" }]
				}
			},
			"additionalProperties": false
		},
		"RuleWithNoRedundantRolesOptions": {
			"type": "object",
			"required": ["level"],
			"properties": {
				"fix": {
					"description": "The kind of the code actions emitted by the rule",
					"anyOf": [{ "$ref": "#/definitions/FixKind" }, { "type": "null" }]
				},
				"level": {
					"description": "The severity of the emitted diagnostics by the rule",
					"allOf": [{ "$ref": "#/definitions/RulePlainConfiguration" }]
				},
				"options": {
					"description": "Rule's options",
					"allOf": [{ "$ref": "#/definitions/NoRedundantRolesOptions" }]
				}
			},
			"additionalProperties": false
		},
		"RuleWithNoRedundantUseStrictOptions": {
			"type": "object",
			"required": ["level"],
			"properties": {
				"fix": {
					"description": "The kind of the code actions emitted by the rule",
					"anyOf": [{ "$ref": "#/definitions/FixKind" }, { "type": "null" }]
				},
				"level": {
					"description": "The severity of the emitted diagnostics by the rule",
					"allOf": [{ "$ref": "#/definitions/RulePlainConfiguration" }]
				},
				"options": {
					"description": "Rule's options",
					"allOf": [{ "$ref": "#/definitions/NoRedundantUseStrictOptions" }]
				}
			},
			"additionalProperties": false
		},
		"RuleWithNoRenderReturnValueOptions": {
			"type": "object",
			"required": ["level"],
			"properties": {
				"level": {
					"description": "The severity of the emitted diagnostics by the rule",
					"allOf": [{ "$ref": "#/definitions/RulePlainConfiguration" }]
				},
				"options": {
					"description": "Rule's options",
					"allOf": [{ "$ref": "#/definitions/NoRenderReturnValueOptions" }]
				}
			},
			"additionalProperties": false
		},
		"RuleWithNoRestrictedElementsOptions": {
			"type": "object",
			"required": ["level"],
			"properties": {
				"level": {
					"description": "The severity of the emitted diagnostics by the rule",
					"allOf": [{ "$ref": "#/definitions/RulePlainConfiguration" }]
				},
				"options": {
					"description": "Rule's options",
					"allOf": [{ "$ref": "#/definitions/NoRestrictedElementsOptions" }]
				}
			},
			"additionalProperties": false
		},
		"RuleWithNoRestrictedGlobalsOptions": {
			"type": "object",
			"required": ["level"],
			"properties": {
				"level": {
					"description": "The severity of the emitted diagnostics by the rule",
					"allOf": [{ "$ref": "#/definitions/RulePlainConfiguration" }]
				},
				"options": {
					"description": "Rule's options",
					"allOf": [{ "$ref": "#/definitions/NoRestrictedGlobalsOptions" }]
				}
			},
			"additionalProperties": false
		},
		"RuleWithNoRestrictedImportsOptions": {
			"type": "object",
			"required": ["level"],
			"properties": {
				"level": {
					"description": "The severity of the emitted diagnostics by the rule",
					"allOf": [{ "$ref": "#/definitions/RulePlainConfiguration" }]
				},
				"options": {
					"description": "Rule's options",
					"allOf": [{ "$ref": "#/definitions/NoRestrictedImportsOptions" }]
				}
			},
			"additionalProperties": false
		},
		"RuleWithNoRestrictedTypesOptions": {
			"type": "object",
			"required": ["level"],
			"properties": {
				"fix": {
					"description": "The kind of the code actions emitted by the rule",
					"anyOf": [{ "$ref": "#/definitions/FixKind" }, { "type": "null" }]
				},
				"level": {
					"description": "The severity of the emitted diagnostics by the rule",
					"allOf": [{ "$ref": "#/definitions/RulePlainConfiguration" }]
				},
				"options": {
					"description": "Rule's options",
					"allOf": [{ "$ref": "#/definitions/NoRestrictedTypesOptions" }]
				}
			},
			"additionalProperties": false
		},
		"RuleWithNoSecretsOptions": {
			"type": "object",
			"required": ["level"],
			"properties": {
				"level": {
					"description": "The severity of the emitted diagnostics by the rule",
					"allOf": [{ "$ref": "#/definitions/RulePlainConfiguration" }]
				},
				"options": {
					"description": "Rule's options",
					"allOf": [{ "$ref": "#/definitions/NoSecretsOptions" }]
				}
			},
			"additionalProperties": false
		},
		"RuleWithNoSelfAssignOptions": {
			"type": "object",
			"required": ["level"],
			"properties": {
				"level": {
					"description": "The severity of the emitted diagnostics by the rule",
					"allOf": [{ "$ref": "#/definitions/RulePlainConfiguration" }]
				},
				"options": {
					"description": "Rule's options",
					"allOf": [{ "$ref": "#/definitions/NoSelfAssignOptions" }]
				}
			},
			"additionalProperties": false
		},
		"RuleWithNoSelfCompareOptions": {
			"type": "object",
			"required": ["level"],
			"properties": {
				"level": {
					"description": "The severity of the emitted diagnostics by the rule",
					"allOf": [{ "$ref": "#/definitions/RulePlainConfiguration" }]
				},
				"options": {
					"description": "Rule's options",
					"allOf": [{ "$ref": "#/definitions/NoSelfCompareOptions" }]
				}
			},
			"additionalProperties": false
		},
		"RuleWithNoSetterReturnOptions": {
			"type": "object",
			"required": ["level"],
			"properties": {
				"level": {
					"description": "The severity of the emitted diagnostics by the rule",
					"allOf": [{ "$ref": "#/definitions/RulePlainConfiguration" }]
				},
				"options": {
					"description": "Rule's options",
					"allOf": [{ "$ref": "#/definitions/NoSetterReturnOptions" }]
				}
			},
			"additionalProperties": false
		},
		"RuleWithNoShadowOptions": {
			"type": "object",
			"required": ["level"],
			"properties": {
				"level": {
					"description": "The severity of the emitted diagnostics by the rule",
					"allOf": [{ "$ref": "#/definitions/RulePlainConfiguration" }]
				},
				"options": {
					"description": "Rule's options",
					"allOf": [{ "$ref": "#/definitions/NoShadowOptions" }]
				}
			},
			"additionalProperties": false
		},
		"RuleWithNoShadowRestrictedNamesOptions": {
			"type": "object",
			"required": ["level"],
			"properties": {
				"level": {
					"description": "The severity of the emitted diagnostics by the rule",
					"allOf": [{ "$ref": "#/definitions/RulePlainConfiguration" }]
				},
				"options": {
					"description": "Rule's options",
					"allOf": [{ "$ref": "#/definitions/NoShadowRestrictedNamesOptions" }]
				}
			},
			"additionalProperties": false
		},
		"RuleWithNoShorthandPropertyOverridesOptions": {
			"type": "object",
			"required": ["level"],
			"properties": {
				"level": {
					"description": "The severity of the emitted diagnostics by the rule",
					"allOf": [{ "$ref": "#/definitions/RulePlainConfiguration" }]
				},
				"options": {
					"description": "Rule's options",
					"allOf": [
						{ "$ref": "#/definitions/NoShorthandPropertyOverridesOptions" }
					]
				}
			},
			"additionalProperties": false
		},
		"RuleWithNoShoutyConstantsOptions": {
			"type": "object",
			"required": ["level"],
			"properties": {
				"fix": {
					"description": "The kind of the code actions emitted by the rule",
					"anyOf": [{ "$ref": "#/definitions/FixKind" }, { "type": "null" }]
				},
				"level": {
					"description": "The severity of the emitted diagnostics by the rule",
					"allOf": [{ "$ref": "#/definitions/RulePlainConfiguration" }]
				},
				"options": {
					"description": "Rule's options",
					"allOf": [{ "$ref": "#/definitions/NoShoutyConstantsOptions" }]
				}
			},
			"additionalProperties": false
		},
		"RuleWithNoSkippedTestsOptions": {
			"type": "object",
			"required": ["level"],
			"properties": {
				"fix": {
					"description": "The kind of the code actions emitted by the rule",
					"anyOf": [{ "$ref": "#/definitions/FixKind" }, { "type": "null" }]
				},
				"level": {
					"description": "The severity of the emitted diagnostics by the rule",
					"allOf": [{ "$ref": "#/definitions/RulePlainConfiguration" }]
				},
				"options": {
					"description": "Rule's options",
					"allOf": [{ "$ref": "#/definitions/NoSkippedTestsOptions" }]
				}
			},
			"additionalProperties": false
		},
		"RuleWithNoSolidDestructuredPropsOptions": {
			"type": "object",
			"required": ["level"],
			"properties": {
				"level": {
					"description": "The severity of the emitted diagnostics by the rule",
					"allOf": [{ "$ref": "#/definitions/RulePlainConfiguration" }]
				},
				"options": {
					"description": "Rule's options",
					"allOf": [{ "$ref": "#/definitions/NoSolidDestructuredPropsOptions" }]
				}
			},
			"additionalProperties": false
		},
		"RuleWithNoSparseArrayOptions": {
			"type": "object",
			"required": ["level"],
			"properties": {
				"fix": {
					"description": "The kind of the code actions emitted by the rule",
					"anyOf": [{ "$ref": "#/definitions/FixKind" }, { "type": "null" }]
				},
				"level": {
					"description": "The severity of the emitted diagnostics by the rule",
					"allOf": [{ "$ref": "#/definitions/RulePlainConfiguration" }]
				},
				"options": {
					"description": "Rule's options",
					"allOf": [{ "$ref": "#/definitions/NoSparseArrayOptions" }]
				}
			},
			"additionalProperties": false
		},
		"RuleWithNoStaticElementInteractionsOptions": {
			"type": "object",
			"required": ["level"],
			"properties": {
				"level": {
					"description": "The severity of the emitted diagnostics by the rule",
					"allOf": [{ "$ref": "#/definitions/RulePlainConfiguration" }]
				},
				"options": {
					"description": "Rule's options",
					"allOf": [
						{ "$ref": "#/definitions/NoStaticElementInteractionsOptions" }
					]
				}
			},
			"additionalProperties": false
		},
		"RuleWithNoStaticOnlyClassOptions": {
			"type": "object",
			"required": ["level"],
			"properties": {
				"level": {
					"description": "The severity of the emitted diagnostics by the rule",
					"allOf": [{ "$ref": "#/definitions/RulePlainConfiguration" }]
				},
				"options": {
					"description": "Rule's options",
					"allOf": [{ "$ref": "#/definitions/NoStaticOnlyClassOptions" }]
				}
			},
			"additionalProperties": false
		},
		"RuleWithNoStringCaseMismatchOptions": {
			"type": "object",
			"required": ["level"],
			"properties": {
				"fix": {
					"description": "The kind of the code actions emitted by the rule",
					"anyOf": [{ "$ref": "#/definitions/FixKind" }, { "type": "null" }]
				},
				"level": {
					"description": "The severity of the emitted diagnostics by the rule",
					"allOf": [{ "$ref": "#/definitions/RulePlainConfiguration" }]
				},
				"options": {
					"description": "Rule's options",
					"allOf": [{ "$ref": "#/definitions/NoStringCaseMismatchOptions" }]
				}
			},
			"additionalProperties": false
		},
		"RuleWithNoSubstrOptions": {
			"type": "object",
			"required": ["level"],
			"properties": {
				"fix": {
					"description": "The kind of the code actions emitted by the rule",
					"anyOf": [{ "$ref": "#/definitions/FixKind" }, { "type": "null" }]
				},
				"level": {
					"description": "The severity of the emitted diagnostics by the rule",
					"allOf": [{ "$ref": "#/definitions/RulePlainConfiguration" }]
				},
				"options": {
					"description": "Rule's options",
					"allOf": [{ "$ref": "#/definitions/NoSubstrOptions" }]
				}
			},
			"additionalProperties": false
		},
		"RuleWithNoSuspiciousSemicolonInJsxOptions": {
			"type": "object",
			"required": ["level"],
			"properties": {
				"level": {
					"description": "The severity of the emitted diagnostics by the rule",
					"allOf": [{ "$ref": "#/definitions/RulePlainConfiguration" }]
				},
				"options": {
					"description": "Rule's options",
					"allOf": [
						{ "$ref": "#/definitions/NoSuspiciousSemicolonInJsxOptions" }
					]
				}
			},
			"additionalProperties": false
		},
		"RuleWithNoSvgWithoutTitleOptions": {
			"type": "object",
			"required": ["level"],
			"properties": {
				"level": {
					"description": "The severity of the emitted diagnostics by the rule",
					"allOf": [{ "$ref": "#/definitions/RulePlainConfiguration" }]
				},
				"options": {
					"description": "Rule's options",
					"allOf": [{ "$ref": "#/definitions/NoSvgWithoutTitleOptions" }]
				}
			},
			"additionalProperties": false
		},
		"RuleWithNoSwitchDeclarationsOptions": {
			"type": "object",
			"required": ["level"],
			"properties": {
				"fix": {
					"description": "The kind of the code actions emitted by the rule",
					"anyOf": [{ "$ref": "#/definitions/FixKind" }, { "type": "null" }]
				},
				"level": {
					"description": "The severity of the emitted diagnostics by the rule",
					"allOf": [{ "$ref": "#/definitions/RulePlainConfiguration" }]
				},
				"options": {
					"description": "Rule's options",
					"allOf": [{ "$ref": "#/definitions/NoSwitchDeclarationsOptions" }]
				}
			},
			"additionalProperties": false
		},
		"RuleWithNoTemplateCurlyInStringOptions": {
			"type": "object",
			"required": ["level"],
			"properties": {
				"level": {
					"description": "The severity of the emitted diagnostics by the rule",
					"allOf": [{ "$ref": "#/definitions/RulePlainConfiguration" }]
				},
				"options": {
					"description": "Rule's options",
					"allOf": [{ "$ref": "#/definitions/NoTemplateCurlyInStringOptions" }]
				}
			},
			"additionalProperties": false
		},
		"RuleWithNoThenPropertyOptions": {
			"type": "object",
			"required": ["level"],
			"properties": {
				"level": {
					"description": "The severity of the emitted diagnostics by the rule",
					"allOf": [{ "$ref": "#/definitions/RulePlainConfiguration" }]
				},
				"options": {
					"description": "Rule's options",
					"allOf": [{ "$ref": "#/definitions/NoThenPropertyOptions" }]
				}
			},
			"additionalProperties": false
		},
		"RuleWithNoThisInStaticOptions": {
			"type": "object",
			"required": ["level"],
			"properties": {
				"fix": {
					"description": "The kind of the code actions emitted by the rule",
					"anyOf": [{ "$ref": "#/definitions/FixKind" }, { "type": "null" }]
				},
				"level": {
					"description": "The severity of the emitted diagnostics by the rule",
					"allOf": [{ "$ref": "#/definitions/RulePlainConfiguration" }]
				},
				"options": {
					"description": "Rule's options",
					"allOf": [{ "$ref": "#/definitions/NoThisInStaticOptions" }]
				}
			},
			"additionalProperties": false
		},
		"RuleWithNoTsIgnoreOptions": {
			"type": "object",
			"required": ["level"],
			"properties": {
				"fix": {
					"description": "The kind of the code actions emitted by the rule",
					"anyOf": [{ "$ref": "#/definitions/FixKind" }, { "type": "null" }]
				},
				"level": {
					"description": "The severity of the emitted diagnostics by the rule",
					"allOf": [{ "$ref": "#/definitions/RulePlainConfiguration" }]
				},
				"options": {
					"description": "Rule's options",
					"allOf": [{ "$ref": "#/definitions/NoTsIgnoreOptions" }]
				}
			},
			"additionalProperties": false
		},
		"RuleWithNoUnassignedVariablesOptions": {
			"type": "object",
			"required": ["level"],
			"properties": {
				"level": {
					"description": "The severity of the emitted diagnostics by the rule",
					"allOf": [{ "$ref": "#/definitions/RulePlainConfiguration" }]
				},
				"options": {
					"description": "Rule's options",
					"allOf": [{ "$ref": "#/definitions/NoUnassignedVariablesOptions" }]
				}
			},
			"additionalProperties": false
		},
		"RuleWithNoUndeclaredDependenciesOptions": {
			"type": "object",
			"required": ["level"],
			"properties": {
				"level": {
					"description": "The severity of the emitted diagnostics by the rule",
					"allOf": [{ "$ref": "#/definitions/RulePlainConfiguration" }]
				},
				"options": {
					"description": "Rule's options",
					"allOf": [{ "$ref": "#/definitions/NoUndeclaredDependenciesOptions" }]
				}
			},
			"additionalProperties": false
		},
		"RuleWithNoUndeclaredVariablesOptions": {
			"type": "object",
			"required": ["level"],
			"properties": {
				"level": {
					"description": "The severity of the emitted diagnostics by the rule",
					"allOf": [{ "$ref": "#/definitions/RulePlainConfiguration" }]
				},
				"options": {
					"description": "Rule's options",
					"allOf": [{ "$ref": "#/definitions/NoUndeclaredVariablesOptions" }]
				}
			},
			"additionalProperties": false
		},
		"RuleWithNoUnknownAtRulesOptions": {
			"type": "object",
			"required": ["level"],
			"properties": {
				"level": {
					"description": "The severity of the emitted diagnostics by the rule",
					"allOf": [{ "$ref": "#/definitions/RulePlainConfiguration" }]
				},
				"options": {
					"description": "Rule's options",
					"allOf": [{ "$ref": "#/definitions/NoUnknownAtRulesOptions" }]
				}
			},
			"additionalProperties": false
		},
		"RuleWithNoUnknownFunctionOptions": {
			"type": "object",
			"required": ["level"],
			"properties": {
				"level": {
					"description": "The severity of the emitted diagnostics by the rule",
					"allOf": [{ "$ref": "#/definitions/RulePlainConfiguration" }]
				},
				"options": {
					"description": "Rule's options",
					"allOf": [{ "$ref": "#/definitions/NoUnknownFunctionOptions" }]
				}
			},
			"additionalProperties": false
		},
		"RuleWithNoUnknownMediaFeatureNameOptions": {
			"type": "object",
			"required": ["level"],
			"properties": {
				"level": {
					"description": "The severity of the emitted diagnostics by the rule",
					"allOf": [{ "$ref": "#/definitions/RulePlainConfiguration" }]
				},
				"options": {
					"description": "Rule's options",
					"allOf": [
						{ "$ref": "#/definitions/NoUnknownMediaFeatureNameOptions" }
					]
				}
			},
			"additionalProperties": false
		},
		"RuleWithNoUnknownPropertyOptions": {
			"type": "object",
			"required": ["level"],
			"properties": {
				"level": {
					"description": "The severity of the emitted diagnostics by the rule",
					"allOf": [{ "$ref": "#/definitions/RulePlainConfiguration" }]
				},
				"options": {
					"description": "Rule's options",
					"allOf": [{ "$ref": "#/definitions/NoUnknownPropertyOptions" }]
				}
			},
			"additionalProperties": false
		},
		"RuleWithNoUnknownPseudoClassOptions": {
			"type": "object",
			"required": ["level"],
			"properties": {
				"level": {
					"description": "The severity of the emitted diagnostics by the rule",
					"allOf": [{ "$ref": "#/definitions/RulePlainConfiguration" }]
				},
				"options": {
					"description": "Rule's options",
					"allOf": [{ "$ref": "#/definitions/NoUnknownPseudoClassOptions" }]
				}
			},
			"additionalProperties": false
		},
		"RuleWithNoUnknownPseudoElementOptions": {
			"type": "object",
			"required": ["level"],
			"properties": {
				"level": {
					"description": "The severity of the emitted diagnostics by the rule",
					"allOf": [{ "$ref": "#/definitions/RulePlainConfiguration" }]
				},
				"options": {
					"description": "Rule's options",
					"allOf": [{ "$ref": "#/definitions/NoUnknownPseudoElementOptions" }]
				}
			},
			"additionalProperties": false
		},
		"RuleWithNoUnknownTypeSelectorOptions": {
			"type": "object",
			"required": ["level"],
			"properties": {
				"level": {
					"description": "The severity of the emitted diagnostics by the rule",
					"allOf": [{ "$ref": "#/definitions/RulePlainConfiguration" }]
				},
				"options": {
					"description": "Rule's options",
					"allOf": [{ "$ref": "#/definitions/NoUnknownTypeSelectorOptions" }]
				}
			},
			"additionalProperties": false
		},
		"RuleWithNoUnknownUnitOptions": {
			"type": "object",
			"required": ["level"],
			"properties": {
				"level": {
					"description": "The severity of the emitted diagnostics by the rule",
					"allOf": [{ "$ref": "#/definitions/RulePlainConfiguration" }]
				},
				"options": {
					"description": "Rule's options",
					"allOf": [{ "$ref": "#/definitions/NoUnknownUnitOptions" }]
				}
			},
			"additionalProperties": false
		},
		"RuleWithNoUnmatchableAnbSelectorOptions": {
			"type": "object",
			"required": ["level"],
			"properties": {
				"level": {
					"description": "The severity of the emitted diagnostics by the rule",
					"allOf": [{ "$ref": "#/definitions/RulePlainConfiguration" }]
				},
				"options": {
					"description": "Rule's options",
					"allOf": [{ "$ref": "#/definitions/NoUnmatchableAnbSelectorOptions" }]
				}
			},
			"additionalProperties": false
		},
		"RuleWithNoUnnecessaryConditionsOptions": {
			"type": "object",
			"required": ["level"],
			"properties": {
				"level": {
					"description": "The severity of the emitted diagnostics by the rule",
					"allOf": [{ "$ref": "#/definitions/RulePlainConfiguration" }]
				},
				"options": {
					"description": "Rule's options",
					"allOf": [{ "$ref": "#/definitions/NoUnnecessaryConditionsOptions" }]
				}
			},
			"additionalProperties": false
		},
		"RuleWithNoUnreachableOptions": {
			"type": "object",
			"required": ["level"],
			"properties": {
				"level": {
					"description": "The severity of the emitted diagnostics by the rule",
					"allOf": [{ "$ref": "#/definitions/RulePlainConfiguration" }]
				},
				"options": {
					"description": "Rule's options",
					"allOf": [{ "$ref": "#/definitions/NoUnreachableOptions" }]
				}
			},
			"additionalProperties": false
		},
		"RuleWithNoUnreachableSuperOptions": {
			"type": "object",
			"required": ["level"],
			"properties": {
				"level": {
					"description": "The severity of the emitted diagnostics by the rule",
					"allOf": [{ "$ref": "#/definitions/RulePlainConfiguration" }]
				},
				"options": {
					"description": "Rule's options",
					"allOf": [{ "$ref": "#/definitions/NoUnreachableSuperOptions" }]
				}
			},
			"additionalProperties": false
		},
		"RuleWithNoUnresolvedImportsOptions": {
			"type": "object",
			"required": ["level"],
			"properties": {
				"level": {
					"description": "The severity of the emitted diagnostics by the rule",
					"allOf": [{ "$ref": "#/definitions/RulePlainConfiguration" }]
				},
				"options": {
					"description": "Rule's options",
					"allOf": [{ "$ref": "#/definitions/NoUnresolvedImportsOptions" }]
				}
			},
			"additionalProperties": false
		},
		"RuleWithNoUnsafeDeclarationMergingOptions": {
			"type": "object",
			"required": ["level"],
			"properties": {
				"level": {
					"description": "The severity of the emitted diagnostics by the rule",
					"allOf": [{ "$ref": "#/definitions/RulePlainConfiguration" }]
				},
				"options": {
					"description": "Rule's options",
					"allOf": [
						{ "$ref": "#/definitions/NoUnsafeDeclarationMergingOptions" }
					]
				}
			},
			"additionalProperties": false
		},
		"RuleWithNoUnsafeFinallyOptions": {
			"type": "object",
			"required": ["level"],
			"properties": {
				"level": {
					"description": "The severity of the emitted diagnostics by the rule",
					"allOf": [{ "$ref": "#/definitions/RulePlainConfiguration" }]
				},
				"options": {
					"description": "Rule's options",
					"allOf": [{ "$ref": "#/definitions/NoUnsafeFinallyOptions" }]
				}
			},
			"additionalProperties": false
		},
		"RuleWithNoUnsafeNegationOptions": {
			"type": "object",
			"required": ["level"],
			"properties": {
				"fix": {
					"description": "The kind of the code actions emitted by the rule",
					"anyOf": [{ "$ref": "#/definitions/FixKind" }, { "type": "null" }]
				},
				"level": {
					"description": "The severity of the emitted diagnostics by the rule",
					"allOf": [{ "$ref": "#/definitions/RulePlainConfiguration" }]
				},
				"options": {
					"description": "Rule's options",
					"allOf": [{ "$ref": "#/definitions/NoUnsafeNegationOptions" }]
				}
			},
			"additionalProperties": false
		},
		"RuleWithNoUnsafeOptionalChainingOptions": {
			"type": "object",
			"required": ["level"],
			"properties": {
				"level": {
					"description": "The severity of the emitted diagnostics by the rule",
					"allOf": [{ "$ref": "#/definitions/RulePlainConfiguration" }]
				},
				"options": {
					"description": "Rule's options",
					"allOf": [{ "$ref": "#/definitions/NoUnsafeOptionalChainingOptions" }]
				}
			},
			"additionalProperties": false
		},
		"RuleWithNoUnusedFunctionParametersOptions": {
			"type": "object",
			"required": ["level"],
			"properties": {
				"fix": {
					"description": "The kind of the code actions emitted by the rule",
					"anyOf": [{ "$ref": "#/definitions/FixKind" }, { "type": "null" }]
				},
				"level": {
					"description": "The severity of the emitted diagnostics by the rule",
					"allOf": [{ "$ref": "#/definitions/RulePlainConfiguration" }]
				},
				"options": {
					"description": "Rule's options",
					"allOf": [
						{ "$ref": "#/definitions/NoUnusedFunctionParametersOptions" }
					]
				}
			},
			"additionalProperties": false
		},
		"RuleWithNoUnusedImportsOptions": {
			"type": "object",
			"required": ["level"],
			"properties": {
				"fix": {
					"description": "The kind of the code actions emitted by the rule",
					"anyOf": [{ "$ref": "#/definitions/FixKind" }, { "type": "null" }]
				},
				"level": {
					"description": "The severity of the emitted diagnostics by the rule",
					"allOf": [{ "$ref": "#/definitions/RulePlainConfiguration" }]
				},
				"options": {
					"description": "Rule's options",
					"allOf": [{ "$ref": "#/definitions/NoUnusedImportsOptions" }]
				}
			},
			"additionalProperties": false
		},
		"RuleWithNoUnusedLabelsOptions": {
			"type": "object",
			"required": ["level"],
			"properties": {
				"fix": {
					"description": "The kind of the code actions emitted by the rule",
					"anyOf": [{ "$ref": "#/definitions/FixKind" }, { "type": "null" }]
				},
				"level": {
					"description": "The severity of the emitted diagnostics by the rule",
					"allOf": [{ "$ref": "#/definitions/RulePlainConfiguration" }]
				},
				"options": {
					"description": "Rule's options",
					"allOf": [{ "$ref": "#/definitions/NoUnusedLabelsOptions" }]
				}
			},
			"additionalProperties": false
		},
		"RuleWithNoUnusedPrivateClassMembersOptions": {
			"type": "object",
			"required": ["level"],
			"properties": {
				"fix": {
					"description": "The kind of the code actions emitted by the rule",
					"anyOf": [{ "$ref": "#/definitions/FixKind" }, { "type": "null" }]
				},
				"level": {
					"description": "The severity of the emitted diagnostics by the rule",
					"allOf": [{ "$ref": "#/definitions/RulePlainConfiguration" }]
				},
				"options": {
					"description": "Rule's options",
					"allOf": [
						{ "$ref": "#/definitions/NoUnusedPrivateClassMembersOptions" }
					]
				}
			},
			"additionalProperties": false
		},
		"RuleWithNoUnusedTemplateLiteralOptions": {
			"type": "object",
			"required": ["level"],
			"properties": {
				"fix": {
					"description": "The kind of the code actions emitted by the rule",
					"anyOf": [{ "$ref": "#/definitions/FixKind" }, { "type": "null" }]
				},
				"level": {
					"description": "The severity of the emitted diagnostics by the rule",
					"allOf": [{ "$ref": "#/definitions/RulePlainConfiguration" }]
				},
				"options": {
					"description": "Rule's options",
					"allOf": [{ "$ref": "#/definitions/NoUnusedTemplateLiteralOptions" }]
				}
			},
			"additionalProperties": false
		},
		"RuleWithNoUnusedVariablesOptions": {
			"type": "object",
			"required": ["level"],
			"properties": {
				"fix": {
					"description": "The kind of the code actions emitted by the rule",
					"anyOf": [{ "$ref": "#/definitions/FixKind" }, { "type": "null" }]
				},
				"level": {
					"description": "The severity of the emitted diagnostics by the rule",
					"allOf": [{ "$ref": "#/definitions/RulePlainConfiguration" }]
				},
				"options": {
					"description": "Rule's options",
					"allOf": [{ "$ref": "#/definitions/NoUnusedVariablesOptions" }]
				}
			},
			"additionalProperties": false
		},
		"RuleWithNoUnwantedPolyfillioOptions": {
			"type": "object",
			"required": ["level"],
			"properties": {
				"level": {
					"description": "The severity of the emitted diagnostics by the rule",
					"allOf": [{ "$ref": "#/definitions/RulePlainConfiguration" }]
				},
				"options": {
					"description": "Rule's options",
					"allOf": [{ "$ref": "#/definitions/NoUnwantedPolyfillioOptions" }]
				}
			},
			"additionalProperties": false
		},
		"RuleWithNoUselessCatchOptions": {
			"type": "object",
			"required": ["level"],
			"properties": {
				"fix": {
					"description": "The kind of the code actions emitted by the rule",
					"anyOf": [{ "$ref": "#/definitions/FixKind" }, { "type": "null" }]
				},
				"level": {
					"description": "The severity of the emitted diagnostics by the rule",
					"allOf": [{ "$ref": "#/definitions/RulePlainConfiguration" }]
				},
				"options": {
					"description": "Rule's options",
					"allOf": [{ "$ref": "#/definitions/NoUselessCatchOptions" }]
				}
			},
			"additionalProperties": false
		},
		"RuleWithNoUselessConstructorOptions": {
			"type": "object",
			"required": ["level"],
			"properties": {
				"fix": {
					"description": "The kind of the code actions emitted by the rule",
					"anyOf": [{ "$ref": "#/definitions/FixKind" }, { "type": "null" }]
				},
				"level": {
					"description": "The severity of the emitted diagnostics by the rule",
					"allOf": [{ "$ref": "#/definitions/RulePlainConfiguration" }]
				},
				"options": {
					"description": "Rule's options",
					"allOf": [{ "$ref": "#/definitions/NoUselessConstructorOptions" }]
				}
			},
			"additionalProperties": false
		},
		"RuleWithNoUselessContinueOptions": {
			"type": "object",
			"required": ["level"],
			"properties": {
				"fix": {
					"description": "The kind of the code actions emitted by the rule",
					"anyOf": [{ "$ref": "#/definitions/FixKind" }, { "type": "null" }]
				},
				"level": {
					"description": "The severity of the emitted diagnostics by the rule",
					"allOf": [{ "$ref": "#/definitions/RulePlainConfiguration" }]
				},
				"options": {
					"description": "Rule's options",
					"allOf": [{ "$ref": "#/definitions/NoUselessContinueOptions" }]
				}
			},
			"additionalProperties": false
		},
		"RuleWithNoUselessElseOptions": {
			"type": "object",
			"required": ["level"],
			"properties": {
				"fix": {
					"description": "The kind of the code actions emitted by the rule",
					"anyOf": [{ "$ref": "#/definitions/FixKind" }, { "type": "null" }]
				},
				"level": {
					"description": "The severity of the emitted diagnostics by the rule",
					"allOf": [{ "$ref": "#/definitions/RulePlainConfiguration" }]
				},
				"options": {
					"description": "Rule's options",
					"allOf": [{ "$ref": "#/definitions/NoUselessElseOptions" }]
				}
			},
			"additionalProperties": false
		},
		"RuleWithNoUselessEmptyExportOptions": {
			"type": "object",
			"required": ["level"],
			"properties": {
				"fix": {
					"description": "The kind of the code actions emitted by the rule",
					"anyOf": [{ "$ref": "#/definitions/FixKind" }, { "type": "null" }]
				},
				"level": {
					"description": "The severity of the emitted diagnostics by the rule",
					"allOf": [{ "$ref": "#/definitions/RulePlainConfiguration" }]
				},
				"options": {
					"description": "Rule's options",
					"allOf": [{ "$ref": "#/definitions/NoUselessEmptyExportOptions" }]
				}
			},
			"additionalProperties": false
		},
		"RuleWithNoUselessEscapeInRegexOptions": {
			"type": "object",
			"required": ["level"],
			"properties": {
				"fix": {
					"description": "The kind of the code actions emitted by the rule",
					"anyOf": [{ "$ref": "#/definitions/FixKind" }, { "type": "null" }]
				},
				"level": {
					"description": "The severity of the emitted diagnostics by the rule",
					"allOf": [{ "$ref": "#/definitions/RulePlainConfiguration" }]
				},
				"options": {
					"description": "Rule's options",
					"allOf": [{ "$ref": "#/definitions/NoUselessEscapeInRegexOptions" }]
				}
			},
			"additionalProperties": false
		},
		"RuleWithNoUselessEscapeInStringOptions": {
			"type": "object",
			"required": ["level"],
			"properties": {
				"fix": {
					"description": "The kind of the code actions emitted by the rule",
					"anyOf": [{ "$ref": "#/definitions/FixKind" }, { "type": "null" }]
				},
				"level": {
					"description": "The severity of the emitted diagnostics by the rule",
					"allOf": [{ "$ref": "#/definitions/RulePlainConfiguration" }]
				},
				"options": {
					"description": "Rule's options",
					"allOf": [{ "$ref": "#/definitions/NoUselessEscapeInStringOptions" }]
				}
			},
			"additionalProperties": false
		},
		"RuleWithNoUselessFragmentsOptions": {
			"type": "object",
			"required": ["level"],
			"properties": {
				"fix": {
					"description": "The kind of the code actions emitted by the rule",
					"anyOf": [{ "$ref": "#/definitions/FixKind" }, { "type": "null" }]
				},
				"level": {
					"description": "The severity of the emitted diagnostics by the rule",
					"allOf": [{ "$ref": "#/definitions/RulePlainConfiguration" }]
				},
				"options": {
					"description": "Rule's options",
					"allOf": [{ "$ref": "#/definitions/NoUselessFragmentsOptions" }]
				}
			},
			"additionalProperties": false
		},
		"RuleWithNoUselessLabelOptions": {
			"type": "object",
			"required": ["level"],
			"properties": {
				"fix": {
					"description": "The kind of the code actions emitted by the rule",
					"anyOf": [{ "$ref": "#/definitions/FixKind" }, { "type": "null" }]
				},
				"level": {
					"description": "The severity of the emitted diagnostics by the rule",
					"allOf": [{ "$ref": "#/definitions/RulePlainConfiguration" }]
				},
				"options": {
					"description": "Rule's options",
					"allOf": [{ "$ref": "#/definitions/NoUselessLabelOptions" }]
				}
			},
			"additionalProperties": false
		},
		"RuleWithNoUselessLoneBlockStatementsOptions": {
			"type": "object",
			"required": ["level"],
			"properties": {
				"fix": {
					"description": "The kind of the code actions emitted by the rule",
					"anyOf": [{ "$ref": "#/definitions/FixKind" }, { "type": "null" }]
				},
				"level": {
					"description": "The severity of the emitted diagnostics by the rule",
					"allOf": [{ "$ref": "#/definitions/RulePlainConfiguration" }]
				},
				"options": {
					"description": "Rule's options",
					"allOf": [
						{ "$ref": "#/definitions/NoUselessLoneBlockStatementsOptions" }
					]
				}
			},
			"additionalProperties": false
		},
		"RuleWithNoUselessRegexBackrefsOptions": {
			"type": "object",
			"required": ["level"],
			"properties": {
				"level": {
					"description": "The severity of the emitted diagnostics by the rule",
					"allOf": [{ "$ref": "#/definitions/RulePlainConfiguration" }]
				},
				"options": {
					"description": "Rule's options",
					"allOf": [{ "$ref": "#/definitions/NoUselessRegexBackrefsOptions" }]
				}
			},
			"additionalProperties": false
		},
		"RuleWithNoUselessRenameOptions": {
			"type": "object",
			"required": ["level"],
			"properties": {
				"fix": {
					"description": "The kind of the code actions emitted by the rule",
					"anyOf": [{ "$ref": "#/definitions/FixKind" }, { "type": "null" }]
				},
				"level": {
					"description": "The severity of the emitted diagnostics by the rule",
					"allOf": [{ "$ref": "#/definitions/RulePlainConfiguration" }]
				},
				"options": {
					"description": "Rule's options",
					"allOf": [{ "$ref": "#/definitions/NoUselessRenameOptions" }]
				}
			},
			"additionalProperties": false
		},
		"RuleWithNoUselessStringConcatOptions": {
			"type": "object",
			"required": ["level"],
			"properties": {
				"fix": {
					"description": "The kind of the code actions emitted by the rule",
					"anyOf": [{ "$ref": "#/definitions/FixKind" }, { "type": "null" }]
				},
				"level": {
					"description": "The severity of the emitted diagnostics by the rule",
					"allOf": [{ "$ref": "#/definitions/RulePlainConfiguration" }]
				},
				"options": {
					"description": "Rule's options",
					"allOf": [{ "$ref": "#/definitions/NoUselessStringConcatOptions" }]
				}
			},
			"additionalProperties": false
		},
		"RuleWithNoUselessStringRawOptions": {
			"type": "object",
			"required": ["level"],
			"properties": {
				"level": {
					"description": "The severity of the emitted diagnostics by the rule",
					"allOf": [{ "$ref": "#/definitions/RulePlainConfiguration" }]
				},
				"options": {
					"description": "Rule's options",
					"allOf": [{ "$ref": "#/definitions/NoUselessStringRawOptions" }]
				}
			},
			"additionalProperties": false
		},
		"RuleWithNoUselessSwitchCaseOptions": {
			"type": "object",
			"required": ["level"],
			"properties": {
				"fix": {
					"description": "The kind of the code actions emitted by the rule",
					"anyOf": [{ "$ref": "#/definitions/FixKind" }, { "type": "null" }]
				},
				"level": {
					"description": "The severity of the emitted diagnostics by the rule",
					"allOf": [{ "$ref": "#/definitions/RulePlainConfiguration" }]
				},
				"options": {
					"description": "Rule's options",
					"allOf": [{ "$ref": "#/definitions/NoUselessSwitchCaseOptions" }]
				}
			},
			"additionalProperties": false
		},
		"RuleWithNoUselessTernaryOptions": {
			"type": "object",
			"required": ["level"],
			"properties": {
				"fix": {
					"description": "The kind of the code actions emitted by the rule",
					"anyOf": [{ "$ref": "#/definitions/FixKind" }, { "type": "null" }]
				},
				"level": {
					"description": "The severity of the emitted diagnostics by the rule",
					"allOf": [{ "$ref": "#/definitions/RulePlainConfiguration" }]
				},
				"options": {
					"description": "Rule's options",
					"allOf": [{ "$ref": "#/definitions/NoUselessTernaryOptions" }]
				}
			},
			"additionalProperties": false
		},
		"RuleWithNoUselessThisAliasOptions": {
			"type": "object",
			"required": ["level"],
			"properties": {
				"fix": {
					"description": "The kind of the code actions emitted by the rule",
					"anyOf": [{ "$ref": "#/definitions/FixKind" }, { "type": "null" }]
				},
				"level": {
					"description": "The severity of the emitted diagnostics by the rule",
					"allOf": [{ "$ref": "#/definitions/RulePlainConfiguration" }]
				},
				"options": {
					"description": "Rule's options",
					"allOf": [{ "$ref": "#/definitions/NoUselessThisAliasOptions" }]
				}
			},
			"additionalProperties": false
		},
		"RuleWithNoUselessTypeConstraintOptions": {
			"type": "object",
			"required": ["level"],
			"properties": {
				"fix": {
					"description": "The kind of the code actions emitted by the rule",
					"anyOf": [{ "$ref": "#/definitions/FixKind" }, { "type": "null" }]
				},
				"level": {
					"description": "The severity of the emitted diagnostics by the rule",
					"allOf": [{ "$ref": "#/definitions/RulePlainConfiguration" }]
				},
				"options": {
					"description": "Rule's options",
					"allOf": [{ "$ref": "#/definitions/NoUselessTypeConstraintOptions" }]
				}
			},
			"additionalProperties": false
		},
		"RuleWithNoUselessUndefinedInitializationOptions": {
			"type": "object",
			"required": ["level"],
			"properties": {
				"fix": {
					"description": "The kind of the code actions emitted by the rule",
					"anyOf": [{ "$ref": "#/definitions/FixKind" }, { "type": "null" }]
				},
				"level": {
					"description": "The severity of the emitted diagnostics by the rule",
					"allOf": [{ "$ref": "#/definitions/RulePlainConfiguration" }]
				},
				"options": {
					"description": "Rule's options",
					"allOf": [
						{ "$ref": "#/definitions/NoUselessUndefinedInitializationOptions" }
					]
				}
			},
			"additionalProperties": false
		},
		"RuleWithNoUselessUndefinedOptions": {
			"type": "object",
			"required": ["level"],
			"properties": {
				"fix": {
					"description": "The kind of the code actions emitted by the rule",
					"anyOf": [{ "$ref": "#/definitions/FixKind" }, { "type": "null" }]
				},
				"level": {
					"description": "The severity of the emitted diagnostics by the rule",
					"allOf": [{ "$ref": "#/definitions/RulePlainConfiguration" }]
				},
				"options": {
					"description": "Rule's options",
					"allOf": [{ "$ref": "#/definitions/NoUselessUndefinedOptions" }]
				}
			},
			"additionalProperties": false
		},
		"RuleWithNoValueAtRuleOptions": {
			"type": "object",
			"required": ["level"],
			"properties": {
				"level": {
					"description": "The severity of the emitted diagnostics by the rule",
					"allOf": [{ "$ref": "#/definitions/RulePlainConfiguration" }]
				},
				"options": {
					"description": "Rule's options",
					"allOf": [{ "$ref": "#/definitions/NoValueAtRuleOptions" }]
				}
			},
			"additionalProperties": false
		},
		"RuleWithNoVarOptions": {
			"type": "object",
			"required": ["level"],
			"properties": {
				"fix": {
					"description": "The kind of the code actions emitted by the rule",
					"anyOf": [{ "$ref": "#/definitions/FixKind" }, { "type": "null" }]
				},
				"level": {
					"description": "The severity of the emitted diagnostics by the rule",
					"allOf": [{ "$ref": "#/definitions/RulePlainConfiguration" }]
				},
				"options": {
					"description": "Rule's options",
					"allOf": [{ "$ref": "#/definitions/NoVarOptions" }]
				}
			},
			"additionalProperties": false
		},
		"RuleWithNoVoidElementsWithChildrenOptions": {
			"type": "object",
			"required": ["level"],
			"properties": {
				"fix": {
					"description": "The kind of the code actions emitted by the rule",
					"anyOf": [{ "$ref": "#/definitions/FixKind" }, { "type": "null" }]
				},
				"level": {
					"description": "The severity of the emitted diagnostics by the rule",
					"allOf": [{ "$ref": "#/definitions/RulePlainConfiguration" }]
				},
				"options": {
					"description": "Rule's options",
					"allOf": [
						{ "$ref": "#/definitions/NoVoidElementsWithChildrenOptions" }
					]
				}
			},
			"additionalProperties": false
		},
		"RuleWithNoVoidOptions": {
			"type": "object",
			"required": ["level"],
			"properties": {
				"level": {
					"description": "The severity of the emitted diagnostics by the rule",
					"allOf": [{ "$ref": "#/definitions/RulePlainConfiguration" }]
				},
				"options": {
					"description": "Rule's options",
					"allOf": [{ "$ref": "#/definitions/NoVoidOptions" }]
				}
			},
			"additionalProperties": false
		},
		"RuleWithNoVoidTypeReturnOptions": {
			"type": "object",
			"required": ["level"],
			"properties": {
				"level": {
					"description": "The severity of the emitted diagnostics by the rule",
					"allOf": [{ "$ref": "#/definitions/RulePlainConfiguration" }]
				},
				"options": {
					"description": "Rule's options",
					"allOf": [{ "$ref": "#/definitions/NoVoidTypeReturnOptions" }]
				}
			},
			"additionalProperties": false
		},
		"RuleWithNoVueDataObjectDeclarationOptions": {
			"type": "object",
			"required": ["level"],
			"properties": {
				"fix": {
					"description": "The kind of the code actions emitted by the rule",
					"anyOf": [{ "$ref": "#/definitions/FixKind" }, { "type": "null" }]
				},
				"level": {
					"description": "The severity of the emitted diagnostics by the rule",
					"allOf": [{ "$ref": "#/definitions/RulePlainConfiguration" }]
				},
				"options": {
					"description": "Rule's options",
					"allOf": [
						{ "$ref": "#/definitions/NoVueDataObjectDeclarationOptions" }
					]
				}
			},
			"additionalProperties": false
		},
		"RuleWithNoVueReservedKeysOptions": {
			"type": "object",
			"required": ["level"],
			"properties": {
				"level": {
					"description": "The severity of the emitted diagnostics by the rule",
					"allOf": [{ "$ref": "#/definitions/RulePlainConfiguration" }]
				},
				"options": {
					"description": "Rule's options",
					"allOf": [{ "$ref": "#/definitions/NoVueReservedKeysOptions" }]
				}
			},
			"additionalProperties": false
		},
		"RuleWithNoVueReservedPropsOptions": {
			"type": "object",
			"required": ["level"],
			"properties": {
				"level": {
					"description": "The severity of the emitted diagnostics by the rule",
					"allOf": [{ "$ref": "#/definitions/RulePlainConfiguration" }]
				},
				"options": {
					"description": "Rule's options",
					"allOf": [{ "$ref": "#/definitions/NoVueReservedPropsOptions" }]
				}
			},
			"additionalProperties": false
		},
		"RuleWithNoWithOptions": {
			"type": "object",
			"required": ["level"],
			"properties": {
				"level": {
					"description": "The severity of the emitted diagnostics by the rule",
					"allOf": [{ "$ref": "#/definitions/RulePlainConfiguration" }]
				},
				"options": {
					"description": "Rule's options",
					"allOf": [{ "$ref": "#/definitions/NoWithOptions" }]
				}
			},
			"additionalProperties": false
		},
		"RuleWithNoYodaExpressionOptions": {
			"type": "object",
			"required": ["level"],
			"properties": {
				"fix": {
					"description": "The kind of the code actions emitted by the rule",
					"anyOf": [{ "$ref": "#/definitions/FixKind" }, { "type": "null" }]
				},
				"level": {
					"description": "The severity of the emitted diagnostics by the rule",
					"allOf": [{ "$ref": "#/definitions/RulePlainConfiguration" }]
				},
				"options": {
					"description": "Rule's options",
					"allOf": [{ "$ref": "#/definitions/NoYodaExpressionOptions" }]
				}
			},
			"additionalProperties": false
		},
		"RuleWithUseAdjacentOverloadSignaturesOptions": {
			"type": "object",
			"required": ["level"],
			"properties": {
				"level": {
					"description": "The severity of the emitted diagnostics by the rule",
					"allOf": [{ "$ref": "#/definitions/RulePlainConfiguration" }]
				},
				"options": {
					"description": "Rule's options",
					"allOf": [
						{ "$ref": "#/definitions/UseAdjacentOverloadSignaturesOptions" }
					]
				}
			},
			"additionalProperties": false
		},
		"RuleWithUseAltTextOptions": {
			"type": "object",
			"required": ["level"],
			"properties": {
				"level": {
					"description": "The severity of the emitted diagnostics by the rule",
					"allOf": [{ "$ref": "#/definitions/RulePlainConfiguration" }]
				},
				"options": {
					"description": "Rule's options",
					"allOf": [{ "$ref": "#/definitions/UseAltTextOptions" }]
				}
			},
			"additionalProperties": false
		},
		"RuleWithUseAnchorContentOptions": {
			"type": "object",
			"required": ["level"],
			"properties": {
				"fix": {
					"description": "The kind of the code actions emitted by the rule",
					"anyOf": [{ "$ref": "#/definitions/FixKind" }, { "type": "null" }]
				},
				"level": {
					"description": "The severity of the emitted diagnostics by the rule",
					"allOf": [{ "$ref": "#/definitions/RulePlainConfiguration" }]
				},
				"options": {
					"description": "Rule's options",
					"allOf": [{ "$ref": "#/definitions/UseAnchorContentOptions" }]
				}
			},
			"additionalProperties": false
		},
		"RuleWithUseAnchorHrefOptions": {
			"type": "object",
			"required": ["level"],
			"properties": {
				"level": {
					"description": "The severity of the emitted diagnostics by the rule",
					"allOf": [{ "$ref": "#/definitions/RulePlainConfiguration" }]
				},
				"options": {
					"description": "Rule's options",
					"allOf": [{ "$ref": "#/definitions/UseAnchorHrefOptions" }]
				}
			},
			"additionalProperties": false
		},
		"RuleWithUseAriaActivedescendantWithTabindexOptions": {
			"type": "object",
			"required": ["level"],
			"properties": {
				"fix": {
					"description": "The kind of the code actions emitted by the rule",
					"anyOf": [{ "$ref": "#/definitions/FixKind" }, { "type": "null" }]
				},
				"level": {
					"description": "The severity of the emitted diagnostics by the rule",
					"allOf": [{ "$ref": "#/definitions/RulePlainConfiguration" }]
				},
				"options": {
					"description": "Rule's options",
					"allOf": [
						{
							"$ref": "#/definitions/UseAriaActivedescendantWithTabindexOptions"
						}
					]
				}
			},
			"additionalProperties": false
		},
		"RuleWithUseAriaPropsForRoleOptions": {
			"type": "object",
			"required": ["level"],
			"properties": {
				"level": {
					"description": "The severity of the emitted diagnostics by the rule",
					"allOf": [{ "$ref": "#/definitions/RulePlainConfiguration" }]
				},
				"options": {
					"description": "Rule's options",
					"allOf": [{ "$ref": "#/definitions/UseAriaPropsForRoleOptions" }]
				}
			},
			"additionalProperties": false
		},
		"RuleWithUseAriaPropsSupportedByRoleOptions": {
			"type": "object",
			"required": ["level"],
			"properties": {
				"level": {
					"description": "The severity of the emitted diagnostics by the rule",
					"allOf": [{ "$ref": "#/definitions/RulePlainConfiguration" }]
				},
				"options": {
					"description": "Rule's options",
					"allOf": [
						{ "$ref": "#/definitions/UseAriaPropsSupportedByRoleOptions" }
					]
				}
			},
			"additionalProperties": false
		},
		"RuleWithUseArrayLiteralsOptions": {
			"type": "object",
			"required": ["level"],
			"properties": {
				"fix": {
					"description": "The kind of the code actions emitted by the rule",
					"anyOf": [{ "$ref": "#/definitions/FixKind" }, { "type": "null" }]
				},
				"level": {
					"description": "The severity of the emitted diagnostics by the rule",
					"allOf": [{ "$ref": "#/definitions/RulePlainConfiguration" }]
				},
				"options": {
					"description": "Rule's options",
					"allOf": [{ "$ref": "#/definitions/UseArrayLiteralsOptions" }]
				}
			},
			"additionalProperties": false
		},
		"RuleWithUseArrowFunctionOptions": {
			"type": "object",
			"required": ["level"],
			"properties": {
				"fix": {
					"description": "The kind of the code actions emitted by the rule",
					"anyOf": [{ "$ref": "#/definitions/FixKind" }, { "type": "null" }]
				},
				"level": {
					"description": "The severity of the emitted diagnostics by the rule",
					"allOf": [{ "$ref": "#/definitions/RulePlainConfiguration" }]
				},
				"options": {
					"description": "Rule's options",
					"allOf": [{ "$ref": "#/definitions/UseArrowFunctionOptions" }]
				}
			},
			"additionalProperties": false
		},
		"RuleWithUseAsConstAssertionOptions": {
			"type": "object",
			"required": ["level"],
			"properties": {
				"fix": {
					"description": "The kind of the code actions emitted by the rule",
					"anyOf": [{ "$ref": "#/definitions/FixKind" }, { "type": "null" }]
				},
				"level": {
					"description": "The severity of the emitted diagnostics by the rule",
					"allOf": [{ "$ref": "#/definitions/RulePlainConfiguration" }]
				},
				"options": {
					"description": "Rule's options",
					"allOf": [{ "$ref": "#/definitions/UseAsConstAssertionOptions" }]
				}
			},
			"additionalProperties": false
		},
		"RuleWithUseAtIndexOptions": {
			"type": "object",
			"required": ["level"],
			"properties": {
				"fix": {
					"description": "The kind of the code actions emitted by the rule",
					"anyOf": [{ "$ref": "#/definitions/FixKind" }, { "type": "null" }]
				},
				"level": {
					"description": "The severity of the emitted diagnostics by the rule",
					"allOf": [{ "$ref": "#/definitions/RulePlainConfiguration" }]
				},
				"options": {
					"description": "Rule's options",
					"allOf": [{ "$ref": "#/definitions/UseAtIndexOptions" }]
				}
			},
			"additionalProperties": false
		},
		"RuleWithUseAwaitOptions": {
			"type": "object",
			"required": ["level"],
			"properties": {
				"level": {
					"description": "The severity of the emitted diagnostics by the rule",
					"allOf": [{ "$ref": "#/definitions/RulePlainConfiguration" }]
				},
				"options": {
					"description": "Rule's options",
					"allOf": [{ "$ref": "#/definitions/UseAwaitOptions" }]
				}
			},
			"additionalProperties": false
		},
		"RuleWithUseBiomeIgnoreFolderOptions": {
			"type": "object",
			"required": ["level"],
			"properties": {
				"fix": {
					"description": "The kind of the code actions emitted by the rule",
					"anyOf": [{ "$ref": "#/definitions/FixKind" }, { "type": "null" }]
				},
				"level": {
					"description": "The severity of the emitted diagnostics by the rule",
					"allOf": [{ "$ref": "#/definitions/RulePlainConfiguration" }]
				},
				"options": {
					"description": "Rule's options",
					"allOf": [{ "$ref": "#/definitions/UseBiomeIgnoreFolderOptions" }]
				}
			},
			"additionalProperties": false
		},
		"RuleWithUseBlockStatementsOptions": {
			"type": "object",
			"required": ["level"],
			"properties": {
				"fix": {
					"description": "The kind of the code actions emitted by the rule",
					"anyOf": [{ "$ref": "#/definitions/FixKind" }, { "type": "null" }]
				},
				"level": {
					"description": "The severity of the emitted diagnostics by the rule",
					"allOf": [{ "$ref": "#/definitions/RulePlainConfiguration" }]
				},
				"options": {
					"description": "Rule's options",
					"allOf": [{ "$ref": "#/definitions/UseBlockStatementsOptions" }]
				}
			},
			"additionalProperties": false
		},
		"RuleWithUseButtonTypeOptions": {
			"type": "object",
			"required": ["level"],
			"properties": {
				"level": {
					"description": "The severity of the emitted diagnostics by the rule",
					"allOf": [{ "$ref": "#/definitions/RulePlainConfiguration" }]
				},
				"options": {
					"description": "Rule's options",
					"allOf": [{ "$ref": "#/definitions/UseButtonTypeOptions" }]
				}
			},
			"additionalProperties": false
		},
		"RuleWithUseCollapsedElseIfOptions": {
			"type": "object",
			"required": ["level"],
			"properties": {
				"fix": {
					"description": "The kind of the code actions emitted by the rule",
					"anyOf": [{ "$ref": "#/definitions/FixKind" }, { "type": "null" }]
				},
				"level": {
					"description": "The severity of the emitted diagnostics by the rule",
					"allOf": [{ "$ref": "#/definitions/RulePlainConfiguration" }]
				},
				"options": {
					"description": "Rule's options",
					"allOf": [{ "$ref": "#/definitions/UseCollapsedElseIfOptions" }]
				}
			},
			"additionalProperties": false
		},
		"RuleWithUseCollapsedIfOptions": {
			"type": "object",
			"required": ["level"],
			"properties": {
				"fix": {
					"description": "The kind of the code actions emitted by the rule",
					"anyOf": [{ "$ref": "#/definitions/FixKind" }, { "type": "null" }]
				},
				"level": {
					"description": "The severity of the emitted diagnostics by the rule",
					"allOf": [{ "$ref": "#/definitions/RulePlainConfiguration" }]
				},
				"options": {
					"description": "Rule's options",
					"allOf": [{ "$ref": "#/definitions/UseCollapsedIfOptions" }]
				}
			},
			"additionalProperties": false
		},
		"RuleWithUseComponentExportOnlyModulesOptions": {
			"type": "object",
			"required": ["level"],
			"properties": {
				"level": {
					"description": "The severity of the emitted diagnostics by the rule",
					"allOf": [{ "$ref": "#/definitions/RulePlainConfiguration" }]
				},
				"options": {
					"description": "Rule's options",
					"allOf": [
						{ "$ref": "#/definitions/UseComponentExportOnlyModulesOptions" }
					]
				}
			},
			"additionalProperties": false
		},
		"RuleWithUseConsistentArrayTypeOptions": {
			"type": "object",
			"required": ["level"],
			"properties": {
				"fix": {
					"description": "The kind of the code actions emitted by the rule",
					"anyOf": [{ "$ref": "#/definitions/FixKind" }, { "type": "null" }]
				},
				"level": {
					"description": "The severity of the emitted diagnostics by the rule",
					"allOf": [{ "$ref": "#/definitions/RulePlainConfiguration" }]
				},
				"options": {
					"description": "Rule's options",
					"allOf": [{ "$ref": "#/definitions/UseConsistentArrayTypeOptions" }]
				}
			},
			"additionalProperties": false
		},
		"RuleWithUseConsistentBuiltinInstantiationOptions": {
			"type": "object",
			"required": ["level"],
			"properties": {
				"fix": {
					"description": "The kind of the code actions emitted by the rule",
					"anyOf": [{ "$ref": "#/definitions/FixKind" }, { "type": "null" }]
				},
				"level": {
					"description": "The severity of the emitted diagnostics by the rule",
					"allOf": [{ "$ref": "#/definitions/RulePlainConfiguration" }]
				},
				"options": {
					"description": "Rule's options",
					"allOf": [
						{ "$ref": "#/definitions/UseConsistentBuiltinInstantiationOptions" }
					]
				}
			},
			"additionalProperties": false
		},
		"RuleWithUseConsistentCurlyBracesOptions": {
			"type": "object",
			"required": ["level"],
			"properties": {
				"fix": {
					"description": "The kind of the code actions emitted by the rule",
					"anyOf": [{ "$ref": "#/definitions/FixKind" }, { "type": "null" }]
				},
				"level": {
					"description": "The severity of the emitted diagnostics by the rule",
					"allOf": [{ "$ref": "#/definitions/RulePlainConfiguration" }]
				},
				"options": {
					"description": "Rule's options",
					"allOf": [{ "$ref": "#/definitions/UseConsistentCurlyBracesOptions" }]
				}
			},
			"additionalProperties": false
		},
		"RuleWithUseConsistentMemberAccessibilityOptions": {
			"type": "object",
			"required": ["level"],
			"properties": {
				"level": {
					"description": "The severity of the emitted diagnostics by the rule",
					"allOf": [{ "$ref": "#/definitions/RulePlainConfiguration" }]
				},
				"options": {
					"description": "Rule's options",
					"allOf": [
						{ "$ref": "#/definitions/UseConsistentMemberAccessibilityOptions" }
					]
				}
			},
			"additionalProperties": false
		},
		"RuleWithUseConsistentObjectDefinitionsOptions": {
			"type": "object",
			"required": ["level"],
			"properties": {
				"fix": {
					"description": "The kind of the code actions emitted by the rule",
					"anyOf": [{ "$ref": "#/definitions/FixKind" }, { "type": "null" }]
				},
				"level": {
					"description": "The severity of the emitted diagnostics by the rule",
					"allOf": [{ "$ref": "#/definitions/RulePlainConfiguration" }]
				},
				"options": {
					"description": "Rule's options",
					"allOf": [
						{ "$ref": "#/definitions/UseConsistentObjectDefinitionsOptions" }
					]
				}
			},
			"additionalProperties": false
		},
		"RuleWithUseConsistentTypeDefinitionsOptions": {
			"type": "object",
			"required": ["level"],
			"properties": {
				"fix": {
					"description": "The kind of the code actions emitted by the rule",
					"anyOf": [{ "$ref": "#/definitions/FixKind" }, { "type": "null" }]
				},
				"level": {
					"description": "The severity of the emitted diagnostics by the rule",
					"allOf": [{ "$ref": "#/definitions/RulePlainConfiguration" }]
				},
				"options": {
					"description": "Rule's options",
					"allOf": [
						{ "$ref": "#/definitions/UseConsistentTypeDefinitionsOptions" }
					]
				}
			},
			"additionalProperties": false
		},
		"RuleWithUseConstOptions": {
			"type": "object",
			"required": ["level"],
			"properties": {
				"fix": {
					"description": "The kind of the code actions emitted by the rule",
					"anyOf": [{ "$ref": "#/definitions/FixKind" }, { "type": "null" }]
				},
				"level": {
					"description": "The severity of the emitted diagnostics by the rule",
					"allOf": [{ "$ref": "#/definitions/RulePlainConfiguration" }]
				},
				"options": {
					"description": "Rule's options",
					"allOf": [{ "$ref": "#/definitions/UseConstOptions" }]
				}
			},
			"additionalProperties": false
		},
		"RuleWithUseDateNowOptions": {
			"type": "object",
			"required": ["level"],
			"properties": {
				"fix": {
					"description": "The kind of the code actions emitted by the rule",
					"anyOf": [{ "$ref": "#/definitions/FixKind" }, { "type": "null" }]
				},
				"level": {
					"description": "The severity of the emitted diagnostics by the rule",
					"allOf": [{ "$ref": "#/definitions/RulePlainConfiguration" }]
				},
				"options": {
					"description": "Rule's options",
					"allOf": [{ "$ref": "#/definitions/UseDateNowOptions" }]
				}
			},
			"additionalProperties": false
		},
		"RuleWithUseDefaultParameterLastOptions": {
			"type": "object",
			"required": ["level"],
			"properties": {
				"fix": {
					"description": "The kind of the code actions emitted by the rule",
					"anyOf": [{ "$ref": "#/definitions/FixKind" }, { "type": "null" }]
				},
				"level": {
					"description": "The severity of the emitted diagnostics by the rule",
					"allOf": [{ "$ref": "#/definitions/RulePlainConfiguration" }]
				},
				"options": {
					"description": "Rule's options",
					"allOf": [{ "$ref": "#/definitions/UseDefaultParameterLastOptions" }]
				}
			},
			"additionalProperties": false
		},
		"RuleWithUseDefaultSwitchClauseLastOptions": {
			"type": "object",
			"required": ["level"],
			"properties": {
				"level": {
					"description": "The severity of the emitted diagnostics by the rule",
					"allOf": [{ "$ref": "#/definitions/RulePlainConfiguration" }]
				},
				"options": {
					"description": "Rule's options",
					"allOf": [
						{ "$ref": "#/definitions/UseDefaultSwitchClauseLastOptions" }
					]
				}
			},
			"additionalProperties": false
		},
		"RuleWithUseDefaultSwitchClauseOptions": {
			"type": "object",
			"required": ["level"],
			"properties": {
				"level": {
					"description": "The severity of the emitted diagnostics by the rule",
					"allOf": [{ "$ref": "#/definitions/RulePlainConfiguration" }]
				},
				"options": {
					"description": "Rule's options",
					"allOf": [{ "$ref": "#/definitions/UseDefaultSwitchClauseOptions" }]
				}
			},
			"additionalProperties": false
		},
		"RuleWithUseDeprecatedReasonOptions": {
			"type": "object",
			"required": ["level"],
			"properties": {
				"level": {
					"description": "The severity of the emitted diagnostics by the rule",
					"allOf": [{ "$ref": "#/definitions/RulePlainConfiguration" }]
				},
				"options": {
					"description": "Rule's options",
					"allOf": [{ "$ref": "#/definitions/UseDeprecatedReasonOptions" }]
				}
			},
			"additionalProperties": false
		},
		"RuleWithUseEnumInitializersOptions": {
			"type": "object",
			"required": ["level"],
			"properties": {
				"fix": {
					"description": "The kind of the code actions emitted by the rule",
					"anyOf": [{ "$ref": "#/definitions/FixKind" }, { "type": "null" }]
				},
				"level": {
					"description": "The severity of the emitted diagnostics by the rule",
					"allOf": [{ "$ref": "#/definitions/RulePlainConfiguration" }]
				},
				"options": {
					"description": "Rule's options",
					"allOf": [{ "$ref": "#/definitions/UseEnumInitializersOptions" }]
				}
			},
			"additionalProperties": false
		},
		"RuleWithUseErrorMessageOptions": {
			"type": "object",
			"required": ["level"],
			"properties": {
				"level": {
					"description": "The severity of the emitted diagnostics by the rule",
					"allOf": [{ "$ref": "#/definitions/RulePlainConfiguration" }]
				},
				"options": {
					"description": "Rule's options",
					"allOf": [{ "$ref": "#/definitions/UseErrorMessageOptions" }]
				}
			},
			"additionalProperties": false
		},
		"RuleWithUseExhaustiveDependenciesOptions": {
			"type": "object",
			"required": ["level"],
			"properties": {
				"fix": {
					"description": "The kind of the code actions emitted by the rule",
					"anyOf": [{ "$ref": "#/definitions/FixKind" }, { "type": "null" }]
				},
				"level": {
					"description": "The severity of the emitted diagnostics by the rule",
					"allOf": [{ "$ref": "#/definitions/RulePlainConfiguration" }]
				},
				"options": {
					"description": "Rule's options",
					"allOf": [
						{ "$ref": "#/definitions/UseExhaustiveDependenciesOptions" }
					]
				}
			},
			"additionalProperties": false
		},
		"RuleWithUseExhaustiveSwitchCasesOptions": {
			"type": "object",
			"required": ["level"],
			"properties": {
				"fix": {
					"description": "The kind of the code actions emitted by the rule",
					"anyOf": [{ "$ref": "#/definitions/FixKind" }, { "type": "null" }]
				},
				"level": {
					"description": "The severity of the emitted diagnostics by the rule",
					"allOf": [{ "$ref": "#/definitions/RulePlainConfiguration" }]
				},
				"options": {
					"description": "Rule's options",
					"allOf": [{ "$ref": "#/definitions/UseExhaustiveSwitchCasesOptions" }]
				}
			},
			"additionalProperties": false
		},
		"RuleWithUseExplicitLengthCheckOptions": {
			"type": "object",
			"required": ["level"],
			"properties": {
				"fix": {
					"description": "The kind of the code actions emitted by the rule",
					"anyOf": [{ "$ref": "#/definitions/FixKind" }, { "type": "null" }]
				},
				"level": {
					"description": "The severity of the emitted diagnostics by the rule",
					"allOf": [{ "$ref": "#/definitions/RulePlainConfiguration" }]
				},
				"options": {
					"description": "Rule's options",
					"allOf": [{ "$ref": "#/definitions/UseExplicitLengthCheckOptions" }]
				}
			},
			"additionalProperties": false
		},
		"RuleWithUseExplicitTypeOptions": {
			"type": "object",
			"required": ["level"],
			"properties": {
				"level": {
					"description": "The severity of the emitted diagnostics by the rule",
					"allOf": [{ "$ref": "#/definitions/RulePlainConfiguration" }]
				},
				"options": {
					"description": "Rule's options",
					"allOf": [{ "$ref": "#/definitions/UseExplicitTypeOptions" }]
				}
			},
			"additionalProperties": false
		},
		"RuleWithUseExponentiationOperatorOptions": {
			"type": "object",
			"required": ["level"],
			"properties": {
				"fix": {
					"description": "The kind of the code actions emitted by the rule",
					"anyOf": [{ "$ref": "#/definitions/FixKind" }, { "type": "null" }]
				},
				"level": {
					"description": "The severity of the emitted diagnostics by the rule",
					"allOf": [{ "$ref": "#/definitions/RulePlainConfiguration" }]
				},
				"options": {
					"description": "Rule's options",
					"allOf": [
						{ "$ref": "#/definitions/UseExponentiationOperatorOptions" }
					]
				}
			},
			"additionalProperties": false
		},
		"RuleWithUseExportTypeOptions": {
			"type": "object",
			"required": ["level"],
			"properties": {
				"fix": {
					"description": "The kind of the code actions emitted by the rule",
					"anyOf": [{ "$ref": "#/definitions/FixKind" }, { "type": "null" }]
				},
				"level": {
					"description": "The severity of the emitted diagnostics by the rule",
					"allOf": [{ "$ref": "#/definitions/RulePlainConfiguration" }]
				},
				"options": {
					"description": "Rule's options",
					"allOf": [{ "$ref": "#/definitions/UseExportTypeOptions" }]
				}
			},
			"additionalProperties": false
		},
		"RuleWithUseExportsLastOptions": {
			"type": "object",
			"required": ["level"],
			"properties": {
				"level": {
					"description": "The severity of the emitted diagnostics by the rule",
					"allOf": [{ "$ref": "#/definitions/RulePlainConfiguration" }]
				},
				"options": {
					"description": "Rule's options",
					"allOf": [{ "$ref": "#/definitions/UseExportsLastOptions" }]
				}
			},
			"additionalProperties": false
		},
		"RuleWithUseFilenamingConventionOptions": {
			"type": "object",
			"required": ["level"],
			"properties": {
				"level": {
					"description": "The severity of the emitted diagnostics by the rule",
					"allOf": [{ "$ref": "#/definitions/RulePlainConfiguration" }]
				},
				"options": {
					"description": "Rule's options",
					"allOf": [{ "$ref": "#/definitions/UseFilenamingConventionOptions" }]
				}
			},
			"additionalProperties": false
		},
		"RuleWithUseFlatMapOptions": {
			"type": "object",
			"required": ["level"],
			"properties": {
				"fix": {
					"description": "The kind of the code actions emitted by the rule",
					"anyOf": [{ "$ref": "#/definitions/FixKind" }, { "type": "null" }]
				},
				"level": {
					"description": "The severity of the emitted diagnostics by the rule",
					"allOf": [{ "$ref": "#/definitions/RulePlainConfiguration" }]
				},
				"options": {
					"description": "Rule's options",
					"allOf": [{ "$ref": "#/definitions/UseFlatMapOptions" }]
				}
			},
			"additionalProperties": false
		},
		"RuleWithUseFocusableInteractiveOptions": {
			"type": "object",
			"required": ["level"],
			"properties": {
				"level": {
					"description": "The severity of the emitted diagnostics by the rule",
					"allOf": [{ "$ref": "#/definitions/RulePlainConfiguration" }]
				},
				"options": {
					"description": "Rule's options",
					"allOf": [{ "$ref": "#/definitions/UseFocusableInteractiveOptions" }]
				}
			},
			"additionalProperties": false
		},
		"RuleWithUseForOfOptions": {
			"type": "object",
			"required": ["level"],
			"properties": {
				"level": {
					"description": "The severity of the emitted diagnostics by the rule",
					"allOf": [{ "$ref": "#/definitions/RulePlainConfiguration" }]
				},
				"options": {
					"description": "Rule's options",
					"allOf": [{ "$ref": "#/definitions/UseForOfOptions" }]
				}
			},
			"additionalProperties": false
		},
		"RuleWithUseFragmentSyntaxOptions": {
			"type": "object",
			"required": ["level"],
			"properties": {
				"fix": {
					"description": "The kind of the code actions emitted by the rule",
					"anyOf": [{ "$ref": "#/definitions/FixKind" }, { "type": "null" }]
				},
				"level": {
					"description": "The severity of the emitted diagnostics by the rule",
					"allOf": [{ "$ref": "#/definitions/RulePlainConfiguration" }]
				},
				"options": {
					"description": "Rule's options",
					"allOf": [{ "$ref": "#/definitions/UseFragmentSyntaxOptions" }]
				}
			},
			"additionalProperties": false
		},
		"RuleWithUseGenericFontNamesOptions": {
			"type": "object",
			"required": ["level"],
			"properties": {
				"level": {
					"description": "The severity of the emitted diagnostics by the rule",
					"allOf": [{ "$ref": "#/definitions/RulePlainConfiguration" }]
				},
				"options": {
					"description": "Rule's options",
					"allOf": [{ "$ref": "#/definitions/UseGenericFontNamesOptions" }]
				}
			},
			"additionalProperties": false
		},
		"RuleWithUseGetterReturnOptions": {
			"type": "object",
			"required": ["level"],
			"properties": {
				"level": {
					"description": "The severity of the emitted diagnostics by the rule",
					"allOf": [{ "$ref": "#/definitions/RulePlainConfiguration" }]
				},
				"options": {
					"description": "Rule's options",
					"allOf": [{ "$ref": "#/definitions/UseGetterReturnOptions" }]
				}
			},
			"additionalProperties": false
		},
		"RuleWithUseGoogleFontDisplayOptions": {
			"type": "object",
			"required": ["level"],
			"properties": {
				"level": {
					"description": "The severity of the emitted diagnostics by the rule",
					"allOf": [{ "$ref": "#/definitions/RulePlainConfiguration" }]
				},
				"options": {
					"description": "Rule's options",
					"allOf": [{ "$ref": "#/definitions/UseGoogleFontDisplayOptions" }]
				}
			},
			"additionalProperties": false
		},
		"RuleWithUseGoogleFontPreconnectOptions": {
			"type": "object",
			"required": ["level"],
			"properties": {
				"fix": {
					"description": "The kind of the code actions emitted by the rule",
					"anyOf": [{ "$ref": "#/definitions/FixKind" }, { "type": "null" }]
				},
				"level": {
					"description": "The severity of the emitted diagnostics by the rule",
					"allOf": [{ "$ref": "#/definitions/RulePlainConfiguration" }]
				},
				"options": {
					"description": "Rule's options",
					"allOf": [{ "$ref": "#/definitions/UseGoogleFontPreconnectOptions" }]
				}
			},
			"additionalProperties": false
		},
		"RuleWithUseGraphqlNamedOperationsOptions": {
			"type": "object",
			"required": ["level"],
			"properties": {
				"fix": {
					"description": "The kind of the code actions emitted by the rule",
					"anyOf": [{ "$ref": "#/definitions/FixKind" }, { "type": "null" }]
				},
				"level": {
					"description": "The severity of the emitted diagnostics by the rule",
					"allOf": [{ "$ref": "#/definitions/RulePlainConfiguration" }]
				},
				"options": {
					"description": "Rule's options",
					"allOf": [
						{ "$ref": "#/definitions/UseGraphqlNamedOperationsOptions" }
					]
				}
			},
			"additionalProperties": false
		},
		"RuleWithUseGraphqlNamingConventionOptions": {
			"type": "object",
			"required": ["level"],
			"properties": {
				"level": {
					"description": "The severity of the emitted diagnostics by the rule",
					"allOf": [{ "$ref": "#/definitions/RulePlainConfiguration" }]
				},
				"options": {
					"description": "Rule's options",
					"allOf": [
						{ "$ref": "#/definitions/UseGraphqlNamingConventionOptions" }
					]
				}
			},
			"additionalProperties": false
		},
		"RuleWithUseGroupedAccessorPairsOptions": {
			"type": "object",
			"required": ["level"],
			"properties": {
				"level": {
					"description": "The severity of the emitted diagnostics by the rule",
					"allOf": [{ "$ref": "#/definitions/RulePlainConfiguration" }]
				},
				"options": {
					"description": "Rule's options",
					"allOf": [{ "$ref": "#/definitions/UseGroupedAccessorPairsOptions" }]
				}
			},
			"additionalProperties": false
		},
		"RuleWithUseGuardForInOptions": {
			"type": "object",
			"required": ["level"],
			"properties": {
				"level": {
					"description": "The severity of the emitted diagnostics by the rule",
					"allOf": [{ "$ref": "#/definitions/RulePlainConfiguration" }]
				},
				"options": {
					"description": "Rule's options",
					"allOf": [{ "$ref": "#/definitions/UseGuardForInOptions" }]
				}
			},
			"additionalProperties": false
		},
		"RuleWithUseHeadingContentOptions": {
			"type": "object",
			"required": ["level"],
			"properties": {
				"level": {
					"description": "The severity of the emitted diagnostics by the rule",
					"allOf": [{ "$ref": "#/definitions/RulePlainConfiguration" }]
				},
				"options": {
					"description": "Rule's options",
					"allOf": [{ "$ref": "#/definitions/UseHeadingContentOptions" }]
				}
			},
			"additionalProperties": false
		},
		"RuleWithUseHookAtTopLevelOptions": {
			"type": "object",
			"required": ["level"],
			"properties": {
				"level": {
					"description": "The severity of the emitted diagnostics by the rule",
					"allOf": [{ "$ref": "#/definitions/RulePlainConfiguration" }]
				},
				"options": {
					"description": "Rule's options",
					"allOf": [{ "$ref": "#/definitions/UseHookAtTopLevelOptions" }]
				}
			},
			"additionalProperties": false
		},
		"RuleWithUseHtmlLangOptions": {
			"type": "object",
			"required": ["level"],
			"properties": {
				"level": {
					"description": "The severity of the emitted diagnostics by the rule",
					"allOf": [{ "$ref": "#/definitions/RulePlainConfiguration" }]
				},
				"options": {
					"description": "Rule's options",
					"allOf": [{ "$ref": "#/definitions/UseHtmlLangOptions" }]
				}
			},
			"additionalProperties": false
		},
		"RuleWithUseIframeTitleOptions": {
			"type": "object",
			"required": ["level"],
			"properties": {
				"level": {
					"description": "The severity of the emitted diagnostics by the rule",
					"allOf": [{ "$ref": "#/definitions/RulePlainConfiguration" }]
				},
				"options": {
					"description": "Rule's options",
					"allOf": [{ "$ref": "#/definitions/UseIframeTitleOptions" }]
				}
			},
			"additionalProperties": false
		},
		"RuleWithUseImageSizeOptions": {
			"type": "object",
			"required": ["level"],
			"properties": {
				"level": {
					"description": "The severity of the emitted diagnostics by the rule",
					"allOf": [{ "$ref": "#/definitions/RulePlainConfiguration" }]
				},
				"options": {
					"description": "Rule's options",
					"allOf": [{ "$ref": "#/definitions/UseImageSizeOptions" }]
				}
			},
			"additionalProperties": false
		},
		"RuleWithUseImportExtensionsOptions": {
			"type": "object",
			"required": ["level"],
			"properties": {
				"fix": {
					"description": "The kind of the code actions emitted by the rule",
					"anyOf": [{ "$ref": "#/definitions/FixKind" }, { "type": "null" }]
				},
				"level": {
					"description": "The severity of the emitted diagnostics by the rule",
					"allOf": [{ "$ref": "#/definitions/RulePlainConfiguration" }]
				},
				"options": {
					"description": "Rule's options",
					"allOf": [{ "$ref": "#/definitions/UseImportExtensionsOptions" }]
				}
			},
			"additionalProperties": false
		},
		"RuleWithUseImportTypeOptions": {
			"type": "object",
			"required": ["level"],
			"properties": {
				"fix": {
					"description": "The kind of the code actions emitted by the rule",
					"anyOf": [{ "$ref": "#/definitions/FixKind" }, { "type": "null" }]
				},
				"level": {
					"description": "The severity of the emitted diagnostics by the rule",
					"allOf": [{ "$ref": "#/definitions/RulePlainConfiguration" }]
				},
				"options": {
					"description": "Rule's options",
					"allOf": [{ "$ref": "#/definitions/UseImportTypeOptions" }]
				}
			},
			"additionalProperties": false
		},
		"RuleWithUseIndexOfOptions": {
			"type": "object",
			"required": ["level"],
			"properties": {
				"fix": {
					"description": "The kind of the code actions emitted by the rule",
					"anyOf": [{ "$ref": "#/definitions/FixKind" }, { "type": "null" }]
				},
				"level": {
					"description": "The severity of the emitted diagnostics by the rule",
					"allOf": [{ "$ref": "#/definitions/RulePlainConfiguration" }]
				},
				"options": {
					"description": "Rule's options",
					"allOf": [{ "$ref": "#/definitions/UseIndexOfOptions" }]
				}
			},
			"additionalProperties": false
		},
		"RuleWithUseIsArrayOptions": {
			"type": "object",
			"required": ["level"],
			"properties": {
				"fix": {
					"description": "The kind of the code actions emitted by the rule",
					"anyOf": [{ "$ref": "#/definitions/FixKind" }, { "type": "null" }]
				},
				"level": {
					"description": "The severity of the emitted diagnostics by the rule",
					"allOf": [{ "$ref": "#/definitions/RulePlainConfiguration" }]
				},
				"options": {
					"description": "Rule's options",
					"allOf": [{ "$ref": "#/definitions/UseIsArrayOptions" }]
				}
			},
			"additionalProperties": false
		},
		"RuleWithUseIsNanOptions": {
			"type": "object",
			"required": ["level"],
			"properties": {
				"fix": {
					"description": "The kind of the code actions emitted by the rule",
					"anyOf": [{ "$ref": "#/definitions/FixKind" }, { "type": "null" }]
				},
				"level": {
					"description": "The severity of the emitted diagnostics by the rule",
					"allOf": [{ "$ref": "#/definitions/RulePlainConfiguration" }]
				},
				"options": {
					"description": "Rule's options",
					"allOf": [{ "$ref": "#/definitions/UseIsNanOptions" }]
				}
			},
			"additionalProperties": false
		},
		"RuleWithUseIterableCallbackReturnOptions": {
			"type": "object",
			"required": ["level"],
			"properties": {
				"level": {
					"description": "The severity of the emitted diagnostics by the rule",
					"allOf": [{ "$ref": "#/definitions/RulePlainConfiguration" }]
				},
				"options": {
					"description": "Rule's options",
					"allOf": [
						{ "$ref": "#/definitions/UseIterableCallbackReturnOptions" }
					]
				}
			},
			"additionalProperties": false
		},
		"RuleWithUseJsonImportAttributesOptions": {
			"type": "object",
			"required": ["level"],
			"properties": {
				"fix": {
					"description": "The kind of the code actions emitted by the rule",
					"anyOf": [{ "$ref": "#/definitions/FixKind" }, { "type": "null" }]
				},
				"level": {
					"description": "The severity of the emitted diagnostics by the rule",
					"allOf": [{ "$ref": "#/definitions/RulePlainConfiguration" }]
				},
				"options": {
					"description": "Rule's options",
					"allOf": [{ "$ref": "#/definitions/UseJsonImportAttributesOptions" }]
				}
			},
			"additionalProperties": false
		},
		"RuleWithUseJsxKeyInIterableOptions": {
			"type": "object",
			"required": ["level"],
			"properties": {
				"level": {
					"description": "The severity of the emitted diagnostics by the rule",
					"allOf": [{ "$ref": "#/definitions/RulePlainConfiguration" }]
				},
				"options": {
					"description": "Rule's options",
					"allOf": [{ "$ref": "#/definitions/UseJsxKeyInIterableOptions" }]
				}
			},
			"additionalProperties": false
		},
		"RuleWithUseKeyWithClickEventsOptions": {
			"type": "object",
			"required": ["level"],
			"properties": {
				"level": {
					"description": "The severity of the emitted diagnostics by the rule",
					"allOf": [{ "$ref": "#/definitions/RulePlainConfiguration" }]
				},
				"options": {
					"description": "Rule's options",
					"allOf": [{ "$ref": "#/definitions/UseKeyWithClickEventsOptions" }]
				}
			},
			"additionalProperties": false
		},
		"RuleWithUseKeyWithMouseEventsOptions": {
			"type": "object",
			"required": ["level"],
			"properties": {
				"level": {
					"description": "The severity of the emitted diagnostics by the rule",
					"allOf": [{ "$ref": "#/definitions/RulePlainConfiguration" }]
				},
				"options": {
					"description": "Rule's options",
					"allOf": [{ "$ref": "#/definitions/UseKeyWithMouseEventsOptions" }]
				}
			},
			"additionalProperties": false
		},
		"RuleWithUseLiteralEnumMembersOptions": {
			"type": "object",
			"required": ["level"],
			"properties": {
				"level": {
					"description": "The severity of the emitted diagnostics by the rule",
					"allOf": [{ "$ref": "#/definitions/RulePlainConfiguration" }]
				},
				"options": {
					"description": "Rule's options",
					"allOf": [{ "$ref": "#/definitions/UseLiteralEnumMembersOptions" }]
				}
			},
			"additionalProperties": false
		},
		"RuleWithUseLiteralKeysOptions": {
			"type": "object",
			"required": ["level"],
			"properties": {
				"fix": {
					"description": "The kind of the code actions emitted by the rule",
					"anyOf": [{ "$ref": "#/definitions/FixKind" }, { "type": "null" }]
				},
				"level": {
					"description": "The severity of the emitted diagnostics by the rule",
					"allOf": [{ "$ref": "#/definitions/RulePlainConfiguration" }]
				},
				"options": {
					"description": "Rule's options",
					"allOf": [{ "$ref": "#/definitions/UseLiteralKeysOptions" }]
				}
			},
			"additionalProperties": false
		},
		"RuleWithUseMaxParamsOptions": {
			"type": "object",
			"required": ["level"],
			"properties": {
				"level": {
					"description": "The severity of the emitted diagnostics by the rule",
					"allOf": [{ "$ref": "#/definitions/RulePlainConfiguration" }]
				},
				"options": {
					"description": "Rule's options",
					"allOf": [{ "$ref": "#/definitions/UseMaxParamsOptions" }]
				}
			},
			"additionalProperties": false
		},
		"RuleWithUseMediaCaptionOptions": {
			"type": "object",
			"required": ["level"],
			"properties": {
				"level": {
					"description": "The severity of the emitted diagnostics by the rule",
					"allOf": [{ "$ref": "#/definitions/RulePlainConfiguration" }]
				},
				"options": {
					"description": "Rule's options",
					"allOf": [{ "$ref": "#/definitions/UseMediaCaptionOptions" }]
				}
			},
			"additionalProperties": false
		},
		"RuleWithUseNamespaceKeywordOptions": {
			"type": "object",
			"required": ["level"],
			"properties": {
				"fix": {
					"description": "The kind of the code actions emitted by the rule",
					"anyOf": [{ "$ref": "#/definitions/FixKind" }, { "type": "null" }]
				},
				"level": {
					"description": "The severity of the emitted diagnostics by the rule",
					"allOf": [{ "$ref": "#/definitions/RulePlainConfiguration" }]
				},
				"options": {
					"description": "Rule's options",
					"allOf": [{ "$ref": "#/definitions/UseNamespaceKeywordOptions" }]
				}
			},
			"additionalProperties": false
		},
		"RuleWithUseNamingConventionOptions": {
			"type": "object",
			"required": ["level"],
			"properties": {
				"fix": {
					"description": "The kind of the code actions emitted by the rule",
					"anyOf": [{ "$ref": "#/definitions/FixKind" }, { "type": "null" }]
				},
				"level": {
					"description": "The severity of the emitted diagnostics by the rule",
					"allOf": [{ "$ref": "#/definitions/RulePlainConfiguration" }]
				},
				"options": {
					"description": "Rule's options",
					"allOf": [{ "$ref": "#/definitions/UseNamingConventionOptions" }]
				}
			},
			"additionalProperties": false
		},
		"RuleWithUseNodeAssertStrictOptions": {
			"type": "object",
			"required": ["level"],
			"properties": {
				"fix": {
					"description": "The kind of the code actions emitted by the rule",
					"anyOf": [{ "$ref": "#/definitions/FixKind" }, { "type": "null" }]
				},
				"level": {
					"description": "The severity of the emitted diagnostics by the rule",
					"allOf": [{ "$ref": "#/definitions/RulePlainConfiguration" }]
				},
				"options": {
					"description": "Rule's options",
					"allOf": [{ "$ref": "#/definitions/UseNodeAssertStrictOptions" }]
				}
			},
			"additionalProperties": false
		},
		"RuleWithUseNodejsImportProtocolOptions": {
			"type": "object",
			"required": ["level"],
			"properties": {
				"fix": {
					"description": "The kind of the code actions emitted by the rule",
					"anyOf": [{ "$ref": "#/definitions/FixKind" }, { "type": "null" }]
				},
				"level": {
					"description": "The severity of the emitted diagnostics by the rule",
					"allOf": [{ "$ref": "#/definitions/RulePlainConfiguration" }]
				},
				"options": {
					"description": "Rule's options",
					"allOf": [{ "$ref": "#/definitions/UseNodejsImportProtocolOptions" }]
				}
			},
			"additionalProperties": false
		},
		"RuleWithUseNumberNamespaceOptions": {
			"type": "object",
			"required": ["level"],
			"properties": {
				"fix": {
					"description": "The kind of the code actions emitted by the rule",
					"anyOf": [{ "$ref": "#/definitions/FixKind" }, { "type": "null" }]
				},
				"level": {
					"description": "The severity of the emitted diagnostics by the rule",
					"allOf": [{ "$ref": "#/definitions/RulePlainConfiguration" }]
				},
				"options": {
					"description": "Rule's options",
					"allOf": [{ "$ref": "#/definitions/UseNumberNamespaceOptions" }]
				}
			},
			"additionalProperties": false
		},
		"RuleWithUseNumberToFixedDigitsArgumentOptions": {
			"type": "object",
			"required": ["level"],
			"properties": {
				"fix": {
					"description": "The kind of the code actions emitted by the rule",
					"anyOf": [{ "$ref": "#/definitions/FixKind" }, { "type": "null" }]
				},
				"level": {
					"description": "The severity of the emitted diagnostics by the rule",
					"allOf": [{ "$ref": "#/definitions/RulePlainConfiguration" }]
				},
				"options": {
					"description": "Rule's options",
					"allOf": [
						{ "$ref": "#/definitions/UseNumberToFixedDigitsArgumentOptions" }
					]
				}
			},
			"additionalProperties": false
		},
		"RuleWithUseNumericLiteralsOptions": {
			"type": "object",
			"required": ["level"],
			"properties": {
				"fix": {
					"description": "The kind of the code actions emitted by the rule",
					"anyOf": [{ "$ref": "#/definitions/FixKind" }, { "type": "null" }]
				},
				"level": {
					"description": "The severity of the emitted diagnostics by the rule",
					"allOf": [{ "$ref": "#/definitions/RulePlainConfiguration" }]
				},
				"options": {
					"description": "Rule's options",
					"allOf": [{ "$ref": "#/definitions/UseNumericLiteralsOptions" }]
				}
			},
			"additionalProperties": false
		},
		"RuleWithUseNumericSeparatorsOptions": {
			"type": "object",
			"required": ["level"],
			"properties": {
				"fix": {
					"description": "The kind of the code actions emitted by the rule",
					"anyOf": [{ "$ref": "#/definitions/FixKind" }, { "type": "null" }]
				},
				"level": {
					"description": "The severity of the emitted diagnostics by the rule",
					"allOf": [{ "$ref": "#/definitions/RulePlainConfiguration" }]
				},
				"options": {
					"description": "Rule's options",
					"allOf": [{ "$ref": "#/definitions/UseNumericSeparatorsOptions" }]
				}
			},
			"additionalProperties": false
		},
		"RuleWithUseObjectSpreadOptions": {
			"type": "object",
			"required": ["level"],
			"properties": {
				"fix": {
					"description": "The kind of the code actions emitted by the rule",
					"anyOf": [{ "$ref": "#/definitions/FixKind" }, { "type": "null" }]
				},
				"level": {
					"description": "The severity of the emitted diagnostics by the rule",
					"allOf": [{ "$ref": "#/definitions/RulePlainConfiguration" }]
				},
				"options": {
					"description": "Rule's options",
					"allOf": [{ "$ref": "#/definitions/UseObjectSpreadOptions" }]
				}
			},
			"additionalProperties": false
		},
		"RuleWithUseOptionalChainOptions": {
			"type": "object",
			"required": ["level"],
			"properties": {
				"fix": {
					"description": "The kind of the code actions emitted by the rule",
					"anyOf": [{ "$ref": "#/definitions/FixKind" }, { "type": "null" }]
				},
				"level": {
					"description": "The severity of the emitted diagnostics by the rule",
					"allOf": [{ "$ref": "#/definitions/RulePlainConfiguration" }]
				},
				"options": {
					"description": "Rule's options",
					"allOf": [{ "$ref": "#/definitions/UseOptionalChainOptions" }]
				}
			},
			"additionalProperties": false
		},
		"RuleWithUseParseIntRadixOptions": {
			"type": "object",
			"required": ["level"],
			"properties": {
				"fix": {
					"description": "The kind of the code actions emitted by the rule",
					"anyOf": [{ "$ref": "#/definitions/FixKind" }, { "type": "null" }]
				},
				"level": {
					"description": "The severity of the emitted diagnostics by the rule",
					"allOf": [{ "$ref": "#/definitions/RulePlainConfiguration" }]
				},
				"options": {
					"description": "Rule's options",
					"allOf": [{ "$ref": "#/definitions/UseParseIntRadixOptions" }]
				}
			},
			"additionalProperties": false
		},
		"RuleWithUseQwikClasslistOptions": {
			"type": "object",
			"required": ["level"],
			"properties": {
				"level": {
					"description": "The severity of the emitted diagnostics by the rule",
					"allOf": [{ "$ref": "#/definitions/RulePlainConfiguration" }]
				},
				"options": {
					"description": "Rule's options",
					"allOf": [{ "$ref": "#/definitions/UseQwikClasslistOptions" }]
				}
			},
			"additionalProperties": false
		},
		"RuleWithUseReactFunctionComponentsOptions": {
			"type": "object",
			"required": ["level"],
			"properties": {
				"level": {
					"description": "The severity of the emitted diagnostics by the rule",
					"allOf": [{ "$ref": "#/definitions/RulePlainConfiguration" }]
				},
				"options": {
					"description": "Rule's options",
					"allOf": [
						{ "$ref": "#/definitions/UseReactFunctionComponentsOptions" }
					]
				}
			},
			"additionalProperties": false
		},
		"RuleWithUseReadonlyClassPropertiesOptions": {
			"type": "object",
			"required": ["level"],
			"properties": {
				"fix": {
					"description": "The kind of the code actions emitted by the rule",
					"anyOf": [{ "$ref": "#/definitions/FixKind" }, { "type": "null" }]
				},
				"level": {
					"description": "The severity of the emitted diagnostics by the rule",
					"allOf": [{ "$ref": "#/definitions/RulePlainConfiguration" }]
				},
				"options": {
					"description": "Rule's options",
					"allOf": [
						{ "$ref": "#/definitions/UseReadonlyClassPropertiesOptions" }
					]
				}
			},
			"additionalProperties": false
		},
		"RuleWithUseRegexLiteralsOptions": {
			"type": "object",
			"required": ["level"],
			"properties": {
				"fix": {
					"description": "The kind of the code actions emitted by the rule",
					"anyOf": [{ "$ref": "#/definitions/FixKind" }, { "type": "null" }]
				},
				"level": {
					"description": "The severity of the emitted diagnostics by the rule",
					"allOf": [{ "$ref": "#/definitions/RulePlainConfiguration" }]
				},
				"options": {
					"description": "Rule's options",
					"allOf": [{ "$ref": "#/definitions/UseRegexLiteralsOptions" }]
				}
			},
			"additionalProperties": false
		},
		"RuleWithUseSelfClosingElementsOptions": {
			"type": "object",
			"required": ["level"],
			"properties": {
				"fix": {
					"description": "The kind of the code actions emitted by the rule",
					"anyOf": [{ "$ref": "#/definitions/FixKind" }, { "type": "null" }]
				},
				"level": {
					"description": "The severity of the emitted diagnostics by the rule",
					"allOf": [{ "$ref": "#/definitions/RulePlainConfiguration" }]
				},
				"options": {
					"description": "Rule's options",
					"allOf": [{ "$ref": "#/definitions/UseSelfClosingElementsOptions" }]
				}
			},
			"additionalProperties": false
		},
		"RuleWithUseSemanticElementsOptions": {
			"type": "object",
			"required": ["level"],
			"properties": {
				"level": {
					"description": "The severity of the emitted diagnostics by the rule",
					"allOf": [{ "$ref": "#/definitions/RulePlainConfiguration" }]
				},
				"options": {
					"description": "Rule's options",
					"allOf": [{ "$ref": "#/definitions/UseSemanticElementsOptions" }]
				}
			},
			"additionalProperties": false
		},
		"RuleWithUseShorthandAssignOptions": {
			"type": "object",
			"required": ["level"],
			"properties": {
				"fix": {
					"description": "The kind of the code actions emitted by the rule",
					"anyOf": [{ "$ref": "#/definitions/FixKind" }, { "type": "null" }]
				},
				"level": {
					"description": "The severity of the emitted diagnostics by the rule",
					"allOf": [{ "$ref": "#/definitions/RulePlainConfiguration" }]
				},
				"options": {
					"description": "Rule's options",
					"allOf": [{ "$ref": "#/definitions/UseShorthandAssignOptions" }]
				}
			},
			"additionalProperties": false
		},
		"RuleWithUseShorthandFunctionTypeOptions": {
			"type": "object",
			"required": ["level"],
			"properties": {
				"fix": {
					"description": "The kind of the code actions emitted by the rule",
					"anyOf": [{ "$ref": "#/definitions/FixKind" }, { "type": "null" }]
				},
				"level": {
					"description": "The severity of the emitted diagnostics by the rule",
					"allOf": [{ "$ref": "#/definitions/RulePlainConfiguration" }]
				},
				"options": {
					"description": "Rule's options",
					"allOf": [{ "$ref": "#/definitions/UseShorthandFunctionTypeOptions" }]
				}
			},
			"additionalProperties": false
		},
		"RuleWithUseSimpleNumberKeysOptions": {
			"type": "object",
			"required": ["level"],
			"properties": {
				"fix": {
					"description": "The kind of the code actions emitted by the rule",
					"anyOf": [{ "$ref": "#/definitions/FixKind" }, { "type": "null" }]
				},
				"level": {
					"description": "The severity of the emitted diagnostics by the rule",
					"allOf": [{ "$ref": "#/definitions/RulePlainConfiguration" }]
				},
				"options": {
					"description": "Rule's options",
					"allOf": [{ "$ref": "#/definitions/UseSimpleNumberKeysOptions" }]
				}
			},
			"additionalProperties": false
		},
		"RuleWithUseSimplifiedLogicExpressionOptions": {
			"type": "object",
			"required": ["level"],
			"properties": {
				"fix": {
					"description": "The kind of the code actions emitted by the rule",
					"anyOf": [{ "$ref": "#/definitions/FixKind" }, { "type": "null" }]
				},
				"level": {
					"description": "The severity of the emitted diagnostics by the rule",
					"allOf": [{ "$ref": "#/definitions/RulePlainConfiguration" }]
				},
				"options": {
					"description": "Rule's options",
					"allOf": [
						{ "$ref": "#/definitions/UseSimplifiedLogicExpressionOptions" }
					]
				}
			},
			"additionalProperties": false
		},
		"RuleWithUseSingleJsDocAsteriskOptions": {
			"type": "object",
			"required": ["level"],
			"properties": {
				"fix": {
					"description": "The kind of the code actions emitted by the rule",
					"anyOf": [{ "$ref": "#/definitions/FixKind" }, { "type": "null" }]
				},
				"level": {
					"description": "The severity of the emitted diagnostics by the rule",
					"allOf": [{ "$ref": "#/definitions/RulePlainConfiguration" }]
				},
				"options": {
					"description": "Rule's options",
					"allOf": [{ "$ref": "#/definitions/UseSingleJsDocAsteriskOptions" }]
				}
			},
			"additionalProperties": false
		},
		"RuleWithUseSingleVarDeclaratorOptions": {
			"type": "object",
			"required": ["level"],
			"properties": {
				"fix": {
					"description": "The kind of the code actions emitted by the rule",
					"anyOf": [{ "$ref": "#/definitions/FixKind" }, { "type": "null" }]
				},
				"level": {
					"description": "The severity of the emitted diagnostics by the rule",
					"allOf": [{ "$ref": "#/definitions/RulePlainConfiguration" }]
				},
				"options": {
					"description": "Rule's options",
					"allOf": [{ "$ref": "#/definitions/UseSingleVarDeclaratorOptions" }]
				}
			},
			"additionalProperties": false
		},
		"RuleWithUseSolidForComponentOptions": {
			"type": "object",
			"required": ["level"],
			"properties": {
				"level": {
					"description": "The severity of the emitted diagnostics by the rule",
					"allOf": [{ "$ref": "#/definitions/RulePlainConfiguration" }]
				},
				"options": {
					"description": "Rule's options",
					"allOf": [{ "$ref": "#/definitions/UseSolidForComponentOptions" }]
				}
			},
			"additionalProperties": false
		},
		"RuleWithUseSortedClassesOptions": {
			"type": "object",
			"required": ["level"],
			"properties": {
				"fix": {
					"description": "The kind of the code actions emitted by the rule",
					"anyOf": [{ "$ref": "#/definitions/FixKind" }, { "type": "null" }]
				},
				"level": {
					"description": "The severity of the emitted diagnostics by the rule",
					"allOf": [{ "$ref": "#/definitions/RulePlainConfiguration" }]
				},
				"options": {
					"description": "Rule's options",
					"allOf": [{ "$ref": "#/definitions/UseSortedClassesOptions" }]
				}
			},
			"additionalProperties": false
		},
		"RuleWithUseStaticResponseMethodsOptions": {
			"type": "object",
			"required": ["level"],
			"properties": {
				"fix": {
					"description": "The kind of the code actions emitted by the rule",
					"anyOf": [{ "$ref": "#/definitions/FixKind" }, { "type": "null" }]
				},
				"level": {
					"description": "The severity of the emitted diagnostics by the rule",
					"allOf": [{ "$ref": "#/definitions/RulePlainConfiguration" }]
				},
				"options": {
					"description": "Rule's options",
					"allOf": [{ "$ref": "#/definitions/UseStaticResponseMethodsOptions" }]
				}
			},
			"additionalProperties": false
		},
		"RuleWithUseStrictModeOptions": {
			"type": "object",
			"required": ["level"],
			"properties": {
				"fix": {
					"description": "The kind of the code actions emitted by the rule",
					"anyOf": [{ "$ref": "#/definitions/FixKind" }, { "type": "null" }]
				},
				"level": {
					"description": "The severity of the emitted diagnostics by the rule",
					"allOf": [{ "$ref": "#/definitions/RulePlainConfiguration" }]
				},
				"options": {
					"description": "Rule's options",
					"allOf": [{ "$ref": "#/definitions/UseStrictModeOptions" }]
				}
			},
			"additionalProperties": false
		},
		"RuleWithUseSymbolDescriptionOptions": {
			"type": "object",
			"required": ["level"],
			"properties": {
				"level": {
					"description": "The severity of the emitted diagnostics by the rule",
					"allOf": [{ "$ref": "#/definitions/RulePlainConfiguration" }]
				},
				"options": {
					"description": "Rule's options",
					"allOf": [{ "$ref": "#/definitions/UseSymbolDescriptionOptions" }]
				}
			},
			"additionalProperties": false
		},
		"RuleWithUseTemplateOptions": {
			"type": "object",
			"required": ["level"],
			"properties": {
				"fix": {
					"description": "The kind of the code actions emitted by the rule",
					"anyOf": [{ "$ref": "#/definitions/FixKind" }, { "type": "null" }]
				},
				"level": {
					"description": "The severity of the emitted diagnostics by the rule",
					"allOf": [{ "$ref": "#/definitions/RulePlainConfiguration" }]
				},
				"options": {
					"description": "Rule's options",
					"allOf": [{ "$ref": "#/definitions/UseTemplateOptions" }]
				}
			},
			"additionalProperties": false
		},
		"RuleWithUseThrowNewErrorOptions": {
			"type": "object",
			"required": ["level"],
			"properties": {
				"fix": {
					"description": "The kind of the code actions emitted by the rule",
					"anyOf": [{ "$ref": "#/definitions/FixKind" }, { "type": "null" }]
				},
				"level": {
					"description": "The severity of the emitted diagnostics by the rule",
					"allOf": [{ "$ref": "#/definitions/RulePlainConfiguration" }]
				},
				"options": {
					"description": "Rule's options",
					"allOf": [{ "$ref": "#/definitions/UseThrowNewErrorOptions" }]
				}
			},
			"additionalProperties": false
		},
		"RuleWithUseThrowOnlyErrorOptions": {
			"type": "object",
			"required": ["level"],
			"properties": {
				"level": {
					"description": "The severity of the emitted diagnostics by the rule",
					"allOf": [{ "$ref": "#/definitions/RulePlainConfiguration" }]
				},
				"options": {
					"description": "Rule's options",
					"allOf": [{ "$ref": "#/definitions/UseThrowOnlyErrorOptions" }]
				}
			},
			"additionalProperties": false
		},
		"RuleWithUseTopLevelRegexOptions": {
			"type": "object",
			"required": ["level"],
			"properties": {
				"level": {
					"description": "The severity of the emitted diagnostics by the rule",
					"allOf": [{ "$ref": "#/definitions/RulePlainConfiguration" }]
				},
				"options": {
					"description": "Rule's options",
					"allOf": [{ "$ref": "#/definitions/UseTopLevelRegexOptions" }]
				}
			},
			"additionalProperties": false
		},
		"RuleWithUseTrimStartEndOptions": {
			"type": "object",
			"required": ["level"],
			"properties": {
				"fix": {
					"description": "The kind of the code actions emitted by the rule",
					"anyOf": [{ "$ref": "#/definitions/FixKind" }, { "type": "null" }]
				},
				"level": {
					"description": "The severity of the emitted diagnostics by the rule",
					"allOf": [{ "$ref": "#/definitions/RulePlainConfiguration" }]
				},
				"options": {
					"description": "Rule's options",
					"allOf": [{ "$ref": "#/definitions/UseTrimStartEndOptions" }]
				}
			},
			"additionalProperties": false
		},
		"RuleWithUseUnifiedTypeSignaturesOptions": {
			"type": "object",
			"required": ["level"],
			"properties": {
				"fix": {
					"description": "The kind of the code actions emitted by the rule",
					"anyOf": [{ "$ref": "#/definitions/FixKind" }, { "type": "null" }]
				},
				"level": {
					"description": "The severity of the emitted diagnostics by the rule",
					"allOf": [{ "$ref": "#/definitions/RulePlainConfiguration" }]
				},
				"options": {
					"description": "Rule's options",
					"allOf": [{ "$ref": "#/definitions/UseUnifiedTypeSignaturesOptions" }]
				}
			},
			"additionalProperties": false
		},
		"RuleWithUseUniqueElementIdsOptions": {
			"type": "object",
			"required": ["level"],
			"properties": {
				"level": {
					"description": "The severity of the emitted diagnostics by the rule",
					"allOf": [{ "$ref": "#/definitions/RulePlainConfiguration" }]
				},
				"options": {
					"description": "Rule's options",
					"allOf": [{ "$ref": "#/definitions/UseUniqueElementIdsOptions" }]
				}
			},
			"additionalProperties": false
		},
		"RuleWithUseValidAnchorOptions": {
			"type": "object",
			"required": ["level"],
			"properties": {
				"level": {
					"description": "The severity of the emitted diagnostics by the rule",
					"allOf": [{ "$ref": "#/definitions/RulePlainConfiguration" }]
				},
				"options": {
					"description": "Rule's options",
					"allOf": [{ "$ref": "#/definitions/UseValidAnchorOptions" }]
				}
			},
			"additionalProperties": false
		},
		"RuleWithUseValidAriaPropsOptions": {
			"type": "object",
			"required": ["level"],
			"properties": {
				"fix": {
					"description": "The kind of the code actions emitted by the rule",
					"anyOf": [{ "$ref": "#/definitions/FixKind" }, { "type": "null" }]
				},
				"level": {
					"description": "The severity of the emitted diagnostics by the rule",
					"allOf": [{ "$ref": "#/definitions/RulePlainConfiguration" }]
				},
				"options": {
					"description": "Rule's options",
					"allOf": [{ "$ref": "#/definitions/UseValidAriaPropsOptions" }]
				}
			},
			"additionalProperties": false
		},
		"RuleWithUseValidAriaRoleOptions": {
			"type": "object",
			"required": ["level"],
			"properties": {
				"fix": {
					"description": "The kind of the code actions emitted by the rule",
					"anyOf": [{ "$ref": "#/definitions/FixKind" }, { "type": "null" }]
				},
				"level": {
					"description": "The severity of the emitted diagnostics by the rule",
					"allOf": [{ "$ref": "#/definitions/RulePlainConfiguration" }]
				},
				"options": {
					"description": "Rule's options",
					"allOf": [{ "$ref": "#/definitions/UseValidAriaRoleOptions" }]
				}
			},
			"additionalProperties": false
		},
		"RuleWithUseValidAriaValuesOptions": {
			"type": "object",
			"required": ["level"],
			"properties": {
				"level": {
					"description": "The severity of the emitted diagnostics by the rule",
					"allOf": [{ "$ref": "#/definitions/RulePlainConfiguration" }]
				},
				"options": {
					"description": "Rule's options",
					"allOf": [{ "$ref": "#/definitions/UseValidAriaValuesOptions" }]
				}
			},
			"additionalProperties": false
		},
		"RuleWithUseValidAutocompleteOptions": {
			"type": "object",
			"required": ["level"],
			"properties": {
				"level": {
					"description": "The severity of the emitted diagnostics by the rule",
					"allOf": [{ "$ref": "#/definitions/RulePlainConfiguration" }]
				},
				"options": {
					"description": "Rule's options",
					"allOf": [{ "$ref": "#/definitions/UseValidAutocompleteOptions" }]
				}
			},
			"additionalProperties": false
		},
		"RuleWithUseValidForDirectionOptions": {
			"type": "object",
			"required": ["level"],
			"properties": {
				"level": {
					"description": "The severity of the emitted diagnostics by the rule",
					"allOf": [{ "$ref": "#/definitions/RulePlainConfiguration" }]
				},
				"options": {
					"description": "Rule's options",
					"allOf": [{ "$ref": "#/definitions/UseValidForDirectionOptions" }]
				}
			},
			"additionalProperties": false
		},
		"RuleWithUseValidLangOptions": {
			"type": "object",
			"required": ["level"],
			"properties": {
				"level": {
					"description": "The severity of the emitted diagnostics by the rule",
					"allOf": [{ "$ref": "#/definitions/RulePlainConfiguration" }]
				},
				"options": {
					"description": "Rule's options",
					"allOf": [{ "$ref": "#/definitions/UseValidLangOptions" }]
				}
			},
			"additionalProperties": false
		},
		"RuleWithUseValidTypeofOptions": {
			"type": "object",
			"required": ["level"],
			"properties": {
				"fix": {
					"description": "The kind of the code actions emitted by the rule",
					"anyOf": [{ "$ref": "#/definitions/FixKind" }, { "type": "null" }]
				},
				"level": {
					"description": "The severity of the emitted diagnostics by the rule",
					"allOf": [{ "$ref": "#/definitions/RulePlainConfiguration" }]
				},
				"options": {
					"description": "Rule's options",
					"allOf": [{ "$ref": "#/definitions/UseValidTypeofOptions" }]
				}
			},
			"additionalProperties": false
		},
		"RuleWithUseWhileOptions": {
			"type": "object",
			"required": ["level"],
			"properties": {
				"fix": {
					"description": "The kind of the code actions emitted by the rule",
					"anyOf": [{ "$ref": "#/definitions/FixKind" }, { "type": "null" }]
				},
				"level": {
					"description": "The severity of the emitted diagnostics by the rule",
					"allOf": [{ "$ref": "#/definitions/RulePlainConfiguration" }]
				},
				"options": {
					"description": "Rule's options",
					"allOf": [{ "$ref": "#/definitions/UseWhileOptions" }]
				}
			},
			"additionalProperties": false
		},
		"RuleWithUseYieldOptions": {
			"type": "object",
			"required": ["level"],
			"properties": {
				"level": {
					"description": "The severity of the emitted diagnostics by the rule",
					"allOf": [{ "$ref": "#/definitions/RulePlainConfiguration" }]
				},
				"options": {
					"description": "Rule's options",
					"allOf": [{ "$ref": "#/definitions/UseYieldOptions" }]
				}
			},
			"additionalProperties": false
		},
		"Rules": {
			"type": "object",
			"properties": {
				"a11y": {
					"anyOf": [
						{ "$ref": "#/definitions/SeverityOrGroup_for_A11y" },
						{ "type": "null" }
					]
				},
				"complexity": {
					"anyOf": [
						{ "$ref": "#/definitions/SeverityOrGroup_for_Complexity" },
						{ "type": "null" }
					]
				},
				"correctness": {
					"anyOf": [
						{ "$ref": "#/definitions/SeverityOrGroup_for_Correctness" },
						{ "type": "null" }
					]
				},
				"nursery": {
					"anyOf": [
						{ "$ref": "#/definitions/SeverityOrGroup_for_Nursery" },
						{ "type": "null" }
					]
				},
				"performance": {
					"anyOf": [
						{ "$ref": "#/definitions/SeverityOrGroup_for_Performance" },
						{ "type": "null" }
					]
				},
				"recommended": {
					"description": "It enables the lint rules recommended by Biome. `true` by default.",
					"type": ["boolean", "null"]
				},
				"security": {
					"anyOf": [
						{ "$ref": "#/definitions/SeverityOrGroup_for_Security" },
						{ "type": "null" }
					]
				},
				"style": {
					"anyOf": [
						{ "$ref": "#/definitions/SeverityOrGroup_for_Style" },
						{ "type": "null" }
					]
				},
				"suspicious": {
					"anyOf": [
						{ "$ref": "#/definitions/SeverityOrGroup_for_Suspicious" },
						{ "type": "null" }
					]
				}
			},
			"additionalProperties": false
		},
		"Schema": { "type": "string" },
		"Scope": { "type": "string", "enum": ["any", "global"] },
		"Security": {
			"description": "A list of rules that belong to this group",
			"type": "object",
			"properties": {
				"noBlankTarget": {
					"description": "Disallow target=\"_blank\" attribute without rel=\"noopener\".",
					"anyOf": [
						{ "$ref": "#/definitions/NoBlankTargetConfiguration" },
						{ "type": "null" }
					]
				},
				"noDangerouslySetInnerHtml": {
					"description": "Prevent the usage of dangerous JSX props",
					"anyOf": [
						{ "$ref": "#/definitions/NoDangerouslySetInnerHtmlConfiguration" },
						{ "type": "null" }
					]
				},
				"noDangerouslySetInnerHtmlWithChildren": {
					"description": "Report when a DOM element or a component uses both children and dangerouslySetInnerHTML prop.",
					"anyOf": [
						{
							"$ref": "#/definitions/NoDangerouslySetInnerHtmlWithChildrenConfiguration"
						},
						{ "type": "null" }
					]
				},
				"noGlobalEval": {
					"description": "Disallow the use of global eval().",
					"anyOf": [
						{ "$ref": "#/definitions/NoGlobalEvalConfiguration" },
						{ "type": "null" }
					]
				},
				"recommended": {
					"description": "It enables the recommended rules for this group",
					"type": ["boolean", "null"]
				}
			},
			"additionalProperties": false
		},
		"Selector": {
			"type": "object",
			"properties": {
				"kind": {
					"description": "Declaration kind",
					"allOf": [{ "$ref": "#/definitions/Kind" }]
				},
				"modifiers": {
					"description": "Modifiers used on the declaration",
					"allOf": [{ "$ref": "#/definitions/Modifiers" }]
				},
				"scope": {
					"description": "Scope of the declaration",
					"allOf": [{ "$ref": "#/definitions/Scope" }]
				}
			},
			"additionalProperties": false
		},
		"SelfCloseVoidElements": {
			"description": "Controls whether void-elements should be self closed",
			"oneOf": [
				{
					"description": "The `/` inside void elements is removed by the formatter",
					"type": "string",
					"enum": ["never"]
				},
				{
					"description": "The `/` inside void elements is always added",
					"type": "string",
					"enum": ["always"]
				}
			]
		},
		"Semicolons": { "type": "string", "enum": ["always", "asNeeded"] },
		"SeverityOrGroup_for_A11y": {
			"anyOf": [
				{ "$ref": "#/definitions/GroupPlainConfiguration" },
				{ "$ref": "#/definitions/A11y" }
			]
		},
		"SeverityOrGroup_for_Complexity": {
			"anyOf": [
				{ "$ref": "#/definitions/GroupPlainConfiguration" },
				{ "$ref": "#/definitions/Complexity" }
			]
		},
		"SeverityOrGroup_for_Correctness": {
			"anyOf": [
				{ "$ref": "#/definitions/GroupPlainConfiguration" },
				{ "$ref": "#/definitions/Correctness" }
			]
		},
		"SeverityOrGroup_for_Nursery": {
			"anyOf": [
				{ "$ref": "#/definitions/GroupPlainConfiguration" },
				{ "$ref": "#/definitions/Nursery" }
			]
		},
		"SeverityOrGroup_for_Performance": {
			"anyOf": [
				{ "$ref": "#/definitions/GroupPlainConfiguration" },
				{ "$ref": "#/definitions/Performance" }
			]
		},
		"SeverityOrGroup_for_Security": {
			"anyOf": [
				{ "$ref": "#/definitions/GroupPlainConfiguration" },
				{ "$ref": "#/definitions/Security" }
			]
		},
		"SeverityOrGroup_for_Style": {
			"anyOf": [
				{ "$ref": "#/definitions/GroupPlainConfiguration" },
				{ "$ref": "#/definitions/Style" }
			]
		},
		"SeverityOrGroup_for_Suspicious": {
			"anyOf": [
				{ "$ref": "#/definitions/GroupPlainConfiguration" },
				{ "$ref": "#/definitions/Suspicious" }
			]
		},
		"SortOrder": { "type": "string", "enum": ["natural", "lexicographic"] },
		"Source": {
			"description": "A list of rules that belong to this group",
			"type": "object",
			"properties": {
				"organizeImports": {
					"description": "Provides a code action to sort the imports and exports in the file using a built-in or custom order.",
					"anyOf": [
						{
							"$ref": "#/definitions/RuleAssistConfiguration_for_OrganizeImportsOptions"
						},
						{ "type": "null" }
					]
				},
				"recommended": {
					"description": "It enables the recommended rules for this group",
					"type": ["boolean", "null"]
				},
				"useSortedAttributes": {
					"description": "Enforce attribute sorting in JSX elements.",
					"anyOf": [
						{
							"$ref": "#/definitions/RuleAssistConfiguration_for_UseSortedAttributesOptions"
						},
						{ "type": "null" }
					]
				},
				"useSortedKeys": {
					"description": "Sorts the keys of a JSON object in natural order",
					"anyOf": [
						{
							"$ref": "#/definitions/RuleAssistConfiguration_for_UseSortedKeysOptions"
						},
						{ "type": "null" }
					]
				},
				"useSortedProperties": {
					"description": "Enforce ordering of CSS properties and nested rules.",
					"anyOf": [
						{
							"$ref": "#/definitions/RuleAssistConfiguration_for_UseSortedPropertiesOptions"
						},
						{ "type": "null" }
					]
				}
			},
			"additionalProperties": false
		},
		"SourceMatcher": {
			"anyOf": [
				{ "$ref": "#/definitions/NegatablePredefinedSourceMatcher" },
				{ "$ref": "#/definitions/ImportSourceGlob" }
			]
		},
		"SourcesMatcher": {
			"anyOf": [
				{ "$ref": "#/definitions/SourceMatcher" },
				{ "type": "array", "items": { "$ref": "#/definitions/SourceMatcher" } }
			]
		},
		"StableHookResult": {
			"oneOf": [
				{
					"description": "Whether the hook has a stable result.",
					"type": "boolean"
				},
				{
					"description": "Used to indicate the hook returns an array and some of its indices have stable identities.",
					"type": "array",
					"items": {
						"type": "integer",
						"format": "uint8",
						"maximum": 255.0,
						"minimum": 0.0
					},
					"minItems": 1
				},
				{
					"description": "Used to indicate the hook returns an object and some of its properties have stable identities.",
					"type": "array",
					"items": { "type": "string" },
					"minItems": 1
				}
			]
		},
		"Style": {
			"description": "A list of rules that belong to this group",
			"type": "object",
			"properties": {
				"noCommonJs": {
					"description": "Disallow use of CommonJs module system in favor of ESM style imports.",
					"anyOf": [
						{ "$ref": "#/definitions/NoCommonJsConfiguration" },
						{ "type": "null" }
					]
				},
				"noDefaultExport": {
					"description": "Disallow default exports.",
					"anyOf": [
						{ "$ref": "#/definitions/NoDefaultExportConfiguration" },
						{ "type": "null" }
					]
				},
				"noDescendingSpecificity": {
					"description": "Disallow a lower specificity selector from coming after a higher specificity selector.",
					"anyOf": [
						{ "$ref": "#/definitions/NoDescendingSpecificityConfiguration" },
						{ "type": "null" }
					]
				},
				"noDoneCallback": {
					"description": "Disallow using a callback in asynchronous tests and hooks.",
					"anyOf": [
						{ "$ref": "#/definitions/NoDoneCallbackConfiguration" },
						{ "type": "null" }
					]
				},
				"noEnum": {
					"description": "Disallow TypeScript enum.",
					"anyOf": [
						{ "$ref": "#/definitions/NoEnumConfiguration" },
						{ "type": "null" }
					]
				},
				"noExportedImports": {
					"description": "Disallow exporting an imported variable.",
					"anyOf": [
						{ "$ref": "#/definitions/NoExportedImportsConfiguration" },
						{ "type": "null" }
					]
				},
				"noHeadElement": {
					"description": "Prevent usage of \\<head> element in a Next.js project.",
					"anyOf": [
						{ "$ref": "#/definitions/NoHeadElementConfiguration" },
						{ "type": "null" }
					]
				},
				"noImplicitBoolean": {
					"description": "Disallow implicit true values on JSX boolean attributes",
					"anyOf": [
						{ "$ref": "#/definitions/NoImplicitBooleanConfiguration" },
						{ "type": "null" }
					]
				},
				"noInferrableTypes": {
					"description": "Disallow type annotations for variables, parameters, and class properties initialized with a literal expression.",
					"anyOf": [
						{ "$ref": "#/definitions/NoInferrableTypesConfiguration" },
						{ "type": "null" }
					]
				},
				"noMagicNumbers": {
					"description": "Reports usage of \"magic numbers\" — numbers used directly instead of being assigned to named constants.",
					"anyOf": [
						{ "$ref": "#/definitions/NoMagicNumbersConfiguration" },
						{ "type": "null" }
					]
				},
				"noNamespace": {
					"description": "Disallow the use of TypeScript's namespaces.",
					"anyOf": [
						{ "$ref": "#/definitions/NoNamespaceConfiguration" },
						{ "type": "null" }
					]
				},
				"noNegationElse": {
					"description": "Disallow negation in the condition of an if statement if it has an else clause.",
					"anyOf": [
						{ "$ref": "#/definitions/NoNegationElseConfiguration" },
						{ "type": "null" }
					]
				},
				"noNestedTernary": {
					"description": "Disallow nested ternary expressions.",
					"anyOf": [
						{ "$ref": "#/definitions/NoNestedTernaryConfiguration" },
						{ "type": "null" }
					]
				},
				"noNonNullAssertion": {
					"description": "Disallow non-null assertions using the ! postfix operator.",
					"anyOf": [
						{ "$ref": "#/definitions/NoNonNullAssertionConfiguration" },
						{ "type": "null" }
					]
				},
				"noParameterAssign": {
					"description": "Disallow reassigning function parameters.",
					"anyOf": [
						{ "$ref": "#/definitions/NoParameterAssignConfiguration" },
						{ "type": "null" }
					]
				},
				"noParameterProperties": {
					"description": "Disallow the use of parameter properties in class constructors.",
					"anyOf": [
						{ "$ref": "#/definitions/NoParameterPropertiesConfiguration" },
						{ "type": "null" }
					]
				},
				"noProcessEnv": {
					"description": "Disallow the use of process.env.",
					"anyOf": [
						{ "$ref": "#/definitions/NoProcessEnvConfiguration" },
						{ "type": "null" }
					]
				},
				"noRestrictedGlobals": {
					"description": "This rule allows you to specify global variable names that you don’t want to use in your application.",
					"anyOf": [
						{ "$ref": "#/definitions/NoRestrictedGlobalsConfiguration" },
						{ "type": "null" }
					]
				},
				"noRestrictedImports": {
					"description": "Disallow specified modules when loaded by import or require.",
					"anyOf": [
						{ "$ref": "#/definitions/NoRestrictedImportsConfiguration" },
						{ "type": "null" }
					]
				},
				"noRestrictedTypes": {
					"description": "Disallow user defined types.",
					"anyOf": [
						{ "$ref": "#/definitions/NoRestrictedTypesConfiguration" },
						{ "type": "null" }
					]
				},
				"noShoutyConstants": {
					"description": "Disallow the use of constants which its value is the upper-case version of its name.",
					"anyOf": [
						{ "$ref": "#/definitions/NoShoutyConstantsConfiguration" },
						{ "type": "null" }
					]
				},
				"noSubstr": {
					"description": "Enforce the use of String.slice() over String.substr() and String.substring().",
					"anyOf": [
						{ "$ref": "#/definitions/NoSubstrConfiguration" },
						{ "type": "null" }
					]
				},
				"noUnusedTemplateLiteral": {
					"description": "Disallow template literals if interpolation and special-character handling are not needed",
					"anyOf": [
						{ "$ref": "#/definitions/NoUnusedTemplateLiteralConfiguration" },
						{ "type": "null" }
					]
				},
				"noUselessElse": {
					"description": "Disallow else block when the if block breaks early.",
					"anyOf": [
						{ "$ref": "#/definitions/NoUselessElseConfiguration" },
						{ "type": "null" }
					]
				},
				"noValueAtRule": {
					"description": "Disallow use of @value rule in css modules.",
					"anyOf": [
						{ "$ref": "#/definitions/NoValueAtRuleConfiguration" },
						{ "type": "null" }
					]
				},
				"noYodaExpression": {
					"description": "Disallow the use of yoda expressions.",
					"anyOf": [
						{ "$ref": "#/definitions/NoYodaExpressionConfiguration" },
						{ "type": "null" }
					]
				},
				"recommended": {
					"description": "It enables the recommended rules for this group",
					"type": ["boolean", "null"]
				},
				"useArrayLiterals": {
					"description": "Disallow Array constructors.",
					"anyOf": [
						{ "$ref": "#/definitions/UseArrayLiteralsConfiguration" },
						{ "type": "null" }
					]
				},
				"useAsConstAssertion": {
					"description": "Enforce the use of as const over literal type and type annotation.",
					"anyOf": [
						{ "$ref": "#/definitions/UseAsConstAssertionConfiguration" },
						{ "type": "null" }
					]
				},
				"useAtIndex": {
					"description": "Use at() instead of integer index access.",
					"anyOf": [
						{ "$ref": "#/definitions/UseAtIndexConfiguration" },
						{ "type": "null" }
					]
				},
				"useBlockStatements": {
					"description": "Requires following curly brace conventions.",
					"anyOf": [
						{ "$ref": "#/definitions/UseBlockStatementsConfiguration" },
						{ "type": "null" }
					]
				},
				"useCollapsedElseIf": {
					"description": "Enforce using else if instead of nested if in else clauses.",
					"anyOf": [
						{ "$ref": "#/definitions/UseCollapsedElseIfConfiguration" },
						{ "type": "null" }
					]
				},
				"useCollapsedIf": {
					"description": "Enforce using single if instead of nested if clauses.",
					"anyOf": [
						{ "$ref": "#/definitions/UseCollapsedIfConfiguration" },
						{ "type": "null" }
					]
				},
				"useComponentExportOnlyModules": {
					"description": "Enforce declaring components only within modules that export React Components exclusively.",
					"anyOf": [
						{
							"$ref": "#/definitions/UseComponentExportOnlyModulesConfiguration"
						},
						{ "type": "null" }
					]
				},
				"useConsistentArrayType": {
					"description": "Require consistently using either T\\[] or Array\\<T>",
					"anyOf": [
						{ "$ref": "#/definitions/UseConsistentArrayTypeConfiguration" },
						{ "type": "null" }
					]
				},
				"useConsistentBuiltinInstantiation": {
					"description": "Enforce the use of new for all builtins, except String, Number and Boolean.",
					"anyOf": [
						{
							"$ref": "#/definitions/UseConsistentBuiltinInstantiationConfiguration"
						},
						{ "type": "null" }
					]
				},
				"useConsistentCurlyBraces": {
					"description": "This rule enforces consistent use of curly braces inside JSX attributes and JSX children.",
					"anyOf": [
						{ "$ref": "#/definitions/UseConsistentCurlyBracesConfiguration" },
						{ "type": "null" }
					]
				},
				"useConsistentMemberAccessibility": {
					"description": "Require consistent accessibility modifiers on class properties and methods.",
					"anyOf": [
						{
							"$ref": "#/definitions/UseConsistentMemberAccessibilityConfiguration"
						},
						{ "type": "null" }
					]
				},
				"useConsistentObjectDefinitions": {
					"description": "Require the consistent declaration of object literals. Defaults to explicit definitions.",
					"anyOf": [
						{
							"$ref": "#/definitions/UseConsistentObjectDefinitionsConfiguration"
						},
						{ "type": "null" }
					]
				},
				"useConst": {
					"description": "Require const declarations for variables that are only assigned once.",
					"anyOf": [
						{ "$ref": "#/definitions/UseConstConfiguration" },
						{ "type": "null" }
					]
				},
				"useDefaultParameterLast": {
					"description": "Enforce default function parameters and optional function parameters to be last.",
					"anyOf": [
						{ "$ref": "#/definitions/UseDefaultParameterLastConfiguration" },
						{ "type": "null" }
					]
				},
				"useDefaultSwitchClause": {
					"description": "Require the default clause in switch statements.",
					"anyOf": [
						{ "$ref": "#/definitions/UseDefaultSwitchClauseConfiguration" },
						{ "type": "null" }
					]
				},
				"useDeprecatedReason": {
					"description": "Require specifying the reason argument when using @deprecated directive",
					"anyOf": [
						{ "$ref": "#/definitions/UseDeprecatedReasonConfiguration" },
						{ "type": "null" }
					]
				},
				"useEnumInitializers": {
					"description": "Require that each enum member value be explicitly initialized.",
					"anyOf": [
						{ "$ref": "#/definitions/UseEnumInitializersConfiguration" },
						{ "type": "null" }
					]
				},
				"useExplicitLengthCheck": {
					"description": "Enforce explicitly comparing the length, size, byteLength or byteOffset property of a value.",
					"anyOf": [
						{ "$ref": "#/definitions/UseExplicitLengthCheckConfiguration" },
						{ "type": "null" }
					]
				},
				"useExponentiationOperator": {
					"description": "Disallow the use of Math.pow in favor of the ** operator.",
					"anyOf": [
						{ "$ref": "#/definitions/UseExponentiationOperatorConfiguration" },
						{ "type": "null" }
					]
				},
				"useExportType": {
					"description": "Promotes the use of export type for types.",
					"anyOf": [
						{ "$ref": "#/definitions/UseExportTypeConfiguration" },
						{ "type": "null" }
					]
				},
				"useExportsLast": {
					"description": "Require that all exports are declared after all non-export statements.",
					"anyOf": [
						{ "$ref": "#/definitions/UseExportsLastConfiguration" },
						{ "type": "null" }
					]
				},
				"useFilenamingConvention": {
					"description": "Enforce naming conventions for JavaScript and TypeScript filenames.",
					"anyOf": [
						{ "$ref": "#/definitions/UseFilenamingConventionConfiguration" },
						{ "type": "null" }
					]
				},
				"useForOf": {
					"description": "Prefer using for...of loops over standard for loops where possible.",
					"anyOf": [
						{ "$ref": "#/definitions/UseForOfConfiguration" },
						{ "type": "null" }
					]
				},
				"useFragmentSyntax": {
					"description": "This rule enforces the use of \\<>...\\</> over \\<Fragment>...\\</Fragment>.",
					"anyOf": [
						{ "$ref": "#/definitions/UseFragmentSyntaxConfiguration" },
						{ "type": "null" }
					]
				},
				"useGraphqlNamingConvention": {
					"description": "Validates that all enum values are capitalized.",
					"anyOf": [
						{ "$ref": "#/definitions/UseGraphqlNamingConventionConfiguration" },
						{ "type": "null" }
					]
				},
				"useGroupedAccessorPairs": {
					"description": "Enforce that getters and setters for the same property are adjacent in class and object definitions.",
					"anyOf": [
						{ "$ref": "#/definitions/UseGroupedAccessorPairsConfiguration" },
						{ "type": "null" }
					]
				},
				"useImportType": {
					"description": "Promotes the use of import type for types.",
					"anyOf": [
						{ "$ref": "#/definitions/UseImportTypeConfiguration" },
						{ "type": "null" }
					]
				},
				"useLiteralEnumMembers": {
					"description": "Require all enum members to be literal values.",
					"anyOf": [
						{ "$ref": "#/definitions/UseLiteralEnumMembersConfiguration" },
						{ "type": "null" }
					]
				},
				"useNamingConvention": {
					"description": "Enforce naming conventions for everything across a codebase.",
					"anyOf": [
						{ "$ref": "#/definitions/UseNamingConventionConfiguration" },
						{ "type": "null" }
					]
				},
				"useNodeAssertStrict": {
					"description": "Promotes the usage of node:assert/strict over node:assert.",
					"anyOf": [
						{ "$ref": "#/definitions/UseNodeAssertStrictConfiguration" },
						{ "type": "null" }
					]
				},
				"useNodejsImportProtocol": {
					"description": "Enforces using the node: protocol for Node.js builtin modules.",
					"anyOf": [
						{ "$ref": "#/definitions/UseNodejsImportProtocolConfiguration" },
						{ "type": "null" }
					]
				},
				"useNumberNamespace": {
					"description": "Use the Number properties instead of global ones.",
					"anyOf": [
						{ "$ref": "#/definitions/UseNumberNamespaceConfiguration" },
						{ "type": "null" }
					]
				},
				"useNumericSeparators": {
					"description": "Enforce the use of numeric separators in numeric literals.",
					"anyOf": [
						{ "$ref": "#/definitions/UseNumericSeparatorsConfiguration" },
						{ "type": "null" }
					]
				},
				"useObjectSpread": {
					"description": "Prefer object spread over Object.assign() when constructing new objects.",
					"anyOf": [
						{ "$ref": "#/definitions/UseObjectSpreadConfiguration" },
						{ "type": "null" }
					]
				},
				"useReadonlyClassProperties": {
					"description": "Enforce marking members as readonly if they are never modified outside the constructor.",
					"anyOf": [
						{ "$ref": "#/definitions/UseReadonlyClassPropertiesConfiguration" },
						{ "type": "null" }
					]
				},
				"useSelfClosingElements": {
					"description": "Prevent extra closing tags for components without children.",
					"anyOf": [
						{ "$ref": "#/definitions/UseSelfClosingElementsConfiguration" },
						{ "type": "null" }
					]
				},
				"useShorthandAssign": {
					"description": "Require assignment operator shorthand where possible.",
					"anyOf": [
						{ "$ref": "#/definitions/UseShorthandAssignConfiguration" },
						{ "type": "null" }
					]
				},
				"useShorthandFunctionType": {
					"description": "Enforce using function types instead of object type with call signatures.",
					"anyOf": [
						{ "$ref": "#/definitions/UseShorthandFunctionTypeConfiguration" },
						{ "type": "null" }
					]
				},
				"useSingleVarDeclarator": {
					"description": "Disallow multiple variable declarations in the same variable statement",
					"anyOf": [
						{ "$ref": "#/definitions/UseSingleVarDeclaratorConfiguration" },
						{ "type": "null" }
					]
				},
				"useSymbolDescription": {
					"description": "Require a description parameter for the Symbol().",
					"anyOf": [
						{ "$ref": "#/definitions/UseSymbolDescriptionConfiguration" },
						{ "type": "null" }
					]
				},
				"useTemplate": {
					"description": "Prefer template literals over string concatenation.",
					"anyOf": [
						{ "$ref": "#/definitions/UseTemplateConfiguration" },
						{ "type": "null" }
					]
				},
				"useThrowNewError": {
					"description": "Require new when throwing an error.",
					"anyOf": [
						{ "$ref": "#/definitions/UseThrowNewErrorConfiguration" },
						{ "type": "null" }
					]
				},
				"useThrowOnlyError": {
					"description": "Disallow throwing non-Error values.",
					"anyOf": [
						{ "$ref": "#/definitions/UseThrowOnlyErrorConfiguration" },
						{ "type": "null" }
					]
				},
				"useTrimStartEnd": {
					"description": "Enforce the use of String.trimStart() and String.trimEnd() over String.trimLeft() and String.trimRight().",
					"anyOf": [
						{ "$ref": "#/definitions/UseTrimStartEndConfiguration" },
						{ "type": "null" }
					]
				},
				"useUnifiedTypeSignatures": {
					"description": "Disallow overload signatures that can be unified into a single signature.",
					"anyOf": [
						{ "$ref": "#/definitions/UseUnifiedTypeSignaturesConfiguration" },
						{ "type": "null" }
					]
				}
			},
			"additionalProperties": false
		},
		"Style2": {
			"description": "Rule's options.",
			"oneOf": [
				{
					"description": "Use the best fitting style according to the situation",
					"type": "string",
					"enum": ["auto"]
				},
				{
					"description": "Always use inline type keywords",
					"type": "string",
					"enum": ["inlineType"]
				},
				{
					"description": "Always separate types in a dedicated `import type`",
					"type": "string",
					"enum": ["separatedType"]
				}
			]
		},
		"Suspicious": {
			"description": "A list of rules that belong to this group",
			"type": "object",
			"properties": {
				"noAlert": {
					"description": "Disallow the use of alert, confirm, and prompt.",
					"anyOf": [
						{ "$ref": "#/definitions/NoAlertConfiguration" },
						{ "type": "null" }
					]
				},
				"noApproximativeNumericConstant": {
					"description": "Use standard constants instead of approximated literals.",
					"anyOf": [
						{
							"$ref": "#/definitions/NoApproximativeNumericConstantConfiguration"
						},
						{ "type": "null" }
					]
				},
				"noArrayIndexKey": {
					"description": "Discourage the usage of Array index in keys.",
					"anyOf": [
						{ "$ref": "#/definitions/NoArrayIndexKeyConfiguration" },
						{ "type": "null" }
					]
				},
				"noAssignInExpressions": {
					"description": "Disallow assignments in expressions.",
					"anyOf": [
						{ "$ref": "#/definitions/NoAssignInExpressionsConfiguration" },
						{ "type": "null" }
					]
				},
				"noAsyncPromiseExecutor": {
					"description": "Disallows using an async function as a Promise executor.",
					"anyOf": [
						{ "$ref": "#/definitions/NoAsyncPromiseExecutorConfiguration" },
						{ "type": "null" }
					]
				},
				"noBiomeFirstException": {
					"description": "Prevents the use of the ! pattern in the first position of files.includes in the configuration file.",
					"anyOf": [
						{ "$ref": "#/definitions/NoBiomeFirstExceptionConfiguration" },
						{ "type": "null" }
					]
				},
				"noBitwiseOperators": {
					"description": "Disallow bitwise operators.",
					"anyOf": [
						{ "$ref": "#/definitions/NoBitwiseOperatorsConfiguration" },
						{ "type": "null" }
					]
				},
				"noCatchAssign": {
					"description": "Disallow reassigning exceptions in catch clauses.",
					"anyOf": [
						{ "$ref": "#/definitions/NoCatchAssignConfiguration" },
						{ "type": "null" }
					]
				},
				"noClassAssign": {
					"description": "Disallow reassigning class members.",
					"anyOf": [
						{ "$ref": "#/definitions/NoClassAssignConfiguration" },
						{ "type": "null" }
					]
				},
				"noCommentText": {
					"description": "Prevent comments from being inserted as text nodes",
					"anyOf": [
						{ "$ref": "#/definitions/NoCommentTextConfiguration" },
						{ "type": "null" }
					]
				},
				"noCompareNegZero": {
					"description": "Disallow comparing against -0",
					"anyOf": [
						{ "$ref": "#/definitions/NoCompareNegZeroConfiguration" },
						{ "type": "null" }
					]
				},
				"noConfusingLabels": {
					"description": "Disallow labeled statements that are not loops.",
					"anyOf": [
						{ "$ref": "#/definitions/NoConfusingLabelsConfiguration" },
						{ "type": "null" }
					]
				},
				"noConfusingVoidType": {
					"description": "Disallow void type outside of generic or return types.",
					"anyOf": [
						{ "$ref": "#/definitions/NoConfusingVoidTypeConfiguration" },
						{ "type": "null" }
					]
				},
				"noConsole": {
					"description": "Disallow the use of console.",
					"anyOf": [
						{ "$ref": "#/definitions/NoConsoleConfiguration" },
						{ "type": "null" }
					]
				},
				"noConstEnum": {
					"description": "Disallow TypeScript const enum",
					"anyOf": [
						{ "$ref": "#/definitions/NoConstEnumConfiguration" },
						{ "type": "null" }
					]
				},
				"noConstantBinaryExpressions": {
					"description": "Disallow expressions where the operation doesn't affect the value",
					"anyOf": [
						{
							"$ref": "#/definitions/NoConstantBinaryExpressionsConfiguration"
						},
						{ "type": "null" }
					]
				},
				"noControlCharactersInRegex": {
					"description": "Prevents from having control characters and some escape sequences that match control characters in regular expression literals.",
					"anyOf": [
						{ "$ref": "#/definitions/NoControlCharactersInRegexConfiguration" },
						{ "type": "null" }
					]
				},
				"noDebugger": {
					"description": "Disallow the use of debugger",
					"anyOf": [
						{ "$ref": "#/definitions/NoDebuggerConfiguration" },
						{ "type": "null" }
					]
				},
				"noDocumentCookie": {
					"description": "Disallow direct assignments to document.cookie.",
					"anyOf": [
						{ "$ref": "#/definitions/NoDocumentCookieConfiguration" },
						{ "type": "null" }
					]
				},
				"noDocumentImportInPage": {
					"description": "Prevents importing next/document outside of pages/_document.jsx in Next.js projects.",
					"anyOf": [
						{ "$ref": "#/definitions/NoDocumentImportInPageConfiguration" },
						{ "type": "null" }
					]
				},
				"noDoubleEquals": {
					"description": "Require the use of === and !==.",
					"anyOf": [
						{ "$ref": "#/definitions/NoDoubleEqualsConfiguration" },
						{ "type": "null" }
					]
				},
				"noDuplicateAtImportRules": {
					"description": "Disallow duplicate @import rules.",
					"anyOf": [
						{ "$ref": "#/definitions/NoDuplicateAtImportRulesConfiguration" },
						{ "type": "null" }
					]
				},
				"noDuplicateCase": {
					"description": "Disallow duplicate case labels.",
					"anyOf": [
						{ "$ref": "#/definitions/NoDuplicateCaseConfiguration" },
						{ "type": "null" }
					]
				},
				"noDuplicateClassMembers": {
					"description": "Disallow duplicate class members.",
					"anyOf": [
						{ "$ref": "#/definitions/NoDuplicateClassMembersConfiguration" },
						{ "type": "null" }
					]
				},
				"noDuplicateCustomProperties": {
					"description": "Disallow duplicate custom properties within declaration blocks.",
					"anyOf": [
						{
							"$ref": "#/definitions/NoDuplicateCustomPropertiesConfiguration"
						},
						{ "type": "null" }
					]
				},
				"noDuplicateElseIf": {
					"description": "Disallow duplicate conditions in if-else-if chains",
					"anyOf": [
						{ "$ref": "#/definitions/NoDuplicateElseIfConfiguration" },
						{ "type": "null" }
					]
				},
				"noDuplicateFields": {
					"description": "No duplicated fields in GraphQL operations.",
					"anyOf": [
						{ "$ref": "#/definitions/NoDuplicateFieldsConfiguration" },
						{ "type": "null" }
					]
				},
				"noDuplicateFontNames": {
					"description": "Disallow duplicate names within font families.",
					"anyOf": [
						{ "$ref": "#/definitions/NoDuplicateFontNamesConfiguration" },
						{ "type": "null" }
					]
				},
				"noDuplicateJsxProps": {
					"description": "Prevents JSX properties to be assigned multiple times.",
					"anyOf": [
						{ "$ref": "#/definitions/NoDuplicateJsxPropsConfiguration" },
						{ "type": "null" }
					]
				},
				"noDuplicateObjectKeys": {
					"description": "Disallow two keys with the same name inside objects.",
					"anyOf": [
						{ "$ref": "#/definitions/NoDuplicateObjectKeysConfiguration" },
						{ "type": "null" }
					]
				},
				"noDuplicateParameters": {
					"description": "Disallow duplicate function parameter name.",
					"anyOf": [
						{ "$ref": "#/definitions/NoDuplicateParametersConfiguration" },
						{ "type": "null" }
					]
				},
				"noDuplicateProperties": {
					"description": "Disallow duplicate properties within declaration blocks.",
					"anyOf": [
						{ "$ref": "#/definitions/NoDuplicatePropertiesConfiguration" },
						{ "type": "null" }
					]
				},
				"noDuplicateSelectorsKeyframeBlock": {
					"description": "Disallow duplicate selectors within keyframe blocks.",
					"anyOf": [
						{
							"$ref": "#/definitions/NoDuplicateSelectorsKeyframeBlockConfiguration"
						},
						{ "type": "null" }
					]
				},
				"noDuplicateTestHooks": {
					"description": "A describe block should not contain duplicate hooks.",
					"anyOf": [
						{ "$ref": "#/definitions/NoDuplicateTestHooksConfiguration" },
						{ "type": "null" }
					]
				},
				"noEmptyBlock": {
					"description": "Disallow CSS empty blocks.",
					"anyOf": [
						{ "$ref": "#/definitions/NoEmptyBlockConfiguration" },
						{ "type": "null" }
					]
				},
				"noEmptyBlockStatements": {
					"description": "Disallow empty block statements and static blocks.",
					"anyOf": [
						{ "$ref": "#/definitions/NoEmptyBlockStatementsConfiguration" },
						{ "type": "null" }
					]
				},
				"noEmptyInterface": {
					"description": "Disallow the declaration of empty interfaces.",
					"anyOf": [
						{ "$ref": "#/definitions/NoEmptyInterfaceConfiguration" },
						{ "type": "null" }
					]
				},
				"noEvolvingTypes": {
					"description": "Disallow variables from evolving into any type through reassignments.",
					"anyOf": [
						{ "$ref": "#/definitions/NoEvolvingTypesConfiguration" },
						{ "type": "null" }
					]
				},
				"noExplicitAny": {
					"description": "Disallow the any type usage.",
					"anyOf": [
						{ "$ref": "#/definitions/NoExplicitAnyConfiguration" },
						{ "type": "null" }
					]
				},
				"noExportsInTest": {
					"description": "Disallow using export or module.exports in files containing tests",
					"anyOf": [
						{ "$ref": "#/definitions/NoExportsInTestConfiguration" },
						{ "type": "null" }
					]
				},
				"noExtraNonNullAssertion": {
					"description": "Prevents the wrong usage of the non-null assertion operator (!) in TypeScript files.",
					"anyOf": [
						{ "$ref": "#/definitions/NoExtraNonNullAssertionConfiguration" },
						{ "type": "null" }
					]
				},
				"noFallthroughSwitchClause": {
					"description": "Disallow fallthrough of switch clauses.",
					"anyOf": [
						{ "$ref": "#/definitions/NoFallthroughSwitchClauseConfiguration" },
						{ "type": "null" }
					]
				},
				"noFocusedTests": {
					"description": "Disallow focused tests.",
					"anyOf": [
						{ "$ref": "#/definitions/NoFocusedTestsConfiguration" },
						{ "type": "null" }
					]
				},
				"noFunctionAssign": {
					"description": "Disallow reassigning function declarations.",
					"anyOf": [
						{ "$ref": "#/definitions/NoFunctionAssignConfiguration" },
						{ "type": "null" }
					]
				},
				"noGlobalAssign": {
					"description": "Disallow assignments to native objects and read-only global variables.",
					"anyOf": [
						{ "$ref": "#/definitions/NoGlobalAssignConfiguration" },
						{ "type": "null" }
					]
				},
				"noGlobalIsFinite": {
					"description": "Use Number.isFinite instead of global isFinite.",
					"anyOf": [
						{ "$ref": "#/definitions/NoGlobalIsFiniteConfiguration" },
						{ "type": "null" }
					]
				},
				"noGlobalIsNan": {
					"description": "Use Number.isNaN instead of global isNaN.",
					"anyOf": [
						{ "$ref": "#/definitions/NoGlobalIsNanConfiguration" },
						{ "type": "null" }
					]
				},
				"noHeadImportInDocument": {
					"description": "Prevent using the next/head module in pages/_document.js on Next.js projects.",
					"anyOf": [
						{ "$ref": "#/definitions/NoHeadImportInDocumentConfiguration" },
						{ "type": "null" }
					]
				},
				"noImplicitAnyLet": {
					"description": "Disallow use of implicit any type on variable declarations.",
					"anyOf": [
						{ "$ref": "#/definitions/NoImplicitAnyLetConfiguration" },
						{ "type": "null" }
					]
				},
				"noImportAssign": {
					"description": "Disallow assigning to imported bindings",
					"anyOf": [
						{ "$ref": "#/definitions/NoImportAssignConfiguration" },
						{ "type": "null" }
					]
				},
				"noImportantInKeyframe": {
					"description": "Disallow invalid !important within keyframe declarations",
					"anyOf": [
						{ "$ref": "#/definitions/NoImportantInKeyframeConfiguration" },
						{ "type": "null" }
					]
				},
				"noIrregularWhitespace": {
					"description": "Disallows the use of irregular whitespace characters.",
					"anyOf": [
						{ "$ref": "#/definitions/NoIrregularWhitespaceConfiguration" },
						{ "type": "null" }
					]
				},
				"noLabelVar": {
					"description": "Disallow labels that share a name with a variable",
					"anyOf": [
						{ "$ref": "#/definitions/NoLabelVarConfiguration" },
						{ "type": "null" }
					]
				},
				"noMisleadingCharacterClass": {
					"description": "Disallow characters made with multiple code points in character class syntax.",
					"anyOf": [
						{ "$ref": "#/definitions/NoMisleadingCharacterClassConfiguration" },
						{ "type": "null" }
					]
				},
				"noMisleadingInstantiator": {
					"description": "Enforce proper usage of new and constructor.",
					"anyOf": [
						{ "$ref": "#/definitions/NoMisleadingInstantiatorConfiguration" },
						{ "type": "null" }
					]
				},
				"noMisplacedAssertion": {
					"description": "Checks that the assertion function, for example expect, is placed inside an it() function call.",
					"anyOf": [
						{ "$ref": "#/definitions/NoMisplacedAssertionConfiguration" },
						{ "type": "null" }
					]
				},
				"noMisrefactoredShorthandAssign": {
					"description": "Disallow shorthand assign when variable appears on both sides.",
					"anyOf": [
						{
							"$ref": "#/definitions/NoMisrefactoredShorthandAssignConfiguration"
						},
						{ "type": "null" }
					]
				},
				"noOctalEscape": {
					"description": "Disallow octal escape sequences in string literals",
					"anyOf": [
						{ "$ref": "#/definitions/NoOctalEscapeConfiguration" },
						{ "type": "null" }
					]
				},
				"noPrototypeBuiltins": {
					"description": "Disallow direct use of Object.prototype builtins.",
					"anyOf": [
						{ "$ref": "#/definitions/NoPrototypeBuiltinsConfiguration" },
						{ "type": "null" }
					]
				},
				"noQuickfixBiome": {
					"description": "Disallow the use if quickfix.biome inside editor settings file.",
					"anyOf": [
						{ "$ref": "#/definitions/NoQuickfixBiomeConfiguration" },
						{ "type": "null" }
					]
				},
				"noReactSpecificProps": {
					"description": "Prevents React-specific JSX properties from being used.",
					"anyOf": [
						{ "$ref": "#/definitions/NoReactSpecificPropsConfiguration" },
						{ "type": "null" }
					]
				},
				"noRedeclare": {
					"description": "Disallow variable, function, class, and type redeclarations in the same scope.",
					"anyOf": [
						{ "$ref": "#/definitions/NoRedeclareConfiguration" },
						{ "type": "null" }
					]
				},
				"noRedundantUseStrict": {
					"description": "Prevents from having redundant \"use strict\".",
					"anyOf": [
						{ "$ref": "#/definitions/NoRedundantUseStrictConfiguration" },
						{ "type": "null" }
					]
				},
				"noSelfCompare": {
					"description": "Disallow comparisons where both sides are exactly the same.",
					"anyOf": [
						{ "$ref": "#/definitions/NoSelfCompareConfiguration" },
						{ "type": "null" }
					]
				},
				"noShadowRestrictedNames": {
					"description": "Disallow identifiers from shadowing restricted names.",
					"anyOf": [
						{ "$ref": "#/definitions/NoShadowRestrictedNamesConfiguration" },
						{ "type": "null" }
					]
				},
				"noShorthandPropertyOverrides": {
					"description": "Disallow shorthand properties that override related longhand properties.",
					"anyOf": [
						{
							"$ref": "#/definitions/NoShorthandPropertyOverridesConfiguration"
						},
						{ "type": "null" }
					]
				},
				"noSkippedTests": {
					"description": "Disallow disabled tests.",
					"anyOf": [
						{ "$ref": "#/definitions/NoSkippedTestsConfiguration" },
						{ "type": "null" }
					]
				},
				"noSparseArray": {
					"description": "Prevents the use of sparse arrays (arrays with holes).",
					"anyOf": [
						{ "$ref": "#/definitions/NoSparseArrayConfiguration" },
						{ "type": "null" }
					]
				},
				"noSuspiciousSemicolonInJsx": {
					"description": "It detects possible \"wrong\" semicolons inside JSX elements.",
					"anyOf": [
						{ "$ref": "#/definitions/NoSuspiciousSemicolonInJsxConfiguration" },
						{ "type": "null" }
					]
				},
				"noTemplateCurlyInString": {
					"description": "Disallow template literal placeholder syntax in regular strings.",
					"anyOf": [
						{ "$ref": "#/definitions/NoTemplateCurlyInStringConfiguration" },
						{ "type": "null" }
					]
				},
				"noThenProperty": {
					"description": "Disallow then property.",
					"anyOf": [
						{ "$ref": "#/definitions/NoThenPropertyConfiguration" },
						{ "type": "null" }
					]
				},
				"noTsIgnore": {
					"description": "Prevents the use of the TypeScript directive @ts-ignore.",
					"anyOf": [
						{ "$ref": "#/definitions/NoTsIgnoreConfiguration" },
						{ "type": "null" }
					]
				},
				"noUnassignedVariables": {
					"description": "Disallow let or var variables that are read but never assigned.",
					"anyOf": [
						{ "$ref": "#/definitions/NoUnassignedVariablesConfiguration" },
						{ "type": "null" }
					]
				},
				"noUnknownAtRules": {
					"description": "Disallow unknown at-rules.",
					"anyOf": [
						{ "$ref": "#/definitions/NoUnknownAtRulesConfiguration" },
						{ "type": "null" }
					]
				},
				"noUnsafeDeclarationMerging": {
					"description": "Disallow unsafe declaration merging between interfaces and classes.",
					"anyOf": [
						{ "$ref": "#/definitions/NoUnsafeDeclarationMergingConfiguration" },
						{ "type": "null" }
					]
				},
				"noUnsafeNegation": {
					"description": "Disallow using unsafe negation.",
					"anyOf": [
						{ "$ref": "#/definitions/NoUnsafeNegationConfiguration" },
						{ "type": "null" }
					]
				},
				"noUselessEscapeInString": {
					"description": "Disallow unnecessary escapes in string literals.",
					"anyOf": [
						{ "$ref": "#/definitions/NoUselessEscapeInStringConfiguration" },
						{ "type": "null" }
					]
				},
				"noUselessRegexBackrefs": {
					"description": "Disallow useless backreferences in regular expression literals that always match an empty string.",
					"anyOf": [
						{ "$ref": "#/definitions/NoUselessRegexBackrefsConfiguration" },
						{ "type": "null" }
					]
				},
				"noVar": {
					"description": "Disallow the use of var",
					"anyOf": [
						{ "$ref": "#/definitions/NoVarConfiguration" },
						{ "type": "null" }
					]
				},
				"noWith": {
					"description": "Disallow with statements in non-strict contexts.",
					"anyOf": [
						{ "$ref": "#/definitions/NoWithConfiguration" },
						{ "type": "null" }
					]
				},
				"recommended": {
					"description": "It enables the recommended rules for this group",
					"type": ["boolean", "null"]
				},
				"useAdjacentOverloadSignatures": {
					"description": "Disallow the use of overload signatures that are not next to each other.",
					"anyOf": [
						{
							"$ref": "#/definitions/UseAdjacentOverloadSignaturesConfiguration"
						},
						{ "type": "null" }
					]
				},
				"useAwait": {
					"description": "Ensure async functions utilize await.",
					"anyOf": [
						{ "$ref": "#/definitions/UseAwaitConfiguration" },
						{ "type": "null" }
					]
				},
				"useBiomeIgnoreFolder": {
					"description": "Promotes the correct usage for ignoring folders in the configuration file.",
					"anyOf": [
						{ "$ref": "#/definitions/UseBiomeIgnoreFolderConfiguration" },
						{ "type": "null" }
					]
				},
				"useDefaultSwitchClauseLast": {
					"description": "Enforce default clauses in switch statements to be last",
					"anyOf": [
						{ "$ref": "#/definitions/UseDefaultSwitchClauseLastConfiguration" },
						{ "type": "null" }
					]
				},
				"useErrorMessage": {
					"description": "Enforce passing a message value when creating a built-in error.",
					"anyOf": [
						{ "$ref": "#/definitions/UseErrorMessageConfiguration" },
						{ "type": "null" }
					]
				},
				"useGetterReturn": {
					"description": "Enforce get methods to always return a value.",
					"anyOf": [
						{ "$ref": "#/definitions/UseGetterReturnConfiguration" },
						{ "type": "null" }
					]
				},
				"useGoogleFontDisplay": {
					"description": "Enforces the use of a recommended display strategy with Google Fonts.",
					"anyOf": [
						{ "$ref": "#/definitions/UseGoogleFontDisplayConfiguration" },
						{ "type": "null" }
					]
				},
				"useGuardForIn": {
					"description": "Require for-in loops to include an if statement.",
					"anyOf": [
						{ "$ref": "#/definitions/UseGuardForInConfiguration" },
						{ "type": "null" }
					]
				},
				"useIsArray": {
					"description": "Use Array.isArray() instead of instanceof Array.",
					"anyOf": [
						{ "$ref": "#/definitions/UseIsArrayConfiguration" },
						{ "type": "null" }
					]
				},
				"useIterableCallbackReturn": {
					"description": "Enforce consistent return values in iterable callbacks.",
					"anyOf": [
						{ "$ref": "#/definitions/UseIterableCallbackReturnConfiguration" },
						{ "type": "null" }
					]
				},
				"useNamespaceKeyword": {
					"description": "Require using the namespace keyword over the module keyword to declare TypeScript namespaces.",
					"anyOf": [
						{ "$ref": "#/definitions/UseNamespaceKeywordConfiguration" },
						{ "type": "null" }
					]
				},
				"useNumberToFixedDigitsArgument": {
					"description": "Enforce using the digits argument with Number#toFixed().",
					"anyOf": [
						{
							"$ref": "#/definitions/UseNumberToFixedDigitsArgumentConfiguration"
						},
						{ "type": "null" }
					]
				},
				"useStaticResponseMethods": {
					"description": "Use static Response methods instead of new Response() constructor when possible.",
					"anyOf": [
						{ "$ref": "#/definitions/UseStaticResponseMethodsConfiguration" },
						{ "type": "null" }
					]
				},
				"useStrictMode": {
					"description": "Enforce the use of the directive \"use strict\" in script files.",
					"anyOf": [
						{ "$ref": "#/definitions/UseStrictModeConfiguration" },
						{ "type": "null" }
					]
				}
			},
			"additionalProperties": false
		},
		"TrailingCommas": {
			"description": "Print trailing commas wherever possible in multi-line comma-separated syntactic structures.",
			"oneOf": [
				{
					"description": "Trailing commas wherever possible (including function parameters and calls).",
					"type": "string",
					"enum": ["all"]
				},
				{
					"description": "Trailing commas where valid in ES5 (objects, arrays, etc.). No trailing commas in type parameters in TypeScript.",
					"type": "string",
					"enum": ["es5"]
				},
				{
					"description": "No trailing commas.",
					"type": "string",
					"enum": ["none"]
				}
			]
		},
		"TrailingCommas2": {
			"oneOf": [
				{
					"description": "The formatter will remove the trailing commas.",
					"type": "string",
					"enum": ["none"]
				},
				{
					"description": "The trailing commas are allowed and advised in JSON and JSONC files.",
					"type": "string",
					"enum": ["all"]
				}
			]
		},
		"UseAdjacentOverloadSignaturesConfiguration": {
			"anyOf": [
				{ "$ref": "#/definitions/RulePlainConfiguration" },
				{ "$ref": "#/definitions/RuleWithUseAdjacentOverloadSignaturesOptions" }
			]
		},
		"UseAdjacentOverloadSignaturesOptions": {
			"type": "object",
			"additionalProperties": false
		},
		"UseAltTextConfiguration": {
			"anyOf": [
				{ "$ref": "#/definitions/RulePlainConfiguration" },
				{ "$ref": "#/definitions/RuleWithUseAltTextOptions" }
			]
		},
		"UseAltTextOptions": { "type": "object", "additionalProperties": false },
		"UseAnchorContentConfiguration": {
			"anyOf": [
				{ "$ref": "#/definitions/RulePlainConfiguration" },
				{ "$ref": "#/definitions/RuleWithUseAnchorContentOptions" }
			]
		},
		"UseAnchorContentOptions": {
			"type": "object",
			"additionalProperties": false
		},
		"UseAnchorHrefConfiguration": {
			"anyOf": [
				{ "$ref": "#/definitions/RulePlainConfiguration" },
				{ "$ref": "#/definitions/RuleWithUseAnchorHrefOptions" }
			]
		},
		"UseAnchorHrefOptions": { "type": "null" },
		"UseAriaActivedescendantWithTabindexConfiguration": {
			"anyOf": [
				{ "$ref": "#/definitions/RulePlainConfiguration" },
				{
					"$ref": "#/definitions/RuleWithUseAriaActivedescendantWithTabindexOptions"
				}
			]
		},
		"UseAriaActivedescendantWithTabindexOptions": {
			"type": "object",
			"additionalProperties": false
		},
		"UseAriaPropsForRoleConfiguration": {
			"anyOf": [
				{ "$ref": "#/definitions/RulePlainConfiguration" },
				{ "$ref": "#/definitions/RuleWithUseAriaPropsForRoleOptions" }
			]
		},
		"UseAriaPropsForRoleOptions": {
			"type": "object",
			"additionalProperties": false
		},
		"UseAriaPropsSupportedByRoleConfiguration": {
			"anyOf": [
				{ "$ref": "#/definitions/RulePlainConfiguration" },
				{ "$ref": "#/definitions/RuleWithUseAriaPropsSupportedByRoleOptions" }
			]
		},
		"UseAriaPropsSupportedByRoleOptions": {
			"type": "object",
			"additionalProperties": false
		},
		"UseArrayLiteralsConfiguration": {
			"anyOf": [
				{ "$ref": "#/definitions/RulePlainConfiguration" },
				{ "$ref": "#/definitions/RuleWithUseArrayLiteralsOptions" }
			]
		},
		"UseArrayLiteralsOptions": {
			"type": "object",
			"additionalProperties": false
		},
		"UseArrowFunctionConfiguration": {
			"anyOf": [
				{ "$ref": "#/definitions/RulePlainConfiguration" },
				{ "$ref": "#/definitions/RuleWithUseArrowFunctionOptions" }
			]
		},
		"UseArrowFunctionOptions": {
			"type": "object",
			"additionalProperties": false
		},
		"UseAsConstAssertionConfiguration": {
			"anyOf": [
				{ "$ref": "#/definitions/RulePlainConfiguration" },
				{ "$ref": "#/definitions/RuleWithUseAsConstAssertionOptions" }
			]
		},
		"UseAsConstAssertionOptions": {
			"type": "object",
			"additionalProperties": false
		},
		"UseAtIndexConfiguration": {
			"anyOf": [
				{ "$ref": "#/definitions/RulePlainConfiguration" },
				{ "$ref": "#/definitions/RuleWithUseAtIndexOptions" }
			]
		},
		"UseAtIndexOptions": { "type": "object", "additionalProperties": false },
		"UseAwaitConfiguration": {
			"anyOf": [
				{ "$ref": "#/definitions/RulePlainConfiguration" },
				{ "$ref": "#/definitions/RuleWithUseAwaitOptions" }
			]
		},
		"UseAwaitOptions": { "type": "object", "additionalProperties": false },
		"UseBiomeIgnoreFolderConfiguration": {
			"anyOf": [
				{ "$ref": "#/definitions/RulePlainConfiguration" },
				{ "$ref": "#/definitions/RuleWithUseBiomeIgnoreFolderOptions" }
			]
		},
		"UseBiomeIgnoreFolderOptions": {
			"type": "object",
			"additionalProperties": false
		},
		"UseBlockStatementsConfiguration": {
			"anyOf": [
				{ "$ref": "#/definitions/RulePlainConfiguration" },
				{ "$ref": "#/definitions/RuleWithUseBlockStatementsOptions" }
			]
		},
		"UseBlockStatementsOptions": {
			"type": "object",
			"additionalProperties": false
		},
		"UseButtonTypeConfiguration": {
			"anyOf": [
				{ "$ref": "#/definitions/RulePlainConfiguration" },
				{ "$ref": "#/definitions/RuleWithUseButtonTypeOptions" }
			]
		},
		"UseButtonTypeOptions": { "type": "object", "additionalProperties": false },
		"UseCollapsedElseIfConfiguration": {
			"anyOf": [
				{ "$ref": "#/definitions/RulePlainConfiguration" },
				{ "$ref": "#/definitions/RuleWithUseCollapsedElseIfOptions" }
			]
		},
		"UseCollapsedElseIfOptions": {
			"type": "object",
			"additionalProperties": false
		},
		"UseCollapsedIfConfiguration": {
			"anyOf": [
				{ "$ref": "#/definitions/RulePlainConfiguration" },
				{ "$ref": "#/definitions/RuleWithUseCollapsedIfOptions" }
			]
		},
		"UseCollapsedIfOptions": {
			"type": "object",
			"additionalProperties": false
		},
		"UseComponentExportOnlyModulesConfiguration": {
			"anyOf": [
				{ "$ref": "#/definitions/RulePlainConfiguration" },
				{ "$ref": "#/definitions/RuleWithUseComponentExportOnlyModulesOptions" }
			]
		},
		"UseComponentExportOnlyModulesOptions": {
			"type": "object",
			"properties": {
				"allowConstantExport": {
					"description": "Allows the export of constants. This option is for environments that support it, such as [Vite](https://vitejs.dev/)",
					"default": false,
					"type": "boolean"
				},
				"allowExportNames": {
					"description": "A list of names that can be additionally exported from the module This option is for exports that do not hinder [React Fast Refresh](https://github.com/facebook/react/tree/main/packages/react-refresh), such as [`meta` in Remix](https://remix.run/docs/en/main/route/meta)",
					"type": "array",
					"items": { "type": "string" }
				}
			},
			"additionalProperties": false
		},
		"UseConsistentArrayTypeConfiguration": {
			"anyOf": [
				{ "$ref": "#/definitions/RulePlainConfiguration" },
				{ "$ref": "#/definitions/RuleWithUseConsistentArrayTypeOptions" }
			]
		},
		"UseConsistentArrayTypeOptions": {
			"type": "object",
			"properties": {
				"syntax": {
					"default": "shorthand",
					"allOf": [{ "$ref": "#/definitions/ConsistentArrayType" }]
				}
			},
			"additionalProperties": false
		},
		"UseConsistentBuiltinInstantiationConfiguration": {
			"anyOf": [
				{ "$ref": "#/definitions/RulePlainConfiguration" },
				{
					"$ref": "#/definitions/RuleWithUseConsistentBuiltinInstantiationOptions"
				}
			]
		},
		"UseConsistentBuiltinInstantiationOptions": {
			"type": "object",
			"additionalProperties": false
		},
		"UseConsistentCurlyBracesConfiguration": {
			"anyOf": [
				{ "$ref": "#/definitions/RulePlainConfiguration" },
				{ "$ref": "#/definitions/RuleWithUseConsistentCurlyBracesOptions" }
			]
		},
		"UseConsistentCurlyBracesOptions": {
			"type": "object",
			"additionalProperties": false
		},
		"UseConsistentMemberAccessibilityConfiguration": {
			"anyOf": [
				{ "$ref": "#/definitions/RulePlainConfiguration" },
				{
					"$ref": "#/definitions/RuleWithUseConsistentMemberAccessibilityOptions"
				}
			]
		},
		"UseConsistentMemberAccessibilityOptions": {
			"type": "object",
			"properties": {
				"accessibility": {
					"description": "The kind of accessibility you want to enforce. Default to \"noPublic\"",
					"default": "noPublic",
					"allOf": [{ "$ref": "#/definitions/Accessibility" }]
				}
			},
			"additionalProperties": false
		},
		"UseConsistentObjectDefinitionsConfiguration": {
			"anyOf": [
				{ "$ref": "#/definitions/RulePlainConfiguration" },
				{
					"$ref": "#/definitions/RuleWithUseConsistentObjectDefinitionsOptions"
				}
			]
		},
		"UseConsistentObjectDefinitionsOptions": {
			"type": "object",
			"properties": {
				"syntax": {
					"description": "The preferred syntax to enforce.",
					"default": "shorthand",
					"allOf": [{ "$ref": "#/definitions/ObjectPropertySyntax" }]
				}
			},
			"additionalProperties": false
		},
		"UseConsistentTypeDefinitionsConfiguration": {
			"anyOf": [
				{ "$ref": "#/definitions/RulePlainConfiguration" },
				{ "$ref": "#/definitions/RuleWithUseConsistentTypeDefinitionsOptions" }
			]
		},
		"UseConsistentTypeDefinitionsOptions": {
			"type": "object",
			"properties": {
				"style": {
					"default": "interface",
					"allOf": [{ "$ref": "#/definitions/ConsistentTypeDefinition" }]
				}
			},
			"additionalProperties": false
		},
		"UseConstConfiguration": {
			"anyOf": [
				{ "$ref": "#/definitions/RulePlainConfiguration" },
				{ "$ref": "#/definitions/RuleWithUseConstOptions" }
			]
		},
		"UseConstOptions": { "type": "object", "additionalProperties": false },
		"UseDateNowConfiguration": {
			"anyOf": [
				{ "$ref": "#/definitions/RulePlainConfiguration" },
				{ "$ref": "#/definitions/RuleWithUseDateNowOptions" }
			]
		},
		"UseDateNowOptions": { "type": "object", "additionalProperties": false },
		"UseDefaultParameterLastConfiguration": {
			"anyOf": [
				{ "$ref": "#/definitions/RulePlainConfiguration" },
				{ "$ref": "#/definitions/RuleWithUseDefaultParameterLastOptions" }
			]
		},
		"UseDefaultParameterLastOptions": {
			"type": "object",
			"additionalProperties": false
		},
		"UseDefaultSwitchClauseConfiguration": {
			"anyOf": [
				{ "$ref": "#/definitions/RulePlainConfiguration" },
				{ "$ref": "#/definitions/RuleWithUseDefaultSwitchClauseOptions" }
			]
		},
		"UseDefaultSwitchClauseLastConfiguration": {
			"anyOf": [
				{ "$ref": "#/definitions/RulePlainConfiguration" },
				{ "$ref": "#/definitions/RuleWithUseDefaultSwitchClauseLastOptions" }
			]
		},
		"UseDefaultSwitchClauseLastOptions": {
			"type": "object",
			"additionalProperties": false
		},
		"UseDefaultSwitchClauseOptions": {
			"type": "object",
			"additionalProperties": false
		},
		"UseDeprecatedReasonConfiguration": {
			"anyOf": [
				{ "$ref": "#/definitions/RulePlainConfiguration" },
				{ "$ref": "#/definitions/RuleWithUseDeprecatedReasonOptions" }
			]
		},
		"UseDeprecatedReasonOptions": {
			"type": "object",
			"additionalProperties": false
		},
		"UseEnumInitializersConfiguration": {
			"anyOf": [
				{ "$ref": "#/definitions/RulePlainConfiguration" },
				{ "$ref": "#/definitions/RuleWithUseEnumInitializersOptions" }
			]
		},
		"UseEnumInitializersOptions": {
			"type": "object",
			"additionalProperties": false
		},
		"UseErrorMessageConfiguration": {
			"anyOf": [
				{ "$ref": "#/definitions/RulePlainConfiguration" },
				{ "$ref": "#/definitions/RuleWithUseErrorMessageOptions" }
			]
		},
		"UseErrorMessageOptions": {
			"type": "object",
			"additionalProperties": false
		},
		"UseExhaustiveDependenciesConfiguration": {
			"anyOf": [
				{ "$ref": "#/definitions/RulePlainConfiguration" },
				{ "$ref": "#/definitions/RuleWithUseExhaustiveDependenciesOptions" }
			]
		},
		"UseExhaustiveDependenciesOptions": {
			"type": "object",
			"properties": {
				"hooks": {
					"description": "List of hooks of which the dependencies should be validated.",
					"default": [],
					"type": "array",
					"items": { "$ref": "#/definitions/Hook" }
				},
				"reportMissingDependenciesArray": {
					"description": "Whether to report an error when a hook has no dependencies array.",
					"default": false,
					"type": "boolean"
				},
				"reportUnnecessaryDependencies": {
					"description": "Whether to report an error when a dependency is listed in the dependencies array but isn't used. Defaults to true.",
					"default": true,
					"type": "boolean"
				}
			},
			"additionalProperties": false
		},
		"UseExhaustiveSwitchCasesConfiguration": {
			"anyOf": [
				{ "$ref": "#/definitions/RulePlainConfiguration" },
				{ "$ref": "#/definitions/RuleWithUseExhaustiveSwitchCasesOptions" }
			]
		},
		"UseExhaustiveSwitchCasesOptions": {
			"type": "object",
			"additionalProperties": false
		},
		"UseExplicitLengthCheckConfiguration": {
			"anyOf": [
				{ "$ref": "#/definitions/RulePlainConfiguration" },
				{ "$ref": "#/definitions/RuleWithUseExplicitLengthCheckOptions" }
			]
		},
		"UseExplicitLengthCheckOptions": {
			"type": "object",
			"additionalProperties": false
		},
		"UseExplicitTypeConfiguration": {
			"anyOf": [
				{ "$ref": "#/definitions/RulePlainConfiguration" },
				{ "$ref": "#/definitions/RuleWithUseExplicitTypeOptions" }
			]
		},
		"UseExplicitTypeOptions": {
			"type": "object",
			"additionalProperties": false
		},
		"UseExponentiationOperatorConfiguration": {
			"anyOf": [
				{ "$ref": "#/definitions/RulePlainConfiguration" },
				{ "$ref": "#/definitions/RuleWithUseExponentiationOperatorOptions" }
			]
		},
		"UseExponentiationOperatorOptions": {
			"type": "object",
			"additionalProperties": false
		},
		"UseExportTypeConfiguration": {
			"anyOf": [
				{ "$ref": "#/definitions/RulePlainConfiguration" },
				{ "$ref": "#/definitions/RuleWithUseExportTypeOptions" }
			]
		},
		"UseExportTypeOptions": { "type": "object", "additionalProperties": false },
		"UseExportsLastConfiguration": {
			"anyOf": [
				{ "$ref": "#/definitions/RulePlainConfiguration" },
				{ "$ref": "#/definitions/RuleWithUseExportsLastOptions" }
			]
		},
		"UseExportsLastOptions": {
			"type": "object",
			"additionalProperties": false
		},
		"UseFilenamingConventionConfiguration": {
			"anyOf": [
				{ "$ref": "#/definitions/RulePlainConfiguration" },
				{ "$ref": "#/definitions/RuleWithUseFilenamingConventionOptions" }
			]
		},
		"UseFilenamingConventionOptions": {
			"type": "object",
			"properties": {
				"filenameCases": {
					"description": "Allowed cases for file names.",
					"allOf": [{ "$ref": "#/definitions/FilenameCases" }]
				},
				"match": {
					"description": "Regular expression to enforce",
					"anyOf": [{ "$ref": "#/definitions/Regex" }, { "type": "null" }]
				},
				"requireAscii": {
					"description": "If `false`, then non-ASCII characters are allowed.",
					"type": "boolean"
				},
				"strictCase": {
					"description": "If `false`, then consecutive uppercase are allowed in _camel_ and _pascal_ cases. This does not affect other [Case].",
					"type": "boolean"
				}
			},
			"additionalProperties": false
		},
		"UseFlatMapConfiguration": {
			"anyOf": [
				{ "$ref": "#/definitions/RulePlainConfiguration" },
				{ "$ref": "#/definitions/RuleWithUseFlatMapOptions" }
			]
		},
		"UseFlatMapOptions": { "type": "object", "additionalProperties": false },
		"UseFocusableInteractiveConfiguration": {
			"anyOf": [
				{ "$ref": "#/definitions/RulePlainConfiguration" },
				{ "$ref": "#/definitions/RuleWithUseFocusableInteractiveOptions" }
			]
		},
		"UseFocusableInteractiveOptions": {
			"type": "object",
			"additionalProperties": false
		},
		"UseForOfConfiguration": {
			"anyOf": [
				{ "$ref": "#/definitions/RulePlainConfiguration" },
				{ "$ref": "#/definitions/RuleWithUseForOfOptions" }
			]
		},
		"UseForOfOptions": { "type": "object", "additionalProperties": false },
		"UseFragmentSyntaxConfiguration": {
			"anyOf": [
				{ "$ref": "#/definitions/RulePlainConfiguration" },
				{ "$ref": "#/definitions/RuleWithUseFragmentSyntaxOptions" }
			]
		},
		"UseFragmentSyntaxOptions": {
			"type": "object",
			"additionalProperties": false
		},
		"UseGenericFontNamesConfiguration": {
			"anyOf": [
				{ "$ref": "#/definitions/RulePlainConfiguration" },
				{ "$ref": "#/definitions/RuleWithUseGenericFontNamesOptions" }
			]
		},
		"UseGenericFontNamesOptions": {
			"type": "object",
			"additionalProperties": false
		},
		"UseGetterReturnConfiguration": {
			"anyOf": [
				{ "$ref": "#/definitions/RulePlainConfiguration" },
				{ "$ref": "#/definitions/RuleWithUseGetterReturnOptions" }
			]
		},
		"UseGetterReturnOptions": {
			"type": "object",
			"additionalProperties": false
		},
		"UseGoogleFontDisplayConfiguration": {
			"anyOf": [
				{ "$ref": "#/definitions/RulePlainConfiguration" },
				{ "$ref": "#/definitions/RuleWithUseGoogleFontDisplayOptions" }
			]
		},
		"UseGoogleFontDisplayOptions": {
			"type": "object",
			"additionalProperties": false
		},
		"UseGoogleFontPreconnectConfiguration": {
			"anyOf": [
				{ "$ref": "#/definitions/RulePlainConfiguration" },
				{ "$ref": "#/definitions/RuleWithUseGoogleFontPreconnectOptions" }
			]
		},
		"UseGoogleFontPreconnectOptions": {
			"type": "object",
			"additionalProperties": false
		},
		"UseGraphqlNamedOperationsConfiguration": {
			"anyOf": [
				{ "$ref": "#/definitions/RulePlainConfiguration" },
				{ "$ref": "#/definitions/RuleWithUseGraphqlNamedOperationsOptions" }
			]
		},
		"UseGraphqlNamedOperationsOptions": {
			"type": "object",
			"additionalProperties": false
		},
		"UseGraphqlNamingConventionConfiguration": {
			"anyOf": [
				{ "$ref": "#/definitions/RulePlainConfiguration" },
				{ "$ref": "#/definitions/RuleWithUseGraphqlNamingConventionOptions" }
			]
		},
		"UseGraphqlNamingConventionOptions": {
			"type": "object",
			"additionalProperties": false
		},
		"UseGroupedAccessorPairsConfiguration": {
			"anyOf": [
				{ "$ref": "#/definitions/RulePlainConfiguration" },
				{ "$ref": "#/definitions/RuleWithUseGroupedAccessorPairsOptions" }
			]
		},
		"UseGroupedAccessorPairsOptions": {
			"type": "object",
			"additionalProperties": false
		},
		"UseGuardForInConfiguration": {
			"anyOf": [
				{ "$ref": "#/definitions/RulePlainConfiguration" },
				{ "$ref": "#/definitions/RuleWithUseGuardForInOptions" }
			]
		},
		"UseGuardForInOptions": { "type": "object", "additionalProperties": false },
		"UseHeadingContentConfiguration": {
			"anyOf": [
				{ "$ref": "#/definitions/RulePlainConfiguration" },
				{ "$ref": "#/definitions/RuleWithUseHeadingContentOptions" }
			]
		},
		"UseHeadingContentOptions": {
			"type": "object",
			"additionalProperties": false
		},
		"UseHookAtTopLevelConfiguration": {
			"anyOf": [
				{ "$ref": "#/definitions/RulePlainConfiguration" },
				{ "$ref": "#/definitions/RuleWithUseHookAtTopLevelOptions" }
			]
		},
		"UseHookAtTopLevelOptions": {
			"type": "object",
			"additionalProperties": false
		},
		"UseHtmlLangConfiguration": {
			"anyOf": [
				{ "$ref": "#/definitions/RulePlainConfiguration" },
				{ "$ref": "#/definitions/RuleWithUseHtmlLangOptions" }
			]
		},
		"UseHtmlLangOptions": { "type": "object", "additionalProperties": false },
		"UseIframeTitleConfiguration": {
			"anyOf": [
				{ "$ref": "#/definitions/RulePlainConfiguration" },
				{ "$ref": "#/definitions/RuleWithUseIframeTitleOptions" }
			]
		},
		"UseIframeTitleOptions": {
			"type": "object",
			"additionalProperties": false
		},
		"UseImageSizeConfiguration": {
			"anyOf": [
				{ "$ref": "#/definitions/RulePlainConfiguration" },
				{ "$ref": "#/definitions/RuleWithUseImageSizeOptions" }
			]
		},
		"UseImageSizeOptions": { "type": "null" },
		"UseImportExtensionsConfiguration": {
			"anyOf": [
				{ "$ref": "#/definitions/RulePlainConfiguration" },
				{ "$ref": "#/definitions/RuleWithUseImportExtensionsOptions" }
			]
		},
		"UseImportExtensionsOptions": {
			"type": "object",
			"properties": {
				"forceJsExtensions": {
					"description": "If `true`, the suggested extension is always `.js` regardless of what extension the source file has in your project.",
					"default": false,
					"type": "boolean"
				}
			},
			"additionalProperties": false
		},
		"UseImportTypeConfiguration": {
			"anyOf": [
				{ "$ref": "#/definitions/RulePlainConfiguration" },
				{ "$ref": "#/definitions/RuleWithUseImportTypeOptions" }
			]
		},
		"UseImportTypeOptions": {
			"type": "object",
			"properties": {
				"style": {
					"description": "The style to apply when import types. Default to \"auto\"",
					"default": "auto",
					"allOf": [{ "$ref": "#/definitions/Style2" }]
				}
			},
			"additionalProperties": false
		},
		"UseIndexOfConfiguration": {
			"anyOf": [
				{ "$ref": "#/definitions/RulePlainConfiguration" },
				{ "$ref": "#/definitions/RuleWithUseIndexOfOptions" }
			]
		},
		"UseIndexOfOptions": { "type": "object", "additionalProperties": false },
		"UseIsArrayConfiguration": {
			"anyOf": [
				{ "$ref": "#/definitions/RulePlainConfiguration" },
				{ "$ref": "#/definitions/RuleWithUseIsArrayOptions" }
			]
		},
		"UseIsArrayOptions": { "type": "object", "additionalProperties": false },
		"UseIsNanConfiguration": {
			"anyOf": [
				{ "$ref": "#/definitions/RulePlainConfiguration" },
				{ "$ref": "#/definitions/RuleWithUseIsNanOptions" }
			]
		},
		"UseIsNanOptions": { "type": "object", "additionalProperties": false },
		"UseIterableCallbackReturnConfiguration": {
			"anyOf": [
				{ "$ref": "#/definitions/RulePlainConfiguration" },
				{ "$ref": "#/definitions/RuleWithUseIterableCallbackReturnOptions" }
			]
		},
		"UseIterableCallbackReturnOptions": {
			"type": "object",
			"additionalProperties": false
		},
		"UseJsonImportAttributesConfiguration": {
			"anyOf": [
				{ "$ref": "#/definitions/RulePlainConfiguration" },
				{ "$ref": "#/definitions/RuleWithUseJsonImportAttributesOptions" }
			]
		},
		"UseJsonImportAttributesOptions": {
			"type": "object",
			"additionalProperties": false
		},
		"UseJsxKeyInIterableConfiguration": {
			"anyOf": [
				{ "$ref": "#/definitions/RulePlainConfiguration" },
				{ "$ref": "#/definitions/RuleWithUseJsxKeyInIterableOptions" }
			]
		},
		"UseJsxKeyInIterableOptions": {
			"type": "object",
			"properties": {
				"checkShorthandFragments": {
					"description": "Set to `true` to check shorthand fragments (`<></>`)",
					"default": false,
					"type": "boolean"
				}
			},
			"additionalProperties": false
		},
		"UseKeyWithClickEventsConfiguration": {
			"anyOf": [
				{ "$ref": "#/definitions/RulePlainConfiguration" },
				{ "$ref": "#/definitions/RuleWithUseKeyWithClickEventsOptions" }
			]
		},
		"UseKeyWithClickEventsOptions": {
			"type": "object",
			"additionalProperties": false
		},
		"UseKeyWithMouseEventsConfiguration": {
			"anyOf": [
				{ "$ref": "#/definitions/RulePlainConfiguration" },
				{ "$ref": "#/definitions/RuleWithUseKeyWithMouseEventsOptions" }
			]
		},
		"UseKeyWithMouseEventsOptions": {
			"type": "object",
			"additionalProperties": false
		},
		"UseLiteralEnumMembersConfiguration": {
			"anyOf": [
				{ "$ref": "#/definitions/RulePlainConfiguration" },
				{ "$ref": "#/definitions/RuleWithUseLiteralEnumMembersOptions" }
			]
		},
		"UseLiteralEnumMembersOptions": {
			"type": "object",
			"additionalProperties": false
		},
		"UseLiteralKeysConfiguration": {
			"anyOf": [
				{ "$ref": "#/definitions/RulePlainConfiguration" },
				{ "$ref": "#/definitions/RuleWithUseLiteralKeysOptions" }
			]
		},
		"UseLiteralKeysOptions": {
			"type": "object",
			"additionalProperties": false
		},
		"UseMaxParamsConfiguration": {
			"anyOf": [
				{ "$ref": "#/definitions/RulePlainConfiguration" },
				{ "$ref": "#/definitions/RuleWithUseMaxParamsOptions" }
			]
		},
		"UseMaxParamsOptions": {
			"type": "object",
			"properties": {
				"max": {
					"description": "Maximum number of parameters allowed (default: 4)",
					"default": 4,
					"type": "integer",
					"format": "uint8",
					"minimum": 0.0
				}
			},
			"additionalProperties": false
		},
		"UseMediaCaptionConfiguration": {
			"anyOf": [
				{ "$ref": "#/definitions/RulePlainConfiguration" },
				{ "$ref": "#/definitions/RuleWithUseMediaCaptionOptions" }
			]
		},
		"UseMediaCaptionOptions": {
			"type": "object",
			"additionalProperties": false
		},
		"UseNamespaceKeywordConfiguration": {
			"anyOf": [
				{ "$ref": "#/definitions/RulePlainConfiguration" },
				{ "$ref": "#/definitions/RuleWithUseNamespaceKeywordOptions" }
			]
		},
		"UseNamespaceKeywordOptions": {
			"type": "object",
			"additionalProperties": false
		},
		"UseNamingConventionConfiguration": {
			"anyOf": [
				{ "$ref": "#/definitions/RulePlainConfiguration" },
				{ "$ref": "#/definitions/RuleWithUseNamingConventionOptions" }
			]
		},
		"UseNamingConventionOptions": {
			"description": "Rule's options.",
			"type": "object",
			"properties": {
				"conventions": {
					"description": "Custom conventions.",
					"type": "array",
					"items": { "$ref": "#/definitions/Convention" }
				},
				"requireAscii": {
					"description": "If `false`, then non-ASCII characters are allowed.",
					"type": "boolean"
				},
				"strictCase": {
					"description": "If `false`, then consecutive uppercase are allowed in _camel_ and _pascal_ cases. This does not affect other [Case].",
					"type": "boolean"
				}
			},
			"additionalProperties": false
		},
		"UseNodeAssertStrictConfiguration": {
			"anyOf": [
				{ "$ref": "#/definitions/RulePlainConfiguration" },
				{ "$ref": "#/definitions/RuleWithUseNodeAssertStrictOptions" }
			]
		},
		"UseNodeAssertStrictOptions": {
			"type": "object",
			"additionalProperties": false
		},
		"UseNodejsImportProtocolConfiguration": {
			"anyOf": [
				{ "$ref": "#/definitions/RulePlainConfiguration" },
				{ "$ref": "#/definitions/RuleWithUseNodejsImportProtocolOptions" }
			]
		},
		"UseNodejsImportProtocolOptions": {
			"type": "object",
			"additionalProperties": false
		},
		"UseNumberNamespaceConfiguration": {
			"anyOf": [
				{ "$ref": "#/definitions/RulePlainConfiguration" },
				{ "$ref": "#/definitions/RuleWithUseNumberNamespaceOptions" }
			]
		},
		"UseNumberNamespaceOptions": {
			"type": "object",
			"additionalProperties": false
		},
		"UseNumberToFixedDigitsArgumentConfiguration": {
			"anyOf": [
				{ "$ref": "#/definitions/RulePlainConfiguration" },
				{
					"$ref": "#/definitions/RuleWithUseNumberToFixedDigitsArgumentOptions"
				}
			]
		},
		"UseNumberToFixedDigitsArgumentOptions": {
			"type": "object",
			"additionalProperties": false
		},
		"UseNumericLiteralsConfiguration": {
			"anyOf": [
				{ "$ref": "#/definitions/RulePlainConfiguration" },
				{ "$ref": "#/definitions/RuleWithUseNumericLiteralsOptions" }
			]
		},
		"UseNumericLiteralsOptions": {
			"type": "object",
			"additionalProperties": false
		},
		"UseNumericSeparatorsConfiguration": {
			"anyOf": [
				{ "$ref": "#/definitions/RulePlainConfiguration" },
				{ "$ref": "#/definitions/RuleWithUseNumericSeparatorsOptions" }
			]
		},
		"UseNumericSeparatorsOptions": {
			"type": "object",
			"additionalProperties": false
		},
		"UseObjectSpreadConfiguration": {
			"anyOf": [
				{ "$ref": "#/definitions/RulePlainConfiguration" },
				{ "$ref": "#/definitions/RuleWithUseObjectSpreadOptions" }
			]
		},
		"UseObjectSpreadOptions": {
			"type": "object",
			"additionalProperties": false
		},
		"UseOptionalChainConfiguration": {
			"anyOf": [
				{ "$ref": "#/definitions/RulePlainConfiguration" },
				{ "$ref": "#/definitions/RuleWithUseOptionalChainOptions" }
			]
		},
		"UseOptionalChainOptions": {
			"type": "object",
			"additionalProperties": false
		},
		"UseParseIntRadixConfiguration": {
			"anyOf": [
				{ "$ref": "#/definitions/RulePlainConfiguration" },
				{ "$ref": "#/definitions/RuleWithUseParseIntRadixOptions" }
			]
		},
		"UseParseIntRadixOptions": {
			"type": "object",
			"additionalProperties": false
		},
		"UseQwikClasslistConfiguration": {
			"anyOf": [
				{ "$ref": "#/definitions/RulePlainConfiguration" },
				{ "$ref": "#/definitions/RuleWithUseQwikClasslistOptions" }
			]
		},
		"UseQwikClasslistOptions": {
			"type": "object",
			"additionalProperties": false
		},
		"UseReactFunctionComponentsConfiguration": {
			"anyOf": [
				{ "$ref": "#/definitions/RulePlainConfiguration" },
				{ "$ref": "#/definitions/RuleWithUseReactFunctionComponentsOptions" }
			]
		},
		"UseReactFunctionComponentsOptions": {
			"type": "object",
			"additionalProperties": false
		},
		"UseReadonlyClassPropertiesConfiguration": {
			"anyOf": [
				{ "$ref": "#/definitions/RulePlainConfiguration" },
				{ "$ref": "#/definitions/RuleWithUseReadonlyClassPropertiesOptions" }
			]
		},
		"UseReadonlyClassPropertiesOptions": {
			"type": "object",
			"properties": {
				"checkAllProperties": {
					"description": "When `true`, the keywords `public`, `protected`, and `private` are analyzed by the rule.",
					"type": "boolean"
				}
			},
			"additionalProperties": false
		},
		"UseRegexLiteralsConfiguration": {
			"anyOf": [
				{ "$ref": "#/definitions/RulePlainConfiguration" },
				{ "$ref": "#/definitions/RuleWithUseRegexLiteralsOptions" }
			]
		},
		"UseRegexLiteralsOptions": {
			"type": "object",
			"additionalProperties": false
		},
		"UseSelfClosingElementsConfiguration": {
			"anyOf": [
				{ "$ref": "#/definitions/RulePlainConfiguration" },
				{ "$ref": "#/definitions/RuleWithUseSelfClosingElementsOptions" }
			]
		},
		"UseSelfClosingElementsOptions": {
			"type": "object",
			"properties": {
				"ignoreHtmlElements": { "default": false, "type": "boolean" }
			},
			"additionalProperties": false
		},
		"UseSemanticElementsConfiguration": {
			"anyOf": [
				{ "$ref": "#/definitions/RulePlainConfiguration" },
				{ "$ref": "#/definitions/RuleWithUseSemanticElementsOptions" }
			]
		},
		"UseSemanticElementsOptions": {
			"type": "object",
			"additionalProperties": false
		},
		"UseShorthandAssignConfiguration": {
			"anyOf": [
				{ "$ref": "#/definitions/RulePlainConfiguration" },
				{ "$ref": "#/definitions/RuleWithUseShorthandAssignOptions" }
			]
		},
		"UseShorthandAssignOptions": {
			"type": "object",
			"additionalProperties": false
		},
		"UseShorthandFunctionTypeConfiguration": {
			"anyOf": [
				{ "$ref": "#/definitions/RulePlainConfiguration" },
				{ "$ref": "#/definitions/RuleWithUseShorthandFunctionTypeOptions" }
			]
		},
		"UseShorthandFunctionTypeOptions": {
			"type": "object",
			"additionalProperties": false
		},
		"UseSimpleNumberKeysConfiguration": {
			"anyOf": [
				{ "$ref": "#/definitions/RulePlainConfiguration" },
				{ "$ref": "#/definitions/RuleWithUseSimpleNumberKeysOptions" }
			]
		},
		"UseSimpleNumberKeysOptions": {
			"type": "object",
			"additionalProperties": false
		},
		"UseSimplifiedLogicExpressionConfiguration": {
			"anyOf": [
				{ "$ref": "#/definitions/RulePlainConfiguration" },
				{ "$ref": "#/definitions/RuleWithUseSimplifiedLogicExpressionOptions" }
			]
		},
		"UseSimplifiedLogicExpressionOptions": {
			"type": "object",
			"additionalProperties": false
		},
		"UseSingleJsDocAsteriskConfiguration": {
			"anyOf": [
				{ "$ref": "#/definitions/RulePlainConfiguration" },
				{ "$ref": "#/definitions/RuleWithUseSingleJsDocAsteriskOptions" }
			]
		},
		"UseSingleJsDocAsteriskOptions": {
			"type": "object",
			"additionalProperties": false
		},
		"UseSingleVarDeclaratorConfiguration": {
			"anyOf": [
				{ "$ref": "#/definitions/RulePlainConfiguration" },
				{ "$ref": "#/definitions/RuleWithUseSingleVarDeclaratorOptions" }
			]
		},
		"UseSingleVarDeclaratorOptions": {
			"type": "object",
			"additionalProperties": false
		},
		"UseSolidForComponentConfiguration": {
			"anyOf": [
				{ "$ref": "#/definitions/RulePlainConfiguration" },
				{ "$ref": "#/definitions/RuleWithUseSolidForComponentOptions" }
			]
		},
		"UseSolidForComponentOptions": {
			"type": "object",
			"additionalProperties": false
		},
		"UseSortedAttributesOptions": {
			"type": "object",
			"properties": {
				"sortOrder": {
					"default": "natural",
					"allOf": [{ "$ref": "#/definitions/SortOrder" }]
				}
			},
			"additionalProperties": false
		},
		"UseSortedClassesConfiguration": {
			"anyOf": [
				{ "$ref": "#/definitions/RulePlainConfiguration" },
				{ "$ref": "#/definitions/RuleWithUseSortedClassesOptions" }
			]
		},
		"UseSortedClassesOptions": {
			"type": "object",
			"properties": {
				"attributes": {
					"description": "Additional attributes that will be sorted.",
					"type": ["array", "null"],
					"items": { "type": "string" }
				},
				"functions": {
					"description": "Names of the functions or tagged templates that will be sorted.",
					"type": ["array", "null"],
					"items": { "type": "string" }
				}
			},
			"additionalProperties": false
		},
		"UseSortedKeysOptions": {
			"type": "object",
			"properties": {
				"sortOrder": {
					"default": "natural",
					"allOf": [{ "$ref": "#/definitions/SortOrder" }]
				}
			},
			"additionalProperties": false
		},
		"UseSortedPropertiesOptions": {
			"type": "object",
			"additionalProperties": false
		},
		"UseStaticResponseMethodsConfiguration": {
			"anyOf": [
				{ "$ref": "#/definitions/RulePlainConfiguration" },
				{ "$ref": "#/definitions/RuleWithUseStaticResponseMethodsOptions" }
			]
		},
		"UseStaticResponseMethodsOptions": {
			"type": "object",
			"additionalProperties": false
		},
		"UseStrictModeConfiguration": {
			"anyOf": [
				{ "$ref": "#/definitions/RulePlainConfiguration" },
				{ "$ref": "#/definitions/RuleWithUseStrictModeOptions" }
			]
		},
		"UseStrictModeOptions": { "type": "object", "additionalProperties": false },
		"UseSymbolDescriptionConfiguration": {
			"anyOf": [
				{ "$ref": "#/definitions/RulePlainConfiguration" },
				{ "$ref": "#/definitions/RuleWithUseSymbolDescriptionOptions" }
			]
		},
		"UseSymbolDescriptionOptions": {
			"type": "object",
			"additionalProperties": false
		},
		"UseTemplateConfiguration": {
			"anyOf": [
				{ "$ref": "#/definitions/RulePlainConfiguration" },
				{ "$ref": "#/definitions/RuleWithUseTemplateOptions" }
			]
		},
		"UseTemplateOptions": { "type": "object", "additionalProperties": false },
		"UseThrowNewErrorConfiguration": {
			"anyOf": [
				{ "$ref": "#/definitions/RulePlainConfiguration" },
				{ "$ref": "#/definitions/RuleWithUseThrowNewErrorOptions" }
			]
		},
		"UseThrowNewErrorOptions": {
			"type": "object",
			"additionalProperties": false
		},
		"UseThrowOnlyErrorConfiguration": {
			"anyOf": [
				{ "$ref": "#/definitions/RulePlainConfiguration" },
				{ "$ref": "#/definitions/RuleWithUseThrowOnlyErrorOptions" }
			]
		},
		"UseThrowOnlyErrorOptions": {
			"type": "object",
			"additionalProperties": false
		},
		"UseTopLevelRegexConfiguration": {
			"anyOf": [
				{ "$ref": "#/definitions/RulePlainConfiguration" },
				{ "$ref": "#/definitions/RuleWithUseTopLevelRegexOptions" }
			]
		},
		"UseTopLevelRegexOptions": {
			"type": "object",
			"additionalProperties": false
		},
		"UseTrimStartEndConfiguration": {
			"anyOf": [
				{ "$ref": "#/definitions/RulePlainConfiguration" },
				{ "$ref": "#/definitions/RuleWithUseTrimStartEndOptions" }
			]
		},
		"UseTrimStartEndOptions": {
			"type": "object",
			"additionalProperties": false
		},
		"UseUnifiedTypeSignaturesConfiguration": {
			"anyOf": [
				{ "$ref": "#/definitions/RulePlainConfiguration" },
				{ "$ref": "#/definitions/RuleWithUseUnifiedTypeSignaturesOptions" }
			]
		},
		"UseUnifiedTypeSignaturesOptions": {
			"type": "object",
			"additionalProperties": false
		},
		"UseUniqueElementIdsConfiguration": {
			"anyOf": [
				{ "$ref": "#/definitions/RulePlainConfiguration" },
				{ "$ref": "#/definitions/RuleWithUseUniqueElementIdsOptions" }
			]
		},
		"UseUniqueElementIdsOptions": {
			"type": "object",
			"properties": {
				"excludedComponents": {
					"description": "Component names that accept an `id` prop that does not translate to a DOM element id.",
					"default": [],
					"type": "array",
					"items": { "type": "string" },
					"uniqueItems": true
				}
			},
			"additionalProperties": false
		},
		"UseValidAnchorConfiguration": {
			"anyOf": [
				{ "$ref": "#/definitions/RulePlainConfiguration" },
				{ "$ref": "#/definitions/RuleWithUseValidAnchorOptions" }
			]
		},
		"UseValidAnchorOptions": {
			"type": "object",
			"additionalProperties": false
		},
		"UseValidAriaPropsConfiguration": {
			"anyOf": [
				{ "$ref": "#/definitions/RulePlainConfiguration" },
				{ "$ref": "#/definitions/RuleWithUseValidAriaPropsOptions" }
			]
		},
		"UseValidAriaPropsOptions": {
			"type": "object",
			"additionalProperties": false
		},
		"UseValidAriaRoleConfiguration": {
			"anyOf": [
				{ "$ref": "#/definitions/RulePlainConfiguration" },
				{ "$ref": "#/definitions/RuleWithUseValidAriaRoleOptions" }
			]
		},
		"UseValidAriaRoleOptions": {
			"type": "object",
			"properties": {
				"allowInvalidRoles": {
					"description": "It allows specifying a list of roles that might be invalid otherwise",
					"default": [],
					"type": "array",
					"items": { "type": "string" }
				},
				"ignoreNonDom": {
					"description": "Use this option to ignore non-DOM elements, such as custom components",
					"default": false,
					"type": "boolean"
				}
			},
			"additionalProperties": false
		},
		"UseValidAriaValuesConfiguration": {
			"anyOf": [
				{ "$ref": "#/definitions/RulePlainConfiguration" },
				{ "$ref": "#/definitions/RuleWithUseValidAriaValuesOptions" }
			]
		},
		"UseValidAriaValuesOptions": {
			"type": "object",
			"additionalProperties": false
		},
		"UseValidAutocompleteConfiguration": {
			"anyOf": [
				{ "$ref": "#/definitions/RulePlainConfiguration" },
				{ "$ref": "#/definitions/RuleWithUseValidAutocompleteOptions" }
			]
		},
		"UseValidAutocompleteOptions": {
			"type": "object",
			"properties": {
				"inputComponents": {
					"description": "`input` like custom components that should be checked.",
					"default": [],
					"type": "array",
					"items": { "type": "string" }
				}
			},
			"additionalProperties": false
		},
		"UseValidForDirectionConfiguration": {
			"anyOf": [
				{ "$ref": "#/definitions/RulePlainConfiguration" },
				{ "$ref": "#/definitions/RuleWithUseValidForDirectionOptions" }
			]
		},
		"UseValidForDirectionOptions": {
			"type": "object",
			"additionalProperties": false
		},
		"UseValidLangConfiguration": {
			"anyOf": [
				{ "$ref": "#/definitions/RulePlainConfiguration" },
				{ "$ref": "#/definitions/RuleWithUseValidLangOptions" }
			]
		},
		"UseValidLangOptions": { "type": "object", "additionalProperties": false },
		"UseValidTypeofConfiguration": {
			"anyOf": [
				{ "$ref": "#/definitions/RulePlainConfiguration" },
				{ "$ref": "#/definitions/RuleWithUseValidTypeofOptions" }
			]
		},
		"UseValidTypeofOptions": {
			"type": "object",
			"additionalProperties": false
		},
		"UseWhileConfiguration": {
			"anyOf": [
				{ "$ref": "#/definitions/RulePlainConfiguration" },
				{ "$ref": "#/definitions/RuleWithUseWhileOptions" }
			]
		},
		"UseWhileOptions": { "type": "object", "additionalProperties": false },
		"UseYieldConfiguration": {
			"anyOf": [
				{ "$ref": "#/definitions/RulePlainConfiguration" },
				{ "$ref": "#/definitions/RuleWithUseYieldOptions" }
			]
		},
		"UseYieldOptions": { "type": "object", "additionalProperties": false },
		"VcsClientKind": {
			"oneOf": [
				{
					"description": "Integration with the git client as VCS",
					"type": "string",
					"enum": ["git"]
				}
			]
		},
		"VcsConfiguration": {
			"description": "Set of properties to integrate Biome with a VCS software.",
			"type": "object",
			"properties": {
				"clientKind": {
					"description": "The kind of client.",
					"anyOf": [
						{ "$ref": "#/definitions/VcsClientKind" },
						{ "type": "null" }
					]
				},
				"defaultBranch": {
					"description": "The main branch of the project",
					"type": ["string", "null"]
				},
				"enabled": {
					"description": "Whether Biome should integrate itself with the VCS client",
					"anyOf": [{ "$ref": "#/definitions/Bool" }, { "type": "null" }]
				},
				"root": {
					"description": "The folder where Biome should check for VCS files. By default, Biome will use the same folder where `biome.json` was found.\n\nIf Biome can't find the configuration, it will attempt to use the current working directory. If no current working directory can't be found, Biome won't use the VCS integration, and a diagnostic will be emitted",
					"type": ["string", "null"]
				},
				"useIgnoreFile": {
					"description": "Whether Biome should use the VCS ignore file. When [true], Biome will ignore the files specified in the ignore file.",
					"anyOf": [{ "$ref": "#/definitions/Bool" }, { "type": "null" }]
				}
			},
			"additionalProperties": false
		},
		"Visibility": {
			"type": "string",
			"enum": ["public", "package", "private"]
		},
		"WhitespaceSensitivity": {
			"description": "Whitespace sensitivity for HTML formatting.\n\nThe following two cases won't produce the same output:\n\n|                |      html      |    output    | | -------------- | :------------: | :----------: | | with spaces    | `1<b> 2 </b>3` | 1<b> 2 </b>3 | | without spaces |  `1<b>2</b>3`  |  1<b>2</b>3  |\n\nThis happens because whitespace is significant in inline elements.\n\nAs a consequence of this, the formatter must format blocks that look like this (assume a small line width, <20): ```html <span>really long content</span> ``` as this, where the content hugs the tags: ```html <span >really long content</span > ```\n\nNote that this is only necessary for inline elements. Block elements do not have this restriction.",
			"oneOf": [
				{
					"description": "The formatter considers whitespace significant for elements that have an \"inline\" display style by default in browser's user agent style sheets.",
					"type": "string",
					"enum": ["css"]
				},
				{
					"description": "Leading and trailing whitespace in content is considered significant for all elements.\n\nThe formatter should leave at least one whitespace character if whitespace is present. Otherwise, if there is no whitespace, it should not add any after `>` or before `<`. In other words, if there's no whitespace, the text content should hug the tags.\n\nExample of text hugging the tags: ```html <b >content</b > ```",
					"type": "string",
					"enum": ["strict"]
				},
				{
					"description": "Whitespace is considered insignificant. The formatter is free to remove or add whitespace as it sees fit.",
					"type": "string",
					"enum": ["ignore"]
				}
			]
		}
	}
}<|MERGE_RESOLUTION|>--- conflicted
+++ resolved
@@ -4910,6 +4910,13 @@
 			"description": "A list of rules that belong to this group",
 			"type": "object",
 			"properties": {
+				"noDuplicateDependencies": {
+					"description": "Disallow any dependency from being specified more than once (e.g. in dependencies and devDependencies)",
+					"anyOf": [
+						{ "$ref": "#/definitions/NoDuplicateDependenciesConfiguration" },
+						{ "type": "null" }
+					]
+				},
 				"noFloatingPromises": {
 					"description": "Require Promise-like statements to be handled appropriately.",
 					"anyOf": [
@@ -4938,20 +4945,8 @@
 						{ "type": "null" }
 					]
 				},
-<<<<<<< HEAD
-				"noDuplicateDependencies": {
-					"description": "Checks a dependency isn't specified more than once (i.e. in dependencies and devDependencies)",
-					"anyOf": [
-						{ "$ref": "#/definitions/NoDuplicateDependenciesConfiguration" },
-						{ "type": "null" }
-					]
-				},
-				"noExcessiveLinesPerFunction": {
-					"description": "Restrict the number of lines of code in a function.",
-=======
 				"noNonNullAssertedOptionalChain": {
 					"description": "Disallow non-null assertions after optional chaining expressions.",
->>>>>>> 3999330f
 					"anyOf": [
 						{
 							"$ref": "#/definitions/NoNonNullAssertedOptionalChainConfiguration"
