{
	"$schema": "https://json-schema.org/draft/2020-12/schema",
	"title": "Configuration",
	"description": "The configuration that is contained inside the file `biome.json`",
	"type": "object",
	"properties": {
		"$schema": {
			"description": "A field for the [JSON schema](https://json-schema.org/) specification",
			"anyOf": [{ "$ref": "#/$defs/Schema" }, { "type": "null" }]
		},
		"assist": {
			"description": "Specific configuration for assists",
			"anyOf": [{ "$ref": "#/$defs/AssistConfiguration" }, { "type": "null" }]
		},
		"css": {
			"description": "Specific configuration for the Css language",
			"anyOf": [{ "$ref": "#/$defs/CssConfiguration" }, { "type": "null" }]
		},
		"extends": {
			"description": "A list of paths to other JSON files, used to extends the current configuration.",
			"anyOf": [{ "$ref": "#/$defs/Extends" }, { "type": "null" }]
		},
		"files": {
			"description": "The configuration of the filesystem",
			"anyOf": [{ "$ref": "#/$defs/FilesConfiguration" }, { "type": "null" }]
		},
		"formatter": {
			"description": "The configuration of the formatter",
			"anyOf": [
				{ "$ref": "#/$defs/FormatterConfiguration" },
				{ "type": "null" }
			]
		},
		"graphql": {
			"description": "Specific configuration for the GraphQL language",
			"anyOf": [{ "$ref": "#/$defs/GraphqlConfiguration" }, { "type": "null" }]
		},
		"grit": {
			"description": "Specific configuration for the GraphQL language",
			"anyOf": [{ "$ref": "#/$defs/GritConfiguration" }, { "type": "null" }]
		},
		"html": {
			"description": "Specific configuration for the HTML language",
			"anyOf": [{ "$ref": "#/$defs/HtmlConfiguration" }, { "type": "null" }]
		},
		"javascript": {
			"description": "Specific configuration for the JavaScript language",
			"anyOf": [{ "$ref": "#/$defs/JsConfiguration" }, { "type": "null" }]
		},
		"json": {
			"description": "Specific configuration for the Json language",
			"anyOf": [{ "$ref": "#/$defs/JsonConfiguration" }, { "type": "null" }]
		},
		"linter": {
			"description": "The configuration for the linter",
			"anyOf": [{ "$ref": "#/$defs/LinterConfiguration" }, { "type": "null" }]
		},
		"overrides": {
			"description": "A list of granular patterns that should be applied only to a sub set of files",
			"anyOf": [{ "$ref": "#/$defs/Overrides" }, { "type": "null" }]
		},
		"plugins": {
			"description": "List of plugins to load.",
			"anyOf": [{ "$ref": "#/$defs/Plugins" }, { "type": "null" }]
		},
		"root": {
			"description": "Indicates whether this configuration file is at the root of a Biome\nproject. By default, this is `true`.",
			"anyOf": [{ "$ref": "#/$defs/Bool" }, { "type": "null" }]
		},
		"vcs": {
			"description": "The configuration of the VCS integration",
			"anyOf": [{ "$ref": "#/$defs/VcsConfiguration" }, { "type": "null" }]
		}
	},
	"additionalProperties": false,
	"$defs": {
		"A11y": {
			"description": "A list of rules that belong to this group",
			"type": "object",
			"properties": {
				"noAccessKey": {
					"description": "Enforce that the accessKey attribute is not used on any HTML element.\nSee https://biomejs.dev/linter/rules/no-access-key",
					"anyOf": [
						{ "$ref": "#/$defs/NoAccessKeyConfiguration" },
						{ "type": "null" }
					]
				},
				"noAriaHiddenOnFocusable": {
					"description": "Enforce that aria-hidden=\"true\" is not set on focusable elements.\nSee https://biomejs.dev/linter/rules/no-aria-hidden-on-focusable",
					"anyOf": [
						{ "$ref": "#/$defs/NoAriaHiddenOnFocusableConfiguration" },
						{ "type": "null" }
					]
				},
				"noAriaUnsupportedElements": {
					"description": "Enforce that elements that do not support ARIA roles, states, and properties do not have those attributes.\nSee https://biomejs.dev/linter/rules/no-aria-unsupported-elements",
					"anyOf": [
						{ "$ref": "#/$defs/NoAriaUnsupportedElementsConfiguration" },
						{ "type": "null" }
					]
				},
				"noAutofocus": {
					"description": "Enforce that autoFocus prop is not used on elements.\nSee https://biomejs.dev/linter/rules/no-autofocus",
					"anyOf": [
						{ "$ref": "#/$defs/NoAutofocusConfiguration" },
						{ "type": "null" }
					]
				},
				"noDistractingElements": {
					"description": "Enforces that no distracting elements are used.\nSee https://biomejs.dev/linter/rules/no-distracting-elements",
					"anyOf": [
						{ "$ref": "#/$defs/NoDistractingElementsConfiguration" },
						{ "type": "null" }
					]
				},
				"noHeaderScope": {
					"description": "The scope prop should be used only on \\<th> elements.\nSee https://biomejs.dev/linter/rules/no-header-scope",
					"anyOf": [
						{ "$ref": "#/$defs/NoHeaderScopeConfiguration" },
						{ "type": "null" }
					]
				},
				"noInteractiveElementToNoninteractiveRole": {
					"description": "Enforce that non-interactive ARIA roles are not assigned to interactive HTML elements.\nSee https://biomejs.dev/linter/rules/no-interactive-element-to-noninteractive-role",
					"anyOf": [
						{
							"$ref": "#/$defs/NoInteractiveElementToNoninteractiveRoleConfiguration"
						},
						{ "type": "null" }
					]
				},
				"noLabelWithoutControl": {
					"description": "Enforce that a label element or component has a text label and an associated input.\nSee https://biomejs.dev/linter/rules/no-label-without-control",
					"anyOf": [
						{ "$ref": "#/$defs/NoLabelWithoutControlConfiguration" },
						{ "type": "null" }
					]
				},
				"noNoninteractiveElementInteractions": {
					"description": "Disallow use event handlers on non-interactive elements.\nSee https://biomejs.dev/linter/rules/no-noninteractive-element-interactions",
					"anyOf": [
						{
							"$ref": "#/$defs/NoNoninteractiveElementInteractionsConfiguration"
						},
						{ "type": "null" }
					]
				},
				"noNoninteractiveElementToInteractiveRole": {
					"description": "Enforce that interactive ARIA roles are not assigned to non-interactive HTML elements.\nSee https://biomejs.dev/linter/rules/no-noninteractive-element-to-interactive-role",
					"anyOf": [
						{
							"$ref": "#/$defs/NoNoninteractiveElementToInteractiveRoleConfiguration"
						},
						{ "type": "null" }
					]
				},
				"noNoninteractiveTabindex": {
					"description": "Enforce that tabIndex is not assigned to non-interactive HTML elements.\nSee https://biomejs.dev/linter/rules/no-noninteractive-tabindex",
					"anyOf": [
						{ "$ref": "#/$defs/NoNoninteractiveTabindexConfiguration" },
						{ "type": "null" }
					]
				},
				"noPositiveTabindex": {
					"description": "Prevent the usage of positive integers on tabIndex property.\nSee https://biomejs.dev/linter/rules/no-positive-tabindex",
					"anyOf": [
						{ "$ref": "#/$defs/NoPositiveTabindexConfiguration" },
						{ "type": "null" }
					]
				},
				"noRedundantAlt": {
					"description": "Enforce img alt prop does not contain the word \"image\", \"picture\", or \"photo\".\nSee https://biomejs.dev/linter/rules/no-redundant-alt",
					"anyOf": [
						{ "$ref": "#/$defs/NoRedundantAltConfiguration" },
						{ "type": "null" }
					]
				},
				"noRedundantRoles": {
					"description": "Enforce explicit role property is not the same as implicit/default role property on an element.\nSee https://biomejs.dev/linter/rules/no-redundant-roles",
					"anyOf": [
						{ "$ref": "#/$defs/NoRedundantRolesConfiguration" },
						{ "type": "null" }
					]
				},
				"noStaticElementInteractions": {
					"description": "Enforce that static, visible elements (such as \\<div>) that have click handlers use the valid role attribute.\nSee https://biomejs.dev/linter/rules/no-static-element-interactions",
					"anyOf": [
						{ "$ref": "#/$defs/NoStaticElementInteractionsConfiguration" },
						{ "type": "null" }
					]
				},
				"noSvgWithoutTitle": {
					"description": "Enforces the usage of the title element for the svg element.\nSee https://biomejs.dev/linter/rules/no-svg-without-title",
					"anyOf": [
						{ "$ref": "#/$defs/NoSvgWithoutTitleConfiguration" },
						{ "type": "null" }
					]
				},
				"recommended": {
					"description": "Enables the recommended rules for this group",
					"type": ["boolean", "null"]
				},
				"useAltText": {
					"description": "Enforce that all elements that require alternative text have meaningful information to relay back to the end user.\nSee https://biomejs.dev/linter/rules/use-alt-text",
					"anyOf": [
						{ "$ref": "#/$defs/UseAltTextConfiguration" },
						{ "type": "null" }
					]
				},
				"useAnchorContent": {
					"description": "Enforce that anchors have content and that the content is accessible to screen readers.\nSee https://biomejs.dev/linter/rules/use-anchor-content",
					"anyOf": [
						{ "$ref": "#/$defs/UseAnchorContentConfiguration" },
						{ "type": "null" }
					]
				},
				"useAriaActivedescendantWithTabindex": {
					"description": "Enforce that tabIndex is assigned to non-interactive HTML elements with aria-activedescendant.\nSee https://biomejs.dev/linter/rules/use-aria-activedescendant-with-tabindex",
					"anyOf": [
						{
							"$ref": "#/$defs/UseAriaActivedescendantWithTabindexConfiguration"
						},
						{ "type": "null" }
					]
				},
				"useAriaPropsForRole": {
					"description": "Enforce that elements with ARIA roles must have all required ARIA attributes for that role.\nSee https://biomejs.dev/linter/rules/use-aria-props-for-role",
					"anyOf": [
						{ "$ref": "#/$defs/UseAriaPropsForRoleConfiguration" },
						{ "type": "null" }
					]
				},
				"useAriaPropsSupportedByRole": {
					"description": "Enforce that ARIA properties are valid for the roles that are supported by the element.\nSee https://biomejs.dev/linter/rules/use-aria-props-supported-by-role",
					"anyOf": [
						{ "$ref": "#/$defs/UseAriaPropsSupportedByRoleConfiguration" },
						{ "type": "null" }
					]
				},
				"useButtonType": {
					"description": "Enforces the usage of the attribute type for the element button.\nSee https://biomejs.dev/linter/rules/use-button-type",
					"anyOf": [
						{ "$ref": "#/$defs/UseButtonTypeConfiguration" },
						{ "type": "null" }
					]
				},
				"useFocusableInteractive": {
					"description": "Elements with an interactive role and interaction handlers must be focusable.\nSee https://biomejs.dev/linter/rules/use-focusable-interactive",
					"anyOf": [
						{ "$ref": "#/$defs/UseFocusableInteractiveConfiguration" },
						{ "type": "null" }
					]
				},
				"useGenericFontNames": {
					"description": "Disallow a missing generic family keyword within font families.\nSee https://biomejs.dev/linter/rules/use-generic-font-names",
					"anyOf": [
						{ "$ref": "#/$defs/UseGenericFontNamesConfiguration" },
						{ "type": "null" }
					]
				},
				"useHeadingContent": {
					"description": "Enforce that heading elements (h1, h2, etc.) have content and that the content is accessible to screen readers. Accessible means that it is not hidden using the aria-hidden prop.\nSee https://biomejs.dev/linter/rules/use-heading-content",
					"anyOf": [
						{ "$ref": "#/$defs/UseHeadingContentConfiguration" },
						{ "type": "null" }
					]
				},
				"useHtmlLang": {
					"description": "Enforce that html element has lang attribute.\nSee https://biomejs.dev/linter/rules/use-html-lang",
					"anyOf": [
						{ "$ref": "#/$defs/UseHtmlLangConfiguration" },
						{ "type": "null" }
					]
				},
				"useIframeTitle": {
					"description": "Enforces the usage of the attribute title for the element iframe.\nSee https://biomejs.dev/linter/rules/use-iframe-title",
					"anyOf": [
						{ "$ref": "#/$defs/UseIframeTitleConfiguration" },
						{ "type": "null" }
					]
				},
				"useKeyWithClickEvents": {
					"description": "Enforce onClick is accompanied by at least one of the following: onKeyUp, onKeyDown, onKeyPress.\nSee https://biomejs.dev/linter/rules/use-key-with-click-events",
					"anyOf": [
						{ "$ref": "#/$defs/UseKeyWithClickEventsConfiguration" },
						{ "type": "null" }
					]
				},
				"useKeyWithMouseEvents": {
					"description": "Enforce onMouseOver / onMouseOut are accompanied by onFocus / onBlur.\nSee https://biomejs.dev/linter/rules/use-key-with-mouse-events",
					"anyOf": [
						{ "$ref": "#/$defs/UseKeyWithMouseEventsConfiguration" },
						{ "type": "null" }
					]
				},
				"useMediaCaption": {
					"description": "Enforces that audio and video elements must have a track for captions.\nSee https://biomejs.dev/linter/rules/use-media-caption",
					"anyOf": [
						{ "$ref": "#/$defs/UseMediaCaptionConfiguration" },
						{ "type": "null" }
					]
				},
				"useSemanticElements": {
					"description": "It detects the use of role attributes in JSX elements and suggests using semantic elements instead.\nSee https://biomejs.dev/linter/rules/use-semantic-elements",
					"anyOf": [
						{ "$ref": "#/$defs/UseSemanticElementsConfiguration" },
						{ "type": "null" }
					]
				},
				"useValidAnchor": {
					"description": "Enforce that all anchors are valid, and they are navigable elements.\nSee https://biomejs.dev/linter/rules/use-valid-anchor",
					"anyOf": [
						{ "$ref": "#/$defs/UseValidAnchorConfiguration" },
						{ "type": "null" }
					]
				},
				"useValidAriaProps": {
					"description": "Ensures that ARIA properties aria-* are all valid.\nSee https://biomejs.dev/linter/rules/use-valid-aria-props",
					"anyOf": [
						{ "$ref": "#/$defs/UseValidAriaPropsConfiguration" },
						{ "type": "null" }
					]
				},
				"useValidAriaRole": {
					"description": "Elements with ARIA roles must use a valid, non-abstract ARIA role.\nSee https://biomejs.dev/linter/rules/use-valid-aria-role",
					"anyOf": [
						{ "$ref": "#/$defs/UseValidAriaRoleConfiguration" },
						{ "type": "null" }
					]
				},
				"useValidAriaValues": {
					"description": "Enforce that ARIA state and property values are valid.\nSee https://biomejs.dev/linter/rules/use-valid-aria-values",
					"anyOf": [
						{ "$ref": "#/$defs/UseValidAriaValuesConfiguration" },
						{ "type": "null" }
					]
				},
				"useValidAutocomplete": {
					"description": "Use valid values for the autocomplete attribute on input elements.\nSee https://biomejs.dev/linter/rules/use-valid-autocomplete",
					"anyOf": [
						{ "$ref": "#/$defs/UseValidAutocompleteConfiguration" },
						{ "type": "null" }
					]
				},
				"useValidLang": {
					"description": "Ensure that the attribute passed to the lang attribute is a correct ISO language and/or country.\nSee https://biomejs.dev/linter/rules/use-valid-lang",
					"anyOf": [
						{ "$ref": "#/$defs/UseValidLangConfiguration" },
						{ "type": "null" }
					]
				}
			},
			"additionalProperties": false
		},
		"Accessibility": {
			"type": "string",
			"enum": ["noPublic", "explicit", "none"]
		},
		"Actions": {
			"type": "object",
			"properties": {
				"recommended": {
					"description": "It enables the assist actions recommended by Biome. `true` by default.",
					"type": ["boolean", "null"]
				},
				"source": {
					"anyOf": [{ "$ref": "#/$defs/Source" }, { "type": "null" }]
				}
			},
			"additionalProperties": false
		},
		"ArrowParentheses": { "type": "string", "enum": ["always", "asNeeded"] },
		"AssistConfiguration": {
			"type": "object",
			"properties": {
				"actions": {
					"description": "Whether Biome should fail in CLI if the assist were not applied to the code.",
					"anyOf": [{ "$ref": "#/$defs/Actions" }, { "type": "null" }]
				},
				"enabled": {
					"description": "Whether Biome should enable assist via LSP and CLI.",
					"anyOf": [{ "$ref": "#/$defs/Bool" }, { "type": "null" }]
				},
				"includes": {
					"description": "A list of glob patterns. Biome will include files/folders that will\nmatch these patterns.",
					"type": ["array", "null"],
					"items": { "$ref": "#/$defs/NormalizedGlob" }
				}
			},
			"additionalProperties": false
		},
		"AttributePosition": { "type": "string", "enum": ["auto", "multiline"] },
		"Bool": { "type": "boolean" },
		"BracketSameLine": {
			"description": "Put the `>` of a multi-line HTML or JSX element at the end of the last line instead of being alone on the next line (does not apply to self closing elements).",
			"type": "boolean"
		},
		"BracketSpacing": { "type": "boolean" },
		"Complexity": {
			"description": "A list of rules that belong to this group",
			"type": "object",
			"properties": {
				"noAdjacentSpacesInRegex": {
					"description": "Disallow unclear usage of consecutive space characters in regular expression literals.\nSee https://biomejs.dev/linter/rules/no-adjacent-spaces-in-regex",
					"anyOf": [
						{ "$ref": "#/$defs/NoAdjacentSpacesInRegexConfiguration" },
						{ "type": "null" }
					]
				},
				"noArguments": {
					"description": "Disallow the use of arguments.\nSee https://biomejs.dev/linter/rules/no-arguments",
					"anyOf": [
						{ "$ref": "#/$defs/NoArgumentsConfiguration" },
						{ "type": "null" }
					]
				},
				"noBannedTypes": {
					"description": "Disallow primitive type aliases and misleading types.\nSee https://biomejs.dev/linter/rules/no-banned-types",
					"anyOf": [
						{ "$ref": "#/$defs/NoBannedTypesConfiguration" },
						{ "type": "null" }
					]
				},
				"noCommaOperator": {
					"description": "Disallow comma operator.\nSee https://biomejs.dev/linter/rules/no-comma-operator",
					"anyOf": [
						{ "$ref": "#/$defs/NoCommaOperatorConfiguration" },
						{ "type": "null" }
					]
				},
				"noEmptyTypeParameters": {
					"description": "Disallow empty type parameters in type aliases and interfaces.\nSee https://biomejs.dev/linter/rules/no-empty-type-parameters",
					"anyOf": [
						{ "$ref": "#/$defs/NoEmptyTypeParametersConfiguration" },
						{ "type": "null" }
					]
				},
				"noExcessiveCognitiveComplexity": {
					"description": "Disallow functions that exceed a given Cognitive Complexity score.\nSee https://biomejs.dev/linter/rules/no-excessive-cognitive-complexity",
					"anyOf": [
						{ "$ref": "#/$defs/NoExcessiveCognitiveComplexityConfiguration" },
						{ "type": "null" }
					]
				},
				"noExcessiveLinesPerFunction": {
					"description": "Restrict the number of lines of code in a function.\nSee https://biomejs.dev/linter/rules/no-excessive-lines-per-function",
					"anyOf": [
						{ "$ref": "#/$defs/NoExcessiveLinesPerFunctionConfiguration" },
						{ "type": "null" }
					]
				},
				"noExcessiveNestedTestSuites": {
					"description": "This rule enforces a maximum depth to nested describe() in test files.\nSee https://biomejs.dev/linter/rules/no-excessive-nested-test-suites",
					"anyOf": [
						{ "$ref": "#/$defs/NoExcessiveNestedTestSuitesConfiguration" },
						{ "type": "null" }
					]
				},
				"noExtraBooleanCast": {
					"description": "Disallow unnecessary boolean casts.\nSee https://biomejs.dev/linter/rules/no-extra-boolean-cast",
					"anyOf": [
						{ "$ref": "#/$defs/NoExtraBooleanCastConfiguration" },
						{ "type": "null" }
					]
				},
				"noFlatMapIdentity": {
					"description": "Disallow to use unnecessary callback on flatMap.\nSee https://biomejs.dev/linter/rules/no-flat-map-identity",
					"anyOf": [
						{ "$ref": "#/$defs/NoFlatMapIdentityConfiguration" },
						{ "type": "null" }
					]
				},
				"noForEach": {
					"description": "Prefer for...of statement instead of Array.forEach.\nSee https://biomejs.dev/linter/rules/no-for-each",
					"anyOf": [
						{ "$ref": "#/$defs/NoForEachConfiguration" },
						{ "type": "null" }
					]
				},
				"noImplicitCoercions": {
					"description": "Disallow shorthand type conversions.\nSee https://biomejs.dev/linter/rules/no-implicit-coercions",
					"anyOf": [
						{ "$ref": "#/$defs/NoImplicitCoercionsConfiguration" },
						{ "type": "null" }
					]
				},
				"noImportantStyles": {
					"description": "Disallow the use of the !important style.\nSee https://biomejs.dev/linter/rules/no-important-styles",
					"anyOf": [
						{ "$ref": "#/$defs/NoImportantStylesConfiguration" },
						{ "type": "null" }
					]
				},
				"noStaticOnlyClass": {
					"description": "This rule reports when a class has no non-static members, such as for a class used exclusively as a static namespace.\nSee https://biomejs.dev/linter/rules/no-static-only-class",
					"anyOf": [
						{ "$ref": "#/$defs/NoStaticOnlyClassConfiguration" },
						{ "type": "null" }
					]
				},
				"noThisInStatic": {
					"description": "Disallow this and super in static contexts.\nSee https://biomejs.dev/linter/rules/no-this-in-static",
					"anyOf": [
						{ "$ref": "#/$defs/NoThisInStaticConfiguration" },
						{ "type": "null" }
					]
				},
				"noUselessCatch": {
					"description": "Disallow unnecessary catch clauses.\nSee https://biomejs.dev/linter/rules/no-useless-catch",
					"anyOf": [
						{ "$ref": "#/$defs/NoUselessCatchConfiguration" },
						{ "type": "null" }
					]
				},
				"noUselessConstructor": {
					"description": "Disallow unnecessary constructors.\nSee https://biomejs.dev/linter/rules/no-useless-constructor",
					"anyOf": [
						{ "$ref": "#/$defs/NoUselessConstructorConfiguration" },
						{ "type": "null" }
					]
				},
				"noUselessContinue": {
					"description": "Avoid using unnecessary continue.\nSee https://biomejs.dev/linter/rules/no-useless-continue",
					"anyOf": [
						{ "$ref": "#/$defs/NoUselessContinueConfiguration" },
						{ "type": "null" }
					]
				},
				"noUselessEmptyExport": {
					"description": "Disallow empty exports that don't change anything in a module file.\nSee https://biomejs.dev/linter/rules/no-useless-empty-export",
					"anyOf": [
						{ "$ref": "#/$defs/NoUselessEmptyExportConfiguration" },
						{ "type": "null" }
					]
				},
				"noUselessEscapeInRegex": {
					"description": "Disallow unnecessary escape sequence in regular expression literals.\nSee https://biomejs.dev/linter/rules/no-useless-escape-in-regex",
					"anyOf": [
						{ "$ref": "#/$defs/NoUselessEscapeInRegexConfiguration" },
						{ "type": "null" }
					]
				},
				"noUselessFragments": {
					"description": "Disallow unnecessary fragments.\nSee https://biomejs.dev/linter/rules/no-useless-fragments",
					"anyOf": [
						{ "$ref": "#/$defs/NoUselessFragmentsConfiguration" },
						{ "type": "null" }
					]
				},
				"noUselessLabel": {
					"description": "Disallow unnecessary labels.\nSee https://biomejs.dev/linter/rules/no-useless-label",
					"anyOf": [
						{ "$ref": "#/$defs/NoUselessLabelConfiguration" },
						{ "type": "null" }
					]
				},
				"noUselessLoneBlockStatements": {
					"description": "Disallow unnecessary nested block statements.\nSee https://biomejs.dev/linter/rules/no-useless-lone-block-statements",
					"anyOf": [
						{ "$ref": "#/$defs/NoUselessLoneBlockStatementsConfiguration" },
						{ "type": "null" }
					]
				},
				"noUselessRename": {
					"description": "Disallow renaming import, export, and destructured assignments to the same name.\nSee https://biomejs.dev/linter/rules/no-useless-rename",
					"anyOf": [
						{ "$ref": "#/$defs/NoUselessRenameConfiguration" },
						{ "type": "null" }
					]
				},
				"noUselessStringConcat": {
					"description": "Disallow unnecessary concatenation of string or template literals.\nSee https://biomejs.dev/linter/rules/no-useless-string-concat",
					"anyOf": [
						{ "$ref": "#/$defs/NoUselessStringConcatConfiguration" },
						{ "type": "null" }
					]
				},
				"noUselessStringRaw": {
					"description": "Disallow unnecessary String.raw function in template string literals without any escape sequence.\nSee https://biomejs.dev/linter/rules/no-useless-string-raw",
					"anyOf": [
						{ "$ref": "#/$defs/NoUselessStringRawConfiguration" },
						{ "type": "null" }
					]
				},
				"noUselessSwitchCase": {
					"description": "Disallow useless case in switch statements.\nSee https://biomejs.dev/linter/rules/no-useless-switch-case",
					"anyOf": [
						{ "$ref": "#/$defs/NoUselessSwitchCaseConfiguration" },
						{ "type": "null" }
					]
				},
				"noUselessTernary": {
					"description": "Disallow ternary operators when simpler alternatives exist.\nSee https://biomejs.dev/linter/rules/no-useless-ternary",
					"anyOf": [
						{ "$ref": "#/$defs/NoUselessTernaryConfiguration" },
						{ "type": "null" }
					]
				},
				"noUselessThisAlias": {
					"description": "Disallow useless this aliasing.\nSee https://biomejs.dev/linter/rules/no-useless-this-alias",
					"anyOf": [
						{ "$ref": "#/$defs/NoUselessThisAliasConfiguration" },
						{ "type": "null" }
					]
				},
				"noUselessTypeConstraint": {
					"description": "Disallow using any or unknown as type constraint.\nSee https://biomejs.dev/linter/rules/no-useless-type-constraint",
					"anyOf": [
						{ "$ref": "#/$defs/NoUselessTypeConstraintConfiguration" },
						{ "type": "null" }
					]
				},
				"noUselessUndefinedInitialization": {
					"description": "Disallow initializing variables to undefined.\nSee https://biomejs.dev/linter/rules/no-useless-undefined-initialization",
					"anyOf": [
						{ "$ref": "#/$defs/NoUselessUndefinedInitializationConfiguration" },
						{ "type": "null" }
					]
				},
				"noVoid": {
					"description": "Disallow the use of void operators, which is not a familiar operator.\nSee https://biomejs.dev/linter/rules/no-void",
					"anyOf": [
						{ "$ref": "#/$defs/NoVoidConfiguration" },
						{ "type": "null" }
					]
				},
				"recommended": {
					"description": "Enables the recommended rules for this group",
					"type": ["boolean", "null"]
				},
				"useArrowFunction": {
					"description": "Use arrow functions over function expressions.\nSee https://biomejs.dev/linter/rules/use-arrow-function",
					"anyOf": [
						{ "$ref": "#/$defs/UseArrowFunctionConfiguration" },
						{ "type": "null" }
					]
				},
				"useDateNow": {
					"description": "Use Date.now() to get the number of milliseconds since the Unix Epoch.\nSee https://biomejs.dev/linter/rules/use-date-now",
					"anyOf": [
						{ "$ref": "#/$defs/UseDateNowConfiguration" },
						{ "type": "null" }
					]
				},
				"useFlatMap": {
					"description": "Promotes the use of .flatMap() when map().flat() are used together.\nSee https://biomejs.dev/linter/rules/use-flat-map",
					"anyOf": [
						{ "$ref": "#/$defs/UseFlatMapConfiguration" },
						{ "type": "null" }
					]
				},
				"useIndexOf": {
					"description": "Prefer Array#{indexOf,lastIndexOf}() over Array#{findIndex,findLastIndex}() when looking for the index of an item.\nSee https://biomejs.dev/linter/rules/use-index-of",
					"anyOf": [
						{ "$ref": "#/$defs/UseIndexOfConfiguration" },
						{ "type": "null" }
					]
				},
				"useLiteralKeys": {
					"description": "Enforce the usage of a literal access to properties over computed property access.\nSee https://biomejs.dev/linter/rules/use-literal-keys",
					"anyOf": [
						{ "$ref": "#/$defs/UseLiteralKeysConfiguration" },
						{ "type": "null" }
					]
				},
				"useNumericLiterals": {
					"description": "Disallow parseInt() and Number.parseInt() in favor of binary, octal, and hexadecimal literals.\nSee https://biomejs.dev/linter/rules/use-numeric-literals",
					"anyOf": [
						{ "$ref": "#/$defs/UseNumericLiteralsConfiguration" },
						{ "type": "null" }
					]
				},
				"useOptionalChain": {
					"description": "Enforce using concise optional chain instead of chained logical expressions.\nSee https://biomejs.dev/linter/rules/use-optional-chain",
					"anyOf": [
						{ "$ref": "#/$defs/UseOptionalChainConfiguration" },
						{ "type": "null" }
					]
				},
				"useRegexLiterals": {
					"description": "Enforce the use of the regular expression literals instead of the RegExp constructor if possible.\nSee https://biomejs.dev/linter/rules/use-regex-literals",
					"anyOf": [
						{ "$ref": "#/$defs/UseRegexLiteralsConfiguration" },
						{ "type": "null" }
					]
				},
				"useSimpleNumberKeys": {
					"description": "Disallow number literal object member names which are not base 10 or use underscore as separator.\nSee https://biomejs.dev/linter/rules/use-simple-number-keys",
					"anyOf": [
						{ "$ref": "#/$defs/UseSimpleNumberKeysConfiguration" },
						{ "type": "null" }
					]
				},
				"useSimplifiedLogicExpression": {
					"description": "Discard redundant terms from logical expressions.\nSee https://biomejs.dev/linter/rules/use-simplified-logic-expression",
					"anyOf": [
						{ "$ref": "#/$defs/UseSimplifiedLogicExpressionConfiguration" },
						{ "type": "null" }
					]
				},
				"useWhile": {
					"description": "Enforce the use of while loops instead of for loops when the initializer and update expressions are not needed.\nSee https://biomejs.dev/linter/rules/use-while",
					"anyOf": [
						{ "$ref": "#/$defs/UseWhileConfiguration" },
						{ "type": "null" }
					]
				}
			},
			"additionalProperties": false
		},
		"ConsistentArrayType": {
			"oneOf": [
				{
					"description": "`ItemType[]`",
					"type": "string",
					"const": "shorthand"
				},
				{
					"description": "`Array<ItemType>`",
					"type": "string",
					"const": "generic"
				}
			]
		},
		"ConsistentTypeDefinition": {
			"oneOf": [
				{
					"description": "Prefer using `interface` for object type definitions",
					"type": "string",
					"const": "interface"
				},
				{
					"description": "Prefer using `type` for object type definitions",
					"type": "string",
					"const": "type"
				}
			]
		},
		"Convention": {
			"type": "object",
			"properties": {
				"formats": {
					"description": "String cases to enforce",
					"$ref": "#/$defs/Formats"
				},
				"match": {
					"description": "Regular expression to enforce",
					"anyOf": [{ "$ref": "#/$defs/Regex" }, { "type": "null" }]
				},
				"selector": {
					"description": "Declarations concerned by this convention",
					"$ref": "#/$defs/Selector"
				}
			},
			"additionalProperties": false
		},
		"Correctness": {
			"description": "A list of rules that belong to this group",
			"type": "object",
			"properties": {
				"noChildrenProp": {
					"description": "Prevent passing of children as props.\nSee https://biomejs.dev/linter/rules/no-children-prop",
					"anyOf": [
						{ "$ref": "#/$defs/NoChildrenPropConfiguration" },
						{ "type": "null" }
					]
				},
				"noConstAssign": {
					"description": "Prevents from having const variables being re-assigned.\nSee https://biomejs.dev/linter/rules/no-const-assign",
					"anyOf": [
						{ "$ref": "#/$defs/NoConstAssignConfiguration" },
						{ "type": "null" }
					]
				},
				"noConstantCondition": {
					"description": "Disallow constant expressions in conditions.\nSee https://biomejs.dev/linter/rules/no-constant-condition",
					"anyOf": [
						{ "$ref": "#/$defs/NoConstantConditionConfiguration" },
						{ "type": "null" }
					]
				},
				"noConstantMathMinMaxClamp": {
					"description": "Disallow the use of Math.min and Math.max to clamp a value where the result itself is constant.\nSee https://biomejs.dev/linter/rules/no-constant-math-min-max-clamp",
					"anyOf": [
						{ "$ref": "#/$defs/NoConstantMathMinMaxClampConfiguration" },
						{ "type": "null" }
					]
				},
				"noConstructorReturn": {
					"description": "Disallow returning a value from a constructor.\nSee https://biomejs.dev/linter/rules/no-constructor-return",
					"anyOf": [
						{ "$ref": "#/$defs/NoConstructorReturnConfiguration" },
						{ "type": "null" }
					]
				},
				"noEmptyCharacterClassInRegex": {
					"description": "Disallow empty character classes in regular expression literals.\nSee https://biomejs.dev/linter/rules/no-empty-character-class-in-regex",
					"anyOf": [
						{ "$ref": "#/$defs/NoEmptyCharacterClassInRegexConfiguration" },
						{ "type": "null" }
					]
				},
				"noEmptyPattern": {
					"description": "Disallows empty destructuring patterns.\nSee https://biomejs.dev/linter/rules/no-empty-pattern",
					"anyOf": [
						{ "$ref": "#/$defs/NoEmptyPatternConfiguration" },
						{ "type": "null" }
					]
				},
				"noGlobalDirnameFilename": {
					"description": "Disallow the use of __dirname and __filename in the global scope.\nSee https://biomejs.dev/linter/rules/no-global-dirname-filename",
					"anyOf": [
						{ "$ref": "#/$defs/NoGlobalDirnameFilenameConfiguration" },
						{ "type": "null" }
					]
				},
				"noGlobalObjectCalls": {
					"description": "Disallow calling global object properties as functions.\nSee https://biomejs.dev/linter/rules/no-global-object-calls",
					"anyOf": [
						{ "$ref": "#/$defs/NoGlobalObjectCallsConfiguration" },
						{ "type": "null" }
					]
				},
				"noInnerDeclarations": {
					"description": "Disallow function and var declarations that are accessible outside their block.\nSee https://biomejs.dev/linter/rules/no-inner-declarations",
					"anyOf": [
						{ "$ref": "#/$defs/NoInnerDeclarationsConfiguration" },
						{ "type": "null" }
					]
				},
				"noInvalidBuiltinInstantiation": {
					"description": "Ensure that builtins are correctly instantiated.\nSee https://biomejs.dev/linter/rules/no-invalid-builtin-instantiation",
					"anyOf": [
						{ "$ref": "#/$defs/NoInvalidBuiltinInstantiationConfiguration" },
						{ "type": "null" }
					]
				},
				"noInvalidConstructorSuper": {
					"description": "Prevents the incorrect use of super() inside classes. It also checks whether a call super() is missing from classes that extends other constructors.\nSee https://biomejs.dev/linter/rules/no-invalid-constructor-super",
					"anyOf": [
						{ "$ref": "#/$defs/NoInvalidConstructorSuperConfiguration" },
						{ "type": "null" }
					]
				},
				"noInvalidDirectionInLinearGradient": {
					"description": "Disallow non-standard direction values for linear gradient functions.\nSee https://biomejs.dev/linter/rules/no-invalid-direction-in-linear-gradient",
					"anyOf": [
						{
							"$ref": "#/$defs/NoInvalidDirectionInLinearGradientConfiguration"
						},
						{ "type": "null" }
					]
				},
				"noInvalidGridAreas": {
					"description": "Disallows invalid named grid areas in CSS Grid Layouts.\nSee https://biomejs.dev/linter/rules/no-invalid-grid-areas",
					"anyOf": [
						{ "$ref": "#/$defs/NoInvalidGridAreasConfiguration" },
						{ "type": "null" }
					]
				},
				"noInvalidPositionAtImportRule": {
					"description": "Disallow the use of @import at-rules in invalid positions.\nSee https://biomejs.dev/linter/rules/no-invalid-position-at-import-rule",
					"anyOf": [
						{ "$ref": "#/$defs/NoInvalidPositionAtImportRuleConfiguration" },
						{ "type": "null" }
					]
				},
				"noInvalidUseBeforeDeclaration": {
					"description": "Disallow the use of variables, function parameters, classes, and enums before their declaration.\nSee https://biomejs.dev/linter/rules/no-invalid-use-before-declaration",
					"anyOf": [
						{ "$ref": "#/$defs/NoInvalidUseBeforeDeclarationConfiguration" },
						{ "type": "null" }
					]
				},
				"noMissingVarFunction": {
					"description": "Disallow missing var function for css variables.\nSee https://biomejs.dev/linter/rules/no-missing-var-function",
					"anyOf": [
						{ "$ref": "#/$defs/NoMissingVarFunctionConfiguration" },
						{ "type": "null" }
					]
				},
				"noNestedComponentDefinitions": {
					"description": "Disallows defining React components inside other components.\nSee https://biomejs.dev/linter/rules/no-nested-component-definitions",
					"anyOf": [
						{ "$ref": "#/$defs/NoNestedComponentDefinitionsConfiguration" },
						{ "type": "null" }
					]
				},
				"noNodejsModules": {
					"description": "Forbid the use of Node.js builtin modules.\nSee https://biomejs.dev/linter/rules/no-nodejs-modules",
					"anyOf": [
						{ "$ref": "#/$defs/NoNodejsModulesConfiguration" },
						{ "type": "null" }
					]
				},
				"noNonoctalDecimalEscape": {
					"description": "Disallow \\8 and \\9 escape sequences in string literals.\nSee https://biomejs.dev/linter/rules/no-nonoctal-decimal-escape",
					"anyOf": [
						{ "$ref": "#/$defs/NoNonoctalDecimalEscapeConfiguration" },
						{ "type": "null" }
					]
				},
				"noPrecisionLoss": {
					"description": "Disallow literal numbers that lose precision.\nSee https://biomejs.dev/linter/rules/no-precision-loss",
					"anyOf": [
						{ "$ref": "#/$defs/NoPrecisionLossConfiguration" },
						{ "type": "null" }
					]
				},
				"noPrivateImports": {
					"description": "Restrict imports of private exports.\nSee https://biomejs.dev/linter/rules/no-private-imports",
					"anyOf": [
						{ "$ref": "#/$defs/NoPrivateImportsConfiguration" },
						{ "type": "null" }
					]
				},
				"noProcessGlobal": {
					"description": "Disallow the use of process global.\nSee https://biomejs.dev/linter/rules/no-process-global",
					"anyOf": [
						{ "$ref": "#/$defs/NoProcessGlobalConfiguration" },
						{ "type": "null" }
					]
				},
				"noQwikUseVisibleTask": {
					"description": "Disallow useVisibleTask$() functions in Qwik components.\nSee https://biomejs.dev/linter/rules/no-qwik-use-visible-task",
					"anyOf": [
						{ "$ref": "#/$defs/NoQwikUseVisibleTaskConfiguration" },
						{ "type": "null" }
					]
				},
				"noReactPropAssignments": {
					"description": "Disallow assigning to React component props.\nSee https://biomejs.dev/linter/rules/no-react-prop-assignments",
					"anyOf": [
						{ "$ref": "#/$defs/NoReactPropAssignmentsConfiguration" },
						{ "type": "null" }
					]
				},
				"noRenderReturnValue": {
					"description": "Prevent the usage of the return value of React.render.\nSee https://biomejs.dev/linter/rules/no-render-return-value",
					"anyOf": [
						{ "$ref": "#/$defs/NoRenderReturnValueConfiguration" },
						{ "type": "null" }
					]
				},
				"noRestrictedElements": {
					"description": "Disallow the use of configured elements.\nSee https://biomejs.dev/linter/rules/no-restricted-elements",
					"anyOf": [
						{ "$ref": "#/$defs/NoRestrictedElementsConfiguration" },
						{ "type": "null" }
					]
				},
				"noSelfAssign": {
					"description": "Disallow assignments where both sides are exactly the same.\nSee https://biomejs.dev/linter/rules/no-self-assign",
					"anyOf": [
						{ "$ref": "#/$defs/NoSelfAssignConfiguration" },
						{ "type": "null" }
					]
				},
				"noSetterReturn": {
					"description": "Disallow returning a value from a setter.\nSee https://biomejs.dev/linter/rules/no-setter-return",
					"anyOf": [
						{ "$ref": "#/$defs/NoSetterReturnConfiguration" },
						{ "type": "null" }
					]
				},
				"noSolidDestructuredProps": {
					"description": "Disallow destructuring props inside JSX components in Solid projects.\nSee https://biomejs.dev/linter/rules/no-solid-destructured-props",
					"anyOf": [
						{ "$ref": "#/$defs/NoSolidDestructuredPropsConfiguration" },
						{ "type": "null" }
					]
				},
				"noStringCaseMismatch": {
					"description": "Disallow comparison of expressions modifying the string case with non-compliant value.\nSee https://biomejs.dev/linter/rules/no-string-case-mismatch",
					"anyOf": [
						{ "$ref": "#/$defs/NoStringCaseMismatchConfiguration" },
						{ "type": "null" }
					]
				},
				"noSwitchDeclarations": {
					"description": "Disallow lexical declarations in switch clauses.\nSee https://biomejs.dev/linter/rules/no-switch-declarations",
					"anyOf": [
						{ "$ref": "#/$defs/NoSwitchDeclarationsConfiguration" },
						{ "type": "null" }
					]
				},
				"noUndeclaredDependencies": {
					"description": "Disallow the use of dependencies that aren't specified in the package.json.\nSee https://biomejs.dev/linter/rules/no-undeclared-dependencies",
					"anyOf": [
						{ "$ref": "#/$defs/NoUndeclaredDependenciesConfiguration" },
						{ "type": "null" }
					]
				},
				"noUndeclaredVariables": {
					"description": "Prevents the usage of variables that haven't been declared inside the document.\nSee https://biomejs.dev/linter/rules/no-undeclared-variables",
					"anyOf": [
						{ "$ref": "#/$defs/NoUndeclaredVariablesConfiguration" },
						{ "type": "null" }
					]
				},
				"noUnknownFunction": {
					"description": "Disallow unknown CSS value functions.\nSee https://biomejs.dev/linter/rules/no-unknown-function",
					"anyOf": [
						{ "$ref": "#/$defs/NoUnknownFunctionConfiguration" },
						{ "type": "null" }
					]
				},
				"noUnknownMediaFeatureName": {
					"description": "Disallow unknown media feature names.\nSee https://biomejs.dev/linter/rules/no-unknown-media-feature-name",
					"anyOf": [
						{ "$ref": "#/$defs/NoUnknownMediaFeatureNameConfiguration" },
						{ "type": "null" }
					]
				},
				"noUnknownProperty": {
					"description": "Disallow unknown properties.\nSee https://biomejs.dev/linter/rules/no-unknown-property",
					"anyOf": [
						{ "$ref": "#/$defs/NoUnknownPropertyConfiguration" },
						{ "type": "null" }
					]
				},
				"noUnknownPseudoClass": {
					"description": "Disallow unknown pseudo-class selectors.\nSee https://biomejs.dev/linter/rules/no-unknown-pseudo-class",
					"anyOf": [
						{ "$ref": "#/$defs/NoUnknownPseudoClassConfiguration" },
						{ "type": "null" }
					]
				},
				"noUnknownPseudoElement": {
					"description": "Disallow unknown pseudo-element selectors.\nSee https://biomejs.dev/linter/rules/no-unknown-pseudo-element",
					"anyOf": [
						{ "$ref": "#/$defs/NoUnknownPseudoElementConfiguration" },
						{ "type": "null" }
					]
				},
				"noUnknownTypeSelector": {
					"description": "Disallow unknown type selectors.\nSee https://biomejs.dev/linter/rules/no-unknown-type-selector",
					"anyOf": [
						{ "$ref": "#/$defs/NoUnknownTypeSelectorConfiguration" },
						{ "type": "null" }
					]
				},
				"noUnknownUnit": {
					"description": "Disallow unknown CSS units.\nSee https://biomejs.dev/linter/rules/no-unknown-unit",
					"anyOf": [
						{ "$ref": "#/$defs/NoUnknownUnitConfiguration" },
						{ "type": "null" }
					]
				},
				"noUnmatchableAnbSelector": {
					"description": "Disallow unmatchable An+B selectors.\nSee https://biomejs.dev/linter/rules/no-unmatchable-anb-selector",
					"anyOf": [
						{ "$ref": "#/$defs/NoUnmatchableAnbSelectorConfiguration" },
						{ "type": "null" }
					]
				},
				"noUnreachable": {
					"description": "Disallow unreachable code.\nSee https://biomejs.dev/linter/rules/no-unreachable",
					"anyOf": [
						{ "$ref": "#/$defs/NoUnreachableConfiguration" },
						{ "type": "null" }
					]
				},
				"noUnreachableSuper": {
					"description": "Ensures the super() constructor is called exactly once on every code  path in a class constructor before this is accessed if the class has a superclass.\nSee https://biomejs.dev/linter/rules/no-unreachable-super",
					"anyOf": [
						{ "$ref": "#/$defs/NoUnreachableSuperConfiguration" },
						{ "type": "null" }
					]
				},
				"noUnsafeFinally": {
					"description": "Disallow control flow statements in finally blocks.\nSee https://biomejs.dev/linter/rules/no-unsafe-finally",
					"anyOf": [
						{ "$ref": "#/$defs/NoUnsafeFinallyConfiguration" },
						{ "type": "null" }
					]
				},
				"noUnsafeOptionalChaining": {
					"description": "Disallow the use of optional chaining in contexts where the undefined value is not allowed.\nSee https://biomejs.dev/linter/rules/no-unsafe-optional-chaining",
					"anyOf": [
						{ "$ref": "#/$defs/NoUnsafeOptionalChainingConfiguration" },
						{ "type": "null" }
					]
				},
				"noUnusedFunctionParameters": {
					"description": "Disallow unused function parameters.\nSee https://biomejs.dev/linter/rules/no-unused-function-parameters",
					"anyOf": [
						{ "$ref": "#/$defs/NoUnusedFunctionParametersConfiguration" },
						{ "type": "null" }
					]
				},
				"noUnusedImports": {
					"description": "Disallow unused imports.\nSee https://biomejs.dev/linter/rules/no-unused-imports",
					"anyOf": [
						{ "$ref": "#/$defs/NoUnusedImportsConfiguration" },
						{ "type": "null" }
					]
				},
				"noUnusedLabels": {
					"description": "Disallow unused labels.\nSee https://biomejs.dev/linter/rules/no-unused-labels",
					"anyOf": [
						{ "$ref": "#/$defs/NoUnusedLabelsConfiguration" },
						{ "type": "null" }
					]
				},
				"noUnusedPrivateClassMembers": {
					"description": "Disallow unused private class members.\nSee https://biomejs.dev/linter/rules/no-unused-private-class-members",
					"anyOf": [
						{ "$ref": "#/$defs/NoUnusedPrivateClassMembersConfiguration" },
						{ "type": "null" }
					]
				},
				"noUnusedVariables": {
					"description": "Disallow unused variables.\nSee https://biomejs.dev/linter/rules/no-unused-variables",
					"anyOf": [
						{ "$ref": "#/$defs/NoUnusedVariablesConfiguration" },
						{ "type": "null" }
					]
				},
				"noVoidElementsWithChildren": {
					"description": "This rules prevents void elements (AKA self-closing elements) from having children.\nSee https://biomejs.dev/linter/rules/no-void-elements-with-children",
					"anyOf": [
						{ "$ref": "#/$defs/NoVoidElementsWithChildrenConfiguration" },
						{ "type": "null" }
					]
				},
				"noVoidTypeReturn": {
					"description": "Disallow returning a value from a function with the return type 'void'.\nSee https://biomejs.dev/linter/rules/no-void-type-return",
					"anyOf": [
						{ "$ref": "#/$defs/NoVoidTypeReturnConfiguration" },
						{ "type": "null" }
					]
				},
				"recommended": {
					"description": "Enables the recommended rules for this group",
					"type": ["boolean", "null"]
				},
				"useExhaustiveDependencies": {
					"description": "Enforce all dependencies are correctly specified in a React hook.\nSee https://biomejs.dev/linter/rules/use-exhaustive-dependencies",
					"anyOf": [
						{ "$ref": "#/$defs/UseExhaustiveDependenciesConfiguration" },
						{ "type": "null" }
					]
				},
				"useGraphqlNamedOperations": {
					"description": "Enforce specifying the name of GraphQL operations.\nSee https://biomejs.dev/linter/rules/use-graphql-named-operations",
					"anyOf": [
						{ "$ref": "#/$defs/UseGraphqlNamedOperationsConfiguration" },
						{ "type": "null" }
					]
				},
				"useHookAtTopLevel": {
					"description": "Enforce that all React hooks are being called from the Top Level component functions.\nSee https://biomejs.dev/linter/rules/use-hook-at-top-level",
					"anyOf": [
						{ "$ref": "#/$defs/UseHookAtTopLevelConfiguration" },
						{ "type": "null" }
					]
				},
				"useImageSize": {
					"description": "Enforces that \\<img> elements have both width and height attributes.\nSee https://biomejs.dev/linter/rules/use-image-size",
					"anyOf": [
						{ "$ref": "#/$defs/UseImageSizeConfiguration" },
						{ "type": "null" }
					]
				},
				"useImportExtensions": {
					"description": "Enforce file extensions for relative imports.\nSee https://biomejs.dev/linter/rules/use-import-extensions",
					"anyOf": [
						{ "$ref": "#/$defs/UseImportExtensionsConfiguration" },
						{ "type": "null" }
					]
				},
				"useIsNan": {
					"description": "Require calls to isNaN() when checking for NaN.\nSee https://biomejs.dev/linter/rules/use-is-nan",
					"anyOf": [
						{ "$ref": "#/$defs/UseIsNanConfiguration" },
						{ "type": "null" }
					]
				},
				"useJsonImportAttributes": {
					"description": "Enforces the use of with { type: \"json\" } for JSON module imports.\nSee https://biomejs.dev/linter/rules/use-json-import-attributes",
					"anyOf": [
						{ "$ref": "#/$defs/UseJsonImportAttributesConfiguration" },
						{ "type": "null" }
					]
				},
				"useJsxKeyInIterable": {
					"description": "Disallow missing key props in iterators/collection literals.\nSee https://biomejs.dev/linter/rules/use-jsx-key-in-iterable",
					"anyOf": [
						{ "$ref": "#/$defs/UseJsxKeyInIterableConfiguration" },
						{ "type": "null" }
					]
				},
				"useParseIntRadix": {
					"description": "Enforce the consistent use of the radix argument when using parseInt().\nSee https://biomejs.dev/linter/rules/use-parse-int-radix",
					"anyOf": [
						{ "$ref": "#/$defs/UseParseIntRadixConfiguration" },
						{ "type": "null" }
					]
				},
				"useQwikClasslist": {
					"description": "Prefer using the class prop as a classlist over the classnames helper.\nSee https://biomejs.dev/linter/rules/use-qwik-classlist",
					"anyOf": [
						{ "$ref": "#/$defs/UseQwikClasslistConfiguration" },
						{ "type": "null" }
					]
				},
				"useSingleJsDocAsterisk": {
					"description": "Enforce JSDoc comment lines to start with a single asterisk, except for the first one.\nSee https://biomejs.dev/linter/rules/use-single-js-doc-asterisk",
					"anyOf": [
						{ "$ref": "#/$defs/UseSingleJsDocAsteriskConfiguration" },
						{ "type": "null" }
					]
				},
				"useUniqueElementIds": {
					"description": "Prevent the usage of static string literal id attribute on elements.\nSee https://biomejs.dev/linter/rules/use-unique-element-ids",
					"anyOf": [
						{ "$ref": "#/$defs/UseUniqueElementIdsConfiguration" },
						{ "type": "null" }
					]
				},
				"useValidForDirection": {
					"description": "Enforce \"for\" loop update clause moving the counter in the right direction.\nSee https://biomejs.dev/linter/rules/use-valid-for-direction",
					"anyOf": [
						{ "$ref": "#/$defs/UseValidForDirectionConfiguration" },
						{ "type": "null" }
					]
				},
				"useValidTypeof": {
					"description": "This rule checks that the result of a typeof expression is compared to a valid value.\nSee https://biomejs.dev/linter/rules/use-valid-typeof",
					"anyOf": [
						{ "$ref": "#/$defs/UseValidTypeofConfiguration" },
						{ "type": "null" }
					]
				},
				"useYield": {
					"description": "Require generator functions to contain yield.\nSee https://biomejs.dev/linter/rules/use-yield",
					"anyOf": [
						{ "$ref": "#/$defs/UseYieldConfiguration" },
						{ "type": "null" }
					]
				}
			},
			"additionalProperties": false
		},
		"CssAssistConfiguration": {
			"description": "Options that changes how the CSS assist behaves",
			"type": "object",
			"properties": {
				"enabled": {
					"description": "Control the assist for CSS files.",
					"anyOf": [{ "$ref": "#/$defs/Bool" }, { "type": "null" }]
				}
			},
			"additionalProperties": false
		},
		"CssConfiguration": {
			"description": "Options applied to CSS files",
			"type": "object",
			"properties": {
				"assist": {
					"description": "CSS assist options",
					"anyOf": [
						{ "$ref": "#/$defs/CssAssistConfiguration" },
						{ "type": "null" }
					],
					"default": null
				},
				"formatter": {
					"description": "CSS formatter options",
					"anyOf": [
						{ "$ref": "#/$defs/CssFormatterConfiguration" },
						{ "type": "null" }
					],
					"default": null
				},
				"globals": {
					"description": "CSS globals",
					"type": ["array", "null"],
					"items": { "type": "string" },
					"uniqueItems": true
				},
				"linter": {
					"description": "CSS linter options",
					"anyOf": [
						{ "$ref": "#/$defs/CssLinterConfiguration" },
						{ "type": "null" }
					],
					"default": null
				},
				"parser": {
					"description": "CSS parsing options",
					"anyOf": [
						{ "$ref": "#/$defs/CssParserConfiguration" },
						{ "type": "null" }
					],
					"default": null
				}
			},
			"additionalProperties": false
		},
		"CssFormatterConfiguration": {
			"description": "Options that changes how the CSS formatter behaves",
			"type": "object",
			"properties": {
				"enabled": {
					"description": "Control the formatter for CSS (and its super languages) files.",
					"anyOf": [{ "$ref": "#/$defs/Bool" }, { "type": "null" }]
				},
				"indentStyle": {
					"description": "The indent style applied to CSS (and its super languages) files.",
					"anyOf": [{ "$ref": "#/$defs/IndentStyle" }, { "type": "null" }]
				},
				"indentWidth": {
					"description": "The size of the indentation applied to CSS (and its super languages) files. Default to 2.",
					"anyOf": [{ "$ref": "#/$defs/IndentWidth" }, { "type": "null" }]
				},
				"lineEnding": {
					"description": "The type of line ending applied to CSS (and its super languages) files. `auto` uses CRLF on Windows and LF on other platforms.",
					"anyOf": [{ "$ref": "#/$defs/LineEnding" }, { "type": "null" }]
				},
				"lineWidth": {
					"description": "What's the max width of a line applied to CSS (and its super languages) files. Defaults to 80.",
					"anyOf": [{ "$ref": "#/$defs/LineWidth" }, { "type": "null" }]
				},
				"quoteStyle": {
					"description": "The type of quotes used in CSS code. Defaults to double.",
					"anyOf": [{ "$ref": "#/$defs/QuoteStyle" }, { "type": "null" }]
				}
			},
			"additionalProperties": false
		},
		"CssLinterConfiguration": {
			"description": "Options that changes how the CSS linter behaves",
			"type": "object",
			"properties": {
				"enabled": {
					"description": "Control the linter for CSS files.",
					"anyOf": [{ "$ref": "#/$defs/Bool" }, { "type": "null" }]
				}
			},
			"additionalProperties": false
		},
		"CssParserConfiguration": {
			"description": "Options that changes how the CSS parser behaves",
			"type": "object",
			"properties": {
				"allowWrongLineComments": {
					"description": "Allow comments to appear on incorrect lines in `.css` files",
					"anyOf": [{ "$ref": "#/$defs/Bool" }, { "type": "null" }]
				},
				"cssModules": {
					"description": "Enables parsing of CSS Modules specific features.",
					"anyOf": [{ "$ref": "#/$defs/Bool" }, { "type": "null" }]
				},
				"tailwindDirectives": {
					"description": "Enables parsing of Tailwind CSS 4.0 directives and functions.",
					"anyOf": [{ "$ref": "#/$defs/Bool" }, { "type": "null" }],
					"default": null
				}
			},
			"additionalProperties": false
		},
		"CustomRestrictedElements": {
			"description": "Elements to restrict. Each key is the element name, and the value is the message to show when the element is used.",
			"type": "object",
			"additionalProperties": { "type": "string" },
			"minProperties": 1
		},
		"CustomRestrictedType": {
			"anyOf": [
				{ "type": "string" },
				{ "$ref": "#/$defs/CustomRestrictedTypeOptions" }
			]
		},
		"CustomRestrictedTypeOptions": {
			"type": "object",
			"properties": {
				"message": { "type": "string", "default": "" },
				"use": { "type": ["string", "null"], "default": null }
			},
			"additionalProperties": false
		},
		"DependencyAvailability": {
			"oneOf": [
				{
					"description": "This type of dependency will be always available or unavailable.",
					"type": "boolean"
				},
				{
					"description": "This type of dependency will be available only if the linted file matches any of the globs.",
					"type": "array",
					"items": { "type": "string" },
					"minItems": 1
				}
			]
		},
		"Expand": {
			"oneOf": [
				{
					"description": "Objects are expanded when the first property has a leading newline. Arrays are always\nexpanded if they are shorter than the line width.",
					"type": "string",
					"const": "auto"
				},
				{
					"description": "Objects and arrays are always expanded.",
					"type": "string",
					"const": "always"
				},
				{
					"description": "Objects and arrays are never expanded, if they are shorter than the line width.",
					"type": "string",
					"const": "never"
				}
			]
		},
		"Extends": {
			"anyOf": [
				{ "type": "array", "items": { "type": "string" } },
				{ "type": "string" }
			]
		},
		"FilenameCase": {
			"description": "Supported cases for file names.",
			"oneOf": [
				{ "description": "camelCase", "type": "string", "const": "camelCase" },
				{
					"description": "Match an export name",
					"type": "string",
					"const": "export"
				},
				{
					"description": "kebab-case",
					"type": "string",
					"const": "kebab-case"
				},
				{
					"description": "PascalCase",
					"type": "string",
					"const": "PascalCase"
				},
				{ "description": "snake_case", "type": "string", "const": "snake_case" }
			]
		},
		"FilenameCases": {
			"type": "array",
			"items": { "$ref": "#/$defs/FilenameCase" },
			"uniqueItems": true
		},
		"FilesConfiguration": {
			"description": "The configuration of the filesystem",
			"type": "object",
			"properties": {
				"experimentalScannerIgnores": {
					"description": "**Deprecated:** Please use _force-ignore syntax_ in `files.includes`\ninstead: <https://biomejs.dev/reference/configuration/#filesincludes>\n\nSet of file and folder names that should be unconditionally ignored by\nBiome's scanner.",
					"type": ["array", "null"],
					"items": { "type": "string" }
				},
				"ignoreUnknown": {
					"description": "Tells Biome to not emit diagnostics when handling files that it doesn't know",
					"anyOf": [{ "$ref": "#/$defs/Bool" }, { "type": "null" }]
				},
				"includes": {
					"description": "A list of glob patterns. Biome will handle only those files/folders that will\nmatch these patterns.",
					"type": ["array", "null"],
					"items": { "$ref": "#/$defs/NormalizedGlob" }
				},
				"maxSize": {
					"description": "The maximum allowed size for source code files in bytes. Files above\nthis limit will be ignored for performance reasons. Defaults to 1 MiB",
					"anyOf": [{ "$ref": "#/$defs/MaxSize" }, { "type": "null" }]
				}
			},
			"additionalProperties": false
		},
		"FixKind": {
			"description": "Used to identify the kind of code action emitted by a rule",
			"oneOf": [
				{
					"description": "The rule doesn't emit code actions.",
					"type": "string",
					"const": "none"
				},
				{
					"description": "The rule emits a code action that is safe to apply. Usually these fixes don't change the semantic of the program.",
					"type": "string",
					"const": "safe"
				},
				{
					"description": "The rule emits a code action that is _unsafe_ to apply. Usually these fixes remove comments, or change\nthe semantic of the program.",
					"type": "string",
					"const": "unsafe"
				}
			]
		},
		"Format": {
			"description": "Supported cases.",
			"type": "string",
			"enum": ["camelCase", "CONSTANT_CASE", "PascalCase", "snake_case"]
		},
		"Formats": {
			"type": "array",
			"items": { "$ref": "#/$defs/Format" },
			"uniqueItems": true
		},
		"FormatterConfiguration": {
			"description": "Generic options applied to all files",
			"type": "object",
			"properties": {
				"attributePosition": {
					"description": "The attribute position style in HTML-ish languages. Defaults to auto.",
					"anyOf": [{ "$ref": "#/$defs/AttributePosition" }, { "type": "null" }]
				},
				"bracketSameLine": {
					"description": "Put the `>` of a multi-line HTML or JSX element at the end of the last line instead of being alone on the next line (does not apply to self closing elements).",
					"anyOf": [{ "$ref": "#/$defs/BracketSameLine" }, { "type": "null" }]
				},
				"bracketSpacing": {
					"description": "Whether to insert spaces around brackets in object literals. Defaults to true.",
					"anyOf": [{ "$ref": "#/$defs/BracketSpacing" }, { "type": "null" }]
				},
				"enabled": {
					"anyOf": [{ "$ref": "#/$defs/Bool" }, { "type": "null" }]
				},
				"expand": {
					"description": "Whether to expand arrays and objects on multiple lines.\nWhen set to `auto`, object literals are formatted on multiple lines if the first property has a newline,\nand array literals are formatted on a single line if it fits in the line.\nWhen set to `always`, these literals are formatted on multiple lines, regardless of length of the list.\nWhen set to `never`, these literals are formatted on a single line if it fits in the line.\nWhen formatting `package.json`, Biome will use `always` unless configured otherwise. Defaults to \"auto\".",
					"anyOf": [{ "$ref": "#/$defs/Expand" }, { "type": "null" }]
				},
				"formatWithErrors": {
					"description": "Whether formatting should be allowed to proceed if a given file\nhas syntax errors",
					"anyOf": [{ "$ref": "#/$defs/Bool" }, { "type": "null" }]
				},
				"includes": {
					"description": "A list of glob patterns. The formatter will include files/folders that will\nmatch these patterns.",
					"type": ["array", "null"],
					"items": { "$ref": "#/$defs/NormalizedGlob" }
				},
				"indentStyle": {
					"description": "The indent style.",
					"anyOf": [{ "$ref": "#/$defs/IndentStyle" }, { "type": "null" }]
				},
				"indentWidth": {
					"description": "The size of the indentation, 2 by default",
					"anyOf": [{ "$ref": "#/$defs/IndentWidth" }, { "type": "null" }]
				},
				"lineEnding": {
					"description": "The type of line ending.",
					"anyOf": [{ "$ref": "#/$defs/LineEnding" }, { "type": "null" }]
				},
				"lineWidth": {
					"description": "What's the max width of a line. Defaults to 80.",
					"anyOf": [{ "$ref": "#/$defs/LineWidth" }, { "type": "null" }]
				},
				"useEditorconfig": {
					"description": "Use any `.editorconfig` files to configure the formatter. Configuration\nin `biome.json` will override `.editorconfig` configuration.\n\nDefault: `true`.",
					"anyOf": [{ "$ref": "#/$defs/Bool" }, { "type": "null" }]
				}
			},
			"additionalProperties": false
		},
		"Glob": { "type": "string" },
		"GraphqlAssistConfiguration": {
			"description": "Options that changes how the GraphQL linter behaves",
			"type": "object",
			"properties": {
				"enabled": {
					"description": "Control the formatter for GraphQL files.",
					"anyOf": [{ "$ref": "#/$defs/Bool" }, { "type": "null" }],
					"default": null
				}
			},
			"additionalProperties": false
		},
		"GraphqlConfiguration": {
			"description": "Options applied to GraphQL files",
			"type": "object",
			"properties": {
				"assist": {
					"description": "Assist options",
					"anyOf": [
						{ "$ref": "#/$defs/GraphqlAssistConfiguration" },
						{ "type": "null" }
					]
				},
				"formatter": {
					"description": "GraphQL formatter options",
					"anyOf": [
						{ "$ref": "#/$defs/GraphqlFormatterConfiguration" },
						{ "type": "null" }
					]
				},
				"linter": {
					"anyOf": [
						{ "$ref": "#/$defs/GraphqlLinterConfiguration" },
						{ "type": "null" }
					]
				}
			},
			"additionalProperties": false
		},
		"GraphqlFormatterConfiguration": {
			"description": "Options that changes how the GraphQL formatter behaves",
			"type": "object",
			"properties": {
				"bracketSpacing": {
					"description": "Whether to insert spaces around brackets in object literals. Defaults to true.",
					"anyOf": [{ "$ref": "#/$defs/BracketSpacing" }, { "type": "null" }],
					"default": null
				},
				"enabled": {
					"description": "Control the formatter for GraphQL files.",
					"anyOf": [{ "$ref": "#/$defs/Bool" }, { "type": "null" }],
					"default": null
				},
				"indentStyle": {
					"description": "The indent style applied to GraphQL files.",
					"anyOf": [{ "$ref": "#/$defs/IndentStyle" }, { "type": "null" }],
					"default": null
				},
				"indentWidth": {
					"description": "The size of the indentation applied to GraphQL files. Default to 2.",
					"anyOf": [{ "$ref": "#/$defs/IndentWidth" }, { "type": "null" }],
					"default": null
				},
				"lineEnding": {
					"description": "The type of line ending applied to GraphQL files. `auto` uses CRLF on Windows and LF on other platforms.",
					"anyOf": [{ "$ref": "#/$defs/LineEnding" }, { "type": "null" }],
					"default": null
				},
				"lineWidth": {
					"description": "What's the max width of a line applied to GraphQL files. Defaults to 80.",
					"anyOf": [{ "$ref": "#/$defs/LineWidth" }, { "type": "null" }],
					"default": null
				},
				"quoteStyle": {
					"description": "The type of quotes used in GraphQL code. Defaults to double.",
					"anyOf": [{ "$ref": "#/$defs/QuoteStyle" }, { "type": "null" }],
					"default": null
				}
			},
			"additionalProperties": false
		},
		"GraphqlLinterConfiguration": {
			"description": "Options that change how the GraphQL linter behaves.",
			"type": "object",
			"properties": {
				"enabled": {
					"description": "Control the formatter for GraphQL files.",
					"anyOf": [{ "$ref": "#/$defs/Bool" }, { "type": "null" }],
					"default": null
				}
			},
			"additionalProperties": false
		},
		"GritAssistConfiguration": {
			"type": "object",
			"properties": {
				"enabled": {
					"description": "Control the assist functionality for Grit files.",
					"anyOf": [{ "$ref": "#/$defs/Bool" }, { "type": "null" }]
				}
			},
			"additionalProperties": false
		},
		"GritConfiguration": {
			"description": "Options applied to GritQL files",
			"type": "object",
			"properties": {
				"assist": {
					"description": "Assist options",
					"anyOf": [
						{ "$ref": "#/$defs/GritAssistConfiguration" },
						{ "type": "null" }
					]
				},
				"formatter": {
					"description": "Formatting options",
					"anyOf": [
						{ "$ref": "#/$defs/GritFormatterConfiguration" },
						{ "type": "null" }
					]
				},
				"linter": {
					"description": "Formatting options",
					"anyOf": [
						{ "$ref": "#/$defs/GritLinterConfiguration" },
						{ "type": "null" }
					]
				}
			},
			"additionalProperties": false
		},
		"GritFormatterConfiguration": {
			"type": "object",
			"properties": {
				"enabled": {
					"description": "Control the formatter for Grit files.",
					"anyOf": [{ "$ref": "#/$defs/Bool" }, { "type": "null" }]
				},
				"indentStyle": {
					"description": "The indent style applied to Grit files.",
					"anyOf": [{ "$ref": "#/$defs/IndentStyle" }, { "type": "null" }]
				},
				"indentWidth": {
					"description": "The size of the indentation applied to Grit files. Default to 2.",
					"anyOf": [{ "$ref": "#/$defs/IndentWidth" }, { "type": "null" }]
				},
				"lineEnding": {
					"description": "The type of line ending applied to Grit files.",
					"anyOf": [{ "$ref": "#/$defs/LineEnding" }, { "type": "null" }]
				},
				"lineWidth": {
					"description": "What's the max width of a line applied to Grit files. Defaults to 80.",
					"anyOf": [{ "$ref": "#/$defs/LineWidth" }, { "type": "null" }]
				}
			},
			"additionalProperties": false
		},
		"GritLinterConfiguration": {
			"type": "object",
			"properties": {
				"enabled": {
					"description": "Control the linter for Grit files.",
					"anyOf": [{ "$ref": "#/$defs/Bool" }, { "type": "null" }]
				}
			},
			"additionalProperties": false
		},
		"GroupMatcher": {
			"anyOf": [
				{ "$ref": "#/$defs/ImportMatcher" },
				{ "$ref": "#/$defs/SourceMatcher" }
			]
		},
		"GroupPlainConfiguration": {
			"oneOf": [
				{
					"description": "It disables all the rules of this group",
					"type": "string",
					"const": "off"
				},
				{
					"description": "It enables all the rules of this group, with their default severity",
					"type": "string",
					"const": "on"
				},
				{
					"description": "It enables all the rules of this group, and set their severity to \"info\"",
					"type": "string",
					"const": "info"
				},
				{
					"description": "It enables all the rules of this group, and set their severity to \"warn\"",
					"type": "string",
					"const": "warn"
				},
				{
					"description": "It enables all the rules of this group, and set their severity to \"error+\"",
					"type": "string",
					"const": "error"
				}
			]
		},
		"Hook": {
			"type": "object",
			"properties": {
				"closureIndex": {
					"description": "The \"position\" of the closure function, starting from zero.\n\nFor example, for React's `useEffect()` hook, the closure index is 0.",
					"type": ["integer", "null"],
					"format": "uint8",
					"default": null,
					"maximum": 255,
					"minimum": 0
				},
				"dependenciesIndex": {
					"description": "The \"position\" of the array of dependencies, starting from zero.\n\nFor example, for React's `useEffect()` hook, the dependencies index is 1.",
					"type": ["integer", "null"],
					"format": "uint8",
					"default": null,
					"maximum": 255,
					"minimum": 0
				},
				"name": {
					"description": "The name of the hook.",
					"type": "string",
					"default": ""
				},
				"stableResult": {
					"description": "Whether the result of the hook is stable.\n\nSet to `true` to mark the identity of the hook's return value as stable,\nor use a number/an array of numbers to mark the \"positions\" in the\nreturn array as stable.\n\nFor example, for React's `useRef()` hook the value would be `true`,\nwhile for `useState()` it would be `[1]`.",
					"anyOf": [{ "$ref": "#/$defs/StableHookResult" }, { "type": "null" }],
					"default": null
				}
			},
			"additionalProperties": false
		},
		"HtmlAssistConfiguration": {
			"description": "Options that changes how the HTML assist behaves",
			"type": "object",
			"properties": {
				"enabled": {
					"description": "Control the assist for HTML (and its super languages) files.",
					"anyOf": [{ "$ref": "#/$defs/Bool" }, { "type": "null" }]
				}
			},
			"additionalProperties": false
		},
		"HtmlConfiguration": {
			"description": "Options applied to HTML files",
			"type": "object",
			"properties": {
				"assist": {
					"anyOf": [
						{ "$ref": "#/$defs/HtmlAssistConfiguration" },
						{ "type": "null" }
					]
				},
				"experimentalFullSupportEnabled": {
					"description": "Enables full support for HTML, Vue, Svelte and Astro files.",
					"anyOf": [{ "$ref": "#/$defs/Bool" }, { "type": "null" }]
				},
				"formatter": {
					"description": "HTML formatter options",
					"anyOf": [
						{ "$ref": "#/$defs/HtmlFormatterConfiguration" },
						{ "type": "null" }
					]
				},
				"linter": {
					"description": "HTML linter options",
					"anyOf": [
						{ "$ref": "#/$defs/HtmlLinterConfiguration" },
						{ "type": "null" }
					]
				},
				"parser": {
					"description": "HTML parsing options",
					"anyOf": [
						{ "$ref": "#/$defs/HtmlParserConfiguration" },
						{ "type": "null" }
					]
				}
			},
			"additionalProperties": false
		},
		"HtmlFormatterConfiguration": {
			"description": "Options that changes how the HTML formatter behaves",
			"type": "object",
			"properties": {
				"attributePosition": {
					"description": "The attribute position style in HTML elements. Defaults to auto.",
					"anyOf": [{ "$ref": "#/$defs/AttributePosition" }, { "type": "null" }]
				},
				"bracketSameLine": {
					"description": "Whether to hug the closing bracket of multiline HTML tags to the end of the last line, rather than being alone on the following line. Defaults to false.",
					"anyOf": [{ "$ref": "#/$defs/BracketSameLine" }, { "type": "null" }]
				},
				"enabled": {
					"description": "Control the formatter for HTML (and its super languages) files.",
					"anyOf": [{ "$ref": "#/$defs/Bool" }, { "type": "null" }]
				},
				"indentScriptAndStyle": {
					"description": "Whether to indent the `<script>` and `<style>` tags for HTML (and its super languages). Defaults to false.",
					"anyOf": [
						{ "$ref": "#/$defs/IndentScriptAndStyle" },
						{ "type": "null" }
					]
				},
				"indentStyle": {
					"description": "The indent style applied to HTML (and its super languages) files.",
					"anyOf": [{ "$ref": "#/$defs/IndentStyle" }, { "type": "null" }]
				},
				"indentWidth": {
					"description": "The size of the indentation applied to HTML (and its super languages) files. Default to 2.",
					"anyOf": [{ "$ref": "#/$defs/IndentWidth" }, { "type": "null" }]
				},
				"lineEnding": {
					"description": "The type of line ending applied to HTML (and its super languages) files. `auto` uses CRLF on Windows and LF on other platforms.",
					"anyOf": [{ "$ref": "#/$defs/LineEnding" }, { "type": "null" }]
				},
				"lineWidth": {
					"description": "What's the max width of a line applied to HTML (and its super languages) files. Defaults to 80.",
					"anyOf": [{ "$ref": "#/$defs/LineWidth" }, { "type": "null" }]
				},
				"selfCloseVoidElements": {
					"description": "Whether void elements should be self-closed. Defaults to never.",
					"anyOf": [
						{ "$ref": "#/$defs/SelfCloseVoidElements" },
						{ "type": "null" }
					]
				},
				"whitespaceSensitivity": {
					"description": "Whether to account for whitespace sensitivity when formatting HTML (and its super languages). Defaults to \"css\".",
					"anyOf": [
						{ "$ref": "#/$defs/WhitespaceSensitivity" },
						{ "type": "null" }
					]
				}
			},
			"additionalProperties": false
		},
		"HtmlLinterConfiguration": {
			"description": "Options that changes how the HTML linter behaves",
			"type": "object",
			"properties": {
				"enabled": {
					"description": "Control the linter for HTML (and its super languages) files.",
					"anyOf": [{ "$ref": "#/$defs/Bool" }, { "type": "null" }]
				}
			},
			"additionalProperties": false
		},
		"HtmlParserConfiguration": {
			"description": "Options that changes how the HTML parser behaves",
			"type": "object",
			"properties": {
				"interpolation": {
					"description": "Enables the parsing of double text expressions such as `{{ expression }}` inside `.html` files",
					"anyOf": [{ "$ref": "#/$defs/Bool" }, { "type": "null" }]
				}
			},
			"additionalProperties": false
		},
		"ImportGroup": {
			"anyOf": [
				{ "type": "null" },
				{ "$ref": "#/$defs/GroupMatcher" },
				{ "type": "array", "items": { "$ref": "#/$defs/GroupMatcher" } }
			]
		},
		"ImportGroups": {
			"type": "array",
			"items": { "$ref": "#/$defs/ImportGroup" }
		},
		"ImportMatcher": {
			"type": "object",
			"properties": {
				"source": {
					"anyOf": [{ "$ref": "#/$defs/SourcesMatcher" }, { "type": "null" }]
				},
				"type": { "type": ["boolean", "null"] }
			}
		},
		"ImportSourceGlob": {
			"description": "Glob to match against import sources.",
			"$ref": "#/$defs/Glob"
		},
		"IndentScriptAndStyle": {
			"description": "Whether to indent the content of `<script>` and `<style>` tags for HTML-ish templating languages (Vue, Svelte, etc.).\n\nWhen true, the content of `<script>` and `<style>` tags will be indented one level.",
			"type": "boolean"
		},
		"IndentStyle": {
			"oneOf": [
				{ "description": "Tab", "type": "string", "const": "tab" },
				{ "description": "Space", "type": "string", "const": "space" }
			]
		},
		"IndentWidth": {
			"type": "integer",
			"format": "uint8",
			"maximum": 255,
			"minimum": 0
		},
		"JsAssistConfiguration": {
			"description": "Assist options specific to the JavaScript assist",
			"type": "object",
			"properties": {
				"enabled": {
					"description": "Control the assist for JavaScript (and its super languages) files.",
					"anyOf": [{ "$ref": "#/$defs/Bool" }, { "type": "null" }]
				}
			},
			"additionalProperties": false
		},
		"JsConfiguration": {
			"description": "A set of options applied to the JavaScript files",
			"type": "object",
			"properties": {
				"assist": {
					"description": "Assist options",
					"anyOf": [
						{ "$ref": "#/$defs/JsAssistConfiguration" },
						{ "type": "null" }
					]
				},
				"formatter": {
					"description": "Formatting options",
					"anyOf": [
						{ "$ref": "#/$defs/JsFormatterConfiguration" },
						{ "type": "null" }
					]
				},
				"globals": {
					"description": "A list of global bindings that should be ignored by the analyzers\n\nIf defined here, they should not emit diagnostics.",
					"type": ["array", "null"],
					"items": { "type": "string" },
					"uniqueItems": true
				},
				"jsxRuntime": {
					"description": "Indicates the type of runtime or transformation used for interpreting JSX.",
					"anyOf": [{ "$ref": "#/$defs/JsxRuntime" }, { "type": "null" }]
				},
				"linter": {
					"description": "Linter options",
					"anyOf": [
						{ "$ref": "#/$defs/JsLinterConfiguration" },
						{ "type": "null" }
					]
				},
				"parser": {
					"description": "Parsing options",
					"anyOf": [
						{ "$ref": "#/$defs/JsParserConfiguration" },
						{ "type": "null" }
					]
				}
			},
			"additionalProperties": false
		},
		"JsFormatterConfiguration": {
			"description": "Formatting options specific to the JavaScript files",
			"type": "object",
			"properties": {
				"arrowParentheses": {
					"description": "Whether to add non-necessary parentheses to arrow functions. Defaults to \"always\".",
					"anyOf": [{ "$ref": "#/$defs/ArrowParentheses" }, { "type": "null" }]
				},
				"attributePosition": {
					"description": "The attribute position style in JSX elements. Defaults to auto.",
					"anyOf": [{ "$ref": "#/$defs/AttributePosition" }, { "type": "null" }]
				},
				"bracketSameLine": {
					"description": "Whether to hug the closing bracket of multiline HTML/JSX tags to the end of the last line, rather than being alone on the following line. Defaults to false.",
					"anyOf": [{ "$ref": "#/$defs/BracketSameLine" }, { "type": "null" }]
				},
				"bracketSpacing": {
					"description": "Whether to insert spaces around brackets in object literals. Defaults to true.",
					"anyOf": [{ "$ref": "#/$defs/BracketSpacing" }, { "type": "null" }]
				},
				"enabled": {
					"description": "Control the formatter for JavaScript (and its super languages) files.",
					"anyOf": [{ "$ref": "#/$defs/Bool" }, { "type": "null" }]
				},
				"expand": {
					"description": "Whether to expand arrays and objects on multiple lines.\nWhen set to `auto`, object literals are formatted on multiple lines if the first property has a newline,\nand array literals are formatted on a single line if it fits in the line.\nWhen set to `always`, these literals are formatted on multiple lines, regardless of length of the list.\nWhen set to `never`, these literals are formatted on a single line if it fits in the line.\nWhen formatting `package.json`, Biome will use `always` unless configured otherwise. Defaults to \"auto\".",
					"anyOf": [{ "$ref": "#/$defs/Expand" }, { "type": "null" }]
				},
				"indentStyle": {
					"description": "The indent style applied to JavaScript (and its super languages) files.",
					"anyOf": [{ "$ref": "#/$defs/IndentStyle" }, { "type": "null" }]
				},
				"indentWidth": {
					"description": "The size of the indentation applied to JavaScript (and its super languages) files. Default to 2.",
					"anyOf": [{ "$ref": "#/$defs/IndentWidth" }, { "type": "null" }]
				},
				"jsxQuoteStyle": {
					"description": "The type of quotes used in JSX. Defaults to double.",
					"anyOf": [{ "$ref": "#/$defs/QuoteStyle" }, { "type": "null" }]
				},
				"lineEnding": {
					"description": "The type of line ending applied to JavaScript (and its super languages) files. `auto` uses CRLF on Windows and LF on other platforms.",
					"anyOf": [{ "$ref": "#/$defs/LineEnding" }, { "type": "null" }]
				},
				"lineWidth": {
					"description": "What's the max width of a line applied to JavaScript (and its super languages) files. Defaults to 80.",
					"anyOf": [{ "$ref": "#/$defs/LineWidth" }, { "type": "null" }]
				},
				"operatorLinebreak": {
					"description": "When breaking binary expressions into multiple lines, whether to break them before or after the binary operator. Defaults to \"after\".",
					"anyOf": [{ "$ref": "#/$defs/OperatorLinebreak" }, { "type": "null" }]
				},
				"quoteProperties": {
					"description": "When properties in objects are quoted. Defaults to asNeeded.",
					"anyOf": [{ "$ref": "#/$defs/QuoteProperties" }, { "type": "null" }]
				},
				"quoteStyle": {
					"description": "The type of quotes used in JavaScript code. Defaults to double.",
					"anyOf": [{ "$ref": "#/$defs/QuoteStyle" }, { "type": "null" }]
				},
				"semicolons": {
					"description": "Whether the formatter prints semicolons for all statements or only in for statements where it is necessary because of ASI.",
					"anyOf": [{ "$ref": "#/$defs/Semicolons" }, { "type": "null" }]
				},
				"trailingCommas": {
					"description": "Print trailing commas wherever possible in multi-line comma-separated syntactic structures. Defaults to \"all\".",
					"anyOf": [{ "$ref": "#/$defs/JsTrailingCommas" }, { "type": "null" }]
				}
			},
			"additionalProperties": false
		},
		"JsLinterConfiguration": {
			"description": "Linter options specific to the JavaScript linter",
			"type": "object",
			"properties": {
				"enabled": {
					"description": "Control the linter for JavaScript (and its super languages) files.",
					"anyOf": [{ "$ref": "#/$defs/Bool" }, { "type": "null" }]
				}
			},
			"additionalProperties": false
		},
		"JsParserConfiguration": {
			"description": "Options that changes how the JavaScript parser behaves",
			"type": "object",
			"properties": {
				"gritMetavariables": {
					"description": "Enables parsing of Grit metavariables.\nDefaults to `false`.",
					"anyOf": [{ "$ref": "#/$defs/Bool" }, { "type": "null" }]
				},
				"jsxEverywhere": {
					"description": "When enabled, files like `.js`/`.mjs`/`.cjs` may contain JSX syntax.\n\nDefaults to `true`.",
					"anyOf": [{ "$ref": "#/$defs/Bool" }, { "type": "null" }]
				},
				"unsafeParameterDecoratorsEnabled": {
					"description": "It enables the experimental and unsafe parsing of parameter decorators\n\nThese decorators belong to an old proposal, and they are subject to change.",
					"anyOf": [{ "$ref": "#/$defs/Bool" }, { "type": "null" }]
				}
			},
			"additionalProperties": false
		},
		"JsTrailingCommas": {
			"description": "Print trailing commas wherever possible in multi-line comma-separated syntactic structures for JavaScript/TypeScript files.",
			"type": "string",
			"enum": ["all", "es5", "none"]
		},
		"JsonAssistConfiguration": {
			"description": "Assist options specific to the JSON linter",
			"type": "object",
			"properties": {
				"enabled": {
					"description": "Control the assist for JSON (and its super languages) files.",
					"anyOf": [{ "$ref": "#/$defs/Bool" }, { "type": "null" }]
				}
			},
			"additionalProperties": false
		},
		"JsonConfiguration": {
			"description": "Options applied to JSON files",
			"type": "object",
			"properties": {
				"assist": {
					"description": "Assist options",
					"anyOf": [
						{ "$ref": "#/$defs/JsonAssistConfiguration" },
						{ "type": "null" }
					]
				},
				"formatter": {
					"description": "Formatting options",
					"anyOf": [
						{ "$ref": "#/$defs/JsonFormatterConfiguration" },
						{ "type": "null" }
					]
				},
				"linter": {
					"description": "Linting options",
					"anyOf": [
						{ "$ref": "#/$defs/JsonLinterConfiguration" },
						{ "type": "null" }
					]
				},
				"parser": {
					"description": "Parsing options",
					"anyOf": [
						{ "$ref": "#/$defs/JsonParserConfiguration" },
						{ "type": "null" }
					]
				}
			},
			"additionalProperties": false
		},
		"JsonFormatterConfiguration": {
			"type": "object",
			"properties": {
				"bracketSpacing": {
					"description": "Whether to insert spaces around brackets in object literals. Defaults to true.",
					"anyOf": [{ "$ref": "#/$defs/BracketSpacing" }, { "type": "null" }]
				},
				"enabled": {
					"description": "Control the formatter for JSON (and its super languages) files.",
					"anyOf": [{ "$ref": "#/$defs/Bool" }, { "type": "null" }]
				},
				"expand": {
					"description": "Whether to expand arrays and objects on multiple lines.\nWhen set to `auto`, object literals are formatted on multiple lines if the first property has a newline,\nand array literals are formatted on a single line if it fits in the line.\nWhen set to `always`, these literals are formatted on multiple lines, regardless of length of the list.\nWhen set to `never`, these literals are formatted on a single line if it fits in the line.\nWhen formatting `package.json`, Biome will use `always` unless configured otherwise. Defaults to \"auto\".",
					"anyOf": [{ "$ref": "#/$defs/Expand" }, { "type": "null" }]
				},
				"indentStyle": {
					"description": "The indent style applied to JSON (and its super languages) files.",
					"anyOf": [{ "$ref": "#/$defs/IndentStyle" }, { "type": "null" }]
				},
				"indentWidth": {
					"description": "The size of the indentation applied to JSON (and its super languages) files. Default to 2.",
					"anyOf": [{ "$ref": "#/$defs/IndentWidth" }, { "type": "null" }]
				},
				"lineEnding": {
					"description": "The type of line ending applied to JSON (and its super languages) files. `auto` uses CRLF on Windows and LF on other platforms.",
					"anyOf": [{ "$ref": "#/$defs/LineEnding" }, { "type": "null" }]
				},
				"lineWidth": {
					"description": "What's the max width of a line applied to JSON (and its super languages) files. Defaults to 80.",
					"anyOf": [{ "$ref": "#/$defs/LineWidth" }, { "type": "null" }]
				},
				"trailingCommas": {
					"description": "Print trailing commas wherever possible in multi-line comma-separated syntactic structures. Defaults to \"none\".",
					"anyOf": [
						{ "$ref": "#/$defs/JsonTrailingCommas" },
						{ "type": "null" }
					]
				}
			},
			"additionalProperties": false
		},
		"JsonLinterConfiguration": {
			"description": "Linter options specific to the JSON linter",
			"type": "object",
			"properties": {
				"enabled": {
					"description": "Control the linter for JSON (and its super languages) files.",
					"anyOf": [{ "$ref": "#/$defs/Bool" }, { "type": "null" }]
				}
			},
			"additionalProperties": false
		},
		"JsonParserConfiguration": {
			"description": "Options that changes how the JSON parser behaves",
			"type": "object",
			"properties": {
				"allowComments": {
					"description": "Allow parsing comments in `.json` files",
					"anyOf": [{ "$ref": "#/$defs/Bool" }, { "type": "null" }]
				},
				"allowTrailingCommas": {
					"description": "Allow parsing trailing commas in `.json` files",
					"anyOf": [{ "$ref": "#/$defs/Bool" }, { "type": "null" }]
				}
			},
			"additionalProperties": false
		},
		"JsonTrailingCommas": {
			"description": "Print trailing commas wherever possible in multi-line comma-separated syntactic structures for JSON files.",
			"type": "string",
			"enum": ["none", "all"]
		},
		"JsxRuntime": {
			"description": "Indicates the type of runtime or transformation used for interpreting JSX.",
			"oneOf": [
				{
					"description": "Indicates a modern or native JSX environment, that doesn't require\nspecial handling by Biome.",
					"type": "string",
					"const": "transparent"
				},
				{
					"description": "Indicates a classic React environment that requires the `React` import.\n\nCorresponds to the `react` value for the `jsx` option in TypeScript's\n`tsconfig.json`.\n\nThis option should only be necessary if you cannot upgrade to a React\nversion that supports the new JSX runtime. For more information about\nthe old vs. new JSX runtime, please see:\n<https://legacy.reactjs.org/blog/2020/09/22/introducing-the-new-jsx-transform.html>",
					"type": "string",
					"const": "reactClassic"
				}
			]
		},
		"Kind": {
			"oneOf": [
				{
					"type": "string",
					"enum": [
						"class",
						"enum",
						"interface",
						"enumMember",
						"importNamespace",
						"exportNamespace",
						"variable",
						"const",
						"let",
						"using",
						"var",
						"catchParameter",
						"indexParameter",
						"exportAlias",
						"importAlias",
						"classGetter",
						"classSetter",
						"classMethod",
						"objectLiteralProperty",
						"objectLiteralGetter",
						"objectLiteralSetter",
						"objectLiteralMethod",
						"typeAlias"
					]
				},
				{ "description": "All kinds", "type": "string", "const": "any" },
				{
					"description": "All type definitions: classes, enums, interfaces, and type aliases",
					"type": "string",
					"const": "typeLike"
				},
				{
					"description": "Named function declarations and expressions",
					"type": "string",
					"const": "function"
				},
				{
					"description": "TypeScript namespaces, import and export namespaces",
					"type": "string",
					"const": "namespaceLike"
				},
				{
					"description": "TypeScript mamespaces",
					"type": "string",
					"const": "namespace"
				},
				{
					"description": "All function parameters, but parameter properties",
					"type": "string",
					"const": "functionParameter"
				},
				{
					"description": "All generic type parameters",
					"type": "string",
					"const": "typeParameter"
				},
				{
					"description": "All class members: properties, methods, getters, and setters",
					"type": "string",
					"const": "classMember"
				},
				{
					"description": "All class properties, including parameter properties",
					"type": "string",
					"const": "classProperty"
				},
				{
					"description": "All object literal members: properties, methods, getters, and setters",
					"type": "string",
					"const": "objectLiteralMember"
				},
				{
					"description": "All members defined in type alaises and interfaces",
					"type": "string",
					"const": "typeMember"
				},
				{
					"description": "All getters defined in type alaises and interfaces",
					"type": "string",
					"const": "typeGetter"
				},
				{
					"description": "All properties defined in type alaises and interfaces",
					"type": "string",
					"const": "typeProperty"
				},
				{
					"description": "All setters defined in type alaises and interfaces",
					"type": "string",
					"const": "typeSetter"
				},
				{
					"description": "All methods defined in type alaises and interfaces",
					"type": "string",
					"const": "typeMethod"
				}
			]
		},
		"LineEnding": {
			"oneOf": [
				{
					"description": "Line Feed only (\\n), common on Linux and macOS as well as inside git repos",
					"type": "string",
					"const": "lf"
				},
				{
					"description": "Carriage Return + Line Feed characters (\\r\\n), common on Windows",
					"type": "string",
					"const": "crlf"
				},
				{
					"description": "Carriage Return character only (\\r), used very rarely",
					"type": "string",
					"const": "cr"
				},
				{
					"description": "Automatically use CRLF on Windows and LF on other platforms",
					"type": "string",
					"const": "auto"
				}
			]
		},
		"LineWidth": {
			"description": "Validated value for the `line_width` formatter options\n\nThe allowed range of values is 1..=320",
			"type": "integer",
			"format": "uint16",
			"maximum": 65535,
			"minimum": 0
		},
		"LinterConfiguration": {
			"type": "object",
			"properties": {
				"domains": {
					"description": "An object where the keys are the names of the domains, and the values are `all`, `recommended`, or `none`.",
					"anyOf": [{ "$ref": "#/$defs/RuleDomains" }, { "type": "null" }]
				},
				"enabled": {
					"description": "if `false`, it disables the feature and the linter won't be executed. `true` by default",
					"anyOf": [{ "$ref": "#/$defs/Bool" }, { "type": "null" }]
				},
				"includes": {
					"description": "A list of glob patterns. The analyzer will handle only those files/folders that will\nmatch these patterns.",
					"type": ["array", "null"],
					"items": { "$ref": "#/$defs/NormalizedGlob" }
				},
				"rules": {
					"description": "List of rules",
					"anyOf": [{ "$ref": "#/$defs/Rules" }, { "type": "null" }]
				}
			},
			"additionalProperties": false
		},
		"MaxSize": { "type": "integer", "format": "uint64", "minimum": 1 },
		"Modifiers": {
			"type": "array",
			"items": { "$ref": "#/$defs/RestrictedModifier" },
			"uniqueItems": true
		},
		"NegatablePredefinedSourceMatcher": {
			"type": "string",
			"enum": [
				":ALIAS:",
				":BUN:",
				":NODE:",
				":PACKAGE:",
				":PACKAGE_WITH_PROTOCOL:",
				":PATH:",
				":URL:",
				"!:ALIAS:",
				"!:BUN:",
				"!:NODE:",
				"!:PACKAGE:",
				"!:PACKAGE_WITH_PROTOCOL:",
				"!:PATH:",
				"!:URL:"
			]
		},
		"NoAccessKeyConfiguration": {
			"oneOf": [
				{ "$ref": "#/$defs/RulePlainConfiguration" },
				{ "$ref": "#/$defs/RuleWithNoAccessKeyOptions" }
			]
		},
		"NoAccessKeyOptions": { "type": "object", "additionalProperties": false },
		"NoAccumulatingSpreadConfiguration": {
			"oneOf": [
				{ "$ref": "#/$defs/RulePlainConfiguration" },
				{ "$ref": "#/$defs/RuleWithNoAccumulatingSpreadOptions" }
			]
		},
		"NoAccumulatingSpreadOptions": {
			"type": "object",
			"additionalProperties": false
		},
		"NoAdjacentSpacesInRegexConfiguration": {
			"oneOf": [
				{ "$ref": "#/$defs/RulePlainConfiguration" },
				{ "$ref": "#/$defs/RuleWithNoAdjacentSpacesInRegexOptions" }
			]
		},
		"NoAdjacentSpacesInRegexOptions": {
			"type": "object",
			"additionalProperties": false
		},
		"NoAlertConfiguration": {
			"oneOf": [
				{ "$ref": "#/$defs/RulePlainConfiguration" },
				{ "$ref": "#/$defs/RuleWithNoAlertOptions" }
			]
		},
		"NoAlertOptions": { "type": "object", "additionalProperties": false },
		"NoApproximativeNumericConstantConfiguration": {
			"oneOf": [
				{ "$ref": "#/$defs/RulePlainConfiguration" },
				{ "$ref": "#/$defs/RuleWithNoApproximativeNumericConstantOptions" }
			]
		},
		"NoApproximativeNumericConstantOptions": {
			"type": "object",
			"additionalProperties": false
		},
		"NoArgumentsConfiguration": {
			"oneOf": [
				{ "$ref": "#/$defs/RulePlainConfiguration" },
				{ "$ref": "#/$defs/RuleWithNoArgumentsOptions" }
			]
		},
		"NoArgumentsOptions": { "type": "object", "additionalProperties": false },
		"NoAriaHiddenOnFocusableConfiguration": {
			"oneOf": [
				{ "$ref": "#/$defs/RulePlainConfiguration" },
				{ "$ref": "#/$defs/RuleWithNoAriaHiddenOnFocusableOptions" }
			]
		},
		"NoAriaHiddenOnFocusableOptions": {
			"type": "object",
			"additionalProperties": false
		},
		"NoAriaUnsupportedElementsConfiguration": {
			"oneOf": [
				{ "$ref": "#/$defs/RulePlainConfiguration" },
				{ "$ref": "#/$defs/RuleWithNoAriaUnsupportedElementsOptions" }
			]
		},
		"NoAriaUnsupportedElementsOptions": {
			"type": "object",
			"additionalProperties": false
		},
		"NoArrayIndexKeyConfiguration": {
			"oneOf": [
				{ "$ref": "#/$defs/RulePlainConfiguration" },
				{ "$ref": "#/$defs/RuleWithNoArrayIndexKeyOptions" }
			]
		},
		"NoArrayIndexKeyOptions": {
			"type": "object",
			"additionalProperties": false
		},
		"NoAssignInExpressionsConfiguration": {
			"oneOf": [
				{ "$ref": "#/$defs/RulePlainConfiguration" },
				{ "$ref": "#/$defs/RuleWithNoAssignInExpressionsOptions" }
			]
		},
		"NoAssignInExpressionsOptions": {
			"type": "object",
			"additionalProperties": false
		},
		"NoAsyncPromiseExecutorConfiguration": {
			"oneOf": [
				{ "$ref": "#/$defs/RulePlainConfiguration" },
				{ "$ref": "#/$defs/RuleWithNoAsyncPromiseExecutorOptions" }
			]
		},
		"NoAsyncPromiseExecutorOptions": {
			"type": "object",
			"additionalProperties": false
		},
		"NoAutofocusConfiguration": {
			"oneOf": [
				{ "$ref": "#/$defs/RulePlainConfiguration" },
				{ "$ref": "#/$defs/RuleWithNoAutofocusOptions" }
			]
		},
		"NoAutofocusOptions": { "type": "object", "additionalProperties": false },
		"NoAwaitInLoopsConfiguration": {
			"oneOf": [
				{ "$ref": "#/$defs/RulePlainConfiguration" },
				{ "$ref": "#/$defs/RuleWithNoAwaitInLoopsOptions" }
			]
		},
		"NoAwaitInLoopsOptions": {
			"type": "object",
			"additionalProperties": false
		},
		"NoBannedTypesConfiguration": {
			"oneOf": [
				{ "$ref": "#/$defs/RulePlainConfiguration" },
				{ "$ref": "#/$defs/RuleWithNoBannedTypesOptions" }
			]
		},
		"NoBannedTypesOptions": { "type": "object", "additionalProperties": false },
		"NoBarrelFileConfiguration": {
			"oneOf": [
				{ "$ref": "#/$defs/RulePlainConfiguration" },
				{ "$ref": "#/$defs/RuleWithNoBarrelFileOptions" }
			]
		},
		"NoBarrelFileOptions": { "type": "object", "additionalProperties": false },
		"NoBiomeFirstExceptionConfiguration": {
			"oneOf": [
				{ "$ref": "#/$defs/RulePlainConfiguration" },
				{ "$ref": "#/$defs/RuleWithNoBiomeFirstExceptionOptions" }
			]
		},
		"NoBiomeFirstExceptionOptions": {
			"type": "object",
			"additionalProperties": false
		},
		"NoBitwiseOperatorsConfiguration": {
			"oneOf": [
				{ "$ref": "#/$defs/RulePlainConfiguration" },
				{ "$ref": "#/$defs/RuleWithNoBitwiseOperatorsOptions" }
			]
		},
		"NoBitwiseOperatorsOptions": {
			"type": "object",
			"properties": {
				"allow": {
					"description": "Allows a list of bitwise operators to be used as exceptions.",
					"type": ["array", "null"],
					"items": { "type": "string" }
				}
			},
			"additionalProperties": false
		},
		"NoBlankTargetConfiguration": {
			"oneOf": [
				{ "$ref": "#/$defs/RulePlainConfiguration" },
				{ "$ref": "#/$defs/RuleWithNoBlankTargetOptions" }
			]
		},
		"NoBlankTargetOptions": {
			"type": "object",
			"properties": {
				"allowDomains": {
					"description": "List of domains where `target=\"_blank\"` is allowed without\n`rel=\"noopener\"`.",
					"type": "array",
					"items": { "type": "string" }
				},
				"allowNoReferrer": {
					"description": "Whether `noreferrer` is allowed in addition to `noopener`.",
					"type": ["boolean", "null"]
				}
			},
			"additionalProperties": false
		},
		"NoCatchAssignConfiguration": {
			"oneOf": [
				{ "$ref": "#/$defs/RulePlainConfiguration" },
				{ "$ref": "#/$defs/RuleWithNoCatchAssignOptions" }
			]
		},
		"NoCatchAssignOptions": { "type": "object", "additionalProperties": false },
		"NoChildrenPropConfiguration": {
			"oneOf": [
				{ "$ref": "#/$defs/RulePlainConfiguration" },
				{ "$ref": "#/$defs/RuleWithNoChildrenPropOptions" }
			]
		},
		"NoChildrenPropOptions": {
			"type": "object",
			"additionalProperties": false
		},
		"NoClassAssignConfiguration": {
			"oneOf": [
				{ "$ref": "#/$defs/RulePlainConfiguration" },
				{ "$ref": "#/$defs/RuleWithNoClassAssignOptions" }
			]
		},
		"NoClassAssignOptions": { "type": "object", "additionalProperties": false },
		"NoCommaOperatorConfiguration": {
			"oneOf": [
				{ "$ref": "#/$defs/RulePlainConfiguration" },
				{ "$ref": "#/$defs/RuleWithNoCommaOperatorOptions" }
			]
		},
		"NoCommaOperatorOptions": {
			"type": "object",
			"additionalProperties": false
		},
		"NoCommentTextConfiguration": {
			"oneOf": [
				{ "$ref": "#/$defs/RulePlainConfiguration" },
				{ "$ref": "#/$defs/RuleWithNoCommentTextOptions" }
			]
		},
		"NoCommentTextOptions": { "type": "object", "additionalProperties": false },
		"NoCommonJsConfiguration": {
			"oneOf": [
				{ "$ref": "#/$defs/RulePlainConfiguration" },
				{ "$ref": "#/$defs/RuleWithNoCommonJsOptions" }
			]
		},
		"NoCommonJsOptions": { "type": "object", "additionalProperties": false },
		"NoCompareNegZeroConfiguration": {
			"oneOf": [
				{ "$ref": "#/$defs/RulePlainConfiguration" },
				{ "$ref": "#/$defs/RuleWithNoCompareNegZeroOptions" }
			]
		},
		"NoCompareNegZeroOptions": {
			"type": "object",
			"additionalProperties": false
		},
		"NoConfusingLabelsConfiguration": {
			"oneOf": [
				{ "$ref": "#/$defs/RulePlainConfiguration" },
				{ "$ref": "#/$defs/RuleWithNoConfusingLabelsOptions" }
			]
		},
		"NoConfusingLabelsOptions": {
			"type": "object",
			"properties": {
				"allowedLabels": {
					"description": "A list of (non-confusing) labels that should be allowed",
					"type": ["array", "null"],
					"items": { "type": "string" }
				}
			},
			"additionalProperties": false
		},
		"NoConfusingVoidTypeConfiguration": {
			"oneOf": [
				{ "$ref": "#/$defs/RulePlainConfiguration" },
				{ "$ref": "#/$defs/RuleWithNoConfusingVoidTypeOptions" }
			]
		},
		"NoConfusingVoidTypeOptions": {
			"type": "object",
			"additionalProperties": false
		},
		"NoConsoleConfiguration": {
			"oneOf": [
				{ "$ref": "#/$defs/RulePlainConfiguration" },
				{ "$ref": "#/$defs/RuleWithNoConsoleOptions" }
			]
		},
		"NoConsoleOptions": {
			"type": "object",
			"properties": {
				"allow": {
					"description": "Allowed calls on the console object.",
					"type": ["array", "null"],
					"items": { "type": "string" }
				}
			},
			"additionalProperties": false
		},
		"NoConstAssignConfiguration": {
			"oneOf": [
				{ "$ref": "#/$defs/RulePlainConfiguration" },
				{ "$ref": "#/$defs/RuleWithNoConstAssignOptions" }
			]
		},
		"NoConstAssignOptions": { "type": "object", "additionalProperties": false },
		"NoConstEnumConfiguration": {
			"oneOf": [
				{ "$ref": "#/$defs/RulePlainConfiguration" },
				{ "$ref": "#/$defs/RuleWithNoConstEnumOptions" }
			]
		},
		"NoConstEnumOptions": { "type": "object", "additionalProperties": false },
		"NoConstantBinaryExpressionsConfiguration": {
			"oneOf": [
				{ "$ref": "#/$defs/RulePlainConfiguration" },
				{ "$ref": "#/$defs/RuleWithNoConstantBinaryExpressionsOptions" }
			]
		},
		"NoConstantBinaryExpressionsOptions": {
			"type": "object",
			"additionalProperties": false
		},
		"NoConstantConditionConfiguration": {
			"oneOf": [
				{ "$ref": "#/$defs/RulePlainConfiguration" },
				{ "$ref": "#/$defs/RuleWithNoConstantConditionOptions" }
			]
		},
		"NoConstantConditionOptions": {
			"type": "object",
			"additionalProperties": false
		},
		"NoConstantMathMinMaxClampConfiguration": {
			"oneOf": [
				{ "$ref": "#/$defs/RulePlainConfiguration" },
				{ "$ref": "#/$defs/RuleWithNoConstantMathMinMaxClampOptions" }
			]
		},
		"NoConstantMathMinMaxClampOptions": {
			"type": "object",
			"additionalProperties": false
		},
		"NoConstructorReturnConfiguration": {
			"oneOf": [
				{ "$ref": "#/$defs/RulePlainConfiguration" },
				{ "$ref": "#/$defs/RuleWithNoConstructorReturnOptions" }
			]
		},
		"NoConstructorReturnOptions": {
			"type": "object",
			"additionalProperties": false
		},
		"NoContinueConfiguration": {
			"oneOf": [
				{ "$ref": "#/$defs/RulePlainConfiguration" },
				{ "$ref": "#/$defs/RuleWithNoContinueOptions" }
			]
		},
		"NoContinueOptions": { "type": "object", "additionalProperties": false },
		"NoControlCharactersInRegexConfiguration": {
			"oneOf": [
				{ "$ref": "#/$defs/RulePlainConfiguration" },
				{ "$ref": "#/$defs/RuleWithNoControlCharactersInRegexOptions" }
			]
		},
		"NoControlCharactersInRegexOptions": {
			"type": "object",
			"additionalProperties": false
		},
		"NoDangerouslySetInnerHtmlConfiguration": {
			"oneOf": [
				{ "$ref": "#/$defs/RulePlainConfiguration" },
				{ "$ref": "#/$defs/RuleWithNoDangerouslySetInnerHtmlOptions" }
			]
		},
		"NoDangerouslySetInnerHtmlOptions": {
			"type": "object",
			"additionalProperties": false
		},
		"NoDangerouslySetInnerHtmlWithChildrenConfiguration": {
			"oneOf": [
				{ "$ref": "#/$defs/RulePlainConfiguration" },
				{
					"$ref": "#/$defs/RuleWithNoDangerouslySetInnerHtmlWithChildrenOptions"
				}
			]
		},
		"NoDangerouslySetInnerHtmlWithChildrenOptions": {
			"type": "object",
			"additionalProperties": false
		},
		"NoDebuggerConfiguration": {
			"oneOf": [
				{ "$ref": "#/$defs/RulePlainConfiguration" },
				{ "$ref": "#/$defs/RuleWithNoDebuggerOptions" }
			]
		},
		"NoDebuggerOptions": { "type": "object", "additionalProperties": false },
		"NoDefaultExportConfiguration": {
			"oneOf": [
				{ "$ref": "#/$defs/RulePlainConfiguration" },
				{ "$ref": "#/$defs/RuleWithNoDefaultExportOptions" }
			]
		},
		"NoDefaultExportOptions": {
			"type": "object",
			"additionalProperties": false
		},
		"NoDeleteConfiguration": {
			"oneOf": [
				{ "$ref": "#/$defs/RulePlainConfiguration" },
				{ "$ref": "#/$defs/RuleWithNoDeleteOptions" }
			]
		},
		"NoDeleteOptions": { "type": "object", "additionalProperties": false },
		"NoDeprecatedImportsConfiguration": {
			"oneOf": [
				{ "$ref": "#/$defs/RulePlainConfiguration" },
				{ "$ref": "#/$defs/RuleWithNoDeprecatedImportsOptions" }
			]
		},
		"NoDeprecatedImportsOptions": {
			"type": "object",
			"additionalProperties": false
		},
		"NoDescendingSpecificityConfiguration": {
			"oneOf": [
				{ "$ref": "#/$defs/RulePlainConfiguration" },
				{ "$ref": "#/$defs/RuleWithNoDescendingSpecificityOptions" }
			]
		},
		"NoDescendingSpecificityOptions": {
			"type": "object",
			"additionalProperties": false
		},
		"NoDistractingElementsConfiguration": {
			"oneOf": [
				{ "$ref": "#/$defs/RulePlainConfiguration" },
				{ "$ref": "#/$defs/RuleWithNoDistractingElementsOptions" }
			]
		},
		"NoDistractingElementsOptions": {
			"type": "object",
			"additionalProperties": false
		},
		"NoDocumentCookieConfiguration": {
			"oneOf": [
				{ "$ref": "#/$defs/RulePlainConfiguration" },
				{ "$ref": "#/$defs/RuleWithNoDocumentCookieOptions" }
			]
		},
		"NoDocumentCookieOptions": {
			"type": "object",
			"additionalProperties": false
		},
		"NoDocumentImportInPageConfiguration": {
			"oneOf": [
				{ "$ref": "#/$defs/RulePlainConfiguration" },
				{ "$ref": "#/$defs/RuleWithNoDocumentImportInPageOptions" }
			]
		},
		"NoDocumentImportInPageOptions": {
			"type": "object",
			"additionalProperties": false
		},
		"NoDoneCallbackConfiguration": {
			"oneOf": [
				{ "$ref": "#/$defs/RulePlainConfiguration" },
				{ "$ref": "#/$defs/RuleWithNoDoneCallbackOptions" }
			]
		},
		"NoDoneCallbackOptions": {
			"type": "object",
			"additionalProperties": false
		},
		"NoDoubleEqualsConfiguration": {
			"oneOf": [
				{ "$ref": "#/$defs/RulePlainConfiguration" },
				{ "$ref": "#/$defs/RuleWithNoDoubleEqualsOptions" }
			]
		},
		"NoDoubleEqualsOptions": {
			"type": "object",
			"properties": {
				"ignoreNull": {
					"description": "If `true`, an exception is made when comparing with `null`, as it's often relied on to check\nboth for `null` or `undefined`.\n\nIf `false`, no such exception will be made.",
					"type": ["boolean", "null"]
				}
			},
			"additionalProperties": false
		},
		"NoDuplicateAtImportRulesConfiguration": {
			"oneOf": [
				{ "$ref": "#/$defs/RulePlainConfiguration" },
				{ "$ref": "#/$defs/RuleWithNoDuplicateAtImportRulesOptions" }
			]
		},
		"NoDuplicateAtImportRulesOptions": {
			"type": "object",
			"additionalProperties": false
		},
		"NoDuplicateCaseConfiguration": {
			"oneOf": [
				{ "$ref": "#/$defs/RulePlainConfiguration" },
				{ "$ref": "#/$defs/RuleWithNoDuplicateCaseOptions" }
			]
		},
		"NoDuplicateCaseOptions": {
			"type": "object",
			"additionalProperties": false
		},
		"NoDuplicateClassMembersConfiguration": {
			"oneOf": [
				{ "$ref": "#/$defs/RulePlainConfiguration" },
				{ "$ref": "#/$defs/RuleWithNoDuplicateClassMembersOptions" }
			]
		},
		"NoDuplicateClassMembersOptions": {
			"type": "object",
			"additionalProperties": false
		},
		"NoDuplicateCustomPropertiesConfiguration": {
			"oneOf": [
				{ "$ref": "#/$defs/RulePlainConfiguration" },
				{ "$ref": "#/$defs/RuleWithNoDuplicateCustomPropertiesOptions" }
			]
		},
		"NoDuplicateCustomPropertiesOptions": {
			"type": "object",
			"additionalProperties": false
		},
		"NoDuplicateDependenciesConfiguration": {
			"oneOf": [
				{ "$ref": "#/$defs/RulePlainConfiguration" },
				{ "$ref": "#/$defs/RuleWithNoDuplicateDependenciesOptions" }
			]
		},
		"NoDuplicateDependenciesOptions": {
			"type": "object",
			"additionalProperties": false
		},
		"NoDuplicateElseIfConfiguration": {
			"oneOf": [
				{ "$ref": "#/$defs/RulePlainConfiguration" },
				{ "$ref": "#/$defs/RuleWithNoDuplicateElseIfOptions" }
			]
		},
		"NoDuplicateElseIfOptions": {
			"type": "object",
			"additionalProperties": false
		},
		"NoDuplicateFieldsConfiguration": {
			"oneOf": [
				{ "$ref": "#/$defs/RulePlainConfiguration" },
				{ "$ref": "#/$defs/RuleWithNoDuplicateFieldsOptions" }
			]
		},
		"NoDuplicateFieldsOptions": {
			"type": "object",
			"additionalProperties": false
		},
		"NoDuplicateFontNamesConfiguration": {
			"oneOf": [
				{ "$ref": "#/$defs/RulePlainConfiguration" },
				{ "$ref": "#/$defs/RuleWithNoDuplicateFontNamesOptions" }
			]
		},
		"NoDuplicateFontNamesOptions": {
			"type": "object",
			"additionalProperties": false
		},
		"NoDuplicateJsxPropsConfiguration": {
			"oneOf": [
				{ "$ref": "#/$defs/RulePlainConfiguration" },
				{ "$ref": "#/$defs/RuleWithNoDuplicateJsxPropsOptions" }
			]
		},
		"NoDuplicateJsxPropsOptions": {
			"type": "object",
			"additionalProperties": false
		},
		"NoDuplicateObjectKeysConfiguration": {
			"oneOf": [
				{ "$ref": "#/$defs/RulePlainConfiguration" },
				{ "$ref": "#/$defs/RuleWithNoDuplicateObjectKeysOptions" }
			]
		},
		"NoDuplicateObjectKeysOptions": {
			"type": "object",
			"additionalProperties": false
		},
		"NoDuplicateParametersConfiguration": {
			"oneOf": [
				{ "$ref": "#/$defs/RulePlainConfiguration" },
				{ "$ref": "#/$defs/RuleWithNoDuplicateParametersOptions" }
			]
		},
		"NoDuplicateParametersOptions": {
			"type": "object",
			"additionalProperties": false
		},
		"NoDuplicatePropertiesConfiguration": {
			"oneOf": [
				{ "$ref": "#/$defs/RulePlainConfiguration" },
				{ "$ref": "#/$defs/RuleWithNoDuplicatePropertiesOptions" }
			]
		},
		"NoDuplicatePropertiesOptions": {
			"type": "object",
			"additionalProperties": false
		},
		"NoDuplicateSelectorsKeyframeBlockConfiguration": {
			"oneOf": [
				{ "$ref": "#/$defs/RulePlainConfiguration" },
				{ "$ref": "#/$defs/RuleWithNoDuplicateSelectorsKeyframeBlockOptions" }
			]
		},
		"NoDuplicateSelectorsKeyframeBlockOptions": {
			"type": "object",
			"additionalProperties": false
		},
		"NoDuplicateTestHooksConfiguration": {
			"oneOf": [
				{ "$ref": "#/$defs/RulePlainConfiguration" },
				{ "$ref": "#/$defs/RuleWithNoDuplicateTestHooksOptions" }
			]
		},
		"NoDuplicateTestHooksOptions": {
			"type": "object",
			"additionalProperties": false
		},
		"NoDuplicatedSpreadPropsConfiguration": {
			"oneOf": [
				{ "$ref": "#/$defs/RulePlainConfiguration" },
				{ "$ref": "#/$defs/RuleWithNoDuplicatedSpreadPropsOptions" }
			]
		},
		"NoDuplicatedSpreadPropsOptions": {
			"type": "object",
			"additionalProperties": false
		},
		"NoDynamicNamespaceImportAccessConfiguration": {
			"oneOf": [
				{ "$ref": "#/$defs/RulePlainConfiguration" },
				{ "$ref": "#/$defs/RuleWithNoDynamicNamespaceImportAccessOptions" }
			]
		},
		"NoDynamicNamespaceImportAccessOptions": {
			"type": "object",
			"additionalProperties": false
		},
		"NoEmptyBlockConfiguration": {
			"oneOf": [
				{ "$ref": "#/$defs/RulePlainConfiguration" },
				{ "$ref": "#/$defs/RuleWithNoEmptyBlockOptions" }
			]
		},
		"NoEmptyBlockOptions": { "type": "object", "additionalProperties": false },
		"NoEmptyBlockStatementsConfiguration": {
			"oneOf": [
				{ "$ref": "#/$defs/RulePlainConfiguration" },
				{ "$ref": "#/$defs/RuleWithNoEmptyBlockStatementsOptions" }
			]
		},
		"NoEmptyBlockStatementsOptions": {
			"type": "object",
			"additionalProperties": false
		},
		"NoEmptyCharacterClassInRegexConfiguration": {
			"oneOf": [
				{ "$ref": "#/$defs/RulePlainConfiguration" },
				{ "$ref": "#/$defs/RuleWithNoEmptyCharacterClassInRegexOptions" }
			]
		},
		"NoEmptyCharacterClassInRegexOptions": {
			"type": "object",
			"additionalProperties": false
		},
		"NoEmptyInterfaceConfiguration": {
			"oneOf": [
				{ "$ref": "#/$defs/RulePlainConfiguration" },
				{ "$ref": "#/$defs/RuleWithNoEmptyInterfaceOptions" }
			]
		},
		"NoEmptyInterfaceOptions": {
			"type": "object",
			"additionalProperties": false
		},
		"NoEmptyPatternConfiguration": {
			"oneOf": [
				{ "$ref": "#/$defs/RulePlainConfiguration" },
				{ "$ref": "#/$defs/RuleWithNoEmptyPatternOptions" }
			]
		},
		"NoEmptyPatternOptions": {
			"type": "object",
			"additionalProperties": false
		},
		"NoEmptySourceConfiguration": {
			"oneOf": [
				{ "$ref": "#/$defs/RulePlainConfiguration" },
				{ "$ref": "#/$defs/RuleWithNoEmptySourceOptions" }
			]
		},
		"NoEmptySourceOptions": {
			"type": "object",
			"properties": {
				"allowComments": {
					"description": "Whether comments are considered meaningful",
					"type": ["boolean", "null"]
				}
			},
			"additionalProperties": false
		},
		"NoEmptyTypeParametersConfiguration": {
			"oneOf": [
				{ "$ref": "#/$defs/RulePlainConfiguration" },
				{ "$ref": "#/$defs/RuleWithNoEmptyTypeParametersOptions" }
			]
		},
		"NoEmptyTypeParametersOptions": {
			"type": "object",
			"additionalProperties": false
		},
		"NoEnumConfiguration": {
			"oneOf": [
				{ "$ref": "#/$defs/RulePlainConfiguration" },
				{ "$ref": "#/$defs/RuleWithNoEnumOptions" }
			]
		},
		"NoEnumOptions": { "type": "object", "additionalProperties": false },
		"NoEqualsToNullConfiguration": {
			"oneOf": [
				{ "$ref": "#/$defs/RulePlainConfiguration" },
				{ "$ref": "#/$defs/RuleWithNoEqualsToNullOptions" }
			]
		},
		"NoEqualsToNullOptions": {
			"type": "object",
			"additionalProperties": false
		},
		"NoEvolvingTypesConfiguration": {
			"oneOf": [
				{ "$ref": "#/$defs/RulePlainConfiguration" },
				{ "$ref": "#/$defs/RuleWithNoEvolvingTypesOptions" }
			]
		},
		"NoEvolvingTypesOptions": {
			"type": "object",
			"additionalProperties": false
		},
		"NoExcessiveCognitiveComplexityConfiguration": {
			"oneOf": [
				{ "$ref": "#/$defs/RulePlainConfiguration" },
				{ "$ref": "#/$defs/RuleWithNoExcessiveCognitiveComplexityOptions" }
			]
		},
		"NoExcessiveCognitiveComplexityOptions": {
			"type": "object",
			"properties": {
				"maxAllowedComplexity": {
					"description": "The maximum complexity score that we allow. Anything higher is considered excessive.",
					"type": ["integer", "null"],
					"format": "uint8",
					"maximum": 255,
					"minimum": 1
				}
			},
			"additionalProperties": false
		},
		"NoExcessiveLinesPerFunctionConfiguration": {
			"oneOf": [
				{ "$ref": "#/$defs/RulePlainConfiguration" },
				{ "$ref": "#/$defs/RuleWithNoExcessiveLinesPerFunctionOptions" }
			]
		},
		"NoExcessiveLinesPerFunctionOptions": {
			"type": "object",
			"properties": {
				"maxLines": {
					"description": "The maximum number of lines allowed in a function body.",
					"type": ["integer", "null"],
					"format": "uint16",
					"maximum": 65535,
					"minimum": 1
				},
				"skipBlankLines": {
					"description": "When this options is set to `true`, blank lines in the function body are not counted towards the maximum line limit.",
					"type": ["boolean", "null"]
				},
				"skipIifes": {
					"description": "When this option is set to `true`, Immediately Invoked Function Expressions (IIFEs) are not checked for the maximum line limit.",
					"type": ["boolean", "null"]
				}
			},
			"additionalProperties": false
		},
		"NoExcessiveNestedTestSuitesConfiguration": {
			"oneOf": [
				{ "$ref": "#/$defs/RulePlainConfiguration" },
				{ "$ref": "#/$defs/RuleWithNoExcessiveNestedTestSuitesOptions" }
			]
		},
		"NoExcessiveNestedTestSuitesOptions": {
			"type": "object",
			"additionalProperties": false
		},
		"NoExplicitAnyConfiguration": {
			"oneOf": [
				{ "$ref": "#/$defs/RulePlainConfiguration" },
				{ "$ref": "#/$defs/RuleWithNoExplicitAnyOptions" }
			]
		},
		"NoExplicitAnyOptions": { "type": "object", "additionalProperties": false },
		"NoExportedImportsConfiguration": {
			"oneOf": [
				{ "$ref": "#/$defs/RulePlainConfiguration" },
				{ "$ref": "#/$defs/RuleWithNoExportedImportsOptions" }
			]
		},
		"NoExportedImportsOptions": {
			"type": "object",
			"additionalProperties": false
		},
		"NoExportsInTestConfiguration": {
			"oneOf": [
				{ "$ref": "#/$defs/RulePlainConfiguration" },
				{ "$ref": "#/$defs/RuleWithNoExportsInTestOptions" }
			]
		},
		"NoExportsInTestOptions": {
			"type": "object",
			"additionalProperties": false
		},
		"NoExtraBooleanCastConfiguration": {
			"oneOf": [
				{ "$ref": "#/$defs/RulePlainConfiguration" },
				{ "$ref": "#/$defs/RuleWithNoExtraBooleanCastOptions" }
			]
		},
		"NoExtraBooleanCastOptions": {
			"type": "object",
			"additionalProperties": false
		},
		"NoExtraNonNullAssertionConfiguration": {
			"oneOf": [
				{ "$ref": "#/$defs/RulePlainConfiguration" },
				{ "$ref": "#/$defs/RuleWithNoExtraNonNullAssertionOptions" }
			]
		},
		"NoExtraNonNullAssertionOptions": {
			"type": "object",
			"additionalProperties": false
		},
		"NoFallthroughSwitchClauseConfiguration": {
			"oneOf": [
				{ "$ref": "#/$defs/RulePlainConfiguration" },
				{ "$ref": "#/$defs/RuleWithNoFallthroughSwitchClauseOptions" }
			]
		},
		"NoFallthroughSwitchClauseOptions": {
			"type": "object",
			"additionalProperties": false
		},
		"NoFlatMapIdentityConfiguration": {
			"oneOf": [
				{ "$ref": "#/$defs/RulePlainConfiguration" },
				{ "$ref": "#/$defs/RuleWithNoFlatMapIdentityOptions" }
			]
		},
		"NoFlatMapIdentityOptions": {
			"type": "object",
			"additionalProperties": false
		},
		"NoFloatingPromisesConfiguration": {
			"oneOf": [
				{ "$ref": "#/$defs/RulePlainConfiguration" },
				{ "$ref": "#/$defs/RuleWithNoFloatingPromisesOptions" }
			]
		},
		"NoFloatingPromisesOptions": {
			"type": "object",
			"additionalProperties": false
		},
		"NoFocusedTestsConfiguration": {
			"oneOf": [
				{ "$ref": "#/$defs/RulePlainConfiguration" },
				{ "$ref": "#/$defs/RuleWithNoFocusedTestsOptions" }
			]
		},
		"NoFocusedTestsOptions": {
			"type": "object",
			"additionalProperties": false
		},
		"NoForEachConfiguration": {
			"oneOf": [
				{ "$ref": "#/$defs/RulePlainConfiguration" },
				{ "$ref": "#/$defs/RuleWithNoForEachOptions" }
			]
		},
		"NoForEachOptions": {
			"type": "object",
			"properties": {
				"allowedIdentifiers": {
					"description": "A list of variable names allowed for `forEach` calls.",
					"type": ["array", "null"],
					"items": { "type": "string" }
				}
			},
			"additionalProperties": false
		},
		"NoForInConfiguration": {
			"oneOf": [
				{ "$ref": "#/$defs/RulePlainConfiguration" },
				{ "$ref": "#/$defs/RuleWithNoForInOptions" }
			]
		},
		"NoForInOptions": { "type": "object", "additionalProperties": false },
		"NoFunctionAssignConfiguration": {
			"oneOf": [
				{ "$ref": "#/$defs/RulePlainConfiguration" },
				{ "$ref": "#/$defs/RuleWithNoFunctionAssignOptions" }
			]
		},
		"NoFunctionAssignOptions": {
			"type": "object",
			"additionalProperties": false
		},
		"NoGlobalAssignConfiguration": {
			"oneOf": [
				{ "$ref": "#/$defs/RulePlainConfiguration" },
				{ "$ref": "#/$defs/RuleWithNoGlobalAssignOptions" }
			]
		},
		"NoGlobalAssignOptions": {
			"type": "object",
			"additionalProperties": false
		},
		"NoGlobalDirnameFilenameConfiguration": {
			"oneOf": [
				{ "$ref": "#/$defs/RulePlainConfiguration" },
				{ "$ref": "#/$defs/RuleWithNoGlobalDirnameFilenameOptions" }
			]
		},
		"NoGlobalDirnameFilenameOptions": {
			"type": "object",
			"additionalProperties": false
		},
		"NoGlobalEvalConfiguration": {
			"oneOf": [
				{ "$ref": "#/$defs/RulePlainConfiguration" },
				{ "$ref": "#/$defs/RuleWithNoGlobalEvalOptions" }
			]
		},
		"NoGlobalEvalOptions": { "type": "object", "additionalProperties": false },
		"NoGlobalIsFiniteConfiguration": {
			"oneOf": [
				{ "$ref": "#/$defs/RulePlainConfiguration" },
				{ "$ref": "#/$defs/RuleWithNoGlobalIsFiniteOptions" }
			]
		},
		"NoGlobalIsFiniteOptions": {
			"type": "object",
			"additionalProperties": false
		},
		"NoGlobalIsNanConfiguration": {
			"oneOf": [
				{ "$ref": "#/$defs/RulePlainConfiguration" },
				{ "$ref": "#/$defs/RuleWithNoGlobalIsNanOptions" }
			]
		},
		"NoGlobalIsNanOptions": { "type": "object", "additionalProperties": false },
		"NoGlobalObjectCallsConfiguration": {
			"oneOf": [
				{ "$ref": "#/$defs/RulePlainConfiguration" },
				{ "$ref": "#/$defs/RuleWithNoGlobalObjectCallsOptions" }
			]
		},
		"NoGlobalObjectCallsOptions": {
			"type": "object",
			"additionalProperties": false
		},
		"NoHeadElementConfiguration": {
			"oneOf": [
				{ "$ref": "#/$defs/RulePlainConfiguration" },
				{ "$ref": "#/$defs/RuleWithNoHeadElementOptions" }
			]
		},
		"NoHeadElementOptions": { "type": "object", "additionalProperties": false },
		"NoHeadImportInDocumentConfiguration": {
			"oneOf": [
				{ "$ref": "#/$defs/RulePlainConfiguration" },
				{ "$ref": "#/$defs/RuleWithNoHeadImportInDocumentOptions" }
			]
		},
		"NoHeadImportInDocumentOptions": {
			"type": "object",
			"additionalProperties": false
		},
		"NoHeaderScopeConfiguration": {
			"oneOf": [
				{ "$ref": "#/$defs/RulePlainConfiguration" },
				{ "$ref": "#/$defs/RuleWithNoHeaderScopeOptions" }
			]
		},
		"NoHeaderScopeOptions": { "type": "object", "additionalProperties": false },
		"NoImgElementConfiguration": {
			"oneOf": [
				{ "$ref": "#/$defs/RulePlainConfiguration" },
				{ "$ref": "#/$defs/RuleWithNoImgElementOptions" }
			]
		},
		"NoImgElementOptions": { "type": "object", "additionalProperties": false },
		"NoImplicitAnyLetConfiguration": {
			"oneOf": [
				{ "$ref": "#/$defs/RulePlainConfiguration" },
				{ "$ref": "#/$defs/RuleWithNoImplicitAnyLetOptions" }
			]
		},
		"NoImplicitAnyLetOptions": {
			"type": "object",
			"additionalProperties": false
		},
		"NoImplicitBooleanConfiguration": {
			"oneOf": [
				{ "$ref": "#/$defs/RulePlainConfiguration" },
				{ "$ref": "#/$defs/RuleWithNoImplicitBooleanOptions" }
			]
		},
		"NoImplicitBooleanOptions": {
			"type": "object",
			"additionalProperties": false
		},
		"NoImplicitCoercionsConfiguration": {
			"oneOf": [
				{ "$ref": "#/$defs/RulePlainConfiguration" },
				{ "$ref": "#/$defs/RuleWithNoImplicitCoercionsOptions" }
			]
		},
		"NoImplicitCoercionsOptions": {
			"type": "object",
			"additionalProperties": false
		},
		"NoImportAssignConfiguration": {
			"oneOf": [
				{ "$ref": "#/$defs/RulePlainConfiguration" },
				{ "$ref": "#/$defs/RuleWithNoImportAssignOptions" }
			]
		},
		"NoImportAssignOptions": {
			"type": "object",
			"additionalProperties": false
		},
		"NoImportCyclesConfiguration": {
			"oneOf": [
				{ "$ref": "#/$defs/RulePlainConfiguration" },
				{ "$ref": "#/$defs/RuleWithNoImportCyclesOptions" }
			]
		},
		"NoImportCyclesOptions": {
			"type": "object",
			"properties": {
				"ignoreTypes": {
					"description": "Ignores type-only imports when finding an import cycle. A type-only import (`import type`)\nwill be removed by the compiler, so it cuts an import cycle at runtime. Note that named type\nimports (`import { type Foo }`) aren't considered as type-only because it's not removed by\nthe compiler if the `verbatimModuleSyntax` option is enabled. Enabled by default.",
					"type": ["boolean", "null"]
				}
			},
			"additionalProperties": false
		},
		"NoImportantInKeyframeConfiguration": {
			"oneOf": [
				{ "$ref": "#/$defs/RulePlainConfiguration" },
				{ "$ref": "#/$defs/RuleWithNoImportantInKeyframeOptions" }
			]
		},
		"NoImportantInKeyframeOptions": {
			"type": "object",
			"additionalProperties": false
		},
		"NoImportantStylesConfiguration": {
			"oneOf": [
				{ "$ref": "#/$defs/RulePlainConfiguration" },
				{ "$ref": "#/$defs/RuleWithNoImportantStylesOptions" }
			]
		},
		"NoImportantStylesOptions": {
			"type": "object",
			"additionalProperties": false
		},
		"NoIncrementDecrementConfiguration": {
			"oneOf": [
				{ "$ref": "#/$defs/RulePlainConfiguration" },
				{ "$ref": "#/$defs/RuleWithNoIncrementDecrementOptions" }
			]
		},
		"NoIncrementDecrementOptions": {
			"type": "object",
			"properties": {
				"allowForLoopAfterthoughts": {
					"description": "Allows unary operators ++ and -- in the afterthought (final expression) of a for loop.",
					"type": ["boolean", "null"]
				}
			},
			"additionalProperties": false
		},
		"NoInferrableTypesConfiguration": {
			"oneOf": [
				{ "$ref": "#/$defs/RulePlainConfiguration" },
				{ "$ref": "#/$defs/RuleWithNoInferrableTypesOptions" }
			]
		},
		"NoInferrableTypesOptions": {
			"type": "object",
			"additionalProperties": false
		},
		"NoInnerDeclarationsConfiguration": {
			"oneOf": [
				{ "$ref": "#/$defs/RulePlainConfiguration" },
				{ "$ref": "#/$defs/RuleWithNoInnerDeclarationsOptions" }
			]
		},
		"NoInnerDeclarationsOptions": {
			"type": "object",
			"additionalProperties": false
		},
		"NoInteractiveElementToNoninteractiveRoleConfiguration": {
			"oneOf": [
				{ "$ref": "#/$defs/RulePlainConfiguration" },
				{
					"$ref": "#/$defs/RuleWithNoInteractiveElementToNoninteractiveRoleOptions"
				}
			]
		},
		"NoInteractiveElementToNoninteractiveRoleOptions": {
			"type": "object",
			"additionalProperties": false
		},
		"NoInvalidBuiltinInstantiationConfiguration": {
			"oneOf": [
				{ "$ref": "#/$defs/RulePlainConfiguration" },
				{ "$ref": "#/$defs/RuleWithNoInvalidBuiltinInstantiationOptions" }
			]
		},
		"NoInvalidBuiltinInstantiationOptions": {
			"type": "object",
			"additionalProperties": false
		},
		"NoInvalidConstructorSuperConfiguration": {
			"oneOf": [
				{ "$ref": "#/$defs/RulePlainConfiguration" },
				{ "$ref": "#/$defs/RuleWithNoInvalidConstructorSuperOptions" }
			]
		},
		"NoInvalidConstructorSuperOptions": {
			"type": "object",
			"additionalProperties": false
		},
		"NoInvalidDirectionInLinearGradientConfiguration": {
			"oneOf": [
				{ "$ref": "#/$defs/RulePlainConfiguration" },
				{ "$ref": "#/$defs/RuleWithNoInvalidDirectionInLinearGradientOptions" }
			]
		},
		"NoInvalidDirectionInLinearGradientOptions": {
			"type": "object",
			"additionalProperties": false
		},
		"NoInvalidGridAreasConfiguration": {
			"oneOf": [
				{ "$ref": "#/$defs/RulePlainConfiguration" },
				{ "$ref": "#/$defs/RuleWithNoInvalidGridAreasOptions" }
			]
		},
		"NoInvalidGridAreasOptions": {
			"type": "object",
			"additionalProperties": false
		},
		"NoInvalidPositionAtImportRuleConfiguration": {
			"oneOf": [
				{ "$ref": "#/$defs/RulePlainConfiguration" },
				{ "$ref": "#/$defs/RuleWithNoInvalidPositionAtImportRuleOptions" }
			]
		},
		"NoInvalidPositionAtImportRuleOptions": {
			"type": "object",
			"additionalProperties": false
		},
		"NoInvalidUseBeforeDeclarationConfiguration": {
			"oneOf": [
				{ "$ref": "#/$defs/RulePlainConfiguration" },
				{ "$ref": "#/$defs/RuleWithNoInvalidUseBeforeDeclarationOptions" }
			]
		},
		"NoInvalidUseBeforeDeclarationOptions": {
			"type": "object",
			"additionalProperties": false
		},
		"NoIrregularWhitespaceConfiguration": {
			"oneOf": [
				{ "$ref": "#/$defs/RulePlainConfiguration" },
				{ "$ref": "#/$defs/RuleWithNoIrregularWhitespaceOptions" }
			]
		},
		"NoIrregularWhitespaceOptions": {
			"type": "object",
			"additionalProperties": false
		},
		"NoJsxLiteralsConfiguration": {
			"oneOf": [
				{ "$ref": "#/$defs/RulePlainConfiguration" },
				{ "$ref": "#/$defs/RuleWithNoJsxLiteralsOptions" }
			]
		},
		"NoJsxLiteralsOptions": {
			"type": "object",
			"properties": {
				"allowedStrings": {
					"description": "An array of strings that won't trigger the rule. Whitespaces are taken into consideration",
					"type": ["array", "null"],
					"items": { "type": "string" }
				},
				"ignoreProps": {
					"description": "When enabled, strings inside props are always ignored",
					"type": ["boolean", "null"]
				},
				"noStrings": {
					"description": "When enabled, also flag string literals inside JSX expressions and attributes",
					"type": ["boolean", "null"]
				}
			},
			"additionalProperties": false
		},
		"NoLabelVarConfiguration": {
			"oneOf": [
				{ "$ref": "#/$defs/RulePlainConfiguration" },
				{ "$ref": "#/$defs/RuleWithNoLabelVarOptions" }
			]
		},
		"NoLabelVarOptions": { "type": "object", "additionalProperties": false },
		"NoLabelWithoutControlConfiguration": {
			"oneOf": [
				{ "$ref": "#/$defs/RulePlainConfiguration" },
				{ "$ref": "#/$defs/RuleWithNoLabelWithoutControlOptions" }
			]
		},
		"NoLabelWithoutControlOptions": {
			"type": "object",
			"properties": {
				"inputComponents": {
					"description": "Array of component names that should be considered the same as an `input` element.",
					"type": ["array", "null"],
					"items": { "type": "string" }
				},
				"labelAttributes": {
					"description": "Array of attributes that should be treated as the `label` accessible text content.",
					"type": ["array", "null"],
					"items": { "type": "string" }
				},
				"labelComponents": {
					"description": "Array of component names that should be considered the same as a `label` element.",
					"type": ["array", "null"],
					"items": { "type": "string" }
				}
			},
			"additionalProperties": false
		},
		"NoLeakedRenderConfiguration": {
			"oneOf": [
				{ "$ref": "#/$defs/RulePlainConfiguration" },
				{ "$ref": "#/$defs/RuleWithNoLeakedRenderOptions" }
			]
		},
		"NoLeakedRenderOptions": { "type": "object" },
		"NoMagicNumbersConfiguration": {
			"oneOf": [
				{ "$ref": "#/$defs/RulePlainConfiguration" },
				{ "$ref": "#/$defs/RuleWithNoMagicNumbersOptions" }
			]
		},
		"NoMagicNumbersOptions": {
			"type": "object",
			"additionalProperties": false
		},
		"NoMisleadingCharacterClassConfiguration": {
			"oneOf": [
				{ "$ref": "#/$defs/RulePlainConfiguration" },
				{ "$ref": "#/$defs/RuleWithNoMisleadingCharacterClassOptions" }
			]
		},
		"NoMisleadingCharacterClassOptions": {
			"type": "object",
			"additionalProperties": false
		},
		"NoMisleadingInstantiatorConfiguration": {
			"oneOf": [
				{ "$ref": "#/$defs/RulePlainConfiguration" },
				{ "$ref": "#/$defs/RuleWithNoMisleadingInstantiatorOptions" }
			]
		},
		"NoMisleadingInstantiatorOptions": {
			"type": "object",
			"additionalProperties": false
		},
		"NoMisplacedAssertionConfiguration": {
			"oneOf": [
				{ "$ref": "#/$defs/RulePlainConfiguration" },
				{ "$ref": "#/$defs/RuleWithNoMisplacedAssertionOptions" }
			]
		},
		"NoMisplacedAssertionOptions": {
			"type": "object",
			"additionalProperties": false
		},
		"NoMisrefactoredShorthandAssignConfiguration": {
			"oneOf": [
				{ "$ref": "#/$defs/RulePlainConfiguration" },
				{ "$ref": "#/$defs/RuleWithNoMisrefactoredShorthandAssignOptions" }
			]
		},
		"NoMisrefactoredShorthandAssignOptions": {
			"type": "object",
			"additionalProperties": false
		},
		"NoMissingVarFunctionConfiguration": {
			"oneOf": [
				{ "$ref": "#/$defs/RulePlainConfiguration" },
				{ "$ref": "#/$defs/RuleWithNoMissingVarFunctionOptions" }
			]
		},
		"NoMissingVarFunctionOptions": {
			"type": "object",
			"additionalProperties": false
		},
		"NoMisusedPromisesConfiguration": {
			"oneOf": [
				{ "$ref": "#/$defs/RulePlainConfiguration" },
				{ "$ref": "#/$defs/RuleWithNoMisusedPromisesOptions" }
			]
		},
		"NoMisusedPromisesOptions": {
			"type": "object",
			"additionalProperties": false
		},
		"NoMultiStrConfiguration": {
			"oneOf": [
				{ "$ref": "#/$defs/RulePlainConfiguration" },
				{ "$ref": "#/$defs/RuleWithNoMultiStrOptions" }
			]
		},
		"NoMultiStrOptions": { "type": "object", "additionalProperties": false },
		"NoNamespaceConfiguration": {
			"oneOf": [
				{ "$ref": "#/$defs/RulePlainConfiguration" },
				{ "$ref": "#/$defs/RuleWithNoNamespaceOptions" }
			]
		},
		"NoNamespaceImportConfiguration": {
			"oneOf": [
				{ "$ref": "#/$defs/RulePlainConfiguration" },
				{ "$ref": "#/$defs/RuleWithNoNamespaceImportOptions" }
			]
		},
		"NoNamespaceImportOptions": {
			"type": "object",
			"additionalProperties": false
		},
		"NoNamespaceOptions": { "type": "object", "additionalProperties": false },
		"NoNegationElseConfiguration": {
			"oneOf": [
				{ "$ref": "#/$defs/RulePlainConfiguration" },
				{ "$ref": "#/$defs/RuleWithNoNegationElseOptions" }
			]
		},
		"NoNegationElseOptions": {
			"type": "object",
			"additionalProperties": false
		},
		"NoNestedComponentDefinitionsConfiguration": {
			"oneOf": [
				{ "$ref": "#/$defs/RulePlainConfiguration" },
				{ "$ref": "#/$defs/RuleWithNoNestedComponentDefinitionsOptions" }
			]
		},
		"NoNestedComponentDefinitionsOptions": {
			"type": "object",
			"additionalProperties": false
		},
		"NoNestedTernaryConfiguration": {
			"oneOf": [
				{ "$ref": "#/$defs/RulePlainConfiguration" },
				{ "$ref": "#/$defs/RuleWithNoNestedTernaryOptions" }
			]
		},
		"NoNestedTernaryOptions": {
			"type": "object",
			"additionalProperties": false
		},
		"NoNextAsyncClientComponentConfiguration": {
			"oneOf": [
				{ "$ref": "#/$defs/RulePlainConfiguration" },
				{ "$ref": "#/$defs/RuleWithNoNextAsyncClientComponentOptions" }
			]
		},
		"NoNextAsyncClientComponentOptions": {
			"type": "object",
			"additionalProperties": false
		},
		"NoNodejsModulesConfiguration": {
			"oneOf": [
				{ "$ref": "#/$defs/RulePlainConfiguration" },
				{ "$ref": "#/$defs/RuleWithNoNodejsModulesOptions" }
			]
		},
		"NoNodejsModulesOptions": {
			"type": "object",
			"additionalProperties": false
		},
		"NoNonNullAssertedOptionalChainConfiguration": {
			"oneOf": [
				{ "$ref": "#/$defs/RulePlainConfiguration" },
				{ "$ref": "#/$defs/RuleWithNoNonNullAssertedOptionalChainOptions" }
			]
		},
		"NoNonNullAssertedOptionalChainOptions": {
			"type": "object",
			"additionalProperties": false
		},
		"NoNonNullAssertionConfiguration": {
			"oneOf": [
				{ "$ref": "#/$defs/RulePlainConfiguration" },
				{ "$ref": "#/$defs/RuleWithNoNonNullAssertionOptions" }
			]
		},
		"NoNonNullAssertionOptions": {
			"type": "object",
			"additionalProperties": false
		},
		"NoNoninteractiveElementInteractionsConfiguration": {
			"oneOf": [
				{ "$ref": "#/$defs/RulePlainConfiguration" },
				{ "$ref": "#/$defs/RuleWithNoNoninteractiveElementInteractionsOptions" }
			]
		},
		"NoNoninteractiveElementInteractionsOptions": {
			"type": "object",
			"additionalProperties": false
		},
		"NoNoninteractiveElementToInteractiveRoleConfiguration": {
			"oneOf": [
				{ "$ref": "#/$defs/RulePlainConfiguration" },
				{
					"$ref": "#/$defs/RuleWithNoNoninteractiveElementToInteractiveRoleOptions"
				}
			]
		},
		"NoNoninteractiveElementToInteractiveRoleOptions": {
			"type": "object",
			"additionalProperties": false
		},
		"NoNoninteractiveTabindexConfiguration": {
			"oneOf": [
				{ "$ref": "#/$defs/RulePlainConfiguration" },
				{ "$ref": "#/$defs/RuleWithNoNoninteractiveTabindexOptions" }
			]
		},
		"NoNoninteractiveTabindexOptions": {
			"type": "object",
			"additionalProperties": false
		},
		"NoNonoctalDecimalEscapeConfiguration": {
			"oneOf": [
				{ "$ref": "#/$defs/RulePlainConfiguration" },
				{ "$ref": "#/$defs/RuleWithNoNonoctalDecimalEscapeOptions" }
			]
		},
		"NoNonoctalDecimalEscapeOptions": {
			"type": "object",
			"additionalProperties": false
		},
		"NoOctalEscapeConfiguration": {
			"oneOf": [
				{ "$ref": "#/$defs/RulePlainConfiguration" },
				{ "$ref": "#/$defs/RuleWithNoOctalEscapeOptions" }
			]
		},
		"NoOctalEscapeOptions": { "type": "object", "additionalProperties": false },
		"NoParameterAssignConfiguration": {
			"oneOf": [
				{ "$ref": "#/$defs/RulePlainConfiguration" },
				{ "$ref": "#/$defs/RuleWithNoParameterAssignOptions" }
			]
		},
		"NoParameterAssignOptions": {
			"type": "object",
			"properties": {
				"propertyAssignment": {
					"description": "Whether to report an error when a dependency is listed in the dependencies array but isn't used. Defaults to `allow`.",
					"anyOf": [
						{ "$ref": "#/$defs/PropertyAssignmentMode" },
						{ "type": "null" }
					]
				}
			},
			"additionalProperties": false
		},
		"NoParameterPropertiesConfiguration": {
			"oneOf": [
				{ "$ref": "#/$defs/RulePlainConfiguration" },
				{ "$ref": "#/$defs/RuleWithNoParameterPropertiesOptions" }
			]
		},
		"NoParameterPropertiesOptions": {
			"type": "object",
			"additionalProperties": false
		},
		"NoParametersOnlyUsedInRecursionConfiguration": {
			"oneOf": [
				{ "$ref": "#/$defs/RulePlainConfiguration" },
				{ "$ref": "#/$defs/RuleWithNoParametersOnlyUsedInRecursionOptions" }
			]
		},
		"NoParametersOnlyUsedInRecursionOptions": {
			"type": "object",
			"additionalProperties": false
		},
		"NoPositiveTabindexConfiguration": {
			"oneOf": [
				{ "$ref": "#/$defs/RulePlainConfiguration" },
				{ "$ref": "#/$defs/RuleWithNoPositiveTabindexOptions" }
			]
		},
		"NoPositiveTabindexOptions": {
			"type": "object",
			"additionalProperties": false
		},
		"NoPrecisionLossConfiguration": {
			"oneOf": [
				{ "$ref": "#/$defs/RulePlainConfiguration" },
				{ "$ref": "#/$defs/RuleWithNoPrecisionLossOptions" }
			]
		},
		"NoPrecisionLossOptions": {
			"type": "object",
			"additionalProperties": false
		},
		"NoPrivateImportsConfiguration": {
			"oneOf": [
				{ "$ref": "#/$defs/RulePlainConfiguration" },
				{ "$ref": "#/$defs/RuleWithNoPrivateImportsOptions" }
			]
		},
		"NoPrivateImportsOptions": {
			"type": "object",
			"properties": {
				"defaultVisibility": {
					"description": "The default visibility to assume for symbols without visibility tag.\n\nDefault: **public**.",
					"anyOf": [{ "$ref": "#/$defs/Visibility" }, { "type": "null" }]
				}
			},
			"additionalProperties": false
		},
		"NoProcessEnvConfiguration": {
			"oneOf": [
				{ "$ref": "#/$defs/RulePlainConfiguration" },
				{ "$ref": "#/$defs/RuleWithNoProcessEnvOptions" }
			]
		},
		"NoProcessEnvOptions": { "type": "object", "additionalProperties": false },
		"NoProcessGlobalConfiguration": {
			"oneOf": [
				{ "$ref": "#/$defs/RulePlainConfiguration" },
				{ "$ref": "#/$defs/RuleWithNoProcessGlobalOptions" }
			]
		},
		"NoProcessGlobalOptions": {
			"type": "object",
			"additionalProperties": false
		},
		"NoProtoConfiguration": {
			"oneOf": [
				{ "$ref": "#/$defs/RulePlainConfiguration" },
				{ "$ref": "#/$defs/RuleWithNoProtoOptions" }
			]
		},
		"NoProtoOptions": { "type": "object", "additionalProperties": false },
		"NoPrototypeBuiltinsConfiguration": {
			"oneOf": [
				{ "$ref": "#/$defs/RulePlainConfiguration" },
				{ "$ref": "#/$defs/RuleWithNoPrototypeBuiltinsOptions" }
			]
		},
		"NoPrototypeBuiltinsOptions": {
			"type": "object",
			"additionalProperties": false
		},
		"NoQuickfixBiomeConfiguration": {
			"oneOf": [
				{ "$ref": "#/$defs/RulePlainConfiguration" },
				{ "$ref": "#/$defs/RuleWithNoQuickfixBiomeOptions" }
			]
		},
		"NoQuickfixBiomeOptions": {
			"type": "object",
			"properties": {
				"additionalPaths": {
					"description": "A list of additional JSON files that should be checked.",
					"type": "array",
					"default": [],
					"items": { "type": "string" }
				}
			},
			"additionalProperties": false
		},
		"NoQwikUseVisibleTaskConfiguration": {
			"oneOf": [
				{ "$ref": "#/$defs/RulePlainConfiguration" },
				{ "$ref": "#/$defs/RuleWithNoQwikUseVisibleTaskOptions" }
			]
		},
		"NoQwikUseVisibleTaskOptions": {
			"type": "object",
			"additionalProperties": false
		},
		"NoReExportAllConfiguration": {
			"oneOf": [
				{ "$ref": "#/$defs/RulePlainConfiguration" },
				{ "$ref": "#/$defs/RuleWithNoReExportAllOptions" }
			]
		},
		"NoReExportAllOptions": { "type": "object", "additionalProperties": false },
		"NoReactForwardRefConfiguration": {
			"oneOf": [
				{ "$ref": "#/$defs/RulePlainConfiguration" },
				{ "$ref": "#/$defs/RuleWithNoReactForwardRefOptions" }
			]
		},
		"NoReactForwardRefOptions": {
			"type": "object",
			"additionalProperties": false
		},
		"NoReactPropAssignmentsConfiguration": {
			"oneOf": [
				{ "$ref": "#/$defs/RulePlainConfiguration" },
				{ "$ref": "#/$defs/RuleWithNoReactPropAssignmentsOptions" }
			]
		},
		"NoReactPropAssignmentsOptions": {
			"type": "object",
			"additionalProperties": false
		},
		"NoReactSpecificPropsConfiguration": {
			"oneOf": [
				{ "$ref": "#/$defs/RulePlainConfiguration" },
				{ "$ref": "#/$defs/RuleWithNoReactSpecificPropsOptions" }
			]
		},
		"NoReactSpecificPropsOptions": {
			"type": "object",
			"additionalProperties": false
		},
		"NoRedeclareConfiguration": {
			"oneOf": [
				{ "$ref": "#/$defs/RulePlainConfiguration" },
				{ "$ref": "#/$defs/RuleWithNoRedeclareOptions" }
			]
		},
		"NoRedeclareOptions": { "type": "object", "additionalProperties": false },
		"NoRedundantAltConfiguration": {
			"oneOf": [
				{ "$ref": "#/$defs/RulePlainConfiguration" },
				{ "$ref": "#/$defs/RuleWithNoRedundantAltOptions" }
			]
		},
		"NoRedundantAltOptions": {
			"type": "object",
			"additionalProperties": false
		},
		"NoRedundantRolesConfiguration": {
			"oneOf": [
				{ "$ref": "#/$defs/RulePlainConfiguration" },
				{ "$ref": "#/$defs/RuleWithNoRedundantRolesOptions" }
			]
		},
		"NoRedundantRolesOptions": {
			"type": "object",
			"additionalProperties": false
		},
		"NoRedundantUseStrictConfiguration": {
			"oneOf": [
				{ "$ref": "#/$defs/RulePlainConfiguration" },
				{ "$ref": "#/$defs/RuleWithNoRedundantUseStrictOptions" }
			]
		},
		"NoRedundantUseStrictOptions": {
			"type": "object",
			"additionalProperties": false
		},
		"NoRenderReturnValueConfiguration": {
			"oneOf": [
				{ "$ref": "#/$defs/RulePlainConfiguration" },
				{ "$ref": "#/$defs/RuleWithNoRenderReturnValueOptions" }
			]
		},
		"NoRenderReturnValueOptions": {
			"type": "object",
			"additionalProperties": false
		},
		"NoRestrictedElementsConfiguration": {
			"oneOf": [
				{ "$ref": "#/$defs/RulePlainConfiguration" },
				{ "$ref": "#/$defs/RuleWithNoRestrictedElementsOptions" }
			]
		},
		"NoRestrictedElementsOptions": {
			"type": "object",
			"properties": {
				"elements": {
					"description": "Elements to restrict.\nEach key is the element name, and the value is the message to show when the element is used.",
					"anyOf": [
						{ "$ref": "#/$defs/CustomRestrictedElements" },
						{ "type": "null" }
					]
				}
			},
			"additionalProperties": false
		},
		"NoRestrictedGlobalsConfiguration": {
			"oneOf": [
				{ "$ref": "#/$defs/RulePlainConfiguration" },
				{ "$ref": "#/$defs/RuleWithNoRestrictedGlobalsOptions" }
			]
		},
		"NoRestrictedGlobalsOptions": {
			"type": "object",
			"properties": {
				"deniedGlobals": {
					"description": "A list of names that should trigger the rule",
					"type": ["object", "null"],
					"additionalProperties": { "type": "string" }
				}
			},
			"additionalProperties": false
		},
		"NoRestrictedImportsConfiguration": {
			"oneOf": [
				{ "$ref": "#/$defs/RulePlainConfiguration" },
				{ "$ref": "#/$defs/RuleWithNoRestrictedImportsOptions" }
			]
		},
		"NoRestrictedImportsOptions": {
			"type": "object",
			"properties": {
				"paths": {
					"description": "A list of import paths that should trigger the rule.",
					"type": ["object", "null"],
					"additionalProperties": { "$ref": "#/$defs/Paths" }
				},
				"patterns": {
					"description": "gitignore-style patterns that should trigger the rule.",
					"type": ["array", "null"],
					"items": { "$ref": "#/$defs/Patterns" }
				}
			},
			"additionalProperties": false
		},
		"NoRestrictedTypesConfiguration": {
			"oneOf": [
				{ "$ref": "#/$defs/RulePlainConfiguration" },
				{ "$ref": "#/$defs/RuleWithNoRestrictedTypesOptions" }
			]
		},
		"NoRestrictedTypesOptions": {
			"type": "object",
			"properties": {
				"types": {
					"type": ["object", "null"],
					"additionalProperties": { "$ref": "#/$defs/CustomRestrictedType" }
				}
			},
			"additionalProperties": false
		},
		"NoSecretsConfiguration": {
			"oneOf": [
				{ "$ref": "#/$defs/RulePlainConfiguration" },
				{ "$ref": "#/$defs/RuleWithNoSecretsOptions" }
			]
		},
		"NoSecretsOptions": {
			"type": "object",
			"properties": {
				"entropyThreshold": {
					"description": "Set entropy threshold (default is 41).",
					"type": ["integer", "null"],
					"format": "uint16",
					"maximum": 65535,
					"minimum": 0
				}
			},
			"additionalProperties": false
		},
		"NoSelfAssignConfiguration": {
			"oneOf": [
				{ "$ref": "#/$defs/RulePlainConfiguration" },
				{ "$ref": "#/$defs/RuleWithNoSelfAssignOptions" }
			]
		},
		"NoSelfAssignOptions": { "type": "object", "additionalProperties": false },
		"NoSelfCompareConfiguration": {
			"oneOf": [
				{ "$ref": "#/$defs/RulePlainConfiguration" },
				{ "$ref": "#/$defs/RuleWithNoSelfCompareOptions" }
			]
		},
		"NoSelfCompareOptions": { "type": "object", "additionalProperties": false },
		"NoSetterReturnConfiguration": {
			"oneOf": [
				{ "$ref": "#/$defs/RulePlainConfiguration" },
				{ "$ref": "#/$defs/RuleWithNoSetterReturnOptions" }
			]
		},
		"NoSetterReturnOptions": {
			"type": "object",
			"additionalProperties": false
		},
		"NoShadowConfiguration": {
			"oneOf": [
				{ "$ref": "#/$defs/RulePlainConfiguration" },
				{ "$ref": "#/$defs/RuleWithNoShadowOptions" }
			]
		},
		"NoShadowOptions": { "type": "object", "additionalProperties": false },
		"NoShadowRestrictedNamesConfiguration": {
			"oneOf": [
				{ "$ref": "#/$defs/RulePlainConfiguration" },
				{ "$ref": "#/$defs/RuleWithNoShadowRestrictedNamesOptions" }
			]
		},
		"NoShadowRestrictedNamesOptions": {
			"type": "object",
			"additionalProperties": false
		},
		"NoShorthandPropertyOverridesConfiguration": {
			"oneOf": [
				{ "$ref": "#/$defs/RulePlainConfiguration" },
				{ "$ref": "#/$defs/RuleWithNoShorthandPropertyOverridesOptions" }
			]
		},
		"NoShorthandPropertyOverridesOptions": {
			"type": "object",
			"additionalProperties": false
		},
		"NoShoutyConstantsConfiguration": {
			"oneOf": [
				{ "$ref": "#/$defs/RulePlainConfiguration" },
				{ "$ref": "#/$defs/RuleWithNoShoutyConstantsOptions" }
			]
		},
		"NoShoutyConstantsOptions": {
			"type": "object",
			"additionalProperties": false
		},
		"NoSkippedTestsConfiguration": {
			"oneOf": [
				{ "$ref": "#/$defs/RulePlainConfiguration" },
				{ "$ref": "#/$defs/RuleWithNoSkippedTestsOptions" }
			]
		},
		"NoSkippedTestsOptions": {
			"type": "object",
			"additionalProperties": false
		},
		"NoSolidDestructuredPropsConfiguration": {
			"oneOf": [
				{ "$ref": "#/$defs/RulePlainConfiguration" },
				{ "$ref": "#/$defs/RuleWithNoSolidDestructuredPropsOptions" }
			]
		},
		"NoSolidDestructuredPropsOptions": {
			"type": "object",
			"additionalProperties": false
		},
		"NoSparseArrayConfiguration": {
			"oneOf": [
				{ "$ref": "#/$defs/RulePlainConfiguration" },
				{ "$ref": "#/$defs/RuleWithNoSparseArrayOptions" }
			]
		},
		"NoSparseArrayOptions": { "type": "object", "additionalProperties": false },
		"NoStaticElementInteractionsConfiguration": {
			"oneOf": [
				{ "$ref": "#/$defs/RulePlainConfiguration" },
				{ "$ref": "#/$defs/RuleWithNoStaticElementInteractionsOptions" }
			]
		},
		"NoStaticElementInteractionsOptions": {
			"type": "object",
			"additionalProperties": false
		},
		"NoStaticOnlyClassConfiguration": {
			"oneOf": [
				{ "$ref": "#/$defs/RulePlainConfiguration" },
				{ "$ref": "#/$defs/RuleWithNoStaticOnlyClassOptions" }
			]
		},
		"NoStaticOnlyClassOptions": {
			"type": "object",
			"additionalProperties": false
		},
		"NoStringCaseMismatchConfiguration": {
			"oneOf": [
				{ "$ref": "#/$defs/RulePlainConfiguration" },
				{ "$ref": "#/$defs/RuleWithNoStringCaseMismatchOptions" }
			]
		},
		"NoStringCaseMismatchOptions": {
			"type": "object",
			"additionalProperties": false
		},
		"NoSubstrConfiguration": {
			"oneOf": [
				{ "$ref": "#/$defs/RulePlainConfiguration" },
				{ "$ref": "#/$defs/RuleWithNoSubstrOptions" }
			]
		},
		"NoSubstrOptions": { "type": "object", "additionalProperties": false },
		"NoSuspiciousSemicolonInJsxConfiguration": {
			"oneOf": [
				{ "$ref": "#/$defs/RulePlainConfiguration" },
				{ "$ref": "#/$defs/RuleWithNoSuspiciousSemicolonInJsxOptions" }
			]
		},
		"NoSuspiciousSemicolonInJsxOptions": {
			"type": "object",
			"additionalProperties": false
		},
		"NoSvgWithoutTitleConfiguration": {
			"oneOf": [
				{ "$ref": "#/$defs/RulePlainConfiguration" },
				{ "$ref": "#/$defs/RuleWithNoSvgWithoutTitleOptions" }
			]
		},
		"NoSvgWithoutTitleOptions": {
			"type": "object",
			"additionalProperties": false
		},
		"NoSwitchDeclarationsConfiguration": {
			"oneOf": [
				{ "$ref": "#/$defs/RulePlainConfiguration" },
				{ "$ref": "#/$defs/RuleWithNoSwitchDeclarationsOptions" }
			]
		},
		"NoSwitchDeclarationsOptions": {
			"type": "object",
			"additionalProperties": false
		},
		"NoSyncScriptsConfiguration": {
			"oneOf": [
				{ "$ref": "#/$defs/RulePlainConfiguration" },
				{ "$ref": "#/$defs/RuleWithNoSyncScriptsOptions" }
			]
		},
		"NoSyncScriptsOptions": { "type": "object", "additionalProperties": false },
		"NoTemplateCurlyInStringConfiguration": {
			"oneOf": [
				{ "$ref": "#/$defs/RulePlainConfiguration" },
				{ "$ref": "#/$defs/RuleWithNoTemplateCurlyInStringOptions" }
			]
		},
		"NoTemplateCurlyInStringOptions": {
			"type": "object",
			"additionalProperties": false
		},
		"NoTernaryConfiguration": {
			"oneOf": [
				{ "$ref": "#/$defs/RulePlainConfiguration" },
				{ "$ref": "#/$defs/RuleWithNoTernaryOptions" }
			]
		},
		"NoTernaryOptions": { "type": "object", "additionalProperties": false },
		"NoThenPropertyConfiguration": {
			"oneOf": [
				{ "$ref": "#/$defs/RulePlainConfiguration" },
				{ "$ref": "#/$defs/RuleWithNoThenPropertyOptions" }
			]
		},
		"NoThenPropertyOptions": {
			"type": "object",
			"additionalProperties": false
		},
		"NoThisInStaticConfiguration": {
			"oneOf": [
				{ "$ref": "#/$defs/RulePlainConfiguration" },
				{ "$ref": "#/$defs/RuleWithNoThisInStaticOptions" }
			]
		},
		"NoThisInStaticOptions": {
			"type": "object",
			"additionalProperties": false
		},
		"NoTsIgnoreConfiguration": {
			"oneOf": [
				{ "$ref": "#/$defs/RulePlainConfiguration" },
				{ "$ref": "#/$defs/RuleWithNoTsIgnoreOptions" }
			]
		},
		"NoTsIgnoreOptions": { "type": "object", "additionalProperties": false },
		"NoUnassignedVariablesConfiguration": {
			"oneOf": [
				{ "$ref": "#/$defs/RulePlainConfiguration" },
				{ "$ref": "#/$defs/RuleWithNoUnassignedVariablesOptions" }
			]
		},
		"NoUnassignedVariablesOptions": {
			"type": "object",
			"additionalProperties": false
		},
		"NoUndeclaredDependenciesConfiguration": {
			"oneOf": [
				{ "$ref": "#/$defs/RulePlainConfiguration" },
				{ "$ref": "#/$defs/RuleWithNoUndeclaredDependenciesOptions" }
			]
		},
		"NoUndeclaredDependenciesOptions": {
			"type": "object",
			"properties": {
				"devDependencies": {
					"description": "If set to `false`, then the rule will show an error when `devDependencies` are imported. Defaults to `true`.",
					"anyOf": [
						{ "$ref": "#/$defs/DependencyAvailability" },
						{ "type": "null" }
					]
				},
				"optionalDependencies": {
					"description": "If set to `false`, then the rule will show an error when `optionalDependencies` are imported. Defaults to `true`.",
					"anyOf": [
						{ "$ref": "#/$defs/DependencyAvailability" },
						{ "type": "null" }
					]
				},
				"peerDependencies": {
					"description": "If set to `false`, then the rule will show an error when `peerDependencies` are imported. Defaults to `true`.",
					"anyOf": [
						{ "$ref": "#/$defs/DependencyAvailability" },
						{ "type": "null" }
					]
				}
			},
			"additionalProperties": false
		},
		"NoUndeclaredVariablesConfiguration": {
			"oneOf": [
				{ "$ref": "#/$defs/RulePlainConfiguration" },
				{ "$ref": "#/$defs/RuleWithNoUndeclaredVariablesOptions" }
			]
		},
		"NoUndeclaredVariablesOptions": {
			"type": "object",
			"properties": {
				"checkTypes": {
					"description": "Check undeclared types.",
					"type": ["boolean", "null"]
				}
			},
			"additionalProperties": false
		},
		"NoUnknownAtRulesConfiguration": {
			"oneOf": [
				{ "$ref": "#/$defs/RulePlainConfiguration" },
				{ "$ref": "#/$defs/RuleWithNoUnknownAtRulesOptions" }
			]
		},
		"NoUnknownAtRulesOptions": {
			"type": "object",
			"properties": {
				"ignore": {
					"description": "A list of unknown at-rule names to ignore (case-insensitive).",
					"type": "array",
					"items": { "type": "string" }
				}
			},
			"additionalProperties": false
		},
		"NoUnknownAttributeConfiguration": {
			"oneOf": [
				{ "$ref": "#/$defs/RulePlainConfiguration" },
				{ "$ref": "#/$defs/RuleWithNoUnknownAttributeOptions" }
			]
		},
		"NoUnknownAttributeOptions": {
			"type": "object",
			"properties": {
				"ignore": { "type": ["array", "null"], "items": { "type": "string" } }
			},
			"additionalProperties": false
		},
		"NoUnknownFunctionConfiguration": {
			"oneOf": [
				{ "$ref": "#/$defs/RulePlainConfiguration" },
				{ "$ref": "#/$defs/RuleWithNoUnknownFunctionOptions" }
			]
		},
		"NoUnknownFunctionOptions": {
			"type": "object",
			"additionalProperties": false
		},
		"NoUnknownMediaFeatureNameConfiguration": {
			"oneOf": [
				{ "$ref": "#/$defs/RulePlainConfiguration" },
				{ "$ref": "#/$defs/RuleWithNoUnknownMediaFeatureNameOptions" }
			]
		},
		"NoUnknownMediaFeatureNameOptions": {
			"type": "object",
			"additionalProperties": false
		},
		"NoUnknownPropertyConfiguration": {
			"oneOf": [
				{ "$ref": "#/$defs/RulePlainConfiguration" },
				{ "$ref": "#/$defs/RuleWithNoUnknownPropertyOptions" }
			]
		},
		"NoUnknownPropertyOptions": {
			"type": "object",
			"additionalProperties": false
		},
		"NoUnknownPseudoClassConfiguration": {
			"oneOf": [
				{ "$ref": "#/$defs/RulePlainConfiguration" },
				{ "$ref": "#/$defs/RuleWithNoUnknownPseudoClassOptions" }
			]
		},
		"NoUnknownPseudoClassOptions": {
			"type": "object",
			"additionalProperties": false
		},
		"NoUnknownPseudoElementConfiguration": {
			"oneOf": [
				{ "$ref": "#/$defs/RulePlainConfiguration" },
				{ "$ref": "#/$defs/RuleWithNoUnknownPseudoElementOptions" }
			]
		},
		"NoUnknownPseudoElementOptions": {
			"type": "object",
			"additionalProperties": false
		},
		"NoUnknownTypeSelectorConfiguration": {
			"oneOf": [
				{ "$ref": "#/$defs/RulePlainConfiguration" },
				{ "$ref": "#/$defs/RuleWithNoUnknownTypeSelectorOptions" }
			]
		},
		"NoUnknownTypeSelectorOptions": {
			"type": "object",
			"additionalProperties": false
		},
		"NoUnknownUnitConfiguration": {
			"oneOf": [
				{ "$ref": "#/$defs/RulePlainConfiguration" },
				{ "$ref": "#/$defs/RuleWithNoUnknownUnitOptions" }
			]
		},
		"NoUnknownUnitOptions": { "type": "object", "additionalProperties": false },
		"NoUnmatchableAnbSelectorConfiguration": {
			"oneOf": [
				{ "$ref": "#/$defs/RulePlainConfiguration" },
				{ "$ref": "#/$defs/RuleWithNoUnmatchableAnbSelectorOptions" }
			]
		},
		"NoUnmatchableAnbSelectorOptions": {
			"type": "object",
			"additionalProperties": false
		},
		"NoUnnecessaryConditionsConfiguration": {
			"oneOf": [
				{ "$ref": "#/$defs/RulePlainConfiguration" },
				{ "$ref": "#/$defs/RuleWithNoUnnecessaryConditionsOptions" }
			]
		},
		"NoUnnecessaryConditionsOptions": {
			"type": "object",
			"additionalProperties": false
		},
		"NoUnreachableConfiguration": {
			"oneOf": [
				{ "$ref": "#/$defs/RulePlainConfiguration" },
				{ "$ref": "#/$defs/RuleWithNoUnreachableOptions" }
			]
		},
		"NoUnreachableOptions": { "type": "object", "additionalProperties": false },
		"NoUnreachableSuperConfiguration": {
			"oneOf": [
				{ "$ref": "#/$defs/RulePlainConfiguration" },
				{ "$ref": "#/$defs/RuleWithNoUnreachableSuperOptions" }
			]
		},
		"NoUnreachableSuperOptions": {
			"type": "object",
			"additionalProperties": false
		},
		"NoUnresolvedImportsConfiguration": {
			"oneOf": [
				{ "$ref": "#/$defs/RulePlainConfiguration" },
				{ "$ref": "#/$defs/RuleWithNoUnresolvedImportsOptions" }
			]
		},
		"NoUnresolvedImportsOptions": {
			"type": "object",
			"additionalProperties": false
		},
		"NoUnsafeDeclarationMergingConfiguration": {
			"oneOf": [
				{ "$ref": "#/$defs/RulePlainConfiguration" },
				{ "$ref": "#/$defs/RuleWithNoUnsafeDeclarationMergingOptions" }
			]
		},
		"NoUnsafeDeclarationMergingOptions": {
			"type": "object",
			"additionalProperties": false
		},
		"NoUnsafeFinallyConfiguration": {
			"oneOf": [
				{ "$ref": "#/$defs/RulePlainConfiguration" },
				{ "$ref": "#/$defs/RuleWithNoUnsafeFinallyOptions" }
			]
		},
		"NoUnsafeFinallyOptions": {
			"type": "object",
			"additionalProperties": false
		},
		"NoUnsafeNegationConfiguration": {
			"oneOf": [
				{ "$ref": "#/$defs/RulePlainConfiguration" },
				{ "$ref": "#/$defs/RuleWithNoUnsafeNegationOptions" }
			]
		},
		"NoUnsafeNegationOptions": {
			"type": "object",
			"additionalProperties": false
		},
		"NoUnsafeOptionalChainingConfiguration": {
			"oneOf": [
				{ "$ref": "#/$defs/RulePlainConfiguration" },
				{ "$ref": "#/$defs/RuleWithNoUnsafeOptionalChainingOptions" }
			]
		},
		"NoUnsafeOptionalChainingOptions": {
			"type": "object",
			"additionalProperties": false
		},
		"NoUnusedExpressionsConfiguration": {
			"oneOf": [
				{ "$ref": "#/$defs/RulePlainConfiguration" },
				{ "$ref": "#/$defs/RuleWithNoUnusedExpressionsOptions" }
			]
		},
		"NoUnusedExpressionsOptions": {
			"type": "object",
			"additionalProperties": false
		},
		"NoUnusedFunctionParametersConfiguration": {
			"oneOf": [
				{ "$ref": "#/$defs/RulePlainConfiguration" },
				{ "$ref": "#/$defs/RuleWithNoUnusedFunctionParametersOptions" }
			]
		},
		"NoUnusedFunctionParametersOptions": {
			"type": "object",
			"properties": {
				"ignoreRestSiblings": {
					"description": "Whether to ignore unused variables from an object destructuring with a spread.",
					"type": ["boolean", "null"]
				}
			},
			"additionalProperties": false
		},
		"NoUnusedImportsConfiguration": {
			"oneOf": [
				{ "$ref": "#/$defs/RulePlainConfiguration" },
				{ "$ref": "#/$defs/RuleWithNoUnusedImportsOptions" }
			]
		},
		"NoUnusedImportsOptions": {
			"type": "object",
			"additionalProperties": false
		},
		"NoUnusedLabelsConfiguration": {
			"oneOf": [
				{ "$ref": "#/$defs/RulePlainConfiguration" },
				{ "$ref": "#/$defs/RuleWithNoUnusedLabelsOptions" }
			]
		},
		"NoUnusedLabelsOptions": {
			"type": "object",
			"additionalProperties": false
		},
		"NoUnusedPrivateClassMembersConfiguration": {
			"oneOf": [
				{ "$ref": "#/$defs/RulePlainConfiguration" },
				{ "$ref": "#/$defs/RuleWithNoUnusedPrivateClassMembersOptions" }
			]
		},
		"NoUnusedPrivateClassMembersOptions": {
			"type": "object",
			"additionalProperties": false
		},
		"NoUnusedTemplateLiteralConfiguration": {
			"oneOf": [
				{ "$ref": "#/$defs/RulePlainConfiguration" },
				{ "$ref": "#/$defs/RuleWithNoUnusedTemplateLiteralOptions" }
			]
		},
		"NoUnusedTemplateLiteralOptions": {
			"type": "object",
			"additionalProperties": false
		},
		"NoUnusedVariablesConfiguration": {
			"oneOf": [
				{ "$ref": "#/$defs/RulePlainConfiguration" },
				{ "$ref": "#/$defs/RuleWithNoUnusedVariablesOptions" }
			]
		},
		"NoUnusedVariablesOptions": {
			"type": "object",
			"properties": {
				"ignoreRestSiblings": {
					"description": "Whether to ignore unused variables from an object destructuring with a spread.",
					"type": ["boolean", "null"]
				}
			},
			"additionalProperties": false
		},
		"NoUnwantedPolyfillioConfiguration": {
			"oneOf": [
				{ "$ref": "#/$defs/RulePlainConfiguration" },
				{ "$ref": "#/$defs/RuleWithNoUnwantedPolyfillioOptions" }
			]
		},
		"NoUnwantedPolyfillioOptions": {
			"type": "object",
			"additionalProperties": false
		},
		"NoUselessCatchBindingConfiguration": {
			"oneOf": [
				{ "$ref": "#/$defs/RulePlainConfiguration" },
				{ "$ref": "#/$defs/RuleWithNoUselessCatchBindingOptions" }
			]
		},
		"NoUselessCatchBindingOptions": {
			"description": "Options for the `noUselessCatchBinding` rule.\nCurrently empty; reserved for future extensions (e.g. allowlist of names).",
			"type": "object",
			"additionalProperties": false
		},
		"NoUselessCatchConfiguration": {
			"oneOf": [
				{ "$ref": "#/$defs/RulePlainConfiguration" },
				{ "$ref": "#/$defs/RuleWithNoUselessCatchOptions" }
			]
		},
		"NoUselessCatchOptions": {
			"type": "object",
			"additionalProperties": false
		},
		"NoUselessConstructorConfiguration": {
			"oneOf": [
				{ "$ref": "#/$defs/RulePlainConfiguration" },
				{ "$ref": "#/$defs/RuleWithNoUselessConstructorOptions" }
			]
		},
		"NoUselessConstructorOptions": {
			"type": "object",
			"additionalProperties": false
		},
		"NoUselessContinueConfiguration": {
			"oneOf": [
				{ "$ref": "#/$defs/RulePlainConfiguration" },
				{ "$ref": "#/$defs/RuleWithNoUselessContinueOptions" }
			]
		},
		"NoUselessContinueOptions": {
			"type": "object",
			"additionalProperties": false
		},
		"NoUselessElseConfiguration": {
			"oneOf": [
				{ "$ref": "#/$defs/RulePlainConfiguration" },
				{ "$ref": "#/$defs/RuleWithNoUselessElseOptions" }
			]
		},
		"NoUselessElseOptions": { "type": "object", "additionalProperties": false },
		"NoUselessEmptyExportConfiguration": {
			"oneOf": [
				{ "$ref": "#/$defs/RulePlainConfiguration" },
				{ "$ref": "#/$defs/RuleWithNoUselessEmptyExportOptions" }
			]
		},
		"NoUselessEmptyExportOptions": {
			"type": "object",
			"additionalProperties": false
		},
		"NoUselessEscapeInRegexConfiguration": {
			"oneOf": [
				{ "$ref": "#/$defs/RulePlainConfiguration" },
				{ "$ref": "#/$defs/RuleWithNoUselessEscapeInRegexOptions" }
			]
		},
		"NoUselessEscapeInRegexOptions": {
			"type": "object",
			"additionalProperties": false
		},
		"NoUselessEscapeInStringConfiguration": {
			"oneOf": [
				{ "$ref": "#/$defs/RulePlainConfiguration" },
				{ "$ref": "#/$defs/RuleWithNoUselessEscapeInStringOptions" }
			]
		},
		"NoUselessEscapeInStringOptions": {
			"type": "object",
			"additionalProperties": false
		},
		"NoUselessFragmentsConfiguration": {
			"oneOf": [
				{ "$ref": "#/$defs/RulePlainConfiguration" },
				{ "$ref": "#/$defs/RuleWithNoUselessFragmentsOptions" }
			]
		},
		"NoUselessFragmentsOptions": {
			"type": "object",
			"additionalProperties": false
		},
		"NoUselessLabelConfiguration": {
			"oneOf": [
				{ "$ref": "#/$defs/RulePlainConfiguration" },
				{ "$ref": "#/$defs/RuleWithNoUselessLabelOptions" }
			]
		},
		"NoUselessLabelOptions": {
			"type": "object",
			"additionalProperties": false
		},
		"NoUselessLoneBlockStatementsConfiguration": {
			"oneOf": [
				{ "$ref": "#/$defs/RulePlainConfiguration" },
				{ "$ref": "#/$defs/RuleWithNoUselessLoneBlockStatementsOptions" }
			]
		},
		"NoUselessLoneBlockStatementsOptions": {
			"type": "object",
			"additionalProperties": false
		},
		"NoUselessRegexBackrefsConfiguration": {
			"oneOf": [
				{ "$ref": "#/$defs/RulePlainConfiguration" },
				{ "$ref": "#/$defs/RuleWithNoUselessRegexBackrefsOptions" }
			]
		},
		"NoUselessRegexBackrefsOptions": {
			"type": "object",
			"additionalProperties": false
		},
		"NoUselessRenameConfiguration": {
			"oneOf": [
				{ "$ref": "#/$defs/RulePlainConfiguration" },
				{ "$ref": "#/$defs/RuleWithNoUselessRenameOptions" }
			]
		},
		"NoUselessRenameOptions": {
			"type": "object",
			"additionalProperties": false
		},
		"NoUselessStringConcatConfiguration": {
			"oneOf": [
				{ "$ref": "#/$defs/RulePlainConfiguration" },
				{ "$ref": "#/$defs/RuleWithNoUselessStringConcatOptions" }
			]
		},
		"NoUselessStringConcatOptions": {
			"type": "object",
			"additionalProperties": false
		},
		"NoUselessStringRawConfiguration": {
			"oneOf": [
				{ "$ref": "#/$defs/RulePlainConfiguration" },
				{ "$ref": "#/$defs/RuleWithNoUselessStringRawOptions" }
			]
		},
		"NoUselessStringRawOptions": {
			"type": "object",
			"additionalProperties": false
		},
		"NoUselessSwitchCaseConfiguration": {
			"oneOf": [
				{ "$ref": "#/$defs/RulePlainConfiguration" },
				{ "$ref": "#/$defs/RuleWithNoUselessSwitchCaseOptions" }
			]
		},
		"NoUselessSwitchCaseOptions": {
			"type": "object",
			"additionalProperties": false
		},
		"NoUselessTernaryConfiguration": {
			"oneOf": [
				{ "$ref": "#/$defs/RulePlainConfiguration" },
				{ "$ref": "#/$defs/RuleWithNoUselessTernaryOptions" }
			]
		},
		"NoUselessTernaryOptions": {
			"type": "object",
			"additionalProperties": false
		},
		"NoUselessThisAliasConfiguration": {
			"oneOf": [
				{ "$ref": "#/$defs/RulePlainConfiguration" },
				{ "$ref": "#/$defs/RuleWithNoUselessThisAliasOptions" }
			]
		},
		"NoUselessThisAliasOptions": {
			"type": "object",
			"additionalProperties": false
		},
		"NoUselessTypeConstraintConfiguration": {
			"oneOf": [
				{ "$ref": "#/$defs/RulePlainConfiguration" },
				{ "$ref": "#/$defs/RuleWithNoUselessTypeConstraintOptions" }
			]
		},
		"NoUselessTypeConstraintOptions": {
			"type": "object",
			"additionalProperties": false
		},
		"NoUselessUndefinedConfiguration": {
			"oneOf": [
				{ "$ref": "#/$defs/RulePlainConfiguration" },
				{ "$ref": "#/$defs/RuleWithNoUselessUndefinedOptions" }
			]
		},
		"NoUselessUndefinedInitializationConfiguration": {
			"oneOf": [
				{ "$ref": "#/$defs/RulePlainConfiguration" },
				{ "$ref": "#/$defs/RuleWithNoUselessUndefinedInitializationOptions" }
			]
		},
		"NoUselessUndefinedInitializationOptions": {
			"type": "object",
			"additionalProperties": false
		},
		"NoUselessUndefinedOptions": {
			"type": "object",
			"additionalProperties": false
		},
		"NoValueAtRuleConfiguration": {
			"oneOf": [
				{ "$ref": "#/$defs/RulePlainConfiguration" },
				{ "$ref": "#/$defs/RuleWithNoValueAtRuleOptions" }
			]
		},
		"NoValueAtRuleOptions": { "type": "object", "additionalProperties": false },
		"NoVarConfiguration": {
			"oneOf": [
				{ "$ref": "#/$defs/RulePlainConfiguration" },
				{ "$ref": "#/$defs/RuleWithNoVarOptions" }
			]
		},
		"NoVarOptions": { "type": "object", "additionalProperties": false },
		"NoVoidConfiguration": {
			"oneOf": [
				{ "$ref": "#/$defs/RulePlainConfiguration" },
				{ "$ref": "#/$defs/RuleWithNoVoidOptions" }
			]
		},
		"NoVoidElementsWithChildrenConfiguration": {
			"oneOf": [
				{ "$ref": "#/$defs/RulePlainConfiguration" },
				{ "$ref": "#/$defs/RuleWithNoVoidElementsWithChildrenOptions" }
			]
		},
		"NoVoidElementsWithChildrenOptions": {
			"type": "object",
			"additionalProperties": false
		},
		"NoVoidOptions": { "type": "object", "additionalProperties": false },
		"NoVoidTypeReturnConfiguration": {
			"oneOf": [
				{ "$ref": "#/$defs/RulePlainConfiguration" },
				{ "$ref": "#/$defs/RuleWithNoVoidTypeReturnOptions" }
			]
		},
		"NoVoidTypeReturnOptions": {
			"type": "object",
			"additionalProperties": false
		},
		"NoVueDataObjectDeclarationConfiguration": {
			"oneOf": [
				{ "$ref": "#/$defs/RulePlainConfiguration" },
				{ "$ref": "#/$defs/RuleWithNoVueDataObjectDeclarationOptions" }
			]
		},
		"NoVueDataObjectDeclarationOptions": {
			"type": "object",
			"additionalProperties": false
		},
		"NoVueDuplicateKeysConfiguration": {
			"oneOf": [
				{ "$ref": "#/$defs/RulePlainConfiguration" },
				{ "$ref": "#/$defs/RuleWithNoVueDuplicateKeysOptions" }
			]
		},
		"NoVueDuplicateKeysOptions": {
			"type": "object",
			"additionalProperties": false
		},
		"NoVueReservedKeysConfiguration": {
			"oneOf": [
				{ "$ref": "#/$defs/RulePlainConfiguration" },
				{ "$ref": "#/$defs/RuleWithNoVueReservedKeysOptions" }
			]
		},
		"NoVueReservedKeysOptions": {
			"type": "object",
			"additionalProperties": false
		},
		"NoVueReservedPropsConfiguration": {
			"oneOf": [
				{ "$ref": "#/$defs/RulePlainConfiguration" },
				{ "$ref": "#/$defs/RuleWithNoVueReservedPropsOptions" }
			]
		},
		"NoVueReservedPropsOptions": {
			"type": "object",
			"additionalProperties": false
		},
		"NoVueVIfWithVForConfiguration": {
			"oneOf": [
				{ "$ref": "#/$defs/RulePlainConfiguration" },
				{ "$ref": "#/$defs/RuleWithNoVueVIfWithVForOptions" }
			]
		},
		"NoVueVIfWithVForOptions": {
			"type": "object",
			"additionalProperties": false
		},
		"NoWithConfiguration": {
			"oneOf": [
				{ "$ref": "#/$defs/RulePlainConfiguration" },
				{ "$ref": "#/$defs/RuleWithNoWithOptions" }
			]
		},
		"NoWithOptions": { "type": "object", "additionalProperties": false },
		"NoYodaExpressionConfiguration": {
			"oneOf": [
				{ "$ref": "#/$defs/RulePlainConfiguration" },
				{ "$ref": "#/$defs/RuleWithNoYodaExpressionOptions" }
			]
		},
		"NoYodaExpressionOptions": {
			"type": "object",
			"additionalProperties": false
		},
		"NormalizedGlob": {
			"description": "Normalized Biome glob pattern that strips `./` from the pattern.",
			"type": "string"
		},
		"Nursery": {
			"description": "A list of rules that belong to this group",
			"type": "object",
			"properties": {
				"noContinue": {
					"description": "Disallow continue statements.\nSee https://biomejs.dev/linter/rules/no-continue",
					"anyOf": [
						{ "$ref": "#/$defs/NoContinueConfiguration" },
						{ "type": "null" }
					]
				},
				"noDeprecatedImports": {
					"description": "Restrict imports of deprecated exports.\nSee https://biomejs.dev/linter/rules/no-deprecated-imports",
					"anyOf": [
						{ "$ref": "#/$defs/NoDeprecatedImportsConfiguration" },
						{ "type": "null" }
					]
				},
				"noDuplicateDependencies": {
					"description": "Prevent the listing of duplicate dependencies. The rule supports the following dependency groups: \"bundledDependencies\", \"bundleDependencies\", \"dependencies\", \"devDependencies\", \"overrides\", \"optionalDependencies\", and \"peerDependencies\".\nSee https://biomejs.dev/linter/rules/no-duplicate-dependencies",
					"anyOf": [
						{ "$ref": "#/$defs/NoDuplicateDependenciesConfiguration" },
						{ "type": "null" }
					]
				},
				"noDuplicatedSpreadProps": {
					"description": "Disallow JSX prop spreading the same identifier multiple times.\nSee https://biomejs.dev/linter/rules/no-duplicated-spread-props",
					"anyOf": [
						{ "$ref": "#/$defs/NoDuplicatedSpreadPropsConfiguration" },
						{ "type": "null" }
					]
				},
				"noEmptySource": {
					"description": "Disallow empty sources.\nSee https://biomejs.dev/linter/rules/no-empty-source",
					"anyOf": [
						{ "$ref": "#/$defs/NoEmptySourceConfiguration" },
						{ "type": "null" }
					]
				},
				"noEqualsToNull": {
					"description": "Require the use of === or !== for comparison with null.\nSee https://biomejs.dev/linter/rules/no-equals-to-null",
					"anyOf": [
						{ "$ref": "#/$defs/NoEqualsToNullConfiguration" },
						{ "type": "null" }
					]
				},
				"noFloatingPromises": {
					"description": "Require Promise-like statements to be handled appropriately.\nSee https://biomejs.dev/linter/rules/no-floating-promises",
					"anyOf": [
						{ "$ref": "#/$defs/NoFloatingPromisesConfiguration" },
						{ "type": "null" }
					]
				},
				"noForIn": {
					"description": "Disallow iterating using a for-in loop.\nSee https://biomejs.dev/linter/rules/no-for-in",
					"anyOf": [
						{ "$ref": "#/$defs/NoForInConfiguration" },
						{ "type": "null" }
					]
				},
				"noImportCycles": {
					"description": "Prevent import cycles.\nSee https://biomejs.dev/linter/rules/no-import-cycles",
					"anyOf": [
						{ "$ref": "#/$defs/NoImportCyclesConfiguration" },
						{ "type": "null" }
					]
				},
				"noIncrementDecrement": {
					"description": "Disallows the usage of the unary operators ++ and --.\nSee https://biomejs.dev/linter/rules/no-increment-decrement",
					"anyOf": [
						{ "$ref": "#/$defs/NoIncrementDecrementConfiguration" },
						{ "type": "null" }
					]
				},
				"noJsxLiterals": {
					"description": "Disallow string literals inside JSX elements.\nSee https://biomejs.dev/linter/rules/no-jsx-literals",
					"anyOf": [
						{ "$ref": "#/$defs/NoJsxLiteralsConfiguration" },
						{ "type": "null" }
					]
				},
				"noLeakedRender": {
					"description": "Prevent problematic leaked values from being rendered.\nSee https://biomejs.dev/linter/rules/no-leaked-render",
					"anyOf": [
						{ "$ref": "#/$defs/NoLeakedRenderConfiguration" },
						{ "type": "null" }
					]
				},
				"noMisusedPromises": {
					"description": "Disallow Promises to be used in places where they are almost certainly a mistake.\nSee https://biomejs.dev/linter/rules/no-misused-promises",
					"anyOf": [
						{ "$ref": "#/$defs/NoMisusedPromisesConfiguration" },
						{ "type": "null" }
					]
				},
				"noMultiStr": {
					"description": "Disallow creating multiline strings by escaping newlines.\nSee https://biomejs.dev/linter/rules/no-multi-str",
					"anyOf": [
						{ "$ref": "#/$defs/NoMultiStrConfiguration" },
						{ "type": "null" }
					]
				},
				"noNextAsyncClientComponent": {
					"description": "Prevent client components from being async functions.\nSee https://biomejs.dev/linter/rules/no-next-async-client-component",
					"anyOf": [
						{ "$ref": "#/$defs/NoNextAsyncClientComponentConfiguration" },
						{ "type": "null" }
					]
				},
				"noParametersOnlyUsedInRecursion": {
					"description": "Disallow function parameters that are only used in recursive calls.\nSee https://biomejs.dev/linter/rules/no-parameters-only-used-in-recursion",
					"anyOf": [
						{ "$ref": "#/$defs/NoParametersOnlyUsedInRecursionConfiguration" },
						{ "type": "null" }
					]
				},
				"noProto": {
					"description": "Disallow the use of the __proto__ property.\nSee https://biomejs.dev/linter/rules/no-proto",
					"anyOf": [
						{ "$ref": "#/$defs/NoProtoConfiguration" },
						{ "type": "null" }
					]
				},
				"noReactForwardRef": {
					"description": "Replaces usages of forwardRef with passing ref as a prop.\nSee https://biomejs.dev/linter/rules/no-react-forward-ref",
					"anyOf": [
						{ "$ref": "#/$defs/NoReactForwardRefConfiguration" },
						{ "type": "null" }
					]
				},
				"noShadow": {
					"description": "Disallow variable declarations from shadowing variables declared in the outer scope.\nSee https://biomejs.dev/linter/rules/no-shadow",
					"anyOf": [
						{ "$ref": "#/$defs/NoShadowConfiguration" },
						{ "type": "null" }
					]
				},
				"noSyncScripts": {
					"description": "Prevent the usage of synchronous scripts.\nSee https://biomejs.dev/linter/rules/no-sync-scripts",
					"anyOf": [
						{ "$ref": "#/$defs/NoSyncScriptsConfiguration" },
						{ "type": "null" }
					]
				},
				"noTernary": {
					"description": "Disallow ternary operators.\nSee https://biomejs.dev/linter/rules/no-ternary",
					"anyOf": [
						{ "$ref": "#/$defs/NoTernaryConfiguration" },
						{ "type": "null" }
					]
				},
				"noUnknownAttribute": {
					"description": "Disallow unknown DOM properties.\nSee https://biomejs.dev/linter/rules/no-unknown-attribute",
					"anyOf": [
						{ "$ref": "#/$defs/NoUnknownAttributeConfiguration" },
						{ "type": "null" }
					]
				},
				"noUnnecessaryConditions": {
					"description": "Disallow unnecessary type-based conditions that can be statically determined as redundant.\nSee https://biomejs.dev/linter/rules/no-unnecessary-conditions",
					"anyOf": [
						{ "$ref": "#/$defs/NoUnnecessaryConditionsConfiguration" },
						{ "type": "null" }
					]
				},
				"noUnresolvedImports": {
					"description": "Warn when importing non-existing exports.\nSee https://biomejs.dev/linter/rules/no-unresolved-imports",
					"anyOf": [
						{ "$ref": "#/$defs/NoUnresolvedImportsConfiguration" },
						{ "type": "null" }
					]
				},
				"noUnusedExpressions": {
					"description": "Disallow expression statements that are neither a function call nor an assignment.\nSee https://biomejs.dev/linter/rules/no-unused-expressions",
					"anyOf": [
						{ "$ref": "#/$defs/NoUnusedExpressionsConfiguration" },
						{ "type": "null" }
					]
				},
				"noUselessCatchBinding": {
					"description": "Disallow unused catch bindings.\nSee https://biomejs.dev/linter/rules/no-useless-catch-binding",
					"anyOf": [
						{ "$ref": "#/$defs/NoUselessCatchBindingConfiguration" },
						{ "type": "null" }
					]
				},
				"noUselessUndefined": {
					"description": "Disallow the use of useless undefined.\nSee https://biomejs.dev/linter/rules/no-useless-undefined",
					"anyOf": [
						{ "$ref": "#/$defs/NoUselessUndefinedConfiguration" },
						{ "type": "null" }
					]
				},
				"noVueDataObjectDeclaration": {
					"description": "Enforce that Vue component data options are declared as functions.\nSee https://biomejs.dev/linter/rules/no-vue-data-object-declaration",
					"anyOf": [
						{ "$ref": "#/$defs/NoVueDataObjectDeclarationConfiguration" },
						{ "type": "null" }
					]
				},
				"noVueDuplicateKeys": {
					"description": "Disallow duplicate keys in Vue component data, methods, computed properties, and other options.\nSee https://biomejs.dev/linter/rules/no-vue-duplicate-keys",
					"anyOf": [
						{ "$ref": "#/$defs/NoVueDuplicateKeysConfiguration" },
						{ "type": "null" }
					]
				},
				"noVueReservedKeys": {
					"description": "Disallow reserved keys in Vue component data and computed properties.\nSee https://biomejs.dev/linter/rules/no-vue-reserved-keys",
					"anyOf": [
						{ "$ref": "#/$defs/NoVueReservedKeysConfiguration" },
						{ "type": "null" }
					]
				},
				"noVueReservedProps": {
					"description": "Disallow reserved names to be used as props.\nSee https://biomejs.dev/linter/rules/no-vue-reserved-props",
					"anyOf": [
						{ "$ref": "#/$defs/NoVueReservedPropsConfiguration" },
						{ "type": "null" }
					]
				},
				"noVueVIfWithVFor": {
					"description": "Disallow using v-if and v-for directives on the same element.\nSee https://biomejs.dev/linter/rules/no-vue-v-if-with-v-for",
					"anyOf": [
						{ "$ref": "#/$defs/NoVueVIfWithVForConfiguration" },
						{ "type": "null" }
					]
				},
				"recommended": {
					"description": "Enables the recommended rules for this group",
					"type": ["boolean", "null"]
				},
				"useArraySortCompare": {
					"description": "Require Array#sort and Array#toSorted calls to always provide a compareFunction.\nSee https://biomejs.dev/linter/rules/use-array-sort-compare",
					"anyOf": [
						{ "$ref": "#/$defs/UseArraySortCompareConfiguration" },
						{ "type": "null" }
					]
				},
				"useConsistentArrowReturn": {
					"description": "Enforce consistent arrow function bodies.\nSee https://biomejs.dev/linter/rules/use-consistent-arrow-return",
					"anyOf": [
						{ "$ref": "#/$defs/UseConsistentArrowReturnConfiguration" },
						{ "type": "null" }
					]
				},
				"useConsistentGraphqlDescriptions": {
					"description": "Require all descriptions to follow the same style (either block or inline) to  maintain consistency and improve readability across the schema.\nSee https://biomejs.dev/linter/rules/use-consistent-graphql-descriptions",
					"anyOf": [
						{ "$ref": "#/$defs/UseConsistentGraphqlDescriptionsConfiguration" },
						{ "type": "null" }
					]
				},
				"useDeprecatedDate": {
					"description": "Require the @deprecated directive to specify a deletion date.\nSee https://biomejs.dev/linter/rules/use-deprecated-date",
					"anyOf": [
						{ "$ref": "#/$defs/UseDeprecatedDateConfiguration" },
						{ "type": "null" }
					]
				},
				"useExhaustiveSwitchCases": {
					"description": "Require switch-case statements to be exhaustive.\nSee https://biomejs.dev/linter/rules/use-exhaustive-switch-cases",
					"anyOf": [
						{ "$ref": "#/$defs/UseExhaustiveSwitchCasesConfiguration" },
						{ "type": "null" }
					]
				},
				"useExplicitType": {
					"description": "Enforce types in functions, methods, variables, and parameters.\nSee https://biomejs.dev/linter/rules/use-explicit-type",
					"anyOf": [
						{ "$ref": "#/$defs/UseExplicitTypeConfiguration" },
						{ "type": "null" }
					]
				},
				"useFind": {
					"description": "Enforce the use of Array.prototype.find() over Array.prototype.filter() followed by [0] when looking for a single result.\nSee https://biomejs.dev/linter/rules/use-find",
					"anyOf": [
						{ "$ref": "#/$defs/UseFindConfiguration" },
						{ "type": "null" }
					]
				},
				"useMaxParams": {
					"description": "Enforce a maximum number of parameters in function definitions.\nSee https://biomejs.dev/linter/rules/use-max-params",
					"anyOf": [
						{ "$ref": "#/$defs/UseMaxParamsConfiguration" },
						{ "type": "null" }
					]
				},
				"useQwikMethodUsage": {
					"description": "Disallow use* hooks outside of component$ or other use* hooks in Qwik applications.\nSee https://biomejs.dev/linter/rules/use-qwik-method-usage",
					"anyOf": [
						{ "$ref": "#/$defs/UseQwikMethodUsageConfiguration" },
						{ "type": "null" }
					]
				},
				"useQwikValidLexicalScope": {
					"description": "Disallow unserializable expressions in Qwik dollar ($) scopes.\nSee https://biomejs.dev/linter/rules/use-qwik-valid-lexical-scope",
					"anyOf": [
						{ "$ref": "#/$defs/UseQwikValidLexicalScopeConfiguration" },
						{ "type": "null" }
					]
				},
<<<<<<< HEAD
				"useRequiredScripts": {
					"description": "Enforce the presence of required scripts in package.json.\nSee https://biomejs.dev/linter/rules/use-required-scripts",
					"anyOf": [
						{ "$ref": "#/$defs/UseRequiredScriptsConfiguration" },
=======
				"useRegexpExec": {
					"description": "Enforce RegExp#exec over String#match if no global flag is provided.\nSee https://biomejs.dev/linter/rules/use-regexp-exec",
					"anyOf": [
						{ "$ref": "#/$defs/UseRegexpExecConfiguration" },
>>>>>>> e7e0f6c1
						{ "type": "null" }
					]
				},
				"useSortedClasses": {
					"description": "Enforce the sorting of CSS utility classes.\nSee https://biomejs.dev/linter/rules/use-sorted-classes",
					"anyOf": [
						{ "$ref": "#/$defs/UseSortedClassesConfiguration" },
						{ "type": "null" }
					]
				},
				"useSpread": {
					"description": "Enforce the use of the spread operator over .apply().\nSee https://biomejs.dev/linter/rules/use-spread",
					"anyOf": [
						{ "$ref": "#/$defs/UseSpreadConfiguration" },
						{ "type": "null" }
					]
				},
				"useUniqueGraphqlOperationName": {
					"description": "Enforce unique operation names across a GraphQL document.\nSee https://biomejs.dev/linter/rules/use-unique-graphql-operation-name",
					"anyOf": [
						{ "$ref": "#/$defs/UseUniqueGraphqlOperationNameConfiguration" },
						{ "type": "null" }
					]
				},
				"useVueDefineMacrosOrder": {
					"description": "Enforce specific order of Vue compiler macros.\nSee https://biomejs.dev/linter/rules/use-vue-define-macros-order",
					"anyOf": [
						{ "$ref": "#/$defs/UseVueDefineMacrosOrderConfiguration" },
						{ "type": "null" }
					]
				},
				"useVueHyphenatedAttributes": {
					"description": "Enforce hyphenated (kebab-case) attribute names in Vue templates.\nSee https://biomejs.dev/linter/rules/use-vue-hyphenated-attributes",
					"anyOf": [
						{ "$ref": "#/$defs/UseVueHyphenatedAttributesConfiguration" },
						{ "type": "null" }
					]
				},
				"useVueMultiWordComponentNames": {
					"description": "Enforce multi-word component names in Vue components.\nSee https://biomejs.dev/linter/rules/use-vue-multi-word-component-names",
					"anyOf": [
						{ "$ref": "#/$defs/UseVueMultiWordComponentNamesConfiguration" },
						{ "type": "null" }
					]
				},
				"useVueValidVBind": {
					"description": "Forbids v-bind directives with missing arguments or invalid modifiers.\nSee https://biomejs.dev/linter/rules/use-vue-valid-v-bind",
					"anyOf": [
						{ "$ref": "#/$defs/UseVueValidVBindConfiguration" },
						{ "type": "null" }
					]
				},
				"useVueValidVElse": {
					"description": "Enforce valid usage of v-else.\nSee https://biomejs.dev/linter/rules/use-vue-valid-v-else",
					"anyOf": [
						{ "$ref": "#/$defs/UseVueValidVElseConfiguration" },
						{ "type": "null" }
					]
				},
				"useVueValidVElseIf": {
					"description": "Enforce valid v-else-if directives.\nSee https://biomejs.dev/linter/rules/use-vue-valid-v-else-if",
					"anyOf": [
						{ "$ref": "#/$defs/UseVueValidVElseIfConfiguration" },
						{ "type": "null" }
					]
				},
				"useVueValidVHtml": {
					"description": "Enforce valid v-html directives.\nSee https://biomejs.dev/linter/rules/use-vue-valid-v-html",
					"anyOf": [
						{ "$ref": "#/$defs/UseVueValidVHtmlConfiguration" },
						{ "type": "null" }
					]
				},
				"useVueValidVIf": {
					"description": "Enforces valid v-if usage for Vue templates.\nSee https://biomejs.dev/linter/rules/use-vue-valid-v-if",
					"anyOf": [
						{ "$ref": "#/$defs/UseVueValidVIfConfiguration" },
						{ "type": "null" }
					]
				},
				"useVueValidVOn": {
					"description": "Enforce valid v-on directives with proper arguments, modifiers, and handlers.\nSee https://biomejs.dev/linter/rules/use-vue-valid-v-on",
					"anyOf": [
						{ "$ref": "#/$defs/UseVueValidVOnConfiguration" },
						{ "type": "null" }
					]
				},
				"useVueValidVText": {
					"description": "Enforce valid v-text Vue directives.\nSee https://biomejs.dev/linter/rules/use-vue-valid-v-text",
					"anyOf": [
						{ "$ref": "#/$defs/UseVueValidVTextConfiguration" },
						{ "type": "null" }
					]
				}
			},
			"additionalProperties": false
		},
		"ObjectPropertySyntax": {
			"oneOf": [
				{
					"description": "`{foo: foo}`",
					"type": "string",
					"const": "explicit"
				},
				{ "description": "`{foo}`", "type": "string", "const": "shorthand" }
			]
		},
		"OperatorLinebreak": {
			"oneOf": [
				{
					"description": "The operator is placed after the expression",
					"type": "string",
					"const": "after"
				},
				{
					"description": "The operator is placed before the expression",
					"type": "string",
					"const": "before"
				}
			]
		},
		"OrganizeImportsConfiguration": {
			"oneOf": [
				{ "$ref": "#/$defs/RuleAssistPlainConfiguration" },
				{ "$ref": "#/$defs/RuleAssistWithOrganizeImportsOptions" }
			]
		},
		"OrganizeImportsOptions": {
			"type": "object",
			"properties": {
				"groups": {
					"anyOf": [{ "$ref": "#/$defs/ImportGroups" }, { "type": "null" }]
				},
				"identifierOrder": {
					"anyOf": [{ "$ref": "#/$defs/SortOrder" }, { "type": "null" }]
				}
			},
			"additionalProperties": false
		},
		"OverrideAssistConfiguration": {
			"type": "object",
			"properties": {
				"actions": {
					"description": "List of actions",
					"anyOf": [{ "$ref": "#/$defs/Actions" }, { "type": "null" }]
				},
				"enabled": {
					"description": "if `false`, it disables the feature and the assist won't be executed. `true` by default",
					"anyOf": [{ "$ref": "#/$defs/Bool" }, { "type": "null" }]
				}
			},
			"additionalProperties": false
		},
		"OverrideFilesConfiguration": {
			"type": "object",
			"properties": {
				"maxSize": {
					"description": "File size limit in bytes",
					"anyOf": [{ "$ref": "#/$defs/MaxSize" }, { "type": "null" }]
				}
			},
			"additionalProperties": false
		},
		"OverrideFormatterConfiguration": {
			"type": "object",
			"properties": {
				"attributePosition": {
					"description": "The attribute position style.",
					"anyOf": [{ "$ref": "#/$defs/AttributePosition" }, { "type": "null" }]
				},
				"bracketSameLine": {
					"description": "Put the `>` of a multi-line HTML or JSX element at the end of the last line instead of being alone on the next line (does not apply to self closing elements).",
					"anyOf": [{ "$ref": "#/$defs/BracketSameLine" }, { "type": "null" }]
				},
				"bracketSpacing": {
					"description": "Whether to insert spaces around brackets in object literals. Defaults to true.",
					"anyOf": [{ "$ref": "#/$defs/BracketSpacing" }, { "type": "null" }]
				},
				"enabled": {
					"anyOf": [{ "$ref": "#/$defs/Bool" }, { "type": "null" }]
				},
				"expand": {
					"description": "Whether to expand arrays and objects on multiple lines.\nWhen set to `auto`, object literals are formatted on multiple lines if the first property has a newline,\nand array literals are formatted on a single line if it fits in the line.\nWhen set to `always`, these literals are formatted on multiple lines, regardless of length of the list.\nWhen set to `never`, these literals are formatted on a single line if it fits in the line.\nWhen formatting `package.json`, Biome will use `always` unless configured otherwise. Defaults to \"auto\".",
					"anyOf": [{ "$ref": "#/$defs/Expand" }, { "type": "null" }]
				},
				"formatWithErrors": {
					"description": "Stores whether formatting should be allowed to proceed if a given file\nhas syntax errors",
					"anyOf": [{ "$ref": "#/$defs/Bool" }, { "type": "null" }]
				},
				"indentSize": {
					"description": "The size of the indentation, 2 by default (deprecated, use `indent-width`)",
					"anyOf": [{ "$ref": "#/$defs/IndentWidth" }, { "type": "null" }]
				},
				"indentStyle": {
					"description": "The indent style.",
					"anyOf": [{ "$ref": "#/$defs/IndentStyle" }, { "type": "null" }]
				},
				"indentWidth": {
					"description": "The size of the indentation, 2 by default",
					"anyOf": [{ "$ref": "#/$defs/IndentWidth" }, { "type": "null" }]
				},
				"lineEnding": {
					"description": "The type of line ending.",
					"anyOf": [{ "$ref": "#/$defs/LineEnding" }, { "type": "null" }]
				},
				"lineWidth": {
					"description": "What's the max width of a line. Defaults to 80.",
					"anyOf": [{ "$ref": "#/$defs/LineWidth" }, { "type": "null" }]
				}
			},
			"additionalProperties": false
		},
		"OverrideGlobs": { "type": "array", "items": { "$ref": "#/$defs/Glob" } },
		"OverrideLinterConfiguration": {
			"type": "object",
			"properties": {
				"domains": {
					"description": "List of rules",
					"anyOf": [{ "$ref": "#/$defs/RuleDomains" }, { "type": "null" }]
				},
				"enabled": {
					"description": "if `false`, it disables the feature and the linter won't be executed. `true` by default",
					"anyOf": [{ "$ref": "#/$defs/Bool" }, { "type": "null" }]
				},
				"rules": {
					"description": "List of rules",
					"anyOf": [{ "$ref": "#/$defs/Rules" }, { "type": "null" }]
				}
			},
			"additionalProperties": false
		},
		"OverridePattern": {
			"type": "object",
			"properties": {
				"assist": {
					"description": "Specific configuration for the Json language",
					"anyOf": [
						{ "$ref": "#/$defs/OverrideAssistConfiguration" },
						{ "type": "null" }
					]
				},
				"css": {
					"description": "Specific configuration for the CSS language",
					"anyOf": [{ "$ref": "#/$defs/CssConfiguration" }, { "type": "null" }]
				},
				"files": {
					"description": "Specific configuration for the filesystem",
					"anyOf": [
						{ "$ref": "#/$defs/OverrideFilesConfiguration" },
						{ "type": "null" }
					]
				},
				"formatter": {
					"description": "Specific configuration for the Json language",
					"anyOf": [
						{ "$ref": "#/$defs/OverrideFormatterConfiguration" },
						{ "type": "null" }
					]
				},
				"graphql": {
					"description": "Specific configuration for the Graphql language",
					"anyOf": [
						{ "$ref": "#/$defs/GraphqlConfiguration" },
						{ "type": "null" }
					]
				},
				"grit": {
					"description": "Specific configuration for the GritQL language",
					"anyOf": [{ "$ref": "#/$defs/GritConfiguration" }, { "type": "null" }]
				},
				"html": {
					"description": "Specific configuration for the GritQL language",
					"anyOf": [{ "$ref": "#/$defs/HtmlConfiguration" }, { "type": "null" }]
				},
				"includes": {
					"description": "A list of glob patterns. Biome will include files/folders that will\nmatch these patterns.",
					"anyOf": [{ "$ref": "#/$defs/OverrideGlobs" }, { "type": "null" }]
				},
				"javascript": {
					"description": "Specific configuration for the JavaScript language",
					"anyOf": [{ "$ref": "#/$defs/JsConfiguration" }, { "type": "null" }]
				},
				"json": {
					"description": "Specific configuration for the Json language",
					"anyOf": [{ "$ref": "#/$defs/JsonConfiguration" }, { "type": "null" }]
				},
				"linter": {
					"description": "Specific configuration for the Json language",
					"anyOf": [
						{ "$ref": "#/$defs/OverrideLinterConfiguration" },
						{ "type": "null" }
					]
				},
				"plugins": {
					"description": "Specific configuration for additional plugins",
					"anyOf": [{ "$ref": "#/$defs/Plugins" }, { "type": "null" }]
				}
			},
			"additionalProperties": false
		},
		"Overrides": {
			"type": "array",
			"items": { "$ref": "#/$defs/OverridePattern" }
		},
		"PathOptions": {
			"type": "object",
			"properties": {
				"allowImportNames": {
					"description": "Names of the exported members that allowed to be not be used.",
					"type": "array",
					"items": { "type": "string" }
				},
				"importNames": {
					"description": "Names of the exported members that should not be used.",
					"type": "array",
					"items": { "type": "string" }
				},
				"message": {
					"description": "The message to display when this module is imported.",
					"type": "string"
				}
			},
			"additionalProperties": false
		},
		"Paths": {
			"anyOf": [
				{
					"description": "The message to display when this module is imported.",
					"type": "string"
				},
				{
					"description": "Additional options to configure the message and allowed/disallowed import names.",
					"$ref": "#/$defs/PathOptions"
				}
			]
		},
		"PatternOptions": {
			"type": "object",
			"properties": {
				"group": {
					"description": "An array of gitignore-style patterns.",
					"anyOf": [{ "$ref": "#/$defs/SourcesMatcher" }, { "type": "null" }]
				},
				"importNamePattern": {
					"description": "A regex pattern for import names to forbid within the matched modules.",
					"anyOf": [{ "$ref": "#/$defs/Regex" }, { "type": "null" }]
				},
				"invertImportNamePattern": {
					"description": "If true, the matched patterns in the importNamePattern will be allowed. Defaults to `false`.",
					"type": "boolean",
					"default": false
				},
				"message": {
					"description": "A custom message for diagnostics related to this pattern.",
					"type": ["string", "null"]
				}
			},
			"additionalProperties": false
		},
		"Patterns": { "anyOf": [{ "$ref": "#/$defs/PatternOptions" }] },
		"Performance": {
			"description": "A list of rules that belong to this group",
			"type": "object",
			"properties": {
				"noAccumulatingSpread": {
					"description": "Disallow the use of spread (...) syntax on accumulators.\nSee https://biomejs.dev/linter/rules/no-accumulating-spread",
					"anyOf": [
						{ "$ref": "#/$defs/NoAccumulatingSpreadConfiguration" },
						{ "type": "null" }
					]
				},
				"noAwaitInLoops": {
					"description": "Disallow await inside loops.\nSee https://biomejs.dev/linter/rules/no-await-in-loops",
					"anyOf": [
						{ "$ref": "#/$defs/NoAwaitInLoopsConfiguration" },
						{ "type": "null" }
					]
				},
				"noBarrelFile": {
					"description": "Disallow the use of barrel file.\nSee https://biomejs.dev/linter/rules/no-barrel-file",
					"anyOf": [
						{ "$ref": "#/$defs/NoBarrelFileConfiguration" },
						{ "type": "null" }
					]
				},
				"noDelete": {
					"description": "Disallow the use of the delete operator.\nSee https://biomejs.dev/linter/rules/no-delete",
					"anyOf": [
						{ "$ref": "#/$defs/NoDeleteConfiguration" },
						{ "type": "null" }
					]
				},
				"noDynamicNamespaceImportAccess": {
					"description": "Disallow accessing namespace imports dynamically.\nSee https://biomejs.dev/linter/rules/no-dynamic-namespace-import-access",
					"anyOf": [
						{ "$ref": "#/$defs/NoDynamicNamespaceImportAccessConfiguration" },
						{ "type": "null" }
					]
				},
				"noImgElement": {
					"description": "Prevent usage of \\<img> element in a Next.js project.\nSee https://biomejs.dev/linter/rules/no-img-element",
					"anyOf": [
						{ "$ref": "#/$defs/NoImgElementConfiguration" },
						{ "type": "null" }
					]
				},
				"noNamespaceImport": {
					"description": "Disallow the use of namespace imports.\nSee https://biomejs.dev/linter/rules/no-namespace-import",
					"anyOf": [
						{ "$ref": "#/$defs/NoNamespaceImportConfiguration" },
						{ "type": "null" }
					]
				},
				"noReExportAll": {
					"description": "Avoid re-export all.\nSee https://biomejs.dev/linter/rules/no-re-export-all",
					"anyOf": [
						{ "$ref": "#/$defs/NoReExportAllConfiguration" },
						{ "type": "null" }
					]
				},
				"noUnwantedPolyfillio": {
					"description": "Prevent duplicate polyfills from Polyfill.io.\nSee https://biomejs.dev/linter/rules/no-unwanted-polyfillio",
					"anyOf": [
						{ "$ref": "#/$defs/NoUnwantedPolyfillioConfiguration" },
						{ "type": "null" }
					]
				},
				"recommended": {
					"description": "Enables the recommended rules for this group",
					"type": ["boolean", "null"]
				},
				"useGoogleFontPreconnect": {
					"description": "Ensure the preconnect attribute is used when using Google Fonts.\nSee https://biomejs.dev/linter/rules/use-google-font-preconnect",
					"anyOf": [
						{ "$ref": "#/$defs/UseGoogleFontPreconnectConfiguration" },
						{ "type": "null" }
					]
				},
				"useSolidForComponent": {
					"description": "Enforce using Solid's \\<For /> component for mapping an array to JSX elements.\nSee https://biomejs.dev/linter/rules/use-solid-for-component",
					"anyOf": [
						{ "$ref": "#/$defs/UseSolidForComponentConfiguration" },
						{ "type": "null" }
					]
				},
				"useTopLevelRegex": {
					"description": "Require regex literals to be declared at the top level.\nSee https://biomejs.dev/linter/rules/use-top-level-regex",
					"anyOf": [
						{ "$ref": "#/$defs/UseTopLevelRegexConfiguration" },
						{ "type": "null" }
					]
				}
			},
			"additionalProperties": false
		},
		"PluginConfiguration": { "anyOf": [{ "type": "string" }] },
		"Plugins": {
			"type": "array",
			"items": { "$ref": "#/$defs/PluginConfiguration" }
		},
		"PropertyAssignmentMode": {
			"description": "Specifies whether property assignments on function parameters are allowed or denied.",
			"oneOf": [
				{
					"description": "Allows property assignments on function parameters.\nThis is the default behavior, enabling flexibility in parameter usage.",
					"type": "string",
					"const": "allow"
				},
				{
					"description": "Disallows property assignments on function parameters.\nEnforces stricter immutability to prevent unintended side effects.",
					"type": "string",
					"const": "deny"
				}
			]
		},
		"QuoteProperties": { "type": "string", "enum": ["asNeeded", "preserve"] },
		"QuoteStyle": { "type": "string", "enum": ["double", "single"] },
		"Regex": { "type": "string" },
		"RestrictedModifier": {
			"type": "string",
			"enum": ["abstract", "private", "protected", "readonly", "static"]
		},
		"RuleAssistPlainConfiguration": { "type": "string", "enum": ["off", "on"] },
		"RuleAssistWithOrganizeImportsOptions": {
			"type": "object",
			"properties": {
				"level": { "$ref": "#/$defs/RuleAssistPlainConfiguration" },
				"options": { "$ref": "#/$defs/OrganizeImportsOptions" }
			},
			"required": ["level", "options"]
		},
		"RuleAssistWithUseSortedAttributesOptions": {
			"type": "object",
			"properties": {
				"level": { "$ref": "#/$defs/RuleAssistPlainConfiguration" },
				"options": { "$ref": "#/$defs/UseSortedAttributesOptions" }
			},
			"required": ["level", "options"]
		},
		"RuleAssistWithUseSortedKeysOptions": {
			"type": "object",
			"properties": {
				"level": { "$ref": "#/$defs/RuleAssistPlainConfiguration" },
				"options": { "$ref": "#/$defs/UseSortedKeysOptions" }
			},
			"required": ["level", "options"]
		},
		"RuleAssistWithUseSortedPropertiesOptions": {
			"type": "object",
			"properties": {
				"level": { "$ref": "#/$defs/RuleAssistPlainConfiguration" },
				"options": { "$ref": "#/$defs/UseSortedPropertiesOptions" }
			},
			"required": ["level", "options"]
		},
		"RuleDomain": {
			"description": "Rule domains",
			"oneOf": [
				{
					"description": "React library rules",
					"type": "string",
					"const": "react"
				},
				{ "description": "Testing rules", "type": "string", "const": "test" },
				{
					"description": "Solid.js framework rules",
					"type": "string",
					"const": "solid"
				},
				{
					"description": "Next.js framework rules",
					"type": "string",
					"const": "next"
				},
				{
					"description": "Qwik framework rules",
					"type": "string",
					"const": "qwik"
				},
				{
					"description": "Vue.js framework rules",
					"type": "string",
					"const": "vue"
				},
				{
					"description": "For rules that require querying multiple files inside a project",
					"type": "string",
					"const": "project"
				},
				{
					"description": "Tailwind CSS rules",
					"type": "string",
					"const": "tailwind"
				}
			]
		},
		"RuleDomainValue": {
			"oneOf": [
				{
					"description": "Enables all the rules that belong to this domain",
					"type": "string",
					"const": "all"
				},
				{
					"description": "Disables all the rules that belong to this domain",
					"type": "string",
					"const": "none"
				},
				{
					"description": "Enables only the recommended rules for this domain",
					"type": "string",
					"const": "recommended"
				}
			]
		},
		"RuleDomains": {
			"type": "object",
			"additionalProperties": { "$ref": "#/$defs/RuleDomainValue" },
			"propertyNames": { "$ref": "#/$defs/RuleDomain" }
		},
		"RulePlainConfiguration": {
			"oneOf": [
				{ "type": "string", "enum": ["off"] },
				{
					"description": "Enables the rule using the default severity of the rule",
					"type": "string",
					"const": "on"
				},
				{
					"description": "Enables the rule, and it will emit a diagnostic with information severity",
					"type": "string",
					"const": "info"
				},
				{
					"description": "Enables the rule, and it will emit a diagnostic with warning severity",
					"type": "string",
					"const": "warn"
				},
				{
					"description": "Enables the rule, and it will emit a diagnostic with error severity",
					"type": "string",
					"const": "error"
				}
			]
		},
		"RuleWithNoAccessKeyOptions": {
			"type": "object",
			"properties": {
				"fix": { "anyOf": [{ "$ref": "#/$defs/FixKind" }, { "type": "null" }] },
				"level": { "$ref": "#/$defs/RulePlainConfiguration" },
				"options": { "$ref": "#/$defs/NoAccessKeyOptions" }
			},
			"additionalProperties": false,
			"required": ["level"]
		},
		"RuleWithNoAccumulatingSpreadOptions": {
			"type": "object",
			"properties": {
				"level": { "$ref": "#/$defs/RulePlainConfiguration" },
				"options": { "$ref": "#/$defs/NoAccumulatingSpreadOptions" }
			},
			"additionalProperties": false,
			"required": ["level"]
		},
		"RuleWithNoAdjacentSpacesInRegexOptions": {
			"type": "object",
			"properties": {
				"fix": { "anyOf": [{ "$ref": "#/$defs/FixKind" }, { "type": "null" }] },
				"level": { "$ref": "#/$defs/RulePlainConfiguration" },
				"options": { "$ref": "#/$defs/NoAdjacentSpacesInRegexOptions" }
			},
			"additionalProperties": false,
			"required": ["level"]
		},
		"RuleWithNoAlertOptions": {
			"type": "object",
			"properties": {
				"level": { "$ref": "#/$defs/RulePlainConfiguration" },
				"options": { "$ref": "#/$defs/NoAlertOptions" }
			},
			"additionalProperties": false,
			"required": ["level"]
		},
		"RuleWithNoApproximativeNumericConstantOptions": {
			"type": "object",
			"properties": {
				"fix": { "anyOf": [{ "$ref": "#/$defs/FixKind" }, { "type": "null" }] },
				"level": { "$ref": "#/$defs/RulePlainConfiguration" },
				"options": { "$ref": "#/$defs/NoApproximativeNumericConstantOptions" }
			},
			"additionalProperties": false,
			"required": ["level"]
		},
		"RuleWithNoArgumentsOptions": {
			"type": "object",
			"properties": {
				"level": { "$ref": "#/$defs/RulePlainConfiguration" },
				"options": { "$ref": "#/$defs/NoArgumentsOptions" }
			},
			"additionalProperties": false,
			"required": ["level"]
		},
		"RuleWithNoAriaHiddenOnFocusableOptions": {
			"type": "object",
			"properties": {
				"fix": { "anyOf": [{ "$ref": "#/$defs/FixKind" }, { "type": "null" }] },
				"level": { "$ref": "#/$defs/RulePlainConfiguration" },
				"options": { "$ref": "#/$defs/NoAriaHiddenOnFocusableOptions" }
			},
			"additionalProperties": false,
			"required": ["level"]
		},
		"RuleWithNoAriaUnsupportedElementsOptions": {
			"type": "object",
			"properties": {
				"fix": { "anyOf": [{ "$ref": "#/$defs/FixKind" }, { "type": "null" }] },
				"level": { "$ref": "#/$defs/RulePlainConfiguration" },
				"options": { "$ref": "#/$defs/NoAriaUnsupportedElementsOptions" }
			},
			"additionalProperties": false,
			"required": ["level"]
		},
		"RuleWithNoArrayIndexKeyOptions": {
			"type": "object",
			"properties": {
				"level": { "$ref": "#/$defs/RulePlainConfiguration" },
				"options": { "$ref": "#/$defs/NoArrayIndexKeyOptions" }
			},
			"additionalProperties": false,
			"required": ["level"]
		},
		"RuleWithNoAssignInExpressionsOptions": {
			"type": "object",
			"properties": {
				"level": { "$ref": "#/$defs/RulePlainConfiguration" },
				"options": { "$ref": "#/$defs/NoAssignInExpressionsOptions" }
			},
			"additionalProperties": false,
			"required": ["level"]
		},
		"RuleWithNoAsyncPromiseExecutorOptions": {
			"type": "object",
			"properties": {
				"level": { "$ref": "#/$defs/RulePlainConfiguration" },
				"options": { "$ref": "#/$defs/NoAsyncPromiseExecutorOptions" }
			},
			"additionalProperties": false,
			"required": ["level"]
		},
		"RuleWithNoAutofocusOptions": {
			"type": "object",
			"properties": {
				"fix": { "anyOf": [{ "$ref": "#/$defs/FixKind" }, { "type": "null" }] },
				"level": { "$ref": "#/$defs/RulePlainConfiguration" },
				"options": { "$ref": "#/$defs/NoAutofocusOptions" }
			},
			"additionalProperties": false,
			"required": ["level"]
		},
		"RuleWithNoAwaitInLoopsOptions": {
			"type": "object",
			"properties": {
				"level": { "$ref": "#/$defs/RulePlainConfiguration" },
				"options": { "$ref": "#/$defs/NoAwaitInLoopsOptions" }
			},
			"additionalProperties": false,
			"required": ["level"]
		},
		"RuleWithNoBannedTypesOptions": {
			"type": "object",
			"properties": {
				"fix": { "anyOf": [{ "$ref": "#/$defs/FixKind" }, { "type": "null" }] },
				"level": { "$ref": "#/$defs/RulePlainConfiguration" },
				"options": { "$ref": "#/$defs/NoBannedTypesOptions" }
			},
			"additionalProperties": false,
			"required": ["level"]
		},
		"RuleWithNoBarrelFileOptions": {
			"type": "object",
			"properties": {
				"level": { "$ref": "#/$defs/RulePlainConfiguration" },
				"options": { "$ref": "#/$defs/NoBarrelFileOptions" }
			},
			"additionalProperties": false,
			"required": ["level"]
		},
		"RuleWithNoBiomeFirstExceptionOptions": {
			"type": "object",
			"properties": {
				"fix": { "anyOf": [{ "$ref": "#/$defs/FixKind" }, { "type": "null" }] },
				"level": { "$ref": "#/$defs/RulePlainConfiguration" },
				"options": { "$ref": "#/$defs/NoBiomeFirstExceptionOptions" }
			},
			"additionalProperties": false,
			"required": ["level"]
		},
		"RuleWithNoBitwiseOperatorsOptions": {
			"type": "object",
			"properties": {
				"level": { "$ref": "#/$defs/RulePlainConfiguration" },
				"options": { "$ref": "#/$defs/NoBitwiseOperatorsOptions" }
			},
			"additionalProperties": false,
			"required": ["level"]
		},
		"RuleWithNoBlankTargetOptions": {
			"type": "object",
			"properties": {
				"fix": { "anyOf": [{ "$ref": "#/$defs/FixKind" }, { "type": "null" }] },
				"level": { "$ref": "#/$defs/RulePlainConfiguration" },
				"options": { "$ref": "#/$defs/NoBlankTargetOptions" }
			},
			"additionalProperties": false,
			"required": ["level"]
		},
		"RuleWithNoCatchAssignOptions": {
			"type": "object",
			"properties": {
				"level": { "$ref": "#/$defs/RulePlainConfiguration" },
				"options": { "$ref": "#/$defs/NoCatchAssignOptions" }
			},
			"additionalProperties": false,
			"required": ["level"]
		},
		"RuleWithNoChildrenPropOptions": {
			"type": "object",
			"properties": {
				"level": { "$ref": "#/$defs/RulePlainConfiguration" },
				"options": { "$ref": "#/$defs/NoChildrenPropOptions" }
			},
			"additionalProperties": false,
			"required": ["level"]
		},
		"RuleWithNoClassAssignOptions": {
			"type": "object",
			"properties": {
				"level": { "$ref": "#/$defs/RulePlainConfiguration" },
				"options": { "$ref": "#/$defs/NoClassAssignOptions" }
			},
			"additionalProperties": false,
			"required": ["level"]
		},
		"RuleWithNoCommaOperatorOptions": {
			"type": "object",
			"properties": {
				"level": { "$ref": "#/$defs/RulePlainConfiguration" },
				"options": { "$ref": "#/$defs/NoCommaOperatorOptions" }
			},
			"additionalProperties": false,
			"required": ["level"]
		},
		"RuleWithNoCommentTextOptions": {
			"type": "object",
			"properties": {
				"fix": { "anyOf": [{ "$ref": "#/$defs/FixKind" }, { "type": "null" }] },
				"level": { "$ref": "#/$defs/RulePlainConfiguration" },
				"options": { "$ref": "#/$defs/NoCommentTextOptions" }
			},
			"additionalProperties": false,
			"required": ["level"]
		},
		"RuleWithNoCommonJsOptions": {
			"type": "object",
			"properties": {
				"level": { "$ref": "#/$defs/RulePlainConfiguration" },
				"options": { "$ref": "#/$defs/NoCommonJsOptions" }
			},
			"additionalProperties": false,
			"required": ["level"]
		},
		"RuleWithNoCompareNegZeroOptions": {
			"type": "object",
			"properties": {
				"fix": { "anyOf": [{ "$ref": "#/$defs/FixKind" }, { "type": "null" }] },
				"level": { "$ref": "#/$defs/RulePlainConfiguration" },
				"options": { "$ref": "#/$defs/NoCompareNegZeroOptions" }
			},
			"additionalProperties": false,
			"required": ["level"]
		},
		"RuleWithNoConfusingLabelsOptions": {
			"type": "object",
			"properties": {
				"level": { "$ref": "#/$defs/RulePlainConfiguration" },
				"options": { "$ref": "#/$defs/NoConfusingLabelsOptions" }
			},
			"additionalProperties": false,
			"required": ["level"]
		},
		"RuleWithNoConfusingVoidTypeOptions": {
			"type": "object",
			"properties": {
				"fix": { "anyOf": [{ "$ref": "#/$defs/FixKind" }, { "type": "null" }] },
				"level": { "$ref": "#/$defs/RulePlainConfiguration" },
				"options": { "$ref": "#/$defs/NoConfusingVoidTypeOptions" }
			},
			"additionalProperties": false,
			"required": ["level"]
		},
		"RuleWithNoConsoleOptions": {
			"type": "object",
			"properties": {
				"fix": { "anyOf": [{ "$ref": "#/$defs/FixKind" }, { "type": "null" }] },
				"level": { "$ref": "#/$defs/RulePlainConfiguration" },
				"options": { "$ref": "#/$defs/NoConsoleOptions" }
			},
			"additionalProperties": false,
			"required": ["level"]
		},
		"RuleWithNoConstAssignOptions": {
			"type": "object",
			"properties": {
				"fix": { "anyOf": [{ "$ref": "#/$defs/FixKind" }, { "type": "null" }] },
				"level": { "$ref": "#/$defs/RulePlainConfiguration" },
				"options": { "$ref": "#/$defs/NoConstAssignOptions" }
			},
			"additionalProperties": false,
			"required": ["level"]
		},
		"RuleWithNoConstEnumOptions": {
			"type": "object",
			"properties": {
				"fix": { "anyOf": [{ "$ref": "#/$defs/FixKind" }, { "type": "null" }] },
				"level": { "$ref": "#/$defs/RulePlainConfiguration" },
				"options": { "$ref": "#/$defs/NoConstEnumOptions" }
			},
			"additionalProperties": false,
			"required": ["level"]
		},
		"RuleWithNoConstantBinaryExpressionsOptions": {
			"type": "object",
			"properties": {
				"level": { "$ref": "#/$defs/RulePlainConfiguration" },
				"options": { "$ref": "#/$defs/NoConstantBinaryExpressionsOptions" }
			},
			"additionalProperties": false,
			"required": ["level"]
		},
		"RuleWithNoConstantConditionOptions": {
			"type": "object",
			"properties": {
				"level": { "$ref": "#/$defs/RulePlainConfiguration" },
				"options": { "$ref": "#/$defs/NoConstantConditionOptions" }
			},
			"additionalProperties": false,
			"required": ["level"]
		},
		"RuleWithNoConstantMathMinMaxClampOptions": {
			"type": "object",
			"properties": {
				"fix": { "anyOf": [{ "$ref": "#/$defs/FixKind" }, { "type": "null" }] },
				"level": { "$ref": "#/$defs/RulePlainConfiguration" },
				"options": { "$ref": "#/$defs/NoConstantMathMinMaxClampOptions" }
			},
			"additionalProperties": false,
			"required": ["level"]
		},
		"RuleWithNoConstructorReturnOptions": {
			"type": "object",
			"properties": {
				"level": { "$ref": "#/$defs/RulePlainConfiguration" },
				"options": { "$ref": "#/$defs/NoConstructorReturnOptions" }
			},
			"additionalProperties": false,
			"required": ["level"]
		},
		"RuleWithNoContinueOptions": {
			"type": "object",
			"properties": {
				"level": { "$ref": "#/$defs/RulePlainConfiguration" },
				"options": { "$ref": "#/$defs/NoContinueOptions" }
			},
			"additionalProperties": false,
			"required": ["level"]
		},
		"RuleWithNoControlCharactersInRegexOptions": {
			"type": "object",
			"properties": {
				"level": { "$ref": "#/$defs/RulePlainConfiguration" },
				"options": { "$ref": "#/$defs/NoControlCharactersInRegexOptions" }
			},
			"additionalProperties": false,
			"required": ["level"]
		},
		"RuleWithNoDangerouslySetInnerHtmlOptions": {
			"type": "object",
			"properties": {
				"level": { "$ref": "#/$defs/RulePlainConfiguration" },
				"options": { "$ref": "#/$defs/NoDangerouslySetInnerHtmlOptions" }
			},
			"additionalProperties": false,
			"required": ["level"]
		},
		"RuleWithNoDangerouslySetInnerHtmlWithChildrenOptions": {
			"type": "object",
			"properties": {
				"level": { "$ref": "#/$defs/RulePlainConfiguration" },
				"options": {
					"$ref": "#/$defs/NoDangerouslySetInnerHtmlWithChildrenOptions"
				}
			},
			"additionalProperties": false,
			"required": ["level"]
		},
		"RuleWithNoDebuggerOptions": {
			"type": "object",
			"properties": {
				"fix": { "anyOf": [{ "$ref": "#/$defs/FixKind" }, { "type": "null" }] },
				"level": { "$ref": "#/$defs/RulePlainConfiguration" },
				"options": { "$ref": "#/$defs/NoDebuggerOptions" }
			},
			"additionalProperties": false,
			"required": ["level"]
		},
		"RuleWithNoDefaultExportOptions": {
			"type": "object",
			"properties": {
				"level": { "$ref": "#/$defs/RulePlainConfiguration" },
				"options": { "$ref": "#/$defs/NoDefaultExportOptions" }
			},
			"additionalProperties": false,
			"required": ["level"]
		},
		"RuleWithNoDeleteOptions": {
			"type": "object",
			"properties": {
				"fix": { "anyOf": [{ "$ref": "#/$defs/FixKind" }, { "type": "null" }] },
				"level": { "$ref": "#/$defs/RulePlainConfiguration" },
				"options": { "$ref": "#/$defs/NoDeleteOptions" }
			},
			"additionalProperties": false,
			"required": ["level"]
		},
		"RuleWithNoDeprecatedImportsOptions": {
			"type": "object",
			"properties": {
				"level": { "$ref": "#/$defs/RulePlainConfiguration" },
				"options": { "$ref": "#/$defs/NoDeprecatedImportsOptions" }
			},
			"additionalProperties": false,
			"required": ["level"]
		},
		"RuleWithNoDescendingSpecificityOptions": {
			"type": "object",
			"properties": {
				"level": { "$ref": "#/$defs/RulePlainConfiguration" },
				"options": { "$ref": "#/$defs/NoDescendingSpecificityOptions" }
			},
			"additionalProperties": false,
			"required": ["level"]
		},
		"RuleWithNoDistractingElementsOptions": {
			"type": "object",
			"properties": {
				"fix": { "anyOf": [{ "$ref": "#/$defs/FixKind" }, { "type": "null" }] },
				"level": { "$ref": "#/$defs/RulePlainConfiguration" },
				"options": { "$ref": "#/$defs/NoDistractingElementsOptions" }
			},
			"additionalProperties": false,
			"required": ["level"]
		},
		"RuleWithNoDocumentCookieOptions": {
			"type": "object",
			"properties": {
				"level": { "$ref": "#/$defs/RulePlainConfiguration" },
				"options": { "$ref": "#/$defs/NoDocumentCookieOptions" }
			},
			"additionalProperties": false,
			"required": ["level"]
		},
		"RuleWithNoDocumentImportInPageOptions": {
			"type": "object",
			"properties": {
				"level": { "$ref": "#/$defs/RulePlainConfiguration" },
				"options": { "$ref": "#/$defs/NoDocumentImportInPageOptions" }
			},
			"additionalProperties": false,
			"required": ["level"]
		},
		"RuleWithNoDoneCallbackOptions": {
			"type": "object",
			"properties": {
				"level": { "$ref": "#/$defs/RulePlainConfiguration" },
				"options": { "$ref": "#/$defs/NoDoneCallbackOptions" }
			},
			"additionalProperties": false,
			"required": ["level"]
		},
		"RuleWithNoDoubleEqualsOptions": {
			"type": "object",
			"properties": {
				"fix": { "anyOf": [{ "$ref": "#/$defs/FixKind" }, { "type": "null" }] },
				"level": { "$ref": "#/$defs/RulePlainConfiguration" },
				"options": { "$ref": "#/$defs/NoDoubleEqualsOptions" }
			},
			"additionalProperties": false,
			"required": ["level"]
		},
		"RuleWithNoDuplicateAtImportRulesOptions": {
			"type": "object",
			"properties": {
				"level": { "$ref": "#/$defs/RulePlainConfiguration" },
				"options": { "$ref": "#/$defs/NoDuplicateAtImportRulesOptions" }
			},
			"additionalProperties": false,
			"required": ["level"]
		},
		"RuleWithNoDuplicateCaseOptions": {
			"type": "object",
			"properties": {
				"level": { "$ref": "#/$defs/RulePlainConfiguration" },
				"options": { "$ref": "#/$defs/NoDuplicateCaseOptions" }
			},
			"additionalProperties": false,
			"required": ["level"]
		},
		"RuleWithNoDuplicateClassMembersOptions": {
			"type": "object",
			"properties": {
				"level": { "$ref": "#/$defs/RulePlainConfiguration" },
				"options": { "$ref": "#/$defs/NoDuplicateClassMembersOptions" }
			},
			"additionalProperties": false,
			"required": ["level"]
		},
		"RuleWithNoDuplicateCustomPropertiesOptions": {
			"type": "object",
			"properties": {
				"level": { "$ref": "#/$defs/RulePlainConfiguration" },
				"options": { "$ref": "#/$defs/NoDuplicateCustomPropertiesOptions" }
			},
			"additionalProperties": false,
			"required": ["level"]
		},
		"RuleWithNoDuplicateDependenciesOptions": {
			"type": "object",
			"properties": {
				"level": { "$ref": "#/$defs/RulePlainConfiguration" },
				"options": { "$ref": "#/$defs/NoDuplicateDependenciesOptions" }
			},
			"additionalProperties": false,
			"required": ["level"]
		},
		"RuleWithNoDuplicateElseIfOptions": {
			"type": "object",
			"properties": {
				"level": { "$ref": "#/$defs/RulePlainConfiguration" },
				"options": { "$ref": "#/$defs/NoDuplicateElseIfOptions" }
			},
			"additionalProperties": false,
			"required": ["level"]
		},
		"RuleWithNoDuplicateFieldsOptions": {
			"type": "object",
			"properties": {
				"level": { "$ref": "#/$defs/RulePlainConfiguration" },
				"options": { "$ref": "#/$defs/NoDuplicateFieldsOptions" }
			},
			"additionalProperties": false,
			"required": ["level"]
		},
		"RuleWithNoDuplicateFontNamesOptions": {
			"type": "object",
			"properties": {
				"level": { "$ref": "#/$defs/RulePlainConfiguration" },
				"options": { "$ref": "#/$defs/NoDuplicateFontNamesOptions" }
			},
			"additionalProperties": false,
			"required": ["level"]
		},
		"RuleWithNoDuplicateJsxPropsOptions": {
			"type": "object",
			"properties": {
				"level": { "$ref": "#/$defs/RulePlainConfiguration" },
				"options": { "$ref": "#/$defs/NoDuplicateJsxPropsOptions" }
			},
			"additionalProperties": false,
			"required": ["level"]
		},
		"RuleWithNoDuplicateObjectKeysOptions": {
			"type": "object",
			"properties": {
				"level": { "$ref": "#/$defs/RulePlainConfiguration" },
				"options": { "$ref": "#/$defs/NoDuplicateObjectKeysOptions" }
			},
			"additionalProperties": false,
			"required": ["level"]
		},
		"RuleWithNoDuplicateParametersOptions": {
			"type": "object",
			"properties": {
				"level": { "$ref": "#/$defs/RulePlainConfiguration" },
				"options": { "$ref": "#/$defs/NoDuplicateParametersOptions" }
			},
			"additionalProperties": false,
			"required": ["level"]
		},
		"RuleWithNoDuplicatePropertiesOptions": {
			"type": "object",
			"properties": {
				"level": { "$ref": "#/$defs/RulePlainConfiguration" },
				"options": { "$ref": "#/$defs/NoDuplicatePropertiesOptions" }
			},
			"additionalProperties": false,
			"required": ["level"]
		},
		"RuleWithNoDuplicateSelectorsKeyframeBlockOptions": {
			"type": "object",
			"properties": {
				"level": { "$ref": "#/$defs/RulePlainConfiguration" },
				"options": {
					"$ref": "#/$defs/NoDuplicateSelectorsKeyframeBlockOptions"
				}
			},
			"additionalProperties": false,
			"required": ["level"]
		},
		"RuleWithNoDuplicateTestHooksOptions": {
			"type": "object",
			"properties": {
				"level": { "$ref": "#/$defs/RulePlainConfiguration" },
				"options": { "$ref": "#/$defs/NoDuplicateTestHooksOptions" }
			},
			"additionalProperties": false,
			"required": ["level"]
		},
		"RuleWithNoDuplicatedSpreadPropsOptions": {
			"type": "object",
			"properties": {
				"level": { "$ref": "#/$defs/RulePlainConfiguration" },
				"options": { "$ref": "#/$defs/NoDuplicatedSpreadPropsOptions" }
			},
			"additionalProperties": false,
			"required": ["level"]
		},
		"RuleWithNoDynamicNamespaceImportAccessOptions": {
			"type": "object",
			"properties": {
				"level": { "$ref": "#/$defs/RulePlainConfiguration" },
				"options": { "$ref": "#/$defs/NoDynamicNamespaceImportAccessOptions" }
			},
			"additionalProperties": false,
			"required": ["level"]
		},
		"RuleWithNoEmptyBlockOptions": {
			"type": "object",
			"properties": {
				"level": { "$ref": "#/$defs/RulePlainConfiguration" },
				"options": { "$ref": "#/$defs/NoEmptyBlockOptions" }
			},
			"additionalProperties": false,
			"required": ["level"]
		},
		"RuleWithNoEmptyBlockStatementsOptions": {
			"type": "object",
			"properties": {
				"level": { "$ref": "#/$defs/RulePlainConfiguration" },
				"options": { "$ref": "#/$defs/NoEmptyBlockStatementsOptions" }
			},
			"additionalProperties": false,
			"required": ["level"]
		},
		"RuleWithNoEmptyCharacterClassInRegexOptions": {
			"type": "object",
			"properties": {
				"level": { "$ref": "#/$defs/RulePlainConfiguration" },
				"options": { "$ref": "#/$defs/NoEmptyCharacterClassInRegexOptions" }
			},
			"additionalProperties": false,
			"required": ["level"]
		},
		"RuleWithNoEmptyInterfaceOptions": {
			"type": "object",
			"properties": {
				"fix": { "anyOf": [{ "$ref": "#/$defs/FixKind" }, { "type": "null" }] },
				"level": { "$ref": "#/$defs/RulePlainConfiguration" },
				"options": { "$ref": "#/$defs/NoEmptyInterfaceOptions" }
			},
			"additionalProperties": false,
			"required": ["level"]
		},
		"RuleWithNoEmptyPatternOptions": {
			"type": "object",
			"properties": {
				"level": { "$ref": "#/$defs/RulePlainConfiguration" },
				"options": { "$ref": "#/$defs/NoEmptyPatternOptions" }
			},
			"additionalProperties": false,
			"required": ["level"]
		},
		"RuleWithNoEmptySourceOptions": {
			"type": "object",
			"properties": {
				"level": { "$ref": "#/$defs/RulePlainConfiguration" },
				"options": { "$ref": "#/$defs/NoEmptySourceOptions" }
			},
			"additionalProperties": false,
			"required": ["level"]
		},
		"RuleWithNoEmptyTypeParametersOptions": {
			"type": "object",
			"properties": {
				"level": { "$ref": "#/$defs/RulePlainConfiguration" },
				"options": { "$ref": "#/$defs/NoEmptyTypeParametersOptions" }
			},
			"additionalProperties": false,
			"required": ["level"]
		},
		"RuleWithNoEnumOptions": {
			"type": "object",
			"properties": {
				"level": { "$ref": "#/$defs/RulePlainConfiguration" },
				"options": { "$ref": "#/$defs/NoEnumOptions" }
			},
			"additionalProperties": false,
			"required": ["level"]
		},
		"RuleWithNoEqualsToNullOptions": {
			"type": "object",
			"properties": {
				"fix": { "anyOf": [{ "$ref": "#/$defs/FixKind" }, { "type": "null" }] },
				"level": { "$ref": "#/$defs/RulePlainConfiguration" },
				"options": { "$ref": "#/$defs/NoEqualsToNullOptions" }
			},
			"additionalProperties": false,
			"required": ["level"]
		},
		"RuleWithNoEvolvingTypesOptions": {
			"type": "object",
			"properties": {
				"level": { "$ref": "#/$defs/RulePlainConfiguration" },
				"options": { "$ref": "#/$defs/NoEvolvingTypesOptions" }
			},
			"additionalProperties": false,
			"required": ["level"]
		},
		"RuleWithNoExcessiveCognitiveComplexityOptions": {
			"type": "object",
			"properties": {
				"level": { "$ref": "#/$defs/RulePlainConfiguration" },
				"options": { "$ref": "#/$defs/NoExcessiveCognitiveComplexityOptions" }
			},
			"additionalProperties": false,
			"required": ["level"]
		},
		"RuleWithNoExcessiveLinesPerFunctionOptions": {
			"type": "object",
			"properties": {
				"level": { "$ref": "#/$defs/RulePlainConfiguration" },
				"options": { "$ref": "#/$defs/NoExcessiveLinesPerFunctionOptions" }
			},
			"additionalProperties": false,
			"required": ["level"]
		},
		"RuleWithNoExcessiveNestedTestSuitesOptions": {
			"type": "object",
			"properties": {
				"level": { "$ref": "#/$defs/RulePlainConfiguration" },
				"options": { "$ref": "#/$defs/NoExcessiveNestedTestSuitesOptions" }
			},
			"additionalProperties": false,
			"required": ["level"]
		},
		"RuleWithNoExplicitAnyOptions": {
			"type": "object",
			"properties": {
				"level": { "$ref": "#/$defs/RulePlainConfiguration" },
				"options": { "$ref": "#/$defs/NoExplicitAnyOptions" }
			},
			"additionalProperties": false,
			"required": ["level"]
		},
		"RuleWithNoExportedImportsOptions": {
			"type": "object",
			"properties": {
				"level": { "$ref": "#/$defs/RulePlainConfiguration" },
				"options": { "$ref": "#/$defs/NoExportedImportsOptions" }
			},
			"additionalProperties": false,
			"required": ["level"]
		},
		"RuleWithNoExportsInTestOptions": {
			"type": "object",
			"properties": {
				"level": { "$ref": "#/$defs/RulePlainConfiguration" },
				"options": { "$ref": "#/$defs/NoExportsInTestOptions" }
			},
			"additionalProperties": false,
			"required": ["level"]
		},
		"RuleWithNoExtraBooleanCastOptions": {
			"type": "object",
			"properties": {
				"fix": { "anyOf": [{ "$ref": "#/$defs/FixKind" }, { "type": "null" }] },
				"level": { "$ref": "#/$defs/RulePlainConfiguration" },
				"options": { "$ref": "#/$defs/NoExtraBooleanCastOptions" }
			},
			"additionalProperties": false,
			"required": ["level"]
		},
		"RuleWithNoExtraNonNullAssertionOptions": {
			"type": "object",
			"properties": {
				"fix": { "anyOf": [{ "$ref": "#/$defs/FixKind" }, { "type": "null" }] },
				"level": { "$ref": "#/$defs/RulePlainConfiguration" },
				"options": { "$ref": "#/$defs/NoExtraNonNullAssertionOptions" }
			},
			"additionalProperties": false,
			"required": ["level"]
		},
		"RuleWithNoFallthroughSwitchClauseOptions": {
			"type": "object",
			"properties": {
				"level": { "$ref": "#/$defs/RulePlainConfiguration" },
				"options": { "$ref": "#/$defs/NoFallthroughSwitchClauseOptions" }
			},
			"additionalProperties": false,
			"required": ["level"]
		},
		"RuleWithNoFlatMapIdentityOptions": {
			"type": "object",
			"properties": {
				"fix": { "anyOf": [{ "$ref": "#/$defs/FixKind" }, { "type": "null" }] },
				"level": { "$ref": "#/$defs/RulePlainConfiguration" },
				"options": { "$ref": "#/$defs/NoFlatMapIdentityOptions" }
			},
			"additionalProperties": false,
			"required": ["level"]
		},
		"RuleWithNoFloatingPromisesOptions": {
			"type": "object",
			"properties": {
				"fix": { "anyOf": [{ "$ref": "#/$defs/FixKind" }, { "type": "null" }] },
				"level": { "$ref": "#/$defs/RulePlainConfiguration" },
				"options": { "$ref": "#/$defs/NoFloatingPromisesOptions" }
			},
			"additionalProperties": false,
			"required": ["level"]
		},
		"RuleWithNoFocusedTestsOptions": {
			"type": "object",
			"properties": {
				"fix": { "anyOf": [{ "$ref": "#/$defs/FixKind" }, { "type": "null" }] },
				"level": { "$ref": "#/$defs/RulePlainConfiguration" },
				"options": { "$ref": "#/$defs/NoFocusedTestsOptions" }
			},
			"additionalProperties": false,
			"required": ["level"]
		},
		"RuleWithNoForEachOptions": {
			"type": "object",
			"properties": {
				"level": { "$ref": "#/$defs/RulePlainConfiguration" },
				"options": { "$ref": "#/$defs/NoForEachOptions" }
			},
			"additionalProperties": false,
			"required": ["level"]
		},
		"RuleWithNoForInOptions": {
			"type": "object",
			"properties": {
				"level": { "$ref": "#/$defs/RulePlainConfiguration" },
				"options": { "$ref": "#/$defs/NoForInOptions" }
			},
			"additionalProperties": false,
			"required": ["level"]
		},
		"RuleWithNoFunctionAssignOptions": {
			"type": "object",
			"properties": {
				"level": { "$ref": "#/$defs/RulePlainConfiguration" },
				"options": { "$ref": "#/$defs/NoFunctionAssignOptions" }
			},
			"additionalProperties": false,
			"required": ["level"]
		},
		"RuleWithNoGlobalAssignOptions": {
			"type": "object",
			"properties": {
				"level": { "$ref": "#/$defs/RulePlainConfiguration" },
				"options": { "$ref": "#/$defs/NoGlobalAssignOptions" }
			},
			"additionalProperties": false,
			"required": ["level"]
		},
		"RuleWithNoGlobalDirnameFilenameOptions": {
			"type": "object",
			"properties": {
				"fix": { "anyOf": [{ "$ref": "#/$defs/FixKind" }, { "type": "null" }] },
				"level": { "$ref": "#/$defs/RulePlainConfiguration" },
				"options": { "$ref": "#/$defs/NoGlobalDirnameFilenameOptions" }
			},
			"additionalProperties": false,
			"required": ["level"]
		},
		"RuleWithNoGlobalEvalOptions": {
			"type": "object",
			"properties": {
				"level": { "$ref": "#/$defs/RulePlainConfiguration" },
				"options": { "$ref": "#/$defs/NoGlobalEvalOptions" }
			},
			"additionalProperties": false,
			"required": ["level"]
		},
		"RuleWithNoGlobalIsFiniteOptions": {
			"type": "object",
			"properties": {
				"fix": { "anyOf": [{ "$ref": "#/$defs/FixKind" }, { "type": "null" }] },
				"level": { "$ref": "#/$defs/RulePlainConfiguration" },
				"options": { "$ref": "#/$defs/NoGlobalIsFiniteOptions" }
			},
			"additionalProperties": false,
			"required": ["level"]
		},
		"RuleWithNoGlobalIsNanOptions": {
			"type": "object",
			"properties": {
				"fix": { "anyOf": [{ "$ref": "#/$defs/FixKind" }, { "type": "null" }] },
				"level": { "$ref": "#/$defs/RulePlainConfiguration" },
				"options": { "$ref": "#/$defs/NoGlobalIsNanOptions" }
			},
			"additionalProperties": false,
			"required": ["level"]
		},
		"RuleWithNoGlobalObjectCallsOptions": {
			"type": "object",
			"properties": {
				"level": { "$ref": "#/$defs/RulePlainConfiguration" },
				"options": { "$ref": "#/$defs/NoGlobalObjectCallsOptions" }
			},
			"additionalProperties": false,
			"required": ["level"]
		},
		"RuleWithNoHeadElementOptions": {
			"type": "object",
			"properties": {
				"level": { "$ref": "#/$defs/RulePlainConfiguration" },
				"options": { "$ref": "#/$defs/NoHeadElementOptions" }
			},
			"additionalProperties": false,
			"required": ["level"]
		},
		"RuleWithNoHeadImportInDocumentOptions": {
			"type": "object",
			"properties": {
				"level": { "$ref": "#/$defs/RulePlainConfiguration" },
				"options": { "$ref": "#/$defs/NoHeadImportInDocumentOptions" }
			},
			"additionalProperties": false,
			"required": ["level"]
		},
		"RuleWithNoHeaderScopeOptions": {
			"type": "object",
			"properties": {
				"fix": { "anyOf": [{ "$ref": "#/$defs/FixKind" }, { "type": "null" }] },
				"level": { "$ref": "#/$defs/RulePlainConfiguration" },
				"options": { "$ref": "#/$defs/NoHeaderScopeOptions" }
			},
			"additionalProperties": false,
			"required": ["level"]
		},
		"RuleWithNoImgElementOptions": {
			"type": "object",
			"properties": {
				"level": { "$ref": "#/$defs/RulePlainConfiguration" },
				"options": { "$ref": "#/$defs/NoImgElementOptions" }
			},
			"additionalProperties": false,
			"required": ["level"]
		},
		"RuleWithNoImplicitAnyLetOptions": {
			"type": "object",
			"properties": {
				"level": { "$ref": "#/$defs/RulePlainConfiguration" },
				"options": { "$ref": "#/$defs/NoImplicitAnyLetOptions" }
			},
			"additionalProperties": false,
			"required": ["level"]
		},
		"RuleWithNoImplicitBooleanOptions": {
			"type": "object",
			"properties": {
				"fix": { "anyOf": [{ "$ref": "#/$defs/FixKind" }, { "type": "null" }] },
				"level": { "$ref": "#/$defs/RulePlainConfiguration" },
				"options": { "$ref": "#/$defs/NoImplicitBooleanOptions" }
			},
			"additionalProperties": false,
			"required": ["level"]
		},
		"RuleWithNoImplicitCoercionsOptions": {
			"type": "object",
			"properties": {
				"fix": { "anyOf": [{ "$ref": "#/$defs/FixKind" }, { "type": "null" }] },
				"level": { "$ref": "#/$defs/RulePlainConfiguration" },
				"options": { "$ref": "#/$defs/NoImplicitCoercionsOptions" }
			},
			"additionalProperties": false,
			"required": ["level"]
		},
		"RuleWithNoImportAssignOptions": {
			"type": "object",
			"properties": {
				"level": { "$ref": "#/$defs/RulePlainConfiguration" },
				"options": { "$ref": "#/$defs/NoImportAssignOptions" }
			},
			"additionalProperties": false,
			"required": ["level"]
		},
		"RuleWithNoImportCyclesOptions": {
			"type": "object",
			"properties": {
				"level": { "$ref": "#/$defs/RulePlainConfiguration" },
				"options": { "$ref": "#/$defs/NoImportCyclesOptions" }
			},
			"additionalProperties": false,
			"required": ["level"]
		},
		"RuleWithNoImportantInKeyframeOptions": {
			"type": "object",
			"properties": {
				"level": { "$ref": "#/$defs/RulePlainConfiguration" },
				"options": { "$ref": "#/$defs/NoImportantInKeyframeOptions" }
			},
			"additionalProperties": false,
			"required": ["level"]
		},
		"RuleWithNoImportantStylesOptions": {
			"type": "object",
			"properties": {
				"fix": { "anyOf": [{ "$ref": "#/$defs/FixKind" }, { "type": "null" }] },
				"level": { "$ref": "#/$defs/RulePlainConfiguration" },
				"options": { "$ref": "#/$defs/NoImportantStylesOptions" }
			},
			"additionalProperties": false,
			"required": ["level"]
		},
		"RuleWithNoIncrementDecrementOptions": {
			"type": "object",
			"properties": {
				"level": { "$ref": "#/$defs/RulePlainConfiguration" },
				"options": { "$ref": "#/$defs/NoIncrementDecrementOptions" }
			},
			"additionalProperties": false,
			"required": ["level"]
		},
		"RuleWithNoInferrableTypesOptions": {
			"type": "object",
			"properties": {
				"fix": { "anyOf": [{ "$ref": "#/$defs/FixKind" }, { "type": "null" }] },
				"level": { "$ref": "#/$defs/RulePlainConfiguration" },
				"options": { "$ref": "#/$defs/NoInferrableTypesOptions" }
			},
			"additionalProperties": false,
			"required": ["level"]
		},
		"RuleWithNoInnerDeclarationsOptions": {
			"type": "object",
			"properties": {
				"level": { "$ref": "#/$defs/RulePlainConfiguration" },
				"options": { "$ref": "#/$defs/NoInnerDeclarationsOptions" }
			},
			"additionalProperties": false,
			"required": ["level"]
		},
		"RuleWithNoInteractiveElementToNoninteractiveRoleOptions": {
			"type": "object",
			"properties": {
				"fix": { "anyOf": [{ "$ref": "#/$defs/FixKind" }, { "type": "null" }] },
				"level": { "$ref": "#/$defs/RulePlainConfiguration" },
				"options": {
					"$ref": "#/$defs/NoInteractiveElementToNoninteractiveRoleOptions"
				}
			},
			"additionalProperties": false,
			"required": ["level"]
		},
		"RuleWithNoInvalidBuiltinInstantiationOptions": {
			"type": "object",
			"properties": {
				"fix": { "anyOf": [{ "$ref": "#/$defs/FixKind" }, { "type": "null" }] },
				"level": { "$ref": "#/$defs/RulePlainConfiguration" },
				"options": { "$ref": "#/$defs/NoInvalidBuiltinInstantiationOptions" }
			},
			"additionalProperties": false,
			"required": ["level"]
		},
		"RuleWithNoInvalidConstructorSuperOptions": {
			"type": "object",
			"properties": {
				"level": { "$ref": "#/$defs/RulePlainConfiguration" },
				"options": { "$ref": "#/$defs/NoInvalidConstructorSuperOptions" }
			},
			"additionalProperties": false,
			"required": ["level"]
		},
		"RuleWithNoInvalidDirectionInLinearGradientOptions": {
			"type": "object",
			"properties": {
				"level": { "$ref": "#/$defs/RulePlainConfiguration" },
				"options": {
					"$ref": "#/$defs/NoInvalidDirectionInLinearGradientOptions"
				}
			},
			"additionalProperties": false,
			"required": ["level"]
		},
		"RuleWithNoInvalidGridAreasOptions": {
			"type": "object",
			"properties": {
				"level": { "$ref": "#/$defs/RulePlainConfiguration" },
				"options": { "$ref": "#/$defs/NoInvalidGridAreasOptions" }
			},
			"additionalProperties": false,
			"required": ["level"]
		},
		"RuleWithNoInvalidPositionAtImportRuleOptions": {
			"type": "object",
			"properties": {
				"level": { "$ref": "#/$defs/RulePlainConfiguration" },
				"options": { "$ref": "#/$defs/NoInvalidPositionAtImportRuleOptions" }
			},
			"additionalProperties": false,
			"required": ["level"]
		},
		"RuleWithNoInvalidUseBeforeDeclarationOptions": {
			"type": "object",
			"properties": {
				"level": { "$ref": "#/$defs/RulePlainConfiguration" },
				"options": { "$ref": "#/$defs/NoInvalidUseBeforeDeclarationOptions" }
			},
			"additionalProperties": false,
			"required": ["level"]
		},
		"RuleWithNoIrregularWhitespaceOptions": {
			"type": "object",
			"properties": {
				"level": { "$ref": "#/$defs/RulePlainConfiguration" },
				"options": { "$ref": "#/$defs/NoIrregularWhitespaceOptions" }
			},
			"additionalProperties": false,
			"required": ["level"]
		},
		"RuleWithNoJsxLiteralsOptions": {
			"type": "object",
			"properties": {
				"level": { "$ref": "#/$defs/RulePlainConfiguration" },
				"options": { "$ref": "#/$defs/NoJsxLiteralsOptions" }
			},
			"additionalProperties": false,
			"required": ["level"]
		},
		"RuleWithNoLabelVarOptions": {
			"type": "object",
			"properties": {
				"level": { "$ref": "#/$defs/RulePlainConfiguration" },
				"options": { "$ref": "#/$defs/NoLabelVarOptions" }
			},
			"additionalProperties": false,
			"required": ["level"]
		},
		"RuleWithNoLabelWithoutControlOptions": {
			"type": "object",
			"properties": {
				"level": { "$ref": "#/$defs/RulePlainConfiguration" },
				"options": { "$ref": "#/$defs/NoLabelWithoutControlOptions" }
			},
			"additionalProperties": false,
			"required": ["level"]
		},
		"RuleWithNoLeakedRenderOptions": {
			"type": "object",
			"properties": {
				"level": { "$ref": "#/$defs/RulePlainConfiguration" },
				"options": { "$ref": "#/$defs/NoLeakedRenderOptions" }
			},
			"additionalProperties": false,
			"required": ["level"]
		},
		"RuleWithNoMagicNumbersOptions": {
			"type": "object",
			"properties": {
				"level": { "$ref": "#/$defs/RulePlainConfiguration" },
				"options": { "$ref": "#/$defs/NoMagicNumbersOptions" }
			},
			"additionalProperties": false,
			"required": ["level"]
		},
		"RuleWithNoMisleadingCharacterClassOptions": {
			"type": "object",
			"properties": {
				"fix": { "anyOf": [{ "$ref": "#/$defs/FixKind" }, { "type": "null" }] },
				"level": { "$ref": "#/$defs/RulePlainConfiguration" },
				"options": { "$ref": "#/$defs/NoMisleadingCharacterClassOptions" }
			},
			"additionalProperties": false,
			"required": ["level"]
		},
		"RuleWithNoMisleadingInstantiatorOptions": {
			"type": "object",
			"properties": {
				"level": { "$ref": "#/$defs/RulePlainConfiguration" },
				"options": { "$ref": "#/$defs/NoMisleadingInstantiatorOptions" }
			},
			"additionalProperties": false,
			"required": ["level"]
		},
		"RuleWithNoMisplacedAssertionOptions": {
			"type": "object",
			"properties": {
				"level": { "$ref": "#/$defs/RulePlainConfiguration" },
				"options": { "$ref": "#/$defs/NoMisplacedAssertionOptions" }
			},
			"additionalProperties": false,
			"required": ["level"]
		},
		"RuleWithNoMisrefactoredShorthandAssignOptions": {
			"type": "object",
			"properties": {
				"fix": { "anyOf": [{ "$ref": "#/$defs/FixKind" }, { "type": "null" }] },
				"level": { "$ref": "#/$defs/RulePlainConfiguration" },
				"options": { "$ref": "#/$defs/NoMisrefactoredShorthandAssignOptions" }
			},
			"additionalProperties": false,
			"required": ["level"]
		},
		"RuleWithNoMissingVarFunctionOptions": {
			"type": "object",
			"properties": {
				"level": { "$ref": "#/$defs/RulePlainConfiguration" },
				"options": { "$ref": "#/$defs/NoMissingVarFunctionOptions" }
			},
			"additionalProperties": false,
			"required": ["level"]
		},
		"RuleWithNoMisusedPromisesOptions": {
			"type": "object",
			"properties": {
				"fix": { "anyOf": [{ "$ref": "#/$defs/FixKind" }, { "type": "null" }] },
				"level": { "$ref": "#/$defs/RulePlainConfiguration" },
				"options": { "$ref": "#/$defs/NoMisusedPromisesOptions" }
			},
			"additionalProperties": false,
			"required": ["level"]
		},
		"RuleWithNoMultiStrOptions": {
			"type": "object",
			"properties": {
				"level": { "$ref": "#/$defs/RulePlainConfiguration" },
				"options": { "$ref": "#/$defs/NoMultiStrOptions" }
			},
			"additionalProperties": false,
			"required": ["level"]
		},
		"RuleWithNoNamespaceImportOptions": {
			"type": "object",
			"properties": {
				"level": { "$ref": "#/$defs/RulePlainConfiguration" },
				"options": { "$ref": "#/$defs/NoNamespaceImportOptions" }
			},
			"additionalProperties": false,
			"required": ["level"]
		},
		"RuleWithNoNamespaceOptions": {
			"type": "object",
			"properties": {
				"level": { "$ref": "#/$defs/RulePlainConfiguration" },
				"options": { "$ref": "#/$defs/NoNamespaceOptions" }
			},
			"additionalProperties": false,
			"required": ["level"]
		},
		"RuleWithNoNegationElseOptions": {
			"type": "object",
			"properties": {
				"fix": { "anyOf": [{ "$ref": "#/$defs/FixKind" }, { "type": "null" }] },
				"level": { "$ref": "#/$defs/RulePlainConfiguration" },
				"options": { "$ref": "#/$defs/NoNegationElseOptions" }
			},
			"additionalProperties": false,
			"required": ["level"]
		},
		"RuleWithNoNestedComponentDefinitionsOptions": {
			"type": "object",
			"properties": {
				"level": { "$ref": "#/$defs/RulePlainConfiguration" },
				"options": { "$ref": "#/$defs/NoNestedComponentDefinitionsOptions" }
			},
			"additionalProperties": false,
			"required": ["level"]
		},
		"RuleWithNoNestedTernaryOptions": {
			"type": "object",
			"properties": {
				"level": { "$ref": "#/$defs/RulePlainConfiguration" },
				"options": { "$ref": "#/$defs/NoNestedTernaryOptions" }
			},
			"additionalProperties": false,
			"required": ["level"]
		},
		"RuleWithNoNextAsyncClientComponentOptions": {
			"type": "object",
			"properties": {
				"level": { "$ref": "#/$defs/RulePlainConfiguration" },
				"options": { "$ref": "#/$defs/NoNextAsyncClientComponentOptions" }
			},
			"additionalProperties": false,
			"required": ["level"]
		},
		"RuleWithNoNodejsModulesOptions": {
			"type": "object",
			"properties": {
				"level": { "$ref": "#/$defs/RulePlainConfiguration" },
				"options": { "$ref": "#/$defs/NoNodejsModulesOptions" }
			},
			"additionalProperties": false,
			"required": ["level"]
		},
		"RuleWithNoNonNullAssertedOptionalChainOptions": {
			"type": "object",
			"properties": {
				"level": { "$ref": "#/$defs/RulePlainConfiguration" },
				"options": { "$ref": "#/$defs/NoNonNullAssertedOptionalChainOptions" }
			},
			"additionalProperties": false,
			"required": ["level"]
		},
		"RuleWithNoNonNullAssertionOptions": {
			"type": "object",
			"properties": {
				"fix": { "anyOf": [{ "$ref": "#/$defs/FixKind" }, { "type": "null" }] },
				"level": { "$ref": "#/$defs/RulePlainConfiguration" },
				"options": { "$ref": "#/$defs/NoNonNullAssertionOptions" }
			},
			"additionalProperties": false,
			"required": ["level"]
		},
		"RuleWithNoNoninteractiveElementInteractionsOptions": {
			"type": "object",
			"properties": {
				"level": { "$ref": "#/$defs/RulePlainConfiguration" },
				"options": {
					"$ref": "#/$defs/NoNoninteractiveElementInteractionsOptions"
				}
			},
			"additionalProperties": false,
			"required": ["level"]
		},
		"RuleWithNoNoninteractiveElementToInteractiveRoleOptions": {
			"type": "object",
			"properties": {
				"fix": { "anyOf": [{ "$ref": "#/$defs/FixKind" }, { "type": "null" }] },
				"level": { "$ref": "#/$defs/RulePlainConfiguration" },
				"options": {
					"$ref": "#/$defs/NoNoninteractiveElementToInteractiveRoleOptions"
				}
			},
			"additionalProperties": false,
			"required": ["level"]
		},
		"RuleWithNoNoninteractiveTabindexOptions": {
			"type": "object",
			"properties": {
				"fix": { "anyOf": [{ "$ref": "#/$defs/FixKind" }, { "type": "null" }] },
				"level": { "$ref": "#/$defs/RulePlainConfiguration" },
				"options": { "$ref": "#/$defs/NoNoninteractiveTabindexOptions" }
			},
			"additionalProperties": false,
			"required": ["level"]
		},
		"RuleWithNoNonoctalDecimalEscapeOptions": {
			"type": "object",
			"properties": {
				"fix": { "anyOf": [{ "$ref": "#/$defs/FixKind" }, { "type": "null" }] },
				"level": { "$ref": "#/$defs/RulePlainConfiguration" },
				"options": { "$ref": "#/$defs/NoNonoctalDecimalEscapeOptions" }
			},
			"additionalProperties": false,
			"required": ["level"]
		},
		"RuleWithNoOctalEscapeOptions": {
			"type": "object",
			"properties": {
				"fix": { "anyOf": [{ "$ref": "#/$defs/FixKind" }, { "type": "null" }] },
				"level": { "$ref": "#/$defs/RulePlainConfiguration" },
				"options": { "$ref": "#/$defs/NoOctalEscapeOptions" }
			},
			"additionalProperties": false,
			"required": ["level"]
		},
		"RuleWithNoParameterAssignOptions": {
			"type": "object",
			"properties": {
				"level": { "$ref": "#/$defs/RulePlainConfiguration" },
				"options": { "$ref": "#/$defs/NoParameterAssignOptions" }
			},
			"additionalProperties": false,
			"required": ["level"]
		},
		"RuleWithNoParameterPropertiesOptions": {
			"type": "object",
			"properties": {
				"level": { "$ref": "#/$defs/RulePlainConfiguration" },
				"options": { "$ref": "#/$defs/NoParameterPropertiesOptions" }
			},
			"additionalProperties": false,
			"required": ["level"]
		},
		"RuleWithNoParametersOnlyUsedInRecursionOptions": {
			"type": "object",
			"properties": {
				"fix": { "anyOf": [{ "$ref": "#/$defs/FixKind" }, { "type": "null" }] },
				"level": { "$ref": "#/$defs/RulePlainConfiguration" },
				"options": { "$ref": "#/$defs/NoParametersOnlyUsedInRecursionOptions" }
			},
			"additionalProperties": false,
			"required": ["level"]
		},
		"RuleWithNoPositiveTabindexOptions": {
			"type": "object",
			"properties": {
				"fix": { "anyOf": [{ "$ref": "#/$defs/FixKind" }, { "type": "null" }] },
				"level": { "$ref": "#/$defs/RulePlainConfiguration" },
				"options": { "$ref": "#/$defs/NoPositiveTabindexOptions" }
			},
			"additionalProperties": false,
			"required": ["level"]
		},
		"RuleWithNoPrecisionLossOptions": {
			"type": "object",
			"properties": {
				"level": { "$ref": "#/$defs/RulePlainConfiguration" },
				"options": { "$ref": "#/$defs/NoPrecisionLossOptions" }
			},
			"additionalProperties": false,
			"required": ["level"]
		},
		"RuleWithNoPrivateImportsOptions": {
			"type": "object",
			"properties": {
				"level": { "$ref": "#/$defs/RulePlainConfiguration" },
				"options": { "$ref": "#/$defs/NoPrivateImportsOptions" }
			},
			"additionalProperties": false,
			"required": ["level"]
		},
		"RuleWithNoProcessEnvOptions": {
			"type": "object",
			"properties": {
				"level": { "$ref": "#/$defs/RulePlainConfiguration" },
				"options": { "$ref": "#/$defs/NoProcessEnvOptions" }
			},
			"additionalProperties": false,
			"required": ["level"]
		},
		"RuleWithNoProcessGlobalOptions": {
			"type": "object",
			"properties": {
				"fix": { "anyOf": [{ "$ref": "#/$defs/FixKind" }, { "type": "null" }] },
				"level": { "$ref": "#/$defs/RulePlainConfiguration" },
				"options": { "$ref": "#/$defs/NoProcessGlobalOptions" }
			},
			"additionalProperties": false,
			"required": ["level"]
		},
		"RuleWithNoProtoOptions": {
			"type": "object",
			"properties": {
				"level": { "$ref": "#/$defs/RulePlainConfiguration" },
				"options": { "$ref": "#/$defs/NoProtoOptions" }
			},
			"additionalProperties": false,
			"required": ["level"]
		},
		"RuleWithNoPrototypeBuiltinsOptions": {
			"type": "object",
			"properties": {
				"fix": { "anyOf": [{ "$ref": "#/$defs/FixKind" }, { "type": "null" }] },
				"level": { "$ref": "#/$defs/RulePlainConfiguration" },
				"options": { "$ref": "#/$defs/NoPrototypeBuiltinsOptions" }
			},
			"additionalProperties": false,
			"required": ["level"]
		},
		"RuleWithNoQuickfixBiomeOptions": {
			"type": "object",
			"properties": {
				"fix": { "anyOf": [{ "$ref": "#/$defs/FixKind" }, { "type": "null" }] },
				"level": { "$ref": "#/$defs/RulePlainConfiguration" },
				"options": { "$ref": "#/$defs/NoQuickfixBiomeOptions" }
			},
			"additionalProperties": false,
			"required": ["level"]
		},
		"RuleWithNoQwikUseVisibleTaskOptions": {
			"type": "object",
			"properties": {
				"level": { "$ref": "#/$defs/RulePlainConfiguration" },
				"options": { "$ref": "#/$defs/NoQwikUseVisibleTaskOptions" }
			},
			"additionalProperties": false,
			"required": ["level"]
		},
		"RuleWithNoReExportAllOptions": {
			"type": "object",
			"properties": {
				"level": { "$ref": "#/$defs/RulePlainConfiguration" },
				"options": { "$ref": "#/$defs/NoReExportAllOptions" }
			},
			"additionalProperties": false,
			"required": ["level"]
		},
		"RuleWithNoReactForwardRefOptions": {
			"type": "object",
			"properties": {
				"fix": { "anyOf": [{ "$ref": "#/$defs/FixKind" }, { "type": "null" }] },
				"level": { "$ref": "#/$defs/RulePlainConfiguration" },
				"options": { "$ref": "#/$defs/NoReactForwardRefOptions" }
			},
			"additionalProperties": false,
			"required": ["level"]
		},
		"RuleWithNoReactPropAssignmentsOptions": {
			"type": "object",
			"properties": {
				"level": { "$ref": "#/$defs/RulePlainConfiguration" },
				"options": { "$ref": "#/$defs/NoReactPropAssignmentsOptions" }
			},
			"additionalProperties": false,
			"required": ["level"]
		},
		"RuleWithNoReactSpecificPropsOptions": {
			"type": "object",
			"properties": {
				"fix": { "anyOf": [{ "$ref": "#/$defs/FixKind" }, { "type": "null" }] },
				"level": { "$ref": "#/$defs/RulePlainConfiguration" },
				"options": { "$ref": "#/$defs/NoReactSpecificPropsOptions" }
			},
			"additionalProperties": false,
			"required": ["level"]
		},
		"RuleWithNoRedeclareOptions": {
			"type": "object",
			"properties": {
				"level": { "$ref": "#/$defs/RulePlainConfiguration" },
				"options": { "$ref": "#/$defs/NoRedeclareOptions" }
			},
			"additionalProperties": false,
			"required": ["level"]
		},
		"RuleWithNoRedundantAltOptions": {
			"type": "object",
			"properties": {
				"level": { "$ref": "#/$defs/RulePlainConfiguration" },
				"options": { "$ref": "#/$defs/NoRedundantAltOptions" }
			},
			"additionalProperties": false,
			"required": ["level"]
		},
		"RuleWithNoRedundantRolesOptions": {
			"type": "object",
			"properties": {
				"fix": { "anyOf": [{ "$ref": "#/$defs/FixKind" }, { "type": "null" }] },
				"level": { "$ref": "#/$defs/RulePlainConfiguration" },
				"options": { "$ref": "#/$defs/NoRedundantRolesOptions" }
			},
			"additionalProperties": false,
			"required": ["level"]
		},
		"RuleWithNoRedundantUseStrictOptions": {
			"type": "object",
			"properties": {
				"fix": { "anyOf": [{ "$ref": "#/$defs/FixKind" }, { "type": "null" }] },
				"level": { "$ref": "#/$defs/RulePlainConfiguration" },
				"options": { "$ref": "#/$defs/NoRedundantUseStrictOptions" }
			},
			"additionalProperties": false,
			"required": ["level"]
		},
		"RuleWithNoRenderReturnValueOptions": {
			"type": "object",
			"properties": {
				"level": { "$ref": "#/$defs/RulePlainConfiguration" },
				"options": { "$ref": "#/$defs/NoRenderReturnValueOptions" }
			},
			"additionalProperties": false,
			"required": ["level"]
		},
		"RuleWithNoRestrictedElementsOptions": {
			"type": "object",
			"properties": {
				"level": { "$ref": "#/$defs/RulePlainConfiguration" },
				"options": { "$ref": "#/$defs/NoRestrictedElementsOptions" }
			},
			"additionalProperties": false,
			"required": ["level"]
		},
		"RuleWithNoRestrictedGlobalsOptions": {
			"type": "object",
			"properties": {
				"level": { "$ref": "#/$defs/RulePlainConfiguration" },
				"options": { "$ref": "#/$defs/NoRestrictedGlobalsOptions" }
			},
			"additionalProperties": false,
			"required": ["level"]
		},
		"RuleWithNoRestrictedImportsOptions": {
			"type": "object",
			"properties": {
				"level": { "$ref": "#/$defs/RulePlainConfiguration" },
				"options": { "$ref": "#/$defs/NoRestrictedImportsOptions" }
			},
			"additionalProperties": false,
			"required": ["level"]
		},
		"RuleWithNoRestrictedTypesOptions": {
			"type": "object",
			"properties": {
				"fix": { "anyOf": [{ "$ref": "#/$defs/FixKind" }, { "type": "null" }] },
				"level": { "$ref": "#/$defs/RulePlainConfiguration" },
				"options": { "$ref": "#/$defs/NoRestrictedTypesOptions" }
			},
			"additionalProperties": false,
			"required": ["level"]
		},
		"RuleWithNoSecretsOptions": {
			"type": "object",
			"properties": {
				"level": { "$ref": "#/$defs/RulePlainConfiguration" },
				"options": { "$ref": "#/$defs/NoSecretsOptions" }
			},
			"additionalProperties": false,
			"required": ["level"]
		},
		"RuleWithNoSelfAssignOptions": {
			"type": "object",
			"properties": {
				"level": { "$ref": "#/$defs/RulePlainConfiguration" },
				"options": { "$ref": "#/$defs/NoSelfAssignOptions" }
			},
			"additionalProperties": false,
			"required": ["level"]
		},
		"RuleWithNoSelfCompareOptions": {
			"type": "object",
			"properties": {
				"level": { "$ref": "#/$defs/RulePlainConfiguration" },
				"options": { "$ref": "#/$defs/NoSelfCompareOptions" }
			},
			"additionalProperties": false,
			"required": ["level"]
		},
		"RuleWithNoSetterReturnOptions": {
			"type": "object",
			"properties": {
				"level": { "$ref": "#/$defs/RulePlainConfiguration" },
				"options": { "$ref": "#/$defs/NoSetterReturnOptions" }
			},
			"additionalProperties": false,
			"required": ["level"]
		},
		"RuleWithNoShadowOptions": {
			"type": "object",
			"properties": {
				"level": { "$ref": "#/$defs/RulePlainConfiguration" },
				"options": { "$ref": "#/$defs/NoShadowOptions" }
			},
			"additionalProperties": false,
			"required": ["level"]
		},
		"RuleWithNoShadowRestrictedNamesOptions": {
			"type": "object",
			"properties": {
				"level": { "$ref": "#/$defs/RulePlainConfiguration" },
				"options": { "$ref": "#/$defs/NoShadowRestrictedNamesOptions" }
			},
			"additionalProperties": false,
			"required": ["level"]
		},
		"RuleWithNoShorthandPropertyOverridesOptions": {
			"type": "object",
			"properties": {
				"level": { "$ref": "#/$defs/RulePlainConfiguration" },
				"options": { "$ref": "#/$defs/NoShorthandPropertyOverridesOptions" }
			},
			"additionalProperties": false,
			"required": ["level"]
		},
		"RuleWithNoShoutyConstantsOptions": {
			"type": "object",
			"properties": {
				"fix": { "anyOf": [{ "$ref": "#/$defs/FixKind" }, { "type": "null" }] },
				"level": { "$ref": "#/$defs/RulePlainConfiguration" },
				"options": { "$ref": "#/$defs/NoShoutyConstantsOptions" }
			},
			"additionalProperties": false,
			"required": ["level"]
		},
		"RuleWithNoSkippedTestsOptions": {
			"type": "object",
			"properties": {
				"fix": { "anyOf": [{ "$ref": "#/$defs/FixKind" }, { "type": "null" }] },
				"level": { "$ref": "#/$defs/RulePlainConfiguration" },
				"options": { "$ref": "#/$defs/NoSkippedTestsOptions" }
			},
			"additionalProperties": false,
			"required": ["level"]
		},
		"RuleWithNoSolidDestructuredPropsOptions": {
			"type": "object",
			"properties": {
				"level": { "$ref": "#/$defs/RulePlainConfiguration" },
				"options": { "$ref": "#/$defs/NoSolidDestructuredPropsOptions" }
			},
			"additionalProperties": false,
			"required": ["level"]
		},
		"RuleWithNoSparseArrayOptions": {
			"type": "object",
			"properties": {
				"fix": { "anyOf": [{ "$ref": "#/$defs/FixKind" }, { "type": "null" }] },
				"level": { "$ref": "#/$defs/RulePlainConfiguration" },
				"options": { "$ref": "#/$defs/NoSparseArrayOptions" }
			},
			"additionalProperties": false,
			"required": ["level"]
		},
		"RuleWithNoStaticElementInteractionsOptions": {
			"type": "object",
			"properties": {
				"level": { "$ref": "#/$defs/RulePlainConfiguration" },
				"options": { "$ref": "#/$defs/NoStaticElementInteractionsOptions" }
			},
			"additionalProperties": false,
			"required": ["level"]
		},
		"RuleWithNoStaticOnlyClassOptions": {
			"type": "object",
			"properties": {
				"level": { "$ref": "#/$defs/RulePlainConfiguration" },
				"options": { "$ref": "#/$defs/NoStaticOnlyClassOptions" }
			},
			"additionalProperties": false,
			"required": ["level"]
		},
		"RuleWithNoStringCaseMismatchOptions": {
			"type": "object",
			"properties": {
				"fix": { "anyOf": [{ "$ref": "#/$defs/FixKind" }, { "type": "null" }] },
				"level": { "$ref": "#/$defs/RulePlainConfiguration" },
				"options": { "$ref": "#/$defs/NoStringCaseMismatchOptions" }
			},
			"additionalProperties": false,
			"required": ["level"]
		},
		"RuleWithNoSubstrOptions": {
			"type": "object",
			"properties": {
				"fix": { "anyOf": [{ "$ref": "#/$defs/FixKind" }, { "type": "null" }] },
				"level": { "$ref": "#/$defs/RulePlainConfiguration" },
				"options": { "$ref": "#/$defs/NoSubstrOptions" }
			},
			"additionalProperties": false,
			"required": ["level"]
		},
		"RuleWithNoSuspiciousSemicolonInJsxOptions": {
			"type": "object",
			"properties": {
				"level": { "$ref": "#/$defs/RulePlainConfiguration" },
				"options": { "$ref": "#/$defs/NoSuspiciousSemicolonInJsxOptions" }
			},
			"additionalProperties": false,
			"required": ["level"]
		},
		"RuleWithNoSvgWithoutTitleOptions": {
			"type": "object",
			"properties": {
				"level": { "$ref": "#/$defs/RulePlainConfiguration" },
				"options": { "$ref": "#/$defs/NoSvgWithoutTitleOptions" }
			},
			"additionalProperties": false,
			"required": ["level"]
		},
		"RuleWithNoSwitchDeclarationsOptions": {
			"type": "object",
			"properties": {
				"fix": { "anyOf": [{ "$ref": "#/$defs/FixKind" }, { "type": "null" }] },
				"level": { "$ref": "#/$defs/RulePlainConfiguration" },
				"options": { "$ref": "#/$defs/NoSwitchDeclarationsOptions" }
			},
			"additionalProperties": false,
			"required": ["level"]
		},
		"RuleWithNoSyncScriptsOptions": {
			"type": "object",
			"properties": {
				"level": { "$ref": "#/$defs/RulePlainConfiguration" },
				"options": { "$ref": "#/$defs/NoSyncScriptsOptions" }
			},
			"additionalProperties": false,
			"required": ["level"]
		},
		"RuleWithNoTemplateCurlyInStringOptions": {
			"type": "object",
			"properties": {
				"level": { "$ref": "#/$defs/RulePlainConfiguration" },
				"options": { "$ref": "#/$defs/NoTemplateCurlyInStringOptions" }
			},
			"additionalProperties": false,
			"required": ["level"]
		},
		"RuleWithNoTernaryOptions": {
			"type": "object",
			"properties": {
				"level": { "$ref": "#/$defs/RulePlainConfiguration" },
				"options": { "$ref": "#/$defs/NoTernaryOptions" }
			},
			"additionalProperties": false,
			"required": ["level"]
		},
		"RuleWithNoThenPropertyOptions": {
			"type": "object",
			"properties": {
				"level": { "$ref": "#/$defs/RulePlainConfiguration" },
				"options": { "$ref": "#/$defs/NoThenPropertyOptions" }
			},
			"additionalProperties": false,
			"required": ["level"]
		},
		"RuleWithNoThisInStaticOptions": {
			"type": "object",
			"properties": {
				"fix": { "anyOf": [{ "$ref": "#/$defs/FixKind" }, { "type": "null" }] },
				"level": { "$ref": "#/$defs/RulePlainConfiguration" },
				"options": { "$ref": "#/$defs/NoThisInStaticOptions" }
			},
			"additionalProperties": false,
			"required": ["level"]
		},
		"RuleWithNoTsIgnoreOptions": {
			"type": "object",
			"properties": {
				"fix": { "anyOf": [{ "$ref": "#/$defs/FixKind" }, { "type": "null" }] },
				"level": { "$ref": "#/$defs/RulePlainConfiguration" },
				"options": { "$ref": "#/$defs/NoTsIgnoreOptions" }
			},
			"additionalProperties": false,
			"required": ["level"]
		},
		"RuleWithNoUnassignedVariablesOptions": {
			"type": "object",
			"properties": {
				"level": { "$ref": "#/$defs/RulePlainConfiguration" },
				"options": { "$ref": "#/$defs/NoUnassignedVariablesOptions" }
			},
			"additionalProperties": false,
			"required": ["level"]
		},
		"RuleWithNoUndeclaredDependenciesOptions": {
			"type": "object",
			"properties": {
				"level": { "$ref": "#/$defs/RulePlainConfiguration" },
				"options": { "$ref": "#/$defs/NoUndeclaredDependenciesOptions" }
			},
			"additionalProperties": false,
			"required": ["level"]
		},
		"RuleWithNoUndeclaredVariablesOptions": {
			"type": "object",
			"properties": {
				"level": { "$ref": "#/$defs/RulePlainConfiguration" },
				"options": { "$ref": "#/$defs/NoUndeclaredVariablesOptions" }
			},
			"additionalProperties": false,
			"required": ["level"]
		},
		"RuleWithNoUnknownAtRulesOptions": {
			"type": "object",
			"properties": {
				"level": { "$ref": "#/$defs/RulePlainConfiguration" },
				"options": { "$ref": "#/$defs/NoUnknownAtRulesOptions" }
			},
			"additionalProperties": false,
			"required": ["level"]
		},
		"RuleWithNoUnknownAttributeOptions": {
			"type": "object",
			"properties": {
				"level": { "$ref": "#/$defs/RulePlainConfiguration" },
				"options": { "$ref": "#/$defs/NoUnknownAttributeOptions" }
			},
			"additionalProperties": false,
			"required": ["level"]
		},
		"RuleWithNoUnknownFunctionOptions": {
			"type": "object",
			"properties": {
				"level": { "$ref": "#/$defs/RulePlainConfiguration" },
				"options": { "$ref": "#/$defs/NoUnknownFunctionOptions" }
			},
			"additionalProperties": false,
			"required": ["level"]
		},
		"RuleWithNoUnknownMediaFeatureNameOptions": {
			"type": "object",
			"properties": {
				"level": { "$ref": "#/$defs/RulePlainConfiguration" },
				"options": { "$ref": "#/$defs/NoUnknownMediaFeatureNameOptions" }
			},
			"additionalProperties": false,
			"required": ["level"]
		},
		"RuleWithNoUnknownPropertyOptions": {
			"type": "object",
			"properties": {
				"level": { "$ref": "#/$defs/RulePlainConfiguration" },
				"options": { "$ref": "#/$defs/NoUnknownPropertyOptions" }
			},
			"additionalProperties": false,
			"required": ["level"]
		},
		"RuleWithNoUnknownPseudoClassOptions": {
			"type": "object",
			"properties": {
				"level": { "$ref": "#/$defs/RulePlainConfiguration" },
				"options": { "$ref": "#/$defs/NoUnknownPseudoClassOptions" }
			},
			"additionalProperties": false,
			"required": ["level"]
		},
		"RuleWithNoUnknownPseudoElementOptions": {
			"type": "object",
			"properties": {
				"level": { "$ref": "#/$defs/RulePlainConfiguration" },
				"options": { "$ref": "#/$defs/NoUnknownPseudoElementOptions" }
			},
			"additionalProperties": false,
			"required": ["level"]
		},
		"RuleWithNoUnknownTypeSelectorOptions": {
			"type": "object",
			"properties": {
				"level": { "$ref": "#/$defs/RulePlainConfiguration" },
				"options": { "$ref": "#/$defs/NoUnknownTypeSelectorOptions" }
			},
			"additionalProperties": false,
			"required": ["level"]
		},
		"RuleWithNoUnknownUnitOptions": {
			"type": "object",
			"properties": {
				"level": { "$ref": "#/$defs/RulePlainConfiguration" },
				"options": { "$ref": "#/$defs/NoUnknownUnitOptions" }
			},
			"additionalProperties": false,
			"required": ["level"]
		},
		"RuleWithNoUnmatchableAnbSelectorOptions": {
			"type": "object",
			"properties": {
				"level": { "$ref": "#/$defs/RulePlainConfiguration" },
				"options": { "$ref": "#/$defs/NoUnmatchableAnbSelectorOptions" }
			},
			"additionalProperties": false,
			"required": ["level"]
		},
		"RuleWithNoUnnecessaryConditionsOptions": {
			"type": "object",
			"properties": {
				"level": { "$ref": "#/$defs/RulePlainConfiguration" },
				"options": { "$ref": "#/$defs/NoUnnecessaryConditionsOptions" }
			},
			"additionalProperties": false,
			"required": ["level"]
		},
		"RuleWithNoUnreachableOptions": {
			"type": "object",
			"properties": {
				"level": { "$ref": "#/$defs/RulePlainConfiguration" },
				"options": { "$ref": "#/$defs/NoUnreachableOptions" }
			},
			"additionalProperties": false,
			"required": ["level"]
		},
		"RuleWithNoUnreachableSuperOptions": {
			"type": "object",
			"properties": {
				"level": { "$ref": "#/$defs/RulePlainConfiguration" },
				"options": { "$ref": "#/$defs/NoUnreachableSuperOptions" }
			},
			"additionalProperties": false,
			"required": ["level"]
		},
		"RuleWithNoUnresolvedImportsOptions": {
			"type": "object",
			"properties": {
				"level": { "$ref": "#/$defs/RulePlainConfiguration" },
				"options": { "$ref": "#/$defs/NoUnresolvedImportsOptions" }
			},
			"additionalProperties": false,
			"required": ["level"]
		},
		"RuleWithNoUnsafeDeclarationMergingOptions": {
			"type": "object",
			"properties": {
				"level": { "$ref": "#/$defs/RulePlainConfiguration" },
				"options": { "$ref": "#/$defs/NoUnsafeDeclarationMergingOptions" }
			},
			"additionalProperties": false,
			"required": ["level"]
		},
		"RuleWithNoUnsafeFinallyOptions": {
			"type": "object",
			"properties": {
				"level": { "$ref": "#/$defs/RulePlainConfiguration" },
				"options": { "$ref": "#/$defs/NoUnsafeFinallyOptions" }
			},
			"additionalProperties": false,
			"required": ["level"]
		},
		"RuleWithNoUnsafeNegationOptions": {
			"type": "object",
			"properties": {
				"fix": { "anyOf": [{ "$ref": "#/$defs/FixKind" }, { "type": "null" }] },
				"level": { "$ref": "#/$defs/RulePlainConfiguration" },
				"options": { "$ref": "#/$defs/NoUnsafeNegationOptions" }
			},
			"additionalProperties": false,
			"required": ["level"]
		},
		"RuleWithNoUnsafeOptionalChainingOptions": {
			"type": "object",
			"properties": {
				"level": { "$ref": "#/$defs/RulePlainConfiguration" },
				"options": { "$ref": "#/$defs/NoUnsafeOptionalChainingOptions" }
			},
			"additionalProperties": false,
			"required": ["level"]
		},
		"RuleWithNoUnusedExpressionsOptions": {
			"type": "object",
			"properties": {
				"level": { "$ref": "#/$defs/RulePlainConfiguration" },
				"options": { "$ref": "#/$defs/NoUnusedExpressionsOptions" }
			},
			"additionalProperties": false,
			"required": ["level"]
		},
		"RuleWithNoUnusedFunctionParametersOptions": {
			"type": "object",
			"properties": {
				"fix": { "anyOf": [{ "$ref": "#/$defs/FixKind" }, { "type": "null" }] },
				"level": { "$ref": "#/$defs/RulePlainConfiguration" },
				"options": { "$ref": "#/$defs/NoUnusedFunctionParametersOptions" }
			},
			"additionalProperties": false,
			"required": ["level"]
		},
		"RuleWithNoUnusedImportsOptions": {
			"type": "object",
			"properties": {
				"fix": { "anyOf": [{ "$ref": "#/$defs/FixKind" }, { "type": "null" }] },
				"level": { "$ref": "#/$defs/RulePlainConfiguration" },
				"options": { "$ref": "#/$defs/NoUnusedImportsOptions" }
			},
			"additionalProperties": false,
			"required": ["level"]
		},
		"RuleWithNoUnusedLabelsOptions": {
			"type": "object",
			"properties": {
				"fix": { "anyOf": [{ "$ref": "#/$defs/FixKind" }, { "type": "null" }] },
				"level": { "$ref": "#/$defs/RulePlainConfiguration" },
				"options": { "$ref": "#/$defs/NoUnusedLabelsOptions" }
			},
			"additionalProperties": false,
			"required": ["level"]
		},
		"RuleWithNoUnusedPrivateClassMembersOptions": {
			"type": "object",
			"properties": {
				"fix": { "anyOf": [{ "$ref": "#/$defs/FixKind" }, { "type": "null" }] },
				"level": { "$ref": "#/$defs/RulePlainConfiguration" },
				"options": { "$ref": "#/$defs/NoUnusedPrivateClassMembersOptions" }
			},
			"additionalProperties": false,
			"required": ["level"]
		},
		"RuleWithNoUnusedTemplateLiteralOptions": {
			"type": "object",
			"properties": {
				"fix": { "anyOf": [{ "$ref": "#/$defs/FixKind" }, { "type": "null" }] },
				"level": { "$ref": "#/$defs/RulePlainConfiguration" },
				"options": { "$ref": "#/$defs/NoUnusedTemplateLiteralOptions" }
			},
			"additionalProperties": false,
			"required": ["level"]
		},
		"RuleWithNoUnusedVariablesOptions": {
			"type": "object",
			"properties": {
				"fix": { "anyOf": [{ "$ref": "#/$defs/FixKind" }, { "type": "null" }] },
				"level": { "$ref": "#/$defs/RulePlainConfiguration" },
				"options": { "$ref": "#/$defs/NoUnusedVariablesOptions" }
			},
			"additionalProperties": false,
			"required": ["level"]
		},
		"RuleWithNoUnwantedPolyfillioOptions": {
			"type": "object",
			"properties": {
				"level": { "$ref": "#/$defs/RulePlainConfiguration" },
				"options": { "$ref": "#/$defs/NoUnwantedPolyfillioOptions" }
			},
			"additionalProperties": false,
			"required": ["level"]
		},
		"RuleWithNoUselessCatchBindingOptions": {
			"type": "object",
			"properties": {
				"fix": { "anyOf": [{ "$ref": "#/$defs/FixKind" }, { "type": "null" }] },
				"level": { "$ref": "#/$defs/RulePlainConfiguration" },
				"options": { "$ref": "#/$defs/NoUselessCatchBindingOptions" }
			},
			"additionalProperties": false,
			"required": ["level"]
		},
		"RuleWithNoUselessCatchOptions": {
			"type": "object",
			"properties": {
				"fix": { "anyOf": [{ "$ref": "#/$defs/FixKind" }, { "type": "null" }] },
				"level": { "$ref": "#/$defs/RulePlainConfiguration" },
				"options": { "$ref": "#/$defs/NoUselessCatchOptions" }
			},
			"additionalProperties": false,
			"required": ["level"]
		},
		"RuleWithNoUselessConstructorOptions": {
			"type": "object",
			"properties": {
				"fix": { "anyOf": [{ "$ref": "#/$defs/FixKind" }, { "type": "null" }] },
				"level": { "$ref": "#/$defs/RulePlainConfiguration" },
				"options": { "$ref": "#/$defs/NoUselessConstructorOptions" }
			},
			"additionalProperties": false,
			"required": ["level"]
		},
		"RuleWithNoUselessContinueOptions": {
			"type": "object",
			"properties": {
				"fix": { "anyOf": [{ "$ref": "#/$defs/FixKind" }, { "type": "null" }] },
				"level": { "$ref": "#/$defs/RulePlainConfiguration" },
				"options": { "$ref": "#/$defs/NoUselessContinueOptions" }
			},
			"additionalProperties": false,
			"required": ["level"]
		},
		"RuleWithNoUselessElseOptions": {
			"type": "object",
			"properties": {
				"fix": { "anyOf": [{ "$ref": "#/$defs/FixKind" }, { "type": "null" }] },
				"level": { "$ref": "#/$defs/RulePlainConfiguration" },
				"options": { "$ref": "#/$defs/NoUselessElseOptions" }
			},
			"additionalProperties": false,
			"required": ["level"]
		},
		"RuleWithNoUselessEmptyExportOptions": {
			"type": "object",
			"properties": {
				"fix": { "anyOf": [{ "$ref": "#/$defs/FixKind" }, { "type": "null" }] },
				"level": { "$ref": "#/$defs/RulePlainConfiguration" },
				"options": { "$ref": "#/$defs/NoUselessEmptyExportOptions" }
			},
			"additionalProperties": false,
			"required": ["level"]
		},
		"RuleWithNoUselessEscapeInRegexOptions": {
			"type": "object",
			"properties": {
				"fix": { "anyOf": [{ "$ref": "#/$defs/FixKind" }, { "type": "null" }] },
				"level": { "$ref": "#/$defs/RulePlainConfiguration" },
				"options": { "$ref": "#/$defs/NoUselessEscapeInRegexOptions" }
			},
			"additionalProperties": false,
			"required": ["level"]
		},
		"RuleWithNoUselessEscapeInStringOptions": {
			"type": "object",
			"properties": {
				"fix": { "anyOf": [{ "$ref": "#/$defs/FixKind" }, { "type": "null" }] },
				"level": { "$ref": "#/$defs/RulePlainConfiguration" },
				"options": { "$ref": "#/$defs/NoUselessEscapeInStringOptions" }
			},
			"additionalProperties": false,
			"required": ["level"]
		},
		"RuleWithNoUselessFragmentsOptions": {
			"type": "object",
			"properties": {
				"fix": { "anyOf": [{ "$ref": "#/$defs/FixKind" }, { "type": "null" }] },
				"level": { "$ref": "#/$defs/RulePlainConfiguration" },
				"options": { "$ref": "#/$defs/NoUselessFragmentsOptions" }
			},
			"additionalProperties": false,
			"required": ["level"]
		},
		"RuleWithNoUselessLabelOptions": {
			"type": "object",
			"properties": {
				"fix": { "anyOf": [{ "$ref": "#/$defs/FixKind" }, { "type": "null" }] },
				"level": { "$ref": "#/$defs/RulePlainConfiguration" },
				"options": { "$ref": "#/$defs/NoUselessLabelOptions" }
			},
			"additionalProperties": false,
			"required": ["level"]
		},
		"RuleWithNoUselessLoneBlockStatementsOptions": {
			"type": "object",
			"properties": {
				"fix": { "anyOf": [{ "$ref": "#/$defs/FixKind" }, { "type": "null" }] },
				"level": { "$ref": "#/$defs/RulePlainConfiguration" },
				"options": { "$ref": "#/$defs/NoUselessLoneBlockStatementsOptions" }
			},
			"additionalProperties": false,
			"required": ["level"]
		},
		"RuleWithNoUselessRegexBackrefsOptions": {
			"type": "object",
			"properties": {
				"level": { "$ref": "#/$defs/RulePlainConfiguration" },
				"options": { "$ref": "#/$defs/NoUselessRegexBackrefsOptions" }
			},
			"additionalProperties": false,
			"required": ["level"]
		},
		"RuleWithNoUselessRenameOptions": {
			"type": "object",
			"properties": {
				"fix": { "anyOf": [{ "$ref": "#/$defs/FixKind" }, { "type": "null" }] },
				"level": { "$ref": "#/$defs/RulePlainConfiguration" },
				"options": { "$ref": "#/$defs/NoUselessRenameOptions" }
			},
			"additionalProperties": false,
			"required": ["level"]
		},
		"RuleWithNoUselessStringConcatOptions": {
			"type": "object",
			"properties": {
				"fix": { "anyOf": [{ "$ref": "#/$defs/FixKind" }, { "type": "null" }] },
				"level": { "$ref": "#/$defs/RulePlainConfiguration" },
				"options": { "$ref": "#/$defs/NoUselessStringConcatOptions" }
			},
			"additionalProperties": false,
			"required": ["level"]
		},
		"RuleWithNoUselessStringRawOptions": {
			"type": "object",
			"properties": {
				"level": { "$ref": "#/$defs/RulePlainConfiguration" },
				"options": { "$ref": "#/$defs/NoUselessStringRawOptions" }
			},
			"additionalProperties": false,
			"required": ["level"]
		},
		"RuleWithNoUselessSwitchCaseOptions": {
			"type": "object",
			"properties": {
				"fix": { "anyOf": [{ "$ref": "#/$defs/FixKind" }, { "type": "null" }] },
				"level": { "$ref": "#/$defs/RulePlainConfiguration" },
				"options": { "$ref": "#/$defs/NoUselessSwitchCaseOptions" }
			},
			"additionalProperties": false,
			"required": ["level"]
		},
		"RuleWithNoUselessTernaryOptions": {
			"type": "object",
			"properties": {
				"fix": { "anyOf": [{ "$ref": "#/$defs/FixKind" }, { "type": "null" }] },
				"level": { "$ref": "#/$defs/RulePlainConfiguration" },
				"options": { "$ref": "#/$defs/NoUselessTernaryOptions" }
			},
			"additionalProperties": false,
			"required": ["level"]
		},
		"RuleWithNoUselessThisAliasOptions": {
			"type": "object",
			"properties": {
				"fix": { "anyOf": [{ "$ref": "#/$defs/FixKind" }, { "type": "null" }] },
				"level": { "$ref": "#/$defs/RulePlainConfiguration" },
				"options": { "$ref": "#/$defs/NoUselessThisAliasOptions" }
			},
			"additionalProperties": false,
			"required": ["level"]
		},
		"RuleWithNoUselessTypeConstraintOptions": {
			"type": "object",
			"properties": {
				"fix": { "anyOf": [{ "$ref": "#/$defs/FixKind" }, { "type": "null" }] },
				"level": { "$ref": "#/$defs/RulePlainConfiguration" },
				"options": { "$ref": "#/$defs/NoUselessTypeConstraintOptions" }
			},
			"additionalProperties": false,
			"required": ["level"]
		},
		"RuleWithNoUselessUndefinedInitializationOptions": {
			"type": "object",
			"properties": {
				"fix": { "anyOf": [{ "$ref": "#/$defs/FixKind" }, { "type": "null" }] },
				"level": { "$ref": "#/$defs/RulePlainConfiguration" },
				"options": { "$ref": "#/$defs/NoUselessUndefinedInitializationOptions" }
			},
			"additionalProperties": false,
			"required": ["level"]
		},
		"RuleWithNoUselessUndefinedOptions": {
			"type": "object",
			"properties": {
				"fix": { "anyOf": [{ "$ref": "#/$defs/FixKind" }, { "type": "null" }] },
				"level": { "$ref": "#/$defs/RulePlainConfiguration" },
				"options": { "$ref": "#/$defs/NoUselessUndefinedOptions" }
			},
			"additionalProperties": false,
			"required": ["level"]
		},
		"RuleWithNoValueAtRuleOptions": {
			"type": "object",
			"properties": {
				"level": { "$ref": "#/$defs/RulePlainConfiguration" },
				"options": { "$ref": "#/$defs/NoValueAtRuleOptions" }
			},
			"additionalProperties": false,
			"required": ["level"]
		},
		"RuleWithNoVarOptions": {
			"type": "object",
			"properties": {
				"fix": { "anyOf": [{ "$ref": "#/$defs/FixKind" }, { "type": "null" }] },
				"level": { "$ref": "#/$defs/RulePlainConfiguration" },
				"options": { "$ref": "#/$defs/NoVarOptions" }
			},
			"additionalProperties": false,
			"required": ["level"]
		},
		"RuleWithNoVoidElementsWithChildrenOptions": {
			"type": "object",
			"properties": {
				"fix": { "anyOf": [{ "$ref": "#/$defs/FixKind" }, { "type": "null" }] },
				"level": { "$ref": "#/$defs/RulePlainConfiguration" },
				"options": { "$ref": "#/$defs/NoVoidElementsWithChildrenOptions" }
			},
			"additionalProperties": false,
			"required": ["level"]
		},
		"RuleWithNoVoidOptions": {
			"type": "object",
			"properties": {
				"level": { "$ref": "#/$defs/RulePlainConfiguration" },
				"options": { "$ref": "#/$defs/NoVoidOptions" }
			},
			"additionalProperties": false,
			"required": ["level"]
		},
		"RuleWithNoVoidTypeReturnOptions": {
			"type": "object",
			"properties": {
				"level": { "$ref": "#/$defs/RulePlainConfiguration" },
				"options": { "$ref": "#/$defs/NoVoidTypeReturnOptions" }
			},
			"additionalProperties": false,
			"required": ["level"]
		},
		"RuleWithNoVueDataObjectDeclarationOptions": {
			"type": "object",
			"properties": {
				"fix": { "anyOf": [{ "$ref": "#/$defs/FixKind" }, { "type": "null" }] },
				"level": { "$ref": "#/$defs/RulePlainConfiguration" },
				"options": { "$ref": "#/$defs/NoVueDataObjectDeclarationOptions" }
			},
			"additionalProperties": false,
			"required": ["level"]
		},
		"RuleWithNoVueDuplicateKeysOptions": {
			"type": "object",
			"properties": {
				"level": { "$ref": "#/$defs/RulePlainConfiguration" },
				"options": { "$ref": "#/$defs/NoVueDuplicateKeysOptions" }
			},
			"additionalProperties": false,
			"required": ["level"]
		},
		"RuleWithNoVueReservedKeysOptions": {
			"type": "object",
			"properties": {
				"level": { "$ref": "#/$defs/RulePlainConfiguration" },
				"options": { "$ref": "#/$defs/NoVueReservedKeysOptions" }
			},
			"additionalProperties": false,
			"required": ["level"]
		},
		"RuleWithNoVueReservedPropsOptions": {
			"type": "object",
			"properties": {
				"level": { "$ref": "#/$defs/RulePlainConfiguration" },
				"options": { "$ref": "#/$defs/NoVueReservedPropsOptions" }
			},
			"additionalProperties": false,
			"required": ["level"]
		},
		"RuleWithNoVueVIfWithVForOptions": {
			"type": "object",
			"properties": {
				"level": { "$ref": "#/$defs/RulePlainConfiguration" },
				"options": { "$ref": "#/$defs/NoVueVIfWithVForOptions" }
			},
			"additionalProperties": false,
			"required": ["level"]
		},
		"RuleWithNoWithOptions": {
			"type": "object",
			"properties": {
				"level": { "$ref": "#/$defs/RulePlainConfiguration" },
				"options": { "$ref": "#/$defs/NoWithOptions" }
			},
			"additionalProperties": false,
			"required": ["level"]
		},
		"RuleWithNoYodaExpressionOptions": {
			"type": "object",
			"properties": {
				"fix": { "anyOf": [{ "$ref": "#/$defs/FixKind" }, { "type": "null" }] },
				"level": { "$ref": "#/$defs/RulePlainConfiguration" },
				"options": { "$ref": "#/$defs/NoYodaExpressionOptions" }
			},
			"additionalProperties": false,
			"required": ["level"]
		},
		"RuleWithUseAdjacentOverloadSignaturesOptions": {
			"type": "object",
			"properties": {
				"level": { "$ref": "#/$defs/RulePlainConfiguration" },
				"options": { "$ref": "#/$defs/UseAdjacentOverloadSignaturesOptions" }
			},
			"additionalProperties": false,
			"required": ["level"]
		},
		"RuleWithUseAltTextOptions": {
			"type": "object",
			"properties": {
				"level": { "$ref": "#/$defs/RulePlainConfiguration" },
				"options": { "$ref": "#/$defs/UseAltTextOptions" }
			},
			"additionalProperties": false,
			"required": ["level"]
		},
		"RuleWithUseAnchorContentOptions": {
			"type": "object",
			"properties": {
				"fix": { "anyOf": [{ "$ref": "#/$defs/FixKind" }, { "type": "null" }] },
				"level": { "$ref": "#/$defs/RulePlainConfiguration" },
				"options": { "$ref": "#/$defs/UseAnchorContentOptions" }
			},
			"additionalProperties": false,
			"required": ["level"]
		},
		"RuleWithUseAriaActivedescendantWithTabindexOptions": {
			"type": "object",
			"properties": {
				"fix": { "anyOf": [{ "$ref": "#/$defs/FixKind" }, { "type": "null" }] },
				"level": { "$ref": "#/$defs/RulePlainConfiguration" },
				"options": {
					"$ref": "#/$defs/UseAriaActivedescendantWithTabindexOptions"
				}
			},
			"additionalProperties": false,
			"required": ["level"]
		},
		"RuleWithUseAriaPropsForRoleOptions": {
			"type": "object",
			"properties": {
				"level": { "$ref": "#/$defs/RulePlainConfiguration" },
				"options": { "$ref": "#/$defs/UseAriaPropsForRoleOptions" }
			},
			"additionalProperties": false,
			"required": ["level"]
		},
		"RuleWithUseAriaPropsSupportedByRoleOptions": {
			"type": "object",
			"properties": {
				"level": { "$ref": "#/$defs/RulePlainConfiguration" },
				"options": { "$ref": "#/$defs/UseAriaPropsSupportedByRoleOptions" }
			},
			"additionalProperties": false,
			"required": ["level"]
		},
		"RuleWithUseArrayLiteralsOptions": {
			"type": "object",
			"properties": {
				"fix": { "anyOf": [{ "$ref": "#/$defs/FixKind" }, { "type": "null" }] },
				"level": { "$ref": "#/$defs/RulePlainConfiguration" },
				"options": { "$ref": "#/$defs/UseArrayLiteralsOptions" }
			},
			"additionalProperties": false,
			"required": ["level"]
		},
		"RuleWithUseArraySortCompareOptions": {
			"type": "object",
			"properties": {
				"level": { "$ref": "#/$defs/RulePlainConfiguration" },
				"options": { "$ref": "#/$defs/UseArraySortCompareOptions" }
			},
			"additionalProperties": false,
			"required": ["level"]
		},
		"RuleWithUseArrowFunctionOptions": {
			"type": "object",
			"properties": {
				"fix": { "anyOf": [{ "$ref": "#/$defs/FixKind" }, { "type": "null" }] },
				"level": { "$ref": "#/$defs/RulePlainConfiguration" },
				"options": { "$ref": "#/$defs/UseArrowFunctionOptions" }
			},
			"additionalProperties": false,
			"required": ["level"]
		},
		"RuleWithUseAsConstAssertionOptions": {
			"type": "object",
			"properties": {
				"fix": { "anyOf": [{ "$ref": "#/$defs/FixKind" }, { "type": "null" }] },
				"level": { "$ref": "#/$defs/RulePlainConfiguration" },
				"options": { "$ref": "#/$defs/UseAsConstAssertionOptions" }
			},
			"additionalProperties": false,
			"required": ["level"]
		},
		"RuleWithUseAtIndexOptions": {
			"type": "object",
			"properties": {
				"fix": { "anyOf": [{ "$ref": "#/$defs/FixKind" }, { "type": "null" }] },
				"level": { "$ref": "#/$defs/RulePlainConfiguration" },
				"options": { "$ref": "#/$defs/UseAtIndexOptions" }
			},
			"additionalProperties": false,
			"required": ["level"]
		},
		"RuleWithUseAwaitOptions": {
			"type": "object",
			"properties": {
				"level": { "$ref": "#/$defs/RulePlainConfiguration" },
				"options": { "$ref": "#/$defs/UseAwaitOptions" }
			},
			"additionalProperties": false,
			"required": ["level"]
		},
		"RuleWithUseBiomeIgnoreFolderOptions": {
			"type": "object",
			"properties": {
				"fix": { "anyOf": [{ "$ref": "#/$defs/FixKind" }, { "type": "null" }] },
				"level": { "$ref": "#/$defs/RulePlainConfiguration" },
				"options": { "$ref": "#/$defs/UseBiomeIgnoreFolderOptions" }
			},
			"additionalProperties": false,
			"required": ["level"]
		},
		"RuleWithUseBlockStatementsOptions": {
			"type": "object",
			"properties": {
				"fix": { "anyOf": [{ "$ref": "#/$defs/FixKind" }, { "type": "null" }] },
				"level": { "$ref": "#/$defs/RulePlainConfiguration" },
				"options": { "$ref": "#/$defs/UseBlockStatementsOptions" }
			},
			"additionalProperties": false,
			"required": ["level"]
		},
		"RuleWithUseButtonTypeOptions": {
			"type": "object",
			"properties": {
				"level": { "$ref": "#/$defs/RulePlainConfiguration" },
				"options": { "$ref": "#/$defs/UseButtonTypeOptions" }
			},
			"additionalProperties": false,
			"required": ["level"]
		},
		"RuleWithUseCollapsedElseIfOptions": {
			"type": "object",
			"properties": {
				"fix": { "anyOf": [{ "$ref": "#/$defs/FixKind" }, { "type": "null" }] },
				"level": { "$ref": "#/$defs/RulePlainConfiguration" },
				"options": { "$ref": "#/$defs/UseCollapsedElseIfOptions" }
			},
			"additionalProperties": false,
			"required": ["level"]
		},
		"RuleWithUseCollapsedIfOptions": {
			"type": "object",
			"properties": {
				"fix": { "anyOf": [{ "$ref": "#/$defs/FixKind" }, { "type": "null" }] },
				"level": { "$ref": "#/$defs/RulePlainConfiguration" },
				"options": { "$ref": "#/$defs/UseCollapsedIfOptions" }
			},
			"additionalProperties": false,
			"required": ["level"]
		},
		"RuleWithUseComponentExportOnlyModulesOptions": {
			"type": "object",
			"properties": {
				"level": { "$ref": "#/$defs/RulePlainConfiguration" },
				"options": { "$ref": "#/$defs/UseComponentExportOnlyModulesOptions" }
			},
			"additionalProperties": false,
			"required": ["level"]
		},
		"RuleWithUseConsistentArrayTypeOptions": {
			"type": "object",
			"properties": {
				"fix": { "anyOf": [{ "$ref": "#/$defs/FixKind" }, { "type": "null" }] },
				"level": { "$ref": "#/$defs/RulePlainConfiguration" },
				"options": { "$ref": "#/$defs/UseConsistentArrayTypeOptions" }
			},
			"additionalProperties": false,
			"required": ["level"]
		},
		"RuleWithUseConsistentArrowReturnOptions": {
			"type": "object",
			"properties": {
				"fix": { "anyOf": [{ "$ref": "#/$defs/FixKind" }, { "type": "null" }] },
				"level": { "$ref": "#/$defs/RulePlainConfiguration" },
				"options": { "$ref": "#/$defs/UseConsistentArrowReturnOptions" }
			},
			"additionalProperties": false,
			"required": ["level"]
		},
		"RuleWithUseConsistentBuiltinInstantiationOptions": {
			"type": "object",
			"properties": {
				"fix": { "anyOf": [{ "$ref": "#/$defs/FixKind" }, { "type": "null" }] },
				"level": { "$ref": "#/$defs/RulePlainConfiguration" },
				"options": {
					"$ref": "#/$defs/UseConsistentBuiltinInstantiationOptions"
				}
			},
			"additionalProperties": false,
			"required": ["level"]
		},
		"RuleWithUseConsistentCurlyBracesOptions": {
			"type": "object",
			"properties": {
				"fix": { "anyOf": [{ "$ref": "#/$defs/FixKind" }, { "type": "null" }] },
				"level": { "$ref": "#/$defs/RulePlainConfiguration" },
				"options": { "$ref": "#/$defs/UseConsistentCurlyBracesOptions" }
			},
			"additionalProperties": false,
			"required": ["level"]
		},
		"RuleWithUseConsistentGraphqlDescriptionsOptions": {
			"type": "object",
			"properties": {
				"level": { "$ref": "#/$defs/RulePlainConfiguration" },
				"options": { "$ref": "#/$defs/UseConsistentGraphqlDescriptionsOptions" }
			},
			"additionalProperties": false,
			"required": ["level"]
		},
		"RuleWithUseConsistentMemberAccessibilityOptions": {
			"type": "object",
			"properties": {
				"level": { "$ref": "#/$defs/RulePlainConfiguration" },
				"options": { "$ref": "#/$defs/UseConsistentMemberAccessibilityOptions" }
			},
			"additionalProperties": false,
			"required": ["level"]
		},
		"RuleWithUseConsistentObjectDefinitionsOptions": {
			"type": "object",
			"properties": {
				"fix": { "anyOf": [{ "$ref": "#/$defs/FixKind" }, { "type": "null" }] },
				"level": { "$ref": "#/$defs/RulePlainConfiguration" },
				"options": { "$ref": "#/$defs/UseConsistentObjectDefinitionsOptions" }
			},
			"additionalProperties": false,
			"required": ["level"]
		},
		"RuleWithUseConsistentTypeDefinitionsOptions": {
			"type": "object",
			"properties": {
				"fix": { "anyOf": [{ "$ref": "#/$defs/FixKind" }, { "type": "null" }] },
				"level": { "$ref": "#/$defs/RulePlainConfiguration" },
				"options": { "$ref": "#/$defs/UseConsistentTypeDefinitionsOptions" }
			},
			"additionalProperties": false,
			"required": ["level"]
		},
		"RuleWithUseConstOptions": {
			"type": "object",
			"properties": {
				"fix": { "anyOf": [{ "$ref": "#/$defs/FixKind" }, { "type": "null" }] },
				"level": { "$ref": "#/$defs/RulePlainConfiguration" },
				"options": { "$ref": "#/$defs/UseConstOptions" }
			},
			"additionalProperties": false,
			"required": ["level"]
		},
		"RuleWithUseDateNowOptions": {
			"type": "object",
			"properties": {
				"fix": { "anyOf": [{ "$ref": "#/$defs/FixKind" }, { "type": "null" }] },
				"level": { "$ref": "#/$defs/RulePlainConfiguration" },
				"options": { "$ref": "#/$defs/UseDateNowOptions" }
			},
			"additionalProperties": false,
			"required": ["level"]
		},
		"RuleWithUseDefaultParameterLastOptions": {
			"type": "object",
			"properties": {
				"fix": { "anyOf": [{ "$ref": "#/$defs/FixKind" }, { "type": "null" }] },
				"level": { "$ref": "#/$defs/RulePlainConfiguration" },
				"options": { "$ref": "#/$defs/UseDefaultParameterLastOptions" }
			},
			"additionalProperties": false,
			"required": ["level"]
		},
		"RuleWithUseDefaultSwitchClauseLastOptions": {
			"type": "object",
			"properties": {
				"level": { "$ref": "#/$defs/RulePlainConfiguration" },
				"options": { "$ref": "#/$defs/UseDefaultSwitchClauseLastOptions" }
			},
			"additionalProperties": false,
			"required": ["level"]
		},
		"RuleWithUseDefaultSwitchClauseOptions": {
			"type": "object",
			"properties": {
				"level": { "$ref": "#/$defs/RulePlainConfiguration" },
				"options": { "$ref": "#/$defs/UseDefaultSwitchClauseOptions" }
			},
			"additionalProperties": false,
			"required": ["level"]
		},
		"RuleWithUseDeprecatedDateOptions": {
			"type": "object",
			"properties": {
				"level": { "$ref": "#/$defs/RulePlainConfiguration" },
				"options": { "$ref": "#/$defs/UseDeprecatedDateOptions" }
			},
			"additionalProperties": false,
			"required": ["level"]
		},
		"RuleWithUseDeprecatedReasonOptions": {
			"type": "object",
			"properties": {
				"level": { "$ref": "#/$defs/RulePlainConfiguration" },
				"options": { "$ref": "#/$defs/UseDeprecatedReasonOptions" }
			},
			"additionalProperties": false,
			"required": ["level"]
		},
		"RuleWithUseEnumInitializersOptions": {
			"type": "object",
			"properties": {
				"fix": { "anyOf": [{ "$ref": "#/$defs/FixKind" }, { "type": "null" }] },
				"level": { "$ref": "#/$defs/RulePlainConfiguration" },
				"options": { "$ref": "#/$defs/UseEnumInitializersOptions" }
			},
			"additionalProperties": false,
			"required": ["level"]
		},
		"RuleWithUseErrorMessageOptions": {
			"type": "object",
			"properties": {
				"level": { "$ref": "#/$defs/RulePlainConfiguration" },
				"options": { "$ref": "#/$defs/UseErrorMessageOptions" }
			},
			"additionalProperties": false,
			"required": ["level"]
		},
		"RuleWithUseExhaustiveDependenciesOptions": {
			"type": "object",
			"properties": {
				"fix": { "anyOf": [{ "$ref": "#/$defs/FixKind" }, { "type": "null" }] },
				"level": { "$ref": "#/$defs/RulePlainConfiguration" },
				"options": { "$ref": "#/$defs/UseExhaustiveDependenciesOptions" }
			},
			"additionalProperties": false,
			"required": ["level"]
		},
		"RuleWithUseExhaustiveSwitchCasesOptions": {
			"type": "object",
			"properties": {
				"fix": { "anyOf": [{ "$ref": "#/$defs/FixKind" }, { "type": "null" }] },
				"level": { "$ref": "#/$defs/RulePlainConfiguration" },
				"options": { "$ref": "#/$defs/UseExhaustiveSwitchCasesOptions" }
			},
			"additionalProperties": false,
			"required": ["level"]
		},
		"RuleWithUseExplicitLengthCheckOptions": {
			"type": "object",
			"properties": {
				"fix": { "anyOf": [{ "$ref": "#/$defs/FixKind" }, { "type": "null" }] },
				"level": { "$ref": "#/$defs/RulePlainConfiguration" },
				"options": { "$ref": "#/$defs/UseExplicitLengthCheckOptions" }
			},
			"additionalProperties": false,
			"required": ["level"]
		},
		"RuleWithUseExplicitTypeOptions": {
			"type": "object",
			"properties": {
				"level": { "$ref": "#/$defs/RulePlainConfiguration" },
				"options": { "$ref": "#/$defs/UseExplicitTypeOptions" }
			},
			"additionalProperties": false,
			"required": ["level"]
		},
		"RuleWithUseExponentiationOperatorOptions": {
			"type": "object",
			"properties": {
				"fix": { "anyOf": [{ "$ref": "#/$defs/FixKind" }, { "type": "null" }] },
				"level": { "$ref": "#/$defs/RulePlainConfiguration" },
				"options": { "$ref": "#/$defs/UseExponentiationOperatorOptions" }
			},
			"additionalProperties": false,
			"required": ["level"]
		},
		"RuleWithUseExportTypeOptions": {
			"type": "object",
			"properties": {
				"fix": { "anyOf": [{ "$ref": "#/$defs/FixKind" }, { "type": "null" }] },
				"level": { "$ref": "#/$defs/RulePlainConfiguration" },
				"options": { "$ref": "#/$defs/UseExportTypeOptions" }
			},
			"additionalProperties": false,
			"required": ["level"]
		},
		"RuleWithUseExportsLastOptions": {
			"type": "object",
			"properties": {
				"level": { "$ref": "#/$defs/RulePlainConfiguration" },
				"options": { "$ref": "#/$defs/UseExportsLastOptions" }
			},
			"additionalProperties": false,
			"required": ["level"]
		},
		"RuleWithUseFilenamingConventionOptions": {
			"type": "object",
			"properties": {
				"level": { "$ref": "#/$defs/RulePlainConfiguration" },
				"options": { "$ref": "#/$defs/UseFilenamingConventionOptions" }
			},
			"additionalProperties": false,
			"required": ["level"]
		},
		"RuleWithUseFindOptions": {
			"type": "object",
			"properties": {
				"level": { "$ref": "#/$defs/RulePlainConfiguration" },
				"options": { "$ref": "#/$defs/UseFindOptions" }
			},
			"additionalProperties": false,
			"required": ["level"]
		},
		"RuleWithUseFlatMapOptions": {
			"type": "object",
			"properties": {
				"fix": { "anyOf": [{ "$ref": "#/$defs/FixKind" }, { "type": "null" }] },
				"level": { "$ref": "#/$defs/RulePlainConfiguration" },
				"options": { "$ref": "#/$defs/UseFlatMapOptions" }
			},
			"additionalProperties": false,
			"required": ["level"]
		},
		"RuleWithUseFocusableInteractiveOptions": {
			"type": "object",
			"properties": {
				"level": { "$ref": "#/$defs/RulePlainConfiguration" },
				"options": { "$ref": "#/$defs/UseFocusableInteractiveOptions" }
			},
			"additionalProperties": false,
			"required": ["level"]
		},
		"RuleWithUseForOfOptions": {
			"type": "object",
			"properties": {
				"level": { "$ref": "#/$defs/RulePlainConfiguration" },
				"options": { "$ref": "#/$defs/UseForOfOptions" }
			},
			"additionalProperties": false,
			"required": ["level"]
		},
		"RuleWithUseFragmentSyntaxOptions": {
			"type": "object",
			"properties": {
				"fix": { "anyOf": [{ "$ref": "#/$defs/FixKind" }, { "type": "null" }] },
				"level": { "$ref": "#/$defs/RulePlainConfiguration" },
				"options": { "$ref": "#/$defs/UseFragmentSyntaxOptions" }
			},
			"additionalProperties": false,
			"required": ["level"]
		},
		"RuleWithUseGenericFontNamesOptions": {
			"type": "object",
			"properties": {
				"level": { "$ref": "#/$defs/RulePlainConfiguration" },
				"options": { "$ref": "#/$defs/UseGenericFontNamesOptions" }
			},
			"additionalProperties": false,
			"required": ["level"]
		},
		"RuleWithUseGetterReturnOptions": {
			"type": "object",
			"properties": {
				"level": { "$ref": "#/$defs/RulePlainConfiguration" },
				"options": { "$ref": "#/$defs/UseGetterReturnOptions" }
			},
			"additionalProperties": false,
			"required": ["level"]
		},
		"RuleWithUseGoogleFontDisplayOptions": {
			"type": "object",
			"properties": {
				"level": { "$ref": "#/$defs/RulePlainConfiguration" },
				"options": { "$ref": "#/$defs/UseGoogleFontDisplayOptions" }
			},
			"additionalProperties": false,
			"required": ["level"]
		},
		"RuleWithUseGoogleFontPreconnectOptions": {
			"type": "object",
			"properties": {
				"fix": { "anyOf": [{ "$ref": "#/$defs/FixKind" }, { "type": "null" }] },
				"level": { "$ref": "#/$defs/RulePlainConfiguration" },
				"options": { "$ref": "#/$defs/UseGoogleFontPreconnectOptions" }
			},
			"additionalProperties": false,
			"required": ["level"]
		},
		"RuleWithUseGraphqlNamedOperationsOptions": {
			"type": "object",
			"properties": {
				"fix": { "anyOf": [{ "$ref": "#/$defs/FixKind" }, { "type": "null" }] },
				"level": { "$ref": "#/$defs/RulePlainConfiguration" },
				"options": { "$ref": "#/$defs/UseGraphqlNamedOperationsOptions" }
			},
			"additionalProperties": false,
			"required": ["level"]
		},
		"RuleWithUseGraphqlNamingConventionOptions": {
			"type": "object",
			"properties": {
				"level": { "$ref": "#/$defs/RulePlainConfiguration" },
				"options": { "$ref": "#/$defs/UseGraphqlNamingConventionOptions" }
			},
			"additionalProperties": false,
			"required": ["level"]
		},
		"RuleWithUseGroupedAccessorPairsOptions": {
			"type": "object",
			"properties": {
				"level": { "$ref": "#/$defs/RulePlainConfiguration" },
				"options": { "$ref": "#/$defs/UseGroupedAccessorPairsOptions" }
			},
			"additionalProperties": false,
			"required": ["level"]
		},
		"RuleWithUseGuardForInOptions": {
			"type": "object",
			"properties": {
				"level": { "$ref": "#/$defs/RulePlainConfiguration" },
				"options": { "$ref": "#/$defs/UseGuardForInOptions" }
			},
			"additionalProperties": false,
			"required": ["level"]
		},
		"RuleWithUseHeadingContentOptions": {
			"type": "object",
			"properties": {
				"level": { "$ref": "#/$defs/RulePlainConfiguration" },
				"options": { "$ref": "#/$defs/UseHeadingContentOptions" }
			},
			"additionalProperties": false,
			"required": ["level"]
		},
		"RuleWithUseHookAtTopLevelOptions": {
			"type": "object",
			"properties": {
				"level": { "$ref": "#/$defs/RulePlainConfiguration" },
				"options": { "$ref": "#/$defs/UseHookAtTopLevelOptions" }
			},
			"additionalProperties": false,
			"required": ["level"]
		},
		"RuleWithUseHtmlLangOptions": {
			"type": "object",
			"properties": {
				"level": { "$ref": "#/$defs/RulePlainConfiguration" },
				"options": { "$ref": "#/$defs/UseHtmlLangOptions" }
			},
			"additionalProperties": false,
			"required": ["level"]
		},
		"RuleWithUseIframeTitleOptions": {
			"type": "object",
			"properties": {
				"level": { "$ref": "#/$defs/RulePlainConfiguration" },
				"options": { "$ref": "#/$defs/UseIframeTitleOptions" }
			},
			"additionalProperties": false,
			"required": ["level"]
		},
		"RuleWithUseImageSizeOptions": {
			"type": "object",
			"properties": {
				"level": { "$ref": "#/$defs/RulePlainConfiguration" },
				"options": { "$ref": "#/$defs/UseImageSizeOptions" }
			},
			"additionalProperties": false,
			"required": ["level"]
		},
		"RuleWithUseImportExtensionsOptions": {
			"type": "object",
			"properties": {
				"fix": { "anyOf": [{ "$ref": "#/$defs/FixKind" }, { "type": "null" }] },
				"level": { "$ref": "#/$defs/RulePlainConfiguration" },
				"options": { "$ref": "#/$defs/UseImportExtensionsOptions" }
			},
			"additionalProperties": false,
			"required": ["level"]
		},
		"RuleWithUseImportTypeOptions": {
			"type": "object",
			"properties": {
				"fix": { "anyOf": [{ "$ref": "#/$defs/FixKind" }, { "type": "null" }] },
				"level": { "$ref": "#/$defs/RulePlainConfiguration" },
				"options": { "$ref": "#/$defs/UseImportTypeOptions" }
			},
			"additionalProperties": false,
			"required": ["level"]
		},
		"RuleWithUseIndexOfOptions": {
			"type": "object",
			"properties": {
				"fix": { "anyOf": [{ "$ref": "#/$defs/FixKind" }, { "type": "null" }] },
				"level": { "$ref": "#/$defs/RulePlainConfiguration" },
				"options": { "$ref": "#/$defs/UseIndexOfOptions" }
			},
			"additionalProperties": false,
			"required": ["level"]
		},
		"RuleWithUseIsArrayOptions": {
			"type": "object",
			"properties": {
				"fix": { "anyOf": [{ "$ref": "#/$defs/FixKind" }, { "type": "null" }] },
				"level": { "$ref": "#/$defs/RulePlainConfiguration" },
				"options": { "$ref": "#/$defs/UseIsArrayOptions" }
			},
			"additionalProperties": false,
			"required": ["level"]
		},
		"RuleWithUseIsNanOptions": {
			"type": "object",
			"properties": {
				"fix": { "anyOf": [{ "$ref": "#/$defs/FixKind" }, { "type": "null" }] },
				"level": { "$ref": "#/$defs/RulePlainConfiguration" },
				"options": { "$ref": "#/$defs/UseIsNanOptions" }
			},
			"additionalProperties": false,
			"required": ["level"]
		},
		"RuleWithUseIterableCallbackReturnOptions": {
			"type": "object",
			"properties": {
				"level": { "$ref": "#/$defs/RulePlainConfiguration" },
				"options": { "$ref": "#/$defs/UseIterableCallbackReturnOptions" }
			},
			"additionalProperties": false,
			"required": ["level"]
		},
		"RuleWithUseJsonImportAttributesOptions": {
			"type": "object",
			"properties": {
				"fix": { "anyOf": [{ "$ref": "#/$defs/FixKind" }, { "type": "null" }] },
				"level": { "$ref": "#/$defs/RulePlainConfiguration" },
				"options": { "$ref": "#/$defs/UseJsonImportAttributesOptions" }
			},
			"additionalProperties": false,
			"required": ["level"]
		},
		"RuleWithUseJsxKeyInIterableOptions": {
			"type": "object",
			"properties": {
				"level": { "$ref": "#/$defs/RulePlainConfiguration" },
				"options": { "$ref": "#/$defs/UseJsxKeyInIterableOptions" }
			},
			"additionalProperties": false,
			"required": ["level"]
		},
		"RuleWithUseKeyWithClickEventsOptions": {
			"type": "object",
			"properties": {
				"level": { "$ref": "#/$defs/RulePlainConfiguration" },
				"options": { "$ref": "#/$defs/UseKeyWithClickEventsOptions" }
			},
			"additionalProperties": false,
			"required": ["level"]
		},
		"RuleWithUseKeyWithMouseEventsOptions": {
			"type": "object",
			"properties": {
				"level": { "$ref": "#/$defs/RulePlainConfiguration" },
				"options": { "$ref": "#/$defs/UseKeyWithMouseEventsOptions" }
			},
			"additionalProperties": false,
			"required": ["level"]
		},
		"RuleWithUseLiteralEnumMembersOptions": {
			"type": "object",
			"properties": {
				"level": { "$ref": "#/$defs/RulePlainConfiguration" },
				"options": { "$ref": "#/$defs/UseLiteralEnumMembersOptions" }
			},
			"additionalProperties": false,
			"required": ["level"]
		},
		"RuleWithUseLiteralKeysOptions": {
			"type": "object",
			"properties": {
				"fix": { "anyOf": [{ "$ref": "#/$defs/FixKind" }, { "type": "null" }] },
				"level": { "$ref": "#/$defs/RulePlainConfiguration" },
				"options": { "$ref": "#/$defs/UseLiteralKeysOptions" }
			},
			"additionalProperties": false,
			"required": ["level"]
		},
		"RuleWithUseMaxParamsOptions": {
			"type": "object",
			"properties": {
				"level": { "$ref": "#/$defs/RulePlainConfiguration" },
				"options": { "$ref": "#/$defs/UseMaxParamsOptions" }
			},
			"additionalProperties": false,
			"required": ["level"]
		},
		"RuleWithUseMediaCaptionOptions": {
			"type": "object",
			"properties": {
				"level": { "$ref": "#/$defs/RulePlainConfiguration" },
				"options": { "$ref": "#/$defs/UseMediaCaptionOptions" }
			},
			"additionalProperties": false,
			"required": ["level"]
		},
		"RuleWithUseNamespaceKeywordOptions": {
			"type": "object",
			"properties": {
				"fix": { "anyOf": [{ "$ref": "#/$defs/FixKind" }, { "type": "null" }] },
				"level": { "$ref": "#/$defs/RulePlainConfiguration" },
				"options": { "$ref": "#/$defs/UseNamespaceKeywordOptions" }
			},
			"additionalProperties": false,
			"required": ["level"]
		},
		"RuleWithUseNamingConventionOptions": {
			"type": "object",
			"properties": {
				"fix": { "anyOf": [{ "$ref": "#/$defs/FixKind" }, { "type": "null" }] },
				"level": { "$ref": "#/$defs/RulePlainConfiguration" },
				"options": { "$ref": "#/$defs/UseNamingConventionOptions" }
			},
			"additionalProperties": false,
			"required": ["level"]
		},
		"RuleWithUseNodeAssertStrictOptions": {
			"type": "object",
			"properties": {
				"fix": { "anyOf": [{ "$ref": "#/$defs/FixKind" }, { "type": "null" }] },
				"level": { "$ref": "#/$defs/RulePlainConfiguration" },
				"options": { "$ref": "#/$defs/UseNodeAssertStrictOptions" }
			},
			"additionalProperties": false,
			"required": ["level"]
		},
		"RuleWithUseNodejsImportProtocolOptions": {
			"type": "object",
			"properties": {
				"fix": { "anyOf": [{ "$ref": "#/$defs/FixKind" }, { "type": "null" }] },
				"level": { "$ref": "#/$defs/RulePlainConfiguration" },
				"options": { "$ref": "#/$defs/UseNodejsImportProtocolOptions" }
			},
			"additionalProperties": false,
			"required": ["level"]
		},
		"RuleWithUseNumberNamespaceOptions": {
			"type": "object",
			"properties": {
				"fix": { "anyOf": [{ "$ref": "#/$defs/FixKind" }, { "type": "null" }] },
				"level": { "$ref": "#/$defs/RulePlainConfiguration" },
				"options": { "$ref": "#/$defs/UseNumberNamespaceOptions" }
			},
			"additionalProperties": false,
			"required": ["level"]
		},
		"RuleWithUseNumberToFixedDigitsArgumentOptions": {
			"type": "object",
			"properties": {
				"fix": { "anyOf": [{ "$ref": "#/$defs/FixKind" }, { "type": "null" }] },
				"level": { "$ref": "#/$defs/RulePlainConfiguration" },
				"options": { "$ref": "#/$defs/UseNumberToFixedDigitsArgumentOptions" }
			},
			"additionalProperties": false,
			"required": ["level"]
		},
		"RuleWithUseNumericLiteralsOptions": {
			"type": "object",
			"properties": {
				"fix": { "anyOf": [{ "$ref": "#/$defs/FixKind" }, { "type": "null" }] },
				"level": { "$ref": "#/$defs/RulePlainConfiguration" },
				"options": { "$ref": "#/$defs/UseNumericLiteralsOptions" }
			},
			"additionalProperties": false,
			"required": ["level"]
		},
		"RuleWithUseNumericSeparatorsOptions": {
			"type": "object",
			"properties": {
				"fix": { "anyOf": [{ "$ref": "#/$defs/FixKind" }, { "type": "null" }] },
				"level": { "$ref": "#/$defs/RulePlainConfiguration" },
				"options": { "$ref": "#/$defs/UseNumericSeparatorsOptions" }
			},
			"additionalProperties": false,
			"required": ["level"]
		},
		"RuleWithUseObjectSpreadOptions": {
			"type": "object",
			"properties": {
				"fix": { "anyOf": [{ "$ref": "#/$defs/FixKind" }, { "type": "null" }] },
				"level": { "$ref": "#/$defs/RulePlainConfiguration" },
				"options": { "$ref": "#/$defs/UseObjectSpreadOptions" }
			},
			"additionalProperties": false,
			"required": ["level"]
		},
		"RuleWithUseOptionalChainOptions": {
			"type": "object",
			"properties": {
				"fix": { "anyOf": [{ "$ref": "#/$defs/FixKind" }, { "type": "null" }] },
				"level": { "$ref": "#/$defs/RulePlainConfiguration" },
				"options": { "$ref": "#/$defs/UseOptionalChainOptions" }
			},
			"additionalProperties": false,
			"required": ["level"]
		},
		"RuleWithUseParseIntRadixOptions": {
			"type": "object",
			"properties": {
				"fix": { "anyOf": [{ "$ref": "#/$defs/FixKind" }, { "type": "null" }] },
				"level": { "$ref": "#/$defs/RulePlainConfiguration" },
				"options": { "$ref": "#/$defs/UseParseIntRadixOptions" }
			},
			"additionalProperties": false,
			"required": ["level"]
		},
		"RuleWithUseQwikClasslistOptions": {
			"type": "object",
			"properties": {
				"level": { "$ref": "#/$defs/RulePlainConfiguration" },
				"options": { "$ref": "#/$defs/UseQwikClasslistOptions" }
			},
			"additionalProperties": false,
			"required": ["level"]
		},
		"RuleWithUseQwikMethodUsageOptions": {
			"type": "object",
			"properties": {
				"level": { "$ref": "#/$defs/RulePlainConfiguration" },
				"options": { "$ref": "#/$defs/UseQwikMethodUsageOptions" }
			},
			"additionalProperties": false,
			"required": ["level"]
		},
		"RuleWithUseQwikValidLexicalScopeOptions": {
			"type": "object",
			"properties": {
				"level": { "$ref": "#/$defs/RulePlainConfiguration" },
				"options": { "$ref": "#/$defs/UseQwikValidLexicalScopeOptions" }
			},
			"additionalProperties": false,
			"required": ["level"]
		},
		"RuleWithUseReactFunctionComponentsOptions": {
			"type": "object",
			"properties": {
				"level": { "$ref": "#/$defs/RulePlainConfiguration" },
				"options": { "$ref": "#/$defs/UseReactFunctionComponentsOptions" }
			},
			"additionalProperties": false,
			"required": ["level"]
		},
		"RuleWithUseReadonlyClassPropertiesOptions": {
			"type": "object",
			"properties": {
				"fix": { "anyOf": [{ "$ref": "#/$defs/FixKind" }, { "type": "null" }] },
				"level": { "$ref": "#/$defs/RulePlainConfiguration" },
				"options": { "$ref": "#/$defs/UseReadonlyClassPropertiesOptions" }
			},
			"additionalProperties": false,
			"required": ["level"]
		},
		"RuleWithUseRegexLiteralsOptions": {
			"type": "object",
			"properties": {
				"fix": { "anyOf": [{ "$ref": "#/$defs/FixKind" }, { "type": "null" }] },
				"level": { "$ref": "#/$defs/RulePlainConfiguration" },
				"options": { "$ref": "#/$defs/UseRegexLiteralsOptions" }
			},
			"additionalProperties": false,
			"required": ["level"]
		},
<<<<<<< HEAD
		"RuleWithUseRequiredScriptsOptions": {
			"type": "object",
			"properties": {
				"level": { "$ref": "#/$defs/RulePlainConfiguration" },
				"options": { "$ref": "#/$defs/UseRequiredScriptsOptions" }
=======
		"RuleWithUseRegexpExecOptions": {
			"type": "object",
			"properties": {
				"level": { "$ref": "#/$defs/RulePlainConfiguration" },
				"options": { "$ref": "#/$defs/UseRegexpExecOptions" }
>>>>>>> e7e0f6c1
			},
			"additionalProperties": false,
			"required": ["level"]
		},
		"RuleWithUseSelfClosingElementsOptions": {
			"type": "object",
			"properties": {
				"fix": { "anyOf": [{ "$ref": "#/$defs/FixKind" }, { "type": "null" }] },
				"level": { "$ref": "#/$defs/RulePlainConfiguration" },
				"options": { "$ref": "#/$defs/UseSelfClosingElementsOptions" }
			},
			"additionalProperties": false,
			"required": ["level"]
		},
		"RuleWithUseSemanticElementsOptions": {
			"type": "object",
			"properties": {
				"level": { "$ref": "#/$defs/RulePlainConfiguration" },
				"options": { "$ref": "#/$defs/UseSemanticElementsOptions" }
			},
			"additionalProperties": false,
			"required": ["level"]
		},
		"RuleWithUseShorthandAssignOptions": {
			"type": "object",
			"properties": {
				"fix": { "anyOf": [{ "$ref": "#/$defs/FixKind" }, { "type": "null" }] },
				"level": { "$ref": "#/$defs/RulePlainConfiguration" },
				"options": { "$ref": "#/$defs/UseShorthandAssignOptions" }
			},
			"additionalProperties": false,
			"required": ["level"]
		},
		"RuleWithUseShorthandFunctionTypeOptions": {
			"type": "object",
			"properties": {
				"fix": { "anyOf": [{ "$ref": "#/$defs/FixKind" }, { "type": "null" }] },
				"level": { "$ref": "#/$defs/RulePlainConfiguration" },
				"options": { "$ref": "#/$defs/UseShorthandFunctionTypeOptions" }
			},
			"additionalProperties": false,
			"required": ["level"]
		},
		"RuleWithUseSimpleNumberKeysOptions": {
			"type": "object",
			"properties": {
				"fix": { "anyOf": [{ "$ref": "#/$defs/FixKind" }, { "type": "null" }] },
				"level": { "$ref": "#/$defs/RulePlainConfiguration" },
				"options": { "$ref": "#/$defs/UseSimpleNumberKeysOptions" }
			},
			"additionalProperties": false,
			"required": ["level"]
		},
		"RuleWithUseSimplifiedLogicExpressionOptions": {
			"type": "object",
			"properties": {
				"fix": { "anyOf": [{ "$ref": "#/$defs/FixKind" }, { "type": "null" }] },
				"level": { "$ref": "#/$defs/RulePlainConfiguration" },
				"options": { "$ref": "#/$defs/UseSimplifiedLogicExpressionOptions" }
			},
			"additionalProperties": false,
			"required": ["level"]
		},
		"RuleWithUseSingleJsDocAsteriskOptions": {
			"type": "object",
			"properties": {
				"fix": { "anyOf": [{ "$ref": "#/$defs/FixKind" }, { "type": "null" }] },
				"level": { "$ref": "#/$defs/RulePlainConfiguration" },
				"options": { "$ref": "#/$defs/UseSingleJsDocAsteriskOptions" }
			},
			"additionalProperties": false,
			"required": ["level"]
		},
		"RuleWithUseSingleVarDeclaratorOptions": {
			"type": "object",
			"properties": {
				"fix": { "anyOf": [{ "$ref": "#/$defs/FixKind" }, { "type": "null" }] },
				"level": { "$ref": "#/$defs/RulePlainConfiguration" },
				"options": { "$ref": "#/$defs/UseSingleVarDeclaratorOptions" }
			},
			"additionalProperties": false,
			"required": ["level"]
		},
		"RuleWithUseSolidForComponentOptions": {
			"type": "object",
			"properties": {
				"level": { "$ref": "#/$defs/RulePlainConfiguration" },
				"options": { "$ref": "#/$defs/UseSolidForComponentOptions" }
			},
			"additionalProperties": false,
			"required": ["level"]
		},
		"RuleWithUseSortedClassesOptions": {
			"type": "object",
			"properties": {
				"fix": { "anyOf": [{ "$ref": "#/$defs/FixKind" }, { "type": "null" }] },
				"level": { "$ref": "#/$defs/RulePlainConfiguration" },
				"options": { "$ref": "#/$defs/UseSortedClassesOptions" }
			},
			"additionalProperties": false,
			"required": ["level"]
		},
		"RuleWithUseSpreadOptions": {
			"type": "object",
			"properties": {
				"fix": { "anyOf": [{ "$ref": "#/$defs/FixKind" }, { "type": "null" }] },
				"level": { "$ref": "#/$defs/RulePlainConfiguration" },
				"options": { "$ref": "#/$defs/UseSpreadOptions" }
			},
			"additionalProperties": false,
			"required": ["level"]
		},
		"RuleWithUseStaticResponseMethodsOptions": {
			"type": "object",
			"properties": {
				"fix": { "anyOf": [{ "$ref": "#/$defs/FixKind" }, { "type": "null" }] },
				"level": { "$ref": "#/$defs/RulePlainConfiguration" },
				"options": { "$ref": "#/$defs/UseStaticResponseMethodsOptions" }
			},
			"additionalProperties": false,
			"required": ["level"]
		},
		"RuleWithUseStrictModeOptions": {
			"type": "object",
			"properties": {
				"fix": { "anyOf": [{ "$ref": "#/$defs/FixKind" }, { "type": "null" }] },
				"level": { "$ref": "#/$defs/RulePlainConfiguration" },
				"options": { "$ref": "#/$defs/UseStrictModeOptions" }
			},
			"additionalProperties": false,
			"required": ["level"]
		},
		"RuleWithUseSymbolDescriptionOptions": {
			"type": "object",
			"properties": {
				"level": { "$ref": "#/$defs/RulePlainConfiguration" },
				"options": { "$ref": "#/$defs/UseSymbolDescriptionOptions" }
			},
			"additionalProperties": false,
			"required": ["level"]
		},
		"RuleWithUseTemplateOptions": {
			"type": "object",
			"properties": {
				"fix": { "anyOf": [{ "$ref": "#/$defs/FixKind" }, { "type": "null" }] },
				"level": { "$ref": "#/$defs/RulePlainConfiguration" },
				"options": { "$ref": "#/$defs/UseTemplateOptions" }
			},
			"additionalProperties": false,
			"required": ["level"]
		},
		"RuleWithUseThrowNewErrorOptions": {
			"type": "object",
			"properties": {
				"fix": { "anyOf": [{ "$ref": "#/$defs/FixKind" }, { "type": "null" }] },
				"level": { "$ref": "#/$defs/RulePlainConfiguration" },
				"options": { "$ref": "#/$defs/UseThrowNewErrorOptions" }
			},
			"additionalProperties": false,
			"required": ["level"]
		},
		"RuleWithUseThrowOnlyErrorOptions": {
			"type": "object",
			"properties": {
				"level": { "$ref": "#/$defs/RulePlainConfiguration" },
				"options": { "$ref": "#/$defs/UseThrowOnlyErrorOptions" }
			},
			"additionalProperties": false,
			"required": ["level"]
		},
		"RuleWithUseTopLevelRegexOptions": {
			"type": "object",
			"properties": {
				"level": { "$ref": "#/$defs/RulePlainConfiguration" },
				"options": { "$ref": "#/$defs/UseTopLevelRegexOptions" }
			},
			"additionalProperties": false,
			"required": ["level"]
		},
		"RuleWithUseTrimStartEndOptions": {
			"type": "object",
			"properties": {
				"fix": { "anyOf": [{ "$ref": "#/$defs/FixKind" }, { "type": "null" }] },
				"level": { "$ref": "#/$defs/RulePlainConfiguration" },
				"options": { "$ref": "#/$defs/UseTrimStartEndOptions" }
			},
			"additionalProperties": false,
			"required": ["level"]
		},
		"RuleWithUseUnifiedTypeSignaturesOptions": {
			"type": "object",
			"properties": {
				"fix": { "anyOf": [{ "$ref": "#/$defs/FixKind" }, { "type": "null" }] },
				"level": { "$ref": "#/$defs/RulePlainConfiguration" },
				"options": { "$ref": "#/$defs/UseUnifiedTypeSignaturesOptions" }
			},
			"additionalProperties": false,
			"required": ["level"]
		},
		"RuleWithUseUniqueElementIdsOptions": {
			"type": "object",
			"properties": {
				"level": { "$ref": "#/$defs/RulePlainConfiguration" },
				"options": { "$ref": "#/$defs/UseUniqueElementIdsOptions" }
			},
			"additionalProperties": false,
			"required": ["level"]
		},
		"RuleWithUseUniqueGraphqlOperationNameOptions": {
			"type": "object",
			"properties": {
				"level": { "$ref": "#/$defs/RulePlainConfiguration" },
				"options": { "$ref": "#/$defs/UseUniqueGraphqlOperationNameOptions" }
			},
			"additionalProperties": false,
			"required": ["level"]
		},
		"RuleWithUseValidAnchorOptions": {
			"type": "object",
			"properties": {
				"level": { "$ref": "#/$defs/RulePlainConfiguration" },
				"options": { "$ref": "#/$defs/UseValidAnchorOptions" }
			},
			"additionalProperties": false,
			"required": ["level"]
		},
		"RuleWithUseValidAriaPropsOptions": {
			"type": "object",
			"properties": {
				"fix": { "anyOf": [{ "$ref": "#/$defs/FixKind" }, { "type": "null" }] },
				"level": { "$ref": "#/$defs/RulePlainConfiguration" },
				"options": { "$ref": "#/$defs/UseValidAriaPropsOptions" }
			},
			"additionalProperties": false,
			"required": ["level"]
		},
		"RuleWithUseValidAriaRoleOptions": {
			"type": "object",
			"properties": {
				"fix": { "anyOf": [{ "$ref": "#/$defs/FixKind" }, { "type": "null" }] },
				"level": { "$ref": "#/$defs/RulePlainConfiguration" },
				"options": { "$ref": "#/$defs/UseValidAriaRoleOptions" }
			},
			"additionalProperties": false,
			"required": ["level"]
		},
		"RuleWithUseValidAriaValuesOptions": {
			"type": "object",
			"properties": {
				"level": { "$ref": "#/$defs/RulePlainConfiguration" },
				"options": { "$ref": "#/$defs/UseValidAriaValuesOptions" }
			},
			"additionalProperties": false,
			"required": ["level"]
		},
		"RuleWithUseValidAutocompleteOptions": {
			"type": "object",
			"properties": {
				"level": { "$ref": "#/$defs/RulePlainConfiguration" },
				"options": { "$ref": "#/$defs/UseValidAutocompleteOptions" }
			},
			"additionalProperties": false,
			"required": ["level"]
		},
		"RuleWithUseValidForDirectionOptions": {
			"type": "object",
			"properties": {
				"level": { "$ref": "#/$defs/RulePlainConfiguration" },
				"options": { "$ref": "#/$defs/UseValidForDirectionOptions" }
			},
			"additionalProperties": false,
			"required": ["level"]
		},
		"RuleWithUseValidLangOptions": {
			"type": "object",
			"properties": {
				"level": { "$ref": "#/$defs/RulePlainConfiguration" },
				"options": { "$ref": "#/$defs/UseValidLangOptions" }
			},
			"additionalProperties": false,
			"required": ["level"]
		},
		"RuleWithUseValidTypeofOptions": {
			"type": "object",
			"properties": {
				"fix": { "anyOf": [{ "$ref": "#/$defs/FixKind" }, { "type": "null" }] },
				"level": { "$ref": "#/$defs/RulePlainConfiguration" },
				"options": { "$ref": "#/$defs/UseValidTypeofOptions" }
			},
			"additionalProperties": false,
			"required": ["level"]
		},
		"RuleWithUseVueDefineMacrosOrderOptions": {
			"type": "object",
			"properties": {
				"fix": { "anyOf": [{ "$ref": "#/$defs/FixKind" }, { "type": "null" }] },
				"level": { "$ref": "#/$defs/RulePlainConfiguration" },
				"options": { "$ref": "#/$defs/UseVueDefineMacrosOrderOptions" }
			},
			"additionalProperties": false,
			"required": ["level"]
		},
		"RuleWithUseVueHyphenatedAttributesOptions": {
			"type": "object",
			"properties": {
				"fix": { "anyOf": [{ "$ref": "#/$defs/FixKind" }, { "type": "null" }] },
				"level": { "$ref": "#/$defs/RulePlainConfiguration" },
				"options": { "$ref": "#/$defs/UseVueHyphenatedAttributesOptions" }
			},
			"additionalProperties": false,
			"required": ["level"]
		},
		"RuleWithUseVueMultiWordComponentNamesOptions": {
			"type": "object",
			"properties": {
				"level": { "$ref": "#/$defs/RulePlainConfiguration" },
				"options": { "$ref": "#/$defs/UseVueMultiWordComponentNamesOptions" }
			},
			"additionalProperties": false,
			"required": ["level"]
		},
		"RuleWithUseVueValidVBindOptions": {
			"type": "object",
			"properties": {
				"level": { "$ref": "#/$defs/RulePlainConfiguration" },
				"options": { "$ref": "#/$defs/UseVueValidVBindOptions" }
			},
			"additionalProperties": false,
			"required": ["level"]
		},
		"RuleWithUseVueValidVElseIfOptions": {
			"type": "object",
			"properties": {
				"level": { "$ref": "#/$defs/RulePlainConfiguration" },
				"options": { "$ref": "#/$defs/UseVueValidVElseIfOptions" }
			},
			"additionalProperties": false,
			"required": ["level"]
		},
		"RuleWithUseVueValidVElseOptions": {
			"type": "object",
			"properties": {
				"level": { "$ref": "#/$defs/RulePlainConfiguration" },
				"options": { "$ref": "#/$defs/UseVueValidVElseOptions" }
			},
			"additionalProperties": false,
			"required": ["level"]
		},
		"RuleWithUseVueValidVHtmlOptions": {
			"type": "object",
			"properties": {
				"level": { "$ref": "#/$defs/RulePlainConfiguration" },
				"options": { "$ref": "#/$defs/UseVueValidVHtmlOptions" }
			},
			"additionalProperties": false,
			"required": ["level"]
		},
		"RuleWithUseVueValidVIfOptions": {
			"type": "object",
			"properties": {
				"level": { "$ref": "#/$defs/RulePlainConfiguration" },
				"options": { "$ref": "#/$defs/UseVueValidVIfOptions" }
			},
			"additionalProperties": false,
			"required": ["level"]
		},
		"RuleWithUseVueValidVOnOptions": {
			"type": "object",
			"properties": {
				"level": { "$ref": "#/$defs/RulePlainConfiguration" },
				"options": { "$ref": "#/$defs/UseVueValidVOnOptions" }
			},
			"additionalProperties": false,
			"required": ["level"]
		},
		"RuleWithUseVueValidVTextOptions": {
			"type": "object",
			"properties": {
				"level": { "$ref": "#/$defs/RulePlainConfiguration" },
				"options": { "$ref": "#/$defs/UseVueValidVTextOptions" }
			},
			"additionalProperties": false,
			"required": ["level"]
		},
		"RuleWithUseWhileOptions": {
			"type": "object",
			"properties": {
				"fix": { "anyOf": [{ "$ref": "#/$defs/FixKind" }, { "type": "null" }] },
				"level": { "$ref": "#/$defs/RulePlainConfiguration" },
				"options": { "$ref": "#/$defs/UseWhileOptions" }
			},
			"additionalProperties": false,
			"required": ["level"]
		},
		"RuleWithUseYieldOptions": {
			"type": "object",
			"properties": {
				"level": { "$ref": "#/$defs/RulePlainConfiguration" },
				"options": { "$ref": "#/$defs/UseYieldOptions" }
			},
			"additionalProperties": false,
			"required": ["level"]
		},
		"Rules": {
			"type": "object",
			"properties": {
				"a11y": {
					"anyOf": [{ "$ref": "#/$defs/SeverityOrA11y" }, { "type": "null" }]
				},
				"complexity": {
					"anyOf": [
						{ "$ref": "#/$defs/SeverityOrComplexity" },
						{ "type": "null" }
					]
				},
				"correctness": {
					"anyOf": [
						{ "$ref": "#/$defs/SeverityOrCorrectness" },
						{ "type": "null" }
					]
				},
				"nursery": {
					"anyOf": [{ "$ref": "#/$defs/SeverityOrNursery" }, { "type": "null" }]
				},
				"performance": {
					"anyOf": [
						{ "$ref": "#/$defs/SeverityOrPerformance" },
						{ "type": "null" }
					]
				},
				"recommended": {
					"description": "It enables the lint rules recommended by Biome. `true` by default.",
					"type": ["boolean", "null"]
				},
				"security": {
					"anyOf": [
						{ "$ref": "#/$defs/SeverityOrSecurity" },
						{ "type": "null" }
					]
				},
				"style": {
					"anyOf": [{ "$ref": "#/$defs/SeverityOrStyle" }, { "type": "null" }]
				},
				"suspicious": {
					"anyOf": [
						{ "$ref": "#/$defs/SeverityOrSuspicious" },
						{ "type": "null" }
					]
				}
			},
			"additionalProperties": false
		},
		"Schema": { "type": "string" },
		"Scope": { "type": "string", "enum": ["any", "global"] },
		"Security": {
			"description": "A list of rules that belong to this group",
			"type": "object",
			"properties": {
				"noBlankTarget": {
					"description": "Disallow target=\"_blank\" attribute without rel=\"noopener\".\nSee https://biomejs.dev/linter/rules/no-blank-target",
					"anyOf": [
						{ "$ref": "#/$defs/NoBlankTargetConfiguration" },
						{ "type": "null" }
					]
				},
				"noDangerouslySetInnerHtml": {
					"description": "Prevent the usage of dangerous JSX props.\nSee https://biomejs.dev/linter/rules/no-dangerously-set-inner-html",
					"anyOf": [
						{ "$ref": "#/$defs/NoDangerouslySetInnerHtmlConfiguration" },
						{ "type": "null" }
					]
				},
				"noDangerouslySetInnerHtmlWithChildren": {
					"description": "Report when a DOM element or a component uses both children and dangerouslySetInnerHTML prop.\nSee https://biomejs.dev/linter/rules/no-dangerously-set-inner-html-with-children",
					"anyOf": [
						{
							"$ref": "#/$defs/NoDangerouslySetInnerHtmlWithChildrenConfiguration"
						},
						{ "type": "null" }
					]
				},
				"noGlobalEval": {
					"description": "Disallow the use of global eval().\nSee https://biomejs.dev/linter/rules/no-global-eval",
					"anyOf": [
						{ "$ref": "#/$defs/NoGlobalEvalConfiguration" },
						{ "type": "null" }
					]
				},
				"noSecrets": {
					"description": "Disallow usage of sensitive data such as API keys and tokens.\nSee https://biomejs.dev/linter/rules/no-secrets",
					"anyOf": [
						{ "$ref": "#/$defs/NoSecretsConfiguration" },
						{ "type": "null" }
					]
				},
				"recommended": {
					"description": "Enables the recommended rules for this group",
					"type": ["boolean", "null"]
				}
			},
			"additionalProperties": false
		},
		"Selector": {
			"type": "object",
			"properties": {
				"kind": { "description": "Declaration kind", "$ref": "#/$defs/Kind" },
				"modifiers": {
					"description": "Modifiers used on the declaration",
					"$ref": "#/$defs/Modifiers"
				},
				"scope": {
					"description": "Scope of the declaration",
					"$ref": "#/$defs/Scope"
				}
			},
			"additionalProperties": false
		},
		"SelfCloseVoidElements": {
			"description": "Controls whether void-elements should be self closed",
			"oneOf": [
				{
					"description": "The `/` inside void elements is removed by the formatter",
					"type": "string",
					"const": "never"
				},
				{
					"description": "The `/` inside void elements is always added",
					"type": "string",
					"const": "always"
				}
			]
		},
		"Semicolons": { "type": "string", "enum": ["always", "asNeeded"] },
		"SeverityOrA11y": {
			"anyOf": [
				{ "$ref": "#/$defs/GroupPlainConfiguration" },
				{ "$ref": "#/$defs/A11y" }
			]
		},
		"SeverityOrComplexity": {
			"anyOf": [
				{ "$ref": "#/$defs/GroupPlainConfiguration" },
				{ "$ref": "#/$defs/Complexity" }
			]
		},
		"SeverityOrCorrectness": {
			"anyOf": [
				{ "$ref": "#/$defs/GroupPlainConfiguration" },
				{ "$ref": "#/$defs/Correctness" }
			]
		},
		"SeverityOrNursery": {
			"anyOf": [
				{ "$ref": "#/$defs/GroupPlainConfiguration" },
				{ "$ref": "#/$defs/Nursery" }
			]
		},
		"SeverityOrPerformance": {
			"anyOf": [
				{ "$ref": "#/$defs/GroupPlainConfiguration" },
				{ "$ref": "#/$defs/Performance" }
			]
		},
		"SeverityOrSecurity": {
			"anyOf": [
				{ "$ref": "#/$defs/GroupPlainConfiguration" },
				{ "$ref": "#/$defs/Security" }
			]
		},
		"SeverityOrStyle": {
			"anyOf": [
				{ "$ref": "#/$defs/GroupPlainConfiguration" },
				{ "$ref": "#/$defs/Style" }
			]
		},
		"SeverityOrSuspicious": {
			"anyOf": [
				{ "$ref": "#/$defs/GroupPlainConfiguration" },
				{ "$ref": "#/$defs/Suspicious" }
			]
		},
		"SortOrder": { "type": "string", "enum": ["natural", "lexicographic"] },
		"Source": {
			"description": "A list of rules that belong to this group",
			"type": "object",
			"properties": {
				"organizeImports": {
					"description": "Provides a code action to sort the imports and exports in the file using a built-in or custom order.\nSee https://biomejs.dev/assist/actions/organize-imports",
					"anyOf": [
						{ "$ref": "#/$defs/OrganizeImportsConfiguration" },
						{ "type": "null" }
					]
				},
				"recommended": {
					"description": "Enables the recommended rules for this group",
					"type": ["boolean", "null"]
				},
				"useSortedAttributes": {
					"description": "Enforce attribute sorting in JSX elements.\nSee https://biomejs.dev/assist/actions/use-sorted-attributes",
					"anyOf": [
						{ "$ref": "#/$defs/UseSortedAttributesConfiguration" },
						{ "type": "null" }
					]
				},
				"useSortedKeys": {
					"description": "Sort the keys of a JSON object in natural order.\nSee https://biomejs.dev/assist/actions/use-sorted-keys",
					"anyOf": [
						{ "$ref": "#/$defs/UseSortedKeysConfiguration" },
						{ "type": "null" }
					]
				},
				"useSortedProperties": {
					"description": "Enforce ordering of CSS properties and nested rules.\nSee https://biomejs.dev/assist/actions/use-sorted-properties",
					"anyOf": [
						{ "$ref": "#/$defs/UseSortedPropertiesConfiguration" },
						{ "type": "null" }
					]
				}
			},
			"additionalProperties": false
		},
		"SourceMatcher": {
			"anyOf": [
				{ "$ref": "#/$defs/NegatablePredefinedSourceMatcher" },
				{ "$ref": "#/$defs/ImportSourceGlob" }
			]
		},
		"SourcesMatcher": {
			"anyOf": [
				{ "$ref": "#/$defs/SourceMatcher" },
				{ "type": "array", "items": { "$ref": "#/$defs/SourceMatcher" } }
			]
		},
		"StableHookResult": {
			"oneOf": [
				{
					"description": "Whether the hook has a stable result.",
					"type": "boolean"
				},
				{
					"description": "Used to indicate the hook returns an array and some of its indices have stable identities.",
					"type": "array",
					"items": {
						"type": "integer",
						"format": "uint8",
						"maximum": 255,
						"minimum": 0
					},
					"minItems": 1
				},
				{
					"description": "Used to indicate the hook returns an object and some of its properties have stable identities.",
					"type": "array",
					"items": { "type": "string" },
					"minItems": 1
				}
			]
		},
		"Style": {
			"description": "A list of rules that belong to this group",
			"type": "object",
			"properties": {
				"noCommonJs": {
					"description": "Disallow use of CommonJs module system in favor of ESM style imports.\nSee https://biomejs.dev/linter/rules/no-common-js",
					"anyOf": [
						{ "$ref": "#/$defs/NoCommonJsConfiguration" },
						{ "type": "null" }
					]
				},
				"noDefaultExport": {
					"description": "Disallow default exports.\nSee https://biomejs.dev/linter/rules/no-default-export",
					"anyOf": [
						{ "$ref": "#/$defs/NoDefaultExportConfiguration" },
						{ "type": "null" }
					]
				},
				"noDescendingSpecificity": {
					"description": "Disallow a lower specificity selector from coming after a higher specificity selector.\nSee https://biomejs.dev/linter/rules/no-descending-specificity",
					"anyOf": [
						{ "$ref": "#/$defs/NoDescendingSpecificityConfiguration" },
						{ "type": "null" }
					]
				},
				"noDoneCallback": {
					"description": "Disallow using a callback in asynchronous tests and hooks.\nSee https://biomejs.dev/linter/rules/no-done-callback",
					"anyOf": [
						{ "$ref": "#/$defs/NoDoneCallbackConfiguration" },
						{ "type": "null" }
					]
				},
				"noEnum": {
					"description": "Disallow TypeScript enum.\nSee https://biomejs.dev/linter/rules/no-enum",
					"anyOf": [
						{ "$ref": "#/$defs/NoEnumConfiguration" },
						{ "type": "null" }
					]
				},
				"noExportedImports": {
					"description": "Disallow exporting an imported variable.\nSee https://biomejs.dev/linter/rules/no-exported-imports",
					"anyOf": [
						{ "$ref": "#/$defs/NoExportedImportsConfiguration" },
						{ "type": "null" }
					]
				},
				"noHeadElement": {
					"description": "Prevent usage of \\<head> element in a Next.js project.\nSee https://biomejs.dev/linter/rules/no-head-element",
					"anyOf": [
						{ "$ref": "#/$defs/NoHeadElementConfiguration" },
						{ "type": "null" }
					]
				},
				"noImplicitBoolean": {
					"description": "Disallow implicit true values on JSX boolean attributes.\nSee https://biomejs.dev/linter/rules/no-implicit-boolean",
					"anyOf": [
						{ "$ref": "#/$defs/NoImplicitBooleanConfiguration" },
						{ "type": "null" }
					]
				},
				"noInferrableTypes": {
					"description": "Disallow type annotations for variables, parameters, and class properties initialized with a literal expression.\nSee https://biomejs.dev/linter/rules/no-inferrable-types",
					"anyOf": [
						{ "$ref": "#/$defs/NoInferrableTypesConfiguration" },
						{ "type": "null" }
					]
				},
				"noMagicNumbers": {
					"description": "Reports usage of \"magic numbers\" — numbers used directly instead of being assigned to named constants.\nSee https://biomejs.dev/linter/rules/no-magic-numbers",
					"anyOf": [
						{ "$ref": "#/$defs/NoMagicNumbersConfiguration" },
						{ "type": "null" }
					]
				},
				"noNamespace": {
					"description": "Disallow the use of TypeScript's namespaces.\nSee https://biomejs.dev/linter/rules/no-namespace",
					"anyOf": [
						{ "$ref": "#/$defs/NoNamespaceConfiguration" },
						{ "type": "null" }
					]
				},
				"noNegationElse": {
					"description": "Disallow negation in the condition of an if statement if it has an else clause.\nSee https://biomejs.dev/linter/rules/no-negation-else",
					"anyOf": [
						{ "$ref": "#/$defs/NoNegationElseConfiguration" },
						{ "type": "null" }
					]
				},
				"noNestedTernary": {
					"description": "Disallow nested ternary expressions.\nSee https://biomejs.dev/linter/rules/no-nested-ternary",
					"anyOf": [
						{ "$ref": "#/$defs/NoNestedTernaryConfiguration" },
						{ "type": "null" }
					]
				},
				"noNonNullAssertion": {
					"description": "Disallow non-null assertions using the ! postfix operator.\nSee https://biomejs.dev/linter/rules/no-non-null-assertion",
					"anyOf": [
						{ "$ref": "#/$defs/NoNonNullAssertionConfiguration" },
						{ "type": "null" }
					]
				},
				"noParameterAssign": {
					"description": "Disallow reassigning function parameters.\nSee https://biomejs.dev/linter/rules/no-parameter-assign",
					"anyOf": [
						{ "$ref": "#/$defs/NoParameterAssignConfiguration" },
						{ "type": "null" }
					]
				},
				"noParameterProperties": {
					"description": "Disallow the use of parameter properties in class constructors.\nSee https://biomejs.dev/linter/rules/no-parameter-properties",
					"anyOf": [
						{ "$ref": "#/$defs/NoParameterPropertiesConfiguration" },
						{ "type": "null" }
					]
				},
				"noProcessEnv": {
					"description": "Disallow the use of process.env.\nSee https://biomejs.dev/linter/rules/no-process-env",
					"anyOf": [
						{ "$ref": "#/$defs/NoProcessEnvConfiguration" },
						{ "type": "null" }
					]
				},
				"noRestrictedGlobals": {
					"description": "This rule allows you to specify global variable names that you don’t want to use in your application.\nSee https://biomejs.dev/linter/rules/no-restricted-globals",
					"anyOf": [
						{ "$ref": "#/$defs/NoRestrictedGlobalsConfiguration" },
						{ "type": "null" }
					]
				},
				"noRestrictedImports": {
					"description": "Disallow specified modules when loaded by import or require.\nSee https://biomejs.dev/linter/rules/no-restricted-imports",
					"anyOf": [
						{ "$ref": "#/$defs/NoRestrictedImportsConfiguration" },
						{ "type": "null" }
					]
				},
				"noRestrictedTypes": {
					"description": "Disallow user defined types.\nSee https://biomejs.dev/linter/rules/no-restricted-types",
					"anyOf": [
						{ "$ref": "#/$defs/NoRestrictedTypesConfiguration" },
						{ "type": "null" }
					]
				},
				"noShoutyConstants": {
					"description": "Disallow the use of constants which its value is the upper-case version of its name.\nSee https://biomejs.dev/linter/rules/no-shouty-constants",
					"anyOf": [
						{ "$ref": "#/$defs/NoShoutyConstantsConfiguration" },
						{ "type": "null" }
					]
				},
				"noSubstr": {
					"description": "Enforce the use of String.slice() over String.substr() and String.substring().\nSee https://biomejs.dev/linter/rules/no-substr",
					"anyOf": [
						{ "$ref": "#/$defs/NoSubstrConfiguration" },
						{ "type": "null" }
					]
				},
				"noUnusedTemplateLiteral": {
					"description": "Disallow template literals if interpolation and special-character handling are not needed.\nSee https://biomejs.dev/linter/rules/no-unused-template-literal",
					"anyOf": [
						{ "$ref": "#/$defs/NoUnusedTemplateLiteralConfiguration" },
						{ "type": "null" }
					]
				},
				"noUselessElse": {
					"description": "Disallow else block when the if block breaks early.\nSee https://biomejs.dev/linter/rules/no-useless-else",
					"anyOf": [
						{ "$ref": "#/$defs/NoUselessElseConfiguration" },
						{ "type": "null" }
					]
				},
				"noValueAtRule": {
					"description": "Disallow use of @value rule in css modules.\nSee https://biomejs.dev/linter/rules/no-value-at-rule",
					"anyOf": [
						{ "$ref": "#/$defs/NoValueAtRuleConfiguration" },
						{ "type": "null" }
					]
				},
				"noYodaExpression": {
					"description": "Disallow the use of yoda expressions.\nSee https://biomejs.dev/linter/rules/no-yoda-expression",
					"anyOf": [
						{ "$ref": "#/$defs/NoYodaExpressionConfiguration" },
						{ "type": "null" }
					]
				},
				"recommended": {
					"description": "Enables the recommended rules for this group",
					"type": ["boolean", "null"]
				},
				"useArrayLiterals": {
					"description": "Disallow Array constructors.\nSee https://biomejs.dev/linter/rules/use-array-literals",
					"anyOf": [
						{ "$ref": "#/$defs/UseArrayLiteralsConfiguration" },
						{ "type": "null" }
					]
				},
				"useAsConstAssertion": {
					"description": "Enforce the use of as const over literal type and type annotation.\nSee https://biomejs.dev/linter/rules/use-as-const-assertion",
					"anyOf": [
						{ "$ref": "#/$defs/UseAsConstAssertionConfiguration" },
						{ "type": "null" }
					]
				},
				"useAtIndex": {
					"description": "Use at() instead of integer index access.\nSee https://biomejs.dev/linter/rules/use-at-index",
					"anyOf": [
						{ "$ref": "#/$defs/UseAtIndexConfiguration" },
						{ "type": "null" }
					]
				},
				"useBlockStatements": {
					"description": "Requires following curly brace conventions.\nSee https://biomejs.dev/linter/rules/use-block-statements",
					"anyOf": [
						{ "$ref": "#/$defs/UseBlockStatementsConfiguration" },
						{ "type": "null" }
					]
				},
				"useCollapsedElseIf": {
					"description": "Enforce using else if instead of nested if in else clauses.\nSee https://biomejs.dev/linter/rules/use-collapsed-else-if",
					"anyOf": [
						{ "$ref": "#/$defs/UseCollapsedElseIfConfiguration" },
						{ "type": "null" }
					]
				},
				"useCollapsedIf": {
					"description": "Enforce using single if instead of nested if clauses.\nSee https://biomejs.dev/linter/rules/use-collapsed-if",
					"anyOf": [
						{ "$ref": "#/$defs/UseCollapsedIfConfiguration" },
						{ "type": "null" }
					]
				},
				"useComponentExportOnlyModules": {
					"description": "Enforce declaring components only within modules that export React Components exclusively.\nSee https://biomejs.dev/linter/rules/use-component-export-only-modules",
					"anyOf": [
						{ "$ref": "#/$defs/UseComponentExportOnlyModulesConfiguration" },
						{ "type": "null" }
					]
				},
				"useConsistentArrayType": {
					"description": "Require consistently using either T\\[] or Array\\<T>.\nSee https://biomejs.dev/linter/rules/use-consistent-array-type",
					"anyOf": [
						{ "$ref": "#/$defs/UseConsistentArrayTypeConfiguration" },
						{ "type": "null" }
					]
				},
				"useConsistentBuiltinInstantiation": {
					"description": "Enforce the use of new for all builtins, except String, Number and Boolean.\nSee https://biomejs.dev/linter/rules/use-consistent-builtin-instantiation",
					"anyOf": [
						{
							"$ref": "#/$defs/UseConsistentBuiltinInstantiationConfiguration"
						},
						{ "type": "null" }
					]
				},
				"useConsistentCurlyBraces": {
					"description": "This rule enforces consistent use of curly braces inside JSX attributes and JSX children.\nSee https://biomejs.dev/linter/rules/use-consistent-curly-braces",
					"anyOf": [
						{ "$ref": "#/$defs/UseConsistentCurlyBracesConfiguration" },
						{ "type": "null" }
					]
				},
				"useConsistentMemberAccessibility": {
					"description": "Require consistent accessibility modifiers on class properties and methods.\nSee https://biomejs.dev/linter/rules/use-consistent-member-accessibility",
					"anyOf": [
						{ "$ref": "#/$defs/UseConsistentMemberAccessibilityConfiguration" },
						{ "type": "null" }
					]
				},
				"useConsistentObjectDefinitions": {
					"description": "Require the consistent declaration of object literals. Defaults to explicit definitions.\nSee https://biomejs.dev/linter/rules/use-consistent-object-definitions",
					"anyOf": [
						{ "$ref": "#/$defs/UseConsistentObjectDefinitionsConfiguration" },
						{ "type": "null" }
					]
				},
				"useConsistentTypeDefinitions": {
					"description": "Enforce type definitions to consistently use either interface or type.\nSee https://biomejs.dev/linter/rules/use-consistent-type-definitions",
					"anyOf": [
						{ "$ref": "#/$defs/UseConsistentTypeDefinitionsConfiguration" },
						{ "type": "null" }
					]
				},
				"useConst": {
					"description": "Require const declarations for variables that are only assigned once.\nSee https://biomejs.dev/linter/rules/use-const",
					"anyOf": [
						{ "$ref": "#/$defs/UseConstConfiguration" },
						{ "type": "null" }
					]
				},
				"useDefaultParameterLast": {
					"description": "Enforce default function parameters and optional function parameters to be last.\nSee https://biomejs.dev/linter/rules/use-default-parameter-last",
					"anyOf": [
						{ "$ref": "#/$defs/UseDefaultParameterLastConfiguration" },
						{ "type": "null" }
					]
				},
				"useDefaultSwitchClause": {
					"description": "Require the default clause in switch statements.\nSee https://biomejs.dev/linter/rules/use-default-switch-clause",
					"anyOf": [
						{ "$ref": "#/$defs/UseDefaultSwitchClauseConfiguration" },
						{ "type": "null" }
					]
				},
				"useDeprecatedReason": {
					"description": "Require specifying the reason argument when using @deprecated directive.\nSee https://biomejs.dev/linter/rules/use-deprecated-reason",
					"anyOf": [
						{ "$ref": "#/$defs/UseDeprecatedReasonConfiguration" },
						{ "type": "null" }
					]
				},
				"useEnumInitializers": {
					"description": "Require that each enum member value be explicitly initialized.\nSee https://biomejs.dev/linter/rules/use-enum-initializers",
					"anyOf": [
						{ "$ref": "#/$defs/UseEnumInitializersConfiguration" },
						{ "type": "null" }
					]
				},
				"useExplicitLengthCheck": {
					"description": "Enforce explicitly comparing the length, size, byteLength or byteOffset property of a value.\nSee https://biomejs.dev/linter/rules/use-explicit-length-check",
					"anyOf": [
						{ "$ref": "#/$defs/UseExplicitLengthCheckConfiguration" },
						{ "type": "null" }
					]
				},
				"useExponentiationOperator": {
					"description": "Disallow the use of Math.pow in favor of the ** operator.\nSee https://biomejs.dev/linter/rules/use-exponentiation-operator",
					"anyOf": [
						{ "$ref": "#/$defs/UseExponentiationOperatorConfiguration" },
						{ "type": "null" }
					]
				},
				"useExportType": {
					"description": "Promotes the use of export type for types.\nSee https://biomejs.dev/linter/rules/use-export-type",
					"anyOf": [
						{ "$ref": "#/$defs/UseExportTypeConfiguration" },
						{ "type": "null" }
					]
				},
				"useExportsLast": {
					"description": "Require that all exports are declared after all non-export statements.\nSee https://biomejs.dev/linter/rules/use-exports-last",
					"anyOf": [
						{ "$ref": "#/$defs/UseExportsLastConfiguration" },
						{ "type": "null" }
					]
				},
				"useFilenamingConvention": {
					"description": "Enforce naming conventions for JavaScript and TypeScript filenames.\nSee https://biomejs.dev/linter/rules/use-filenaming-convention",
					"anyOf": [
						{ "$ref": "#/$defs/UseFilenamingConventionConfiguration" },
						{ "type": "null" }
					]
				},
				"useForOf": {
					"description": "Prefer using for...of loops over standard for loops where possible.\nSee https://biomejs.dev/linter/rules/use-for-of",
					"anyOf": [
						{ "$ref": "#/$defs/UseForOfConfiguration" },
						{ "type": "null" }
					]
				},
				"useFragmentSyntax": {
					"description": "This rule enforces the use of \\<>...\\</> over \\<Fragment>...\\</Fragment>.\nSee https://biomejs.dev/linter/rules/use-fragment-syntax",
					"anyOf": [
						{ "$ref": "#/$defs/UseFragmentSyntaxConfiguration" },
						{ "type": "null" }
					]
				},
				"useGraphqlNamingConvention": {
					"description": "Validates that all enum values are capitalized.\nSee https://biomejs.dev/linter/rules/use-graphql-naming-convention",
					"anyOf": [
						{ "$ref": "#/$defs/UseGraphqlNamingConventionConfiguration" },
						{ "type": "null" }
					]
				},
				"useGroupedAccessorPairs": {
					"description": "Enforce that getters and setters for the same property are adjacent in class and object definitions.\nSee https://biomejs.dev/linter/rules/use-grouped-accessor-pairs",
					"anyOf": [
						{ "$ref": "#/$defs/UseGroupedAccessorPairsConfiguration" },
						{ "type": "null" }
					]
				},
				"useImportType": {
					"description": "Promotes the use of import type for types.\nSee https://biomejs.dev/linter/rules/use-import-type",
					"anyOf": [
						{ "$ref": "#/$defs/UseImportTypeConfiguration" },
						{ "type": "null" }
					]
				},
				"useLiteralEnumMembers": {
					"description": "Require all enum members to be literal values.\nSee https://biomejs.dev/linter/rules/use-literal-enum-members",
					"anyOf": [
						{ "$ref": "#/$defs/UseLiteralEnumMembersConfiguration" },
						{ "type": "null" }
					]
				},
				"useNamingConvention": {
					"description": "Enforce naming conventions for everything across a codebase.\nSee https://biomejs.dev/linter/rules/use-naming-convention",
					"anyOf": [
						{ "$ref": "#/$defs/UseNamingConventionConfiguration" },
						{ "type": "null" }
					]
				},
				"useNodeAssertStrict": {
					"description": "Promotes the usage of node:assert/strict over node:assert.\nSee https://biomejs.dev/linter/rules/use-node-assert-strict",
					"anyOf": [
						{ "$ref": "#/$defs/UseNodeAssertStrictConfiguration" },
						{ "type": "null" }
					]
				},
				"useNodejsImportProtocol": {
					"description": "Enforces using the node: protocol for Node.js builtin modules.\nSee https://biomejs.dev/linter/rules/use-nodejs-import-protocol",
					"anyOf": [
						{ "$ref": "#/$defs/UseNodejsImportProtocolConfiguration" },
						{ "type": "null" }
					]
				},
				"useNumberNamespace": {
					"description": "Use the Number properties instead of global ones.\nSee https://biomejs.dev/linter/rules/use-number-namespace",
					"anyOf": [
						{ "$ref": "#/$defs/UseNumberNamespaceConfiguration" },
						{ "type": "null" }
					]
				},
				"useNumericSeparators": {
					"description": "Enforce the use of numeric separators in numeric literals.\nSee https://biomejs.dev/linter/rules/use-numeric-separators",
					"anyOf": [
						{ "$ref": "#/$defs/UseNumericSeparatorsConfiguration" },
						{ "type": "null" }
					]
				},
				"useObjectSpread": {
					"description": "Prefer object spread over Object.assign() when constructing new objects.\nSee https://biomejs.dev/linter/rules/use-object-spread",
					"anyOf": [
						{ "$ref": "#/$defs/UseObjectSpreadConfiguration" },
						{ "type": "null" }
					]
				},
				"useReactFunctionComponents": {
					"description": "Enforce that components are defined as functions and never as classes.\nSee https://biomejs.dev/linter/rules/use-react-function-components",
					"anyOf": [
						{ "$ref": "#/$defs/UseReactFunctionComponentsConfiguration" },
						{ "type": "null" }
					]
				},
				"useReadonlyClassProperties": {
					"description": "Enforce marking members as readonly if they are never modified outside the constructor.\nSee https://biomejs.dev/linter/rules/use-readonly-class-properties",
					"anyOf": [
						{ "$ref": "#/$defs/UseReadonlyClassPropertiesConfiguration" },
						{ "type": "null" }
					]
				},
				"useSelfClosingElements": {
					"description": "Prevent extra closing tags for components without children.\nSee https://biomejs.dev/linter/rules/use-self-closing-elements",
					"anyOf": [
						{ "$ref": "#/$defs/UseSelfClosingElementsConfiguration" },
						{ "type": "null" }
					]
				},
				"useShorthandAssign": {
					"description": "Require assignment operator shorthand where possible.\nSee https://biomejs.dev/linter/rules/use-shorthand-assign",
					"anyOf": [
						{ "$ref": "#/$defs/UseShorthandAssignConfiguration" },
						{ "type": "null" }
					]
				},
				"useShorthandFunctionType": {
					"description": "Enforce using function types instead of object type with call signatures.\nSee https://biomejs.dev/linter/rules/use-shorthand-function-type",
					"anyOf": [
						{ "$ref": "#/$defs/UseShorthandFunctionTypeConfiguration" },
						{ "type": "null" }
					]
				},
				"useSingleVarDeclarator": {
					"description": "Disallow multiple variable declarations in the same variable statement.\nSee https://biomejs.dev/linter/rules/use-single-var-declarator",
					"anyOf": [
						{ "$ref": "#/$defs/UseSingleVarDeclaratorConfiguration" },
						{ "type": "null" }
					]
				},
				"useSymbolDescription": {
					"description": "Require a description parameter for the Symbol().\nSee https://biomejs.dev/linter/rules/use-symbol-description",
					"anyOf": [
						{ "$ref": "#/$defs/UseSymbolDescriptionConfiguration" },
						{ "type": "null" }
					]
				},
				"useTemplate": {
					"description": "Prefer template literals over string concatenation.\nSee https://biomejs.dev/linter/rules/use-template",
					"anyOf": [
						{ "$ref": "#/$defs/UseTemplateConfiguration" },
						{ "type": "null" }
					]
				},
				"useThrowNewError": {
					"description": "Require new when throwing an error.\nSee https://biomejs.dev/linter/rules/use-throw-new-error",
					"anyOf": [
						{ "$ref": "#/$defs/UseThrowNewErrorConfiguration" },
						{ "type": "null" }
					]
				},
				"useThrowOnlyError": {
					"description": "Disallow throwing non-Error values.\nSee https://biomejs.dev/linter/rules/use-throw-only-error",
					"anyOf": [
						{ "$ref": "#/$defs/UseThrowOnlyErrorConfiguration" },
						{ "type": "null" }
					]
				},
				"useTrimStartEnd": {
					"description": "Enforce the use of String.trimStart() and String.trimEnd() over String.trimLeft() and String.trimRight().\nSee https://biomejs.dev/linter/rules/use-trim-start-end",
					"anyOf": [
						{ "$ref": "#/$defs/UseTrimStartEndConfiguration" },
						{ "type": "null" }
					]
				},
				"useUnifiedTypeSignatures": {
					"description": "Disallow overload signatures that can be unified into a single signature.\nSee https://biomejs.dev/linter/rules/use-unified-type-signatures",
					"anyOf": [
						{ "$ref": "#/$defs/UseUnifiedTypeSignaturesConfiguration" },
						{ "type": "null" }
					]
				}
			},
			"additionalProperties": false
		},
		"Suspicious": {
			"description": "A list of rules that belong to this group",
			"type": "object",
			"properties": {
				"noAlert": {
					"description": "Disallow the use of alert, confirm, and prompt.\nSee https://biomejs.dev/linter/rules/no-alert",
					"anyOf": [
						{ "$ref": "#/$defs/NoAlertConfiguration" },
						{ "type": "null" }
					]
				},
				"noApproximativeNumericConstant": {
					"description": "Use standard constants instead of approximated literals.\nSee https://biomejs.dev/linter/rules/no-approximative-numeric-constant",
					"anyOf": [
						{ "$ref": "#/$defs/NoApproximativeNumericConstantConfiguration" },
						{ "type": "null" }
					]
				},
				"noArrayIndexKey": {
					"description": "Discourage the usage of Array index in keys.\nSee https://biomejs.dev/linter/rules/no-array-index-key",
					"anyOf": [
						{ "$ref": "#/$defs/NoArrayIndexKeyConfiguration" },
						{ "type": "null" }
					]
				},
				"noAssignInExpressions": {
					"description": "Disallow assignments in expressions.\nSee https://biomejs.dev/linter/rules/no-assign-in-expressions",
					"anyOf": [
						{ "$ref": "#/$defs/NoAssignInExpressionsConfiguration" },
						{ "type": "null" }
					]
				},
				"noAsyncPromiseExecutor": {
					"description": "Disallows using an async function as a Promise executor.\nSee https://biomejs.dev/linter/rules/no-async-promise-executor",
					"anyOf": [
						{ "$ref": "#/$defs/NoAsyncPromiseExecutorConfiguration" },
						{ "type": "null" }
					]
				},
				"noBiomeFirstException": {
					"description": "Prevents the use of the ! pattern in the first position of files.includes in the configuration file.\nSee https://biomejs.dev/linter/rules/no-biome-first-exception",
					"anyOf": [
						{ "$ref": "#/$defs/NoBiomeFirstExceptionConfiguration" },
						{ "type": "null" }
					]
				},
				"noBitwiseOperators": {
					"description": "Disallow bitwise operators.\nSee https://biomejs.dev/linter/rules/no-bitwise-operators",
					"anyOf": [
						{ "$ref": "#/$defs/NoBitwiseOperatorsConfiguration" },
						{ "type": "null" }
					]
				},
				"noCatchAssign": {
					"description": "Disallow reassigning exceptions in catch clauses.\nSee https://biomejs.dev/linter/rules/no-catch-assign",
					"anyOf": [
						{ "$ref": "#/$defs/NoCatchAssignConfiguration" },
						{ "type": "null" }
					]
				},
				"noClassAssign": {
					"description": "Disallow reassigning class members.\nSee https://biomejs.dev/linter/rules/no-class-assign",
					"anyOf": [
						{ "$ref": "#/$defs/NoClassAssignConfiguration" },
						{ "type": "null" }
					]
				},
				"noCommentText": {
					"description": "Prevent comments from being inserted as text nodes.\nSee https://biomejs.dev/linter/rules/no-comment-text",
					"anyOf": [
						{ "$ref": "#/$defs/NoCommentTextConfiguration" },
						{ "type": "null" }
					]
				},
				"noCompareNegZero": {
					"description": "Disallow comparing against -0.\nSee https://biomejs.dev/linter/rules/no-compare-neg-zero",
					"anyOf": [
						{ "$ref": "#/$defs/NoCompareNegZeroConfiguration" },
						{ "type": "null" }
					]
				},
				"noConfusingLabels": {
					"description": "Disallow labeled statements that are not loops.\nSee https://biomejs.dev/linter/rules/no-confusing-labels",
					"anyOf": [
						{ "$ref": "#/$defs/NoConfusingLabelsConfiguration" },
						{ "type": "null" }
					]
				},
				"noConfusingVoidType": {
					"description": "Disallow void type outside of generic or return types.\nSee https://biomejs.dev/linter/rules/no-confusing-void-type",
					"anyOf": [
						{ "$ref": "#/$defs/NoConfusingVoidTypeConfiguration" },
						{ "type": "null" }
					]
				},
				"noConsole": {
					"description": "Disallow the use of console.\nSee https://biomejs.dev/linter/rules/no-console",
					"anyOf": [
						{ "$ref": "#/$defs/NoConsoleConfiguration" },
						{ "type": "null" }
					]
				},
				"noConstEnum": {
					"description": "Disallow TypeScript const enum.\nSee https://biomejs.dev/linter/rules/no-const-enum",
					"anyOf": [
						{ "$ref": "#/$defs/NoConstEnumConfiguration" },
						{ "type": "null" }
					]
				},
				"noConstantBinaryExpressions": {
					"description": "Disallow expressions where the operation doesn't affect the value.\nSee https://biomejs.dev/linter/rules/no-constant-binary-expressions",
					"anyOf": [
						{ "$ref": "#/$defs/NoConstantBinaryExpressionsConfiguration" },
						{ "type": "null" }
					]
				},
				"noControlCharactersInRegex": {
					"description": "Prevents from having control characters and some escape sequences that match control characters in regular expression literals.\nSee https://biomejs.dev/linter/rules/no-control-characters-in-regex",
					"anyOf": [
						{ "$ref": "#/$defs/NoControlCharactersInRegexConfiguration" },
						{ "type": "null" }
					]
				},
				"noDebugger": {
					"description": "Disallow the use of debugger.\nSee https://biomejs.dev/linter/rules/no-debugger",
					"anyOf": [
						{ "$ref": "#/$defs/NoDebuggerConfiguration" },
						{ "type": "null" }
					]
				},
				"noDocumentCookie": {
					"description": "Disallow direct assignments to document.cookie.\nSee https://biomejs.dev/linter/rules/no-document-cookie",
					"anyOf": [
						{ "$ref": "#/$defs/NoDocumentCookieConfiguration" },
						{ "type": "null" }
					]
				},
				"noDocumentImportInPage": {
					"description": "Prevents importing next/document outside of pages/_document.jsx in Next.js projects.\nSee https://biomejs.dev/linter/rules/no-document-import-in-page",
					"anyOf": [
						{ "$ref": "#/$defs/NoDocumentImportInPageConfiguration" },
						{ "type": "null" }
					]
				},
				"noDoubleEquals": {
					"description": "Require the use of === and !==.\nSee https://biomejs.dev/linter/rules/no-double-equals",
					"anyOf": [
						{ "$ref": "#/$defs/NoDoubleEqualsConfiguration" },
						{ "type": "null" }
					]
				},
				"noDuplicateAtImportRules": {
					"description": "Disallow duplicate @import rules.\nSee https://biomejs.dev/linter/rules/no-duplicate-at-import-rules",
					"anyOf": [
						{ "$ref": "#/$defs/NoDuplicateAtImportRulesConfiguration" },
						{ "type": "null" }
					]
				},
				"noDuplicateCase": {
					"description": "Disallow duplicate case labels.\nSee https://biomejs.dev/linter/rules/no-duplicate-case",
					"anyOf": [
						{ "$ref": "#/$defs/NoDuplicateCaseConfiguration" },
						{ "type": "null" }
					]
				},
				"noDuplicateClassMembers": {
					"description": "Disallow duplicate class members.\nSee https://biomejs.dev/linter/rules/no-duplicate-class-members",
					"anyOf": [
						{ "$ref": "#/$defs/NoDuplicateClassMembersConfiguration" },
						{ "type": "null" }
					]
				},
				"noDuplicateCustomProperties": {
					"description": "Disallow duplicate custom properties within declaration blocks.\nSee https://biomejs.dev/linter/rules/no-duplicate-custom-properties",
					"anyOf": [
						{ "$ref": "#/$defs/NoDuplicateCustomPropertiesConfiguration" },
						{ "type": "null" }
					]
				},
				"noDuplicateElseIf": {
					"description": "Disallow duplicate conditions in if-else-if chains.\nSee https://biomejs.dev/linter/rules/no-duplicate-else-if",
					"anyOf": [
						{ "$ref": "#/$defs/NoDuplicateElseIfConfiguration" },
						{ "type": "null" }
					]
				},
				"noDuplicateFields": {
					"description": "No duplicated fields in GraphQL operations.\nSee https://biomejs.dev/linter/rules/no-duplicate-fields",
					"anyOf": [
						{ "$ref": "#/$defs/NoDuplicateFieldsConfiguration" },
						{ "type": "null" }
					]
				},
				"noDuplicateFontNames": {
					"description": "Disallow duplicate names within font families.\nSee https://biomejs.dev/linter/rules/no-duplicate-font-names",
					"anyOf": [
						{ "$ref": "#/$defs/NoDuplicateFontNamesConfiguration" },
						{ "type": "null" }
					]
				},
				"noDuplicateJsxProps": {
					"description": "Prevents JSX properties to be assigned multiple times.\nSee https://biomejs.dev/linter/rules/no-duplicate-jsx-props",
					"anyOf": [
						{ "$ref": "#/$defs/NoDuplicateJsxPropsConfiguration" },
						{ "type": "null" }
					]
				},
				"noDuplicateObjectKeys": {
					"description": "Disallow two keys with the same name inside objects.\nSee https://biomejs.dev/linter/rules/no-duplicate-object-keys",
					"anyOf": [
						{ "$ref": "#/$defs/NoDuplicateObjectKeysConfiguration" },
						{ "type": "null" }
					]
				},
				"noDuplicateParameters": {
					"description": "Disallow duplicate function parameter name.\nSee https://biomejs.dev/linter/rules/no-duplicate-parameters",
					"anyOf": [
						{ "$ref": "#/$defs/NoDuplicateParametersConfiguration" },
						{ "type": "null" }
					]
				},
				"noDuplicateProperties": {
					"description": "Disallow duplicate properties within declaration blocks.\nSee https://biomejs.dev/linter/rules/no-duplicate-properties",
					"anyOf": [
						{ "$ref": "#/$defs/NoDuplicatePropertiesConfiguration" },
						{ "type": "null" }
					]
				},
				"noDuplicateSelectorsKeyframeBlock": {
					"description": "Disallow duplicate selectors within keyframe blocks.\nSee https://biomejs.dev/linter/rules/no-duplicate-selectors-keyframe-block",
					"anyOf": [
						{
							"$ref": "#/$defs/NoDuplicateSelectorsKeyframeBlockConfiguration"
						},
						{ "type": "null" }
					]
				},
				"noDuplicateTestHooks": {
					"description": "A describe block should not contain duplicate hooks.\nSee https://biomejs.dev/linter/rules/no-duplicate-test-hooks",
					"anyOf": [
						{ "$ref": "#/$defs/NoDuplicateTestHooksConfiguration" },
						{ "type": "null" }
					]
				},
				"noEmptyBlock": {
					"description": "Disallow CSS empty blocks.\nSee https://biomejs.dev/linter/rules/no-empty-block",
					"anyOf": [
						{ "$ref": "#/$defs/NoEmptyBlockConfiguration" },
						{ "type": "null" }
					]
				},
				"noEmptyBlockStatements": {
					"description": "Disallow empty block statements and static blocks.\nSee https://biomejs.dev/linter/rules/no-empty-block-statements",
					"anyOf": [
						{ "$ref": "#/$defs/NoEmptyBlockStatementsConfiguration" },
						{ "type": "null" }
					]
				},
				"noEmptyInterface": {
					"description": "Disallow the declaration of empty interfaces.\nSee https://biomejs.dev/linter/rules/no-empty-interface",
					"anyOf": [
						{ "$ref": "#/$defs/NoEmptyInterfaceConfiguration" },
						{ "type": "null" }
					]
				},
				"noEvolvingTypes": {
					"description": "Disallow variables from evolving into any type through reassignments.\nSee https://biomejs.dev/linter/rules/no-evolving-types",
					"anyOf": [
						{ "$ref": "#/$defs/NoEvolvingTypesConfiguration" },
						{ "type": "null" }
					]
				},
				"noExplicitAny": {
					"description": "Disallow the any type usage.\nSee https://biomejs.dev/linter/rules/no-explicit-any",
					"anyOf": [
						{ "$ref": "#/$defs/NoExplicitAnyConfiguration" },
						{ "type": "null" }
					]
				},
				"noExportsInTest": {
					"description": "Disallow using export or module.exports in files containing tests.\nSee https://biomejs.dev/linter/rules/no-exports-in-test",
					"anyOf": [
						{ "$ref": "#/$defs/NoExportsInTestConfiguration" },
						{ "type": "null" }
					]
				},
				"noExtraNonNullAssertion": {
					"description": "Prevents the wrong usage of the non-null assertion operator (!) in TypeScript files.\nSee https://biomejs.dev/linter/rules/no-extra-non-null-assertion",
					"anyOf": [
						{ "$ref": "#/$defs/NoExtraNonNullAssertionConfiguration" },
						{ "type": "null" }
					]
				},
				"noFallthroughSwitchClause": {
					"description": "Disallow fallthrough of switch clauses.\nSee https://biomejs.dev/linter/rules/no-fallthrough-switch-clause",
					"anyOf": [
						{ "$ref": "#/$defs/NoFallthroughSwitchClauseConfiguration" },
						{ "type": "null" }
					]
				},
				"noFocusedTests": {
					"description": "Disallow focused tests.\nSee https://biomejs.dev/linter/rules/no-focused-tests",
					"anyOf": [
						{ "$ref": "#/$defs/NoFocusedTestsConfiguration" },
						{ "type": "null" }
					]
				},
				"noFunctionAssign": {
					"description": "Disallow reassigning function declarations.\nSee https://biomejs.dev/linter/rules/no-function-assign",
					"anyOf": [
						{ "$ref": "#/$defs/NoFunctionAssignConfiguration" },
						{ "type": "null" }
					]
				},
				"noGlobalAssign": {
					"description": "Disallow assignments to native objects and read-only global variables.\nSee https://biomejs.dev/linter/rules/no-global-assign",
					"anyOf": [
						{ "$ref": "#/$defs/NoGlobalAssignConfiguration" },
						{ "type": "null" }
					]
				},
				"noGlobalIsFinite": {
					"description": "Use Number.isFinite instead of global isFinite.\nSee https://biomejs.dev/linter/rules/no-global-is-finite",
					"anyOf": [
						{ "$ref": "#/$defs/NoGlobalIsFiniteConfiguration" },
						{ "type": "null" }
					]
				},
				"noGlobalIsNan": {
					"description": "Use Number.isNaN instead of global isNaN.\nSee https://biomejs.dev/linter/rules/no-global-is-nan",
					"anyOf": [
						{ "$ref": "#/$defs/NoGlobalIsNanConfiguration" },
						{ "type": "null" }
					]
				},
				"noHeadImportInDocument": {
					"description": "Prevent using the next/head module in pages/_document.js on Next.js projects.\nSee https://biomejs.dev/linter/rules/no-head-import-in-document",
					"anyOf": [
						{ "$ref": "#/$defs/NoHeadImportInDocumentConfiguration" },
						{ "type": "null" }
					]
				},
				"noImplicitAnyLet": {
					"description": "Disallow use of implicit any type on variable declarations.\nSee https://biomejs.dev/linter/rules/no-implicit-any-let",
					"anyOf": [
						{ "$ref": "#/$defs/NoImplicitAnyLetConfiguration" },
						{ "type": "null" }
					]
				},
				"noImportAssign": {
					"description": "Disallow assigning to imported bindings.\nSee https://biomejs.dev/linter/rules/no-import-assign",
					"anyOf": [
						{ "$ref": "#/$defs/NoImportAssignConfiguration" },
						{ "type": "null" }
					]
				},
				"noImportantInKeyframe": {
					"description": "Disallow invalid !important within keyframe declarations.\nSee https://biomejs.dev/linter/rules/no-important-in-keyframe",
					"anyOf": [
						{ "$ref": "#/$defs/NoImportantInKeyframeConfiguration" },
						{ "type": "null" }
					]
				},
				"noIrregularWhitespace": {
					"description": "Disallows the use of irregular whitespace characters.\nSee https://biomejs.dev/linter/rules/no-irregular-whitespace",
					"anyOf": [
						{ "$ref": "#/$defs/NoIrregularWhitespaceConfiguration" },
						{ "type": "null" }
					]
				},
				"noLabelVar": {
					"description": "Disallow labels that share a name with a variable.\nSee https://biomejs.dev/linter/rules/no-label-var",
					"anyOf": [
						{ "$ref": "#/$defs/NoLabelVarConfiguration" },
						{ "type": "null" }
					]
				},
				"noMisleadingCharacterClass": {
					"description": "Disallow characters made with multiple code points in character class syntax.\nSee https://biomejs.dev/linter/rules/no-misleading-character-class",
					"anyOf": [
						{ "$ref": "#/$defs/NoMisleadingCharacterClassConfiguration" },
						{ "type": "null" }
					]
				},
				"noMisleadingInstantiator": {
					"description": "Enforce proper usage of new and constructor.\nSee https://biomejs.dev/linter/rules/no-misleading-instantiator",
					"anyOf": [
						{ "$ref": "#/$defs/NoMisleadingInstantiatorConfiguration" },
						{ "type": "null" }
					]
				},
				"noMisplacedAssertion": {
					"description": "Checks that the assertion function, for example expect, is placed inside an it() function call.\nSee https://biomejs.dev/linter/rules/no-misplaced-assertion",
					"anyOf": [
						{ "$ref": "#/$defs/NoMisplacedAssertionConfiguration" },
						{ "type": "null" }
					]
				},
				"noMisrefactoredShorthandAssign": {
					"description": "Disallow shorthand assign when variable appears on both sides.\nSee https://biomejs.dev/linter/rules/no-misrefactored-shorthand-assign",
					"anyOf": [
						{ "$ref": "#/$defs/NoMisrefactoredShorthandAssignConfiguration" },
						{ "type": "null" }
					]
				},
				"noNonNullAssertedOptionalChain": {
					"description": "Disallow non-null assertions after optional chaining expressions.\nSee https://biomejs.dev/linter/rules/no-non-null-asserted-optional-chain",
					"anyOf": [
						{ "$ref": "#/$defs/NoNonNullAssertedOptionalChainConfiguration" },
						{ "type": "null" }
					]
				},
				"noOctalEscape": {
					"description": "Disallow octal escape sequences in string literals.\nSee https://biomejs.dev/linter/rules/no-octal-escape",
					"anyOf": [
						{ "$ref": "#/$defs/NoOctalEscapeConfiguration" },
						{ "type": "null" }
					]
				},
				"noPrototypeBuiltins": {
					"description": "Disallow direct use of Object.prototype builtins.\nSee https://biomejs.dev/linter/rules/no-prototype-builtins",
					"anyOf": [
						{ "$ref": "#/$defs/NoPrototypeBuiltinsConfiguration" },
						{ "type": "null" }
					]
				},
				"noQuickfixBiome": {
					"description": "Disallow the use if quickfix.biome inside editor settings file.\nSee https://biomejs.dev/linter/rules/no-quickfix-biome",
					"anyOf": [
						{ "$ref": "#/$defs/NoQuickfixBiomeConfiguration" },
						{ "type": "null" }
					]
				},
				"noReactSpecificProps": {
					"description": "Prevents React-specific JSX properties from being used.\nSee https://biomejs.dev/linter/rules/no-react-specific-props",
					"anyOf": [
						{ "$ref": "#/$defs/NoReactSpecificPropsConfiguration" },
						{ "type": "null" }
					]
				},
				"noRedeclare": {
					"description": "Disallow variable, function, class, and type redeclarations in the same scope.\nSee https://biomejs.dev/linter/rules/no-redeclare",
					"anyOf": [
						{ "$ref": "#/$defs/NoRedeclareConfiguration" },
						{ "type": "null" }
					]
				},
				"noRedundantUseStrict": {
					"description": "Prevents from having redundant \"use strict\".\nSee https://biomejs.dev/linter/rules/no-redundant-use-strict",
					"anyOf": [
						{ "$ref": "#/$defs/NoRedundantUseStrictConfiguration" },
						{ "type": "null" }
					]
				},
				"noSelfCompare": {
					"description": "Disallow comparisons where both sides are exactly the same.\nSee https://biomejs.dev/linter/rules/no-self-compare",
					"anyOf": [
						{ "$ref": "#/$defs/NoSelfCompareConfiguration" },
						{ "type": "null" }
					]
				},
				"noShadowRestrictedNames": {
					"description": "Disallow identifiers from shadowing restricted names.\nSee https://biomejs.dev/linter/rules/no-shadow-restricted-names",
					"anyOf": [
						{ "$ref": "#/$defs/NoShadowRestrictedNamesConfiguration" },
						{ "type": "null" }
					]
				},
				"noShorthandPropertyOverrides": {
					"description": "Disallow shorthand properties that override related longhand properties.\nSee https://biomejs.dev/linter/rules/no-shorthand-property-overrides",
					"anyOf": [
						{ "$ref": "#/$defs/NoShorthandPropertyOverridesConfiguration" },
						{ "type": "null" }
					]
				},
				"noSkippedTests": {
					"description": "Disallow disabled tests.\nSee https://biomejs.dev/linter/rules/no-skipped-tests",
					"anyOf": [
						{ "$ref": "#/$defs/NoSkippedTestsConfiguration" },
						{ "type": "null" }
					]
				},
				"noSparseArray": {
					"description": "Prevents the use of sparse arrays (arrays with holes).\nSee https://biomejs.dev/linter/rules/no-sparse-array",
					"anyOf": [
						{ "$ref": "#/$defs/NoSparseArrayConfiguration" },
						{ "type": "null" }
					]
				},
				"noSuspiciousSemicolonInJsx": {
					"description": "It detects possible \"wrong\" semicolons inside JSX elements.\nSee https://biomejs.dev/linter/rules/no-suspicious-semicolon-in-jsx",
					"anyOf": [
						{ "$ref": "#/$defs/NoSuspiciousSemicolonInJsxConfiguration" },
						{ "type": "null" }
					]
				},
				"noTemplateCurlyInString": {
					"description": "Disallow template literal placeholder syntax in regular strings.\nSee https://biomejs.dev/linter/rules/no-template-curly-in-string",
					"anyOf": [
						{ "$ref": "#/$defs/NoTemplateCurlyInStringConfiguration" },
						{ "type": "null" }
					]
				},
				"noThenProperty": {
					"description": "Disallow then property.\nSee https://biomejs.dev/linter/rules/no-then-property",
					"anyOf": [
						{ "$ref": "#/$defs/NoThenPropertyConfiguration" },
						{ "type": "null" }
					]
				},
				"noTsIgnore": {
					"description": "Prevents the use of the TypeScript directive @ts-ignore.\nSee https://biomejs.dev/linter/rules/no-ts-ignore",
					"anyOf": [
						{ "$ref": "#/$defs/NoTsIgnoreConfiguration" },
						{ "type": "null" }
					]
				},
				"noUnassignedVariables": {
					"description": "Disallow let or var variables that are read but never assigned.\nSee https://biomejs.dev/linter/rules/no-unassigned-variables",
					"anyOf": [
						{ "$ref": "#/$defs/NoUnassignedVariablesConfiguration" },
						{ "type": "null" }
					]
				},
				"noUnknownAtRules": {
					"description": "Disallow unknown at-rules.\nSee https://biomejs.dev/linter/rules/no-unknown-at-rules",
					"anyOf": [
						{ "$ref": "#/$defs/NoUnknownAtRulesConfiguration" },
						{ "type": "null" }
					]
				},
				"noUnsafeDeclarationMerging": {
					"description": "Disallow unsafe declaration merging between interfaces and classes.\nSee https://biomejs.dev/linter/rules/no-unsafe-declaration-merging",
					"anyOf": [
						{ "$ref": "#/$defs/NoUnsafeDeclarationMergingConfiguration" },
						{ "type": "null" }
					]
				},
				"noUnsafeNegation": {
					"description": "Disallow using unsafe negation.\nSee https://biomejs.dev/linter/rules/no-unsafe-negation",
					"anyOf": [
						{ "$ref": "#/$defs/NoUnsafeNegationConfiguration" },
						{ "type": "null" }
					]
				},
				"noUselessEscapeInString": {
					"description": "Disallow unnecessary escapes in string literals.\nSee https://biomejs.dev/linter/rules/no-useless-escape-in-string",
					"anyOf": [
						{ "$ref": "#/$defs/NoUselessEscapeInStringConfiguration" },
						{ "type": "null" }
					]
				},
				"noUselessRegexBackrefs": {
					"description": "Disallow useless backreferences in regular expression literals that always match an empty string.\nSee https://biomejs.dev/linter/rules/no-useless-regex-backrefs",
					"anyOf": [
						{ "$ref": "#/$defs/NoUselessRegexBackrefsConfiguration" },
						{ "type": "null" }
					]
				},
				"noVar": {
					"description": "Disallow the use of var.\nSee https://biomejs.dev/linter/rules/no-var",
					"anyOf": [
						{ "$ref": "#/$defs/NoVarConfiguration" },
						{ "type": "null" }
					]
				},
				"noWith": {
					"description": "Disallow with statements in non-strict contexts.\nSee https://biomejs.dev/linter/rules/no-with",
					"anyOf": [
						{ "$ref": "#/$defs/NoWithConfiguration" },
						{ "type": "null" }
					]
				},
				"recommended": {
					"description": "Enables the recommended rules for this group",
					"type": ["boolean", "null"]
				},
				"useAdjacentOverloadSignatures": {
					"description": "Disallow the use of overload signatures that are not next to each other.\nSee https://biomejs.dev/linter/rules/use-adjacent-overload-signatures",
					"anyOf": [
						{ "$ref": "#/$defs/UseAdjacentOverloadSignaturesConfiguration" },
						{ "type": "null" }
					]
				},
				"useAwait": {
					"description": "Ensure async functions utilize await.\nSee https://biomejs.dev/linter/rules/use-await",
					"anyOf": [
						{ "$ref": "#/$defs/UseAwaitConfiguration" },
						{ "type": "null" }
					]
				},
				"useBiomeIgnoreFolder": {
					"description": "Promotes the correct usage for ignoring folders in the configuration file.\nSee https://biomejs.dev/linter/rules/use-biome-ignore-folder",
					"anyOf": [
						{ "$ref": "#/$defs/UseBiomeIgnoreFolderConfiguration" },
						{ "type": "null" }
					]
				},
				"useDefaultSwitchClauseLast": {
					"description": "Enforce default clauses in switch statements to be last.\nSee https://biomejs.dev/linter/rules/use-default-switch-clause-last",
					"anyOf": [
						{ "$ref": "#/$defs/UseDefaultSwitchClauseLastConfiguration" },
						{ "type": "null" }
					]
				},
				"useErrorMessage": {
					"description": "Enforce passing a message value when creating a built-in error.\nSee https://biomejs.dev/linter/rules/use-error-message",
					"anyOf": [
						{ "$ref": "#/$defs/UseErrorMessageConfiguration" },
						{ "type": "null" }
					]
				},
				"useGetterReturn": {
					"description": "Enforce get methods to always return a value.\nSee https://biomejs.dev/linter/rules/use-getter-return",
					"anyOf": [
						{ "$ref": "#/$defs/UseGetterReturnConfiguration" },
						{ "type": "null" }
					]
				},
				"useGoogleFontDisplay": {
					"description": "Enforces the use of a recommended display strategy with Google Fonts.\nSee https://biomejs.dev/linter/rules/use-google-font-display",
					"anyOf": [
						{ "$ref": "#/$defs/UseGoogleFontDisplayConfiguration" },
						{ "type": "null" }
					]
				},
				"useGuardForIn": {
					"description": "Require for-in loops to include an if statement.\nSee https://biomejs.dev/linter/rules/use-guard-for-in",
					"anyOf": [
						{ "$ref": "#/$defs/UseGuardForInConfiguration" },
						{ "type": "null" }
					]
				},
				"useIsArray": {
					"description": "Use Array.isArray() instead of instanceof Array.\nSee https://biomejs.dev/linter/rules/use-is-array",
					"anyOf": [
						{ "$ref": "#/$defs/UseIsArrayConfiguration" },
						{ "type": "null" }
					]
				},
				"useIterableCallbackReturn": {
					"description": "Enforce consistent return values in iterable callbacks.\nSee https://biomejs.dev/linter/rules/use-iterable-callback-return",
					"anyOf": [
						{ "$ref": "#/$defs/UseIterableCallbackReturnConfiguration" },
						{ "type": "null" }
					]
				},
				"useNamespaceKeyword": {
					"description": "Require using the namespace keyword over the module keyword to declare TypeScript namespaces.\nSee https://biomejs.dev/linter/rules/use-namespace-keyword",
					"anyOf": [
						{ "$ref": "#/$defs/UseNamespaceKeywordConfiguration" },
						{ "type": "null" }
					]
				},
				"useNumberToFixedDigitsArgument": {
					"description": "Enforce using the digits argument with Number#toFixed().\nSee https://biomejs.dev/linter/rules/use-number-to-fixed-digits-argument",
					"anyOf": [
						{ "$ref": "#/$defs/UseNumberToFixedDigitsArgumentConfiguration" },
						{ "type": "null" }
					]
				},
				"useStaticResponseMethods": {
					"description": "Use static Response methods instead of new Response() constructor when possible.\nSee https://biomejs.dev/linter/rules/use-static-response-methods",
					"anyOf": [
						{ "$ref": "#/$defs/UseStaticResponseMethodsConfiguration" },
						{ "type": "null" }
					]
				},
				"useStrictMode": {
					"description": "Enforce the use of the directive \"use strict\" in script files.\nSee https://biomejs.dev/linter/rules/use-strict-mode",
					"anyOf": [
						{ "$ref": "#/$defs/UseStrictModeConfiguration" },
						{ "type": "null" }
					]
				}
			},
			"additionalProperties": false
		},
		"UseAdjacentOverloadSignaturesConfiguration": {
			"oneOf": [
				{ "$ref": "#/$defs/RulePlainConfiguration" },
				{ "$ref": "#/$defs/RuleWithUseAdjacentOverloadSignaturesOptions" }
			]
		},
		"UseAdjacentOverloadSignaturesOptions": {
			"type": "object",
			"additionalProperties": false
		},
		"UseAltTextConfiguration": {
			"oneOf": [
				{ "$ref": "#/$defs/RulePlainConfiguration" },
				{ "$ref": "#/$defs/RuleWithUseAltTextOptions" }
			]
		},
		"UseAltTextOptions": { "type": "object", "additionalProperties": false },
		"UseAnchorContentConfiguration": {
			"oneOf": [
				{ "$ref": "#/$defs/RulePlainConfiguration" },
				{ "$ref": "#/$defs/RuleWithUseAnchorContentOptions" }
			]
		},
		"UseAnchorContentOptions": {
			"type": "object",
			"additionalProperties": false
		},
		"UseAriaActivedescendantWithTabindexConfiguration": {
			"oneOf": [
				{ "$ref": "#/$defs/RulePlainConfiguration" },
				{ "$ref": "#/$defs/RuleWithUseAriaActivedescendantWithTabindexOptions" }
			]
		},
		"UseAriaActivedescendantWithTabindexOptions": {
			"type": "object",
			"additionalProperties": false
		},
		"UseAriaPropsForRoleConfiguration": {
			"oneOf": [
				{ "$ref": "#/$defs/RulePlainConfiguration" },
				{ "$ref": "#/$defs/RuleWithUseAriaPropsForRoleOptions" }
			]
		},
		"UseAriaPropsForRoleOptions": {
			"type": "object",
			"additionalProperties": false
		},
		"UseAriaPropsSupportedByRoleConfiguration": {
			"oneOf": [
				{ "$ref": "#/$defs/RulePlainConfiguration" },
				{ "$ref": "#/$defs/RuleWithUseAriaPropsSupportedByRoleOptions" }
			]
		},
		"UseAriaPropsSupportedByRoleOptions": {
			"type": "object",
			"additionalProperties": false
		},
		"UseArrayLiteralsConfiguration": {
			"oneOf": [
				{ "$ref": "#/$defs/RulePlainConfiguration" },
				{ "$ref": "#/$defs/RuleWithUseArrayLiteralsOptions" }
			]
		},
		"UseArrayLiteralsOptions": {
			"type": "object",
			"additionalProperties": false
		},
		"UseArraySortCompareConfiguration": {
			"oneOf": [
				{ "$ref": "#/$defs/RulePlainConfiguration" },
				{ "$ref": "#/$defs/RuleWithUseArraySortCompareOptions" }
			]
		},
		"UseArraySortCompareOptions": {
			"type": "object",
			"additionalProperties": false
		},
		"UseArrowFunctionConfiguration": {
			"oneOf": [
				{ "$ref": "#/$defs/RulePlainConfiguration" },
				{ "$ref": "#/$defs/RuleWithUseArrowFunctionOptions" }
			]
		},
		"UseArrowFunctionOptions": {
			"type": "object",
			"additionalProperties": false
		},
		"UseAsConstAssertionConfiguration": {
			"oneOf": [
				{ "$ref": "#/$defs/RulePlainConfiguration" },
				{ "$ref": "#/$defs/RuleWithUseAsConstAssertionOptions" }
			]
		},
		"UseAsConstAssertionOptions": {
			"type": "object",
			"additionalProperties": false
		},
		"UseAtIndexConfiguration": {
			"oneOf": [
				{ "$ref": "#/$defs/RulePlainConfiguration" },
				{ "$ref": "#/$defs/RuleWithUseAtIndexOptions" }
			]
		},
		"UseAtIndexOptions": { "type": "object", "additionalProperties": false },
		"UseAwaitConfiguration": {
			"oneOf": [
				{ "$ref": "#/$defs/RulePlainConfiguration" },
				{ "$ref": "#/$defs/RuleWithUseAwaitOptions" }
			]
		},
		"UseAwaitOptions": { "type": "object", "additionalProperties": false },
		"UseBiomeIgnoreFolderConfiguration": {
			"oneOf": [
				{ "$ref": "#/$defs/RulePlainConfiguration" },
				{ "$ref": "#/$defs/RuleWithUseBiomeIgnoreFolderOptions" }
			]
		},
		"UseBiomeIgnoreFolderOptions": {
			"type": "object",
			"additionalProperties": false
		},
		"UseBlockStatementsConfiguration": {
			"oneOf": [
				{ "$ref": "#/$defs/RulePlainConfiguration" },
				{ "$ref": "#/$defs/RuleWithUseBlockStatementsOptions" }
			]
		},
		"UseBlockStatementsOptions": {
			"type": "object",
			"additionalProperties": false
		},
		"UseButtonTypeConfiguration": {
			"oneOf": [
				{ "$ref": "#/$defs/RulePlainConfiguration" },
				{ "$ref": "#/$defs/RuleWithUseButtonTypeOptions" }
			]
		},
		"UseButtonTypeOptions": { "type": "object", "additionalProperties": false },
		"UseCollapsedElseIfConfiguration": {
			"oneOf": [
				{ "$ref": "#/$defs/RulePlainConfiguration" },
				{ "$ref": "#/$defs/RuleWithUseCollapsedElseIfOptions" }
			]
		},
		"UseCollapsedElseIfOptions": {
			"type": "object",
			"additionalProperties": false
		},
		"UseCollapsedIfConfiguration": {
			"oneOf": [
				{ "$ref": "#/$defs/RulePlainConfiguration" },
				{ "$ref": "#/$defs/RuleWithUseCollapsedIfOptions" }
			]
		},
		"UseCollapsedIfOptions": {
			"type": "object",
			"additionalProperties": false
		},
		"UseComponentExportOnlyModulesConfiguration": {
			"oneOf": [
				{ "$ref": "#/$defs/RulePlainConfiguration" },
				{ "$ref": "#/$defs/RuleWithUseComponentExportOnlyModulesOptions" }
			]
		},
		"UseComponentExportOnlyModulesOptions": {
			"type": "object",
			"properties": {
				"allowConstantExport": {
					"description": "Allows the export of constants. This option is for environments that support it, such as [Vite](https://vitejs.dev/)",
					"type": ["boolean", "null"],
					"default": null
				},
				"allowExportNames": {
					"description": "A list of names that can be additionally exported from the module This option is for exports that do not hinder [React Fast Refresh](https://github.com/facebook/react/tree/main/packages/react-refresh), such as [`meta` in Remix](https://remix.run/docs/en/main/route/meta)",
					"type": ["array", "null"],
					"items": { "type": "string" }
				}
			},
			"additionalProperties": false
		},
		"UseConsistentArrayTypeConfiguration": {
			"oneOf": [
				{ "$ref": "#/$defs/RulePlainConfiguration" },
				{ "$ref": "#/$defs/RuleWithUseConsistentArrayTypeOptions" }
			]
		},
		"UseConsistentArrayTypeOptions": {
			"type": "object",
			"properties": {
				"syntax": {
					"anyOf": [
						{ "$ref": "#/$defs/ConsistentArrayType" },
						{ "type": "null" }
					]
				}
			},
			"additionalProperties": false
		},
		"UseConsistentArrowReturnConfiguration": {
			"oneOf": [
				{ "$ref": "#/$defs/RulePlainConfiguration" },
				{ "$ref": "#/$defs/RuleWithUseConsistentArrowReturnOptions" }
			]
		},
		"UseConsistentArrowReturnOptions": {
			"description": "Options for the `useConsistentArrowReturn` rule.",
			"type": "object",
			"properties": {
				"requireForObjectLiteral": {
					"description": "Determines whether the rule enforces a consistent style when the return value is an object literal.\n\nThis option is only applicable when used in conjunction with the `asNeeded` option.",
					"type": ["boolean", "null"]
				},
				"style": {
					"description": "The style to enforce for arrow function return statements.",
					"anyOf": [
						{ "$ref": "#/$defs/UseConsistentArrowReturnStyle" },
						{ "type": "null" }
					]
				}
			},
			"additionalProperties": false
		},
		"UseConsistentArrowReturnStyle": {
			"oneOf": [
				{
					"description": "Enforces no braces where they can be omitted (default).",
					"type": "string",
					"const": "asNeeded"
				},
				{
					"description": "Enforces braces around the function body.",
					"type": "string",
					"const": "always"
				},
				{
					"description": "Enforces no braces around the function body (constrains arrow functions to the role of returning an expression).",
					"type": "string",
					"const": "never"
				}
			]
		},
		"UseConsistentBuiltinInstantiationConfiguration": {
			"oneOf": [
				{ "$ref": "#/$defs/RulePlainConfiguration" },
				{ "$ref": "#/$defs/RuleWithUseConsistentBuiltinInstantiationOptions" }
			]
		},
		"UseConsistentBuiltinInstantiationOptions": {
			"type": "object",
			"additionalProperties": false
		},
		"UseConsistentCurlyBracesConfiguration": {
			"oneOf": [
				{ "$ref": "#/$defs/RulePlainConfiguration" },
				{ "$ref": "#/$defs/RuleWithUseConsistentCurlyBracesOptions" }
			]
		},
		"UseConsistentCurlyBracesOptions": {
			"type": "object",
			"additionalProperties": false
		},
		"UseConsistentGraphqlDescriptionsConfiguration": {
			"oneOf": [
				{ "$ref": "#/$defs/RulePlainConfiguration" },
				{ "$ref": "#/$defs/RuleWithUseConsistentGraphqlDescriptionsOptions" }
			]
		},
		"UseConsistentGraphqlDescriptionsOptions": {
			"type": "object",
			"properties": {
				"style": {
					"description": "The description style to enforce. Defaults to \"block\"",
					"anyOf": [
						{ "$ref": "#/$defs/UseConsistentGraphqlDescriptionsStyle" },
						{ "type": "null" }
					],
					"default": null
				}
			},
			"additionalProperties": false
		},
		"UseConsistentGraphqlDescriptionsStyle": {
			"description": "The GraphQL description style to enforce.",
			"type": "string",
			"enum": ["block", "inline"]
		},
		"UseConsistentMemberAccessibilityConfiguration": {
			"oneOf": [
				{ "$ref": "#/$defs/RulePlainConfiguration" },
				{ "$ref": "#/$defs/RuleWithUseConsistentMemberAccessibilityOptions" }
			]
		},
		"UseConsistentMemberAccessibilityOptions": {
			"type": "object",
			"properties": {
				"accessibility": {
					"description": "The kind of accessibility you want to enforce. Default to \"noPublic\"",
					"anyOf": [{ "$ref": "#/$defs/Accessibility" }, { "type": "null" }]
				}
			},
			"additionalProperties": false
		},
		"UseConsistentObjectDefinitionsConfiguration": {
			"oneOf": [
				{ "$ref": "#/$defs/RulePlainConfiguration" },
				{ "$ref": "#/$defs/RuleWithUseConsistentObjectDefinitionsOptions" }
			]
		},
		"UseConsistentObjectDefinitionsOptions": {
			"type": "object",
			"properties": {
				"syntax": {
					"description": "The preferred syntax to enforce.",
					"anyOf": [
						{ "$ref": "#/$defs/ObjectPropertySyntax" },
						{ "type": "null" }
					]
				}
			},
			"additionalProperties": false
		},
		"UseConsistentTypeDefinitionsConfiguration": {
			"oneOf": [
				{ "$ref": "#/$defs/RulePlainConfiguration" },
				{ "$ref": "#/$defs/RuleWithUseConsistentTypeDefinitionsOptions" }
			]
		},
		"UseConsistentTypeDefinitionsOptions": {
			"type": "object",
			"properties": {
				"style": {
					"anyOf": [
						{ "$ref": "#/$defs/ConsistentTypeDefinition" },
						{ "type": "null" }
					]
				}
			},
			"additionalProperties": false
		},
		"UseConstConfiguration": {
			"oneOf": [
				{ "$ref": "#/$defs/RulePlainConfiguration" },
				{ "$ref": "#/$defs/RuleWithUseConstOptions" }
			]
		},
		"UseConstOptions": { "type": "object", "additionalProperties": false },
		"UseDateNowConfiguration": {
			"oneOf": [
				{ "$ref": "#/$defs/RulePlainConfiguration" },
				{ "$ref": "#/$defs/RuleWithUseDateNowOptions" }
			]
		},
		"UseDateNowOptions": { "type": "object", "additionalProperties": false },
		"UseDefaultParameterLastConfiguration": {
			"oneOf": [
				{ "$ref": "#/$defs/RulePlainConfiguration" },
				{ "$ref": "#/$defs/RuleWithUseDefaultParameterLastOptions" }
			]
		},
		"UseDefaultParameterLastOptions": {
			"type": "object",
			"additionalProperties": false
		},
		"UseDefaultSwitchClauseConfiguration": {
			"oneOf": [
				{ "$ref": "#/$defs/RulePlainConfiguration" },
				{ "$ref": "#/$defs/RuleWithUseDefaultSwitchClauseOptions" }
			]
		},
		"UseDefaultSwitchClauseLastConfiguration": {
			"oneOf": [
				{ "$ref": "#/$defs/RulePlainConfiguration" },
				{ "$ref": "#/$defs/RuleWithUseDefaultSwitchClauseLastOptions" }
			]
		},
		"UseDefaultSwitchClauseLastOptions": {
			"type": "object",
			"additionalProperties": false
		},
		"UseDefaultSwitchClauseOptions": {
			"type": "object",
			"additionalProperties": false
		},
		"UseDeprecatedDateConfiguration": {
			"oneOf": [
				{ "$ref": "#/$defs/RulePlainConfiguration" },
				{ "$ref": "#/$defs/RuleWithUseDeprecatedDateOptions" }
			]
		},
		"UseDeprecatedDateOptions": {
			"type": "object",
			"properties": { "argumentName": { "type": ["string", "null"] } },
			"additionalProperties": false
		},
		"UseDeprecatedReasonConfiguration": {
			"oneOf": [
				{ "$ref": "#/$defs/RulePlainConfiguration" },
				{ "$ref": "#/$defs/RuleWithUseDeprecatedReasonOptions" }
			]
		},
		"UseDeprecatedReasonOptions": {
			"type": "object",
			"additionalProperties": false
		},
		"UseEnumInitializersConfiguration": {
			"oneOf": [
				{ "$ref": "#/$defs/RulePlainConfiguration" },
				{ "$ref": "#/$defs/RuleWithUseEnumInitializersOptions" }
			]
		},
		"UseEnumInitializersOptions": {
			"type": "object",
			"additionalProperties": false
		},
		"UseErrorMessageConfiguration": {
			"oneOf": [
				{ "$ref": "#/$defs/RulePlainConfiguration" },
				{ "$ref": "#/$defs/RuleWithUseErrorMessageOptions" }
			]
		},
		"UseErrorMessageOptions": {
			"type": "object",
			"additionalProperties": false
		},
		"UseExhaustiveDependenciesConfiguration": {
			"oneOf": [
				{ "$ref": "#/$defs/RulePlainConfiguration" },
				{ "$ref": "#/$defs/RuleWithUseExhaustiveDependenciesOptions" }
			]
		},
		"UseExhaustiveDependenciesOptions": {
			"type": "object",
			"properties": {
				"hooks": {
					"description": "List of hooks of which the dependencies should be validated.",
					"type": ["array", "null"],
					"items": { "$ref": "#/$defs/Hook" }
				},
				"reportMissingDependenciesArray": {
					"description": "Whether to report an error when a hook has no dependencies array.",
					"type": ["boolean", "null"]
				},
				"reportUnnecessaryDependencies": {
					"description": "Whether to report an error when a dependency is listed in the dependencies array but isn't used. Defaults to true.",
					"type": ["boolean", "null"]
				}
			},
			"additionalProperties": false
		},
		"UseExhaustiveSwitchCasesConfiguration": {
			"oneOf": [
				{ "$ref": "#/$defs/RulePlainConfiguration" },
				{ "$ref": "#/$defs/RuleWithUseExhaustiveSwitchCasesOptions" }
			]
		},
		"UseExhaustiveSwitchCasesOptions": {
			"type": "object",
			"additionalProperties": false
		},
		"UseExplicitLengthCheckConfiguration": {
			"oneOf": [
				{ "$ref": "#/$defs/RulePlainConfiguration" },
				{ "$ref": "#/$defs/RuleWithUseExplicitLengthCheckOptions" }
			]
		},
		"UseExplicitLengthCheckOptions": {
			"type": "object",
			"additionalProperties": false
		},
		"UseExplicitTypeConfiguration": {
			"oneOf": [
				{ "$ref": "#/$defs/RulePlainConfiguration" },
				{ "$ref": "#/$defs/RuleWithUseExplicitTypeOptions" }
			]
		},
		"UseExplicitTypeOptions": {
			"type": "object",
			"additionalProperties": false
		},
		"UseExponentiationOperatorConfiguration": {
			"oneOf": [
				{ "$ref": "#/$defs/RulePlainConfiguration" },
				{ "$ref": "#/$defs/RuleWithUseExponentiationOperatorOptions" }
			]
		},
		"UseExponentiationOperatorOptions": {
			"type": "object",
			"additionalProperties": false
		},
		"UseExportTypeConfiguration": {
			"oneOf": [
				{ "$ref": "#/$defs/RulePlainConfiguration" },
				{ "$ref": "#/$defs/RuleWithUseExportTypeOptions" }
			]
		},
		"UseExportTypeOptions": { "type": "object", "additionalProperties": false },
		"UseExportsLastConfiguration": {
			"oneOf": [
				{ "$ref": "#/$defs/RulePlainConfiguration" },
				{ "$ref": "#/$defs/RuleWithUseExportsLastOptions" }
			]
		},
		"UseExportsLastOptions": {
			"type": "object",
			"additionalProperties": false
		},
		"UseFilenamingConventionConfiguration": {
			"oneOf": [
				{ "$ref": "#/$defs/RulePlainConfiguration" },
				{ "$ref": "#/$defs/RuleWithUseFilenamingConventionOptions" }
			]
		},
		"UseFilenamingConventionOptions": {
			"type": "object",
			"properties": {
				"filenameCases": {
					"description": "Allowed cases for file names.",
					"anyOf": [{ "$ref": "#/$defs/FilenameCases" }, { "type": "null" }]
				},
				"match": {
					"description": "Regular expression to enforce",
					"anyOf": [{ "$ref": "#/$defs/Regex" }, { "type": "null" }]
				},
				"requireAscii": {
					"description": "If `false`, then non-ASCII characters are allowed.",
					"type": ["boolean", "null"]
				},
				"strictCase": {
					"description": "If `false`, then consecutive uppercase are allowed in _camel_ and _pascal_ cases.\nThis does not affect other [Case].",
					"type": ["boolean", "null"]
				}
			},
			"additionalProperties": false
		},
		"UseFindConfiguration": {
			"oneOf": [
				{ "$ref": "#/$defs/RulePlainConfiguration" },
				{ "$ref": "#/$defs/RuleWithUseFindOptions" }
			]
		},
		"UseFindOptions": { "type": "object", "additionalProperties": false },
		"UseFlatMapConfiguration": {
			"oneOf": [
				{ "$ref": "#/$defs/RulePlainConfiguration" },
				{ "$ref": "#/$defs/RuleWithUseFlatMapOptions" }
			]
		},
		"UseFlatMapOptions": { "type": "object", "additionalProperties": false },
		"UseFocusableInteractiveConfiguration": {
			"oneOf": [
				{ "$ref": "#/$defs/RulePlainConfiguration" },
				{ "$ref": "#/$defs/RuleWithUseFocusableInteractiveOptions" }
			]
		},
		"UseFocusableInteractiveOptions": {
			"type": "object",
			"additionalProperties": false
		},
		"UseForOfConfiguration": {
			"oneOf": [
				{ "$ref": "#/$defs/RulePlainConfiguration" },
				{ "$ref": "#/$defs/RuleWithUseForOfOptions" }
			]
		},
		"UseForOfOptions": { "type": "object", "additionalProperties": false },
		"UseFragmentSyntaxConfiguration": {
			"oneOf": [
				{ "$ref": "#/$defs/RulePlainConfiguration" },
				{ "$ref": "#/$defs/RuleWithUseFragmentSyntaxOptions" }
			]
		},
		"UseFragmentSyntaxOptions": {
			"type": "object",
			"additionalProperties": false
		},
		"UseGenericFontNamesConfiguration": {
			"oneOf": [
				{ "$ref": "#/$defs/RulePlainConfiguration" },
				{ "$ref": "#/$defs/RuleWithUseGenericFontNamesOptions" }
			]
		},
		"UseGenericFontNamesOptions": {
			"type": "object",
			"additionalProperties": false
		},
		"UseGetterReturnConfiguration": {
			"oneOf": [
				{ "$ref": "#/$defs/RulePlainConfiguration" },
				{ "$ref": "#/$defs/RuleWithUseGetterReturnOptions" }
			]
		},
		"UseGetterReturnOptions": {
			"type": "object",
			"additionalProperties": false
		},
		"UseGoogleFontDisplayConfiguration": {
			"oneOf": [
				{ "$ref": "#/$defs/RulePlainConfiguration" },
				{ "$ref": "#/$defs/RuleWithUseGoogleFontDisplayOptions" }
			]
		},
		"UseGoogleFontDisplayOptions": {
			"type": "object",
			"additionalProperties": false
		},
		"UseGoogleFontPreconnectConfiguration": {
			"oneOf": [
				{ "$ref": "#/$defs/RulePlainConfiguration" },
				{ "$ref": "#/$defs/RuleWithUseGoogleFontPreconnectOptions" }
			]
		},
		"UseGoogleFontPreconnectOptions": {
			"type": "object",
			"additionalProperties": false
		},
		"UseGraphqlNamedOperationsConfiguration": {
			"oneOf": [
				{ "$ref": "#/$defs/RulePlainConfiguration" },
				{ "$ref": "#/$defs/RuleWithUseGraphqlNamedOperationsOptions" }
			]
		},
		"UseGraphqlNamedOperationsOptions": {
			"type": "object",
			"additionalProperties": false
		},
		"UseGraphqlNamingConventionConfiguration": {
			"oneOf": [
				{ "$ref": "#/$defs/RulePlainConfiguration" },
				{ "$ref": "#/$defs/RuleWithUseGraphqlNamingConventionOptions" }
			]
		},
		"UseGraphqlNamingConventionOptions": {
			"type": "object",
			"additionalProperties": false
		},
		"UseGroupedAccessorPairsConfiguration": {
			"oneOf": [
				{ "$ref": "#/$defs/RulePlainConfiguration" },
				{ "$ref": "#/$defs/RuleWithUseGroupedAccessorPairsOptions" }
			]
		},
		"UseGroupedAccessorPairsOptions": {
			"type": "object",
			"additionalProperties": false
		},
		"UseGuardForInConfiguration": {
			"oneOf": [
				{ "$ref": "#/$defs/RulePlainConfiguration" },
				{ "$ref": "#/$defs/RuleWithUseGuardForInOptions" }
			]
		},
		"UseGuardForInOptions": { "type": "object", "additionalProperties": false },
		"UseHeadingContentConfiguration": {
			"oneOf": [
				{ "$ref": "#/$defs/RulePlainConfiguration" },
				{ "$ref": "#/$defs/RuleWithUseHeadingContentOptions" }
			]
		},
		"UseHeadingContentOptions": {
			"type": "object",
			"additionalProperties": false
		},
		"UseHookAtTopLevelConfiguration": {
			"oneOf": [
				{ "$ref": "#/$defs/RulePlainConfiguration" },
				{ "$ref": "#/$defs/RuleWithUseHookAtTopLevelOptions" }
			]
		},
		"UseHookAtTopLevelOptions": {
			"type": "object",
			"additionalProperties": false
		},
		"UseHtmlLangConfiguration": {
			"oneOf": [
				{ "$ref": "#/$defs/RulePlainConfiguration" },
				{ "$ref": "#/$defs/RuleWithUseHtmlLangOptions" }
			]
		},
		"UseHtmlLangOptions": { "type": "object", "additionalProperties": false },
		"UseIframeTitleConfiguration": {
			"oneOf": [
				{ "$ref": "#/$defs/RulePlainConfiguration" },
				{ "$ref": "#/$defs/RuleWithUseIframeTitleOptions" }
			]
		},
		"UseIframeTitleOptions": {
			"type": "object",
			"additionalProperties": false
		},
		"UseImageSizeConfiguration": {
			"oneOf": [
				{ "$ref": "#/$defs/RulePlainConfiguration" },
				{ "$ref": "#/$defs/RuleWithUseImageSizeOptions" }
			]
		},
		"UseImageSizeOptions": { "type": "null" },
		"UseImportExtensionsConfiguration": {
			"oneOf": [
				{ "$ref": "#/$defs/RulePlainConfiguration" },
				{ "$ref": "#/$defs/RuleWithUseImportExtensionsOptions" }
			]
		},
		"UseImportExtensionsOptions": {
			"type": "object",
			"properties": {
				"forceJsExtensions": {
					"description": "If `true`, the suggested extension is always `.js` regardless of what\nextension the source file has in your project.",
					"type": ["boolean", "null"]
				}
			},
			"additionalProperties": false
		},
		"UseImportTypeConfiguration": {
			"oneOf": [
				{ "$ref": "#/$defs/RulePlainConfiguration" },
				{ "$ref": "#/$defs/RuleWithUseImportTypeOptions" }
			]
		},
		"UseImportTypeOptions": {
			"type": "object",
			"properties": {
				"style": {
					"description": "The style to apply when import types. Default to \"auto\"",
					"anyOf": [
						{ "$ref": "#/$defs/UseImportTypeStyle" },
						{ "type": "null" }
					]
				}
			},
			"additionalProperties": false
		},
		"UseImportTypeStyle": {
			"description": "The style to apply when importing types.",
			"type": "string",
			"enum": ["auto", "inlineType", "separatedType"]
		},
		"UseIndexOfConfiguration": {
			"oneOf": [
				{ "$ref": "#/$defs/RulePlainConfiguration" },
				{ "$ref": "#/$defs/RuleWithUseIndexOfOptions" }
			]
		},
		"UseIndexOfOptions": { "type": "object", "additionalProperties": false },
		"UseIsArrayConfiguration": {
			"oneOf": [
				{ "$ref": "#/$defs/RulePlainConfiguration" },
				{ "$ref": "#/$defs/RuleWithUseIsArrayOptions" }
			]
		},
		"UseIsArrayOptions": { "type": "object", "additionalProperties": false },
		"UseIsNanConfiguration": {
			"oneOf": [
				{ "$ref": "#/$defs/RulePlainConfiguration" },
				{ "$ref": "#/$defs/RuleWithUseIsNanOptions" }
			]
		},
		"UseIsNanOptions": { "type": "object", "additionalProperties": false },
		"UseIterableCallbackReturnConfiguration": {
			"oneOf": [
				{ "$ref": "#/$defs/RulePlainConfiguration" },
				{ "$ref": "#/$defs/RuleWithUseIterableCallbackReturnOptions" }
			]
		},
		"UseIterableCallbackReturnOptions": {
			"type": "object",
			"additionalProperties": false
		},
		"UseJsonImportAttributesConfiguration": {
			"oneOf": [
				{ "$ref": "#/$defs/RulePlainConfiguration" },
				{ "$ref": "#/$defs/RuleWithUseJsonImportAttributesOptions" }
			]
		},
		"UseJsonImportAttributesOptions": {
			"type": "object",
			"additionalProperties": false
		},
		"UseJsxKeyInIterableConfiguration": {
			"oneOf": [
				{ "$ref": "#/$defs/RulePlainConfiguration" },
				{ "$ref": "#/$defs/RuleWithUseJsxKeyInIterableOptions" }
			]
		},
		"UseJsxKeyInIterableOptions": {
			"type": "object",
			"properties": {
				"checkShorthandFragments": {
					"description": "Set to `true` to check shorthand fragments (`<></>`)",
					"type": ["boolean", "null"]
				}
			},
			"additionalProperties": false
		},
		"UseKeyWithClickEventsConfiguration": {
			"oneOf": [
				{ "$ref": "#/$defs/RulePlainConfiguration" },
				{ "$ref": "#/$defs/RuleWithUseKeyWithClickEventsOptions" }
			]
		},
		"UseKeyWithClickEventsOptions": {
			"type": "object",
			"additionalProperties": false
		},
		"UseKeyWithMouseEventsConfiguration": {
			"oneOf": [
				{ "$ref": "#/$defs/RulePlainConfiguration" },
				{ "$ref": "#/$defs/RuleWithUseKeyWithMouseEventsOptions" }
			]
		},
		"UseKeyWithMouseEventsOptions": {
			"type": "object",
			"additionalProperties": false
		},
		"UseLiteralEnumMembersConfiguration": {
			"oneOf": [
				{ "$ref": "#/$defs/RulePlainConfiguration" },
				{ "$ref": "#/$defs/RuleWithUseLiteralEnumMembersOptions" }
			]
		},
		"UseLiteralEnumMembersOptions": {
			"type": "object",
			"additionalProperties": false
		},
		"UseLiteralKeysConfiguration": {
			"oneOf": [
				{ "$ref": "#/$defs/RulePlainConfiguration" },
				{ "$ref": "#/$defs/RuleWithUseLiteralKeysOptions" }
			]
		},
		"UseLiteralKeysOptions": {
			"type": "object",
			"additionalProperties": false
		},
		"UseMaxParamsConfiguration": {
			"oneOf": [
				{ "$ref": "#/$defs/RulePlainConfiguration" },
				{ "$ref": "#/$defs/RuleWithUseMaxParamsOptions" }
			]
		},
		"UseMaxParamsOptions": {
			"type": "object",
			"properties": {
				"max": {
					"description": "Maximum number of parameters allowed (default: 4)",
					"type": ["integer", "null"],
					"format": "uint8",
					"maximum": 255,
					"minimum": 0
				}
			},
			"additionalProperties": false
		},
		"UseMediaCaptionConfiguration": {
			"oneOf": [
				{ "$ref": "#/$defs/RulePlainConfiguration" },
				{ "$ref": "#/$defs/RuleWithUseMediaCaptionOptions" }
			]
		},
		"UseMediaCaptionOptions": {
			"type": "object",
			"additionalProperties": false
		},
		"UseNamespaceKeywordConfiguration": {
			"oneOf": [
				{ "$ref": "#/$defs/RulePlainConfiguration" },
				{ "$ref": "#/$defs/RuleWithUseNamespaceKeywordOptions" }
			]
		},
		"UseNamespaceKeywordOptions": {
			"type": "object",
			"additionalProperties": false
		},
		"UseNamingConventionConfiguration": {
			"oneOf": [
				{ "$ref": "#/$defs/RulePlainConfiguration" },
				{ "$ref": "#/$defs/RuleWithUseNamingConventionOptions" }
			]
		},
		"UseNamingConventionOptions": {
			"description": "Rule's options.",
			"type": "object",
			"properties": {
				"conventions": {
					"description": "Custom conventions.",
					"type": ["array", "null"],
					"items": { "$ref": "#/$defs/Convention" }
				},
				"requireAscii": {
					"description": "If `false`, then non-ASCII characters are allowed.",
					"type": ["boolean", "null"]
				},
				"strictCase": {
					"description": "If `false`, then consecutive uppercase are allowed in _camel_ and _pascal_ cases.\nThis does not affect other [Case].",
					"type": ["boolean", "null"]
				}
			},
			"additionalProperties": false
		},
		"UseNodeAssertStrictConfiguration": {
			"oneOf": [
				{ "$ref": "#/$defs/RulePlainConfiguration" },
				{ "$ref": "#/$defs/RuleWithUseNodeAssertStrictOptions" }
			]
		},
		"UseNodeAssertStrictOptions": {
			"type": "object",
			"additionalProperties": false
		},
		"UseNodejsImportProtocolConfiguration": {
			"oneOf": [
				{ "$ref": "#/$defs/RulePlainConfiguration" },
				{ "$ref": "#/$defs/RuleWithUseNodejsImportProtocolOptions" }
			]
		},
		"UseNodejsImportProtocolOptions": {
			"type": "object",
			"additionalProperties": false
		},
		"UseNumberNamespaceConfiguration": {
			"oneOf": [
				{ "$ref": "#/$defs/RulePlainConfiguration" },
				{ "$ref": "#/$defs/RuleWithUseNumberNamespaceOptions" }
			]
		},
		"UseNumberNamespaceOptions": {
			"type": "object",
			"additionalProperties": false
		},
		"UseNumberToFixedDigitsArgumentConfiguration": {
			"oneOf": [
				{ "$ref": "#/$defs/RulePlainConfiguration" },
				{ "$ref": "#/$defs/RuleWithUseNumberToFixedDigitsArgumentOptions" }
			]
		},
		"UseNumberToFixedDigitsArgumentOptions": {
			"type": "object",
			"additionalProperties": false
		},
		"UseNumericLiteralsConfiguration": {
			"oneOf": [
				{ "$ref": "#/$defs/RulePlainConfiguration" },
				{ "$ref": "#/$defs/RuleWithUseNumericLiteralsOptions" }
			]
		},
		"UseNumericLiteralsOptions": {
			"type": "object",
			"additionalProperties": false
		},
		"UseNumericSeparatorsConfiguration": {
			"oneOf": [
				{ "$ref": "#/$defs/RulePlainConfiguration" },
				{ "$ref": "#/$defs/RuleWithUseNumericSeparatorsOptions" }
			]
		},
		"UseNumericSeparatorsOptions": {
			"type": "object",
			"additionalProperties": false
		},
		"UseObjectSpreadConfiguration": {
			"oneOf": [
				{ "$ref": "#/$defs/RulePlainConfiguration" },
				{ "$ref": "#/$defs/RuleWithUseObjectSpreadOptions" }
			]
		},
		"UseObjectSpreadOptions": {
			"type": "object",
			"additionalProperties": false
		},
		"UseOptionalChainConfiguration": {
			"oneOf": [
				{ "$ref": "#/$defs/RulePlainConfiguration" },
				{ "$ref": "#/$defs/RuleWithUseOptionalChainOptions" }
			]
		},
		"UseOptionalChainOptions": {
			"type": "object",
			"additionalProperties": false
		},
		"UseParseIntRadixConfiguration": {
			"oneOf": [
				{ "$ref": "#/$defs/RulePlainConfiguration" },
				{ "$ref": "#/$defs/RuleWithUseParseIntRadixOptions" }
			]
		},
		"UseParseIntRadixOptions": {
			"type": "object",
			"additionalProperties": false
		},
		"UseQwikClasslistConfiguration": {
			"oneOf": [
				{ "$ref": "#/$defs/RulePlainConfiguration" },
				{ "$ref": "#/$defs/RuleWithUseQwikClasslistOptions" }
			]
		},
		"UseQwikClasslistOptions": {
			"type": "object",
			"additionalProperties": false
		},
		"UseQwikMethodUsageConfiguration": {
			"oneOf": [
				{ "$ref": "#/$defs/RulePlainConfiguration" },
				{ "$ref": "#/$defs/RuleWithUseQwikMethodUsageOptions" }
			]
		},
		"UseQwikMethodUsageOptions": {
			"type": "object",
			"additionalProperties": false
		},
		"UseQwikValidLexicalScopeConfiguration": {
			"oneOf": [
				{ "$ref": "#/$defs/RulePlainConfiguration" },
				{ "$ref": "#/$defs/RuleWithUseQwikValidLexicalScopeOptions" }
			]
		},
		"UseQwikValidLexicalScopeOptions": {
			"type": "object",
			"additionalProperties": false
		},
		"UseReactFunctionComponentsConfiguration": {
			"oneOf": [
				{ "$ref": "#/$defs/RulePlainConfiguration" },
				{ "$ref": "#/$defs/RuleWithUseReactFunctionComponentsOptions" }
			]
		},
		"UseReactFunctionComponentsOptions": {
			"type": "object",
			"additionalProperties": false
		},
		"UseReadonlyClassPropertiesConfiguration": {
			"oneOf": [
				{ "$ref": "#/$defs/RulePlainConfiguration" },
				{ "$ref": "#/$defs/RuleWithUseReadonlyClassPropertiesOptions" }
			]
		},
		"UseReadonlyClassPropertiesOptions": {
			"type": "object",
			"properties": {
				"checkAllProperties": {
					"description": "When `true`, the keywords `public`, `protected`, and `private` are analyzed by the rule.",
					"type": ["boolean", "null"]
				}
			},
			"additionalProperties": false
		},
		"UseRegexLiteralsConfiguration": {
			"oneOf": [
				{ "$ref": "#/$defs/RulePlainConfiguration" },
				{ "$ref": "#/$defs/RuleWithUseRegexLiteralsOptions" }
			]
		},
		"UseRegexLiteralsOptions": {
			"type": "object",
			"additionalProperties": false
		},
<<<<<<< HEAD
		"UseRequiredScriptsConfiguration": {
			"oneOf": [
				{ "$ref": "#/$defs/RulePlainConfiguration" },
				{ "$ref": "#/$defs/RuleWithUseRequiredScriptsOptions" }
			]
		},
		"UseRequiredScriptsOptions": {
			"type": "object",
			"properties": {
				"requiredScripts": {
					"description": "List of script names that must be present in package.json",
					"type": "array",
					"default": [],
					"items": { "type": "string" }
				}
			},
			"additionalProperties": false
		},
=======
		"UseRegexpExecConfiguration": {
			"oneOf": [
				{ "$ref": "#/$defs/RulePlainConfiguration" },
				{ "$ref": "#/$defs/RuleWithUseRegexpExecOptions" }
			]
		},
		"UseRegexpExecOptions": { "type": "object", "additionalProperties": false },
>>>>>>> e7e0f6c1
		"UseSelfClosingElementsConfiguration": {
			"oneOf": [
				{ "$ref": "#/$defs/RulePlainConfiguration" },
				{ "$ref": "#/$defs/RuleWithUseSelfClosingElementsOptions" }
			]
		},
		"UseSelfClosingElementsOptions": {
			"type": "object",
			"properties": { "ignoreHtmlElements": { "type": ["boolean", "null"] } },
			"additionalProperties": false
		},
		"UseSemanticElementsConfiguration": {
			"oneOf": [
				{ "$ref": "#/$defs/RulePlainConfiguration" },
				{ "$ref": "#/$defs/RuleWithUseSemanticElementsOptions" }
			]
		},
		"UseSemanticElementsOptions": {
			"type": "object",
			"additionalProperties": false
		},
		"UseShorthandAssignConfiguration": {
			"oneOf": [
				{ "$ref": "#/$defs/RulePlainConfiguration" },
				{ "$ref": "#/$defs/RuleWithUseShorthandAssignOptions" }
			]
		},
		"UseShorthandAssignOptions": {
			"type": "object",
			"additionalProperties": false
		},
		"UseShorthandFunctionTypeConfiguration": {
			"oneOf": [
				{ "$ref": "#/$defs/RulePlainConfiguration" },
				{ "$ref": "#/$defs/RuleWithUseShorthandFunctionTypeOptions" }
			]
		},
		"UseShorthandFunctionTypeOptions": {
			"type": "object",
			"additionalProperties": false
		},
		"UseSimpleNumberKeysConfiguration": {
			"oneOf": [
				{ "$ref": "#/$defs/RulePlainConfiguration" },
				{ "$ref": "#/$defs/RuleWithUseSimpleNumberKeysOptions" }
			]
		},
		"UseSimpleNumberKeysOptions": {
			"type": "object",
			"additionalProperties": false
		},
		"UseSimplifiedLogicExpressionConfiguration": {
			"oneOf": [
				{ "$ref": "#/$defs/RulePlainConfiguration" },
				{ "$ref": "#/$defs/RuleWithUseSimplifiedLogicExpressionOptions" }
			]
		},
		"UseSimplifiedLogicExpressionOptions": {
			"type": "object",
			"additionalProperties": false
		},
		"UseSingleJsDocAsteriskConfiguration": {
			"oneOf": [
				{ "$ref": "#/$defs/RulePlainConfiguration" },
				{ "$ref": "#/$defs/RuleWithUseSingleJsDocAsteriskOptions" }
			]
		},
		"UseSingleJsDocAsteriskOptions": {
			"type": "object",
			"additionalProperties": false
		},
		"UseSingleVarDeclaratorConfiguration": {
			"oneOf": [
				{ "$ref": "#/$defs/RulePlainConfiguration" },
				{ "$ref": "#/$defs/RuleWithUseSingleVarDeclaratorOptions" }
			]
		},
		"UseSingleVarDeclaratorOptions": {
			"type": "object",
			"additionalProperties": false
		},
		"UseSolidForComponentConfiguration": {
			"oneOf": [
				{ "$ref": "#/$defs/RulePlainConfiguration" },
				{ "$ref": "#/$defs/RuleWithUseSolidForComponentOptions" }
			]
		},
		"UseSolidForComponentOptions": {
			"type": "object",
			"additionalProperties": false
		},
		"UseSortedAttributesConfiguration": {
			"oneOf": [
				{ "$ref": "#/$defs/RuleAssistPlainConfiguration" },
				{ "$ref": "#/$defs/RuleAssistWithUseSortedAttributesOptions" }
			]
		},
		"UseSortedAttributesOptions": {
			"type": "object",
			"properties": {
				"sortOrder": {
					"anyOf": [{ "$ref": "#/$defs/SortOrder" }, { "type": "null" }]
				}
			},
			"additionalProperties": false
		},
		"UseSortedClassesConfiguration": {
			"oneOf": [
				{ "$ref": "#/$defs/RulePlainConfiguration" },
				{ "$ref": "#/$defs/RuleWithUseSortedClassesOptions" }
			]
		},
		"UseSortedClassesOptions": {
			"type": "object",
			"properties": {
				"attributes": {
					"description": "Additional attributes that will be sorted.",
					"type": ["array", "null"],
					"items": { "type": "string" }
				},
				"functions": {
					"description": "Names of the functions or tagged templates that will be sorted.",
					"type": ["array", "null"],
					"items": { "type": "string" }
				}
			},
			"additionalProperties": false
		},
		"UseSortedKeysConfiguration": {
			"oneOf": [
				{ "$ref": "#/$defs/RuleAssistPlainConfiguration" },
				{ "$ref": "#/$defs/RuleAssistWithUseSortedKeysOptions" }
			]
		},
		"UseSortedKeysOptions": {
			"type": "object",
			"properties": {
				"sortOrder": {
					"anyOf": [{ "$ref": "#/$defs/SortOrder" }, { "type": "null" }]
				}
			},
			"additionalProperties": false
		},
		"UseSortedPropertiesConfiguration": {
			"oneOf": [
				{ "$ref": "#/$defs/RuleAssistPlainConfiguration" },
				{ "$ref": "#/$defs/RuleAssistWithUseSortedPropertiesOptions" }
			]
		},
		"UseSortedPropertiesOptions": {
			"type": "object",
			"additionalProperties": false
		},
		"UseSpreadConfiguration": {
			"oneOf": [
				{ "$ref": "#/$defs/RulePlainConfiguration" },
				{ "$ref": "#/$defs/RuleWithUseSpreadOptions" }
			]
		},
		"UseSpreadOptions": { "type": "object", "additionalProperties": false },
		"UseStaticResponseMethodsConfiguration": {
			"oneOf": [
				{ "$ref": "#/$defs/RulePlainConfiguration" },
				{ "$ref": "#/$defs/RuleWithUseStaticResponseMethodsOptions" }
			]
		},
		"UseStaticResponseMethodsOptions": {
			"type": "object",
			"additionalProperties": false
		},
		"UseStrictModeConfiguration": {
			"oneOf": [
				{ "$ref": "#/$defs/RulePlainConfiguration" },
				{ "$ref": "#/$defs/RuleWithUseStrictModeOptions" }
			]
		},
		"UseStrictModeOptions": { "type": "object", "additionalProperties": false },
		"UseSymbolDescriptionConfiguration": {
			"oneOf": [
				{ "$ref": "#/$defs/RulePlainConfiguration" },
				{ "$ref": "#/$defs/RuleWithUseSymbolDescriptionOptions" }
			]
		},
		"UseSymbolDescriptionOptions": {
			"type": "object",
			"additionalProperties": false
		},
		"UseTemplateConfiguration": {
			"oneOf": [
				{ "$ref": "#/$defs/RulePlainConfiguration" },
				{ "$ref": "#/$defs/RuleWithUseTemplateOptions" }
			]
		},
		"UseTemplateOptions": { "type": "object", "additionalProperties": false },
		"UseThrowNewErrorConfiguration": {
			"oneOf": [
				{ "$ref": "#/$defs/RulePlainConfiguration" },
				{ "$ref": "#/$defs/RuleWithUseThrowNewErrorOptions" }
			]
		},
		"UseThrowNewErrorOptions": {
			"type": "object",
			"additionalProperties": false
		},
		"UseThrowOnlyErrorConfiguration": {
			"oneOf": [
				{ "$ref": "#/$defs/RulePlainConfiguration" },
				{ "$ref": "#/$defs/RuleWithUseThrowOnlyErrorOptions" }
			]
		},
		"UseThrowOnlyErrorOptions": {
			"type": "object",
			"additionalProperties": false
		},
		"UseTopLevelRegexConfiguration": {
			"oneOf": [
				{ "$ref": "#/$defs/RulePlainConfiguration" },
				{ "$ref": "#/$defs/RuleWithUseTopLevelRegexOptions" }
			]
		},
		"UseTopLevelRegexOptions": {
			"type": "object",
			"additionalProperties": false
		},
		"UseTrimStartEndConfiguration": {
			"oneOf": [
				{ "$ref": "#/$defs/RulePlainConfiguration" },
				{ "$ref": "#/$defs/RuleWithUseTrimStartEndOptions" }
			]
		},
		"UseTrimStartEndOptions": {
			"type": "object",
			"additionalProperties": false
		},
		"UseUnifiedTypeSignaturesConfiguration": {
			"oneOf": [
				{ "$ref": "#/$defs/RulePlainConfiguration" },
				{ "$ref": "#/$defs/RuleWithUseUnifiedTypeSignaturesOptions" }
			]
		},
		"UseUnifiedTypeSignaturesOptions": {
			"type": "object",
			"additionalProperties": false
		},
		"UseUniqueElementIdsConfiguration": {
			"oneOf": [
				{ "$ref": "#/$defs/RulePlainConfiguration" },
				{ "$ref": "#/$defs/RuleWithUseUniqueElementIdsOptions" }
			]
		},
		"UseUniqueElementIdsOptions": {
			"type": "object",
			"properties": {
				"excludedComponents": {
					"description": "Component names that accept an `id` prop that does not translate\nto a DOM element id.",
					"type": ["array", "null"],
					"items": { "type": "string" },
					"uniqueItems": true
				}
			},
			"additionalProperties": false
		},
		"UseUniqueGraphqlOperationNameConfiguration": {
			"oneOf": [
				{ "$ref": "#/$defs/RulePlainConfiguration" },
				{ "$ref": "#/$defs/RuleWithUseUniqueGraphqlOperationNameOptions" }
			]
		},
		"UseUniqueGraphqlOperationNameOptions": {
			"type": "object",
			"additionalProperties": false
		},
		"UseValidAnchorConfiguration": {
			"oneOf": [
				{ "$ref": "#/$defs/RulePlainConfiguration" },
				{ "$ref": "#/$defs/RuleWithUseValidAnchorOptions" }
			]
		},
		"UseValidAnchorOptions": {
			"type": "object",
			"additionalProperties": false
		},
		"UseValidAriaPropsConfiguration": {
			"oneOf": [
				{ "$ref": "#/$defs/RulePlainConfiguration" },
				{ "$ref": "#/$defs/RuleWithUseValidAriaPropsOptions" }
			]
		},
		"UseValidAriaPropsOptions": {
			"type": "object",
			"additionalProperties": false
		},
		"UseValidAriaRoleConfiguration": {
			"oneOf": [
				{ "$ref": "#/$defs/RulePlainConfiguration" },
				{ "$ref": "#/$defs/RuleWithUseValidAriaRoleOptions" }
			]
		},
		"UseValidAriaRoleOptions": {
			"type": "object",
			"properties": {
				"allowInvalidRoles": {
					"description": "It allows specifying a list of roles that might be invalid otherwise",
					"type": ["array", "null"],
					"items": { "type": "string" }
				},
				"ignoreNonDom": {
					"description": "Use this option to ignore non-DOM elements, such as custom components",
					"type": ["boolean", "null"]
				}
			},
			"additionalProperties": false
		},
		"UseValidAriaValuesConfiguration": {
			"oneOf": [
				{ "$ref": "#/$defs/RulePlainConfiguration" },
				{ "$ref": "#/$defs/RuleWithUseValidAriaValuesOptions" }
			]
		},
		"UseValidAriaValuesOptions": {
			"type": "object",
			"additionalProperties": false
		},
		"UseValidAutocompleteConfiguration": {
			"oneOf": [
				{ "$ref": "#/$defs/RulePlainConfiguration" },
				{ "$ref": "#/$defs/RuleWithUseValidAutocompleteOptions" }
			]
		},
		"UseValidAutocompleteOptions": {
			"type": "object",
			"properties": {
				"inputComponents": {
					"description": "`input` like custom components that should be checked.",
					"type": ["array", "null"],
					"items": { "type": "string" }
				}
			},
			"additionalProperties": false
		},
		"UseValidForDirectionConfiguration": {
			"oneOf": [
				{ "$ref": "#/$defs/RulePlainConfiguration" },
				{ "$ref": "#/$defs/RuleWithUseValidForDirectionOptions" }
			]
		},
		"UseValidForDirectionOptions": {
			"type": "object",
			"additionalProperties": false
		},
		"UseValidLangConfiguration": {
			"oneOf": [
				{ "$ref": "#/$defs/RulePlainConfiguration" },
				{ "$ref": "#/$defs/RuleWithUseValidLangOptions" }
			]
		},
		"UseValidLangOptions": { "type": "object", "additionalProperties": false },
		"UseValidTypeofConfiguration": {
			"oneOf": [
				{ "$ref": "#/$defs/RulePlainConfiguration" },
				{ "$ref": "#/$defs/RuleWithUseValidTypeofOptions" }
			]
		},
		"UseValidTypeofOptions": {
			"type": "object",
			"additionalProperties": false
		},
		"UseVueDefineMacrosOrderConfiguration": {
			"oneOf": [
				{ "$ref": "#/$defs/RulePlainConfiguration" },
				{ "$ref": "#/$defs/RuleWithUseVueDefineMacrosOrderOptions" }
			]
		},
		"UseVueDefineMacrosOrderOptions": {
			"type": "object",
			"properties": {
				"order": {
					"description": "The order of the Vue define macros.",
					"type": ["array", "null"],
					"items": { "type": "string" }
				}
			},
			"additionalProperties": false
		},
		"UseVueHyphenatedAttributesConfiguration": {
			"oneOf": [
				{ "$ref": "#/$defs/RulePlainConfiguration" },
				{ "$ref": "#/$defs/RuleWithUseVueHyphenatedAttributesOptions" }
			]
		},
		"UseVueHyphenatedAttributesOptions": {
			"type": "object",
			"properties": {
				"ignore": {
					"description": "List of attribute names to ignore when checking for hyphenated attributes.",
					"type": ["array", "null"],
					"default": null,
					"items": { "type": "string" },
					"uniqueItems": true
				},
				"ignoreTags": {
					"description": "List of HTML tags to ignore when checking for hyphenated attributes.",
					"type": ["array", "null"],
					"default": null,
					"items": { "type": "string" },
					"uniqueItems": true
				}
			},
			"additionalProperties": false
		},
		"UseVueMultiWordComponentNamesConfiguration": {
			"oneOf": [
				{ "$ref": "#/$defs/RulePlainConfiguration" },
				{ "$ref": "#/$defs/RuleWithUseVueMultiWordComponentNamesOptions" }
			]
		},
		"UseVueMultiWordComponentNamesOptions": {
			"type": "object",
			"properties": {
				"ignores": {
					"description": "Component names to ignore (allowed to be single-word).",
					"type": "array",
					"items": { "type": "string" }
				}
			},
			"additionalProperties": false
		},
		"UseVueValidVBindConfiguration": {
			"oneOf": [
				{ "$ref": "#/$defs/RulePlainConfiguration" },
				{ "$ref": "#/$defs/RuleWithUseVueValidVBindOptions" }
			]
		},
		"UseVueValidVBindOptions": {
			"type": "object",
			"additionalProperties": false
		},
		"UseVueValidVElseConfiguration": {
			"oneOf": [
				{ "$ref": "#/$defs/RulePlainConfiguration" },
				{ "$ref": "#/$defs/RuleWithUseVueValidVElseOptions" }
			]
		},
		"UseVueValidVElseIfConfiguration": {
			"oneOf": [
				{ "$ref": "#/$defs/RulePlainConfiguration" },
				{ "$ref": "#/$defs/RuleWithUseVueValidVElseIfOptions" }
			]
		},
		"UseVueValidVElseIfOptions": {
			"type": "object",
			"additionalProperties": false
		},
		"UseVueValidVElseOptions": {
			"type": "object",
			"additionalProperties": false
		},
		"UseVueValidVHtmlConfiguration": {
			"oneOf": [
				{ "$ref": "#/$defs/RulePlainConfiguration" },
				{ "$ref": "#/$defs/RuleWithUseVueValidVHtmlOptions" }
			]
		},
		"UseVueValidVHtmlOptions": {
			"type": "object",
			"additionalProperties": false
		},
		"UseVueValidVIfConfiguration": {
			"oneOf": [
				{ "$ref": "#/$defs/RulePlainConfiguration" },
				{ "$ref": "#/$defs/RuleWithUseVueValidVIfOptions" }
			]
		},
		"UseVueValidVIfOptions": {
			"type": "object",
			"additionalProperties": false
		},
		"UseVueValidVOnConfiguration": {
			"oneOf": [
				{ "$ref": "#/$defs/RulePlainConfiguration" },
				{ "$ref": "#/$defs/RuleWithUseVueValidVOnOptions" }
			]
		},
		"UseVueValidVOnOptions": {
			"type": "object",
			"properties": {
				"modifiers": {
					"description": "Additional modifiers that should be considered valid",
					"type": ["array", "null"],
					"default": null,
					"items": { "type": "string" }
				}
			},
			"additionalProperties": false
		},
		"UseVueValidVTextConfiguration": {
			"oneOf": [
				{ "$ref": "#/$defs/RulePlainConfiguration" },
				{ "$ref": "#/$defs/RuleWithUseVueValidVTextOptions" }
			]
		},
		"UseVueValidVTextOptions": {
			"type": "object",
			"additionalProperties": false
		},
		"UseWhileConfiguration": {
			"oneOf": [
				{ "$ref": "#/$defs/RulePlainConfiguration" },
				{ "$ref": "#/$defs/RuleWithUseWhileOptions" }
			]
		},
		"UseWhileOptions": { "type": "object", "additionalProperties": false },
		"UseYieldConfiguration": {
			"oneOf": [
				{ "$ref": "#/$defs/RulePlainConfiguration" },
				{ "$ref": "#/$defs/RuleWithUseYieldOptions" }
			]
		},
		"UseYieldOptions": { "type": "object", "additionalProperties": false },
		"VcsClientKind": {
			"oneOf": [
				{
					"description": "Integration with the git client as VCS",
					"type": "string",
					"const": "git"
				}
			]
		},
		"VcsConfiguration": {
			"description": "Set of properties to integrate Biome with a VCS software.",
			"type": "object",
			"properties": {
				"clientKind": {
					"description": "The kind of client.",
					"anyOf": [{ "$ref": "#/$defs/VcsClientKind" }, { "type": "null" }]
				},
				"defaultBranch": {
					"description": "The main branch of the project",
					"type": ["string", "null"]
				},
				"enabled": {
					"description": "Whether Biome should integrate itself with the VCS client",
					"anyOf": [{ "$ref": "#/$defs/Bool" }, { "type": "null" }]
				},
				"root": {
					"description": "The folder where Biome should check for VCS files. By default, Biome will use the same\nfolder where `biome.json` was found.\n\nIf Biome can't find the configuration, it will attempt to use the current working directory.\nIf no current working directory can't be found, Biome won't use the VCS integration, and a diagnostic\nwill be emitted",
					"type": ["string", "null"]
				},
				"useIgnoreFile": {
					"description": "Whether Biome should use the VCS ignore file. When [true], Biome will ignore the files\nspecified in the ignore file.",
					"anyOf": [{ "$ref": "#/$defs/Bool" }, { "type": "null" }]
				}
			},
			"additionalProperties": false
		},
		"Visibility": {
			"type": "string",
			"enum": ["public", "package", "private"]
		},
		"WhitespaceSensitivity": {
			"description": "Whitespace sensitivity for HTML formatting.\n\nThe following two cases won't produce the same output:\n\n|                |      html      |    output    |\n| -------------- | :------------: | :----------: |\n| with spaces    | `1<b> 2 </b>3` | 1<b> 2 </b>3 |\n| without spaces |  `1<b>2</b>3`  |  1<b>2</b>3  |\n\nThis happens because whitespace is significant in inline elements.\n\nAs a consequence of this, the formatter must format blocks that look like this (assume a small line width, <20):\n```html\n<span>really long content</span>\n```\nas this, where the content hugs the tags:\n```html\n<span\n   >really long content</span\n>\n```\n\nNote that this is only necessary for inline elements. Block elements do not have this restriction.",
			"oneOf": [
				{
					"description": "The formatter considers whitespace significant for elements that have an \"inline\" display style by default in\nbrowser's user agent style sheets.",
					"type": "string",
					"const": "css"
				},
				{
					"description": "Leading and trailing whitespace in content is considered significant for all elements.\n\nThe formatter should leave at least one whitespace character if whitespace is present.\nOtherwise, if there is no whitespace, it should not add any after `>` or before `<`. In other words, if there's no whitespace, the text content should hug the tags.\n\nExample of text hugging the tags:\n```html\n<b\n    >content</b\n>\n```",
					"type": "string",
					"const": "strict"
				},
				{
					"description": "Whitespace is considered insignificant. The formatter is free to remove or add whitespace as it sees fit.",
					"type": "string",
					"const": "ignore"
				}
			]
		}
	}
}<|MERGE_RESOLUTION|>--- conflicted
+++ resolved
@@ -5383,17 +5383,10 @@
 						{ "type": "null" }
 					]
 				},
-<<<<<<< HEAD
-				"useRequiredScripts": {
-					"description": "Enforce the presence of required scripts in package.json.\nSee https://biomejs.dev/linter/rules/use-required-scripts",
-					"anyOf": [
-						{ "$ref": "#/$defs/UseRequiredScriptsConfiguration" },
-=======
 				"useRegexpExec": {
 					"description": "Enforce RegExp#exec over String#match if no global flag is provided.\nSee https://biomejs.dev/linter/rules/use-regexp-exec",
 					"anyOf": [
 						{ "$ref": "#/$defs/UseRegexpExecConfiguration" },
->>>>>>> e7e0f6c1
 						{ "type": "null" }
 					]
 				},
@@ -9272,19 +9265,11 @@
 			"additionalProperties": false,
 			"required": ["level"]
 		},
-<<<<<<< HEAD
-		"RuleWithUseRequiredScriptsOptions": {
-			"type": "object",
-			"properties": {
-				"level": { "$ref": "#/$defs/RulePlainConfiguration" },
-				"options": { "$ref": "#/$defs/UseRequiredScriptsOptions" }
-=======
 		"RuleWithUseRegexpExecOptions": {
 			"type": "object",
 			"properties": {
 				"level": { "$ref": "#/$defs/RulePlainConfiguration" },
 				"options": { "$ref": "#/$defs/UseRegexpExecOptions" }
->>>>>>> e7e0f6c1
 			},
 			"additionalProperties": false,
 			"required": ["level"]
@@ -12199,26 +12184,6 @@
 			"type": "object",
 			"additionalProperties": false
 		},
-<<<<<<< HEAD
-		"UseRequiredScriptsConfiguration": {
-			"oneOf": [
-				{ "$ref": "#/$defs/RulePlainConfiguration" },
-				{ "$ref": "#/$defs/RuleWithUseRequiredScriptsOptions" }
-			]
-		},
-		"UseRequiredScriptsOptions": {
-			"type": "object",
-			"properties": {
-				"requiredScripts": {
-					"description": "List of script names that must be present in package.json",
-					"type": "array",
-					"default": [],
-					"items": { "type": "string" }
-				}
-			},
-			"additionalProperties": false
-		},
-=======
 		"UseRegexpExecConfiguration": {
 			"oneOf": [
 				{ "$ref": "#/$defs/RulePlainConfiguration" },
@@ -12226,7 +12191,6 @@
 			]
 		},
 		"UseRegexpExecOptions": { "type": "object", "additionalProperties": false },
->>>>>>> e7e0f6c1
 		"UseSelfClosingElementsConfiguration": {
 			"oneOf": [
 				{ "$ref": "#/$defs/RulePlainConfiguration" },
