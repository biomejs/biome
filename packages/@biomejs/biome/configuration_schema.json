--- conflicted
+++ resolved
@@ -1147,35 +1147,6 @@
 						{ "type": "null" }
 					]
 				},
-<<<<<<< HEAD
-				"noInteractiveElementToNoninteractiveRole": {
-					"description": "Enforce that non-interactive ARIA roles are not assigned to interactive HTML elements.",
-					"anyOf": [
-						{ "$ref": "#/definitions/RuleConfiguration" },
-						{ "type": "null" }
-					]
-				},
-				"noInvalidNewBuiltin": {
-					"description": "Disallow new operators with global non-constructor functions.",
-					"anyOf": [
-						{ "$ref": "#/definitions/RuleConfiguration" },
-						{ "type": "null" }
-					]
-				},
-				"noMisleadingInstantiator": {
-					"description": "Enforce proper usage of new and constructor.",
-					"anyOf": [
-						{ "$ref": "#/definitions/RuleConfiguration" },
-						{ "type": "null" }
-					]
-				},
-				"noMisrefactoredShorthandAssign": {
-					"description": "Disallow shorthand assign when variable appears on both sides.",
-					"anyOf": [
-						{ "$ref": "#/definitions/RuleConfiguration" },
-						{ "type": "null" }
-					]
-				},
 				"noStaticElementInteractions": {
 					"description": "Static elements should not be interactive.",
 					"anyOf": [
@@ -1183,15 +1154,6 @@
 						{ "type": "null" }
 					]
 				},
-				"noThisInStatic": {
-					"description": "Disallow this and super in static contexts.",
-					"anyOf": [
-						{ "$ref": "#/definitions/RuleConfiguration" },
-						{ "type": "null" }
-					]
-				},
-=======
->>>>>>> 36ec5a67
 				"noUnusedImports": {
 					"description": "Disallow unused imports.",
 					"anyOf": [
