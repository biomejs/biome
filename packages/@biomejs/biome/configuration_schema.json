{
	"$schema": "http://json-schema.org/draft-07/schema#",
	"title": "Configuration",
	"description": "The configuration that is contained inside the file `biome.json`",
	"type": "object",
	"properties": {
		"$schema": {
			"description": "A field for the [JSON schema](https://json-schema.org/) specification",
			"type": ["string", "null"]
		},
		"css": {
			"description": "Specific configuration for the Css language",
			"anyOf": [
				{ "$ref": "#/definitions/CssConfiguration" },
				{ "type": "null" }
			]
		},
		"extends": {
			"description": "A list of paths to other JSON files, used to extends the current configuration.",
			"anyOf": [{ "$ref": "#/definitions/StringSet" }, { "type": "null" }]
		},
		"files": {
			"description": "The configuration of the filesystem",
			"anyOf": [
				{ "$ref": "#/definitions/FilesConfiguration" },
				{ "type": "null" }
			]
		},
		"formatter": {
			"description": "The configuration of the formatter",
			"anyOf": [
				{ "$ref": "#/definitions/FormatterConfiguration" },
				{ "type": "null" }
			]
		},
		"javascript": {
			"description": "Specific configuration for the JavaScript language",
			"anyOf": [
				{ "$ref": "#/definitions/JavascriptConfiguration" },
				{ "type": "null" }
			]
		},
		"json": {
			"description": "Specific configuration for the Json language",
			"anyOf": [
				{ "$ref": "#/definitions/JsonConfiguration" },
				{ "type": "null" }
			]
		},
		"linter": {
			"description": "The configuration for the linter",
			"anyOf": [
				{ "$ref": "#/definitions/LinterConfiguration" },
				{ "type": "null" }
			]
		},
		"organizeImports": {
			"description": "The configuration of the import sorting",
			"anyOf": [{ "$ref": "#/definitions/OrganizeImports" }, { "type": "null" }]
		},
		"overrides": {
			"description": "A list of granular patterns that should be applied only to a sub set of files",
			"anyOf": [{ "$ref": "#/definitions/Overrides" }, { "type": "null" }]
		},
		"vcs": {
			"description": "The configuration of the VCS integration",
			"anyOf": [
				{ "$ref": "#/definitions/VcsConfiguration" },
				{ "type": "null" }
			]
		}
	},
	"additionalProperties": false,
	"definitions": {
		"A11y": {
			"description": "A list of rules that belong to this group",
			"type": "object",
			"properties": {
				"all": {
					"description": "It enables ALL rules for this group.",
					"type": ["boolean", "null"]
				},
				"noAccessKey": {
					"description": "Enforce that the accessKey attribute is not used on any HTML element.",
					"anyOf": [
						{ "$ref": "#/definitions/RuleConfiguration" },
						{ "type": "null" }
					]
				},
				"noAriaHiddenOnFocusable": {
					"description": "Enforce that aria-hidden=\"true\" is not set on focusable elements.",
					"anyOf": [
						{ "$ref": "#/definitions/RuleConfiguration" },
						{ "type": "null" }
					]
				},
				"noAriaUnsupportedElements": {
					"description": "Enforce that elements that do not support ARIA roles, states, and properties do not have those attributes.",
					"anyOf": [
						{ "$ref": "#/definitions/RuleConfiguration" },
						{ "type": "null" }
					]
				},
				"noAutofocus": {
					"description": "Enforce that autoFocus prop is not used on elements.",
					"anyOf": [
						{ "$ref": "#/definitions/RuleConfiguration" },
						{ "type": "null" }
					]
				},
				"noBlankTarget": {
					"description": "Disallow target=\"_blank\" attribute without rel=\"noreferrer\"",
					"anyOf": [
						{ "$ref": "#/definitions/RuleConfiguration" },
						{ "type": "null" }
					]
				},
				"noDistractingElements": {
					"description": "Enforces that no distracting elements are used.",
					"anyOf": [
						{ "$ref": "#/definitions/RuleConfiguration" },
						{ "type": "null" }
					]
				},
				"noHeaderScope": {
					"description": "The scope prop should be used only on <th> elements.",
					"anyOf": [
						{ "$ref": "#/definitions/RuleConfiguration" },
						{ "type": "null" }
					]
				},
				"noInteractiveElementToNoninteractiveRole": {
					"description": "Enforce that non-interactive ARIA roles are not assigned to interactive HTML elements.",
					"anyOf": [
						{ "$ref": "#/definitions/RuleConfiguration" },
						{ "type": "null" }
					]
				},
				"noNoninteractiveElementToInteractiveRole": {
					"description": "Enforce that interactive ARIA roles are not assigned to non-interactive HTML elements.",
					"anyOf": [
						{ "$ref": "#/definitions/RuleConfiguration" },
						{ "type": "null" }
					]
				},
				"noNoninteractiveTabindex": {
					"description": "Enforce that tabIndex is not assigned to non-interactive HTML elements.",
					"anyOf": [
						{ "$ref": "#/definitions/RuleConfiguration" },
						{ "type": "null" }
					]
				},
				"noPositiveTabindex": {
					"description": "Prevent the usage of positive integers on tabIndex property",
					"anyOf": [
						{ "$ref": "#/definitions/RuleConfiguration" },
						{ "type": "null" }
					]
				},
				"noRedundantAlt": {
					"description": "Enforce img alt prop does not contain the word \"image\", \"picture\", or \"photo\".",
					"anyOf": [
						{ "$ref": "#/definitions/RuleConfiguration" },
						{ "type": "null" }
					]
				},
				"noRedundantRoles": {
					"description": "Enforce explicit role property is not the same as implicit/default role property on an element.",
					"anyOf": [
						{ "$ref": "#/definitions/RuleConfiguration" },
						{ "type": "null" }
					]
				},
				"noSvgWithoutTitle": {
					"description": "Enforces the usage of the title element for the svg element.",
					"anyOf": [
						{ "$ref": "#/definitions/RuleConfiguration" },
						{ "type": "null" }
					]
				},
				"recommended": {
					"description": "It enables the recommended rules for this group",
					"type": ["boolean", "null"]
				},
				"useAltText": {
					"description": "Enforce that all elements that require alternative text have meaningful information to relay back to the end user.",
					"anyOf": [
						{ "$ref": "#/definitions/RuleConfiguration" },
						{ "type": "null" }
					]
				},
				"useAnchorContent": {
					"description": "Enforce that anchors have content and that the content is accessible to screen readers.",
					"anyOf": [
						{ "$ref": "#/definitions/RuleConfiguration" },
						{ "type": "null" }
					]
				},
				"useAriaActivedescendantWithTabindex": {
					"description": "Enforce that tabIndex is assigned to non-interactive HTML elements with aria-activedescendant.",
					"anyOf": [
						{ "$ref": "#/definitions/RuleConfiguration" },
						{ "type": "null" }
					]
				},
				"useAriaPropsForRole": {
					"description": "Enforce that elements with ARIA roles must have all required ARIA attributes for that role.",
					"anyOf": [
						{ "$ref": "#/definitions/RuleConfiguration" },
						{ "type": "null" }
					]
				},
				"useButtonType": {
					"description": "Enforces the usage of the attribute type for the element button",
					"anyOf": [
						{ "$ref": "#/definitions/RuleConfiguration" },
						{ "type": "null" }
					]
				},
				"useHeadingContent": {
					"description": "Enforce that heading elements (h1, h2, etc.) have content and that the content is accessible to screen readers. Accessible means that it is not hidden using the aria-hidden prop.",
					"anyOf": [
						{ "$ref": "#/definitions/RuleConfiguration" },
						{ "type": "null" }
					]
				},
				"useHtmlLang": {
					"description": "Enforce that html element has lang attribute.",
					"anyOf": [
						{ "$ref": "#/definitions/RuleConfiguration" },
						{ "type": "null" }
					]
				},
				"useIframeTitle": {
					"description": "Enforces the usage of the attribute title for the element iframe.",
					"anyOf": [
						{ "$ref": "#/definitions/RuleConfiguration" },
						{ "type": "null" }
					]
				},
				"useKeyWithClickEvents": {
					"description": "Enforce onClick is accompanied by at least one of the following: onKeyUp, onKeyDown, onKeyPress.",
					"anyOf": [
						{ "$ref": "#/definitions/RuleConfiguration" },
						{ "type": "null" }
					]
				},
				"useKeyWithMouseEvents": {
					"description": "Enforce onMouseOver / onMouseOut are accompanied by onFocus / onBlur.",
					"anyOf": [
						{ "$ref": "#/definitions/RuleConfiguration" },
						{ "type": "null" }
					]
				},
				"useMediaCaption": {
					"description": "Enforces that audio and video elements must have a track for captions.",
					"anyOf": [
						{ "$ref": "#/definitions/RuleConfiguration" },
						{ "type": "null" }
					]
				},
				"useValidAnchor": {
					"description": "Enforce that all anchors are valid, and they are navigable elements.",
					"anyOf": [
						{ "$ref": "#/definitions/RuleConfiguration" },
						{ "type": "null" }
					]
				},
				"useValidAriaProps": {
					"description": "Ensures that ARIA properties aria-* are all valid.",
					"anyOf": [
						{ "$ref": "#/definitions/RuleConfiguration" },
						{ "type": "null" }
					]
				},
				"useValidAriaRole": {
					"description": "Elements with ARIA roles must use a valid, non-abstract ARIA role.",
					"anyOf": [
						{ "$ref": "#/definitions/ValidAriaRoleConfiguration" },
						{ "type": "null" }
					]
				},
				"useValidAriaValues": {
					"description": "Enforce that ARIA state and property values are valid.",
					"anyOf": [
						{ "$ref": "#/definitions/RuleConfiguration" },
						{ "type": "null" }
					]
				},
				"useValidLang": {
					"description": "Ensure that the attribute passed to the lang attribute is a correct ISO language and/or country.",
					"anyOf": [
						{ "$ref": "#/definitions/RuleConfiguration" },
						{ "type": "null" }
					]
				}
			},
			"additionalProperties": false
		},
		"ArrowParentheses": { "type": "string", "enum": ["always", "asNeeded"] },
		"AttributePosition": { "type": "string", "enum": ["auto", "multiline"] },
		"Complexity": {
			"description": "A list of rules that belong to this group",
			"type": "object",
			"properties": {
				"all": {
					"description": "It enables ALL rules for this group.",
					"type": ["boolean", "null"]
				},
				"noBannedTypes": {
					"description": "Disallow primitive type aliases and misleading types.",
					"anyOf": [
						{ "$ref": "#/definitions/RuleConfiguration" },
						{ "type": "null" }
					]
				},
				"noEmptyTypeParameters": {
					"description": "Disallow empty type parameters in type aliases and interfaces.",
					"anyOf": [
						{ "$ref": "#/definitions/RuleConfiguration" },
						{ "type": "null" }
					]
				},
				"noExcessiveCognitiveComplexity": {
					"description": "Disallow functions that exceed a given Cognitive Complexity score.",
					"anyOf": [
						{ "$ref": "#/definitions/ComplexityConfiguration" },
						{ "type": "null" }
					]
				},
				"noExtraBooleanCast": {
					"description": "Disallow unnecessary boolean casts",
					"anyOf": [
						{ "$ref": "#/definitions/RuleConfiguration" },
						{ "type": "null" }
					]
				},
				"noForEach": {
					"description": "Prefer for...of statement instead of Array.forEach.",
					"anyOf": [
						{ "$ref": "#/definitions/RuleConfiguration" },
						{ "type": "null" }
					]
				},
				"noMultipleSpacesInRegularExpressionLiterals": {
					"description": "Disallow unclear usage of consecutive space characters in regular expression literals",
					"anyOf": [
						{ "$ref": "#/definitions/RuleConfiguration" },
						{ "type": "null" }
					]
				},
				"noStaticOnlyClass": {
					"description": "This rule reports when a class has no non-static members, such as for a class used exclusively as a static namespace.",
					"anyOf": [
						{ "$ref": "#/definitions/RuleConfiguration" },
						{ "type": "null" }
					]
				},
				"noThisInStatic": {
					"description": "Disallow this and super in static contexts.",
					"anyOf": [
						{ "$ref": "#/definitions/RuleConfiguration" },
						{ "type": "null" }
					]
				},
				"noUselessCatch": {
					"description": "Disallow unnecessary catch clauses.",
					"anyOf": [
						{ "$ref": "#/definitions/RuleConfiguration" },
						{ "type": "null" }
					]
				},
				"noUselessConstructor": {
					"description": "Disallow unnecessary constructors.",
					"anyOf": [
						{ "$ref": "#/definitions/RuleConfiguration" },
						{ "type": "null" }
					]
				},
				"noUselessEmptyExport": {
					"description": "Disallow empty exports that don't change anything in a module file.",
					"anyOf": [
						{ "$ref": "#/definitions/RuleConfiguration" },
						{ "type": "null" }
					]
				},
				"noUselessFragments": {
					"description": "Disallow unnecessary fragments",
					"anyOf": [
						{ "$ref": "#/definitions/RuleConfiguration" },
						{ "type": "null" }
					]
				},
				"noUselessLabel": {
					"description": "Disallow unnecessary labels.",
					"anyOf": [
						{ "$ref": "#/definitions/RuleConfiguration" },
						{ "type": "null" }
					]
				},
				"noUselessLoneBlockStatements": {
					"description": "Disallow unnecessary nested block statements.",
					"anyOf": [
						{ "$ref": "#/definitions/RuleConfiguration" },
						{ "type": "null" }
					]
				},
				"noUselessRename": {
					"description": "Disallow renaming import, export, and destructured assignments to the same name.",
					"anyOf": [
						{ "$ref": "#/definitions/RuleConfiguration" },
						{ "type": "null" }
					]
				},
				"noUselessSwitchCase": {
					"description": "Disallow useless case in switch statements.",
					"anyOf": [
						{ "$ref": "#/definitions/RuleConfiguration" },
						{ "type": "null" }
					]
				},
				"noUselessThisAlias": {
					"description": "Disallow useless this aliasing.",
					"anyOf": [
						{ "$ref": "#/definitions/RuleConfiguration" },
						{ "type": "null" }
					]
				},
				"noUselessTypeConstraint": {
					"description": "Disallow using any or unknown as type constraint.",
					"anyOf": [
						{ "$ref": "#/definitions/RuleConfiguration" },
						{ "type": "null" }
					]
				},
				"noVoid": {
					"description": "Disallow the use of void operators, which is not a familiar operator.",
					"anyOf": [
						{ "$ref": "#/definitions/RuleConfiguration" },
						{ "type": "null" }
					]
				},
				"noWith": {
					"description": "Disallow with statements in non-strict contexts.",
					"anyOf": [
						{ "$ref": "#/definitions/RuleConfiguration" },
						{ "type": "null" }
					]
				},
				"recommended": {
					"description": "It enables the recommended rules for this group",
					"type": ["boolean", "null"]
				},
				"useArrowFunction": {
					"description": "Use arrow functions over function expressions.",
					"anyOf": [
						{ "$ref": "#/definitions/RuleConfiguration" },
						{ "type": "null" }
					]
				},
				"useFlatMap": {
					"description": "Promotes the use of .flatMap() when map().flat() are used together.",
					"anyOf": [
						{ "$ref": "#/definitions/RuleConfiguration" },
						{ "type": "null" }
					]
				},
				"useLiteralKeys": {
					"description": "Enforce the usage of a literal access to properties over computed property access.",
					"anyOf": [
						{ "$ref": "#/definitions/RuleConfiguration" },
						{ "type": "null" }
					]
				},
				"useOptionalChain": {
					"description": "Enforce using concise optional chain instead of chained logical expressions.",
					"anyOf": [
						{ "$ref": "#/definitions/RuleConfiguration" },
						{ "type": "null" }
					]
				},
				"useRegexLiterals": {
					"description": "Enforce the use of the regular expression literals instead of the RegExp constructor if possible.",
					"anyOf": [
						{ "$ref": "#/definitions/RuleConfiguration" },
						{ "type": "null" }
					]
				},
				"useSimpleNumberKeys": {
					"description": "Disallow number literal object member names which are not base10 or uses underscore as separator",
					"anyOf": [
						{ "$ref": "#/definitions/RuleConfiguration" },
						{ "type": "null" }
					]
				},
				"useSimplifiedLogicExpression": {
					"description": "Discard redundant terms from logical expressions.",
					"anyOf": [
						{ "$ref": "#/definitions/RuleConfiguration" },
						{ "type": "null" }
					]
				}
			},
			"additionalProperties": false
		},
		"ComplexityConfiguration": {
			"anyOf": [
				{ "$ref": "#/definitions/RulePlainConfiguration" },
				{ "$ref": "#/definitions/RuleWithComplexityOptions" }
			]
		},
		"ComplexityOptions": {
			"description": "Options for the rule `noExcessiveCognitiveComplexity`.",
			"type": "object",
			"required": ["maxAllowedComplexity"],
			"properties": {
				"maxAllowedComplexity": {
					"description": "The maximum complexity score that we allow. Anything higher is considered excessive.",
					"type": "integer",
					"format": "uint8",
					"minimum": 1.0
				}
			},
			"additionalProperties": false
		},
		"ConsistentArrayType": {
			"oneOf": [
				{
					"description": "`ItemType[]`",
					"type": "string",
					"enum": ["shorthand"]
				},
				{
					"description": "`Array<ItemType>`",
					"type": "string",
					"enum": ["generic"]
				}
			]
		},
		"ConsistentArrayTypeConfiguration": {
			"anyOf": [
				{ "$ref": "#/definitions/RulePlainConfiguration" },
				{ "$ref": "#/definitions/RuleWithConsistentArrayTypeOptions" }
			]
		},
		"ConsistentArrayTypeOptions": {
			"type": "object",
			"required": ["syntax"],
			"properties": {
				"syntax": { "$ref": "#/definitions/ConsistentArrayType" }
			},
			"additionalProperties": false
		},
		"Correctness": {
			"description": "A list of rules that belong to this group",
			"type": "object",
			"properties": {
				"all": {
					"description": "It enables ALL rules for this group.",
					"type": ["boolean", "null"]
				},
				"noChildrenProp": {
					"description": "Prevent passing of children as props.",
					"anyOf": [
						{ "$ref": "#/definitions/RuleConfiguration" },
						{ "type": "null" }
					]
				},
				"noConstAssign": {
					"description": "Prevents from having const variables being re-assigned.",
					"anyOf": [
						{ "$ref": "#/definitions/RuleConfiguration" },
						{ "type": "null" }
					]
				},
				"noConstantCondition": {
					"description": "Disallow constant expressions in conditions",
					"anyOf": [
						{ "$ref": "#/definitions/RuleConfiguration" },
						{ "type": "null" }
					]
				},
				"noConstructorReturn": {
					"description": "Disallow returning a value from a constructor.",
					"anyOf": [
						{ "$ref": "#/definitions/RuleConfiguration" },
						{ "type": "null" }
					]
				},
				"noEmptyCharacterClassInRegex": {
					"description": "Disallow empty character classes in regular expression literals.",
					"anyOf": [
						{ "$ref": "#/definitions/RuleConfiguration" },
						{ "type": "null" }
					]
				},
				"noEmptyPattern": {
					"description": "Disallows empty destructuring patterns.",
					"anyOf": [
						{ "$ref": "#/definitions/RuleConfiguration" },
						{ "type": "null" }
					]
				},
				"noGlobalObjectCalls": {
					"description": "Disallow calling global object properties as functions",
					"anyOf": [
						{ "$ref": "#/definitions/RuleConfiguration" },
						{ "type": "null" }
					]
				},
				"noInnerDeclarations": {
					"description": "Disallow function and var declarations that are accessible outside their block.",
					"anyOf": [
						{ "$ref": "#/definitions/RuleConfiguration" },
						{ "type": "null" }
					]
				},
				"noInvalidConstructorSuper": {
					"description": "Prevents the incorrect use of super() inside classes. It also checks whether a call super() is missing from classes that extends other constructors.",
					"anyOf": [
						{ "$ref": "#/definitions/RuleConfiguration" },
						{ "type": "null" }
					]
				},
				"noInvalidNewBuiltin": {
					"description": "Disallow new operators with global non-constructor functions.",
					"anyOf": [
						{ "$ref": "#/definitions/RuleConfiguration" },
						{ "type": "null" }
					]
				},
				"noInvalidUseBeforeDeclaration": {
					"description": "Disallow the use of variables and function parameters before their declaration",
					"anyOf": [
						{ "$ref": "#/definitions/RuleConfiguration" },
						{ "type": "null" }
					]
				},
				"noNewSymbol": {
					"description": "Disallow new operators with the Symbol object.",
					"anyOf": [
						{ "$ref": "#/definitions/RuleConfiguration" },
						{ "type": "null" }
					]
				},
				"noNonoctalDecimalEscape": {
					"description": "Disallow \\8 and \\9 escape sequences in string literals.",
					"anyOf": [
						{ "$ref": "#/definitions/RuleConfiguration" },
						{ "type": "null" }
					]
				},
				"noPrecisionLoss": {
					"description": "Disallow literal numbers that lose precision",
					"anyOf": [
						{ "$ref": "#/definitions/RuleConfiguration" },
						{ "type": "null" }
					]
				},
				"noRenderReturnValue": {
					"description": "Prevent the usage of the return value of React.render.",
					"anyOf": [
						{ "$ref": "#/definitions/RuleConfiguration" },
						{ "type": "null" }
					]
				},
				"noSelfAssign": {
					"description": "Disallow assignments where both sides are exactly the same.",
					"anyOf": [
						{ "$ref": "#/definitions/RuleConfiguration" },
						{ "type": "null" }
					]
				},
				"noSetterReturn": {
					"description": "Disallow returning a value from a setter",
					"anyOf": [
						{ "$ref": "#/definitions/RuleConfiguration" },
						{ "type": "null" }
					]
				},
				"noStringCaseMismatch": {
					"description": "Disallow comparison of expressions modifying the string case with non-compliant value.",
					"anyOf": [
						{ "$ref": "#/definitions/RuleConfiguration" },
						{ "type": "null" }
					]
				},
				"noSwitchDeclarations": {
					"description": "Disallow lexical declarations in switch clauses.",
					"anyOf": [
						{ "$ref": "#/definitions/RuleConfiguration" },
						{ "type": "null" }
					]
				},
				"noUndeclaredVariables": {
					"description": "Prevents the usage of variables that haven't been declared inside the document.",
					"anyOf": [
						{ "$ref": "#/definitions/RuleConfiguration" },
						{ "type": "null" }
					]
				},
				"noUnnecessaryContinue": {
					"description": "Avoid using unnecessary continue.",
					"anyOf": [
						{ "$ref": "#/definitions/RuleConfiguration" },
						{ "type": "null" }
					]
				},
				"noUnreachable": {
					"description": "Disallow unreachable code",
					"anyOf": [
						{ "$ref": "#/definitions/RuleConfiguration" },
						{ "type": "null" }
					]
				},
				"noUnreachableSuper": {
					"description": "Ensures the super() constructor is called exactly once on every code  path in a class constructor before this is accessed if the class has a superclass",
					"anyOf": [
						{ "$ref": "#/definitions/RuleConfiguration" },
						{ "type": "null" }
					]
				},
				"noUnsafeFinally": {
					"description": "Disallow control flow statements in finally blocks.",
					"anyOf": [
						{ "$ref": "#/definitions/RuleConfiguration" },
						{ "type": "null" }
					]
				},
				"noUnsafeOptionalChaining": {
					"description": "Disallow the use of optional chaining in contexts where the undefined value is not allowed.",
					"anyOf": [
						{ "$ref": "#/definitions/RuleConfiguration" },
						{ "type": "null" }
					]
				},
				"noUnusedImports": {
					"description": "Disallow unused imports.",
					"anyOf": [
						{ "$ref": "#/definitions/RuleConfiguration" },
						{ "type": "null" }
					]
				},
				"noUnusedLabels": {
					"description": "Disallow unused labels.",
					"anyOf": [
						{ "$ref": "#/definitions/RuleConfiguration" },
						{ "type": "null" }
					]
				},
				"noUnusedPrivateClassMembers": {
					"description": "Disallow unused private class members",
					"anyOf": [
						{ "$ref": "#/definitions/RuleConfiguration" },
						{ "type": "null" }
					]
				},
				"noUnusedVariables": {
					"description": "Disallow unused variables.",
					"anyOf": [
						{ "$ref": "#/definitions/RuleConfiguration" },
						{ "type": "null" }
					]
				},
				"noVoidElementsWithChildren": {
					"description": "This rules prevents void elements (AKA self-closing elements) from having children.",
					"anyOf": [
						{ "$ref": "#/definitions/RuleConfiguration" },
						{ "type": "null" }
					]
				},
				"noVoidTypeReturn": {
					"description": "Disallow returning a value from a function with the return type 'void'",
					"anyOf": [
						{ "$ref": "#/definitions/RuleConfiguration" },
						{ "type": "null" }
					]
				},
				"recommended": {
					"description": "It enables the recommended rules for this group",
					"type": ["boolean", "null"]
				},
				"useExhaustiveDependencies": {
					"description": "Enforce all dependencies are correctly specified in a React hook.",
					"anyOf": [
						{ "$ref": "#/definitions/HooksConfiguration" },
						{ "type": "null" }
					]
				},
				"useHookAtTopLevel": {
					"description": "Enforce that all React hooks are being called from the Top Level component functions.",
					"anyOf": [
						{ "$ref": "#/definitions/DeprecatedHooksConfiguration" },
						{ "type": "null" }
					]
				},
				"useIsNan": {
					"description": "Require calls to isNaN() when checking for NaN.",
					"anyOf": [
						{ "$ref": "#/definitions/RuleConfiguration" },
						{ "type": "null" }
					]
				},
				"useValidForDirection": {
					"description": "Enforce \"for\" loop update clause moving the counter in the right direction.",
					"anyOf": [
						{ "$ref": "#/definitions/RuleConfiguration" },
						{ "type": "null" }
					]
				},
				"useYield": {
					"description": "Require generator functions to contain yield.",
					"anyOf": [
						{ "$ref": "#/definitions/RuleConfiguration" },
						{ "type": "null" }
					]
				}
			},
			"additionalProperties": false
		},
		"CssConfiguration": {
			"description": "Options applied to CSS files",
			"type": "object",
			"properties": {
				"formatter": {
					"description": "Formatting options",
					"anyOf": [
						{ "$ref": "#/definitions/CssFormatter" },
						{ "type": "null" }
					]
				},
				"parser": {
					"description": "Parsing options",
					"anyOf": [{ "$ref": "#/definitions/CssParser" }, { "type": "null" }]
				}
			},
			"additionalProperties": false
		},
		"CssFormatter": {
			"type": "object",
			"properties": {
				"enabled": {
					"description": "Control the formatter for CSS (and its super languages) files.",
					"type": ["boolean", "null"]
				},
				"indentSize": {
					"description": "The size of the indentation applied to CSS (and its super languages) files. Default to 2.",
					"type": ["integer", "null"],
					"format": "uint8",
					"minimum": 0.0
				},
				"indentStyle": {
					"description": "The indent style applied to CSS (and its super languages) files.",
					"anyOf": [
						{ "$ref": "#/definitions/PlainIndentStyle" },
						{ "type": "null" }
					]
				},
				"indentWidth": {
					"description": "The size of the indentation applied to CSS (and its super languages) files. Default to 2.",
					"type": ["integer", "null"],
					"format": "uint8",
					"minimum": 0.0
				},
				"lineEnding": {
					"description": "The type of line ending applied to CSS (and its super languages) files.",
					"anyOf": [{ "$ref": "#/definitions/LineEnding" }, { "type": "null" }]
				},
				"lineWidth": {
					"description": "What's the max width of a line applied to CSS (and its super languages) files. Defaults to 80.",
					"anyOf": [{ "$ref": "#/definitions/LineWidth" }, { "type": "null" }]
				},
				"quoteStyle": {
					"anyOf": [{ "$ref": "#/definitions/QuoteStyle" }, { "type": "null" }]
				}
			},
			"additionalProperties": false
		},
		"CssParser": {
			"description": "Options that changes how the CSS parser behaves",
			"type": "object",
			"properties": {
				"allowWrongLineComments": {
					"description": "Allow comments to appear on incorrect lines in `.css` files",
					"type": ["boolean", "null"]
				}
			},
			"additionalProperties": false
		},
		"DeprecatedHooksConfiguration": {
			"anyOf": [
				{ "$ref": "#/definitions/RulePlainConfiguration" },
				{ "$ref": "#/definitions/RuleWithDeprecatedHooksOptions" }
			]
		},
		"DeprecatedHooksOptions": {
			"description": "Options for the `useHookAtTopLevel` rule have been deprecated, since we now use the React hook naming convention to determine whether a function is a hook.",
			"type": "object",
			"additionalProperties": false
		},
		"EnumMemberCase": {
			"description": "Supported cases for TypeScript `enum` member names.",
			"oneOf": [
				{
					"description": "PascalCase",
					"type": "string",
					"enum": ["PascalCase"]
				},
				{
					"description": "CONSTANT_CASE",
					"type": "string",
					"enum": ["CONSTANT_CASE"]
				},
				{ "description": "camelCase", "type": "string", "enum": ["camelCase"] }
			]
		},
		"FilenameCase": {
			"description": "Supported cases for TypeScript `enum` member names.",
			"oneOf": [
				{ "description": "camelCase", "type": "string", "enum": ["camelCase"] },
				{
					"description": "Match an export name",
					"type": "string",
					"enum": ["export"]
				},
				{
					"description": "kebab-case",
					"type": "string",
					"enum": ["kebab-case"]
				},
				{
					"description": "PascalCase",
					"type": "string",
					"enum": ["PascalCase"]
				},
				{
					"description": "snake_case",
					"type": "string",
					"enum": ["snake_case"]
				}
			]
		},
		"FilenameCases": {
			"type": "array",
			"items": { "$ref": "#/definitions/FilenameCase" },
			"uniqueItems": true
		},
		"FilenamingConventionConfiguration": {
			"anyOf": [
				{ "$ref": "#/definitions/RulePlainConfiguration" },
				{ "$ref": "#/definitions/RuleWithFilenamingConventionOptions" }
			]
		},
		"FilenamingConventionOptions": {
			"description": "Rule's options.",
			"type": "object",
			"properties": {
				"filenameCases": {
					"description": "Allowed cases for _TypeScript_ `enum` member names.",
					"allOf": [{ "$ref": "#/definitions/FilenameCases" }]
				},
				"requireAscii": {
					"description": "If `false`, then non-ASCII characters are allowed.",
					"type": "boolean"
				},
				"strictCase": {
					"description": "If `false`, then consecutive uppercase are allowed in _camel_ and _pascal_ cases. This does not affect other [Case].",
					"type": "boolean"
				}
			},
			"additionalProperties": false
		},
		"FilesConfiguration": {
			"description": "The configuration of the filesystem",
			"type": "object",
			"properties": {
				"ignore": {
					"description": "A list of Unix shell style patterns. Biome will ignore files/folders that will match these patterns.",
					"anyOf": [{ "$ref": "#/definitions/StringSet" }, { "type": "null" }]
				},
				"ignoreUnknown": {
					"description": "Tells Biome to not emit diagnostics when handling files that doesn't know",
					"type": ["boolean", "null"]
				},
				"include": {
					"description": "A list of Unix shell style patterns. Biome will handle only those files/folders that will match these patterns.",
					"anyOf": [{ "$ref": "#/definitions/StringSet" }, { "type": "null" }]
				},
				"maxSize": {
					"description": "The maximum allowed size for source code files in bytes. Files above this limit will be ignored for performance reasons. Defaults to 1 MiB",
					"type": ["integer", "null"],
					"format": "uint64",
					"minimum": 1.0
				}
			},
			"additionalProperties": false
		},
		"FormatterConfiguration": {
			"description": "Generic options applied to all files",
			"type": "object",
			"properties": {
				"attributePosition": {
					"description": "The attribute position style. By default auto.",
					"anyOf": [
						{ "$ref": "#/definitions/AttributePosition" },
						{ "type": "null" }
					]
				},
				"enabled": { "type": ["boolean", "null"] },
				"formatWithErrors": {
					"description": "Stores whether formatting should be allowed to proceed if a given file has syntax errors",
					"type": ["boolean", "null"]
				},
				"ignore": {
					"description": "A list of Unix shell style patterns. The formatter will ignore files/folders that will match these patterns.",
					"anyOf": [{ "$ref": "#/definitions/StringSet" }, { "type": "null" }]
				},
				"include": {
					"description": "A list of Unix shell style patterns. The formatter will include files/folders that will match these patterns.",
					"anyOf": [{ "$ref": "#/definitions/StringSet" }, { "type": "null" }]
				},
				"indentSize": {
					"description": "The size of the indentation, 2 by default (deprecated, use `indent-width`)",
					"type": ["integer", "null"],
					"format": "uint8",
					"minimum": 0.0
				},
				"indentStyle": {
					"description": "The indent style.",
					"anyOf": [
						{ "$ref": "#/definitions/PlainIndentStyle" },
						{ "type": "null" }
					]
				},
				"indentWidth": {
					"description": "The size of the indentation, 2 by default",
					"type": ["integer", "null"],
					"format": "uint8",
					"minimum": 0.0
				},
				"lineEnding": {
					"description": "The type of line ending.",
					"anyOf": [{ "$ref": "#/definitions/LineEnding" }, { "type": "null" }]
				},
				"lineWidth": {
					"description": "What's the max width of a line. Defaults to 80.",
					"anyOf": [{ "$ref": "#/definitions/LineWidth" }, { "type": "null" }]
				}
			},
			"additionalProperties": false
		},
		"Hook": {
			"type": "object",
			"required": ["name", "stableResult"],
			"properties": {
				"closureIndex": {
					"description": "The \"position\" of the closure function, starting from zero.\n\nFor example, for React's `useEffect()` hook, the closure index is 0.",
					"type": ["integer", "null"],
					"format": "uint8",
					"minimum": 0.0
				},
				"dependenciesIndex": {
					"description": "The \"position\" of the array of dependencies, starting from zero.\n\nFor example, for React's `useEffect()` hook, the dependencies index is 1.",
					"type": ["integer", "null"],
					"format": "uint8",
					"minimum": 0.0
				},
				"name": { "description": "The name of the hook.", "type": "string" },
				"stableResult": {
					"description": "Whether the result of the hook is stable.\n\nSet to `true` to mark the identity of the hook's return value as stable, or use a number/an array of numbers to mark the \"positions\" in the return array as stable.\n\nFor example, for React's `useRef()` hook the value would be `true`, while for `useState()` it would be `[1]`.",
					"allOf": [{ "$ref": "#/definitions/StableHookResult" }]
				}
			},
			"additionalProperties": false
		},
		"HooksConfiguration": {
			"anyOf": [
				{ "$ref": "#/definitions/RulePlainConfiguration" },
				{ "$ref": "#/definitions/RuleWithHooksOptions" }
			]
		},
		"HooksOptions": {
			"description": "Options for the rule `useExhaustiveDependencies`",
			"type": "object",
			"required": ["hooks"],
			"properties": {
				"hooks": {
					"description": "List of hooks of which the dependencies should be validated.",
					"type": "array",
					"items": { "$ref": "#/definitions/Hook" }
				}
			},
			"additionalProperties": false
		},
		"JavascriptConfiguration": {
			"description": "A set of options applied to the JavaScript files",
			"type": "object",
			"properties": {
				"formatter": {
					"description": "Formatting options",
					"anyOf": [
						{ "$ref": "#/definitions/JavascriptFormatter" },
						{ "type": "null" }
					]
				},
				"globals": {
					"description": "A list of global bindings that should be ignored by the analyzers\n\nIf defined here, they should not emit diagnostics.",
					"anyOf": [{ "$ref": "#/definitions/StringSet" }, { "type": "null" }]
				},
				"organize_imports": {
					"anyOf": [
						{ "$ref": "#/definitions/JavascriptOrganizeImports" },
						{ "type": "null" }
					]
				},
				"parser": {
					"description": "Parsing options",
					"anyOf": [
						{ "$ref": "#/definitions/JavascriptParser" },
						{ "type": "null" }
					]
				}
			},
			"additionalProperties": false
		},
		"JavascriptFormatter": {
			"description": "Formatting options specific to the JavaScript files",
			"type": "object",
			"properties": {
				"arrowParentheses": {
					"description": "Whether to add non-necessary parentheses to arrow functions. Defaults to \"always\".",
					"anyOf": [
						{ "$ref": "#/definitions/ArrowParentheses" },
						{ "type": "null" }
					]
				},
				"attributePosition": {
					"description": "The attribute position style in JavaScript code. Defaults to auto.",
					"anyOf": [
						{ "$ref": "#/definitions/AttributePosition" },
						{ "type": "null" }
					]
				},
				"bracketSameLine": {
					"description": "Whether to hug the closing bracket of multiline HTML/JSX tags to the end of the last line, rather than being alone on the following line. Defaults to false.",
					"type": ["boolean", "null"]
				},
				"bracketSpacing": {
					"description": "Whether to insert spaces around brackets in object literals. Defaults to true.",
					"type": ["boolean", "null"]
				},
				"enabled": {
					"description": "Control the formatter for JavaScript (and its super languages) files.",
					"type": ["boolean", "null"]
				},
				"indentSize": {
					"description": "The size of the indentation applied to JavaScript (and its super languages) files. Default to 2.",
					"type": ["integer", "null"],
					"format": "uint8",
					"minimum": 0.0
				},
				"indentStyle": {
					"description": "The indent style applied to JavaScript (and its super languages) files.",
					"anyOf": [
						{ "$ref": "#/definitions/PlainIndentStyle" },
						{ "type": "null" }
					]
				},
				"indentWidth": {
					"description": "The size of the indentation applied to JavaScript (and its super languages) files. Default to 2.",
					"type": ["integer", "null"],
					"format": "uint8",
					"minimum": 0.0
				},
				"jsxQuoteStyle": {
					"description": "The type of quotes used in JSX. Defaults to double.",
					"anyOf": [{ "$ref": "#/definitions/QuoteStyle" }, { "type": "null" }]
				},
				"lineEnding": {
					"description": "The type of line ending applied to JavaScript (and its super languages) files.",
					"anyOf": [{ "$ref": "#/definitions/LineEnding" }, { "type": "null" }]
				},
				"lineWidth": {
					"description": "What's the max width of a line applied to JavaScript (and its super languages) files. Defaults to 80.",
					"anyOf": [{ "$ref": "#/definitions/LineWidth" }, { "type": "null" }]
				},
				"quoteProperties": {
					"description": "When properties in objects are quoted. Defaults to asNeeded.",
					"anyOf": [
						{ "$ref": "#/definitions/QuoteProperties" },
						{ "type": "null" }
					]
				},
				"quoteStyle": {
					"description": "The type of quotes used in JavaScript code. Defaults to double.",
					"anyOf": [{ "$ref": "#/definitions/QuoteStyle" }, { "type": "null" }]
				},
				"semicolons": {
					"description": "Whether the formatter prints semicolons for all statements or only in for statements where it is necessary because of ASI.",
					"anyOf": [{ "$ref": "#/definitions/Semicolons" }, { "type": "null" }]
				},
				"trailingComma": {
					"description": "Print trailing commas wherever possible in multi-line comma-separated syntactic structures. Defaults to \"all\".",
					"anyOf": [
						{ "$ref": "#/definitions/TrailingComma" },
						{ "type": "null" }
					]
				}
			},
			"additionalProperties": false
		},
		"JavascriptOrganizeImports": {
			"type": "object",
			"additionalProperties": false
		},
		"JavascriptParser": {
			"description": "Options that changes how the JavaScript parser behaves",
			"type": "object",
			"properties": {
				"unsafeParameterDecoratorsEnabled": {
					"description": "It enables the experimental and unsafe parsing of parameter decorators\n\nThese decorators belong to an old proposal, and they are subject to change.",
					"type": ["boolean", "null"]
				}
			},
			"additionalProperties": false
		},
		"JsonConfiguration": {
			"description": "Options applied to JSON files",
			"type": "object",
			"properties": {
				"formatter": {
					"description": "Formatting options",
					"anyOf": [
						{ "$ref": "#/definitions/JsonFormatter" },
						{ "type": "null" }
					]
				},
				"parser": {
					"description": "Parsing options",
					"anyOf": [{ "$ref": "#/definitions/JsonParser" }, { "type": "null" }]
				}
			},
			"additionalProperties": false
		},
		"JsonFormatter": {
			"type": "object",
			"properties": {
				"enabled": {
					"description": "Control the formatter for JSON (and its super languages) files.",
					"type": ["boolean", "null"]
				},
				"indentSize": {
					"description": "The size of the indentation applied to JSON (and its super languages) files. Default to 2.",
					"type": ["integer", "null"],
					"format": "uint8",
					"minimum": 0.0
				},
				"indentStyle": {
					"description": "The indent style applied to JSON (and its super languages) files.",
					"anyOf": [
						{ "$ref": "#/definitions/PlainIndentStyle" },
						{ "type": "null" }
					]
				},
				"indentWidth": {
					"description": "The size of the indentation applied to JSON (and its super languages) files. Default to 2.",
					"type": ["integer", "null"],
					"format": "uint8",
					"minimum": 0.0
				},
				"lineEnding": {
					"description": "The type of line ending applied to JSON (and its super languages) files.",
					"anyOf": [{ "$ref": "#/definitions/LineEnding" }, { "type": "null" }]
				},
				"lineWidth": {
					"description": "What's the max width of a line applied to JSON (and its super languages) files. Defaults to 80.",
					"anyOf": [{ "$ref": "#/definitions/LineWidth" }, { "type": "null" }]
				},
				"trailingCommas": {
					"description": "Print trailing commas wherever possible in multi-line comma-separated syntactic structures. Defaults to \"none\".",
					"anyOf": [
						{ "$ref": "#/definitions/TrailingCommas" },
						{ "type": "null" }
					]
				}
			},
			"additionalProperties": false
		},
		"JsonParser": {
			"description": "Options that changes how the JSON parser behaves",
			"type": "object",
			"properties": {
				"allowComments": {
					"description": "Allow parsing comments in `.json` files",
					"type": ["boolean", "null"]
				},
				"allowTrailingCommas": {
					"description": "Allow parsing trailing commas in `.json` files",
					"type": ["boolean", "null"]
				}
			},
			"additionalProperties": false
		},
		"LineEnding": {
			"oneOf": [
				{
					"description": "Line Feed only (\\n), common on Linux and macOS as well as inside git repos",
					"type": "string",
					"enum": ["lf"]
				},
				{
					"description": "Carriage Return + Line Feed characters (\\r\\n), common on Windows",
					"type": "string",
					"enum": ["crlf"]
				},
				{
					"description": "Carriage Return character only (\\r), used very rarely",
					"type": "string",
					"enum": ["cr"]
				}
			]
		},
		"LineWidth": {
			"description": "Validated value for the `line_width` formatter options\n\nThe allowed range of values is 1..=320",
			"type": "integer",
			"format": "uint16",
			"minimum": 0.0
		},
		"LinterConfiguration": {
			"type": "object",
			"properties": {
				"enabled": {
					"description": "if `false`, it disables the feature and the linter won't be executed. `true` by default",
					"type": ["boolean", "null"]
				},
				"ignore": {
					"description": "A list of Unix shell style patterns. The formatter will ignore files/folders that will match these patterns.",
					"anyOf": [{ "$ref": "#/definitions/StringSet" }, { "type": "null" }]
				},
				"include": {
					"description": "A list of Unix shell style patterns. The formatter will include files/folders that will match these patterns.",
					"anyOf": [{ "$ref": "#/definitions/StringSet" }, { "type": "null" }]
				},
				"rules": {
					"description": "List of rules",
					"anyOf": [{ "$ref": "#/definitions/Rules" }, { "type": "null" }]
				}
			},
			"additionalProperties": false
		},
		"NamingConventionConfiguration": {
			"anyOf": [
				{ "$ref": "#/definitions/RulePlainConfiguration" },
				{ "$ref": "#/definitions/RuleWithNamingConventionOptions" }
			]
		},
		"NamingConventionOptions": {
			"description": "Rule's options.",
			"type": "object",
			"properties": {
				"enumMemberCase": {
					"description": "Allowed cases for _TypeScript_ `enum` member names.",
					"allOf": [{ "$ref": "#/definitions/EnumMemberCase" }]
				},
				"requireAscii": {
					"description": "If `false`, then non-ASCII characters are allowed.",
					"type": "boolean"
				},
				"strictCase": {
					"description": "If `false`, then consecutive uppercase are allowed in _camel_ and _pascal_ cases. This does not affect other [Case].",
					"type": "boolean"
				}
			},
			"additionalProperties": false
		},
		"Nursery": {
			"description": "A list of rules that belong to this group",
			"type": "object",
			"properties": {
				"all": {
					"description": "It enables ALL rules for this group.",
					"type": ["boolean", "null"]
				},
				"noBarrelFile": {
					"description": "Disallow the use of barrel file.",
					"anyOf": [
						{ "$ref": "#/definitions/RuleConfiguration" },
						{ "type": "null" }
					]
				},
				"noConsole": {
					"description": "Disallow the use of console.",
					"anyOf": [
						{ "$ref": "#/definitions/RuleConfiguration" },
						{ "type": "null" }
					]
				},
<<<<<<< HEAD
				"noDuplicateElseIf": {
					"description": "Disallow duplicate conditions in if-else-if chains",
=======
				"noDoneCallback": {
					"description": "Disallow using a callback in asynchronous tests and hooks.",
>>>>>>> dd1860e9
					"anyOf": [
						{ "$ref": "#/definitions/RuleConfiguration" },
						{ "type": "null" }
					]
				},
				"noDuplicateJsonKeys": {
					"description": "Disallow two keys with the same name inside a JSON object.",
					"anyOf": [
						{ "$ref": "#/definitions/RuleConfiguration" },
						{ "type": "null" }
					]
				},
				"noDuplicateTestHooks": {
					"description": "A describe block should not contain duplicate hooks.",
					"anyOf": [
						{ "$ref": "#/definitions/RuleConfiguration" },
						{ "type": "null" }
					]
				},
				"noExcessiveNestedTestSuites": {
					"description": "This rule enforces a maximum depth to nested describe() in test files.",
					"anyOf": [
						{ "$ref": "#/definitions/RuleConfiguration" },
						{ "type": "null" }
					]
				},
				"noExportsInTest": {
					"description": "Disallow using export or module.exports in files containing tests",
					"anyOf": [
						{ "$ref": "#/definitions/RuleConfiguration" },
						{ "type": "null" }
					]
				},
				"noFocusedTests": {
					"description": "Disallow focused tests.",
					"anyOf": [
						{ "$ref": "#/definitions/RuleConfiguration" },
						{ "type": "null" }
					]
				},
				"noNamespaceImport": {
					"description": "Disallow the use of namespace imports.",
					"anyOf": [
						{ "$ref": "#/definitions/RuleConfiguration" },
						{ "type": "null" }
					]
				},
				"noNodejsModules": {
					"description": "Forbid the use of Node.js builtin modules.",
					"anyOf": [
						{ "$ref": "#/definitions/RuleConfiguration" },
						{ "type": "null" }
					]
				},
				"noReExportAll": {
					"description": "Avoid re-export all.",
					"anyOf": [
						{ "$ref": "#/definitions/RuleConfiguration" },
						{ "type": "null" }
					]
				},
				"noRestrictedImports": {
					"description": "Disallow specified modules when loaded by import or require.",
					"anyOf": [
						{ "$ref": "#/definitions/RestrictedImportsConfiguration" },
						{ "type": "null" }
					]
				},
				"noSemicolonInJsx": {
					"description": "It detects possible \"wrong\" semicolons inside JSX elements.",
					"anyOf": [
						{ "$ref": "#/definitions/RuleConfiguration" },
						{ "type": "null" }
					]
				},
				"noSkippedTests": {
					"description": "Disallow disabled tests.",
					"anyOf": [
						{ "$ref": "#/definitions/RuleConfiguration" },
						{ "type": "null" }
					]
				},
				"noUndeclaredDependencies": {
					"description": "Disallow the use of dependencies that aren't specified in the package.json.",
					"anyOf": [
						{ "$ref": "#/definitions/RuleConfiguration" },
						{ "type": "null" }
					]
				},
				"noUselessTernary": {
					"description": "Disallow ternary operators when simpler alternatives exist.",
					"anyOf": [
						{ "$ref": "#/definitions/RuleConfiguration" },
						{ "type": "null" }
					]
				},
				"recommended": {
					"description": "It enables the recommended rules for this group",
					"type": ["boolean", "null"]
				},
				"useImportRestrictions": {
					"description": "Disallows package private imports.",
					"anyOf": [
						{ "$ref": "#/definitions/RuleConfiguration" },
						{ "type": "null" }
					]
				},
				"useJsxKeyInIterable": {
					"description": "Disallow missing key props in iterators/collection literals.",
					"anyOf": [
						{ "$ref": "#/definitions/RuleConfiguration" },
						{ "type": "null" }
					]
				},
				"useNodeAssertStrict": {
					"description": "Promotes the usage of node:assert/strict over node:assert.",
					"anyOf": [
						{ "$ref": "#/definitions/RuleConfiguration" },
						{ "type": "null" }
					]
				},
				"useSortedClasses": {
					"description": "Enforce the sorting of CSS utility classes.",
					"anyOf": [
						{ "$ref": "#/definitions/UtilityClassSortingConfiguration" },
						{ "type": "null" }
					]
				}
			},
			"additionalProperties": false
		},
		"OrganizeImports": {
			"type": "object",
			"properties": {
				"enabled": {
					"description": "Enables the organization of imports",
					"type": ["boolean", "null"]
				},
				"ignore": {
					"description": "A list of Unix shell style patterns. The formatter will ignore files/folders that will match these patterns.",
					"anyOf": [{ "$ref": "#/definitions/StringSet" }, { "type": "null" }]
				},
				"include": {
					"description": "A list of Unix shell style patterns. The formatter will include files/folders that will match these patterns.",
					"anyOf": [{ "$ref": "#/definitions/StringSet" }, { "type": "null" }]
				}
			},
			"additionalProperties": false
		},
		"OverrideFormatterConfiguration": {
			"type": "object",
			"properties": {
				"attributePosition": {
					"description": "The attribute position style.",
					"default": null,
					"anyOf": [
						{ "$ref": "#/definitions/AttributePosition" },
						{ "type": "null" }
					]
				},
				"enabled": { "default": null, "type": ["boolean", "null"] },
				"formatWithErrors": {
					"description": "Stores whether formatting should be allowed to proceed if a given file has syntax errors",
					"default": null,
					"type": ["boolean", "null"]
				},
				"indentSize": {
					"description": "The size of the indentation, 2 by default (deprecated, use `indent-width`)",
					"type": ["integer", "null"],
					"format": "uint8",
					"minimum": 0.0
				},
				"indentStyle": {
					"description": "The indent style.",
					"anyOf": [
						{ "$ref": "#/definitions/PlainIndentStyle" },
						{ "type": "null" }
					]
				},
				"indentWidth": {
					"description": "The size of the indentation, 2 by default",
					"type": ["integer", "null"],
					"format": "uint8",
					"minimum": 0.0
				},
				"lineEnding": {
					"description": "The type of line ending.",
					"anyOf": [{ "$ref": "#/definitions/LineEnding" }, { "type": "null" }]
				},
				"lineWidth": {
					"description": "What's the max width of a line. Defaults to 80.",
					"default": 80,
					"anyOf": [{ "$ref": "#/definitions/LineWidth" }, { "type": "null" }]
				}
			},
			"additionalProperties": false
		},
		"OverrideLinterConfiguration": {
			"type": "object",
			"properties": {
				"enabled": {
					"description": "if `false`, it disables the feature and the linter won't be executed. `true` by default",
					"type": ["boolean", "null"]
				},
				"rules": {
					"description": "List of rules",
					"anyOf": [{ "$ref": "#/definitions/Rules" }, { "type": "null" }]
				}
			},
			"additionalProperties": false
		},
		"OverrideOrganizeImportsConfiguration": {
			"type": "object",
			"properties": {
				"enabled": {
					"description": "if `false`, it disables the feature and the linter won't be executed. `true` by default",
					"type": ["boolean", "null"]
				}
			},
			"additionalProperties": false
		},
		"OverridePattern": {
			"type": "object",
			"properties": {
				"css": {
					"description": "Specific configuration for the Css language",
					"anyOf": [
						{ "$ref": "#/definitions/CssConfiguration" },
						{ "type": "null" }
					]
				},
				"formatter": {
					"description": "Specific configuration for the Json language",
					"anyOf": [
						{ "$ref": "#/definitions/OverrideFormatterConfiguration" },
						{ "type": "null" }
					]
				},
				"ignore": {
					"description": "A list of Unix shell style patterns. The formatter will ignore files/folders that will match these patterns.",
					"anyOf": [{ "$ref": "#/definitions/StringSet" }, { "type": "null" }]
				},
				"include": {
					"description": "A list of Unix shell style patterns. The formatter will include files/folders that will match these patterns.",
					"anyOf": [{ "$ref": "#/definitions/StringSet" }, { "type": "null" }]
				},
				"javascript": {
					"description": "Specific configuration for the JavaScript language",
					"anyOf": [
						{ "$ref": "#/definitions/JavascriptConfiguration" },
						{ "type": "null" }
					]
				},
				"json": {
					"description": "Specific configuration for the Json language",
					"anyOf": [
						{ "$ref": "#/definitions/JsonConfiguration" },
						{ "type": "null" }
					]
				},
				"linter": {
					"description": "Specific configuration for the Json language",
					"anyOf": [
						{ "$ref": "#/definitions/OverrideLinterConfiguration" },
						{ "type": "null" }
					]
				},
				"organizeImports": {
					"description": "Specific configuration for the Json language",
					"anyOf": [
						{ "$ref": "#/definitions/OverrideOrganizeImportsConfiguration" },
						{ "type": "null" }
					]
				}
			},
			"additionalProperties": false
		},
		"Overrides": {
			"type": "array",
			"items": { "$ref": "#/definitions/OverridePattern" }
		},
		"Performance": {
			"description": "A list of rules that belong to this group",
			"type": "object",
			"properties": {
				"all": {
					"description": "It enables ALL rules for this group.",
					"type": ["boolean", "null"]
				},
				"noAccumulatingSpread": {
					"description": "Disallow the use of spread (...) syntax on accumulators.",
					"anyOf": [
						{ "$ref": "#/definitions/RuleConfiguration" },
						{ "type": "null" }
					]
				},
				"noDelete": {
					"description": "Disallow the use of the delete operator.",
					"anyOf": [
						{ "$ref": "#/definitions/RuleConfiguration" },
						{ "type": "null" }
					]
				},
				"recommended": {
					"description": "It enables the recommended rules for this group",
					"type": ["boolean", "null"]
				}
			},
			"additionalProperties": false
		},
		"PlainIndentStyle": {
			"oneOf": [
				{ "description": "Tab", "type": "string", "enum": ["tab"] },
				{ "description": "Space", "type": "string", "enum": ["space"] }
			]
		},
		"QuoteProperties": { "type": "string", "enum": ["asNeeded", "preserve"] },
		"QuoteStyle": { "type": "string", "enum": ["double", "single"] },
		"RestrictedGlobalsConfiguration": {
			"anyOf": [
				{ "$ref": "#/definitions/RulePlainConfiguration" },
				{ "$ref": "#/definitions/RuleWithRestrictedGlobalsOptions" }
			]
		},
		"RestrictedGlobalsOptions": {
			"description": "Options for the rule `noRestrictedGlobals`.",
			"type": "object",
			"required": ["deniedGlobals"],
			"properties": {
				"deniedGlobals": {
					"description": "A list of names that should trigger the rule",
					"type": "array",
					"items": { "type": "string" }
				}
			},
			"additionalProperties": false
		},
		"RestrictedImportsConfiguration": {
			"anyOf": [
				{ "$ref": "#/definitions/RulePlainConfiguration" },
				{ "$ref": "#/definitions/RuleWithRestrictedImportsOptions" }
			]
		},
		"RestrictedImportsOptions": {
			"description": "Options for the rule `noRestrictedImports`.",
			"type": "object",
			"required": ["paths"],
			"properties": {
				"paths": {
					"description": "A list of names that should trigger the rule",
					"type": "object",
					"additionalProperties": { "type": "string" }
				}
			},
			"additionalProperties": false
		},
		"RuleConfiguration": {
			"anyOf": [
				{ "$ref": "#/definitions/RulePlainConfiguration" },
				{ "$ref": "#/definitions/RuleWithNoOptions" }
			]
		},
		"RulePlainConfiguration": {
			"type": "string",
			"enum": ["warn", "error", "off"]
		},
		"RuleWithComplexityOptions": {
			"type": "object",
			"required": ["level", "options"],
			"properties": {
				"level": { "$ref": "#/definitions/RulePlainConfiguration" },
				"options": { "$ref": "#/definitions/ComplexityOptions" }
			},
			"additionalProperties": false
		},
		"RuleWithConsistentArrayTypeOptions": {
			"type": "object",
			"required": ["level", "options"],
			"properties": {
				"level": { "$ref": "#/definitions/RulePlainConfiguration" },
				"options": { "$ref": "#/definitions/ConsistentArrayTypeOptions" }
			},
			"additionalProperties": false
		},
		"RuleWithDeprecatedHooksOptions": {
			"type": "object",
			"required": ["level", "options"],
			"properties": {
				"level": { "$ref": "#/definitions/RulePlainConfiguration" },
				"options": { "$ref": "#/definitions/DeprecatedHooksOptions" }
			},
			"additionalProperties": false
		},
		"RuleWithFilenamingConventionOptions": {
			"type": "object",
			"required": ["level", "options"],
			"properties": {
				"level": { "$ref": "#/definitions/RulePlainConfiguration" },
				"options": { "$ref": "#/definitions/FilenamingConventionOptions" }
			},
			"additionalProperties": false
		},
		"RuleWithHooksOptions": {
			"type": "object",
			"required": ["level", "options"],
			"properties": {
				"level": { "$ref": "#/definitions/RulePlainConfiguration" },
				"options": { "$ref": "#/definitions/HooksOptions" }
			},
			"additionalProperties": false
		},
		"RuleWithNamingConventionOptions": {
			"type": "object",
			"required": ["level", "options"],
			"properties": {
				"level": { "$ref": "#/definitions/RulePlainConfiguration" },
				"options": { "$ref": "#/definitions/NamingConventionOptions" }
			},
			"additionalProperties": false
		},
		"RuleWithNoOptions": {
			"type": "object",
			"required": ["level", "options"],
			"properties": {
				"level": { "$ref": "#/definitions/RulePlainConfiguration" },
				"options": { "type": "null" }
			},
			"additionalProperties": false
		},
		"RuleWithRestrictedGlobalsOptions": {
			"type": "object",
			"required": ["level", "options"],
			"properties": {
				"level": { "$ref": "#/definitions/RulePlainConfiguration" },
				"options": { "$ref": "#/definitions/RestrictedGlobalsOptions" }
			},
			"additionalProperties": false
		},
		"RuleWithRestrictedImportsOptions": {
			"type": "object",
			"required": ["level", "options"],
			"properties": {
				"level": { "$ref": "#/definitions/RulePlainConfiguration" },
				"options": { "$ref": "#/definitions/RestrictedImportsOptions" }
			},
			"additionalProperties": false
		},
		"RuleWithUtilityClassSortingOptions": {
			"type": "object",
			"required": ["level", "options"],
			"properties": {
				"level": { "$ref": "#/definitions/RulePlainConfiguration" },
				"options": { "$ref": "#/definitions/UtilityClassSortingOptions" }
			},
			"additionalProperties": false
		},
		"RuleWithValidAriaRoleOptions": {
			"type": "object",
			"required": ["level", "options"],
			"properties": {
				"level": { "$ref": "#/definitions/RulePlainConfiguration" },
				"options": { "$ref": "#/definitions/ValidAriaRoleOptions" }
			},
			"additionalProperties": false
		},
		"Rules": {
			"type": "object",
			"properties": {
				"a11y": {
					"anyOf": [{ "$ref": "#/definitions/A11y" }, { "type": "null" }]
				},
				"all": {
					"description": "It enables ALL rules. The rules that belong to `nursery` won't be enabled.",
					"type": ["boolean", "null"]
				},
				"complexity": {
					"anyOf": [{ "$ref": "#/definitions/Complexity" }, { "type": "null" }]
				},
				"correctness": {
					"anyOf": [{ "$ref": "#/definitions/Correctness" }, { "type": "null" }]
				},
				"nursery": {
					"anyOf": [{ "$ref": "#/definitions/Nursery" }, { "type": "null" }]
				},
				"performance": {
					"anyOf": [{ "$ref": "#/definitions/Performance" }, { "type": "null" }]
				},
				"recommended": {
					"description": "It enables the lint rules recommended by Biome. `true` by default.",
					"type": ["boolean", "null"]
				},
				"security": {
					"anyOf": [{ "$ref": "#/definitions/Security" }, { "type": "null" }]
				},
				"style": {
					"anyOf": [{ "$ref": "#/definitions/Style" }, { "type": "null" }]
				},
				"suspicious": {
					"anyOf": [{ "$ref": "#/definitions/Suspicious" }, { "type": "null" }]
				}
			},
			"additionalProperties": false
		},
		"Security": {
			"description": "A list of rules that belong to this group",
			"type": "object",
			"properties": {
				"all": {
					"description": "It enables ALL rules for this group.",
					"type": ["boolean", "null"]
				},
				"noDangerouslySetInnerHtml": {
					"description": "Prevent the usage of dangerous JSX props",
					"anyOf": [
						{ "$ref": "#/definitions/RuleConfiguration" },
						{ "type": "null" }
					]
				},
				"noDangerouslySetInnerHtmlWithChildren": {
					"description": "Report when a DOM element or a component uses both children and dangerouslySetInnerHTML prop.",
					"anyOf": [
						{ "$ref": "#/definitions/RuleConfiguration" },
						{ "type": "null" }
					]
				},
				"noGlobalEval": {
					"description": "Disallow the use of global eval().",
					"anyOf": [
						{ "$ref": "#/definitions/RuleConfiguration" },
						{ "type": "null" }
					]
				},
				"recommended": {
					"description": "It enables the recommended rules for this group",
					"type": ["boolean", "null"]
				}
			},
			"additionalProperties": false
		},
		"Semicolons": { "type": "string", "enum": ["always", "asNeeded"] },
		"StableHookResult": {
			"oneOf": [
				{
					"description": "Used to indicate the hook does not have a stable result.",
					"type": "string",
					"enum": ["None"]
				},
				{
					"description": "Used to indicate the identity of the result value is stable.\n\nNote this does not imply internal stability. For instance, the ref objects returned by React's `useRef()` always have a stable identity, but their internal value may be mutable.",
					"type": "string",
					"enum": ["Identity"]
				},
				{
					"description": "Used to indicate the hook returns an array and some of its indices have stable identities.\n\nFor example, React's `useState()` hook returns a stable function at index 1.",
					"type": "object",
					"required": ["Indices"],
					"properties": {
						"Indices": {
							"type": "array",
							"items": { "type": "integer", "format": "uint8", "minimum": 0.0 }
						}
					},
					"additionalProperties": false
				}
			]
		},
		"StringSet": {
			"type": "array",
			"items": { "type": "string" },
			"uniqueItems": true
		},
		"Style": {
			"description": "A list of rules that belong to this group",
			"type": "object",
			"properties": {
				"all": {
					"description": "It enables ALL rules for this group.",
					"type": ["boolean", "null"]
				},
				"noArguments": {
					"description": "Disallow the use of arguments.",
					"anyOf": [
						{ "$ref": "#/definitions/RuleConfiguration" },
						{ "type": "null" }
					]
				},
				"noCommaOperator": {
					"description": "Disallow comma operator.",
					"anyOf": [
						{ "$ref": "#/definitions/RuleConfiguration" },
						{ "type": "null" }
					]
				},
				"noDefaultExport": {
					"description": "Disallow default exports.",
					"anyOf": [
						{ "$ref": "#/definitions/RuleConfiguration" },
						{ "type": "null" }
					]
				},
				"noImplicitBoolean": {
					"description": "Disallow implicit true values on JSX boolean attributes",
					"anyOf": [
						{ "$ref": "#/definitions/RuleConfiguration" },
						{ "type": "null" }
					]
				},
				"noInferrableTypes": {
					"description": "Disallow type annotations for variables, parameters, and class properties initialized with a literal expression.",
					"anyOf": [
						{ "$ref": "#/definitions/RuleConfiguration" },
						{ "type": "null" }
					]
				},
				"noNamespace": {
					"description": "Disallow the use of TypeScript's namespaces.",
					"anyOf": [
						{ "$ref": "#/definitions/RuleConfiguration" },
						{ "type": "null" }
					]
				},
				"noNegationElse": {
					"description": "Disallow negation in the condition of an if statement if it has an else clause.",
					"anyOf": [
						{ "$ref": "#/definitions/RuleConfiguration" },
						{ "type": "null" }
					]
				},
				"noNonNullAssertion": {
					"description": "Disallow non-null assertions using the ! postfix operator.",
					"anyOf": [
						{ "$ref": "#/definitions/RuleConfiguration" },
						{ "type": "null" }
					]
				},
				"noParameterAssign": {
					"description": "Disallow reassigning function parameters.",
					"anyOf": [
						{ "$ref": "#/definitions/RuleConfiguration" },
						{ "type": "null" }
					]
				},
				"noParameterProperties": {
					"description": "Disallow the use of parameter properties in class constructors.",
					"anyOf": [
						{ "$ref": "#/definitions/RuleConfiguration" },
						{ "type": "null" }
					]
				},
				"noRestrictedGlobals": {
					"description": "This rule allows you to specify global variable names that you don’t want to use in your application.",
					"anyOf": [
						{ "$ref": "#/definitions/RestrictedGlobalsConfiguration" },
						{ "type": "null" }
					]
				},
				"noShoutyConstants": {
					"description": "Disallow the use of constants which its value is the upper-case version of its name.",
					"anyOf": [
						{ "$ref": "#/definitions/RuleConfiguration" },
						{ "type": "null" }
					]
				},
				"noUnusedTemplateLiteral": {
					"description": "Disallow template literals if interpolation and special-character handling are not needed",
					"anyOf": [
						{ "$ref": "#/definitions/RuleConfiguration" },
						{ "type": "null" }
					]
				},
				"noUselessElse": {
					"description": "Disallow else block when the if block breaks early.",
					"anyOf": [
						{ "$ref": "#/definitions/RuleConfiguration" },
						{ "type": "null" }
					]
				},
				"noVar": {
					"description": "Disallow the use of var",
					"anyOf": [
						{ "$ref": "#/definitions/RuleConfiguration" },
						{ "type": "null" }
					]
				},
				"recommended": {
					"description": "It enables the recommended rules for this group",
					"type": ["boolean", "null"]
				},
				"useAsConstAssertion": {
					"description": "Enforce the use of as const over literal type and type annotation.",
					"anyOf": [
						{ "$ref": "#/definitions/RuleConfiguration" },
						{ "type": "null" }
					]
				},
				"useBlockStatements": {
					"description": "Requires following curly brace conventions.",
					"anyOf": [
						{ "$ref": "#/definitions/RuleConfiguration" },
						{ "type": "null" }
					]
				},
				"useCollapsedElseIf": {
					"description": "Enforce using else if instead of nested if in else clauses.",
					"anyOf": [
						{ "$ref": "#/definitions/RuleConfiguration" },
						{ "type": "null" }
					]
				},
				"useConsistentArrayType": {
					"description": "Require consistently using either T[] or Array<T>",
					"anyOf": [
						{ "$ref": "#/definitions/ConsistentArrayTypeConfiguration" },
						{ "type": "null" }
					]
				},
				"useConst": {
					"description": "Require const declarations for variables that are never reassigned after declared.",
					"anyOf": [
						{ "$ref": "#/definitions/RuleConfiguration" },
						{ "type": "null" }
					]
				},
				"useDefaultParameterLast": {
					"description": "Enforce default function parameters and optional function parameters to be last.",
					"anyOf": [
						{ "$ref": "#/definitions/RuleConfiguration" },
						{ "type": "null" }
					]
				},
				"useEnumInitializers": {
					"description": "Require that each enum member value be explicitly initialized.",
					"anyOf": [
						{ "$ref": "#/definitions/RuleConfiguration" },
						{ "type": "null" }
					]
				},
				"useExponentiationOperator": {
					"description": "Disallow the use of Math.pow in favor of the ** operator.",
					"anyOf": [
						{ "$ref": "#/definitions/RuleConfiguration" },
						{ "type": "null" }
					]
				},
				"useExportType": {
					"description": "Promotes the use of export type for types.",
					"anyOf": [
						{ "$ref": "#/definitions/RuleConfiguration" },
						{ "type": "null" }
					]
				},
				"useFilenamingConvention": {
					"description": "Enforce naming conventions for JavaScript and TypeScript filenames.",
					"anyOf": [
						{ "$ref": "#/definitions/FilenamingConventionConfiguration" },
						{ "type": "null" }
					]
				},
				"useForOf": {
					"description": "This rule recommends a for-of loop when in a for loop, the index used to extract an item from the iterated array.",
					"anyOf": [
						{ "$ref": "#/definitions/RuleConfiguration" },
						{ "type": "null" }
					]
				},
				"useFragmentSyntax": {
					"description": "This rule enforces the use of <>...</> over <Fragment>...</Fragment>.",
					"anyOf": [
						{ "$ref": "#/definitions/RuleConfiguration" },
						{ "type": "null" }
					]
				},
				"useImportType": {
					"description": "Promotes the use of import type for types.",
					"anyOf": [
						{ "$ref": "#/definitions/RuleConfiguration" },
						{ "type": "null" }
					]
				},
				"useLiteralEnumMembers": {
					"description": "Require all enum members to be literal values.",
					"anyOf": [
						{ "$ref": "#/definitions/RuleConfiguration" },
						{ "type": "null" }
					]
				},
				"useNamingConvention": {
					"description": "Enforce naming conventions for everything across a codebase.",
					"anyOf": [
						{ "$ref": "#/definitions/NamingConventionConfiguration" },
						{ "type": "null" }
					]
				},
				"useNodejsImportProtocol": {
					"description": "Enforces using the node: protocol for Node.js builtin modules.",
					"anyOf": [
						{ "$ref": "#/definitions/RuleConfiguration" },
						{ "type": "null" }
					]
				},
				"useNumberNamespace": {
					"description": "Use the Number properties instead of global ones.",
					"anyOf": [
						{ "$ref": "#/definitions/RuleConfiguration" },
						{ "type": "null" }
					]
				},
				"useNumericLiterals": {
					"description": "Disallow parseInt() and Number.parseInt() in favor of binary, octal, and hexadecimal literals",
					"anyOf": [
						{ "$ref": "#/definitions/RuleConfiguration" },
						{ "type": "null" }
					]
				},
				"useSelfClosingElements": {
					"description": "Prevent extra closing tags for components without children",
					"anyOf": [
						{ "$ref": "#/definitions/RuleConfiguration" },
						{ "type": "null" }
					]
				},
				"useShorthandArrayType": {
					"description": "When expressing array types, this rule promotes the usage of T[] shorthand instead of Array<T>.",
					"anyOf": [
						{ "$ref": "#/definitions/RuleConfiguration" },
						{ "type": "null" }
					]
				},
				"useShorthandAssign": {
					"description": "Require assignment operator shorthand where possible.",
					"anyOf": [
						{ "$ref": "#/definitions/RuleConfiguration" },
						{ "type": "null" }
					]
				},
				"useShorthandFunctionType": {
					"description": "Enforce using function types instead of object type with call signatures.",
					"anyOf": [
						{ "$ref": "#/definitions/RuleConfiguration" },
						{ "type": "null" }
					]
				},
				"useSingleCaseStatement": {
					"description": "Enforces switch clauses have a single statement, emits a quick fix wrapping the statements in a block.",
					"anyOf": [
						{ "$ref": "#/definitions/RuleConfiguration" },
						{ "type": "null" }
					]
				},
				"useSingleVarDeclarator": {
					"description": "Disallow multiple variable declarations in the same variable statement",
					"anyOf": [
						{ "$ref": "#/definitions/RuleConfiguration" },
						{ "type": "null" }
					]
				},
				"useTemplate": {
					"description": "Prefer template literals over string concatenation.",
					"anyOf": [
						{ "$ref": "#/definitions/RuleConfiguration" },
						{ "type": "null" }
					]
				},
				"useWhile": {
					"description": "Enforce the use of while loops instead of for loops when the initializer and update expressions are not needed.",
					"anyOf": [
						{ "$ref": "#/definitions/RuleConfiguration" },
						{ "type": "null" }
					]
				}
			},
			"additionalProperties": false
		},
		"Suspicious": {
			"description": "A list of rules that belong to this group",
			"type": "object",
			"properties": {
				"all": {
					"description": "It enables ALL rules for this group.",
					"type": ["boolean", "null"]
				},
				"noApproximativeNumericConstant": {
					"description": "Use standard constants instead of approximated literals.",
					"anyOf": [
						{ "$ref": "#/definitions/RuleConfiguration" },
						{ "type": "null" }
					]
				},
				"noArrayIndexKey": {
					"description": "Discourage the usage of Array index in keys.",
					"anyOf": [
						{ "$ref": "#/definitions/RuleConfiguration" },
						{ "type": "null" }
					]
				},
				"noAssignInExpressions": {
					"description": "Disallow assignments in expressions.",
					"anyOf": [
						{ "$ref": "#/definitions/RuleConfiguration" },
						{ "type": "null" }
					]
				},
				"noAsyncPromiseExecutor": {
					"description": "Disallows using an async function as a Promise executor.",
					"anyOf": [
						{ "$ref": "#/definitions/RuleConfiguration" },
						{ "type": "null" }
					]
				},
				"noCatchAssign": {
					"description": "Disallow reassigning exceptions in catch clauses.",
					"anyOf": [
						{ "$ref": "#/definitions/RuleConfiguration" },
						{ "type": "null" }
					]
				},
				"noClassAssign": {
					"description": "Disallow reassigning class members.",
					"anyOf": [
						{ "$ref": "#/definitions/RuleConfiguration" },
						{ "type": "null" }
					]
				},
				"noCommentText": {
					"description": "Prevent comments from being inserted as text nodes",
					"anyOf": [
						{ "$ref": "#/definitions/RuleConfiguration" },
						{ "type": "null" }
					]
				},
				"noCompareNegZero": {
					"description": "Disallow comparing against -0",
					"anyOf": [
						{ "$ref": "#/definitions/RuleConfiguration" },
						{ "type": "null" }
					]
				},
				"noConfusingLabels": {
					"description": "Disallow labeled statements that are not loops.",
					"anyOf": [
						{ "$ref": "#/definitions/RuleConfiguration" },
						{ "type": "null" }
					]
				},
				"noConfusingVoidType": {
					"description": "Disallow void type outside of generic or return types.",
					"anyOf": [
						{ "$ref": "#/definitions/RuleConfiguration" },
						{ "type": "null" }
					]
				},
				"noConsoleLog": {
					"description": "Disallow the use of console.log",
					"anyOf": [
						{ "$ref": "#/definitions/RuleConfiguration" },
						{ "type": "null" }
					]
				},
				"noConstEnum": {
					"description": "Disallow TypeScript const enum",
					"anyOf": [
						{ "$ref": "#/definitions/RuleConfiguration" },
						{ "type": "null" }
					]
				},
				"noControlCharactersInRegex": {
					"description": "Prevents from having control characters and some escape sequences that match control characters in regular expressions.",
					"anyOf": [
						{ "$ref": "#/definitions/RuleConfiguration" },
						{ "type": "null" }
					]
				},
				"noDebugger": {
					"description": "Disallow the use of debugger",
					"anyOf": [
						{ "$ref": "#/definitions/RuleConfiguration" },
						{ "type": "null" }
					]
				},
				"noDoubleEquals": {
					"description": "Require the use of === and !==",
					"anyOf": [
						{ "$ref": "#/definitions/RuleConfiguration" },
						{ "type": "null" }
					]
				},
				"noDuplicateCase": {
					"description": "Disallow duplicate case labels.",
					"anyOf": [
						{ "$ref": "#/definitions/RuleConfiguration" },
						{ "type": "null" }
					]
				},
				"noDuplicateClassMembers": {
					"description": "Disallow duplicate class members.",
					"anyOf": [
						{ "$ref": "#/definitions/RuleConfiguration" },
						{ "type": "null" }
					]
				},
				"noDuplicateJsxProps": {
					"description": "Prevents JSX properties to be assigned multiple times.",
					"anyOf": [
						{ "$ref": "#/definitions/RuleConfiguration" },
						{ "type": "null" }
					]
				},
				"noDuplicateObjectKeys": {
					"description": "Prevents object literals having more than one property declaration for the same name.",
					"anyOf": [
						{ "$ref": "#/definitions/RuleConfiguration" },
						{ "type": "null" }
					]
				},
				"noDuplicateParameters": {
					"description": "Disallow duplicate function parameter name.",
					"anyOf": [
						{ "$ref": "#/definitions/RuleConfiguration" },
						{ "type": "null" }
					]
				},
				"noEmptyBlockStatements": {
					"description": "Disallow empty block statements and static blocks.",
					"anyOf": [
						{ "$ref": "#/definitions/RuleConfiguration" },
						{ "type": "null" }
					]
				},
				"noEmptyInterface": {
					"description": "Disallow the declaration of empty interfaces.",
					"anyOf": [
						{ "$ref": "#/definitions/RuleConfiguration" },
						{ "type": "null" }
					]
				},
				"noExplicitAny": {
					"description": "Disallow the any type usage.",
					"anyOf": [
						{ "$ref": "#/definitions/RuleConfiguration" },
						{ "type": "null" }
					]
				},
				"noExtraNonNullAssertion": {
					"description": "Prevents the wrong usage of the non-null assertion operator (!) in TypeScript files.",
					"anyOf": [
						{ "$ref": "#/definitions/RuleConfiguration" },
						{ "type": "null" }
					]
				},
				"noFallthroughSwitchClause": {
					"description": "Disallow fallthrough of switch clauses.",
					"anyOf": [
						{ "$ref": "#/definitions/RuleConfiguration" },
						{ "type": "null" }
					]
				},
				"noFunctionAssign": {
					"description": "Disallow reassigning function declarations.",
					"anyOf": [
						{ "$ref": "#/definitions/RuleConfiguration" },
						{ "type": "null" }
					]
				},
				"noGlobalAssign": {
					"description": "Disallow assignments to native objects and read-only global variables.",
					"anyOf": [
						{ "$ref": "#/definitions/RuleConfiguration" },
						{ "type": "null" }
					]
				},
				"noGlobalIsFinite": {
					"description": "Use Number.isFinite instead of global isFinite.",
					"anyOf": [
						{ "$ref": "#/definitions/RuleConfiguration" },
						{ "type": "null" }
					]
				},
				"noGlobalIsNan": {
					"description": "Use Number.isNaN instead of global isNaN.",
					"anyOf": [
						{ "$ref": "#/definitions/RuleConfiguration" },
						{ "type": "null" }
					]
				},
				"noImplicitAnyLet": {
					"description": "Disallow use of implicit any type on variable declarations.",
					"anyOf": [
						{ "$ref": "#/definitions/RuleConfiguration" },
						{ "type": "null" }
					]
				},
				"noImportAssign": {
					"description": "Disallow assigning to imported bindings",
					"anyOf": [
						{ "$ref": "#/definitions/RuleConfiguration" },
						{ "type": "null" }
					]
				},
				"noLabelVar": {
					"description": "Disallow labels that share a name with a variable",
					"anyOf": [
						{ "$ref": "#/definitions/RuleConfiguration" },
						{ "type": "null" }
					]
				},
				"noMisleadingCharacterClass": {
					"description": "Disallow characters made with multiple code points in character class syntax.",
					"anyOf": [
						{ "$ref": "#/definitions/RuleConfiguration" },
						{ "type": "null" }
					]
				},
				"noMisleadingInstantiator": {
					"description": "Enforce proper usage of new and constructor.",
					"anyOf": [
						{ "$ref": "#/definitions/RuleConfiguration" },
						{ "type": "null" }
					]
				},
				"noMisrefactoredShorthandAssign": {
					"description": "Disallow shorthand assign when variable appears on both sides.",
					"anyOf": [
						{ "$ref": "#/definitions/RuleConfiguration" },
						{ "type": "null" }
					]
				},
				"noPrototypeBuiltins": {
					"description": "Disallow direct use of Object.prototype builtins.",
					"anyOf": [
						{ "$ref": "#/definitions/RuleConfiguration" },
						{ "type": "null" }
					]
				},
				"noRedeclare": {
					"description": "Disallow variable, function, class, and type redeclarations in the same scope.",
					"anyOf": [
						{ "$ref": "#/definitions/RuleConfiguration" },
						{ "type": "null" }
					]
				},
				"noRedundantUseStrict": {
					"description": "Prevents from having redundant \"use strict\".",
					"anyOf": [
						{ "$ref": "#/definitions/RuleConfiguration" },
						{ "type": "null" }
					]
				},
				"noSelfCompare": {
					"description": "Disallow comparisons where both sides are exactly the same.",
					"anyOf": [
						{ "$ref": "#/definitions/RuleConfiguration" },
						{ "type": "null" }
					]
				},
				"noShadowRestrictedNames": {
					"description": "Disallow identifiers from shadowing restricted names.",
					"anyOf": [
						{ "$ref": "#/definitions/RuleConfiguration" },
						{ "type": "null" }
					]
				},
				"noSparseArray": {
					"description": "Disallow sparse arrays",
					"anyOf": [
						{ "$ref": "#/definitions/RuleConfiguration" },
						{ "type": "null" }
					]
				},
				"noThenProperty": {
					"description": "Disallow then property.",
					"anyOf": [
						{ "$ref": "#/definitions/RuleConfiguration" },
						{ "type": "null" }
					]
				},
				"noUnsafeDeclarationMerging": {
					"description": "Disallow unsafe declaration merging between interfaces and classes.",
					"anyOf": [
						{ "$ref": "#/definitions/RuleConfiguration" },
						{ "type": "null" }
					]
				},
				"noUnsafeNegation": {
					"description": "Disallow using unsafe negation.",
					"anyOf": [
						{ "$ref": "#/definitions/RuleConfiguration" },
						{ "type": "null" }
					]
				},
				"recommended": {
					"description": "It enables the recommended rules for this group",
					"type": ["boolean", "null"]
				},
				"useAwait": {
					"description": "Ensure async functions utilize await.",
					"anyOf": [
						{ "$ref": "#/definitions/RuleConfiguration" },
						{ "type": "null" }
					]
				},
				"useDefaultSwitchClauseLast": {
					"description": "Enforce default clauses in switch statements to be last",
					"anyOf": [
						{ "$ref": "#/definitions/RuleConfiguration" },
						{ "type": "null" }
					]
				},
				"useGetterReturn": {
					"description": "Enforce get methods to always return a value.",
					"anyOf": [
						{ "$ref": "#/definitions/RuleConfiguration" },
						{ "type": "null" }
					]
				},
				"useIsArray": {
					"description": "Use Array.isArray() instead of instanceof Array.",
					"anyOf": [
						{ "$ref": "#/definitions/RuleConfiguration" },
						{ "type": "null" }
					]
				},
				"useNamespaceKeyword": {
					"description": "Require using the namespace keyword over the module keyword to declare TypeScript namespaces.",
					"anyOf": [
						{ "$ref": "#/definitions/RuleConfiguration" },
						{ "type": "null" }
					]
				},
				"useValidTypeof": {
					"description": "This rule verifies the result of typeof $expr unary expressions is being compared to valid values, either string literals containing valid type names or other typeof expressions",
					"anyOf": [
						{ "$ref": "#/definitions/RuleConfiguration" },
						{ "type": "null" }
					]
				}
			},
			"additionalProperties": false
		},
		"TrailingComma": {
			"description": "Print trailing commas wherever possible in multi-line comma-separated syntactic structures.",
			"oneOf": [
				{
					"description": "Trailing commas wherever possible (including function parameters and calls).",
					"type": "string",
					"enum": ["all"]
				},
				{
					"description": "Trailing commas where valid in ES5 (objects, arrays, etc.). No trailing commas in type parameters in TypeScript.",
					"type": "string",
					"enum": ["es5"]
				},
				{
					"description": "No trailing commas.",
					"type": "string",
					"enum": ["none"]
				}
			]
		},
		"TrailingCommas": {
			"oneOf": [
				{
					"description": "The formatter will remove the trailing commas",
					"type": "string",
					"enum": ["none"]
				},
				{
					"description": "The trailing commas are allowed and advised",
					"type": "string",
					"enum": ["all"]
				}
			]
		},
		"UtilityClassSortingConfiguration": {
			"anyOf": [
				{ "$ref": "#/definitions/RulePlainConfiguration" },
				{ "$ref": "#/definitions/RuleWithUtilityClassSortingOptions" }
			]
		},
		"UtilityClassSortingOptions": {
			"type": "object",
			"properties": {
				"attributes": {
					"description": "Additional attributes that will be sorted.",
					"type": ["array", "null"],
					"items": { "type": "string" }
				},
				"functions": {
					"description": "Names of the functions or tagged templates that will be sorted.",
					"type": ["array", "null"],
					"items": { "type": "string" }
				}
			},
			"additionalProperties": false
		},
		"ValidAriaRoleConfiguration": {
			"anyOf": [
				{ "$ref": "#/definitions/RulePlainConfiguration" },
				{ "$ref": "#/definitions/RuleWithValidAriaRoleOptions" }
			]
		},
		"ValidAriaRoleOptions": {
			"type": "object",
			"required": ["allowInvalidRoles", "ignoreNonDom"],
			"properties": {
				"allowInvalidRoles": { "type": "array", "items": { "type": "string" } },
				"ignoreNonDom": { "type": "boolean" }
			},
			"additionalProperties": false
		},
		"VcsClientKind": {
			"oneOf": [
				{
					"description": "Integration with the git client as VCS",
					"type": "string",
					"enum": ["git"]
				}
			]
		},
		"VcsConfiguration": {
			"description": "Set of properties to integrate Biome with a VCS software.",
			"type": "object",
			"properties": {
				"clientKind": {
					"description": "The kind of client.",
					"anyOf": [
						{ "$ref": "#/definitions/VcsClientKind" },
						{ "type": "null" }
					]
				},
				"defaultBranch": {
					"description": "The main branch of the project",
					"type": ["string", "null"]
				},
				"enabled": {
					"description": "Whether Biome should integrate itself with the VCS client",
					"type": ["boolean", "null"]
				},
				"root": {
					"description": "The folder where Biome should check for VCS files. By default, Biome will use the same folder where `biome.json` was found.\n\nIf Biome can't find the configuration, it will attempt to use the current working directory. If no current working directory can't be found, Biome won't use the VCS integration, and a diagnostic will be emitted",
					"type": ["string", "null"]
				},
				"useIgnoreFile": {
					"description": "Whether Biome should use the VCS ignore file. When [true], Biome will ignore the files specified in the ignore file.",
					"type": ["boolean", "null"]
				}
			},
			"additionalProperties": false
		}
	}
}<|MERGE_RESOLUTION|>--- conflicted
+++ resolved
@@ -1395,13 +1395,15 @@
 						{ "type": "null" }
 					]
 				},
-<<<<<<< HEAD
+				"noDoneCallback": {
+					"description": "Disallow using a callback in asynchronous tests and hooks.",
+					"anyOf": [
+						{ "$ref": "#/definitions/RuleConfiguration" },
+						{ "type": "null" }
+					]
+				},
 				"noDuplicateElseIf": {
 					"description": "Disallow duplicate conditions in if-else-if chains",
-=======
-				"noDoneCallback": {
-					"description": "Disallow using a callback in asynchronous tests and hooks.",
->>>>>>> dd1860e9
 					"anyOf": [
 						{ "$ref": "#/definitions/RuleConfiguration" },
 						{ "type": "null" }
