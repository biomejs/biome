{
	"$schema": "http://json-schema.org/draft-07/schema#",
	"title": "Configuration",
	"description": "The configuration that is contained inside the file `biome.json`",
	"type": "object",
	"properties": {
		"$schema": {
			"description": "A field for the [JSON schema](https://json-schema.org/) specification",
			"anyOf": [{ "$ref": "#/definitions/Schema" }, { "type": "null" }]
		},
		"assist": {
			"description": "Specific configuration for assists",
			"anyOf": [
				{ "$ref": "#/definitions/AssistConfiguration" },
				{ "type": "null" }
			]
		},
		"css": {
			"description": "Specific configuration for the Css language",
			"anyOf": [
				{ "$ref": "#/definitions/CssConfiguration" },
				{ "type": "null" }
			]
		},
		"extends": {
			"description": "A list of paths to other JSON files, used to extends the current configuration.",
			"anyOf": [{ "$ref": "#/definitions/Extends" }, { "type": "null" }]
		},
		"files": {
			"description": "The configuration of the filesystem",
			"anyOf": [
				{ "$ref": "#/definitions/FilesConfiguration" },
				{ "type": "null" }
			]
		},
		"formatter": {
			"description": "The configuration of the formatter",
			"anyOf": [
				{ "$ref": "#/definitions/FormatterConfiguration" },
				{ "type": "null" }
			]
		},
		"graphql": {
			"description": "Specific configuration for the GraphQL language",
			"anyOf": [
				{ "$ref": "#/definitions/GraphqlConfiguration" },
				{ "type": "null" }
			]
		},
		"grit": {
			"description": "Specific configuration for the GraphQL language",
			"anyOf": [
				{ "$ref": "#/definitions/GritConfiguration" },
				{ "type": "null" }
			]
		},
		"html": {
			"description": "Specific configuration for the HTML language",
			"anyOf": [
				{ "$ref": "#/definitions/HtmlConfiguration" },
				{ "type": "null" }
			]
		},
		"javascript": {
			"description": "Specific configuration for the JavaScript language",
			"anyOf": [{ "$ref": "#/definitions/JsConfiguration" }, { "type": "null" }]
		},
		"json": {
			"description": "Specific configuration for the Json language",
			"anyOf": [
				{ "$ref": "#/definitions/JsonConfiguration" },
				{ "type": "null" }
			]
		},
		"linter": {
			"description": "The configuration for the linter",
			"anyOf": [
				{ "$ref": "#/definitions/LinterConfiguration" },
				{ "type": "null" }
			]
		},
		"overrides": {
			"description": "A list of granular patterns that should be applied only to a sub set of files",
			"anyOf": [{ "$ref": "#/definitions/Overrides" }, { "type": "null" }]
		},
		"plugins": {
			"description": "List of plugins to load.",
			"anyOf": [{ "$ref": "#/definitions/Plugins" }, { "type": "null" }]
		},
		"root": {
			"description": "Indicates whether this configuration file is at the root of a Biome project. By default, this is `true`.",
			"anyOf": [{ "$ref": "#/definitions/Bool" }, { "type": "null" }]
		},
		"vcs": {
			"description": "The configuration of the VCS integration",
			"anyOf": [
				{ "$ref": "#/definitions/VcsConfiguration" },
				{ "type": "null" }
			]
		}
	},
	"additionalProperties": false,
	"definitions": {
		"A11y": {
			"description": "A list of rules that belong to this group",
			"type": "object",
			"properties": {
				"noAccessKey": {
					"description": "Enforce that the accessKey attribute is not used on any HTML element.",
					"anyOf": [
						{ "$ref": "#/definitions/NoAccessKeyConfiguration" },
						{ "type": "null" }
					]
				},
				"noAriaHiddenOnFocusable": {
					"description": "Enforce that aria-hidden=\"true\" is not set on focusable elements.",
					"anyOf": [
						{ "$ref": "#/definitions/NoAriaHiddenOnFocusableConfiguration" },
						{ "type": "null" }
					]
				},
				"noAriaUnsupportedElements": {
					"description": "Enforce that elements that do not support ARIA roles, states, and properties do not have those attributes.",
					"anyOf": [
						{ "$ref": "#/definitions/NoAriaUnsupportedElementsConfiguration" },
						{ "type": "null" }
					]
				},
				"noAutofocus": {
					"description": "Enforce that autoFocus prop is not used on elements.",
					"anyOf": [
						{ "$ref": "#/definitions/NoAutofocusConfiguration" },
						{ "type": "null" }
					]
				},
				"noDistractingElements": {
					"description": "Enforces that no distracting elements are used.",
					"anyOf": [
						{ "$ref": "#/definitions/NoDistractingElementsConfiguration" },
						{ "type": "null" }
					]
				},
				"noHeaderScope": {
					"description": "The scope prop should be used only on \\<th> elements.",
					"anyOf": [
						{ "$ref": "#/definitions/NoHeaderScopeConfiguration" },
						{ "type": "null" }
					]
				},
				"noInteractiveElementToNoninteractiveRole": {
					"description": "Enforce that non-interactive ARIA roles are not assigned to interactive HTML elements.",
					"anyOf": [
						{
							"$ref": "#/definitions/NoInteractiveElementToNoninteractiveRoleConfiguration"
						},
						{ "type": "null" }
					]
				},
				"noLabelWithoutControl": {
					"description": "Enforce that a label element or component has a text label and an associated input.",
					"anyOf": [
						{ "$ref": "#/definitions/NoLabelWithoutControlConfiguration" },
						{ "type": "null" }
					]
				},
				"noNoninteractiveElementToInteractiveRole": {
					"description": "Enforce that interactive ARIA roles are not assigned to non-interactive HTML elements.",
					"anyOf": [
						{
							"$ref": "#/definitions/NoNoninteractiveElementToInteractiveRoleConfiguration"
						},
						{ "type": "null" }
					]
				},
				"noNoninteractiveTabindex": {
					"description": "Enforce that tabIndex is not assigned to non-interactive HTML elements.",
					"anyOf": [
						{ "$ref": "#/definitions/NoNoninteractiveTabindexConfiguration" },
						{ "type": "null" }
					]
				},
				"noPositiveTabindex": {
					"description": "Prevent the usage of positive integers on tabIndex property",
					"anyOf": [
						{ "$ref": "#/definitions/NoPositiveTabindexConfiguration" },
						{ "type": "null" }
					]
				},
				"noRedundantAlt": {
					"description": "Enforce img alt prop does not contain the word \"image\", \"picture\", or \"photo\".",
					"anyOf": [
						{ "$ref": "#/definitions/NoRedundantAltConfiguration" },
						{ "type": "null" }
					]
				},
				"noRedundantRoles": {
					"description": "Enforce explicit role property is not the same as implicit/default role property on an element.",
					"anyOf": [
						{ "$ref": "#/definitions/NoRedundantRolesConfiguration" },
						{ "type": "null" }
					]
				},
				"noStaticElementInteractions": {
					"description": "Enforce that static, visible elements (such as \\<div>) that have click handlers use the valid role attribute.",
					"anyOf": [
						{
							"$ref": "#/definitions/NoStaticElementInteractionsConfiguration"
						},
						{ "type": "null" }
					]
				},
				"noSvgWithoutTitle": {
					"description": "Enforces the usage of the title element for the svg element.",
					"anyOf": [
						{ "$ref": "#/definitions/NoSvgWithoutTitleConfiguration" },
						{ "type": "null" }
					]
				},
				"recommended": {
					"description": "It enables the recommended rules for this group",
					"type": ["boolean", "null"]
				},
				"useAltText": {
					"description": "Enforce that all elements that require alternative text have meaningful information to relay back to the end user.",
					"anyOf": [
						{ "$ref": "#/definitions/UseAltTextConfiguration" },
						{ "type": "null" }
					]
				},
				"useAnchorContent": {
					"description": "Enforce that anchors have content and that the content is accessible to screen readers.",
					"anyOf": [
						{ "$ref": "#/definitions/UseAnchorContentConfiguration" },
						{ "type": "null" }
					]
				},
				"useAriaActivedescendantWithTabindex": {
					"description": "Enforce that tabIndex is assigned to non-interactive HTML elements with aria-activedescendant.",
					"anyOf": [
						{
							"$ref": "#/definitions/UseAriaActivedescendantWithTabindexConfiguration"
						},
						{ "type": "null" }
					]
				},
				"useAriaPropsForRole": {
					"description": "Enforce that elements with ARIA roles must have all required ARIA attributes for that role.",
					"anyOf": [
						{ "$ref": "#/definitions/UseAriaPropsForRoleConfiguration" },
						{ "type": "null" }
					]
				},
				"useAriaPropsSupportedByRole": {
					"description": "Enforce that ARIA properties are valid for the roles that are supported by the element.",
					"anyOf": [
						{
							"$ref": "#/definitions/UseAriaPropsSupportedByRoleConfiguration"
						},
						{ "type": "null" }
					]
				},
				"useButtonType": {
					"description": "Enforces the usage of the attribute type for the element button",
					"anyOf": [
						{ "$ref": "#/definitions/UseButtonTypeConfiguration" },
						{ "type": "null" }
					]
				},
				"useFocusableInteractive": {
					"description": "Elements with an interactive role and interaction handlers must be focusable.",
					"anyOf": [
						{ "$ref": "#/definitions/UseFocusableInteractiveConfiguration" },
						{ "type": "null" }
					]
				},
				"useGenericFontNames": {
					"description": "Disallow a missing generic family keyword within font families.",
					"anyOf": [
						{ "$ref": "#/definitions/UseGenericFontNamesConfiguration" },
						{ "type": "null" }
					]
				},
				"useHeadingContent": {
					"description": "Enforce that heading elements (h1, h2, etc.) have content and that the content is accessible to screen readers. Accessible means that it is not hidden using the aria-hidden prop.",
					"anyOf": [
						{ "$ref": "#/definitions/UseHeadingContentConfiguration" },
						{ "type": "null" }
					]
				},
				"useHtmlLang": {
					"description": "Enforce that html element has lang attribute.",
					"anyOf": [
						{ "$ref": "#/definitions/UseHtmlLangConfiguration" },
						{ "type": "null" }
					]
				},
				"useIframeTitle": {
					"description": "Enforces the usage of the attribute title for the element iframe.",
					"anyOf": [
						{ "$ref": "#/definitions/UseIframeTitleConfiguration" },
						{ "type": "null" }
					]
				},
				"useKeyWithClickEvents": {
					"description": "Enforce onClick is accompanied by at least one of the following: onKeyUp, onKeyDown, onKeyPress.",
					"anyOf": [
						{ "$ref": "#/definitions/UseKeyWithClickEventsConfiguration" },
						{ "type": "null" }
					]
				},
				"useKeyWithMouseEvents": {
					"description": "Enforce onMouseOver / onMouseOut are accompanied by onFocus / onBlur.",
					"anyOf": [
						{ "$ref": "#/definitions/UseKeyWithMouseEventsConfiguration" },
						{ "type": "null" }
					]
				},
				"useMediaCaption": {
					"description": "Enforces that audio and video elements must have a track for captions.",
					"anyOf": [
						{ "$ref": "#/definitions/UseMediaCaptionConfiguration" },
						{ "type": "null" }
					]
				},
				"useSemanticElements": {
					"description": "It detects the use of role attributes in JSX elements and suggests using semantic elements instead.",
					"anyOf": [
						{ "$ref": "#/definitions/UseSemanticElementsConfiguration" },
						{ "type": "null" }
					]
				},
				"useValidAnchor": {
					"description": "Enforce that all anchors are valid, and they are navigable elements.",
					"anyOf": [
						{ "$ref": "#/definitions/UseValidAnchorConfiguration" },
						{ "type": "null" }
					]
				},
				"useValidAriaProps": {
					"description": "Ensures that ARIA properties aria-* are all valid.",
					"anyOf": [
						{ "$ref": "#/definitions/UseValidAriaPropsConfiguration" },
						{ "type": "null" }
					]
				},
				"useValidAriaRole": {
					"description": "Elements with ARIA roles must use a valid, non-abstract ARIA role.",
					"anyOf": [
						{ "$ref": "#/definitions/UseValidAriaRoleConfiguration" },
						{ "type": "null" }
					]
				},
				"useValidAriaValues": {
					"description": "Enforce that ARIA state and property values are valid.",
					"anyOf": [
						{ "$ref": "#/definitions/UseValidAriaValuesConfiguration" },
						{ "type": "null" }
					]
				},
				"useValidAutocomplete": {
					"description": "Use valid values for the autocomplete attribute on input elements.",
					"anyOf": [
						{ "$ref": "#/definitions/UseValidAutocompleteConfiguration" },
						{ "type": "null" }
					]
				},
				"useValidLang": {
					"description": "Ensure that the attribute passed to the lang attribute is a correct ISO language and/or country.",
					"anyOf": [
						{ "$ref": "#/definitions/UseValidLangConfiguration" },
						{ "type": "null" }
					]
				}
			},
			"additionalProperties": false
		},
		"Accessibility": {
			"type": "string",
			"enum": ["noPublic", "explicit", "none"]
		},
		"Actions": {
			"type": "object",
			"properties": {
				"recommended": {
					"description": "It enables the assist actions recommended by Biome. `true` by default.",
					"type": ["boolean", "null"]
				},
				"source": {
					"anyOf": [{ "$ref": "#/definitions/Source" }, { "type": "null" }]
				}
			},
			"additionalProperties": false
		},
		"ArrowParentheses": { "type": "string", "enum": ["always", "asNeeded"] },
		"AssistConfiguration": {
			"type": "object",
			"properties": {
				"actions": {
					"description": "Whether Biome should fail in CLI if the assist were not applied to the code.",
					"anyOf": [{ "$ref": "#/definitions/Actions" }, { "type": "null" }]
				},
				"enabled": {
					"description": "Whether Biome should enable assist via LSP and CLI.",
					"anyOf": [{ "$ref": "#/definitions/Bool" }, { "type": "null" }]
				},
				"includes": {
					"description": "A list of glob patterns. Biome will include files/folders that will match these patterns.",
					"type": ["array", "null"],
					"items": { "$ref": "#/definitions/NormalizedGlob" }
				}
			},
			"additionalProperties": false
		},
		"AttributePosition": { "type": "string", "enum": ["auto", "multiline"] },
		"Bool": { "type": "boolean" },
		"BracketSameLine": {
			"description": "Put the `>` of a multi-line HTML or JSX element at the end of the last line instead of being alone on the next line (does not apply to self closing elements).",
			"type": "boolean"
		},
		"BracketSpacing": { "type": "boolean" },
		"Complexity": {
			"description": "A list of rules that belong to this group",
			"type": "object",
			"properties": {
				"noAdjacentSpacesInRegex": {
					"description": "Disallow unclear usage of consecutive space characters in regular expression literals",
					"anyOf": [
						{ "$ref": "#/definitions/NoAdjacentSpacesInRegexConfiguration" },
						{ "type": "null" }
					]
				},
				"noArguments": {
					"description": "Disallow the use of arguments.",
					"anyOf": [
						{ "$ref": "#/definitions/NoArgumentsConfiguration" },
						{ "type": "null" }
					]
				},
				"noBannedTypes": {
					"description": "Disallow primitive type aliases and misleading types.",
					"anyOf": [
						{ "$ref": "#/definitions/NoBannedTypesConfiguration" },
						{ "type": "null" }
					]
				},
				"noCommaOperator": {
					"description": "Disallow comma operator.",
					"anyOf": [
						{ "$ref": "#/definitions/NoCommaOperatorConfiguration" },
						{ "type": "null" }
					]
				},
				"noEmptyTypeParameters": {
					"description": "Disallow empty type parameters in type aliases and interfaces.",
					"anyOf": [
						{ "$ref": "#/definitions/NoEmptyTypeParametersConfiguration" },
						{ "type": "null" }
					]
				},
				"noExcessiveCognitiveComplexity": {
					"description": "Disallow functions that exceed a given Cognitive Complexity score.",
					"anyOf": [
						{
							"$ref": "#/definitions/NoExcessiveCognitiveComplexityConfiguration"
						},
						{ "type": "null" }
					]
				},
				"noExcessiveNestedTestSuites": {
					"description": "This rule enforces a maximum depth to nested describe() in test files.",
					"anyOf": [
						{
							"$ref": "#/definitions/NoExcessiveNestedTestSuitesConfiguration"
						},
						{ "type": "null" }
					]
				},
				"noExtraBooleanCast": {
					"description": "Disallow unnecessary boolean casts",
					"anyOf": [
						{ "$ref": "#/definitions/NoExtraBooleanCastConfiguration" },
						{ "type": "null" }
					]
				},
				"noFlatMapIdentity": {
					"description": "Disallow to use unnecessary callback on flatMap.",
					"anyOf": [
						{ "$ref": "#/definitions/NoFlatMapIdentityConfiguration" },
						{ "type": "null" }
					]
				},
				"noForEach": {
					"description": "Prefer for...of statement instead of Array.forEach.",
					"anyOf": [
						{ "$ref": "#/definitions/NoForEachConfiguration" },
						{ "type": "null" }
					]
				},
				"noStaticOnlyClass": {
					"description": "This rule reports when a class has no non-static members, such as for a class used exclusively as a static namespace.",
					"anyOf": [
						{ "$ref": "#/definitions/NoStaticOnlyClassConfiguration" },
						{ "type": "null" }
					]
				},
				"noThisInStatic": {
					"description": "Disallow this and super in static contexts.",
					"anyOf": [
						{ "$ref": "#/definitions/NoThisInStaticConfiguration" },
						{ "type": "null" }
					]
				},
				"noUselessCatch": {
					"description": "Disallow unnecessary catch clauses.",
					"anyOf": [
						{ "$ref": "#/definitions/NoUselessCatchConfiguration" },
						{ "type": "null" }
					]
				},
				"noUselessConstructor": {
					"description": "Disallow unnecessary constructors.",
					"anyOf": [
						{ "$ref": "#/definitions/NoUselessConstructorConfiguration" },
						{ "type": "null" }
					]
				},
				"noUselessContinue": {
					"description": "Avoid using unnecessary continue.",
					"anyOf": [
						{ "$ref": "#/definitions/NoUselessContinueConfiguration" },
						{ "type": "null" }
					]
				},
				"noUselessEmptyExport": {
					"description": "Disallow empty exports that don't change anything in a module file.",
					"anyOf": [
						{ "$ref": "#/definitions/NoUselessEmptyExportConfiguration" },
						{ "type": "null" }
					]
				},
				"noUselessEscapeInRegex": {
					"description": "Disallow unnecessary escape sequence in regular expression literals.",
					"anyOf": [
						{ "$ref": "#/definitions/NoUselessEscapeInRegexConfiguration" },
						{ "type": "null" }
					]
				},
				"noUselessFragments": {
					"description": "Disallow unnecessary fragments",
					"anyOf": [
						{ "$ref": "#/definitions/NoUselessFragmentsConfiguration" },
						{ "type": "null" }
					]
				},
				"noUselessLabel": {
					"description": "Disallow unnecessary labels.",
					"anyOf": [
						{ "$ref": "#/definitions/NoUselessLabelConfiguration" },
						{ "type": "null" }
					]
				},
				"noUselessLoneBlockStatements": {
					"description": "Disallow unnecessary nested block statements.",
					"anyOf": [
						{
							"$ref": "#/definitions/NoUselessLoneBlockStatementsConfiguration"
						},
						{ "type": "null" }
					]
				},
				"noUselessRename": {
					"description": "Disallow renaming import, export, and destructured assignments to the same name.",
					"anyOf": [
						{ "$ref": "#/definitions/NoUselessRenameConfiguration" },
						{ "type": "null" }
					]
				},
				"noUselessStringConcat": {
					"description": "Disallow unnecessary concatenation of string or template literals.",
					"anyOf": [
						{ "$ref": "#/definitions/NoUselessStringConcatConfiguration" },
						{ "type": "null" }
					]
				},
				"noUselessStringRaw": {
					"description": "Disallow unnecessary String.raw function in template string literals without any escape sequence.",
					"anyOf": [
						{ "$ref": "#/definitions/NoUselessStringRawConfiguration" },
						{ "type": "null" }
					]
				},
				"noUselessSwitchCase": {
					"description": "Disallow useless case in switch statements.",
					"anyOf": [
						{ "$ref": "#/definitions/NoUselessSwitchCaseConfiguration" },
						{ "type": "null" }
					]
				},
				"noUselessTernary": {
					"description": "Disallow ternary operators when simpler alternatives exist.",
					"anyOf": [
						{ "$ref": "#/definitions/NoUselessTernaryConfiguration" },
						{ "type": "null" }
					]
				},
				"noUselessThisAlias": {
					"description": "Disallow useless this aliasing.",
					"anyOf": [
						{ "$ref": "#/definitions/NoUselessThisAliasConfiguration" },
						{ "type": "null" }
					]
				},
				"noUselessTypeConstraint": {
					"description": "Disallow using any or unknown as type constraint.",
					"anyOf": [
						{ "$ref": "#/definitions/NoUselessTypeConstraintConfiguration" },
						{ "type": "null" }
					]
				},
				"noUselessUndefinedInitialization": {
					"description": "Disallow initializing variables to undefined.",
					"anyOf": [
						{
							"$ref": "#/definitions/NoUselessUndefinedInitializationConfiguration"
						},
						{ "type": "null" }
					]
				},
				"noVoid": {
					"description": "Disallow the use of void operators, which is not a familiar operator.",
					"anyOf": [
						{ "$ref": "#/definitions/NoVoidConfiguration" },
						{ "type": "null" }
					]
				},
				"recommended": {
					"description": "It enables the recommended rules for this group",
					"type": ["boolean", "null"]
				},
				"useArrowFunction": {
					"description": "Use arrow functions over function expressions.",
					"anyOf": [
						{ "$ref": "#/definitions/UseArrowFunctionConfiguration" },
						{ "type": "null" }
					]
				},
				"useDateNow": {
					"description": "Use Date.now() to get the number of milliseconds since the Unix Epoch.",
					"anyOf": [
						{ "$ref": "#/definitions/UseDateNowConfiguration" },
						{ "type": "null" }
					]
				},
				"useFlatMap": {
					"description": "Promotes the use of .flatMap() when map().flat() are used together.",
					"anyOf": [
						{ "$ref": "#/definitions/UseFlatMapConfiguration" },
						{ "type": "null" }
					]
				},
				"useLiteralKeys": {
					"description": "Enforce the usage of a literal access to properties over computed property access.",
					"anyOf": [
						{ "$ref": "#/definitions/UseLiteralKeysConfiguration" },
						{ "type": "null" }
					]
				},
				"useNumericLiterals": {
					"description": "Disallow parseInt() and Number.parseInt() in favor of binary, octal, and hexadecimal literals",
					"anyOf": [
						{ "$ref": "#/definitions/UseNumericLiteralsConfiguration" },
						{ "type": "null" }
					]
				},
				"useOptionalChain": {
					"description": "Enforce using concise optional chain instead of chained logical expressions.",
					"anyOf": [
						{ "$ref": "#/definitions/UseOptionalChainConfiguration" },
						{ "type": "null" }
					]
				},
				"useRegexLiterals": {
					"description": "Enforce the use of the regular expression literals instead of the RegExp constructor if possible.",
					"anyOf": [
						{ "$ref": "#/definitions/UseRegexLiteralsConfiguration" },
						{ "type": "null" }
					]
				},
				"useSimpleNumberKeys": {
					"description": "Disallow number literal object member names which are not base 10 or use underscore as separator.",
					"anyOf": [
						{ "$ref": "#/definitions/UseSimpleNumberKeysConfiguration" },
						{ "type": "null" }
					]
				},
				"useSimplifiedLogicExpression": {
					"description": "Discard redundant terms from logical expressions.",
					"anyOf": [
						{
							"$ref": "#/definitions/UseSimplifiedLogicExpressionConfiguration"
						},
						{ "type": "null" }
					]
				},
				"useWhile": {
					"description": "Enforce the use of while loops instead of for loops when the initializer and update expressions are not needed.",
					"anyOf": [
						{ "$ref": "#/definitions/UseWhileConfiguration" },
						{ "type": "null" }
					]
				}
			},
			"additionalProperties": false
		},
		"ConsistentArrayType": {
			"oneOf": [
				{
					"description": "`ItemType[]`",
					"type": "string",
					"enum": ["shorthand"]
				},
				{
					"description": "`Array<ItemType>`",
					"type": "string",
					"enum": ["generic"]
				}
			]
		},
		"Convention": {
			"type": "object",
			"properties": {
				"formats": {
					"description": "String cases to enforce",
					"allOf": [{ "$ref": "#/definitions/Formats" }]
				},
				"match": {
					"description": "Regular expression to enforce",
					"anyOf": [{ "$ref": "#/definitions/Regex" }, { "type": "null" }]
				},
				"selector": {
					"description": "Declarations concerned by this convention",
					"allOf": [{ "$ref": "#/definitions/Selector" }]
				}
			},
			"additionalProperties": false
		},
		"Correctness": {
			"description": "A list of rules that belong to this group",
			"type": "object",
			"properties": {
				"noChildrenProp": {
					"description": "Prevent passing of children as props.",
					"anyOf": [
						{ "$ref": "#/definitions/NoChildrenPropConfiguration" },
						{ "type": "null" }
					]
				},
				"noConstAssign": {
					"description": "Prevents from having const variables being re-assigned.",
					"anyOf": [
						{ "$ref": "#/definitions/NoConstAssignConfiguration" },
						{ "type": "null" }
					]
				},
				"noConstantCondition": {
					"description": "Disallow constant expressions in conditions",
					"anyOf": [
						{ "$ref": "#/definitions/NoConstantConditionConfiguration" },
						{ "type": "null" }
					]
				},
				"noConstantMathMinMaxClamp": {
					"description": "Disallow the use of Math.min and Math.max to clamp a value where the result itself is constant.",
					"anyOf": [
						{ "$ref": "#/definitions/NoConstantMathMinMaxClampConfiguration" },
						{ "type": "null" }
					]
				},
				"noConstructorReturn": {
					"description": "Disallow returning a value from a constructor.",
					"anyOf": [
						{ "$ref": "#/definitions/NoConstructorReturnConfiguration" },
						{ "type": "null" }
					]
				},
				"noEmptyCharacterClassInRegex": {
					"description": "Disallow empty character classes in regular expression literals.",
					"anyOf": [
						{
							"$ref": "#/definitions/NoEmptyCharacterClassInRegexConfiguration"
						},
						{ "type": "null" }
					]
				},
				"noEmptyPattern": {
					"description": "Disallows empty destructuring patterns.",
					"anyOf": [
						{ "$ref": "#/definitions/NoEmptyPatternConfiguration" },
						{ "type": "null" }
					]
				},
				"noGlobalObjectCalls": {
					"description": "Disallow calling global object properties as functions",
					"anyOf": [
						{ "$ref": "#/definitions/NoGlobalObjectCallsConfiguration" },
						{ "type": "null" }
					]
				},
				"noInnerDeclarations": {
					"description": "Disallow function and var declarations that are accessible outside their block.",
					"anyOf": [
						{ "$ref": "#/definitions/NoInnerDeclarationsConfiguration" },
						{ "type": "null" }
					]
				},
				"noInvalidBuiltinInstantiation": {
					"description": "Ensure that builtins are correctly instantiated.",
					"anyOf": [
						{
							"$ref": "#/definitions/NoInvalidBuiltinInstantiationConfiguration"
						},
						{ "type": "null" }
					]
				},
				"noInvalidConstructorSuper": {
					"description": "Prevents the incorrect use of super() inside classes. It also checks whether a call super() is missing from classes that extends other constructors.",
					"anyOf": [
						{ "$ref": "#/definitions/NoInvalidConstructorSuperConfiguration" },
						{ "type": "null" }
					]
				},
				"noInvalidDirectionInLinearGradient": {
					"description": "Disallow non-standard direction values for linear gradient functions.",
					"anyOf": [
						{
							"$ref": "#/definitions/NoInvalidDirectionInLinearGradientConfiguration"
						},
						{ "type": "null" }
					]
				},
				"noInvalidGridAreas": {
					"description": "Disallows invalid named grid areas in CSS Grid Layouts.",
					"anyOf": [
						{ "$ref": "#/definitions/NoInvalidGridAreasConfiguration" },
						{ "type": "null" }
					]
				},
				"noInvalidPositionAtImportRule": {
					"description": "Disallow the use of @import at-rules in invalid positions.",
					"anyOf": [
						{
							"$ref": "#/definitions/NoInvalidPositionAtImportRuleConfiguration"
						},
						{ "type": "null" }
					]
				},
				"noInvalidUseBeforeDeclaration": {
					"description": "Disallow the use of variables and function parameters before their declaration",
					"anyOf": [
						{
							"$ref": "#/definitions/NoInvalidUseBeforeDeclarationConfiguration"
						},
						{ "type": "null" }
					]
				},
				"noMissingVarFunction": {
					"description": "Disallow missing var function for css variables.",
					"anyOf": [
						{ "$ref": "#/definitions/NoMissingVarFunctionConfiguration" },
						{ "type": "null" }
					]
				},
				"noNodejsModules": {
					"description": "Forbid the use of Node.js builtin modules.",
					"anyOf": [
						{ "$ref": "#/definitions/NoNodejsModulesConfiguration" },
						{ "type": "null" }
					]
				},
				"noNonoctalDecimalEscape": {
					"description": "Disallow \\8 and \\9 escape sequences in string literals.",
					"anyOf": [
						{ "$ref": "#/definitions/NoNonoctalDecimalEscapeConfiguration" },
						{ "type": "null" }
					]
				},
				"noPrecisionLoss": {
					"description": "Disallow literal numbers that lose precision",
					"anyOf": [
						{ "$ref": "#/definitions/NoPrecisionLossConfiguration" },
						{ "type": "null" }
					]
				},
				"noPrivateImports": {
					"description": "Restrict imports of private exports.",
					"anyOf": [
						{ "$ref": "#/definitions/NoPrivateImportsConfiguration" },
						{ "type": "null" }
					]
				},
				"noRenderReturnValue": {
					"description": "Prevent the usage of the return value of React.render.",
					"anyOf": [
						{ "$ref": "#/definitions/NoRenderReturnValueConfiguration" },
						{ "type": "null" }
					]
				},
				"noSelfAssign": {
					"description": "Disallow assignments where both sides are exactly the same.",
					"anyOf": [
						{ "$ref": "#/definitions/NoSelfAssignConfiguration" },
						{ "type": "null" }
					]
				},
				"noSetterReturn": {
					"description": "Disallow returning a value from a setter",
					"anyOf": [
						{ "$ref": "#/definitions/NoSetterReturnConfiguration" },
						{ "type": "null" }
					]
				},
				"noStringCaseMismatch": {
					"description": "Disallow comparison of expressions modifying the string case with non-compliant value.",
					"anyOf": [
						{ "$ref": "#/definitions/NoStringCaseMismatchConfiguration" },
						{ "type": "null" }
					]
				},
				"noSwitchDeclarations": {
					"description": "Disallow lexical declarations in switch clauses.",
					"anyOf": [
						{ "$ref": "#/definitions/NoSwitchDeclarationsConfiguration" },
						{ "type": "null" }
					]
				},
				"noUndeclaredDependencies": {
					"description": "Disallow the use of dependencies that aren't specified in the package.json.",
					"anyOf": [
						{ "$ref": "#/definitions/NoUndeclaredDependenciesConfiguration" },
						{ "type": "null" }
					]
				},
				"noUndeclaredVariables": {
					"description": "Prevents the usage of variables that haven't been declared inside the document.",
					"anyOf": [
						{ "$ref": "#/definitions/NoUndeclaredVariablesConfiguration" },
						{ "type": "null" }
					]
				},
				"noUnknownFunction": {
					"description": "Disallow unknown CSS value functions.",
					"anyOf": [
						{ "$ref": "#/definitions/NoUnknownFunctionConfiguration" },
						{ "type": "null" }
					]
				},
				"noUnknownMediaFeatureName": {
					"description": "Disallow unknown media feature names.",
					"anyOf": [
						{ "$ref": "#/definitions/NoUnknownMediaFeatureNameConfiguration" },
						{ "type": "null" }
					]
				},
				"noUnknownProperty": {
					"description": "Disallow unknown properties.",
					"anyOf": [
						{ "$ref": "#/definitions/NoUnknownPropertyConfiguration" },
						{ "type": "null" }
					]
				},
				"noUnknownPseudoClass": {
					"description": "Disallow unknown pseudo-class selectors.",
					"anyOf": [
						{ "$ref": "#/definitions/NoUnknownPseudoClassConfiguration" },
						{ "type": "null" }
					]
				},
				"noUnknownPseudoElement": {
					"description": "Disallow unknown pseudo-element selectors.",
					"anyOf": [
						{ "$ref": "#/definitions/NoUnknownPseudoElementConfiguration" },
						{ "type": "null" }
					]
				},
				"noUnknownTypeSelector": {
					"description": "Disallow unknown type selectors.",
					"anyOf": [
						{ "$ref": "#/definitions/NoUnknownTypeSelectorConfiguration" },
						{ "type": "null" }
					]
				},
				"noUnknownUnit": {
					"description": "Disallow unknown CSS units.",
					"anyOf": [
						{ "$ref": "#/definitions/NoUnknownUnitConfiguration" },
						{ "type": "null" }
					]
				},
				"noUnmatchableAnbSelector": {
					"description": "Disallow unmatchable An+B selectors.",
					"anyOf": [
						{ "$ref": "#/definitions/NoUnmatchableAnbSelectorConfiguration" },
						{ "type": "null" }
					]
				},
				"noUnreachable": {
					"description": "Disallow unreachable code",
					"anyOf": [
						{ "$ref": "#/definitions/NoUnreachableConfiguration" },
						{ "type": "null" }
					]
				},
				"noUnreachableSuper": {
					"description": "Ensures the super() constructor is called exactly once on every code  path in a class constructor before this is accessed if the class has a superclass",
					"anyOf": [
						{ "$ref": "#/definitions/NoUnreachableSuperConfiguration" },
						{ "type": "null" }
					]
				},
				"noUnsafeFinally": {
					"description": "Disallow control flow statements in finally blocks.",
					"anyOf": [
						{ "$ref": "#/definitions/NoUnsafeFinallyConfiguration" },
						{ "type": "null" }
					]
				},
				"noUnsafeOptionalChaining": {
					"description": "Disallow the use of optional chaining in contexts where the undefined value is not allowed.",
					"anyOf": [
						{ "$ref": "#/definitions/NoUnsafeOptionalChainingConfiguration" },
						{ "type": "null" }
					]
				},
				"noUnusedFunctionParameters": {
					"description": "Disallow unused function parameters.",
					"anyOf": [
						{ "$ref": "#/definitions/NoUnusedFunctionParametersConfiguration" },
						{ "type": "null" }
					]
				},
				"noUnusedImports": {
					"description": "Disallow unused imports.",
					"anyOf": [
						{ "$ref": "#/definitions/NoUnusedImportsConfiguration" },
						{ "type": "null" }
					]
				},
				"noUnusedLabels": {
					"description": "Disallow unused labels.",
					"anyOf": [
						{ "$ref": "#/definitions/NoUnusedLabelsConfiguration" },
						{ "type": "null" }
					]
				},
				"noUnusedPrivateClassMembers": {
					"description": "Disallow unused private class members",
					"anyOf": [
						{
							"$ref": "#/definitions/NoUnusedPrivateClassMembersConfiguration"
						},
						{ "type": "null" }
					]
				},
				"noUnusedVariables": {
					"description": "Disallow unused variables.",
					"anyOf": [
						{ "$ref": "#/definitions/NoUnusedVariablesConfiguration" },
						{ "type": "null" }
					]
				},
				"noVoidElementsWithChildren": {
					"description": "This rules prevents void elements (AKA self-closing elements) from having children.",
					"anyOf": [
						{ "$ref": "#/definitions/NoVoidElementsWithChildrenConfiguration" },
						{ "type": "null" }
					]
				},
				"noVoidTypeReturn": {
					"description": "Disallow returning a value from a function with the return type 'void'",
					"anyOf": [
						{ "$ref": "#/definitions/NoVoidTypeReturnConfiguration" },
						{ "type": "null" }
					]
				},
				"recommended": {
					"description": "It enables the recommended rules for this group",
					"type": ["boolean", "null"]
				},
				"useExhaustiveDependencies": {
					"description": "Enforce all dependencies are correctly specified in a React hook.",
					"anyOf": [
						{ "$ref": "#/definitions/UseExhaustiveDependenciesConfiguration" },
						{ "type": "null" }
					]
				},
				"useHookAtTopLevel": {
					"description": "Enforce that all React hooks are being called from the Top Level component functions.",
					"anyOf": [
						{ "$ref": "#/definitions/UseHookAtTopLevelConfiguration" },
						{ "type": "null" }
					]
				},
				"useImportExtensions": {
					"description": "Enforce file extensions for relative imports.",
					"anyOf": [
						{ "$ref": "#/definitions/UseImportExtensionsConfiguration" },
						{ "type": "null" }
					]
				},
				"useIsNan": {
					"description": "Require calls to isNaN() when checking for NaN.",
					"anyOf": [
						{ "$ref": "#/definitions/UseIsNanConfiguration" },
						{ "type": "null" }
					]
				},
				"useJsxKeyInIterable": {
					"description": "Disallow missing key props in iterators/collection literals.",
					"anyOf": [
						{ "$ref": "#/definitions/UseJsxKeyInIterableConfiguration" },
						{ "type": "null" }
					]
				},
				"useValidForDirection": {
					"description": "Enforce \"for\" loop update clause moving the counter in the right direction.",
					"anyOf": [
						{ "$ref": "#/definitions/UseValidForDirectionConfiguration" },
						{ "type": "null" }
					]
				},
				"useValidTypeof": {
					"description": "This rule checks that the result of a typeof expression is compared to a valid value.",
					"anyOf": [
						{ "$ref": "#/definitions/UseValidTypeofConfiguration" },
						{ "type": "null" }
					]
				},
				"useYield": {
					"description": "Require generator functions to contain yield.",
					"anyOf": [
						{ "$ref": "#/definitions/UseYieldConfiguration" },
						{ "type": "null" }
					]
				}
			},
			"additionalProperties": false
		},
		"CssAssistConfiguration": {
			"description": "Options that changes how the CSS assist behaves",
			"type": "object",
			"properties": {
				"enabled": {
					"description": "Control the assist for CSS files.",
					"anyOf": [{ "$ref": "#/definitions/Bool" }, { "type": "null" }]
				}
			},
			"additionalProperties": false
		},
		"CssConfiguration": {
			"description": "Options applied to CSS files",
			"type": "object",
			"properties": {
				"assist": {
					"description": "CSS assist options",
					"default": null,
					"anyOf": [
						{ "$ref": "#/definitions/CssAssistConfiguration" },
						{ "type": "null" }
					]
				},
				"formatter": {
					"description": "CSS formatter options",
					"default": null,
					"anyOf": [
						{ "$ref": "#/definitions/CssFormatterConfiguration" },
						{ "type": "null" }
					]
				},
				"globals": {
					"description": "CSS globals",
					"type": ["array", "null"],
					"items": { "type": "string" },
					"uniqueItems": true
				},
				"linter": {
					"description": "CSS linter options",
					"default": null,
					"anyOf": [
						{ "$ref": "#/definitions/CssLinterConfiguration" },
						{ "type": "null" }
					]
				},
				"parser": {
					"description": "CSS parsing options",
					"default": null,
					"anyOf": [
						{ "$ref": "#/definitions/CssParserConfiguration" },
						{ "type": "null" }
					]
				}
			},
			"additionalProperties": false
		},
		"CssFormatterConfiguration": {
			"description": "Options that changes how the CSS formatter behaves",
			"type": "object",
			"properties": {
				"enabled": {
					"description": "Control the formatter for CSS (and its super languages) files.",
					"anyOf": [{ "$ref": "#/definitions/Bool" }, { "type": "null" }]
				},
				"indentStyle": {
					"description": "The indent style applied to CSS (and its super languages) files.",
					"anyOf": [{ "$ref": "#/definitions/IndentStyle" }, { "type": "null" }]
				},
				"indentWidth": {
					"description": "The size of the indentation applied to CSS (and its super languages) files. Default to 2.",
					"anyOf": [{ "$ref": "#/definitions/IndentWidth" }, { "type": "null" }]
				},
				"lineEnding": {
					"description": "The type of line ending applied to CSS (and its super languages) files.",
					"anyOf": [{ "$ref": "#/definitions/LineEnding" }, { "type": "null" }]
				},
				"lineWidth": {
					"description": "What's the max width of a line applied to CSS (and its super languages) files. Defaults to 80.",
					"anyOf": [{ "$ref": "#/definitions/LineWidth" }, { "type": "null" }]
				},
				"quoteStyle": {
					"description": "The type of quotes used in CSS code. Defaults to double.",
					"anyOf": [{ "$ref": "#/definitions/QuoteStyle" }, { "type": "null" }]
				}
			},
			"additionalProperties": false
		},
		"CssLinterConfiguration": {
			"description": "Options that changes how the CSS linter behaves",
			"type": "object",
			"properties": {
				"enabled": {
					"description": "Control the linter for CSS files.",
					"anyOf": [{ "$ref": "#/definitions/Bool" }, { "type": "null" }]
				}
			},
			"additionalProperties": false
		},
		"CssParserConfiguration": {
			"description": "Options that changes how the CSS parser behaves",
			"type": "object",
			"properties": {
				"allowWrongLineComments": {
					"description": "Allow comments to appear on incorrect lines in `.css` files",
					"default": null,
					"anyOf": [{ "$ref": "#/definitions/Bool" }, { "type": "null" }]
				},
				"cssModules": {
					"description": "Enables parsing of CSS Modules specific features.",
					"default": null,
					"anyOf": [{ "$ref": "#/definitions/Bool" }, { "type": "null" }]
				}
			},
			"additionalProperties": false
		},
		"CustomRestrictedElements": {
			"type": "object",
			"minProperties": 1,
			"additionalProperties": { "type": "string" }
		},
		"CustomRestrictedType": {
			"anyOf": [
				{ "type": "string" },
				{ "$ref": "#/definitions/CustomRestrictedTypeOptions" }
			]
		},
		"CustomRestrictedTypeOptions": {
			"type": "object",
			"properties": {
				"message": { "default": "", "type": "string" },
				"use": { "default": null, "type": ["string", "null"] }
			},
			"additionalProperties": false
		},
		"DependencyAvailability": {
			"oneOf": [
				{
					"description": "This type of dependency will be always available or unavailable.",
					"type": "boolean"
				},
				{
					"description": "This type of dependency will be available only if the linted file matches any of the globs.",
					"type": "array",
					"items": { "type": "string" },
					"minItems": 1
				}
			]
		},
		"Expand": {
			"oneOf": [
				{
					"description": "Objects are expanded when the first property has a leading newline. Arrays are always expanded if they are shorter than the line width.",
					"type": "string",
					"enum": ["auto"]
				},
				{
					"description": "Objects and arrays are always expanded.",
					"type": "string",
					"enum": ["always"]
				},
				{
					"description": "Objects and arrays are never expanded, if they are shorter than the line width.",
					"type": "string",
					"enum": ["never"]
				}
			]
		},
		"Extends": {
			"anyOf": [
				{ "type": "array", "items": { "type": "string" } },
				{ "type": "string" }
			]
		},
		"FilenameCase": {
			"description": "Supported cases for file names.",
			"oneOf": [
				{ "description": "camelCase", "type": "string", "enum": ["camelCase"] },
				{
					"description": "Match an export name",
					"type": "string",
					"enum": ["export"]
				},
				{
					"description": "kebab-case",
					"type": "string",
					"enum": ["kebab-case"]
				},
				{
					"description": "PascalCase",
					"type": "string",
					"enum": ["PascalCase"]
				},
				{
					"description": "snake_case",
					"type": "string",
					"enum": ["snake_case"]
				}
			]
		},
		"FilenameCases": {
			"type": "array",
			"items": { "$ref": "#/definitions/FilenameCase" },
			"uniqueItems": true
		},
		"FilesConfiguration": {
			"description": "The configuration of the filesystem",
			"type": "object",
			"properties": {
				"experimentalScannerIgnores": {
					"description": "Set of file and folder names that should be unconditionally ignored by Biome's scanner.\n\nBiome maintains an internal list of default ignore entries, which is based on user feedback and which may change in any release. This setting allows overriding this internal list completely.\n\nThis is considered an advanced feature that users _should_ not need to tweak themselves, but they can as a last resort. This setting can only be configured in root configurations, and is ignored in nested configs.\n\nEntries must be file or folder *names*. Specific paths and globs are not supported.\n\nExamples where this may be useful:\n\n```jsonc { \"files\": { \"experimentalScannerIgnores\": [ // You almost certainly don't want to scan your `.git` // folder, which is why it's already ignored by default: \".git\",\n\n// But the scanner does scan `node_modules` by default. If // you *really* don't want this, you can ignore it like // this: \"node_modules\",\n\n// But it's probably better to ignore a specific dependency. // For instance, one that happens to be particularly slow to // scan: \"RedisCommander.d.ts\", ], } } ```\n\nPlease be aware that rules relying on the module graph or type inference information may be negatively affected if dependencies of your project aren't (fully) scanned.",
					"type": ["array", "null"],
					"items": { "type": "string" }
				},
				"ignoreUnknown": {
					"description": "Tells Biome to not emit diagnostics when handling files that doesn't know",
					"anyOf": [{ "$ref": "#/definitions/Bool" }, { "type": "null" }]
				},
				"includes": {
					"description": "A list of glob patterns. Biome will handle only those files/folders that will match these patterns.",
					"type": ["array", "null"],
					"items": { "$ref": "#/definitions/NormalizedGlob" }
				},
				"maxSize": {
					"description": "The maximum allowed size for source code files in bytes. Files above this limit will be ignored for performance reasons. Defaults to 1 MiB",
					"anyOf": [{ "$ref": "#/definitions/MaxSize" }, { "type": "null" }]
				}
			},
			"additionalProperties": false
		},
		"FixKind": {
			"description": "Used to identify the kind of code action emitted by a rule",
			"oneOf": [
				{
					"description": "The rule doesn't emit code actions.",
					"type": "string",
					"enum": ["none"]
				},
				{
					"description": "The rule emits a code action that is safe to apply. Usually these fixes don't change the semantic of the program.",
					"type": "string",
					"enum": ["safe"]
				},
				{
					"description": "The rule emits a code action that is _unsafe_ to apply. Usually these fixes remove comments, or change the semantic of the program.",
					"type": "string",
					"enum": ["unsafe"]
				}
			]
		},
		"Format": {
			"description": "Supported cases.",
			"type": "string",
			"enum": ["camelCase", "CONSTANT_CASE", "PascalCase", "snake_case"]
		},
		"Formats": {
			"type": "array",
			"items": { "$ref": "#/definitions/Format" },
			"uniqueItems": true
		},
		"FormatterConfiguration": {
			"description": "Generic options applied to all files",
			"type": "object",
			"properties": {
				"attributePosition": {
					"description": "The attribute position style in HTML-ish languages. Defaults to auto.",
					"anyOf": [
						{ "$ref": "#/definitions/AttributePosition" },
						{ "type": "null" }
					]
				},
				"bracketSameLine": {
					"description": "Put the `>` of a multi-line HTML or JSX element at the end of the last line instead of being alone on the next line (does not apply to self closing elements).",
					"anyOf": [
						{ "$ref": "#/definitions/BracketSameLine" },
						{ "type": "null" }
					]
				},
				"bracketSpacing": {
					"description": "Whether to insert spaces around brackets in object literals. Defaults to true.",
					"anyOf": [
						{ "$ref": "#/definitions/BracketSpacing" },
						{ "type": "null" }
					]
				},
				"enabled": {
					"anyOf": [{ "$ref": "#/definitions/Bool" }, { "type": "null" }]
				},
				"expand": {
					"description": "Whether to expand arrays and objects on multiple lines. When set to `auto`, object literals are formatted on multiple lines if the first property has a newline, and array literals are formatted on a single line if it fits in the line. When set to `always`, these literals are formatted on multiple lines, regardless of length of the list. When set to `never`, these literals are formatted on a single line if it fits in the line. When formatting `package.json`, Biome will use `always` unless configured otherwise. Defaults to \"auto\".",
					"anyOf": [{ "$ref": "#/definitions/Expand" }, { "type": "null" }]
				},
				"formatWithErrors": {
					"description": "Stores whether formatting should be allowed to proceed if a given file has syntax errors",
					"anyOf": [{ "$ref": "#/definitions/Bool" }, { "type": "null" }]
				},
				"includes": {
					"description": "A list of glob patterns. The formatter will include files/folders that will match these patterns.",
					"type": ["array", "null"],
					"items": { "$ref": "#/definitions/NormalizedGlob" }
				},
				"indentStyle": {
					"description": "The indent style.",
					"anyOf": [{ "$ref": "#/definitions/IndentStyle" }, { "type": "null" }]
				},
				"indentWidth": {
					"description": "The size of the indentation, 2 by default",
					"anyOf": [{ "$ref": "#/definitions/IndentWidth" }, { "type": "null" }]
				},
				"lineEnding": {
					"description": "The type of line ending.",
					"anyOf": [{ "$ref": "#/definitions/LineEnding" }, { "type": "null" }]
				},
				"lineWidth": {
					"description": "What's the max width of a line. Defaults to 80.",
					"anyOf": [{ "$ref": "#/definitions/LineWidth" }, { "type": "null" }]
				},
				"useEditorconfig": {
					"description": "Use any `.editorconfig` files to configure the formatter. Configuration in `biome.json` will override `.editorconfig` configuration.\n\nDefault: `true`.",
					"anyOf": [{ "$ref": "#/definitions/Bool" }, { "type": "null" }]
				}
			},
			"additionalProperties": false
		},
		"Glob": { "type": "string" },
		"GraphqlAssistConfiguration": {
			"description": "Options that changes how the GraphQL linter behaves",
			"type": "object",
			"properties": {
				"enabled": {
					"description": "Control the formatter for GraphQL files.",
					"default": null,
					"anyOf": [{ "$ref": "#/definitions/Bool" }, { "type": "null" }]
				}
			},
			"additionalProperties": false
		},
		"GraphqlConfiguration": {
			"description": "Options applied to GraphQL files",
			"type": "object",
			"properties": {
				"assist": {
					"description": "Assist options",
					"anyOf": [
						{ "$ref": "#/definitions/GraphqlAssistConfiguration" },
						{ "type": "null" }
					]
				},
				"formatter": {
					"description": "GraphQL formatter options",
					"anyOf": [
						{ "$ref": "#/definitions/GraphqlFormatterConfiguration" },
						{ "type": "null" }
					]
				},
				"linter": {
					"anyOf": [
						{ "$ref": "#/definitions/GraphqlLinterConfiguration" },
						{ "type": "null" }
					]
				}
			},
			"additionalProperties": false
		},
		"GraphqlFormatterConfiguration": {
			"description": "Options that changes how the GraphQL formatter behaves",
			"type": "object",
			"properties": {
				"bracketSpacing": {
					"description": "Whether to insert spaces around brackets in object literals. Defaults to true.",
					"default": null,
					"anyOf": [
						{ "$ref": "#/definitions/BracketSpacing" },
						{ "type": "null" }
					]
				},
				"enabled": {
					"description": "Control the formatter for GraphQL files.",
					"default": null,
					"anyOf": [{ "$ref": "#/definitions/Bool" }, { "type": "null" }]
				},
				"indentStyle": {
					"description": "The indent style applied to GraphQL files.",
					"default": null,
					"anyOf": [{ "$ref": "#/definitions/IndentStyle" }, { "type": "null" }]
				},
				"indentWidth": {
					"description": "The size of the indentation applied to GraphQL files. Default to 2.",
					"default": null,
					"anyOf": [{ "$ref": "#/definitions/IndentWidth" }, { "type": "null" }]
				},
				"lineEnding": {
					"description": "The type of line ending applied to GraphQL files.",
					"default": null,
					"anyOf": [{ "$ref": "#/definitions/LineEnding" }, { "type": "null" }]
				},
				"lineWidth": {
					"description": "What's the max width of a line applied to GraphQL files. Defaults to 80.",
					"default": null,
					"anyOf": [{ "$ref": "#/definitions/LineWidth" }, { "type": "null" }]
				},
				"quoteStyle": {
					"description": "The type of quotes used in GraphQL code. Defaults to double.",
					"default": null,
					"anyOf": [{ "$ref": "#/definitions/QuoteStyle" }, { "type": "null" }]
				}
			},
			"additionalProperties": false
		},
		"GraphqlLinterConfiguration": {
			"description": "Options that change how the GraphQL linter behaves.",
			"type": "object",
			"properties": {
				"enabled": {
					"description": "Control the formatter for GraphQL files.",
					"default": null,
					"anyOf": [{ "$ref": "#/definitions/Bool" }, { "type": "null" }]
				}
			},
			"additionalProperties": false
		},
		"GritAssistConfiguration": {
			"type": "object",
			"properties": {
				"enabled": {
					"description": "Control the assist functionality for Grit files.",
					"anyOf": [{ "$ref": "#/definitions/Bool" }, { "type": "null" }]
				}
			},
			"additionalProperties": false
		},
		"GritConfiguration": {
			"description": "Options applied to GritQL files",
			"type": "object",
			"properties": {
				"assist": {
					"description": "Assist options",
					"anyOf": [
						{ "$ref": "#/definitions/GritAssistConfiguration" },
						{ "type": "null" }
					]
				},
				"formatter": {
					"description": "Formatting options",
					"anyOf": [
						{ "$ref": "#/definitions/GritFormatterConfiguration" },
						{ "type": "null" }
					]
				},
				"linter": {
					"description": "Formatting options",
					"anyOf": [
						{ "$ref": "#/definitions/GritLinterConfiguration" },
						{ "type": "null" }
					]
				}
			},
			"additionalProperties": false
		},
		"GritFormatterConfiguration": {
			"type": "object",
			"properties": {
				"enabled": {
					"description": "Control the formatter for Grit files.",
					"anyOf": [{ "$ref": "#/definitions/Bool" }, { "type": "null" }]
				},
				"indentStyle": {
					"description": "The indent style applied to Grit files.",
					"anyOf": [{ "$ref": "#/definitions/IndentStyle" }, { "type": "null" }]
				},
				"indentWidth": {
					"description": "The size of the indentation applied to Grit files. Default to 2.",
					"anyOf": [{ "$ref": "#/definitions/IndentWidth" }, { "type": "null" }]
				},
				"lineEnding": {
					"description": "The type of line ending applied to Grit files.",
					"anyOf": [{ "$ref": "#/definitions/LineEnding" }, { "type": "null" }]
				},
				"lineWidth": {
					"description": "What's the max width of a line applied to Grit files. Defaults to 80.",
					"anyOf": [{ "$ref": "#/definitions/LineWidth" }, { "type": "null" }]
				}
			},
			"additionalProperties": false
		},
		"GritLinterConfiguration": {
			"type": "object",
			"properties": {
				"enabled": {
					"description": "Control the linter for Grit files.",
					"anyOf": [{ "$ref": "#/definitions/Bool" }, { "type": "null" }]
				}
			},
			"additionalProperties": false
		},
		"GroupMatcher": {
			"anyOf": [
				{ "$ref": "#/definitions/ImportMatcher" },
				{ "$ref": "#/definitions/SourceMatcher" }
			]
		},
		"GroupPlainConfiguration": {
			"oneOf": [
				{
					"description": "It disables all the rules of this group",
					"type": "string",
					"enum": ["off"]
				},
				{
					"description": "It enables all the rules of this group, with their default severity",
					"type": "string",
					"enum": ["on"]
				},
				{
					"description": "It enables all the rules of this group, and set their severity to \"info\"",
					"type": "string",
					"enum": ["info"]
				},
				{
					"description": "It enables all the rules of this group, and set their severity to \"warn\"",
					"type": "string",
					"enum": ["warn"]
				},
				{
					"description": "It enables all the rules of this group, and set their severity to \"error+\"",
					"type": "string",
					"enum": ["error"]
				}
			]
		},
		"Hook": {
			"type": "object",
			"properties": {
				"closureIndex": {
					"description": "The \"position\" of the closure function, starting from zero.\n\nFor example, for React's `useEffect()` hook, the closure index is 0.",
					"default": null,
					"type": ["integer", "null"],
					"format": "uint8",
					"minimum": 0.0
				},
				"dependenciesIndex": {
					"description": "The \"position\" of the array of dependencies, starting from zero.\n\nFor example, for React's `useEffect()` hook, the dependencies index is 1.",
					"default": null,
					"type": ["integer", "null"],
					"format": "uint8",
					"minimum": 0.0
				},
				"name": {
					"description": "The name of the hook.",
					"default": "",
					"type": "string"
				},
				"stableResult": {
					"description": "Whether the result of the hook is stable.\n\nSet to `true` to mark the identity of the hook's return value as stable, or use a number/an array of numbers to mark the \"positions\" in the return array as stable.\n\nFor example, for React's `useRef()` hook the value would be `true`, while for `useState()` it would be `[1]`.",
					"default": null,
					"anyOf": [
						{ "$ref": "#/definitions/StableHookResult" },
						{ "type": "null" }
					]
				}
			},
			"additionalProperties": false
		},
		"HtmlConfiguration": {
			"description": "Options applied to HTML files",
			"type": "object",
			"properties": {
				"formatter": {
					"description": "HTML formatter options",
					"anyOf": [
						{ "$ref": "#/definitions/HtmlFormatterConfiguration" },
						{ "type": "null" }
					]
				},
				"parser": {
					"description": "HTML parsing options",
					"anyOf": [
						{ "$ref": "#/definitions/HtmlParserConfiguration" },
						{ "type": "null" }
					]
				}
			},
			"additionalProperties": false
		},
		"HtmlFormatterConfiguration": {
			"description": "Options that changes how the HTML formatter behaves",
			"type": "object",
			"properties": {
				"attributePosition": {
					"description": "The attribute position style in HTML elements. Defaults to auto.",
					"anyOf": [
						{ "$ref": "#/definitions/AttributePosition" },
						{ "type": "null" }
					]
				},
				"bracketSameLine": {
					"description": "Whether to hug the closing bracket of multiline HTML tags to the end of the last line, rather than being alone on the following line. Defaults to false.",
					"anyOf": [
						{ "$ref": "#/definitions/BracketSameLine" },
						{ "type": "null" }
					]
				},
				"enabled": {
					"description": "Control the formatter for HTML (and its super languages) files.",
					"anyOf": [{ "$ref": "#/definitions/Bool" }, { "type": "null" }]
				},
				"indentScriptAndStyle": {
					"description": "Whether to indent the `<script>` and `<style>` tags for HTML (and its super languages). Defaults to false.",
					"anyOf": [
						{ "$ref": "#/definitions/IndentScriptAndStyle" },
						{ "type": "null" }
					]
				},
				"indentStyle": {
					"description": "The indent style applied to HTML (and its super languages) files.",
					"anyOf": [{ "$ref": "#/definitions/IndentStyle" }, { "type": "null" }]
				},
				"indentWidth": {
					"description": "The size of the indentation applied to HTML (and its super languages) files. Default to 2.",
					"anyOf": [{ "$ref": "#/definitions/IndentWidth" }, { "type": "null" }]
				},
				"lineEnding": {
					"description": "The type of line ending applied to HTML (and its super languages) files.",
					"anyOf": [{ "$ref": "#/definitions/LineEnding" }, { "type": "null" }]
				},
				"lineWidth": {
					"description": "What's the max width of a line applied to HTML (and its super languages) files. Defaults to 80.",
					"anyOf": [{ "$ref": "#/definitions/LineWidth" }, { "type": "null" }]
				},
				"selfCloseVoidElements": {
					"description": "Whether void elements should be self-closed. Defaults to never.",
					"anyOf": [
						{ "$ref": "#/definitions/SelfCloseVoidElements" },
						{ "type": "null" }
					]
				},
				"whitespaceSensitivity": {
					"description": "Whether to account for whitespace sensitivity when formatting HTML (and its super languages). Defaults to \"css\".",
					"anyOf": [
						{ "$ref": "#/definitions/WhitespaceSensitivity" },
						{ "type": "null" }
					]
				}
			},
			"additionalProperties": false
		},
		"HtmlParserConfiguration": {
			"description": "Options that changes how the HTML parser behaves",
			"type": "null"
		},
		"ImportGroup": {
			"anyOf": [
				{ "type": "null" },
				{ "$ref": "#/definitions/GroupMatcher" },
				{ "type": "array", "items": { "$ref": "#/definitions/GroupMatcher" } }
			]
		},
		"ImportGroups": {
			"type": "array",
			"items": { "$ref": "#/definitions/ImportGroup" }
		},
		"ImportMatcher": {
			"type": "object",
			"properties": {
				"source": {
					"anyOf": [
						{ "$ref": "#/definitions/SourcesMatcher" },
						{ "type": "null" }
					]
				},
				"type": { "type": ["boolean", "null"] }
			}
		},
		"ImportSourceGlob": {
			"description": "Glob to match against import sources.",
			"allOf": [{ "$ref": "#/definitions/Glob" }]
		},
		"IndentScriptAndStyle": {
			"description": "Whether to indent the content of `<script>` and `<style>` tags for HTML-ish templating languages (Vue, Svelte, etc.).\n\nWhen true, the content of `<script>` and `<style>` tags will be indented one level.",
			"type": "boolean"
		},
		"IndentStyle": {
			"oneOf": [
				{ "description": "Tab", "type": "string", "enum": ["tab"] },
				{ "description": "Space", "type": "string", "enum": ["space"] }
			]
		},
		"IndentWidth": { "type": "integer", "format": "uint8", "minimum": 0.0 },
		"JsAssistConfiguration": {
			"description": "Assist options specific to the JavaScript assist",
			"type": "object",
			"properties": {
				"enabled": {
					"description": "Control the assist for JavaScript (and its super languages) files.",
					"anyOf": [{ "$ref": "#/definitions/Bool" }, { "type": "null" }]
				}
			},
			"additionalProperties": false
		},
		"JsConfiguration": {
			"description": "A set of options applied to the JavaScript files",
			"type": "object",
			"properties": {
				"assist": {
					"description": "Assist options",
					"anyOf": [
						{ "$ref": "#/definitions/JsAssistConfiguration" },
						{ "type": "null" }
					]
				},
				"formatter": {
					"description": "Formatting options",
					"anyOf": [
						{ "$ref": "#/definitions/JsFormatterConfiguration" },
						{ "type": "null" }
					]
				},
				"globals": {
					"description": "A list of global bindings that should be ignored by the analyzers\n\nIf defined here, they should not emit diagnostics.",
					"type": ["array", "null"],
					"items": { "type": "string" },
					"uniqueItems": true
				},
				"jsxRuntime": {
					"description": "Indicates the type of runtime or transformation used for interpreting JSX.",
					"anyOf": [{ "$ref": "#/definitions/JsxRuntime" }, { "type": "null" }]
				},
				"linter": {
					"description": "Linter options",
					"anyOf": [
						{ "$ref": "#/definitions/JsLinterConfiguration" },
						{ "type": "null" }
					]
				},
				"parser": {
					"description": "Parsing options",
					"anyOf": [
						{ "$ref": "#/definitions/JsParserConfiguration" },
						{ "type": "null" }
					]
				}
			},
			"additionalProperties": false
		},
		"JsFormatterConfiguration": {
			"description": "Formatting options specific to the JavaScript files",
			"type": "object",
			"properties": {
				"arrowParentheses": {
					"description": "Whether to add non-necessary parentheses to arrow functions. Defaults to \"always\".",
					"anyOf": [
						{ "$ref": "#/definitions/ArrowParentheses" },
						{ "type": "null" }
					]
				},
				"attributePosition": {
					"description": "The attribute position style in JSX elements. Defaults to auto.",
					"anyOf": [
						{ "$ref": "#/definitions/AttributePosition" },
						{ "type": "null" }
					]
				},
				"bracketSameLine": {
					"description": "Whether to hug the closing bracket of multiline HTML/JSX tags to the end of the last line, rather than being alone on the following line. Defaults to false.",
					"anyOf": [
						{ "$ref": "#/definitions/BracketSameLine" },
						{ "type": "null" }
					]
				},
				"bracketSpacing": {
					"description": "Whether to insert spaces around brackets in object literals. Defaults to true.",
					"anyOf": [
						{ "$ref": "#/definitions/BracketSpacing" },
						{ "type": "null" }
					]
				},
				"enabled": {
					"description": "Control the formatter for JavaScript (and its super languages) files.",
					"anyOf": [{ "$ref": "#/definitions/Bool" }, { "type": "null" }]
				},
				"expand": {
					"description": "Whether to expand arrays and objects on multiple lines. When set to `auto`, object literals are formatted on multiple lines if the first property has a newline, and array literals are formatted on a single line if it fits in the line. When set to `always`, these literals are formatted on multiple lines, regardless of length of the list. When set to `never`, these literals are formatted on a single line if it fits in the line. When formatting `package.json`, Biome will use `always` unless configured otherwise. Defaults to \"auto\".",
					"anyOf": [{ "$ref": "#/definitions/Expand" }, { "type": "null" }]
				},
				"indentStyle": {
					"description": "The indent style applied to JavaScript (and its super languages) files.",
					"anyOf": [{ "$ref": "#/definitions/IndentStyle" }, { "type": "null" }]
				},
				"indentWidth": {
					"description": "The size of the indentation applied to JavaScript (and its super languages) files. Default to 2.",
					"anyOf": [{ "$ref": "#/definitions/IndentWidth" }, { "type": "null" }]
				},
				"jsxQuoteStyle": {
					"description": "The type of quotes used in JSX. Defaults to double.",
					"anyOf": [{ "$ref": "#/definitions/QuoteStyle" }, { "type": "null" }]
				},
				"lineEnding": {
					"description": "The type of line ending applied to JavaScript (and its super languages) files.",
					"anyOf": [{ "$ref": "#/definitions/LineEnding" }, { "type": "null" }]
				},
				"lineWidth": {
					"description": "What's the max width of a line applied to JavaScript (and its super languages) files. Defaults to 80.",
					"anyOf": [{ "$ref": "#/definitions/LineWidth" }, { "type": "null" }]
				},
				"quoteProperties": {
					"description": "When properties in objects are quoted. Defaults to asNeeded.",
					"anyOf": [
						{ "$ref": "#/definitions/QuoteProperties" },
						{ "type": "null" }
					]
				},
				"quoteStyle": {
					"description": "The type of quotes used in JavaScript code. Defaults to double.",
					"anyOf": [{ "$ref": "#/definitions/QuoteStyle" }, { "type": "null" }]
				},
				"semicolons": {
					"description": "Whether the formatter prints semicolons for all statements or only in for statements where it is necessary because of ASI.",
					"anyOf": [{ "$ref": "#/definitions/Semicolons" }, { "type": "null" }]
				},
				"trailingCommas": {
					"description": "Print trailing commas wherever possible in multi-line comma-separated syntactic structures. Defaults to \"all\".",
					"anyOf": [
						{ "$ref": "#/definitions/TrailingCommas" },
						{ "type": "null" }
					]
				}
			},
			"additionalProperties": false
		},
		"JsLinterConfiguration": {
			"description": "Linter options specific to the JavaScript linter",
			"type": "object",
			"properties": {
				"enabled": {
					"description": "Control the linter for JavaScript (and its super languages) files.",
					"anyOf": [{ "$ref": "#/definitions/Bool" }, { "type": "null" }]
				}
			},
			"additionalProperties": false
		},
		"JsParserConfiguration": {
			"description": "Options that changes how the JavaScript parser behaves",
			"type": "object",
			"properties": {
				"gritMetavariables": {
					"description": "Enables parsing of Grit metavariables. Defaults to `false`.",
					"anyOf": [{ "$ref": "#/definitions/Bool" }, { "type": "null" }]
				},
				"jsxEverywhere": {
					"description": "When enabled, files like `.js`/`.mjs`/`.cjs` may contain JSX syntax.\n\nDefaults to `true`.",
					"anyOf": [{ "$ref": "#/definitions/Bool" }, { "type": "null" }]
				},
				"unsafeParameterDecoratorsEnabled": {
					"description": "It enables the experimental and unsafe parsing of parameter decorators\n\nThese decorators belong to an old proposal, and they are subject to change.",
					"anyOf": [{ "$ref": "#/definitions/Bool" }, { "type": "null" }]
				}
			},
			"additionalProperties": false
		},
		"JsonAssistConfiguration": {
			"description": "Linter options specific to the JSON linter",
			"type": "object",
			"properties": {
				"enabled": {
					"description": "Control the assist for JSON (and its super languages) files.",
					"anyOf": [{ "$ref": "#/definitions/Bool" }, { "type": "null" }]
				}
			},
			"additionalProperties": false
		},
		"JsonConfiguration": {
			"description": "Options applied to JSON files",
			"type": "object",
			"properties": {
				"assist": {
					"description": "Assist options",
					"anyOf": [
						{ "$ref": "#/definitions/JsonAssistConfiguration" },
						{ "type": "null" }
					]
				},
				"formatter": {
					"description": "Formatting options",
					"anyOf": [
						{ "$ref": "#/definitions/JsonFormatterConfiguration" },
						{ "type": "null" }
					]
				},
				"linter": {
					"description": "Linting options",
					"anyOf": [
						{ "$ref": "#/definitions/JsonLinterConfiguration" },
						{ "type": "null" }
					]
				},
				"parser": {
					"description": "Parsing options",
					"anyOf": [
						{ "$ref": "#/definitions/JsonParserConfiguration" },
						{ "type": "null" }
					]
				}
			},
			"additionalProperties": false
		},
		"JsonFormatterConfiguration": {
			"type": "object",
			"properties": {
				"bracketSpacing": {
					"description": "Whether to insert spaces around brackets in object literals. Defaults to true.",
					"anyOf": [
						{ "$ref": "#/definitions/BracketSpacing" },
						{ "type": "null" }
					]
				},
				"enabled": {
					"description": "Control the formatter for JSON (and its super languages) files.",
					"anyOf": [{ "$ref": "#/definitions/Bool" }, { "type": "null" }]
				},
				"expand": {
					"description": "Whether to expand arrays and objects on multiple lines. When set to `auto`, object literals are formatted on multiple lines if the first property has a newline, and array literals are formatted on a single line if it fits in the line. When set to `always`, these literals are formatted on multiple lines, regardless of length of the list. When set to `never`, these literals are formatted on a single line if it fits in the line. When formatting `package.json`, Biome will use `always` unless configured otherwise. Defaults to \"auto\".",
					"anyOf": [{ "$ref": "#/definitions/Expand" }, { "type": "null" }]
				},
				"indentStyle": {
					"description": "The indent style applied to JSON (and its super languages) files.",
					"anyOf": [{ "$ref": "#/definitions/IndentStyle" }, { "type": "null" }]
				},
				"indentWidth": {
					"description": "The size of the indentation applied to JSON (and its super languages) files. Default to 2.",
					"anyOf": [{ "$ref": "#/definitions/IndentWidth" }, { "type": "null" }]
				},
				"lineEnding": {
					"description": "The type of line ending applied to JSON (and its super languages) files.",
					"anyOf": [{ "$ref": "#/definitions/LineEnding" }, { "type": "null" }]
				},
				"lineWidth": {
					"description": "What's the max width of a line applied to JSON (and its super languages) files. Defaults to 80.",
					"anyOf": [{ "$ref": "#/definitions/LineWidth" }, { "type": "null" }]
				},
				"trailingCommas": {
					"description": "Print trailing commas wherever possible in multi-line comma-separated syntactic structures. Defaults to \"none\".",
					"anyOf": [
						{ "$ref": "#/definitions/TrailingCommas2" },
						{ "type": "null" }
					]
				}
			},
			"additionalProperties": false
		},
		"JsonLinterConfiguration": {
			"description": "Linter options specific to the JSON linter",
			"type": "object",
			"properties": {
				"enabled": {
					"description": "Control the linter for JSON (and its super languages) files.",
					"anyOf": [{ "$ref": "#/definitions/Bool" }, { "type": "null" }]
				}
			},
			"additionalProperties": false
		},
		"JsonParserConfiguration": {
			"description": "Options that changes how the JSON parser behaves",
			"type": "object",
			"properties": {
				"allowComments": {
					"description": "Allow parsing comments in `.json` files",
					"anyOf": [{ "$ref": "#/definitions/Bool" }, { "type": "null" }]
				},
				"allowTrailingCommas": {
					"description": "Allow parsing trailing commas in `.json` files",
					"anyOf": [{ "$ref": "#/definitions/Bool" }, { "type": "null" }]
				}
			},
			"additionalProperties": false
		},
		"JsxRuntime": {
			"description": "Indicates the type of runtime or transformation used for interpreting JSX.",
			"oneOf": [
				{
					"description": "Indicates a modern or native JSX environment, that doesn't require special handling by Biome.",
					"type": "string",
					"enum": ["transparent"]
				},
				{
					"description": "Indicates a classic React environment that requires the `React` import.\n\nCorresponds to the `react` value for the `jsx` option in TypeScript's `tsconfig.json`.\n\nThis option should only be necessary if you cannot upgrade to a React version that supports the new JSX runtime. For more information about the old vs. new JSX runtime, please see: <https://legacy.reactjs.org/blog/2020/09/22/introducing-the-new-jsx-transform.html>",
					"type": "string",
					"enum": ["reactClassic"]
				}
			]
		},
		"Kind": {
			"oneOf": [
				{
					"type": "string",
					"enum": [
						"class",
						"enum",
						"interface",
						"enumMember",
						"importNamespace",
						"exportNamespace",
						"variable",
						"const",
						"let",
						"using",
						"var",
						"catchParameter",
						"indexParameter",
						"exportAlias",
						"importAlias",
						"classGetter",
						"classSetter",
						"classMethod",
						"objectLiteralProperty",
						"objectLiteralGetter",
						"objectLiteralSetter",
						"objectLiteralMethod",
						"typeAlias"
					]
				},
				{ "description": "All kinds", "type": "string", "enum": ["any"] },
				{
					"description": "All type definitions: classes, enums, interfaces, and type aliases",
					"type": "string",
					"enum": ["typeLike"]
				},
				{
					"description": "Named function declarations and expressions",
					"type": "string",
					"enum": ["function"]
				},
				{
					"description": "TypeScript namespaces, import and export namespaces",
					"type": "string",
					"enum": ["namespaceLike"]
				},
				{
					"description": "TypeScript mamespaces",
					"type": "string",
					"enum": ["namespace"]
				},
				{
					"description": "All function parameters, but parameter properties",
					"type": "string",
					"enum": ["functionParameter"]
				},
				{
					"description": "All generic type parameters",
					"type": "string",
					"enum": ["typeParameter"]
				},
				{
					"description": "All class members: properties, methods, getters, and setters",
					"type": "string",
					"enum": ["classMember"]
				},
				{
					"description": "All class properties, including parameter properties",
					"type": "string",
					"enum": ["classProperty"]
				},
				{
					"description": "All object literal members: properties, methods, getters, and setters",
					"type": "string",
					"enum": ["objectLiteralMember"]
				},
				{
					"description": "All members defined in type alaises and interfaces",
					"type": "string",
					"enum": ["typeMember"]
				},
				{
					"description": "All getters defined in type alaises and interfaces",
					"type": "string",
					"enum": ["typeGetter"]
				},
				{
					"description": "All properties defined in type alaises and interfaces",
					"type": "string",
					"enum": ["typeProperty"]
				},
				{
					"description": "All setters defined in type alaises and interfaces",
					"type": "string",
					"enum": ["typeSetter"]
				},
				{
					"description": "All methods defined in type alaises and interfaces",
					"type": "string",
					"enum": ["typeMethod"]
				}
			]
		},
		"LineEnding": {
			"oneOf": [
				{
					"description": "Line Feed only (\\n), common on Linux and macOS as well as inside git repos",
					"type": "string",
					"enum": ["lf"]
				},
				{
					"description": "Carriage Return + Line Feed characters (\\r\\n), common on Windows",
					"type": "string",
					"enum": ["crlf"]
				},
				{
					"description": "Carriage Return character only (\\r), used very rarely",
					"type": "string",
					"enum": ["cr"]
				}
			]
		},
		"LineWidth": {
			"description": "Validated value for the `line_width` formatter options\n\nThe allowed range of values is 1..=320",
			"type": "integer",
			"format": "uint16",
			"minimum": 0.0
		},
		"LinterConfiguration": {
			"type": "object",
			"properties": {
				"domains": {
					"description": "An object where the keys are the names of the domains, and the values are `all`, `recommended`, or `none`.",
					"anyOf": [{ "$ref": "#/definitions/RuleDomains" }, { "type": "null" }]
				},
				"enabled": {
					"description": "if `false`, it disables the feature and the linter won't be executed. `true` by default",
					"anyOf": [{ "$ref": "#/definitions/Bool" }, { "type": "null" }]
				},
				"includes": {
					"description": "A list of glob patterns. The analyzer will handle only those files/folders that will match these patterns.",
					"type": ["array", "null"],
					"items": { "$ref": "#/definitions/NormalizedGlob" }
				},
				"rules": {
					"description": "List of rules",
					"anyOf": [{ "$ref": "#/definitions/Rules" }, { "type": "null" }]
				}
			},
			"additionalProperties": false
		},
		"MaxSize": { "type": "integer", "format": "uint64", "minimum": 1.0 },
		"Modifiers": {
			"type": "array",
			"items": { "$ref": "#/definitions/RestrictedModifier" },
			"uniqueItems": true
		},
		"NegatablePredefinedSourceMatcher": {
			"type": "string",
			"enum": [
				":ALIAS:",
				":BUN:",
				":NODE:",
				":PACKAGE:",
				":PACKAGE_WITH_PROTOCOL:",
				":PATH:",
				":URL:",
				"!:ALIAS:",
				"!:BUN:",
				"!:NODE:",
				"!:PACKAGE:",
				"!:PACKAGE_WITH_PROTOCOL:",
				"!:PATH:",
				"!:URL:"
			]
		},
		"NoAccessKeyConfiguration": {
			"anyOf": [
				{ "$ref": "#/definitions/RulePlainConfiguration" },
				{ "$ref": "#/definitions/RuleWithNoAccessKeyOptions" }
			]
		},
		"NoAccessKeyOptions": { "type": "object", "additionalProperties": false },
		"NoAccumulatingSpreadConfiguration": {
			"anyOf": [
				{ "$ref": "#/definitions/RulePlainConfiguration" },
				{ "$ref": "#/definitions/RuleWithNoAccumulatingSpreadOptions" }
			]
		},
		"NoAccumulatingSpreadOptions": {
			"type": "object",
			"additionalProperties": false
		},
		"NoAdjacentSpacesInRegexConfiguration": {
			"anyOf": [
				{ "$ref": "#/definitions/RulePlainConfiguration" },
				{ "$ref": "#/definitions/RuleWithNoAdjacentSpacesInRegexOptions" }
			]
		},
		"NoAdjacentSpacesInRegexOptions": {
			"type": "object",
			"additionalProperties": false
		},
		"NoAlertConfiguration": {
			"anyOf": [
				{ "$ref": "#/definitions/RulePlainConfiguration" },
				{ "$ref": "#/definitions/RuleWithNoAlertOptions" }
			]
		},
		"NoAlertOptions": { "type": "object", "additionalProperties": false },
		"NoApproximativeNumericConstantConfiguration": {
			"anyOf": [
				{ "$ref": "#/definitions/RulePlainConfiguration" },
				{
					"$ref": "#/definitions/RuleWithNoApproximativeNumericConstantOptions"
				}
			]
		},
		"NoApproximativeNumericConstantOptions": {
			"type": "object",
			"additionalProperties": false
		},
		"NoArgumentsConfiguration": {
			"anyOf": [
				{ "$ref": "#/definitions/RulePlainConfiguration" },
				{ "$ref": "#/definitions/RuleWithNoArgumentsOptions" }
			]
		},
		"NoArgumentsOptions": { "type": "object", "additionalProperties": false },
		"NoAriaHiddenOnFocusableConfiguration": {
			"anyOf": [
				{ "$ref": "#/definitions/RulePlainConfiguration" },
				{ "$ref": "#/definitions/RuleWithNoAriaHiddenOnFocusableOptions" }
			]
		},
		"NoAriaHiddenOnFocusableOptions": {
			"type": "object",
			"additionalProperties": false
		},
		"NoAriaUnsupportedElementsConfiguration": {
			"anyOf": [
				{ "$ref": "#/definitions/RulePlainConfiguration" },
				{ "$ref": "#/definitions/RuleWithNoAriaUnsupportedElementsOptions" }
			]
		},
		"NoAriaUnsupportedElementsOptions": {
			"type": "object",
			"additionalProperties": false
		},
		"NoArrayIndexKeyConfiguration": {
			"anyOf": [
				{ "$ref": "#/definitions/RulePlainConfiguration" },
				{ "$ref": "#/definitions/RuleWithNoArrayIndexKeyOptions" }
			]
		},
		"NoArrayIndexKeyOptions": {
			"type": "object",
			"additionalProperties": false
		},
		"NoAssignInExpressionsConfiguration": {
			"anyOf": [
				{ "$ref": "#/definitions/RulePlainConfiguration" },
				{ "$ref": "#/definitions/RuleWithNoAssignInExpressionsOptions" }
			]
		},
		"NoAssignInExpressionsOptions": {
			"type": "object",
			"additionalProperties": false
		},
		"NoAsyncPromiseExecutorConfiguration": {
			"anyOf": [
				{ "$ref": "#/definitions/RulePlainConfiguration" },
				{ "$ref": "#/definitions/RuleWithNoAsyncPromiseExecutorOptions" }
			]
		},
		"NoAsyncPromiseExecutorOptions": {
			"type": "object",
			"additionalProperties": false
		},
		"NoAutofocusConfiguration": {
			"anyOf": [
				{ "$ref": "#/definitions/RulePlainConfiguration" },
				{ "$ref": "#/definitions/RuleWithNoAutofocusOptions" }
			]
		},
		"NoAutofocusOptions": { "type": "object", "additionalProperties": false },
		"NoAwaitInLoopConfiguration": {
			"anyOf": [
				{ "$ref": "#/definitions/RulePlainConfiguration" },
				{ "$ref": "#/definitions/RuleWithNoAwaitInLoopOptions" }
			]
		},
		"NoAwaitInLoopOptions": { "type": "object", "additionalProperties": false },
		"NoBannedTypesConfiguration": {
			"anyOf": [
				{ "$ref": "#/definitions/RulePlainConfiguration" },
				{ "$ref": "#/definitions/RuleWithNoBannedTypesOptions" }
			]
		},
		"NoBannedTypesOptions": { "type": "object", "additionalProperties": false },
		"NoBarrelFileConfiguration": {
			"anyOf": [
				{ "$ref": "#/definitions/RulePlainConfiguration" },
				{ "$ref": "#/definitions/RuleWithNoBarrelFileOptions" }
			]
		},
		"NoBarrelFileOptions": { "type": "object", "additionalProperties": false },
		"NoBitwiseOperatorsConfiguration": {
			"anyOf": [
				{ "$ref": "#/definitions/RulePlainConfiguration" },
				{ "$ref": "#/definitions/RuleWithNoBitwiseOperatorsOptions" }
			]
		},
		"NoBitwiseOperatorsOptions": {
			"type": "object",
			"properties": {
				"allow": {
					"description": "Allows a list of bitwise operators to be used as exceptions.",
					"type": "array",
					"items": { "type": "string" }
				}
			},
			"additionalProperties": false
		},
		"NoBlankTargetConfiguration": {
			"anyOf": [
				{ "$ref": "#/definitions/RulePlainConfiguration" },
				{ "$ref": "#/definitions/RuleWithNoBlankTargetOptions" }
			]
		},
		"NoBlankTargetOptions": {
			"type": "object",
			"properties": {
				"allowDomains": {
					"description": "List of domains where `target=\"_blank\"` is allowed without `rel=\"noopener\"`.",
					"type": "array",
					"items": { "type": "string" }
				},
				"allowNoReferrer": {
					"description": "Whether `noreferrer` is allowed in addition to `noopener`.",
					"default": true,
					"type": "boolean"
				}
			},
			"additionalProperties": false
		},
		"NoCatchAssignConfiguration": {
			"anyOf": [
				{ "$ref": "#/definitions/RulePlainConfiguration" },
				{ "$ref": "#/definitions/RuleWithNoCatchAssignOptions" }
			]
		},
		"NoCatchAssignOptions": { "type": "object", "additionalProperties": false },
		"NoChildrenPropConfiguration": {
			"anyOf": [
				{ "$ref": "#/definitions/RulePlainConfiguration" },
				{ "$ref": "#/definitions/RuleWithNoChildrenPropOptions" }
			]
		},
		"NoChildrenPropOptions": {
			"type": "object",
			"additionalProperties": false
		},
		"NoClassAssignConfiguration": {
			"anyOf": [
				{ "$ref": "#/definitions/RulePlainConfiguration" },
				{ "$ref": "#/definitions/RuleWithNoClassAssignOptions" }
			]
		},
		"NoClassAssignOptions": { "type": "object", "additionalProperties": false },
		"NoCommaOperatorConfiguration": {
			"anyOf": [
				{ "$ref": "#/definitions/RulePlainConfiguration" },
				{ "$ref": "#/definitions/RuleWithNoCommaOperatorOptions" }
			]
		},
		"NoCommaOperatorOptions": {
			"type": "object",
			"additionalProperties": false
		},
		"NoCommentTextConfiguration": {
			"anyOf": [
				{ "$ref": "#/definitions/RulePlainConfiguration" },
				{ "$ref": "#/definitions/RuleWithNoCommentTextOptions" }
			]
		},
		"NoCommentTextOptions": { "type": "object", "additionalProperties": false },
		"NoCommonJsConfiguration": {
			"anyOf": [
				{ "$ref": "#/definitions/RulePlainConfiguration" },
				{ "$ref": "#/definitions/RuleWithNoCommonJsOptions" }
			]
		},
		"NoCommonJsOptions": { "type": "object", "additionalProperties": false },
		"NoCompareNegZeroConfiguration": {
			"anyOf": [
				{ "$ref": "#/definitions/RulePlainConfiguration" },
				{ "$ref": "#/definitions/RuleWithNoCompareNegZeroOptions" }
			]
		},
		"NoCompareNegZeroOptions": {
			"type": "object",
			"additionalProperties": false
		},
		"NoConfusingLabelsConfiguration": {
			"anyOf": [
				{ "$ref": "#/definitions/RulePlainConfiguration" },
				{ "$ref": "#/definitions/RuleWithNoConfusingLabelsOptions" }
			]
		},
		"NoConfusingLabelsOptions": {
			"type": "object",
			"properties": {
				"allowedLabels": {
					"description": "A list of (non-confusing) labels that should be allowed",
					"type": "array",
					"items": { "type": "string" }
				}
			},
			"additionalProperties": false
		},
		"NoConfusingVoidTypeConfiguration": {
			"anyOf": [
				{ "$ref": "#/definitions/RulePlainConfiguration" },
				{ "$ref": "#/definitions/RuleWithNoConfusingVoidTypeOptions" }
			]
		},
		"NoConfusingVoidTypeOptions": {
			"type": "object",
			"additionalProperties": false
		},
		"NoConsoleConfiguration": {
			"anyOf": [
				{ "$ref": "#/definitions/RulePlainConfiguration" },
				{ "$ref": "#/definitions/RuleWithNoConsoleOptions" }
			]
		},
		"NoConsoleOptions": {
			"type": "object",
			"properties": {
				"allow": {
					"description": "Allowed calls on the console object.",
					"type": "array",
					"items": { "type": "string" }
				}
			},
			"additionalProperties": false
		},
		"NoConstAssignConfiguration": {
			"anyOf": [
				{ "$ref": "#/definitions/RulePlainConfiguration" },
				{ "$ref": "#/definitions/RuleWithNoConstAssignOptions" }
			]
		},
		"NoConstAssignOptions": { "type": "object", "additionalProperties": false },
		"NoConstEnumConfiguration": {
			"anyOf": [
				{ "$ref": "#/definitions/RulePlainConfiguration" },
				{ "$ref": "#/definitions/RuleWithNoConstEnumOptions" }
			]
		},
		"NoConstEnumOptions": { "type": "object", "additionalProperties": false },
		"NoConstantBinaryExpressionConfiguration": {
			"anyOf": [
				{ "$ref": "#/definitions/RulePlainConfiguration" },
				{ "$ref": "#/definitions/RuleWithNoConstantBinaryExpressionOptions" }
			]
		},
		"NoConstantBinaryExpressionOptions": {
			"type": "object",
			"additionalProperties": false
		},
		"NoConstantConditionConfiguration": {
			"anyOf": [
				{ "$ref": "#/definitions/RulePlainConfiguration" },
				{ "$ref": "#/definitions/RuleWithNoConstantConditionOptions" }
			]
		},
		"NoConstantConditionOptions": {
			"type": "object",
			"additionalProperties": false
		},
		"NoConstantMathMinMaxClampConfiguration": {
			"anyOf": [
				{ "$ref": "#/definitions/RulePlainConfiguration" },
				{ "$ref": "#/definitions/RuleWithNoConstantMathMinMaxClampOptions" }
			]
		},
		"NoConstantMathMinMaxClampOptions": {
			"type": "object",
			"additionalProperties": false
		},
		"NoConstructorReturnConfiguration": {
			"anyOf": [
				{ "$ref": "#/definitions/RulePlainConfiguration" },
				{ "$ref": "#/definitions/RuleWithNoConstructorReturnOptions" }
			]
		},
		"NoConstructorReturnOptions": {
			"type": "object",
			"additionalProperties": false
		},
		"NoControlCharactersInRegexConfiguration": {
			"anyOf": [
				{ "$ref": "#/definitions/RulePlainConfiguration" },
				{ "$ref": "#/definitions/RuleWithNoControlCharactersInRegexOptions" }
			]
		},
		"NoControlCharactersInRegexOptions": {
			"type": "object",
			"additionalProperties": false
		},
		"NoDangerouslySetInnerHtmlConfiguration": {
			"anyOf": [
				{ "$ref": "#/definitions/RulePlainConfiguration" },
				{ "$ref": "#/definitions/RuleWithNoDangerouslySetInnerHtmlOptions" }
			]
		},
		"NoDangerouslySetInnerHtmlOptions": {
			"type": "object",
			"additionalProperties": false
		},
		"NoDangerouslySetInnerHtmlWithChildrenConfiguration": {
			"anyOf": [
				{ "$ref": "#/definitions/RulePlainConfiguration" },
				{
					"$ref": "#/definitions/RuleWithNoDangerouslySetInnerHtmlWithChildrenOptions"
				}
			]
		},
		"NoDangerouslySetInnerHtmlWithChildrenOptions": {
			"type": "object",
			"additionalProperties": false
		},
		"NoDebuggerConfiguration": {
			"anyOf": [
				{ "$ref": "#/definitions/RulePlainConfiguration" },
				{ "$ref": "#/definitions/RuleWithNoDebuggerOptions" }
			]
		},
		"NoDebuggerOptions": { "type": "object", "additionalProperties": false },
		"NoDefaultExportConfiguration": {
			"anyOf": [
				{ "$ref": "#/definitions/RulePlainConfiguration" },
				{ "$ref": "#/definitions/RuleWithNoDefaultExportOptions" }
			]
		},
		"NoDefaultExportOptions": {
			"type": "object",
			"additionalProperties": false
		},
		"NoDeleteConfiguration": {
			"anyOf": [
				{ "$ref": "#/definitions/RulePlainConfiguration" },
				{ "$ref": "#/definitions/RuleWithNoDeleteOptions" }
			]
		},
		"NoDeleteOptions": { "type": "object", "additionalProperties": false },
		"NoDescendingSpecificityConfiguration": {
			"anyOf": [
				{ "$ref": "#/definitions/RulePlainConfiguration" },
				{ "$ref": "#/definitions/RuleWithNoDescendingSpecificityOptions" }
			]
		},
		"NoDescendingSpecificityOptions": {
			"type": "object",
			"additionalProperties": false
		},
		"NoDestructuredPropsConfiguration": {
			"anyOf": [
				{ "$ref": "#/definitions/RulePlainConfiguration" },
				{ "$ref": "#/definitions/RuleWithNoDestructuredPropsOptions" }
			]
		},
		"NoDestructuredPropsOptions": {
			"type": "object",
			"additionalProperties": false
		},
		"NoDistractingElementsConfiguration": {
			"anyOf": [
				{ "$ref": "#/definitions/RulePlainConfiguration" },
				{ "$ref": "#/definitions/RuleWithNoDistractingElementsOptions" }
			]
		},
		"NoDistractingElementsOptions": {
			"type": "object",
			"additionalProperties": false
		},
		"NoDocumentCookieConfiguration": {
			"anyOf": [
				{ "$ref": "#/definitions/RulePlainConfiguration" },
				{ "$ref": "#/definitions/RuleWithNoDocumentCookieOptions" }
			]
		},
		"NoDocumentCookieOptions": {
			"type": "object",
			"additionalProperties": false
		},
		"NoDocumentImportInPageConfiguration": {
			"anyOf": [
				{ "$ref": "#/definitions/RulePlainConfiguration" },
				{ "$ref": "#/definitions/RuleWithNoDocumentImportInPageOptions" }
			]
		},
		"NoDocumentImportInPageOptions": {
			"type": "object",
			"additionalProperties": false
		},
		"NoDoneCallbackConfiguration": {
			"anyOf": [
				{ "$ref": "#/definitions/RulePlainConfiguration" },
				{ "$ref": "#/definitions/RuleWithNoDoneCallbackOptions" }
			]
		},
		"NoDoneCallbackOptions": {
			"type": "object",
			"additionalProperties": false
		},
		"NoDoubleEqualsConfiguration": {
			"anyOf": [
				{ "$ref": "#/definitions/RulePlainConfiguration" },
				{ "$ref": "#/definitions/RuleWithNoDoubleEqualsOptions" }
			]
		},
		"NoDoubleEqualsOptions": {
			"type": "object",
			"properties": {
				"ignoreNull": {
					"description": "If `true`, an exception is made when comparing with `null`, as it's often relied on to check both for `null` or `undefined`.\n\nIf `false`, no such exception will be made.",
					"type": "boolean"
				}
			},
			"additionalProperties": false
		},
		"NoDuplicateAtImportRulesConfiguration": {
			"anyOf": [
				{ "$ref": "#/definitions/RulePlainConfiguration" },
				{ "$ref": "#/definitions/RuleWithNoDuplicateAtImportRulesOptions" }
			]
		},
		"NoDuplicateAtImportRulesOptions": {
			"type": "object",
			"additionalProperties": false
		},
		"NoDuplicateCaseConfiguration": {
			"anyOf": [
				{ "$ref": "#/definitions/RulePlainConfiguration" },
				{ "$ref": "#/definitions/RuleWithNoDuplicateCaseOptions" }
			]
		},
		"NoDuplicateCaseOptions": {
			"type": "object",
			"additionalProperties": false
		},
		"NoDuplicateClassMembersConfiguration": {
			"anyOf": [
				{ "$ref": "#/definitions/RulePlainConfiguration" },
				{ "$ref": "#/definitions/RuleWithNoDuplicateClassMembersOptions" }
			]
		},
		"NoDuplicateClassMembersOptions": {
			"type": "object",
			"additionalProperties": false
		},
		"NoDuplicateCustomPropertiesConfiguration": {
			"anyOf": [
				{ "$ref": "#/definitions/RulePlainConfiguration" },
				{ "$ref": "#/definitions/RuleWithNoDuplicateCustomPropertiesOptions" }
			]
		},
		"NoDuplicateCustomPropertiesOptions": {
			"type": "object",
			"additionalProperties": false
		},
		"NoDuplicateElseIfConfiguration": {
			"anyOf": [
				{ "$ref": "#/definitions/RulePlainConfiguration" },
				{ "$ref": "#/definitions/RuleWithNoDuplicateElseIfOptions" }
			]
		},
		"NoDuplicateElseIfOptions": {
			"type": "object",
			"additionalProperties": false
		},
		"NoDuplicateFieldsConfiguration": {
			"anyOf": [
				{ "$ref": "#/definitions/RulePlainConfiguration" },
				{ "$ref": "#/definitions/RuleWithNoDuplicateFieldsOptions" }
			]
		},
		"NoDuplicateFieldsOptions": {
			"type": "object",
			"additionalProperties": false
		},
		"NoDuplicateFontNamesConfiguration": {
			"anyOf": [
				{ "$ref": "#/definitions/RulePlainConfiguration" },
				{ "$ref": "#/definitions/RuleWithNoDuplicateFontNamesOptions" }
			]
		},
		"NoDuplicateFontNamesOptions": {
			"type": "object",
			"additionalProperties": false
		},
		"NoDuplicateJsxPropsConfiguration": {
			"anyOf": [
				{ "$ref": "#/definitions/RulePlainConfiguration" },
				{ "$ref": "#/definitions/RuleWithNoDuplicateJsxPropsOptions" }
			]
		},
		"NoDuplicateJsxPropsOptions": {
			"type": "object",
			"additionalProperties": false
		},
		"NoDuplicateObjectKeysConfiguration": {
			"anyOf": [
				{ "$ref": "#/definitions/RulePlainConfiguration" },
				{ "$ref": "#/definitions/RuleWithNoDuplicateObjectKeysOptions" }
			]
		},
		"NoDuplicateObjectKeysOptions": {
			"type": "object",
			"additionalProperties": false
		},
		"NoDuplicateParametersConfiguration": {
			"anyOf": [
				{ "$ref": "#/definitions/RulePlainConfiguration" },
				{ "$ref": "#/definitions/RuleWithNoDuplicateParametersOptions" }
			]
		},
		"NoDuplicateParametersOptions": {
			"type": "object",
			"additionalProperties": false
		},
		"NoDuplicatePropertiesConfiguration": {
			"anyOf": [
				{ "$ref": "#/definitions/RulePlainConfiguration" },
				{ "$ref": "#/definitions/RuleWithNoDuplicatePropertiesOptions" }
			]
		},
		"NoDuplicatePropertiesOptions": {
			"type": "object",
			"additionalProperties": false
		},
		"NoDuplicateSelectorsKeyframeBlockConfiguration": {
			"anyOf": [
				{ "$ref": "#/definitions/RulePlainConfiguration" },
				{
					"$ref": "#/definitions/RuleWithNoDuplicateSelectorsKeyframeBlockOptions"
				}
			]
		},
		"NoDuplicateSelectorsKeyframeBlockOptions": {
			"type": "object",
			"additionalProperties": false
		},
		"NoDuplicateTestHooksConfiguration": {
			"anyOf": [
				{ "$ref": "#/definitions/RulePlainConfiguration" },
				{ "$ref": "#/definitions/RuleWithNoDuplicateTestHooksOptions" }
			]
		},
		"NoDuplicateTestHooksOptions": {
			"type": "object",
			"additionalProperties": false
		},
		"NoDynamicNamespaceImportAccessConfiguration": {
			"anyOf": [
				{ "$ref": "#/definitions/RulePlainConfiguration" },
				{
					"$ref": "#/definitions/RuleWithNoDynamicNamespaceImportAccessOptions"
				}
			]
		},
		"NoDynamicNamespaceImportAccessOptions": {
			"type": "object",
			"additionalProperties": false
		},
		"NoEmptyBlockConfiguration": {
			"anyOf": [
				{ "$ref": "#/definitions/RulePlainConfiguration" },
				{ "$ref": "#/definitions/RuleWithNoEmptyBlockOptions" }
			]
		},
		"NoEmptyBlockOptions": { "type": "object", "additionalProperties": false },
		"NoEmptyBlockStatementsConfiguration": {
			"anyOf": [
				{ "$ref": "#/definitions/RulePlainConfiguration" },
				{ "$ref": "#/definitions/RuleWithNoEmptyBlockStatementsOptions" }
			]
		},
		"NoEmptyBlockStatementsOptions": {
			"type": "object",
			"additionalProperties": false
		},
		"NoEmptyCharacterClassInRegexConfiguration": {
			"anyOf": [
				{ "$ref": "#/definitions/RulePlainConfiguration" },
				{ "$ref": "#/definitions/RuleWithNoEmptyCharacterClassInRegexOptions" }
			]
		},
		"NoEmptyCharacterClassInRegexOptions": {
			"type": "object",
			"additionalProperties": false
		},
		"NoEmptyInterfaceConfiguration": {
			"anyOf": [
				{ "$ref": "#/definitions/RulePlainConfiguration" },
				{ "$ref": "#/definitions/RuleWithNoEmptyInterfaceOptions" }
			]
		},
		"NoEmptyInterfaceOptions": {
			"type": "object",
			"additionalProperties": false
		},
		"NoEmptyPatternConfiguration": {
			"anyOf": [
				{ "$ref": "#/definitions/RulePlainConfiguration" },
				{ "$ref": "#/definitions/RuleWithNoEmptyPatternOptions" }
			]
		},
		"NoEmptyPatternOptions": {
			"type": "object",
			"additionalProperties": false
		},
		"NoEmptyTypeParametersConfiguration": {
			"anyOf": [
				{ "$ref": "#/definitions/RulePlainConfiguration" },
				{ "$ref": "#/definitions/RuleWithNoEmptyTypeParametersOptions" }
			]
		},
		"NoEmptyTypeParametersOptions": {
			"type": "object",
			"additionalProperties": false
		},
		"NoEnumConfiguration": {
			"anyOf": [
				{ "$ref": "#/definitions/RulePlainConfiguration" },
				{ "$ref": "#/definitions/RuleWithNoEnumOptions" }
			]
		},
		"NoEnumOptions": { "type": "object", "additionalProperties": false },
		"NoEvolvingTypesConfiguration": {
			"anyOf": [
				{ "$ref": "#/definitions/RulePlainConfiguration" },
				{ "$ref": "#/definitions/RuleWithNoEvolvingTypesOptions" }
			]
		},
		"NoEvolvingTypesOptions": {
			"type": "object",
			"additionalProperties": false
		},
		"NoExcessiveCognitiveComplexityConfiguration": {
			"anyOf": [
				{ "$ref": "#/definitions/RulePlainConfiguration" },
				{
					"$ref": "#/definitions/RuleWithNoExcessiveCognitiveComplexityOptions"
				}
			]
		},
		"NoExcessiveCognitiveComplexityOptions": {
			"type": "object",
			"properties": {
				"maxAllowedComplexity": {
					"description": "The maximum complexity score that we allow. Anything higher is considered excessive.",
					"default": 15,
					"type": "integer",
					"format": "uint8",
					"minimum": 1.0
				}
			},
			"additionalProperties": false
		},
		"NoExcessiveLinesPerFunctionConfiguration": {
			"anyOf": [
				{ "$ref": "#/definitions/RulePlainConfiguration" },
				{ "$ref": "#/definitions/RuleWithNoExcessiveLinesPerFunctionOptions" }
			]
		},
		"NoExcessiveLinesPerFunctionOptions": {
			"type": "object",
			"properties": {
				"maxLines": {
					"description": "The maximum number of lines allowed in a function body.",
					"default": 50,
					"type": "integer",
					"format": "uint8",
					"minimum": 1.0
				},
				"skipBlankLines": {
					"description": "When this options is set to `true`, blank lines in the function body are not counted towards the maximum line limit.",
					"default": false,
					"type": "boolean"
				},
				"skipIifes": {
					"description": "When this option is set to `true`, Immediately Invoked Function Expressions (IIFEs) are not checked for the maximum line limit.",
					"default": false,
					"type": "boolean"
				}
			},
			"additionalProperties": false
		},
		"NoExcessiveNestedTestSuitesConfiguration": {
			"anyOf": [
				{ "$ref": "#/definitions/RulePlainConfiguration" },
				{ "$ref": "#/definitions/RuleWithNoExcessiveNestedTestSuitesOptions" }
			]
		},
		"NoExcessiveNestedTestSuitesOptions": {
			"type": "object",
			"additionalProperties": false
		},
		"NoExplicitAnyConfiguration": {
			"anyOf": [
				{ "$ref": "#/definitions/RulePlainConfiguration" },
				{ "$ref": "#/definitions/RuleWithNoExplicitAnyOptions" }
			]
		},
		"NoExplicitAnyOptions": { "type": "object", "additionalProperties": false },
		"NoExportedImportsConfiguration": {
			"anyOf": [
				{ "$ref": "#/definitions/RulePlainConfiguration" },
				{ "$ref": "#/definitions/RuleWithNoExportedImportsOptions" }
			]
		},
		"NoExportedImportsOptions": {
			"type": "object",
			"additionalProperties": false
		},
		"NoExportsInTestConfiguration": {
			"anyOf": [
				{ "$ref": "#/definitions/RulePlainConfiguration" },
				{ "$ref": "#/definitions/RuleWithNoExportsInTestOptions" }
			]
		},
		"NoExportsInTestOptions": {
			"type": "object",
			"additionalProperties": false
		},
		"NoExtraBooleanCastConfiguration": {
			"anyOf": [
				{ "$ref": "#/definitions/RulePlainConfiguration" },
				{ "$ref": "#/definitions/RuleWithNoExtraBooleanCastOptions" }
			]
		},
		"NoExtraBooleanCastOptions": {
			"type": "object",
			"additionalProperties": false
		},
		"NoExtraNonNullAssertionConfiguration": {
			"anyOf": [
				{ "$ref": "#/definitions/RulePlainConfiguration" },
				{ "$ref": "#/definitions/RuleWithNoExtraNonNullAssertionOptions" }
			]
		},
		"NoExtraNonNullAssertionOptions": {
			"type": "object",
			"additionalProperties": false
		},
		"NoFallthroughSwitchClauseConfiguration": {
			"anyOf": [
				{ "$ref": "#/definitions/RulePlainConfiguration" },
				{ "$ref": "#/definitions/RuleWithNoFallthroughSwitchClauseOptions" }
			]
		},
		"NoFallthroughSwitchClauseOptions": {
			"type": "object",
			"additionalProperties": false
		},
		"NoFlatMapIdentityConfiguration": {
			"anyOf": [
				{ "$ref": "#/definitions/RulePlainConfiguration" },
				{ "$ref": "#/definitions/RuleWithNoFlatMapIdentityOptions" }
			]
		},
		"NoFlatMapIdentityOptions": {
			"type": "object",
			"additionalProperties": false
		},
		"NoFloatingPromisesConfiguration": {
			"anyOf": [
				{ "$ref": "#/definitions/RulePlainConfiguration" },
				{ "$ref": "#/definitions/RuleWithNoFloatingPromisesOptions" }
			]
		},
		"NoFloatingPromisesOptions": {
			"type": "object",
			"additionalProperties": false
		},
		"NoFocusedTestsConfiguration": {
			"anyOf": [
				{ "$ref": "#/definitions/RulePlainConfiguration" },
				{ "$ref": "#/definitions/RuleWithNoFocusedTestsOptions" }
			]
		},
		"NoFocusedTestsOptions": {
			"type": "object",
			"additionalProperties": false
		},
		"NoForEachConfiguration": {
			"anyOf": [
				{ "$ref": "#/definitions/RulePlainConfiguration" },
				{ "$ref": "#/definitions/RuleWithNoForEachOptions" }
			]
		},
		"NoForEachOptions": {
			"type": "object",
			"properties": {
				"allowedIdentifiers": {
					"description": "A list of variable names allowed for `forEach` calls.",
					"default": [],
					"type": "array",
					"items": { "type": "string" }
				}
			},
			"additionalProperties": false
		},
		"NoFunctionAssignConfiguration": {
			"anyOf": [
				{ "$ref": "#/definitions/RulePlainConfiguration" },
				{ "$ref": "#/definitions/RuleWithNoFunctionAssignOptions" }
			]
		},
		"NoFunctionAssignOptions": {
			"type": "object",
			"additionalProperties": false
		},
		"NoGlobalAssignConfiguration": {
			"anyOf": [
				{ "$ref": "#/definitions/RulePlainConfiguration" },
				{ "$ref": "#/definitions/RuleWithNoGlobalAssignOptions" }
			]
		},
		"NoGlobalAssignOptions": {
			"type": "object",
			"additionalProperties": false
		},
		"NoGlobalDirnameFilenameConfiguration": {
			"anyOf": [
				{ "$ref": "#/definitions/RulePlainConfiguration" },
				{ "$ref": "#/definitions/RuleWithNoGlobalDirnameFilenameOptions" }
			]
		},
		"NoGlobalDirnameFilenameOptions": {
			"type": "object",
			"additionalProperties": false
		},
		"NoGlobalEvalConfiguration": {
			"anyOf": [
				{ "$ref": "#/definitions/RulePlainConfiguration" },
				{ "$ref": "#/definitions/RuleWithNoGlobalEvalOptions" }
			]
		},
		"NoGlobalEvalOptions": { "type": "object", "additionalProperties": false },
		"NoGlobalIsFiniteConfiguration": {
			"anyOf": [
				{ "$ref": "#/definitions/RulePlainConfiguration" },
				{ "$ref": "#/definitions/RuleWithNoGlobalIsFiniteOptions" }
			]
		},
		"NoGlobalIsFiniteOptions": {
			"type": "object",
			"additionalProperties": false
		},
		"NoGlobalIsNanConfiguration": {
			"anyOf": [
				{ "$ref": "#/definitions/RulePlainConfiguration" },
				{ "$ref": "#/definitions/RuleWithNoGlobalIsNanOptions" }
			]
		},
		"NoGlobalIsNanOptions": { "type": "object", "additionalProperties": false },
		"NoGlobalObjectCallsConfiguration": {
			"anyOf": [
				{ "$ref": "#/definitions/RulePlainConfiguration" },
				{ "$ref": "#/definitions/RuleWithNoGlobalObjectCallsOptions" }
			]
		},
		"NoGlobalObjectCallsOptions": {
			"type": "object",
			"additionalProperties": false
		},
		"NoHeadElementConfiguration": {
			"anyOf": [
				{ "$ref": "#/definitions/RulePlainConfiguration" },
				{ "$ref": "#/definitions/RuleWithNoHeadElementOptions" }
			]
		},
		"NoHeadElementOptions": { "type": "object", "additionalProperties": false },
		"NoHeadImportInDocumentConfiguration": {
			"anyOf": [
				{ "$ref": "#/definitions/RulePlainConfiguration" },
				{ "$ref": "#/definitions/RuleWithNoHeadImportInDocumentOptions" }
			]
		},
		"NoHeadImportInDocumentOptions": {
			"type": "object",
			"additionalProperties": false
		},
		"NoHeaderScopeConfiguration": {
			"anyOf": [
				{ "$ref": "#/definitions/RulePlainConfiguration" },
				{ "$ref": "#/definitions/RuleWithNoHeaderScopeOptions" }
			]
		},
		"NoHeaderScopeOptions": { "type": "object", "additionalProperties": false },
		"NoImgElementConfiguration": {
			"anyOf": [
				{ "$ref": "#/definitions/RulePlainConfiguration" },
				{ "$ref": "#/definitions/RuleWithNoImgElementOptions" }
			]
		},
		"NoImgElementOptions": { "type": "object", "additionalProperties": false },
		"NoImplicitAnyLetConfiguration": {
			"anyOf": [
				{ "$ref": "#/definitions/RulePlainConfiguration" },
				{ "$ref": "#/definitions/RuleWithNoImplicitAnyLetOptions" }
			]
		},
		"NoImplicitAnyLetOptions": {
			"type": "object",
			"additionalProperties": false
		},
		"NoImplicitBooleanConfiguration": {
			"anyOf": [
				{ "$ref": "#/definitions/RulePlainConfiguration" },
				{ "$ref": "#/definitions/RuleWithNoImplicitBooleanOptions" }
			]
		},
		"NoImplicitBooleanOptions": {
			"type": "object",
			"additionalProperties": false
		},
		"NoImplicitCoercionConfiguration": {
			"anyOf": [
				{ "$ref": "#/definitions/RulePlainConfiguration" },
				{ "$ref": "#/definitions/RuleWithNoImplicitCoercionOptions" }
			]
		},
		"NoImplicitCoercionOptions": {
			"type": "object",
			"additionalProperties": false
		},
		"NoImportAssignConfiguration": {
			"anyOf": [
				{ "$ref": "#/definitions/RulePlainConfiguration" },
				{ "$ref": "#/definitions/RuleWithNoImportAssignOptions" }
			]
		},
		"NoImportAssignOptions": {
			"type": "object",
			"additionalProperties": false
		},
		"NoImportCyclesConfiguration": {
			"anyOf": [
				{ "$ref": "#/definitions/RulePlainConfiguration" },
				{ "$ref": "#/definitions/RuleWithNoImportCyclesOptions" }
			]
		},
		"NoImportCyclesOptions": {
			"type": "object",
			"additionalProperties": false
		},
		"NoImportantInKeyframeConfiguration": {
			"anyOf": [
				{ "$ref": "#/definitions/RulePlainConfiguration" },
				{ "$ref": "#/definitions/RuleWithNoImportantInKeyframeOptions" }
			]
		},
		"NoImportantInKeyframeOptions": {
			"type": "object",
			"additionalProperties": false
		},
		"NoImportantStylesConfiguration": {
			"anyOf": [
				{ "$ref": "#/definitions/RulePlainConfiguration" },
				{ "$ref": "#/definitions/RuleWithNoImportantStylesOptions" }
			]
		},
		"NoImportantStylesOptions": {
			"type": "object",
			"additionalProperties": false
		},
		"NoInferrableTypesConfiguration": {
			"anyOf": [
				{ "$ref": "#/definitions/RulePlainConfiguration" },
				{ "$ref": "#/definitions/RuleWithNoInferrableTypesOptions" }
			]
		},
		"NoInferrableTypesOptions": {
			"type": "object",
			"additionalProperties": false
		},
		"NoInnerDeclarationsConfiguration": {
			"anyOf": [
				{ "$ref": "#/definitions/RulePlainConfiguration" },
				{ "$ref": "#/definitions/RuleWithNoInnerDeclarationsOptions" }
			]
		},
		"NoInnerDeclarationsOptions": {
			"type": "object",
			"additionalProperties": false
		},
		"NoInteractiveElementToNoninteractiveRoleConfiguration": {
			"anyOf": [
				{ "$ref": "#/definitions/RulePlainConfiguration" },
				{
					"$ref": "#/definitions/RuleWithNoInteractiveElementToNoninteractiveRoleOptions"
				}
			]
		},
		"NoInteractiveElementToNoninteractiveRoleOptions": {
			"type": "object",
			"additionalProperties": false
		},
		"NoInvalidBuiltinInstantiationConfiguration": {
			"anyOf": [
				{ "$ref": "#/definitions/RulePlainConfiguration" },
				{ "$ref": "#/definitions/RuleWithNoInvalidBuiltinInstantiationOptions" }
			]
		},
		"NoInvalidBuiltinInstantiationOptions": {
			"type": "object",
			"additionalProperties": false
		},
		"NoInvalidConstructorSuperConfiguration": {
			"anyOf": [
				{ "$ref": "#/definitions/RulePlainConfiguration" },
				{ "$ref": "#/definitions/RuleWithNoInvalidConstructorSuperOptions" }
			]
		},
		"NoInvalidConstructorSuperOptions": {
			"type": "object",
			"additionalProperties": false
		},
		"NoInvalidDirectionInLinearGradientConfiguration": {
			"anyOf": [
				{ "$ref": "#/definitions/RulePlainConfiguration" },
				{
					"$ref": "#/definitions/RuleWithNoInvalidDirectionInLinearGradientOptions"
				}
			]
		},
		"NoInvalidDirectionInLinearGradientOptions": {
			"type": "object",
			"additionalProperties": false
		},
		"NoInvalidGridAreasConfiguration": {
			"anyOf": [
				{ "$ref": "#/definitions/RulePlainConfiguration" },
				{ "$ref": "#/definitions/RuleWithNoInvalidGridAreasOptions" }
			]
		},
		"NoInvalidGridAreasOptions": {
			"type": "object",
			"additionalProperties": false
		},
		"NoInvalidPositionAtImportRuleConfiguration": {
			"anyOf": [
				{ "$ref": "#/definitions/RulePlainConfiguration" },
				{ "$ref": "#/definitions/RuleWithNoInvalidPositionAtImportRuleOptions" }
			]
		},
		"NoInvalidPositionAtImportRuleOptions": {
			"type": "object",
			"additionalProperties": false
		},
		"NoInvalidUseBeforeDeclarationConfiguration": {
			"anyOf": [
				{ "$ref": "#/definitions/RulePlainConfiguration" },
				{ "$ref": "#/definitions/RuleWithNoInvalidUseBeforeDeclarationOptions" }
			]
		},
		"NoInvalidUseBeforeDeclarationOptions": {
			"type": "object",
			"additionalProperties": false
		},
		"NoIrregularWhitespaceConfiguration": {
			"anyOf": [
				{ "$ref": "#/definitions/RulePlainConfiguration" },
				{ "$ref": "#/definitions/RuleWithNoIrregularWhitespaceOptions" }
			]
		},
		"NoIrregularWhitespaceOptions": {
			"type": "object",
			"additionalProperties": false
		},
		"NoLabelVarConfiguration": {
			"anyOf": [
				{ "$ref": "#/definitions/RulePlainConfiguration" },
				{ "$ref": "#/definitions/RuleWithNoLabelVarOptions" }
			]
		},
		"NoLabelVarOptions": { "type": "object", "additionalProperties": false },
		"NoLabelWithoutControlConfiguration": {
			"anyOf": [
				{ "$ref": "#/definitions/RulePlainConfiguration" },
				{ "$ref": "#/definitions/RuleWithNoLabelWithoutControlOptions" }
			]
		},
		"NoLabelWithoutControlOptions": {
			"type": "object",
			"properties": {
				"inputComponents": {
					"description": "Array of component names that should be considered the same as an `input` element.",
					"default": [],
					"type": "array",
					"items": { "type": "string" }
				},
				"labelAttributes": {
					"description": "Array of attributes that should be treated as the `label` accessible text content.",
					"default": [],
					"type": "array",
					"items": { "type": "string" }
				},
				"labelComponents": {
					"description": "Array of component names that should be considered the same as a `label` element.",
					"default": [],
					"type": "array",
					"items": { "type": "string" }
				}
			},
			"additionalProperties": false
		},
		"NoMagicNumbersConfiguration": {
			"anyOf": [
				{ "$ref": "#/definitions/RulePlainConfiguration" },
				{ "$ref": "#/definitions/RuleWithNoMagicNumbersOptions" }
			]
		},
		"NoMagicNumbersOptions": {
			"type": "object",
			"additionalProperties": false
		},
		"NoMisleadingCharacterClassConfiguration": {
			"anyOf": [
				{ "$ref": "#/definitions/RulePlainConfiguration" },
				{ "$ref": "#/definitions/RuleWithNoMisleadingCharacterClassOptions" }
			]
		},
		"NoMisleadingCharacterClassOptions": {
			"type": "object",
			"additionalProperties": false
		},
		"NoMisleadingInstantiatorConfiguration": {
			"anyOf": [
				{ "$ref": "#/definitions/RulePlainConfiguration" },
				{ "$ref": "#/definitions/RuleWithNoMisleadingInstantiatorOptions" }
			]
		},
		"NoMisleadingInstantiatorOptions": {
			"type": "object",
			"additionalProperties": false
		},
		"NoMisplacedAssertionConfiguration": {
			"anyOf": [
				{ "$ref": "#/definitions/RulePlainConfiguration" },
				{ "$ref": "#/definitions/RuleWithNoMisplacedAssertionOptions" }
			]
		},
		"NoMisplacedAssertionOptions": {
			"type": "object",
			"additionalProperties": false
		},
		"NoMisrefactoredShorthandAssignConfiguration": {
			"anyOf": [
				{ "$ref": "#/definitions/RulePlainConfiguration" },
				{
					"$ref": "#/definitions/RuleWithNoMisrefactoredShorthandAssignOptions"
				}
			]
		},
		"NoMisrefactoredShorthandAssignOptions": {
			"type": "object",
			"additionalProperties": false
		},
		"NoMissingVarFunctionConfiguration": {
			"anyOf": [
				{ "$ref": "#/definitions/RulePlainConfiguration" },
				{ "$ref": "#/definitions/RuleWithNoMissingVarFunctionOptions" }
			]
		},
		"NoMissingVarFunctionOptions": {
			"type": "object",
			"additionalProperties": false
		},
		"NoNamespaceConfiguration": {
			"anyOf": [
				{ "$ref": "#/definitions/RulePlainConfiguration" },
				{ "$ref": "#/definitions/RuleWithNoNamespaceOptions" }
			]
		},
		"NoNamespaceImportConfiguration": {
			"anyOf": [
				{ "$ref": "#/definitions/RulePlainConfiguration" },
				{ "$ref": "#/definitions/RuleWithNoNamespaceImportOptions" }
			]
		},
		"NoNamespaceImportOptions": {
			"type": "object",
			"additionalProperties": false
		},
		"NoNamespaceOptions": { "type": "object", "additionalProperties": false },
		"NoNegationElseConfiguration": {
			"anyOf": [
				{ "$ref": "#/definitions/RulePlainConfiguration" },
				{ "$ref": "#/definitions/RuleWithNoNegationElseOptions" }
			]
		},
		"NoNegationElseOptions": {
			"type": "object",
			"additionalProperties": false
		},
		"NoNestedComponentDefinitionsConfiguration": {
			"anyOf": [
				{ "$ref": "#/definitions/RulePlainConfiguration" },
				{ "$ref": "#/definitions/RuleWithNoNestedComponentDefinitionsOptions" }
			]
		},
		"NoNestedComponentDefinitionsOptions": {
			"type": "object",
			"additionalProperties": false
		},
		"NoNestedTernaryConfiguration": {
			"anyOf": [
				{ "$ref": "#/definitions/RulePlainConfiguration" },
				{ "$ref": "#/definitions/RuleWithNoNestedTernaryOptions" }
			]
		},
		"NoNestedTernaryOptions": {
			"type": "object",
			"additionalProperties": false
		},
		"NoNodejsModulesConfiguration": {
			"anyOf": [
				{ "$ref": "#/definitions/RulePlainConfiguration" },
				{ "$ref": "#/definitions/RuleWithNoNodejsModulesOptions" }
			]
		},
		"NoNodejsModulesOptions": {
			"type": "object",
			"additionalProperties": false
		},
		"NoNonNullAssertionConfiguration": {
			"anyOf": [
				{ "$ref": "#/definitions/RulePlainConfiguration" },
				{ "$ref": "#/definitions/RuleWithNoNonNullAssertionOptions" }
			]
		},
		"NoNonNullAssertionOptions": {
			"type": "object",
			"additionalProperties": false
		},
		"NoNoninteractiveElementInteractionsConfiguration": {
			"anyOf": [
				{ "$ref": "#/definitions/RulePlainConfiguration" },
				{
					"$ref": "#/definitions/RuleWithNoNoninteractiveElementInteractionsOptions"
				}
			]
		},
		"NoNoninteractiveElementInteractionsOptions": {
			"type": "object",
			"additionalProperties": false
		},
		"NoNoninteractiveElementToInteractiveRoleConfiguration": {
			"anyOf": [
				{ "$ref": "#/definitions/RulePlainConfiguration" },
				{
					"$ref": "#/definitions/RuleWithNoNoninteractiveElementToInteractiveRoleOptions"
				}
			]
		},
		"NoNoninteractiveElementToInteractiveRoleOptions": {
			"type": "object",
			"additionalProperties": false
		},
		"NoNoninteractiveTabindexConfiguration": {
			"anyOf": [
				{ "$ref": "#/definitions/RulePlainConfiguration" },
				{ "$ref": "#/definitions/RuleWithNoNoninteractiveTabindexOptions" }
			]
		},
		"NoNoninteractiveTabindexOptions": {
			"type": "object",
			"additionalProperties": false
		},
		"NoNonoctalDecimalEscapeConfiguration": {
			"anyOf": [
				{ "$ref": "#/definitions/RulePlainConfiguration" },
				{ "$ref": "#/definitions/RuleWithNoNonoctalDecimalEscapeOptions" }
			]
		},
		"NoNonoctalDecimalEscapeOptions": {
			"type": "object",
			"additionalProperties": false
		},
		"NoOctalEscapeConfiguration": {
			"anyOf": [
				{ "$ref": "#/definitions/RulePlainConfiguration" },
				{ "$ref": "#/definitions/RuleWithNoOctalEscapeOptions" }
			]
		},
		"NoOctalEscapeOptions": { "type": "object", "additionalProperties": false },
		"NoParameterAssignConfiguration": {
			"anyOf": [
				{ "$ref": "#/definitions/RulePlainConfiguration" },
				{ "$ref": "#/definitions/RuleWithNoParameterAssignOptions" }
			]
		},
		"NoParameterAssignOptions": {
			"type": "object",
			"properties": {
				"propertyAssignment": {
					"description": "Whether to report an error when a dependency is listed in the dependencies array but isn't used. Defaults to `allow`.",
					"default": "allow",
					"allOf": [{ "$ref": "#/definitions/PropertyAssignmentMode" }]
				}
			},
			"additionalProperties": false
		},
		"NoParameterPropertiesConfiguration": {
			"anyOf": [
				{ "$ref": "#/definitions/RulePlainConfiguration" },
				{ "$ref": "#/definitions/RuleWithNoParameterPropertiesOptions" }
			]
		},
		"NoParameterPropertiesOptions": {
			"type": "object",
			"additionalProperties": false
		},
		"NoPositiveTabindexConfiguration": {
			"anyOf": [
				{ "$ref": "#/definitions/RulePlainConfiguration" },
				{ "$ref": "#/definitions/RuleWithNoPositiveTabindexOptions" }
			]
		},
		"NoPositiveTabindexOptions": {
			"type": "object",
			"additionalProperties": false
		},
		"NoPrecisionLossConfiguration": {
			"anyOf": [
				{ "$ref": "#/definitions/RulePlainConfiguration" },
				{ "$ref": "#/definitions/RuleWithNoPrecisionLossOptions" }
			]
		},
		"NoPrecisionLossOptions": {
			"type": "object",
			"additionalProperties": false
		},
		"NoPrivateImportsConfiguration": {
			"anyOf": [
				{ "$ref": "#/definitions/RulePlainConfiguration" },
				{ "$ref": "#/definitions/RuleWithNoPrivateImportsOptions" }
			]
		},
		"NoPrivateImportsOptions": {
			"type": "object",
			"properties": {
				"defaultVisibility": {
					"description": "The default visibility to assume for symbols without visibility tag.\n\nDefault: **public**.",
					"default": "public",
					"allOf": [{ "$ref": "#/definitions/Visibility" }]
				}
			},
			"additionalProperties": false
		},
		"NoProcessEnvConfiguration": {
			"anyOf": [
				{ "$ref": "#/definitions/RulePlainConfiguration" },
				{ "$ref": "#/definitions/RuleWithNoProcessEnvOptions" }
			]
		},
		"NoProcessEnvOptions": { "type": "object", "additionalProperties": false },
		"NoProcessGlobalConfiguration": {
			"anyOf": [
				{ "$ref": "#/definitions/RulePlainConfiguration" },
				{ "$ref": "#/definitions/RuleWithNoProcessGlobalOptions" }
			]
		},
		"NoProcessGlobalOptions": {
			"type": "object",
			"additionalProperties": false
		},
		"NoPrototypeBuiltinsConfiguration": {
			"anyOf": [
				{ "$ref": "#/definitions/RulePlainConfiguration" },
				{ "$ref": "#/definitions/RuleWithNoPrototypeBuiltinsOptions" }
			]
		},
		"NoPrototypeBuiltinsOptions": {
			"type": "object",
			"additionalProperties": false
		},
		"NoReExportAllConfiguration": {
			"anyOf": [
				{ "$ref": "#/definitions/RulePlainConfiguration" },
				{ "$ref": "#/definitions/RuleWithNoReExportAllOptions" }
			]
		},
		"NoReExportAllOptions": { "type": "object", "additionalProperties": false },
		"NoReactPropAssignConfiguration": {
			"anyOf": [
				{ "$ref": "#/definitions/RulePlainConfiguration" },
				{ "$ref": "#/definitions/RuleWithNoReactPropAssignOptions" }
			]
		},
		"NoReactPropAssignOptions": {
			"type": "object",
			"additionalProperties": false
		},
		"NoReactSpecificPropsConfiguration": {
			"anyOf": [
				{ "$ref": "#/definitions/RulePlainConfiguration" },
				{ "$ref": "#/definitions/RuleWithNoReactSpecificPropsOptions" }
			]
		},
		"NoReactSpecificPropsOptions": {
			"type": "object",
			"additionalProperties": false
		},
		"NoRedeclareConfiguration": {
			"anyOf": [
				{ "$ref": "#/definitions/RulePlainConfiguration" },
				{ "$ref": "#/definitions/RuleWithNoRedeclareOptions" }
			]
		},
		"NoRedeclareOptions": { "type": "object", "additionalProperties": false },
		"NoRedundantAltConfiguration": {
			"anyOf": [
				{ "$ref": "#/definitions/RulePlainConfiguration" },
				{ "$ref": "#/definitions/RuleWithNoRedundantAltOptions" }
			]
		},
		"NoRedundantAltOptions": {
			"type": "object",
			"additionalProperties": false
		},
		"NoRedundantRolesConfiguration": {
			"anyOf": [
				{ "$ref": "#/definitions/RulePlainConfiguration" },
				{ "$ref": "#/definitions/RuleWithNoRedundantRolesOptions" }
			]
		},
		"NoRedundantRolesOptions": {
			"type": "object",
			"additionalProperties": false
		},
		"NoRedundantUseStrictConfiguration": {
			"anyOf": [
				{ "$ref": "#/definitions/RulePlainConfiguration" },
				{ "$ref": "#/definitions/RuleWithNoRedundantUseStrictOptions" }
			]
		},
		"NoRedundantUseStrictOptions": {
			"type": "object",
			"additionalProperties": false
		},
		"NoRenderReturnValueConfiguration": {
			"anyOf": [
				{ "$ref": "#/definitions/RulePlainConfiguration" },
				{ "$ref": "#/definitions/RuleWithNoRenderReturnValueOptions" }
			]
		},
		"NoRenderReturnValueOptions": {
			"type": "object",
			"additionalProperties": false
		},
		"NoRestrictedElementsConfiguration": {
			"anyOf": [
				{ "$ref": "#/definitions/RulePlainConfiguration" },
				{ "$ref": "#/definitions/RuleWithNoRestrictedElementsOptions" }
			]
		},
		"NoRestrictedElementsOptions": {
			"type": "object",
			"properties": {
				"elements": {
					"description": "Elements to restrict. Each key is the element name, and the value is the message to show when the element is used.",
					"allOf": [{ "$ref": "#/definitions/CustomRestrictedElements" }]
				}
			},
			"additionalProperties": false
		},
		"NoRestrictedGlobalsConfiguration": {
			"anyOf": [
				{ "$ref": "#/definitions/RulePlainConfiguration" },
				{ "$ref": "#/definitions/RuleWithNoRestrictedGlobalsOptions" }
			]
		},
		"NoRestrictedGlobalsOptions": {
			"type": "object",
			"properties": {
				"deniedGlobals": {
					"description": "A list of names that should trigger the rule",
					"type": "object",
					"additionalProperties": { "type": "string" }
				}
			},
			"additionalProperties": false
		},
		"NoRestrictedImportsConfiguration": {
			"anyOf": [
				{ "$ref": "#/definitions/RulePlainConfiguration" },
				{ "$ref": "#/definitions/RuleWithNoRestrictedImportsOptions" }
			]
		},
		"NoRestrictedImportsOptions": {
			"type": "object",
			"properties": {
				"paths": {
					"description": "A list of import paths that should trigger the rule.",
					"type": "object",
					"additionalProperties": {
						"$ref": "#/definitions/CustomRestrictedImport"
					}
				}
			},
			"additionalProperties": false
		},
		"NoRestrictedTypesConfiguration": {
			"anyOf": [
				{ "$ref": "#/definitions/RulePlainConfiguration" },
				{ "$ref": "#/definitions/RuleWithNoRestrictedTypesOptions" }
			]
		},
		"NoRestrictedTypesOptions": {
			"type": "object",
			"properties": {
				"types": {
					"default": {},
					"type": "object",
					"additionalProperties": {
						"$ref": "#/definitions/CustomRestrictedType"
					}
				}
			},
			"additionalProperties": false
		},
		"NoSecretsConfiguration": {
			"anyOf": [
				{ "$ref": "#/definitions/RulePlainConfiguration" },
				{ "$ref": "#/definitions/RuleWithNoSecretsOptions" }
			]
		},
		"NoSecretsOptions": { "type": "object", "additionalProperties": false },
		"NoSelfAssignConfiguration": {
			"anyOf": [
				{ "$ref": "#/definitions/RulePlainConfiguration" },
				{ "$ref": "#/definitions/RuleWithNoSelfAssignOptions" }
			]
		},
		"NoSelfAssignOptions": { "type": "object", "additionalProperties": false },
		"NoSelfCompareConfiguration": {
			"anyOf": [
				{ "$ref": "#/definitions/RulePlainConfiguration" },
				{ "$ref": "#/definitions/RuleWithNoSelfCompareOptions" }
			]
		},
		"NoSelfCompareOptions": { "type": "object", "additionalProperties": false },
		"NoSetterReturnConfiguration": {
			"anyOf": [
				{ "$ref": "#/definitions/RulePlainConfiguration" },
				{ "$ref": "#/definitions/RuleWithNoSetterReturnOptions" }
			]
		},
		"NoSetterReturnOptions": {
			"type": "object",
			"additionalProperties": false
		},
		"NoShadowConfiguration": {
			"anyOf": [
				{ "$ref": "#/definitions/RulePlainConfiguration" },
				{ "$ref": "#/definitions/RuleWithNoShadowOptions" }
			]
		},
		"NoShadowOptions": { "type": "object", "additionalProperties": false },
		"NoShadowRestrictedNamesConfiguration": {
			"anyOf": [
				{ "$ref": "#/definitions/RulePlainConfiguration" },
				{ "$ref": "#/definitions/RuleWithNoShadowRestrictedNamesOptions" }
			]
		},
		"NoShadowRestrictedNamesOptions": {
			"type": "object",
			"additionalProperties": false
		},
		"NoShorthandPropertyOverridesConfiguration": {
			"anyOf": [
				{ "$ref": "#/definitions/RulePlainConfiguration" },
				{ "$ref": "#/definitions/RuleWithNoShorthandPropertyOverridesOptions" }
			]
		},
		"NoShorthandPropertyOverridesOptions": {
			"type": "object",
			"additionalProperties": false
		},
		"NoShoutyConstantsConfiguration": {
			"anyOf": [
				{ "$ref": "#/definitions/RulePlainConfiguration" },
				{ "$ref": "#/definitions/RuleWithNoShoutyConstantsOptions" }
			]
		},
		"NoShoutyConstantsOptions": {
			"type": "object",
			"additionalProperties": false
		},
		"NoSkippedTestsConfiguration": {
			"anyOf": [
				{ "$ref": "#/definitions/RulePlainConfiguration" },
				{ "$ref": "#/definitions/RuleWithNoSkippedTestsOptions" }
			]
		},
		"NoSkippedTestsOptions": {
			"type": "object",
			"additionalProperties": false
		},
		"NoSparseArrayConfiguration": {
			"anyOf": [
				{ "$ref": "#/definitions/RulePlainConfiguration" },
				{ "$ref": "#/definitions/RuleWithNoSparseArrayOptions" }
			]
		},
		"NoSparseArrayOptions": { "type": "object", "additionalProperties": false },
		"NoStaticElementInteractionsConfiguration": {
			"anyOf": [
				{ "$ref": "#/definitions/RulePlainConfiguration" },
				{ "$ref": "#/definitions/RuleWithNoStaticElementInteractionsOptions" }
			]
		},
		"NoStaticElementInteractionsOptions": {
			"type": "object",
			"additionalProperties": false
		},
		"NoStaticOnlyClassConfiguration": {
			"anyOf": [
				{ "$ref": "#/definitions/RulePlainConfiguration" },
				{ "$ref": "#/definitions/RuleWithNoStaticOnlyClassOptions" }
			]
		},
		"NoStaticOnlyClassOptions": {
			"type": "object",
			"additionalProperties": false
		},
		"NoStringCaseMismatchConfiguration": {
			"anyOf": [
				{ "$ref": "#/definitions/RulePlainConfiguration" },
				{ "$ref": "#/definitions/RuleWithNoStringCaseMismatchOptions" }
			]
		},
		"NoStringCaseMismatchOptions": {
			"type": "object",
			"additionalProperties": false
		},
		"NoSubstrConfiguration": {
			"anyOf": [
				{ "$ref": "#/definitions/RulePlainConfiguration" },
				{ "$ref": "#/definitions/RuleWithNoSubstrOptions" }
			]
		},
		"NoSubstrOptions": { "type": "object", "additionalProperties": false },
		"NoSuspiciousSemicolonInJsxConfiguration": {
			"anyOf": [
				{ "$ref": "#/definitions/RulePlainConfiguration" },
				{ "$ref": "#/definitions/RuleWithNoSuspiciousSemicolonInJsxOptions" }
			]
		},
		"NoSuspiciousSemicolonInJsxOptions": {
			"type": "object",
			"additionalProperties": false
		},
		"NoSvgWithoutTitleConfiguration": {
			"anyOf": [
				{ "$ref": "#/definitions/RulePlainConfiguration" },
				{ "$ref": "#/definitions/RuleWithNoSvgWithoutTitleOptions" }
			]
		},
		"NoSvgWithoutTitleOptions": {
			"type": "object",
			"additionalProperties": false
		},
		"NoSwitchDeclarationsConfiguration": {
			"anyOf": [
				{ "$ref": "#/definitions/RulePlainConfiguration" },
				{ "$ref": "#/definitions/RuleWithNoSwitchDeclarationsOptions" }
			]
		},
		"NoSwitchDeclarationsOptions": {
			"type": "object",
			"additionalProperties": false
		},
		"NoTemplateCurlyInStringConfiguration": {
			"anyOf": [
				{ "$ref": "#/definitions/RulePlainConfiguration" },
				{ "$ref": "#/definitions/RuleWithNoTemplateCurlyInStringOptions" }
			]
		},
		"NoTemplateCurlyInStringOptions": {
			"type": "object",
			"additionalProperties": false
		},
		"NoThenPropertyConfiguration": {
			"anyOf": [
				{ "$ref": "#/definitions/RulePlainConfiguration" },
				{ "$ref": "#/definitions/RuleWithNoThenPropertyOptions" }
			]
		},
		"NoThenPropertyOptions": {
			"type": "object",
			"additionalProperties": false
		},
		"NoThisInStaticConfiguration": {
			"anyOf": [
				{ "$ref": "#/definitions/RulePlainConfiguration" },
				{ "$ref": "#/definitions/RuleWithNoThisInStaticOptions" }
			]
		},
		"NoThisInStaticOptions": {
			"type": "object",
			"additionalProperties": false
		},
		"NoTsIgnoreConfiguration": {
			"anyOf": [
				{ "$ref": "#/definitions/RulePlainConfiguration" },
				{ "$ref": "#/definitions/RuleWithNoTsIgnoreOptions" }
			]
		},
		"NoTsIgnoreOptions": { "type": "object", "additionalProperties": false },
		"NoUnassignedVariablesConfiguration": {
			"anyOf": [
				{ "$ref": "#/definitions/RulePlainConfiguration" },
				{ "$ref": "#/definitions/RuleWithNoUnassignedVariablesOptions" }
			]
		},
		"NoUnassignedVariablesOptions": {
			"type": "object",
			"additionalProperties": false
		},
		"NoUndeclaredDependenciesConfiguration": {
			"anyOf": [
				{ "$ref": "#/definitions/RulePlainConfiguration" },
				{ "$ref": "#/definitions/RuleWithNoUndeclaredDependenciesOptions" }
			]
		},
		"NoUndeclaredDependenciesOptions": {
			"type": "object",
			"properties": {
				"devDependencies": {
					"description": "If set to `false`, then the rule will show an error when `devDependencies` are imported. Defaults to `true`.",
					"default": true,
					"allOf": [{ "$ref": "#/definitions/DependencyAvailability" }]
				},
				"optionalDependencies": {
					"description": "If set to `false`, then the rule will show an error when `optionalDependencies` are imported. Defaults to `true`.",
					"default": true,
					"allOf": [{ "$ref": "#/definitions/DependencyAvailability" }]
				},
				"peerDependencies": {
					"description": "If set to `false`, then the rule will show an error when `peerDependencies` are imported. Defaults to `true`.",
					"default": true,
					"allOf": [{ "$ref": "#/definitions/DependencyAvailability" }]
				}
			},
			"additionalProperties": false
		},
		"NoUndeclaredVariablesConfiguration": {
			"anyOf": [
				{ "$ref": "#/definitions/RulePlainConfiguration" },
				{ "$ref": "#/definitions/RuleWithNoUndeclaredVariablesOptions" }
			]
		},
		"NoUndeclaredVariablesOptions": {
			"type": "object",
			"properties": {
				"checkTypes": {
					"description": "Check undeclared types.",
					"default": false,
					"type": "boolean"
				}
			},
			"additionalProperties": false
		},
		"NoUnknownAtRuleConfiguration": {
			"anyOf": [
				{ "$ref": "#/definitions/RulePlainConfiguration" },
				{ "$ref": "#/definitions/RuleWithNoUnknownAtRuleOptions" }
			]
		},
		"NoUnknownAtRuleOptions": {
			"type": "object",
			"additionalProperties": false
		},
		"NoUnknownFunctionConfiguration": {
			"anyOf": [
				{ "$ref": "#/definitions/RulePlainConfiguration" },
				{ "$ref": "#/definitions/RuleWithNoUnknownFunctionOptions" }
			]
		},
		"NoUnknownFunctionOptions": {
			"type": "object",
			"additionalProperties": false
		},
		"NoUnknownMediaFeatureNameConfiguration": {
			"anyOf": [
				{ "$ref": "#/definitions/RulePlainConfiguration" },
				{ "$ref": "#/definitions/RuleWithNoUnknownMediaFeatureNameOptions" }
			]
		},
		"NoUnknownMediaFeatureNameOptions": {
			"type": "object",
			"additionalProperties": false
		},
		"NoUnknownPropertyConfiguration": {
			"anyOf": [
				{ "$ref": "#/definitions/RulePlainConfiguration" },
				{ "$ref": "#/definitions/RuleWithNoUnknownPropertyOptions" }
			]
		},
		"NoUnknownPropertyOptions": {
			"type": "object",
			"additionalProperties": false
		},
		"NoUnknownPseudoClassConfiguration": {
			"anyOf": [
				{ "$ref": "#/definitions/RulePlainConfiguration" },
				{ "$ref": "#/definitions/RuleWithNoUnknownPseudoClassOptions" }
			]
		},
		"NoUnknownPseudoClassOptions": {
			"type": "object",
			"additionalProperties": false
		},
		"NoUnknownPseudoElementConfiguration": {
			"anyOf": [
				{ "$ref": "#/definitions/RulePlainConfiguration" },
				{ "$ref": "#/definitions/RuleWithNoUnknownPseudoElementOptions" }
			]
		},
		"NoUnknownPseudoElementOptions": {
			"type": "object",
			"additionalProperties": false
		},
		"NoUnknownTypeSelectorConfiguration": {
			"anyOf": [
				{ "$ref": "#/definitions/RulePlainConfiguration" },
				{ "$ref": "#/definitions/RuleWithNoUnknownTypeSelectorOptions" }
			]
		},
		"NoUnknownTypeSelectorOptions": {
			"type": "object",
			"additionalProperties": false
		},
		"NoUnknownUnitConfiguration": {
			"anyOf": [
				{ "$ref": "#/definitions/RulePlainConfiguration" },
				{ "$ref": "#/definitions/RuleWithNoUnknownUnitOptions" }
			]
		},
		"NoUnknownUnitOptions": { "type": "object", "additionalProperties": false },
		"NoUnmatchableAnbSelectorConfiguration": {
			"anyOf": [
				{ "$ref": "#/definitions/RulePlainConfiguration" },
				{ "$ref": "#/definitions/RuleWithNoUnmatchableAnbSelectorOptions" }
			]
		},
		"NoUnmatchableAnbSelectorOptions": {
			"type": "object",
			"additionalProperties": false
		},
		"NoUnreachableConfiguration": {
			"anyOf": [
				{ "$ref": "#/definitions/RulePlainConfiguration" },
				{ "$ref": "#/definitions/RuleWithNoUnreachableOptions" }
			]
		},
		"NoUnreachableOptions": { "type": "object", "additionalProperties": false },
		"NoUnreachableSuperConfiguration": {
			"anyOf": [
				{ "$ref": "#/definitions/RulePlainConfiguration" },
				{ "$ref": "#/definitions/RuleWithNoUnreachableSuperOptions" }
			]
		},
		"NoUnreachableSuperOptions": {
			"type": "object",
			"additionalProperties": false
		},
		"NoUnresolvedImportsConfiguration": {
			"anyOf": [
				{ "$ref": "#/definitions/RulePlainConfiguration" },
				{ "$ref": "#/definitions/RuleWithNoUnresolvedImportsOptions" }
			]
		},
		"NoUnresolvedImportsOptions": {
			"type": "object",
			"additionalProperties": false
		},
		"NoUnsafeDeclarationMergingConfiguration": {
			"anyOf": [
				{ "$ref": "#/definitions/RulePlainConfiguration" },
				{ "$ref": "#/definitions/RuleWithNoUnsafeDeclarationMergingOptions" }
			]
		},
		"NoUnsafeDeclarationMergingOptions": {
			"type": "object",
			"additionalProperties": false
		},
		"NoUnsafeFinallyConfiguration": {
			"anyOf": [
				{ "$ref": "#/definitions/RulePlainConfiguration" },
				{ "$ref": "#/definitions/RuleWithNoUnsafeFinallyOptions" }
			]
		},
		"NoUnsafeFinallyOptions": {
			"type": "object",
			"additionalProperties": false
		},
		"NoUnsafeNegationConfiguration": {
			"anyOf": [
				{ "$ref": "#/definitions/RulePlainConfiguration" },
				{ "$ref": "#/definitions/RuleWithNoUnsafeNegationOptions" }
			]
		},
		"NoUnsafeNegationOptions": {
			"type": "object",
			"additionalProperties": false
		},
		"NoUnsafeOptionalChainingConfiguration": {
			"anyOf": [
				{ "$ref": "#/definitions/RulePlainConfiguration" },
				{ "$ref": "#/definitions/RuleWithNoUnsafeOptionalChainingOptions" }
			]
		},
		"NoUnsafeOptionalChainingOptions": {
			"type": "object",
			"additionalProperties": false
		},
		"NoUnusedFunctionParametersConfiguration": {
			"anyOf": [
				{ "$ref": "#/definitions/RulePlainConfiguration" },
				{ "$ref": "#/definitions/RuleWithNoUnusedFunctionParametersOptions" }
			]
		},
		"NoUnusedFunctionParametersOptions": {
			"type": "object",
			"additionalProperties": false
		},
		"NoUnusedImportsConfiguration": {
			"anyOf": [
				{ "$ref": "#/definitions/RulePlainConfiguration" },
				{ "$ref": "#/definitions/RuleWithNoUnusedImportsOptions" }
			]
		},
		"NoUnusedImportsOptions": {
			"type": "object",
			"additionalProperties": false
		},
		"NoUnusedLabelsConfiguration": {
			"anyOf": [
				{ "$ref": "#/definitions/RulePlainConfiguration" },
				{ "$ref": "#/definitions/RuleWithNoUnusedLabelsOptions" }
			]
		},
		"NoUnusedLabelsOptions": {
			"type": "object",
			"additionalProperties": false
		},
		"NoUnusedPrivateClassMembersConfiguration": {
			"anyOf": [
				{ "$ref": "#/definitions/RulePlainConfiguration" },
				{ "$ref": "#/definitions/RuleWithNoUnusedPrivateClassMembersOptions" }
			]
		},
		"NoUnusedPrivateClassMembersOptions": {
			"type": "object",
			"additionalProperties": false
		},
		"NoUnusedTemplateLiteralConfiguration": {
			"anyOf": [
				{ "$ref": "#/definitions/RulePlainConfiguration" },
				{ "$ref": "#/definitions/RuleWithNoUnusedTemplateLiteralOptions" }
			]
		},
		"NoUnusedTemplateLiteralOptions": {
			"type": "object",
			"additionalProperties": false
		},
		"NoUnusedVariablesConfiguration": {
			"anyOf": [
				{ "$ref": "#/definitions/RulePlainConfiguration" },
				{ "$ref": "#/definitions/RuleWithNoUnusedVariablesOptions" }
			]
		},
		"NoUnusedVariablesOptions": {
			"type": "object",
			"properties": {
				"ignoreRestSiblings": {
					"description": "Whether to ignore unused variables from an object destructuring with a spread.",
					"default": true,
					"type": "boolean"
				}
			},
			"additionalProperties": false
		},
		"NoUnwantedPolyfillioConfiguration": {
			"anyOf": [
				{ "$ref": "#/definitions/RulePlainConfiguration" },
				{ "$ref": "#/definitions/RuleWithNoUnwantedPolyfillioOptions" }
			]
		},
		"NoUnwantedPolyfillioOptions": {
			"type": "object",
			"additionalProperties": false
		},
		"NoUselessBackrefInRegexConfiguration": {
			"anyOf": [
				{ "$ref": "#/definitions/RulePlainConfiguration" },
				{ "$ref": "#/definitions/RuleWithNoUselessBackrefInRegexOptions" }
			]
		},
		"NoUselessBackrefInRegexOptions": {
			"type": "object",
			"additionalProperties": false
		},
		"NoUselessCatchConfiguration": {
			"anyOf": [
				{ "$ref": "#/definitions/RulePlainConfiguration" },
				{ "$ref": "#/definitions/RuleWithNoUselessCatchOptions" }
			]
		},
		"NoUselessCatchOptions": {
			"type": "object",
			"additionalProperties": false
		},
		"NoUselessConstructorConfiguration": {
			"anyOf": [
				{ "$ref": "#/definitions/RulePlainConfiguration" },
				{ "$ref": "#/definitions/RuleWithNoUselessConstructorOptions" }
			]
		},
		"NoUselessConstructorOptions": {
			"type": "object",
			"additionalProperties": false
		},
		"NoUselessContinueConfiguration": {
			"anyOf": [
				{ "$ref": "#/definitions/RulePlainConfiguration" },
				{ "$ref": "#/definitions/RuleWithNoUselessContinueOptions" }
			]
		},
		"NoUselessContinueOptions": {
			"type": "object",
			"additionalProperties": false
		},
		"NoUselessElseConfiguration": {
			"anyOf": [
				{ "$ref": "#/definitions/RulePlainConfiguration" },
				{ "$ref": "#/definitions/RuleWithNoUselessElseOptions" }
			]
		},
		"NoUselessElseOptions": { "type": "object", "additionalProperties": false },
		"NoUselessEmptyExportConfiguration": {
			"anyOf": [
				{ "$ref": "#/definitions/RulePlainConfiguration" },
				{ "$ref": "#/definitions/RuleWithNoUselessEmptyExportOptions" }
			]
		},
		"NoUselessEmptyExportOptions": {
			"type": "object",
			"additionalProperties": false
		},
		"NoUselessEscapeInRegexConfiguration": {
			"anyOf": [
				{ "$ref": "#/definitions/RulePlainConfiguration" },
				{ "$ref": "#/definitions/RuleWithNoUselessEscapeInRegexOptions" }
			]
		},
		"NoUselessEscapeInRegexOptions": {
			"type": "object",
			"additionalProperties": false
		},
		"NoUselessEscapeInStringConfiguration": {
			"anyOf": [
				{ "$ref": "#/definitions/RulePlainConfiguration" },
				{ "$ref": "#/definitions/RuleWithNoUselessEscapeInStringOptions" }
			]
		},
		"NoUselessEscapeInStringOptions": {
			"type": "object",
			"additionalProperties": false
		},
		"NoUselessFragmentsConfiguration": {
			"anyOf": [
				{ "$ref": "#/definitions/RulePlainConfiguration" },
				{ "$ref": "#/definitions/RuleWithNoUselessFragmentsOptions" }
			]
		},
		"NoUselessFragmentsOptions": {
			"type": "object",
			"additionalProperties": false
		},
		"NoUselessLabelConfiguration": {
			"anyOf": [
				{ "$ref": "#/definitions/RulePlainConfiguration" },
				{ "$ref": "#/definitions/RuleWithNoUselessLabelOptions" }
			]
		},
		"NoUselessLabelOptions": {
			"type": "object",
			"additionalProperties": false
		},
		"NoUselessLoneBlockStatementsConfiguration": {
			"anyOf": [
				{ "$ref": "#/definitions/RulePlainConfiguration" },
				{ "$ref": "#/definitions/RuleWithNoUselessLoneBlockStatementsOptions" }
			]
		},
		"NoUselessLoneBlockStatementsOptions": {
			"type": "object",
			"additionalProperties": false
		},
		"NoUselessRenameConfiguration": {
			"anyOf": [
				{ "$ref": "#/definitions/RulePlainConfiguration" },
				{ "$ref": "#/definitions/RuleWithNoUselessRenameOptions" }
			]
		},
		"NoUselessRenameOptions": {
			"type": "object",
			"additionalProperties": false
		},
		"NoUselessStringConcatConfiguration": {
			"anyOf": [
				{ "$ref": "#/definitions/RulePlainConfiguration" },
				{ "$ref": "#/definitions/RuleWithNoUselessStringConcatOptions" }
			]
		},
		"NoUselessStringConcatOptions": {
			"type": "object",
			"additionalProperties": false
		},
		"NoUselessStringRawConfiguration": {
			"anyOf": [
				{ "$ref": "#/definitions/RulePlainConfiguration" },
				{ "$ref": "#/definitions/RuleWithNoUselessStringRawOptions" }
			]
		},
		"NoUselessStringRawOptions": {
			"type": "object",
			"additionalProperties": false
		},
		"NoUselessSwitchCaseConfiguration": {
			"anyOf": [
				{ "$ref": "#/definitions/RulePlainConfiguration" },
				{ "$ref": "#/definitions/RuleWithNoUselessSwitchCaseOptions" }
			]
		},
		"NoUselessSwitchCaseOptions": {
			"type": "object",
			"additionalProperties": false
		},
		"NoUselessTernaryConfiguration": {
			"anyOf": [
				{ "$ref": "#/definitions/RulePlainConfiguration" },
				{ "$ref": "#/definitions/RuleWithNoUselessTernaryOptions" }
			]
		},
		"NoUselessTernaryOptions": {
			"type": "object",
			"additionalProperties": false
		},
		"NoUselessThisAliasConfiguration": {
			"anyOf": [
				{ "$ref": "#/definitions/RulePlainConfiguration" },
				{ "$ref": "#/definitions/RuleWithNoUselessThisAliasOptions" }
			]
		},
		"NoUselessThisAliasOptions": {
			"type": "object",
			"additionalProperties": false
		},
		"NoUselessTypeConstraintConfiguration": {
			"anyOf": [
				{ "$ref": "#/definitions/RulePlainConfiguration" },
				{ "$ref": "#/definitions/RuleWithNoUselessTypeConstraintOptions" }
			]
		},
		"NoUselessTypeConstraintOptions": {
			"type": "object",
			"additionalProperties": false
		},
		"NoUselessUndefinedConfiguration": {
			"anyOf": [
				{ "$ref": "#/definitions/RulePlainConfiguration" },
				{ "$ref": "#/definitions/RuleWithNoUselessUndefinedOptions" }
			]
		},
		"NoUselessUndefinedInitializationConfiguration": {
			"anyOf": [
				{ "$ref": "#/definitions/RulePlainConfiguration" },
				{
					"$ref": "#/definitions/RuleWithNoUselessUndefinedInitializationOptions"
				}
			]
		},
		"NoUselessUndefinedInitializationOptions": {
			"type": "object",
			"additionalProperties": false
		},
		"NoUselessUndefinedOptions": {
			"type": "object",
			"additionalProperties": false
		},
		"NoValueAtRuleConfiguration": {
			"anyOf": [
				{ "$ref": "#/definitions/RulePlainConfiguration" },
				{ "$ref": "#/definitions/RuleWithNoValueAtRuleOptions" }
			]
		},
		"NoValueAtRuleOptions": { "type": "object", "additionalProperties": false },
		"NoVarConfiguration": {
			"anyOf": [
				{ "$ref": "#/definitions/RulePlainConfiguration" },
				{ "$ref": "#/definitions/RuleWithNoVarOptions" }
			]
		},
		"NoVarOptions": { "type": "object", "additionalProperties": false },
		"NoVoidConfiguration": {
			"anyOf": [
				{ "$ref": "#/definitions/RulePlainConfiguration" },
				{ "$ref": "#/definitions/RuleWithNoVoidOptions" }
			]
		},
		"NoVoidElementsWithChildrenConfiguration": {
			"anyOf": [
				{ "$ref": "#/definitions/RulePlainConfiguration" },
				{ "$ref": "#/definitions/RuleWithNoVoidElementsWithChildrenOptions" }
			]
		},
		"NoVoidElementsWithChildrenOptions": {
			"type": "object",
			"additionalProperties": false
		},
		"NoVoidOptions": { "type": "object", "additionalProperties": false },
		"NoVoidTypeReturnConfiguration": {
			"anyOf": [
				{ "$ref": "#/definitions/RulePlainConfiguration" },
				{ "$ref": "#/definitions/RuleWithNoVoidTypeReturnOptions" }
			]
		},
		"NoVoidTypeReturnOptions": {
			"type": "object",
			"additionalProperties": false
		},
		"NoWithConfiguration": {
			"anyOf": [
				{ "$ref": "#/definitions/RulePlainConfiguration" },
				{ "$ref": "#/definitions/RuleWithNoWithOptions" }
			]
		},
		"NoWithOptions": { "type": "object", "additionalProperties": false },
		"NoYodaExpressionConfiguration": {
			"anyOf": [
				{ "$ref": "#/definitions/RulePlainConfiguration" },
				{ "$ref": "#/definitions/RuleWithNoYodaExpressionOptions" }
			]
		},
		"NoYodaExpressionOptions": {
			"type": "object",
			"additionalProperties": false
		},
		"NormalizedGlob": {
			"description": "Normalized Biome glob pattern that strips `./` from the pattern.",
			"allOf": [{ "$ref": "#/definitions/Glob" }]
		},
		"Nursery": {
			"description": "A list of rules that belong to this group",
			"type": "object",
			"properties": {
				"noAwaitInLoop": {
					"description": "Disallow await inside loops.",
					"anyOf": [
						{ "$ref": "#/definitions/NoAwaitInLoopConfiguration" },
						{ "type": "null" }
					]
				},
				"noBitwiseOperators": {
					"description": "Disallow bitwise operators.",
					"anyOf": [
						{ "$ref": "#/definitions/NoBitwiseOperatorsConfiguration" },
						{ "type": "null" }
					]
				},
				"noConstantBinaryExpression": {
					"description": "Disallow expressions where the operation doesn't affect the value",
					"anyOf": [
						{ "$ref": "#/definitions/NoConstantBinaryExpressionConfiguration" },
						{ "type": "null" }
					]
				},
				"noDestructuredProps": {
					"description": "Disallow destructuring props inside JSX components in Solid projects.",
					"anyOf": [
						{ "$ref": "#/definitions/NoDestructuredPropsConfiguration" },
						{ "type": "null" }
					]
				},
				"noExcessiveLinesPerFunction": {
					"description": "Restrict the number of lines of code in a function.",
					"anyOf": [
						{
							"$ref": "#/definitions/NoExcessiveLinesPerFunctionConfiguration"
						},
						{ "type": "null" }
					]
				},
				"noFloatingPromises": {
					"description": "Require Promise-like statements to be handled appropriately.",
					"anyOf": [
						{ "$ref": "#/definitions/NoFloatingPromisesConfiguration" },
						{ "type": "null" }
					]
				},
				"noGlobalDirnameFilename": {
					"description": "Disallow the use of __dirname and __filename in the global scope.",
					"anyOf": [
						{ "$ref": "#/definitions/NoGlobalDirnameFilenameConfiguration" },
						{ "type": "null" }
					]
				},
				"noImplicitCoercion": {
					"description": "Disallow shorthand type conversions.",
					"anyOf": [
						{ "$ref": "#/definitions/NoImplicitCoercionConfiguration" },
						{ "type": "null" }
					]
				},
				"noImportCycles": {
					"description": "Prevent import cycles.",
					"anyOf": [
						{ "$ref": "#/definitions/NoImportCyclesConfiguration" },
						{ "type": "null" }
					]
				},
				"noImportantStyles": {
					"description": "Disallow the use of the !important style.",
					"anyOf": [
						{ "$ref": "#/definitions/NoImportantStylesConfiguration" },
						{ "type": "null" }
					]
				},
				"noMagicNumbers": {
					"description": "Reports usage of \"magic numbers\" — numbers used directly instead of being assigned to named constants.",
					"anyOf": [
						{ "$ref": "#/definitions/NoMagicNumbersConfiguration" },
						{ "type": "null" }
					]
				},
				"noNestedComponentDefinitions": {
					"description": "Disallows defining React components inside other components.",
					"anyOf": [
						{
							"$ref": "#/definitions/NoNestedComponentDefinitionsConfiguration"
						},
						{ "type": "null" }
					]
				},
				"noNoninteractiveElementInteractions": {
					"description": "Disallow use event handlers on non-interactive elements.",
					"anyOf": [
						{
							"$ref": "#/definitions/NoNoninteractiveElementInteractionsConfiguration"
						},
						{ "type": "null" }
					]
				},
				"noProcessGlobal": {
					"description": "Disallow the use of process global.",
					"anyOf": [
						{ "$ref": "#/definitions/NoProcessGlobalConfiguration" },
						{ "type": "null" }
					]
				},
				"noReactPropAssign": {
					"description": "Disallow assigning to React component props.",
					"anyOf": [
						{ "$ref": "#/definitions/NoReactPropAssignConfiguration" },
						{ "type": "null" }
					]
				},
				"noRestrictedElements": {
					"description": "Disallow the use of configured elements.",
					"anyOf": [
						{ "$ref": "#/definitions/NoRestrictedElementsConfiguration" },
						{ "type": "null" }
					]
				},
				"noSecrets": {
					"description": "Disallow usage of sensitive data such as API keys and tokens.",
					"anyOf": [
						{ "$ref": "#/definitions/NoSecretsConfiguration" },
						{ "type": "null" }
					]
				},
				"noShadow": {
					"description": "Disallow variable declarations from shadowing variables declared in the outer scope.",
					"anyOf": [
						{ "$ref": "#/definitions/NoShadowConfiguration" },
						{ "type": "null" }
					]
				},
				"noTsIgnore": {
					"description": "Prevents the use of the TypeScript directive @ts-ignore.",
					"anyOf": [
						{ "$ref": "#/definitions/NoTsIgnoreConfiguration" },
						{ "type": "null" }
					]
				},
				"noUnassignedVariables": {
					"description": "Disallow let or var variables that are read but never assigned.",
					"anyOf": [
						{ "$ref": "#/definitions/NoUnassignedVariablesConfiguration" },
						{ "type": "null" }
					]
				},
				"noUnknownAtRule": {
					"description": "Disallow unknown at-rules.",
					"anyOf": [
						{ "$ref": "#/definitions/NoUnknownAtRuleConfiguration" },
						{ "type": "null" }
					]
				},
				"noUnresolvedImports": {
					"description": "Warn when importing non-existing exports.",
					"anyOf": [
						{ "$ref": "#/definitions/NoUnresolvedImportsConfiguration" },
						{ "type": "null" }
					]
				},
				"noUnwantedPolyfillio": {
					"description": "Prevent duplicate polyfills from Polyfill.io.",
					"anyOf": [
						{ "$ref": "#/definitions/NoUnwantedPolyfillioConfiguration" },
						{ "type": "null" }
					]
				},
				"noUselessBackrefInRegex": {
					"description": "Disallow useless backreferences in regular expression literals that always match an empty string.",
					"anyOf": [
						{ "$ref": "#/definitions/NoUselessBackrefInRegexConfiguration" },
						{ "type": "null" }
					]
				},
				"noUselessEscapeInString": {
					"description": "Disallow unnecessary escapes in string literals.",
					"anyOf": [
						{ "$ref": "#/definitions/NoUselessEscapeInStringConfiguration" },
						{ "type": "null" }
					]
				},
				"noUselessUndefined": {
					"description": "Disallow the use of useless undefined.",
					"anyOf": [
						{ "$ref": "#/definitions/NoUselessUndefinedConfiguration" },
						{ "type": "null" }
					]
				},
				"recommended": {
					"description": "It enables the recommended rules for this group",
					"type": ["boolean", "null"]
				},
				"useAdjacentGetterSetter": {
					"description": "Enforce that getters and setters for the same property are adjacent in class and object definitions.",
					"anyOf": [
						{ "$ref": "#/definitions/UseAdjacentGetterSetterConfiguration" },
						{ "type": "null" }
					]
				},
				"useConsistentObjectDefinition": {
					"description": "Require the consistent declaration of object literals. Defaults to explicit definitions.",
					"anyOf": [
						{
							"$ref": "#/definitions/UseConsistentObjectDefinitionConfiguration"
						},
						{ "type": "null" }
					]
				},
				"useConsistentResponse": {
					"description": "Use static Response methods instead of new Response() constructor when possible.",
					"anyOf": [
						{ "$ref": "#/definitions/UseConsistentResponseConfiguration" },
						{ "type": "null" }
					]
				},
				"useExhaustiveSwitchCases": {
					"description": "Require switch-case statements to be exhaustive.",
					"anyOf": [
						{ "$ref": "#/definitions/UseExhaustiveSwitchCasesConfiguration" },
						{ "type": "null" }
					]
				},
				"useExplicitType": {
					"description": "Enforce types in functions, methods, variables, and parameters.",
					"anyOf": [
						{ "$ref": "#/definitions/UseExplicitTypeConfiguration" },
						{ "type": "null" }
					]
				},
				"useExportsLast": {
					"description": "Require that all exports are declared after all non-export statements.",
					"anyOf": [
						{ "$ref": "#/definitions/UseExportsLastConfiguration" },
						{ "type": "null" }
					]
				},
				"useForComponent": {
					"description": "Enforce using Solid's \\<For /> component for mapping an array to JSX elements.",
					"anyOf": [
						{ "$ref": "#/definitions/UseForComponentConfiguration" },
						{ "type": "null" }
					]
				},
				"useGoogleFontPreconnect": {
					"description": "Ensure the preconnect attribute is used when using Google Fonts.",
					"anyOf": [
						{ "$ref": "#/definitions/UseGoogleFontPreconnectConfiguration" },
						{ "type": "null" }
					]
				},
				"useIndexOf": {
					"description": "Prefer Array#{indexOf,lastIndexOf}() over Array#{findIndex,findLastIndex}() when looking for the index of an item.",
					"anyOf": [
						{ "$ref": "#/definitions/UseIndexOfConfiguration" },
						{ "type": "null" }
					]
				},
				"useIterableCallbackReturn": {
					"description": "Enforce consistent return values in iterable callbacks.",
					"anyOf": [
						{ "$ref": "#/definitions/UseIterableCallbackReturnConfiguration" },
						{ "type": "null" }
					]
				},
				"useJsonImportAttribute": {
					"description": "Enforces the use of with { type: \"json\" } for JSON module imports.",
					"anyOf": [
						{ "$ref": "#/definitions/UseJsonImportAttributeConfiguration" },
						{ "type": "null" }
					]
				},
				"useNamedOperation": {
					"description": "Enforce specifying the name of GraphQL operations.",
					"anyOf": [
						{ "$ref": "#/definitions/UseNamedOperationConfiguration" },
						{ "type": "null" }
					]
				},
				"useNamingConvention": {
					"description": "Validates that all enum values are capitalized.",
					"anyOf": [
						{ "$ref": "#/definitions/UseNamingConventionConfiguration" },
						{ "type": "null" }
					]
				},
				"useNumericSeparators": {
					"description": "Enforce the use of numeric separators in numeric literals.",
					"anyOf": [
						{ "$ref": "#/definitions/UseNumericSeparatorsConfiguration" },
						{ "type": "null" }
					]
				},
				"useObjectSpread": {
					"description": "Prefer object spread over Object.assign() when constructing new objects.",
					"anyOf": [
						{ "$ref": "#/definitions/UseObjectSpreadConfiguration" },
						{ "type": "null" }
					]
				},
				"useParseIntRadix": {
					"description": "Enforce the consistent use of the radix argument when using parseInt().",
					"anyOf": [
						{ "$ref": "#/definitions/UseParseIntRadixConfiguration" },
						{ "type": "null" }
					]
				},
				"useReadonlyClassProperties": {
					"description": "Enforce marking members as readonly if they are never modified outside the constructor.",
					"anyOf": [
						{ "$ref": "#/definitions/UseReadonlyClassPropertiesConfiguration" },
						{ "type": "null" }
					]
				},
				"useSingleJsDocAsterisk": {
					"description": "Enforce JSDoc comment lines to start with a single asterisk, except for the first one.",
					"anyOf": [
						{ "$ref": "#/definitions/UseSingleJsDocAsteriskConfiguration" },
						{ "type": "null" }
					]
				},
				"useSortedClasses": {
					"description": "Enforce the sorting of CSS utility classes.",
					"anyOf": [
						{ "$ref": "#/definitions/UseSortedClassesConfiguration" },
						{ "type": "null" }
					]
				},
				"useSymbolDescription": {
					"description": "Require a description parameter for the Symbol().",
					"anyOf": [
						{ "$ref": "#/definitions/UseSymbolDescriptionConfiguration" },
						{ "type": "null" }
					]
				},
				"useUnifiedTypeSignature": {
					"description": "Disallow overload signatures that can be unified into a single signature.",
					"anyOf": [
						{ "$ref": "#/definitions/UseUnifiedTypeSignatureConfiguration" },
						{ "type": "null" }
					]
				},
				"useUniqueElementIds": {
					"description": "Prevent the usage of static string literal id attribute on elements.",
					"anyOf": [
						{ "$ref": "#/definitions/UseUniqueElementIdsConfiguration" },
						{ "type": "null" }
					]
				}
			},
			"additionalProperties": false
		},
		"ObjectPropertySyntax": {
			"oneOf": [
				{
					"description": "`{foo: foo}`",
					"type": "string",
					"enum": ["explicit"]
				},
				{ "description": "`{foo}`", "type": "string", "enum": ["shorthand"] }
			]
		},
		"OrganizeImportsOptions": {
			"type": "object",
			"properties": {
				"groups": {
					"default": [],
					"allOf": [{ "$ref": "#/definitions/ImportGroups" }]
				}
			},
			"additionalProperties": false
		},
		"OverrideAssistConfiguration": {
			"type": "object",
			"properties": {
				"actions": {
					"description": "List of actions",
					"anyOf": [{ "$ref": "#/definitions/Actions" }, { "type": "null" }]
				},
				"enabled": {
					"description": "if `false`, it disables the feature and the assist won't be executed. `true` by default",
					"anyOf": [{ "$ref": "#/definitions/Bool" }, { "type": "null" }]
				}
			},
			"additionalProperties": false
		},
		"OverrideFilesConfiguration": {
			"type": "object",
			"properties": {
				"maxSize": {
					"description": "File size limit in bytes",
					"anyOf": [{ "$ref": "#/definitions/MaxSize" }, { "type": "null" }]
				}
			},
			"additionalProperties": false
		},
		"OverrideFormatterConfiguration": {
			"type": "object",
			"properties": {
				"attributePosition": {
					"description": "The attribute position style.",
					"anyOf": [
						{ "$ref": "#/definitions/AttributePosition" },
						{ "type": "null" }
					]
				},
				"bracketSameLine": {
					"description": "Put the `>` of a multi-line HTML or JSX element at the end of the last line instead of being alone on the next line (does not apply to self closing elements).",
					"anyOf": [
						{ "$ref": "#/definitions/BracketSameLine" },
						{ "type": "null" }
					]
				},
				"bracketSpacing": {
					"description": "Whether to insert spaces around brackets in object literals. Defaults to true.",
					"anyOf": [
						{ "$ref": "#/definitions/BracketSpacing" },
						{ "type": "null" }
					]
				},
				"enabled": {
					"anyOf": [{ "$ref": "#/definitions/Bool" }, { "type": "null" }]
				},
				"expand": {
					"description": "Whether to expand arrays and objects on multiple lines. When set to `auto`, object literals are formatted on multiple lines if the first property has a newline, and array literals are formatted on a single line if it fits in the line. When set to `always`, these literals are formatted on multiple lines, regardless of length of the list. When set to `never`, these literals are formatted on a single line if it fits in the line. When formatting `package.json`, Biome will use `always` unless configured otherwise. Defaults to \"auto\".",
					"anyOf": [{ "$ref": "#/definitions/Expand" }, { "type": "null" }]
				},
				"formatWithErrors": {
					"description": "Stores whether formatting should be allowed to proceed if a given file has syntax errors",
					"anyOf": [{ "$ref": "#/definitions/Bool" }, { "type": "null" }]
				},
				"indentSize": {
					"description": "The size of the indentation, 2 by default (deprecated, use `indent-width`)",
					"anyOf": [{ "$ref": "#/definitions/IndentWidth" }, { "type": "null" }]
				},
				"indentStyle": {
					"description": "The indent style.",
					"anyOf": [{ "$ref": "#/definitions/IndentStyle" }, { "type": "null" }]
				},
				"indentWidth": {
					"description": "The size of the indentation, 2 by default",
					"anyOf": [{ "$ref": "#/definitions/IndentWidth" }, { "type": "null" }]
				},
				"lineEnding": {
					"description": "The type of line ending.",
					"anyOf": [{ "$ref": "#/definitions/LineEnding" }, { "type": "null" }]
				},
				"lineWidth": {
					"description": "What's the max width of a line. Defaults to 80.",
					"anyOf": [{ "$ref": "#/definitions/LineWidth" }, { "type": "null" }]
				}
			},
			"additionalProperties": false
		},
		"OverrideGlobs": {
			"type": "array",
			"items": { "$ref": "#/definitions/Glob" }
		},
		"OverrideLinterConfiguration": {
			"type": "object",
			"properties": {
				"domains": {
					"description": "List of rules",
					"anyOf": [{ "$ref": "#/definitions/RuleDomains" }, { "type": "null" }]
				},
				"enabled": {
					"description": "if `false`, it disables the feature and the linter won't be executed. `true` by default",
					"anyOf": [{ "$ref": "#/definitions/Bool" }, { "type": "null" }]
				},
				"rules": {
					"description": "List of rules",
					"anyOf": [{ "$ref": "#/definitions/Rules" }, { "type": "null" }]
				}
			},
			"additionalProperties": false
		},
		"OverridePattern": {
			"type": "object",
			"properties": {
				"assist": {
					"description": "Specific configuration for the Json language",
					"anyOf": [
						{ "$ref": "#/definitions/OverrideAssistConfiguration" },
						{ "type": "null" }
					]
				},
				"css": {
					"description": "Specific configuration for the CSS language",
					"anyOf": [
						{ "$ref": "#/definitions/CssConfiguration" },
						{ "type": "null" }
					]
				},
				"files": {
					"description": "Specific configuration for the filesystem",
					"anyOf": [
						{ "$ref": "#/definitions/OverrideFilesConfiguration" },
						{ "type": "null" }
					]
				},
				"formatter": {
					"description": "Specific configuration for the Json language",
					"anyOf": [
						{ "$ref": "#/definitions/OverrideFormatterConfiguration" },
						{ "type": "null" }
					]
				},
				"graphql": {
					"description": "Specific configuration for the Graphql language",
					"anyOf": [
						{ "$ref": "#/definitions/GraphqlConfiguration" },
						{ "type": "null" }
					]
				},
				"grit": {
					"description": "Specific configuration for the GritQL language",
					"anyOf": [
						{ "$ref": "#/definitions/GritConfiguration" },
						{ "type": "null" }
					]
				},
				"html": {
					"description": "Specific configuration for the GritQL language",
					"anyOf": [
						{ "$ref": "#/definitions/HtmlConfiguration" },
						{ "type": "null" }
					]
				},
				"includes": {
					"description": "A list of glob patterns. Biome will include files/folders that will match these patterns.",
					"anyOf": [
						{ "$ref": "#/definitions/OverrideGlobs" },
						{ "type": "null" }
					]
				},
				"javascript": {
					"description": "Specific configuration for the JavaScript language",
					"anyOf": [
						{ "$ref": "#/definitions/JsConfiguration" },
						{ "type": "null" }
					]
				},
				"json": {
					"description": "Specific configuration for the Json language",
					"anyOf": [
						{ "$ref": "#/definitions/JsonConfiguration" },
						{ "type": "null" }
					]
				},
				"linter": {
					"description": "Specific configuration for the Json language",
					"anyOf": [
						{ "$ref": "#/definitions/OverrideLinterConfiguration" },
						{ "type": "null" }
					]
				},
				"plugins": {
					"description": "Specific configuration for additional plugins",
					"anyOf": [{ "$ref": "#/definitions/Plugins" }, { "type": "null" }]
				}
			},
			"additionalProperties": false
		},
		"Overrides": {
			"type": "array",
			"items": { "$ref": "#/definitions/OverridePattern" }
		},
		"Performance": {
			"description": "A list of rules that belong to this group",
			"type": "object",
			"properties": {
				"noAccumulatingSpread": {
					"description": "Disallow the use of spread (...) syntax on accumulators.",
					"anyOf": [
						{ "$ref": "#/definitions/NoAccumulatingSpreadConfiguration" },
						{ "type": "null" }
					]
				},
				"noBarrelFile": {
					"description": "Disallow the use of barrel file.",
					"anyOf": [
						{ "$ref": "#/definitions/NoBarrelFileConfiguration" },
						{ "type": "null" }
					]
				},
				"noDelete": {
					"description": "Disallow the use of the delete operator.",
					"anyOf": [
						{ "$ref": "#/definitions/NoDeleteConfiguration" },
						{ "type": "null" }
					]
				},
				"noDynamicNamespaceImportAccess": {
					"description": "Disallow accessing namespace imports dynamically.",
					"anyOf": [
						{
							"$ref": "#/definitions/NoDynamicNamespaceImportAccessConfiguration"
						},
						{ "type": "null" }
					]
				},
				"noImgElement": {
					"description": "Prevent usage of \\<img> element in a Next.js project.",
					"anyOf": [
						{ "$ref": "#/definitions/NoImgElementConfiguration" },
						{ "type": "null" }
					]
				},
				"noNamespaceImport": {
					"description": "Disallow the use of namespace imports.",
					"anyOf": [
						{ "$ref": "#/definitions/NoNamespaceImportConfiguration" },
						{ "type": "null" }
					]
				},
				"noReExportAll": {
					"description": "Avoid re-export all.",
					"anyOf": [
						{ "$ref": "#/definitions/NoReExportAllConfiguration" },
						{ "type": "null" }
					]
				},
				"recommended": {
					"description": "It enables the recommended rules for this group",
					"type": ["boolean", "null"]
				},
				"useTopLevelRegex": {
					"description": "Require regex literals to be declared at the top level.",
					"anyOf": [
						{ "$ref": "#/definitions/UseTopLevelRegexConfiguration" },
						{ "type": "null" }
					]
				}
			},
			"additionalProperties": false
		},
		"PluginConfiguration": { "anyOf": [{ "type": "string" }] },
		"Plugins": {
			"type": "array",
			"items": { "$ref": "#/definitions/PluginConfiguration" }
		},
		"PropertyAssignmentMode": {
			"description": "Specifies whether property assignments on function parameters are allowed or denied.",
			"oneOf": [
				{
					"description": "Allows property assignments on function parameters. This is the default behavior, enabling flexibility in parameter usage.",
					"type": "string",
					"enum": ["allow"]
				},
				{
					"description": "Disallows property assignments on function parameters. Enforces stricter immutability to prevent unintended side effects.",
					"type": "string",
					"enum": ["deny"]
				}
			]
		},
		"QuoteProperties": { "type": "string", "enum": ["asNeeded", "preserve"] },
		"QuoteStyle": { "type": "string", "enum": ["double", "single"] },
		"Regex": { "type": "string" },
		"RestrictedModifier": {
			"type": "string",
			"enum": ["abstract", "private", "protected", "readonly", "static"]
		},
		"RuleAssistConfiguration_for_OrganizeImportsOptions": {
			"anyOf": [
				{ "$ref": "#/definitions/RuleAssistPlainConfiguration" },
				{
					"$ref": "#/definitions/RuleAssistWithOptions_for_OrganizeImportsOptions"
				}
			]
		},
		"RuleAssistConfiguration_for_UseSortedAttributesOptions": {
			"anyOf": [
				{ "$ref": "#/definitions/RuleAssistPlainConfiguration" },
				{
					"$ref": "#/definitions/RuleAssistWithOptions_for_UseSortedAttributesOptions"
				}
			]
		},
		"RuleAssistConfiguration_for_UseSortedKeysOptions": {
			"anyOf": [
				{ "$ref": "#/definitions/RuleAssistPlainConfiguration" },
				{
					"$ref": "#/definitions/RuleAssistWithOptions_for_UseSortedKeysOptions"
				}
			]
		},
		"RuleAssistConfiguration_for_UseSortedPropertiesOptions": {
			"anyOf": [
				{ "$ref": "#/definitions/RuleAssistPlainConfiguration" },
				{
					"$ref": "#/definitions/RuleAssistWithOptions_for_UseSortedPropertiesOptions"
				}
			]
		},
		"RuleAssistPlainConfiguration": { "type": "string", "enum": ["off", "on"] },
		"RuleAssistWithOptions_for_OrganizeImportsOptions": {
			"type": "object",
			"required": ["level", "options"],
			"properties": {
				"level": {
					"description": "The severity of the emitted diagnostics by the rule",
					"allOf": [{ "$ref": "#/definitions/RuleAssistPlainConfiguration" }]
				},
				"options": {
					"description": "Rule's options",
					"allOf": [{ "$ref": "#/definitions/OrganizeImportsOptions" }]
				}
			},
			"additionalProperties": false
		},
		"RuleAssistWithOptions_for_UseSortedAttributesOptions": {
			"type": "object",
			"required": ["level", "options"],
			"properties": {
				"level": {
					"description": "The severity of the emitted diagnostics by the rule",
					"allOf": [{ "$ref": "#/definitions/RuleAssistPlainConfiguration" }]
				},
				"options": {
					"description": "Rule's options",
					"allOf": [{ "$ref": "#/definitions/UseSortedAttributesOptions" }]
				}
			},
			"additionalProperties": false
		},
		"RuleAssistWithOptions_for_UseSortedKeysOptions": {
			"type": "object",
			"required": ["level", "options"],
			"properties": {
				"level": {
					"description": "The severity of the emitted diagnostics by the rule",
					"allOf": [{ "$ref": "#/definitions/RuleAssistPlainConfiguration" }]
				},
				"options": {
					"description": "Rule's options",
					"allOf": [{ "$ref": "#/definitions/UseSortedKeysOptions" }]
				}
			},
			"additionalProperties": false
		},
		"RuleAssistWithOptions_for_UseSortedPropertiesOptions": {
			"type": "object",
			"required": ["level", "options"],
			"properties": {
				"level": {
					"description": "The severity of the emitted diagnostics by the rule",
					"allOf": [{ "$ref": "#/definitions/RuleAssistPlainConfiguration" }]
				},
				"options": {
					"description": "Rule's options",
					"allOf": [{ "$ref": "#/definitions/UseSortedPropertiesOptions" }]
				}
			},
			"additionalProperties": false
		},
		"RuleDomain": {
			"description": "Rule domains",
			"oneOf": [
				{
					"description": "React library rules",
					"type": "string",
					"enum": ["react"]
				},
				{ "description": "Testing rules", "type": "string", "enum": ["test"] },
				{
					"description": "Solid.js framework rules",
					"type": "string",
					"enum": ["solid"]
				},
				{
					"description": "Next.js framework rules",
					"type": "string",
					"enum": ["next"]
				},
				{
					"description": "Vue.js framework rules",
					"type": "string",
					"enum": ["vue"]
				},
				{
					"description": "For rules that require querying multiple files inside a project",
					"type": "string",
					"enum": ["project"]
				}
			]
		},
		"RuleDomainValue": {
			"oneOf": [
				{
					"description": "Enables all the rules that belong to this domain",
					"type": "string",
					"enum": ["all"]
				},
				{
					"description": "Disables all the rules that belong to this domain",
					"type": "string",
					"enum": ["none"]
				},
				{
					"description": "It enables only the recommended rules for this domain",
					"type": "string",
					"enum": ["recommended"]
				}
			]
		},
		"RuleDomains": {
			"type": "object",
			"additionalProperties": { "$ref": "#/definitions/RuleDomainValue" },
			"propertyNames": { "$ref": "#/definitions/RuleDomain" }
		},
		"RulePlainConfiguration": {
			"oneOf": [
				{ "type": "string", "enum": ["off"] },
				{
					"description": "Enables the rule using the default severity of the rule",
					"type": "string",
					"enum": ["on"]
				},
				{
					"description": "Enables the rule, and it will emit a diagnostic with information severity",
					"type": "string",
					"enum": ["info"]
				},
				{
					"description": "Enables the rule, and it will emit a diagnostic with warning severity",
					"type": "string",
					"enum": ["warn"]
				},
				{
					"description": "Enables the rule, and it will emit a diagnostic with error severity",
					"type": "string",
					"enum": ["error"]
				}
			]
		},
		"RuleWithNoAccessKeyOptions": {
			"type": "object",
			"required": ["level"],
			"properties": {
				"fix": {
					"description": "The kind of the code actions emitted by the rule",
					"anyOf": [{ "$ref": "#/definitions/FixKind" }, { "type": "null" }]
				},
				"level": {
					"description": "The severity of the emitted diagnostics by the rule",
					"allOf": [{ "$ref": "#/definitions/RulePlainConfiguration" }]
				},
				"options": {
					"description": "Rule's options",
					"allOf": [{ "$ref": "#/definitions/NoAccessKeyOptions" }]
				}
			},
			"additionalProperties": false
		},
		"RuleWithNoAccumulatingSpreadOptions": {
			"type": "object",
			"required": ["level"],
			"properties": {
				"level": {
					"description": "The severity of the emitted diagnostics by the rule",
					"allOf": [{ "$ref": "#/definitions/RulePlainConfiguration" }]
				},
				"options": {
					"description": "Rule's options",
					"allOf": [{ "$ref": "#/definitions/NoAccumulatingSpreadOptions" }]
				}
			},
			"additionalProperties": false
		},
		"RuleWithNoAdjacentSpacesInRegexOptions": {
			"type": "object",
			"required": ["level"],
			"properties": {
				"fix": {
					"description": "The kind of the code actions emitted by the rule",
					"anyOf": [{ "$ref": "#/definitions/FixKind" }, { "type": "null" }]
				},
				"level": {
					"description": "The severity of the emitted diagnostics by the rule",
					"allOf": [{ "$ref": "#/definitions/RulePlainConfiguration" }]
				},
				"options": {
					"description": "Rule's options",
					"allOf": [{ "$ref": "#/definitions/NoAdjacentSpacesInRegexOptions" }]
				}
			},
			"additionalProperties": false
		},
		"RuleWithNoAlertOptions": {
			"type": "object",
			"required": ["level"],
			"properties": {
				"level": {
					"description": "The severity of the emitted diagnostics by the rule",
					"allOf": [{ "$ref": "#/definitions/RulePlainConfiguration" }]
				},
				"options": {
					"description": "Rule's options",
					"allOf": [{ "$ref": "#/definitions/NoAlertOptions" }]
				}
			},
			"additionalProperties": false
		},
		"RuleWithNoApproximativeNumericConstantOptions": {
			"type": "object",
			"required": ["level"],
			"properties": {
				"fix": {
					"description": "The kind of the code actions emitted by the rule",
					"anyOf": [{ "$ref": "#/definitions/FixKind" }, { "type": "null" }]
				},
				"level": {
					"description": "The severity of the emitted diagnostics by the rule",
					"allOf": [{ "$ref": "#/definitions/RulePlainConfiguration" }]
				},
				"options": {
					"description": "Rule's options",
					"allOf": [
						{ "$ref": "#/definitions/NoApproximativeNumericConstantOptions" }
					]
				}
			},
			"additionalProperties": false
		},
		"RuleWithNoArgumentsOptions": {
			"type": "object",
			"required": ["level"],
			"properties": {
				"level": {
					"description": "The severity of the emitted diagnostics by the rule",
					"allOf": [{ "$ref": "#/definitions/RulePlainConfiguration" }]
				},
				"options": {
					"description": "Rule's options",
					"allOf": [{ "$ref": "#/definitions/NoArgumentsOptions" }]
				}
			},
			"additionalProperties": false
		},
		"RuleWithNoAriaHiddenOnFocusableOptions": {
			"type": "object",
			"required": ["level"],
			"properties": {
				"fix": {
					"description": "The kind of the code actions emitted by the rule",
					"anyOf": [{ "$ref": "#/definitions/FixKind" }, { "type": "null" }]
				},
				"level": {
					"description": "The severity of the emitted diagnostics by the rule",
					"allOf": [{ "$ref": "#/definitions/RulePlainConfiguration" }]
				},
				"options": {
					"description": "Rule's options",
					"allOf": [{ "$ref": "#/definitions/NoAriaHiddenOnFocusableOptions" }]
				}
			},
			"additionalProperties": false
		},
		"RuleWithNoAriaUnsupportedElementsOptions": {
			"type": "object",
			"required": ["level"],
			"properties": {
				"fix": {
					"description": "The kind of the code actions emitted by the rule",
					"anyOf": [{ "$ref": "#/definitions/FixKind" }, { "type": "null" }]
				},
				"level": {
					"description": "The severity of the emitted diagnostics by the rule",
					"allOf": [{ "$ref": "#/definitions/RulePlainConfiguration" }]
				},
				"options": {
					"description": "Rule's options",
					"allOf": [
						{ "$ref": "#/definitions/NoAriaUnsupportedElementsOptions" }
					]
				}
			},
			"additionalProperties": false
		},
		"RuleWithNoArrayIndexKeyOptions": {
			"type": "object",
			"required": ["level"],
			"properties": {
				"level": {
					"description": "The severity of the emitted diagnostics by the rule",
					"allOf": [{ "$ref": "#/definitions/RulePlainConfiguration" }]
				},
				"options": {
					"description": "Rule's options",
					"allOf": [{ "$ref": "#/definitions/NoArrayIndexKeyOptions" }]
				}
			},
			"additionalProperties": false
		},
		"RuleWithNoAssignInExpressionsOptions": {
			"type": "object",
			"required": ["level"],
			"properties": {
				"level": {
					"description": "The severity of the emitted diagnostics by the rule",
					"allOf": [{ "$ref": "#/definitions/RulePlainConfiguration" }]
				},
				"options": {
					"description": "Rule's options",
					"allOf": [{ "$ref": "#/definitions/NoAssignInExpressionsOptions" }]
				}
			},
			"additionalProperties": false
		},
		"RuleWithNoAsyncPromiseExecutorOptions": {
			"type": "object",
			"required": ["level"],
			"properties": {
				"level": {
					"description": "The severity of the emitted diagnostics by the rule",
					"allOf": [{ "$ref": "#/definitions/RulePlainConfiguration" }]
				},
				"options": {
					"description": "Rule's options",
					"allOf": [{ "$ref": "#/definitions/NoAsyncPromiseExecutorOptions" }]
				}
			},
			"additionalProperties": false
		},
		"RuleWithNoAutofocusOptions": {
			"type": "object",
			"required": ["level"],
			"properties": {
				"fix": {
					"description": "The kind of the code actions emitted by the rule",
					"anyOf": [{ "$ref": "#/definitions/FixKind" }, { "type": "null" }]
				},
				"level": {
					"description": "The severity of the emitted diagnostics by the rule",
					"allOf": [{ "$ref": "#/definitions/RulePlainConfiguration" }]
				},
				"options": {
					"description": "Rule's options",
					"allOf": [{ "$ref": "#/definitions/NoAutofocusOptions" }]
				}
			},
			"additionalProperties": false
		},
		"RuleWithNoAwaitInLoopOptions": {
			"type": "object",
			"required": ["level"],
			"properties": {
				"level": {
					"description": "The severity of the emitted diagnostics by the rule",
					"allOf": [{ "$ref": "#/definitions/RulePlainConfiguration" }]
				},
				"options": {
					"description": "Rule's options",
					"allOf": [{ "$ref": "#/definitions/NoAwaitInLoopOptions" }]
				}
			},
			"additionalProperties": false
		},
		"RuleWithNoBannedTypesOptions": {
			"type": "object",
			"required": ["level"],
			"properties": {
				"fix": {
					"description": "The kind of the code actions emitted by the rule",
					"anyOf": [{ "$ref": "#/definitions/FixKind" }, { "type": "null" }]
				},
				"level": {
					"description": "The severity of the emitted diagnostics by the rule",
					"allOf": [{ "$ref": "#/definitions/RulePlainConfiguration" }]
				},
				"options": {
					"description": "Rule's options",
					"allOf": [{ "$ref": "#/definitions/NoBannedTypesOptions" }]
				}
			},
			"additionalProperties": false
		},
		"RuleWithNoBarrelFileOptions": {
			"type": "object",
			"required": ["level"],
			"properties": {
				"level": {
					"description": "The severity of the emitted diagnostics by the rule",
					"allOf": [{ "$ref": "#/definitions/RulePlainConfiguration" }]
				},
				"options": {
					"description": "Rule's options",
					"allOf": [{ "$ref": "#/definitions/NoBarrelFileOptions" }]
				}
			},
			"additionalProperties": false
		},
		"RuleWithNoBitwiseOperatorsOptions": {
			"type": "object",
			"required": ["level"],
			"properties": {
				"level": {
					"description": "The severity of the emitted diagnostics by the rule",
					"allOf": [{ "$ref": "#/definitions/RulePlainConfiguration" }]
				},
				"options": {
					"description": "Rule's options",
					"allOf": [{ "$ref": "#/definitions/NoBitwiseOperatorsOptions" }]
				}
			},
			"additionalProperties": false
		},
		"RuleWithNoBlankTargetOptions": {
			"type": "object",
			"required": ["level"],
			"properties": {
				"fix": {
					"description": "The kind of the code actions emitted by the rule",
					"anyOf": [{ "$ref": "#/definitions/FixKind" }, { "type": "null" }]
				},
				"level": {
					"description": "The severity of the emitted diagnostics by the rule",
					"allOf": [{ "$ref": "#/definitions/RulePlainConfiguration" }]
				},
				"options": {
					"description": "Rule's options",
					"allOf": [{ "$ref": "#/definitions/NoBlankTargetOptions" }]
				}
			},
			"additionalProperties": false
		},
		"RuleWithNoCatchAssignOptions": {
			"type": "object",
			"required": ["level"],
			"properties": {
				"level": {
					"description": "The severity of the emitted diagnostics by the rule",
					"allOf": [{ "$ref": "#/definitions/RulePlainConfiguration" }]
				},
				"options": {
					"description": "Rule's options",
					"allOf": [{ "$ref": "#/definitions/NoCatchAssignOptions" }]
				}
			},
			"additionalProperties": false
		},
		"RuleWithNoChildrenPropOptions": {
			"type": "object",
			"required": ["level"],
			"properties": {
				"level": {
					"description": "The severity of the emitted diagnostics by the rule",
					"allOf": [{ "$ref": "#/definitions/RulePlainConfiguration" }]
				},
				"options": {
					"description": "Rule's options",
					"allOf": [{ "$ref": "#/definitions/NoChildrenPropOptions" }]
				}
			},
			"additionalProperties": false
		},
		"RuleWithNoClassAssignOptions": {
			"type": "object",
			"required": ["level"],
			"properties": {
				"level": {
					"description": "The severity of the emitted diagnostics by the rule",
					"allOf": [{ "$ref": "#/definitions/RulePlainConfiguration" }]
				},
				"options": {
					"description": "Rule's options",
					"allOf": [{ "$ref": "#/definitions/NoClassAssignOptions" }]
				}
			},
			"additionalProperties": false
		},
		"RuleWithNoCommaOperatorOptions": {
			"type": "object",
			"required": ["level"],
			"properties": {
				"level": {
					"description": "The severity of the emitted diagnostics by the rule",
					"allOf": [{ "$ref": "#/definitions/RulePlainConfiguration" }]
				},
				"options": {
					"description": "Rule's options",
					"allOf": [{ "$ref": "#/definitions/NoCommaOperatorOptions" }]
				}
			},
			"additionalProperties": false
		},
		"RuleWithNoCommentTextOptions": {
			"type": "object",
			"required": ["level"],
			"properties": {
				"fix": {
					"description": "The kind of the code actions emitted by the rule",
					"anyOf": [{ "$ref": "#/definitions/FixKind" }, { "type": "null" }]
				},
				"level": {
					"description": "The severity of the emitted diagnostics by the rule",
					"allOf": [{ "$ref": "#/definitions/RulePlainConfiguration" }]
				},
				"options": {
					"description": "Rule's options",
					"allOf": [{ "$ref": "#/definitions/NoCommentTextOptions" }]
				}
			},
			"additionalProperties": false
		},
		"RuleWithNoCommonJsOptions": {
			"type": "object",
			"required": ["level"],
			"properties": {
				"level": {
					"description": "The severity of the emitted diagnostics by the rule",
					"allOf": [{ "$ref": "#/definitions/RulePlainConfiguration" }]
				},
				"options": {
					"description": "Rule's options",
					"allOf": [{ "$ref": "#/definitions/NoCommonJsOptions" }]
				}
			},
			"additionalProperties": false
		},
		"RuleWithNoCompareNegZeroOptions": {
			"type": "object",
			"required": ["level"],
			"properties": {
				"fix": {
					"description": "The kind of the code actions emitted by the rule",
					"anyOf": [{ "$ref": "#/definitions/FixKind" }, { "type": "null" }]
				},
				"level": {
					"description": "The severity of the emitted diagnostics by the rule",
					"allOf": [{ "$ref": "#/definitions/RulePlainConfiguration" }]
				},
				"options": {
					"description": "Rule's options",
					"allOf": [{ "$ref": "#/definitions/NoCompareNegZeroOptions" }]
				}
			},
			"additionalProperties": false
		},
		"RuleWithNoConfusingLabelsOptions": {
			"type": "object",
			"required": ["level"],
			"properties": {
				"level": {
					"description": "The severity of the emitted diagnostics by the rule",
					"allOf": [{ "$ref": "#/definitions/RulePlainConfiguration" }]
				},
				"options": {
					"description": "Rule's options",
					"allOf": [{ "$ref": "#/definitions/NoConfusingLabelsOptions" }]
				}
			},
			"additionalProperties": false
		},
		"RuleWithNoConfusingVoidTypeOptions": {
			"type": "object",
			"required": ["level"],
			"properties": {
				"fix": {
					"description": "The kind of the code actions emitted by the rule",
					"anyOf": [{ "$ref": "#/definitions/FixKind" }, { "type": "null" }]
				},
				"level": {
					"description": "The severity of the emitted diagnostics by the rule",
					"allOf": [{ "$ref": "#/definitions/RulePlainConfiguration" }]
				},
				"options": {
					"description": "Rule's options",
					"allOf": [{ "$ref": "#/definitions/NoConfusingVoidTypeOptions" }]
				}
			},
			"additionalProperties": false
		},
		"RuleWithNoConsoleOptions": {
			"type": "object",
			"required": ["level"],
			"properties": {
				"fix": {
					"description": "The kind of the code actions emitted by the rule",
					"anyOf": [{ "$ref": "#/definitions/FixKind" }, { "type": "null" }]
				},
				"level": {
					"description": "The severity of the emitted diagnostics by the rule",
					"allOf": [{ "$ref": "#/definitions/RulePlainConfiguration" }]
				},
				"options": {
					"description": "Rule's options",
					"allOf": [{ "$ref": "#/definitions/NoConsoleOptions" }]
				}
			},
			"additionalProperties": false
		},
		"RuleWithNoConstAssignOptions": {
			"type": "object",
			"required": ["level"],
			"properties": {
				"fix": {
					"description": "The kind of the code actions emitted by the rule",
					"anyOf": [{ "$ref": "#/definitions/FixKind" }, { "type": "null" }]
				},
				"level": {
					"description": "The severity of the emitted diagnostics by the rule",
					"allOf": [{ "$ref": "#/definitions/RulePlainConfiguration" }]
				},
				"options": {
					"description": "Rule's options",
					"allOf": [{ "$ref": "#/definitions/NoConstAssignOptions" }]
				}
			},
			"additionalProperties": false
		},
		"RuleWithNoConstEnumOptions": {
			"type": "object",
			"required": ["level"],
			"properties": {
				"fix": {
					"description": "The kind of the code actions emitted by the rule",
					"anyOf": [{ "$ref": "#/definitions/FixKind" }, { "type": "null" }]
				},
				"level": {
					"description": "The severity of the emitted diagnostics by the rule",
					"allOf": [{ "$ref": "#/definitions/RulePlainConfiguration" }]
				},
				"options": {
					"description": "Rule's options",
					"allOf": [{ "$ref": "#/definitions/NoConstEnumOptions" }]
				}
			},
			"additionalProperties": false
		},
		"RuleWithNoConstantBinaryExpressionOptions": {
			"type": "object",
			"required": ["level"],
			"properties": {
				"level": {
					"description": "The severity of the emitted diagnostics by the rule",
					"allOf": [{ "$ref": "#/definitions/RulePlainConfiguration" }]
				},
				"options": {
					"description": "Rule's options",
					"allOf": [
						{ "$ref": "#/definitions/NoConstantBinaryExpressionOptions" }
					]
				}
			},
			"additionalProperties": false
		},
		"RuleWithNoConstantConditionOptions": {
			"type": "object",
			"required": ["level"],
			"properties": {
				"level": {
					"description": "The severity of the emitted diagnostics by the rule",
					"allOf": [{ "$ref": "#/definitions/RulePlainConfiguration" }]
				},
				"options": {
					"description": "Rule's options",
					"allOf": [{ "$ref": "#/definitions/NoConstantConditionOptions" }]
				}
			},
			"additionalProperties": false
		},
		"RuleWithNoConstantMathMinMaxClampOptions": {
			"type": "object",
			"required": ["level"],
			"properties": {
				"fix": {
					"description": "The kind of the code actions emitted by the rule",
					"anyOf": [{ "$ref": "#/definitions/FixKind" }, { "type": "null" }]
				},
				"level": {
					"description": "The severity of the emitted diagnostics by the rule",
					"allOf": [{ "$ref": "#/definitions/RulePlainConfiguration" }]
				},
				"options": {
					"description": "Rule's options",
					"allOf": [
						{ "$ref": "#/definitions/NoConstantMathMinMaxClampOptions" }
					]
				}
			},
			"additionalProperties": false
		},
		"RuleWithNoConstructorReturnOptions": {
			"type": "object",
			"required": ["level"],
			"properties": {
				"level": {
					"description": "The severity of the emitted diagnostics by the rule",
					"allOf": [{ "$ref": "#/definitions/RulePlainConfiguration" }]
				},
				"options": {
					"description": "Rule's options",
					"allOf": [{ "$ref": "#/definitions/NoConstructorReturnOptions" }]
				}
			},
			"additionalProperties": false
		},
		"RuleWithNoControlCharactersInRegexOptions": {
			"type": "object",
			"required": ["level"],
			"properties": {
				"level": {
					"description": "The severity of the emitted diagnostics by the rule",
					"allOf": [{ "$ref": "#/definitions/RulePlainConfiguration" }]
				},
				"options": {
					"description": "Rule's options",
					"allOf": [
						{ "$ref": "#/definitions/NoControlCharactersInRegexOptions" }
					]
				}
			},
			"additionalProperties": false
		},
		"RuleWithNoDangerouslySetInnerHtmlOptions": {
			"type": "object",
			"required": ["level"],
			"properties": {
				"level": {
					"description": "The severity of the emitted diagnostics by the rule",
					"allOf": [{ "$ref": "#/definitions/RulePlainConfiguration" }]
				},
				"options": {
					"description": "Rule's options",
					"allOf": [
						{ "$ref": "#/definitions/NoDangerouslySetInnerHtmlOptions" }
					]
				}
			},
			"additionalProperties": false
		},
		"RuleWithNoDangerouslySetInnerHtmlWithChildrenOptions": {
			"type": "object",
			"required": ["level"],
			"properties": {
				"level": {
					"description": "The severity of the emitted diagnostics by the rule",
					"allOf": [{ "$ref": "#/definitions/RulePlainConfiguration" }]
				},
				"options": {
					"description": "Rule's options",
					"allOf": [
						{
							"$ref": "#/definitions/NoDangerouslySetInnerHtmlWithChildrenOptions"
						}
					]
				}
			},
			"additionalProperties": false
		},
		"RuleWithNoDebuggerOptions": {
			"type": "object",
			"required": ["level"],
			"properties": {
				"fix": {
					"description": "The kind of the code actions emitted by the rule",
					"anyOf": [{ "$ref": "#/definitions/FixKind" }, { "type": "null" }]
				},
				"level": {
					"description": "The severity of the emitted diagnostics by the rule",
					"allOf": [{ "$ref": "#/definitions/RulePlainConfiguration" }]
				},
				"options": {
					"description": "Rule's options",
					"allOf": [{ "$ref": "#/definitions/NoDebuggerOptions" }]
				}
			},
			"additionalProperties": false
		},
		"RuleWithNoDefaultExportOptions": {
			"type": "object",
			"required": ["level"],
			"properties": {
				"level": {
					"description": "The severity of the emitted diagnostics by the rule",
					"allOf": [{ "$ref": "#/definitions/RulePlainConfiguration" }]
				},
				"options": {
					"description": "Rule's options",
					"allOf": [{ "$ref": "#/definitions/NoDefaultExportOptions" }]
				}
			},
			"additionalProperties": false
		},
		"RuleWithNoDeleteOptions": {
			"type": "object",
			"required": ["level"],
			"properties": {
				"fix": {
					"description": "The kind of the code actions emitted by the rule",
					"anyOf": [{ "$ref": "#/definitions/FixKind" }, { "type": "null" }]
				},
				"level": {
					"description": "The severity of the emitted diagnostics by the rule",
					"allOf": [{ "$ref": "#/definitions/RulePlainConfiguration" }]
				},
				"options": {
					"description": "Rule's options",
					"allOf": [{ "$ref": "#/definitions/NoDeleteOptions" }]
				}
			},
			"additionalProperties": false
		},
		"RuleWithNoDescendingSpecificityOptions": {
			"type": "object",
			"required": ["level"],
			"properties": {
				"level": {
					"description": "The severity of the emitted diagnostics by the rule",
					"allOf": [{ "$ref": "#/definitions/RulePlainConfiguration" }]
				},
				"options": {
					"description": "Rule's options",
					"allOf": [{ "$ref": "#/definitions/NoDescendingSpecificityOptions" }]
				}
			},
			"additionalProperties": false
		},
		"RuleWithNoDestructuredPropsOptions": {
			"type": "object",
			"required": ["level"],
			"properties": {
				"level": {
					"description": "The severity of the emitted diagnostics by the rule",
					"allOf": [{ "$ref": "#/definitions/RulePlainConfiguration" }]
				},
				"options": {
					"description": "Rule's options",
					"allOf": [{ "$ref": "#/definitions/NoDestructuredPropsOptions" }]
				}
			},
			"additionalProperties": false
		},
		"RuleWithNoDistractingElementsOptions": {
			"type": "object",
			"required": ["level"],
			"properties": {
				"fix": {
					"description": "The kind of the code actions emitted by the rule",
					"anyOf": [{ "$ref": "#/definitions/FixKind" }, { "type": "null" }]
				},
				"level": {
					"description": "The severity of the emitted diagnostics by the rule",
					"allOf": [{ "$ref": "#/definitions/RulePlainConfiguration" }]
				},
				"options": {
					"description": "Rule's options",
					"allOf": [{ "$ref": "#/definitions/NoDistractingElementsOptions" }]
				}
			},
			"additionalProperties": false
		},
		"RuleWithNoDocumentCookieOptions": {
			"type": "object",
			"required": ["level"],
			"properties": {
				"level": {
					"description": "The severity of the emitted diagnostics by the rule",
					"allOf": [{ "$ref": "#/definitions/RulePlainConfiguration" }]
				},
				"options": {
					"description": "Rule's options",
					"allOf": [{ "$ref": "#/definitions/NoDocumentCookieOptions" }]
				}
			},
			"additionalProperties": false
		},
		"RuleWithNoDocumentImportInPageOptions": {
			"type": "object",
			"required": ["level"],
			"properties": {
				"level": {
					"description": "The severity of the emitted diagnostics by the rule",
					"allOf": [{ "$ref": "#/definitions/RulePlainConfiguration" }]
				},
				"options": {
					"description": "Rule's options",
					"allOf": [{ "$ref": "#/definitions/NoDocumentImportInPageOptions" }]
				}
			},
			"additionalProperties": false
		},
		"RuleWithNoDoneCallbackOptions": {
			"type": "object",
			"required": ["level"],
			"properties": {
				"level": {
					"description": "The severity of the emitted diagnostics by the rule",
					"allOf": [{ "$ref": "#/definitions/RulePlainConfiguration" }]
				},
				"options": {
					"description": "Rule's options",
					"allOf": [{ "$ref": "#/definitions/NoDoneCallbackOptions" }]
				}
			},
			"additionalProperties": false
		},
		"RuleWithNoDoubleEqualsOptions": {
			"type": "object",
			"required": ["level"],
			"properties": {
				"fix": {
					"description": "The kind of the code actions emitted by the rule",
					"anyOf": [{ "$ref": "#/definitions/FixKind" }, { "type": "null" }]
				},
				"level": {
					"description": "The severity of the emitted diagnostics by the rule",
					"allOf": [{ "$ref": "#/definitions/RulePlainConfiguration" }]
				},
				"options": {
					"description": "Rule's options",
					"allOf": [{ "$ref": "#/definitions/NoDoubleEqualsOptions" }]
				}
			},
			"additionalProperties": false
		},
		"RuleWithNoDuplicateAtImportRulesOptions": {
			"type": "object",
			"required": ["level"],
			"properties": {
				"level": {
					"description": "The severity of the emitted diagnostics by the rule",
					"allOf": [{ "$ref": "#/definitions/RulePlainConfiguration" }]
				},
				"options": {
					"description": "Rule's options",
					"allOf": [{ "$ref": "#/definitions/NoDuplicateAtImportRulesOptions" }]
				}
			},
			"additionalProperties": false
		},
		"RuleWithNoDuplicateCaseOptions": {
			"type": "object",
			"required": ["level"],
			"properties": {
				"level": {
					"description": "The severity of the emitted diagnostics by the rule",
					"allOf": [{ "$ref": "#/definitions/RulePlainConfiguration" }]
				},
				"options": {
					"description": "Rule's options",
					"allOf": [{ "$ref": "#/definitions/NoDuplicateCaseOptions" }]
				}
			},
			"additionalProperties": false
		},
		"RuleWithNoDuplicateClassMembersOptions": {
			"type": "object",
			"required": ["level"],
			"properties": {
				"level": {
					"description": "The severity of the emitted diagnostics by the rule",
					"allOf": [{ "$ref": "#/definitions/RulePlainConfiguration" }]
				},
				"options": {
					"description": "Rule's options",
					"allOf": [{ "$ref": "#/definitions/NoDuplicateClassMembersOptions" }]
				}
			},
			"additionalProperties": false
		},
		"RuleWithNoDuplicateCustomPropertiesOptions": {
			"type": "object",
			"required": ["level"],
			"properties": {
				"level": {
					"description": "The severity of the emitted diagnostics by the rule",
					"allOf": [{ "$ref": "#/definitions/RulePlainConfiguration" }]
				},
				"options": {
					"description": "Rule's options",
					"allOf": [
						{ "$ref": "#/definitions/NoDuplicateCustomPropertiesOptions" }
					]
				}
			},
			"additionalProperties": false
		},
		"RuleWithNoDuplicateElseIfOptions": {
			"type": "object",
			"required": ["level"],
			"properties": {
				"level": {
					"description": "The severity of the emitted diagnostics by the rule",
					"allOf": [{ "$ref": "#/definitions/RulePlainConfiguration" }]
				},
				"options": {
					"description": "Rule's options",
					"allOf": [{ "$ref": "#/definitions/NoDuplicateElseIfOptions" }]
				}
			},
			"additionalProperties": false
		},
		"RuleWithNoDuplicateFieldsOptions": {
			"type": "object",
			"required": ["level"],
			"properties": {
				"level": {
					"description": "The severity of the emitted diagnostics by the rule",
					"allOf": [{ "$ref": "#/definitions/RulePlainConfiguration" }]
				},
				"options": {
					"description": "Rule's options",
					"allOf": [{ "$ref": "#/definitions/NoDuplicateFieldsOptions" }]
				}
			},
			"additionalProperties": false
		},
		"RuleWithNoDuplicateFontNamesOptions": {
			"type": "object",
			"required": ["level"],
			"properties": {
				"level": {
					"description": "The severity of the emitted diagnostics by the rule",
					"allOf": [{ "$ref": "#/definitions/RulePlainConfiguration" }]
				},
				"options": {
					"description": "Rule's options",
					"allOf": [{ "$ref": "#/definitions/NoDuplicateFontNamesOptions" }]
				}
			},
			"additionalProperties": false
		},
		"RuleWithNoDuplicateJsxPropsOptions": {
			"type": "object",
			"required": ["level"],
			"properties": {
				"level": {
					"description": "The severity of the emitted diagnostics by the rule",
					"allOf": [{ "$ref": "#/definitions/RulePlainConfiguration" }]
				},
				"options": {
					"description": "Rule's options",
					"allOf": [{ "$ref": "#/definitions/NoDuplicateJsxPropsOptions" }]
				}
			},
			"additionalProperties": false
		},
		"RuleWithNoDuplicateObjectKeysOptions": {
			"type": "object",
			"required": ["level"],
			"properties": {
				"level": {
					"description": "The severity of the emitted diagnostics by the rule",
					"allOf": [{ "$ref": "#/definitions/RulePlainConfiguration" }]
				},
				"options": {
					"description": "Rule's options",
					"allOf": [{ "$ref": "#/definitions/NoDuplicateObjectKeysOptions" }]
				}
			},
			"additionalProperties": false
		},
		"RuleWithNoDuplicateParametersOptions": {
			"type": "object",
			"required": ["level"],
			"properties": {
				"level": {
					"description": "The severity of the emitted diagnostics by the rule",
					"allOf": [{ "$ref": "#/definitions/RulePlainConfiguration" }]
				},
				"options": {
					"description": "Rule's options",
					"allOf": [{ "$ref": "#/definitions/NoDuplicateParametersOptions" }]
				}
			},
			"additionalProperties": false
		},
		"RuleWithNoDuplicatePropertiesOptions": {
			"type": "object",
			"required": ["level"],
			"properties": {
				"level": {
					"description": "The severity of the emitted diagnostics by the rule",
					"allOf": [{ "$ref": "#/definitions/RulePlainConfiguration" }]
				},
				"options": {
					"description": "Rule's options",
					"allOf": [{ "$ref": "#/definitions/NoDuplicatePropertiesOptions" }]
				}
			},
			"additionalProperties": false
		},
		"RuleWithNoDuplicateSelectorsKeyframeBlockOptions": {
			"type": "object",
			"required": ["level"],
			"properties": {
				"level": {
					"description": "The severity of the emitted diagnostics by the rule",
					"allOf": [{ "$ref": "#/definitions/RulePlainConfiguration" }]
				},
				"options": {
					"description": "Rule's options",
					"allOf": [
						{ "$ref": "#/definitions/NoDuplicateSelectorsKeyframeBlockOptions" }
					]
				}
			},
			"additionalProperties": false
		},
		"RuleWithNoDuplicateTestHooksOptions": {
			"type": "object",
			"required": ["level"],
			"properties": {
				"level": {
					"description": "The severity of the emitted diagnostics by the rule",
					"allOf": [{ "$ref": "#/definitions/RulePlainConfiguration" }]
				},
				"options": {
					"description": "Rule's options",
					"allOf": [{ "$ref": "#/definitions/NoDuplicateTestHooksOptions" }]
				}
			},
			"additionalProperties": false
		},
		"RuleWithNoDynamicNamespaceImportAccessOptions": {
			"type": "object",
			"required": ["level"],
			"properties": {
				"level": {
					"description": "The severity of the emitted diagnostics by the rule",
					"allOf": [{ "$ref": "#/definitions/RulePlainConfiguration" }]
				},
				"options": {
					"description": "Rule's options",
					"allOf": [
						{ "$ref": "#/definitions/NoDynamicNamespaceImportAccessOptions" }
					]
				}
			},
			"additionalProperties": false
		},
		"RuleWithNoEmptyBlockOptions": {
			"type": "object",
			"required": ["level"],
			"properties": {
				"level": {
					"description": "The severity of the emitted diagnostics by the rule",
					"allOf": [{ "$ref": "#/definitions/RulePlainConfiguration" }]
				},
				"options": {
					"description": "Rule's options",
					"allOf": [{ "$ref": "#/definitions/NoEmptyBlockOptions" }]
				}
			},
			"additionalProperties": false
		},
		"RuleWithNoEmptyBlockStatementsOptions": {
			"type": "object",
			"required": ["level"],
			"properties": {
				"level": {
					"description": "The severity of the emitted diagnostics by the rule",
					"allOf": [{ "$ref": "#/definitions/RulePlainConfiguration" }]
				},
				"options": {
					"description": "Rule's options",
					"allOf": [{ "$ref": "#/definitions/NoEmptyBlockStatementsOptions" }]
				}
			},
			"additionalProperties": false
		},
		"RuleWithNoEmptyCharacterClassInRegexOptions": {
			"type": "object",
			"required": ["level"],
			"properties": {
				"level": {
					"description": "The severity of the emitted diagnostics by the rule",
					"allOf": [{ "$ref": "#/definitions/RulePlainConfiguration" }]
				},
				"options": {
					"description": "Rule's options",
					"allOf": [
						{ "$ref": "#/definitions/NoEmptyCharacterClassInRegexOptions" }
					]
				}
			},
			"additionalProperties": false
		},
		"RuleWithNoEmptyInterfaceOptions": {
			"type": "object",
			"required": ["level"],
			"properties": {
				"fix": {
					"description": "The kind of the code actions emitted by the rule",
					"anyOf": [{ "$ref": "#/definitions/FixKind" }, { "type": "null" }]
				},
				"level": {
					"description": "The severity of the emitted diagnostics by the rule",
					"allOf": [{ "$ref": "#/definitions/RulePlainConfiguration" }]
				},
				"options": {
					"description": "Rule's options",
					"allOf": [{ "$ref": "#/definitions/NoEmptyInterfaceOptions" }]
				}
			},
			"additionalProperties": false
		},
		"RuleWithNoEmptyPatternOptions": {
			"type": "object",
			"required": ["level"],
			"properties": {
				"level": {
					"description": "The severity of the emitted diagnostics by the rule",
					"allOf": [{ "$ref": "#/definitions/RulePlainConfiguration" }]
				},
				"options": {
					"description": "Rule's options",
					"allOf": [{ "$ref": "#/definitions/NoEmptyPatternOptions" }]
				}
			},
			"additionalProperties": false
		},
		"RuleWithNoEmptyTypeParametersOptions": {
			"type": "object",
			"required": ["level"],
			"properties": {
				"level": {
					"description": "The severity of the emitted diagnostics by the rule",
					"allOf": [{ "$ref": "#/definitions/RulePlainConfiguration" }]
				},
				"options": {
					"description": "Rule's options",
					"allOf": [{ "$ref": "#/definitions/NoEmptyTypeParametersOptions" }]
				}
			},
			"additionalProperties": false
		},
		"RuleWithNoEnumOptions": {
			"type": "object",
			"required": ["level"],
			"properties": {
				"level": {
					"description": "The severity of the emitted diagnostics by the rule",
					"allOf": [{ "$ref": "#/definitions/RulePlainConfiguration" }]
				},
				"options": {
					"description": "Rule's options",
					"allOf": [{ "$ref": "#/definitions/NoEnumOptions" }]
				}
			},
			"additionalProperties": false
		},
		"RuleWithNoEvolvingTypesOptions": {
			"type": "object",
			"required": ["level"],
			"properties": {
				"level": {
					"description": "The severity of the emitted diagnostics by the rule",
					"allOf": [{ "$ref": "#/definitions/RulePlainConfiguration" }]
				},
				"options": {
					"description": "Rule's options",
					"allOf": [{ "$ref": "#/definitions/NoEvolvingTypesOptions" }]
				}
			},
			"additionalProperties": false
		},
		"RuleWithNoExcessiveCognitiveComplexityOptions": {
			"type": "object",
			"required": ["level"],
			"properties": {
				"level": {
					"description": "The severity of the emitted diagnostics by the rule",
					"allOf": [{ "$ref": "#/definitions/RulePlainConfiguration" }]
				},
				"options": {
					"description": "Rule's options",
					"allOf": [
						{ "$ref": "#/definitions/NoExcessiveCognitiveComplexityOptions" }
					]
				}
			},
			"additionalProperties": false
		},
		"RuleWithNoExcessiveLinesPerFunctionOptions": {
			"type": "object",
			"required": ["level"],
			"properties": {
				"level": {
					"description": "The severity of the emitted diagnostics by the rule",
					"allOf": [{ "$ref": "#/definitions/RulePlainConfiguration" }]
				},
				"options": {
					"description": "Rule's options",
					"allOf": [
						{ "$ref": "#/definitions/NoExcessiveLinesPerFunctionOptions" }
					]
				}
			},
			"additionalProperties": false
		},
		"RuleWithNoExcessiveNestedTestSuitesOptions": {
			"type": "object",
			"required": ["level"],
			"properties": {
				"level": {
					"description": "The severity of the emitted diagnostics by the rule",
					"allOf": [{ "$ref": "#/definitions/RulePlainConfiguration" }]
				},
				"options": {
					"description": "Rule's options",
					"allOf": [
						{ "$ref": "#/definitions/NoExcessiveNestedTestSuitesOptions" }
					]
				}
			},
			"additionalProperties": false
		},
		"RuleWithNoExplicitAnyOptions": {
			"type": "object",
			"required": ["level"],
			"properties": {
				"level": {
					"description": "The severity of the emitted diagnostics by the rule",
					"allOf": [{ "$ref": "#/definitions/RulePlainConfiguration" }]
				},
				"options": {
					"description": "Rule's options",
					"allOf": [{ "$ref": "#/definitions/NoExplicitAnyOptions" }]
				}
			},
			"additionalProperties": false
		},
		"RuleWithNoExportedImportsOptions": {
			"type": "object",
			"required": ["level"],
			"properties": {
				"level": {
					"description": "The severity of the emitted diagnostics by the rule",
					"allOf": [{ "$ref": "#/definitions/RulePlainConfiguration" }]
				},
				"options": {
					"description": "Rule's options",
					"allOf": [{ "$ref": "#/definitions/NoExportedImportsOptions" }]
				}
			},
			"additionalProperties": false
		},
		"RuleWithNoExportsInTestOptions": {
			"type": "object",
			"required": ["level"],
			"properties": {
				"level": {
					"description": "The severity of the emitted diagnostics by the rule",
					"allOf": [{ "$ref": "#/definitions/RulePlainConfiguration" }]
				},
				"options": {
					"description": "Rule's options",
					"allOf": [{ "$ref": "#/definitions/NoExportsInTestOptions" }]
				}
			},
			"additionalProperties": false
		},
		"RuleWithNoExtraBooleanCastOptions": {
			"type": "object",
			"required": ["level"],
			"properties": {
				"fix": {
					"description": "The kind of the code actions emitted by the rule",
					"anyOf": [{ "$ref": "#/definitions/FixKind" }, { "type": "null" }]
				},
				"level": {
					"description": "The severity of the emitted diagnostics by the rule",
					"allOf": [{ "$ref": "#/definitions/RulePlainConfiguration" }]
				},
				"options": {
					"description": "Rule's options",
					"allOf": [{ "$ref": "#/definitions/NoExtraBooleanCastOptions" }]
				}
			},
			"additionalProperties": false
		},
		"RuleWithNoExtraNonNullAssertionOptions": {
			"type": "object",
			"required": ["level"],
			"properties": {
				"fix": {
					"description": "The kind of the code actions emitted by the rule",
					"anyOf": [{ "$ref": "#/definitions/FixKind" }, { "type": "null" }]
				},
				"level": {
					"description": "The severity of the emitted diagnostics by the rule",
					"allOf": [{ "$ref": "#/definitions/RulePlainConfiguration" }]
				},
				"options": {
					"description": "Rule's options",
					"allOf": [{ "$ref": "#/definitions/NoExtraNonNullAssertionOptions" }]
				}
			},
			"additionalProperties": false
		},
		"RuleWithNoFallthroughSwitchClauseOptions": {
			"type": "object",
			"required": ["level"],
			"properties": {
				"level": {
					"description": "The severity of the emitted diagnostics by the rule",
					"allOf": [{ "$ref": "#/definitions/RulePlainConfiguration" }]
				},
				"options": {
					"description": "Rule's options",
					"allOf": [
						{ "$ref": "#/definitions/NoFallthroughSwitchClauseOptions" }
					]
				}
			},
			"additionalProperties": false
		},
		"RuleWithNoFlatMapIdentityOptions": {
			"type": "object",
			"required": ["level"],
			"properties": {
				"fix": {
					"description": "The kind of the code actions emitted by the rule",
					"anyOf": [{ "$ref": "#/definitions/FixKind" }, { "type": "null" }]
				},
				"level": {
					"description": "The severity of the emitted diagnostics by the rule",
					"allOf": [{ "$ref": "#/definitions/RulePlainConfiguration" }]
				},
				"options": {
					"description": "Rule's options",
					"allOf": [{ "$ref": "#/definitions/NoFlatMapIdentityOptions" }]
				}
			},
			"additionalProperties": false
		},
		"RuleWithNoFloatingPromisesOptions": {
			"type": "object",
			"required": ["level"],
			"properties": {
				"fix": {
					"description": "The kind of the code actions emitted by the rule",
					"anyOf": [{ "$ref": "#/definitions/FixKind" }, { "type": "null" }]
				},
				"level": {
					"description": "The severity of the emitted diagnostics by the rule",
					"allOf": [{ "$ref": "#/definitions/RulePlainConfiguration" }]
				},
				"options": {
					"description": "Rule's options",
					"allOf": [{ "$ref": "#/definitions/NoFloatingPromisesOptions" }]
				}
			},
			"additionalProperties": false
		},
		"RuleWithNoFocusedTestsOptions": {
			"type": "object",
			"required": ["level"],
			"properties": {
				"fix": {
					"description": "The kind of the code actions emitted by the rule",
					"anyOf": [{ "$ref": "#/definitions/FixKind" }, { "type": "null" }]
				},
				"level": {
					"description": "The severity of the emitted diagnostics by the rule",
					"allOf": [{ "$ref": "#/definitions/RulePlainConfiguration" }]
				},
				"options": {
					"description": "Rule's options",
					"allOf": [{ "$ref": "#/definitions/NoFocusedTestsOptions" }]
				}
			},
			"additionalProperties": false
		},
		"RuleWithNoForEachOptions": {
			"type": "object",
			"required": ["level"],
			"properties": {
				"level": {
					"description": "The severity of the emitted diagnostics by the rule",
					"allOf": [{ "$ref": "#/definitions/RulePlainConfiguration" }]
				},
				"options": {
					"description": "Rule's options",
					"allOf": [{ "$ref": "#/definitions/NoForEachOptions" }]
				}
			},
			"additionalProperties": false
		},
		"RuleWithNoFunctionAssignOptions": {
			"type": "object",
			"required": ["level"],
			"properties": {
				"level": {
					"description": "The severity of the emitted diagnostics by the rule",
					"allOf": [{ "$ref": "#/definitions/RulePlainConfiguration" }]
				},
				"options": {
					"description": "Rule's options",
					"allOf": [{ "$ref": "#/definitions/NoFunctionAssignOptions" }]
				}
			},
			"additionalProperties": false
		},
		"RuleWithNoGlobalAssignOptions": {
			"type": "object",
			"required": ["level"],
			"properties": {
				"level": {
					"description": "The severity of the emitted diagnostics by the rule",
					"allOf": [{ "$ref": "#/definitions/RulePlainConfiguration" }]
				},
				"options": {
					"description": "Rule's options",
					"allOf": [{ "$ref": "#/definitions/NoGlobalAssignOptions" }]
				}
			},
			"additionalProperties": false
		},
		"RuleWithNoGlobalDirnameFilenameOptions": {
			"type": "object",
			"required": ["level"],
			"properties": {
				"fix": {
					"description": "The kind of the code actions emitted by the rule",
					"anyOf": [{ "$ref": "#/definitions/FixKind" }, { "type": "null" }]
				},
				"level": {
					"description": "The severity of the emitted diagnostics by the rule",
					"allOf": [{ "$ref": "#/definitions/RulePlainConfiguration" }]
				},
				"options": {
					"description": "Rule's options",
					"allOf": [{ "$ref": "#/definitions/NoGlobalDirnameFilenameOptions" }]
				}
			},
			"additionalProperties": false
		},
		"RuleWithNoGlobalEvalOptions": {
			"type": "object",
			"required": ["level"],
			"properties": {
				"level": {
					"description": "The severity of the emitted diagnostics by the rule",
					"allOf": [{ "$ref": "#/definitions/RulePlainConfiguration" }]
				},
				"options": {
					"description": "Rule's options",
					"allOf": [{ "$ref": "#/definitions/NoGlobalEvalOptions" }]
				}
			},
			"additionalProperties": false
		},
		"RuleWithNoGlobalIsFiniteOptions": {
			"type": "object",
			"required": ["level"],
			"properties": {
				"fix": {
					"description": "The kind of the code actions emitted by the rule",
					"anyOf": [{ "$ref": "#/definitions/FixKind" }, { "type": "null" }]
				},
				"level": {
					"description": "The severity of the emitted diagnostics by the rule",
					"allOf": [{ "$ref": "#/definitions/RulePlainConfiguration" }]
				},
				"options": {
					"description": "Rule's options",
					"allOf": [{ "$ref": "#/definitions/NoGlobalIsFiniteOptions" }]
				}
			},
			"additionalProperties": false
		},
		"RuleWithNoGlobalIsNanOptions": {
			"type": "object",
			"required": ["level"],
			"properties": {
				"fix": {
					"description": "The kind of the code actions emitted by the rule",
					"anyOf": [{ "$ref": "#/definitions/FixKind" }, { "type": "null" }]
				},
				"level": {
					"description": "The severity of the emitted diagnostics by the rule",
					"allOf": [{ "$ref": "#/definitions/RulePlainConfiguration" }]
				},
				"options": {
					"description": "Rule's options",
					"allOf": [{ "$ref": "#/definitions/NoGlobalIsNanOptions" }]
				}
			},
			"additionalProperties": false
		},
		"RuleWithNoGlobalObjectCallsOptions": {
			"type": "object",
			"required": ["level"],
			"properties": {
				"level": {
					"description": "The severity of the emitted diagnostics by the rule",
					"allOf": [{ "$ref": "#/definitions/RulePlainConfiguration" }]
				},
				"options": {
					"description": "Rule's options",
					"allOf": [{ "$ref": "#/definitions/NoGlobalObjectCallsOptions" }]
				}
			},
			"additionalProperties": false
		},
		"RuleWithNoHeadElementOptions": {
			"type": "object",
			"required": ["level"],
			"properties": {
				"level": {
					"description": "The severity of the emitted diagnostics by the rule",
					"allOf": [{ "$ref": "#/definitions/RulePlainConfiguration" }]
				},
				"options": {
					"description": "Rule's options",
					"allOf": [{ "$ref": "#/definitions/NoHeadElementOptions" }]
				}
			},
			"additionalProperties": false
		},
		"RuleWithNoHeadImportInDocumentOptions": {
			"type": "object",
			"required": ["level"],
			"properties": {
				"level": {
					"description": "The severity of the emitted diagnostics by the rule",
					"allOf": [{ "$ref": "#/definitions/RulePlainConfiguration" }]
				},
				"options": {
					"description": "Rule's options",
					"allOf": [{ "$ref": "#/definitions/NoHeadImportInDocumentOptions" }]
				}
			},
			"additionalProperties": false
		},
		"RuleWithNoHeaderScopeOptions": {
			"type": "object",
			"required": ["level"],
			"properties": {
				"fix": {
					"description": "The kind of the code actions emitted by the rule",
					"anyOf": [{ "$ref": "#/definitions/FixKind" }, { "type": "null" }]
				},
				"level": {
					"description": "The severity of the emitted diagnostics by the rule",
					"allOf": [{ "$ref": "#/definitions/RulePlainConfiguration" }]
				},
				"options": {
					"description": "Rule's options",
					"allOf": [{ "$ref": "#/definitions/NoHeaderScopeOptions" }]
				}
			},
			"additionalProperties": false
		},
		"RuleWithNoImgElementOptions": {
			"type": "object",
			"required": ["level"],
			"properties": {
				"level": {
					"description": "The severity of the emitted diagnostics by the rule",
					"allOf": [{ "$ref": "#/definitions/RulePlainConfiguration" }]
				},
				"options": {
					"description": "Rule's options",
					"allOf": [{ "$ref": "#/definitions/NoImgElementOptions" }]
				}
			},
			"additionalProperties": false
		},
		"RuleWithNoImplicitAnyLetOptions": {
			"type": "object",
			"required": ["level"],
			"properties": {
				"level": {
					"description": "The severity of the emitted diagnostics by the rule",
					"allOf": [{ "$ref": "#/definitions/RulePlainConfiguration" }]
				},
				"options": {
					"description": "Rule's options",
					"allOf": [{ "$ref": "#/definitions/NoImplicitAnyLetOptions" }]
				}
			},
			"additionalProperties": false
		},
		"RuleWithNoImplicitBooleanOptions": {
			"type": "object",
			"required": ["level"],
			"properties": {
				"fix": {
					"description": "The kind of the code actions emitted by the rule",
					"anyOf": [{ "$ref": "#/definitions/FixKind" }, { "type": "null" }]
				},
				"level": {
					"description": "The severity of the emitted diagnostics by the rule",
					"allOf": [{ "$ref": "#/definitions/RulePlainConfiguration" }]
				},
				"options": {
					"description": "Rule's options",
					"allOf": [{ "$ref": "#/definitions/NoImplicitBooleanOptions" }]
				}
			},
			"additionalProperties": false
		},
		"RuleWithNoImplicitCoercionOptions": {
			"type": "object",
			"required": ["level"],
			"properties": {
				"fix": {
					"description": "The kind of the code actions emitted by the rule",
					"anyOf": [{ "$ref": "#/definitions/FixKind" }, { "type": "null" }]
				},
				"level": {
					"description": "The severity of the emitted diagnostics by the rule",
					"allOf": [{ "$ref": "#/definitions/RulePlainConfiguration" }]
				},
				"options": {
					"description": "Rule's options",
					"allOf": [{ "$ref": "#/definitions/NoImplicitCoercionOptions" }]
				}
			},
			"additionalProperties": false
		},
		"RuleWithNoImportAssignOptions": {
			"type": "object",
			"required": ["level"],
			"properties": {
				"level": {
					"description": "The severity of the emitted diagnostics by the rule",
					"allOf": [{ "$ref": "#/definitions/RulePlainConfiguration" }]
				},
				"options": {
					"description": "Rule's options",
					"allOf": [{ "$ref": "#/definitions/NoImportAssignOptions" }]
				}
			},
			"additionalProperties": false
		},
		"RuleWithNoImportCyclesOptions": {
			"type": "object",
			"required": ["level"],
			"properties": {
				"level": {
					"description": "The severity of the emitted diagnostics by the rule",
					"allOf": [{ "$ref": "#/definitions/RulePlainConfiguration" }]
				},
				"options": {
					"description": "Rule's options",
					"allOf": [{ "$ref": "#/definitions/NoImportCyclesOptions" }]
				}
			},
			"additionalProperties": false
		},
		"RuleWithNoImportantInKeyframeOptions": {
			"type": "object",
			"required": ["level"],
			"properties": {
				"level": {
					"description": "The severity of the emitted diagnostics by the rule",
					"allOf": [{ "$ref": "#/definitions/RulePlainConfiguration" }]
				},
				"options": {
					"description": "Rule's options",
					"allOf": [{ "$ref": "#/definitions/NoImportantInKeyframeOptions" }]
				}
			},
			"additionalProperties": false
		},
		"RuleWithNoImportantStylesOptions": {
			"type": "object",
			"required": ["level"],
			"properties": {
				"fix": {
					"description": "The kind of the code actions emitted by the rule",
					"anyOf": [{ "$ref": "#/definitions/FixKind" }, { "type": "null" }]
				},
				"level": {
					"description": "The severity of the emitted diagnostics by the rule",
					"allOf": [{ "$ref": "#/definitions/RulePlainConfiguration" }]
				},
				"options": {
					"description": "Rule's options",
					"allOf": [{ "$ref": "#/definitions/NoImportantStylesOptions" }]
				}
			},
			"additionalProperties": false
		},
		"RuleWithNoInferrableTypesOptions": {
			"type": "object",
			"required": ["level"],
			"properties": {
				"fix": {
					"description": "The kind of the code actions emitted by the rule",
					"anyOf": [{ "$ref": "#/definitions/FixKind" }, { "type": "null" }]
				},
				"level": {
					"description": "The severity of the emitted diagnostics by the rule",
					"allOf": [{ "$ref": "#/definitions/RulePlainConfiguration" }]
				},
				"options": {
					"description": "Rule's options",
					"allOf": [{ "$ref": "#/definitions/NoInferrableTypesOptions" }]
				}
			},
			"additionalProperties": false
		},
		"RuleWithNoInnerDeclarationsOptions": {
			"type": "object",
			"required": ["level"],
			"properties": {
				"level": {
					"description": "The severity of the emitted diagnostics by the rule",
					"allOf": [{ "$ref": "#/definitions/RulePlainConfiguration" }]
				},
				"options": {
					"description": "Rule's options",
					"allOf": [{ "$ref": "#/definitions/NoInnerDeclarationsOptions" }]
				}
			},
			"additionalProperties": false
		},
		"RuleWithNoInteractiveElementToNoninteractiveRoleOptions": {
			"type": "object",
			"required": ["level"],
			"properties": {
				"fix": {
					"description": "The kind of the code actions emitted by the rule",
					"anyOf": [{ "$ref": "#/definitions/FixKind" }, { "type": "null" }]
				},
				"level": {
					"description": "The severity of the emitted diagnostics by the rule",
					"allOf": [{ "$ref": "#/definitions/RulePlainConfiguration" }]
				},
				"options": {
					"description": "Rule's options",
					"allOf": [
						{
							"$ref": "#/definitions/NoInteractiveElementToNoninteractiveRoleOptions"
						}
					]
				}
			},
			"additionalProperties": false
		},
		"RuleWithNoInvalidBuiltinInstantiationOptions": {
			"type": "object",
			"required": ["level"],
			"properties": {
				"fix": {
					"description": "The kind of the code actions emitted by the rule",
					"anyOf": [{ "$ref": "#/definitions/FixKind" }, { "type": "null" }]
				},
				"level": {
					"description": "The severity of the emitted diagnostics by the rule",
					"allOf": [{ "$ref": "#/definitions/RulePlainConfiguration" }]
				},
				"options": {
					"description": "Rule's options",
					"allOf": [
						{ "$ref": "#/definitions/NoInvalidBuiltinInstantiationOptions" }
					]
				}
			},
			"additionalProperties": false
		},
		"RuleWithNoInvalidConstructorSuperOptions": {
			"type": "object",
			"required": ["level"],
			"properties": {
				"level": {
					"description": "The severity of the emitted diagnostics by the rule",
					"allOf": [{ "$ref": "#/definitions/RulePlainConfiguration" }]
				},
				"options": {
					"description": "Rule's options",
					"allOf": [
						{ "$ref": "#/definitions/NoInvalidConstructorSuperOptions" }
					]
				}
			},
			"additionalProperties": false
		},
		"RuleWithNoInvalidDirectionInLinearGradientOptions": {
			"type": "object",
			"required": ["level"],
			"properties": {
				"level": {
					"description": "The severity of the emitted diagnostics by the rule",
					"allOf": [{ "$ref": "#/definitions/RulePlainConfiguration" }]
				},
				"options": {
					"description": "Rule's options",
					"allOf": [
						{
							"$ref": "#/definitions/NoInvalidDirectionInLinearGradientOptions"
						}
					]
				}
			},
			"additionalProperties": false
		},
		"RuleWithNoInvalidGridAreasOptions": {
			"type": "object",
			"required": ["level"],
			"properties": {
				"level": {
					"description": "The severity of the emitted diagnostics by the rule",
					"allOf": [{ "$ref": "#/definitions/RulePlainConfiguration" }]
				},
				"options": {
					"description": "Rule's options",
					"allOf": [{ "$ref": "#/definitions/NoInvalidGridAreasOptions" }]
				}
			},
			"additionalProperties": false
		},
		"RuleWithNoInvalidPositionAtImportRuleOptions": {
			"type": "object",
			"required": ["level"],
			"properties": {
				"level": {
					"description": "The severity of the emitted diagnostics by the rule",
					"allOf": [{ "$ref": "#/definitions/RulePlainConfiguration" }]
				},
				"options": {
					"description": "Rule's options",
					"allOf": [
						{ "$ref": "#/definitions/NoInvalidPositionAtImportRuleOptions" }
					]
				}
			},
			"additionalProperties": false
		},
		"RuleWithNoInvalidUseBeforeDeclarationOptions": {
			"type": "object",
			"required": ["level"],
			"properties": {
				"level": {
					"description": "The severity of the emitted diagnostics by the rule",
					"allOf": [{ "$ref": "#/definitions/RulePlainConfiguration" }]
				},
				"options": {
					"description": "Rule's options",
					"allOf": [
						{ "$ref": "#/definitions/NoInvalidUseBeforeDeclarationOptions" }
					]
				}
			},
			"additionalProperties": false
		},
		"RuleWithNoIrregularWhitespaceOptions": {
			"type": "object",
			"required": ["level"],
			"properties": {
				"level": {
					"description": "The severity of the emitted diagnostics by the rule",
					"allOf": [{ "$ref": "#/definitions/RulePlainConfiguration" }]
				},
				"options": {
					"description": "Rule's options",
					"allOf": [{ "$ref": "#/definitions/NoIrregularWhitespaceOptions" }]
				}
			},
			"additionalProperties": false
		},
		"RuleWithNoLabelVarOptions": {
			"type": "object",
			"required": ["level"],
			"properties": {
				"level": {
					"description": "The severity of the emitted diagnostics by the rule",
					"allOf": [{ "$ref": "#/definitions/RulePlainConfiguration" }]
				},
				"options": {
					"description": "Rule's options",
					"allOf": [{ "$ref": "#/definitions/NoLabelVarOptions" }]
				}
			},
			"additionalProperties": false
		},
		"RuleWithNoLabelWithoutControlOptions": {
			"type": "object",
			"required": ["level"],
			"properties": {
				"level": {
					"description": "The severity of the emitted diagnostics by the rule",
					"allOf": [{ "$ref": "#/definitions/RulePlainConfiguration" }]
				},
				"options": {
					"description": "Rule's options",
					"allOf": [{ "$ref": "#/definitions/NoLabelWithoutControlOptions" }]
				}
			},
			"additionalProperties": false
		},
		"RuleWithNoMagicNumbersOptions": {
			"type": "object",
			"required": ["level"],
			"properties": {
				"level": {
					"description": "The severity of the emitted diagnostics by the rule",
					"allOf": [{ "$ref": "#/definitions/RulePlainConfiguration" }]
				},
				"options": {
					"description": "Rule's options",
					"allOf": [{ "$ref": "#/definitions/NoMagicNumbersOptions" }]
				}
			},
			"additionalProperties": false
		},
		"RuleWithNoMisleadingCharacterClassOptions": {
			"type": "object",
			"required": ["level"],
			"properties": {
				"fix": {
					"description": "The kind of the code actions emitted by the rule",
					"anyOf": [{ "$ref": "#/definitions/FixKind" }, { "type": "null" }]
				},
				"level": {
					"description": "The severity of the emitted diagnostics by the rule",
					"allOf": [{ "$ref": "#/definitions/RulePlainConfiguration" }]
				},
				"options": {
					"description": "Rule's options",
					"allOf": [
						{ "$ref": "#/definitions/NoMisleadingCharacterClassOptions" }
					]
				}
			},
			"additionalProperties": false
		},
		"RuleWithNoMisleadingInstantiatorOptions": {
			"type": "object",
			"required": ["level"],
			"properties": {
				"level": {
					"description": "The severity of the emitted diagnostics by the rule",
					"allOf": [{ "$ref": "#/definitions/RulePlainConfiguration" }]
				},
				"options": {
					"description": "Rule's options",
					"allOf": [{ "$ref": "#/definitions/NoMisleadingInstantiatorOptions" }]
				}
			},
			"additionalProperties": false
		},
		"RuleWithNoMisplacedAssertionOptions": {
			"type": "object",
			"required": ["level"],
			"properties": {
				"level": {
					"description": "The severity of the emitted diagnostics by the rule",
					"allOf": [{ "$ref": "#/definitions/RulePlainConfiguration" }]
				},
				"options": {
					"description": "Rule's options",
					"allOf": [{ "$ref": "#/definitions/NoMisplacedAssertionOptions" }]
				}
			},
			"additionalProperties": false
		},
		"RuleWithNoMisrefactoredShorthandAssignOptions": {
			"type": "object",
			"required": ["level"],
			"properties": {
				"fix": {
					"description": "The kind of the code actions emitted by the rule",
					"anyOf": [{ "$ref": "#/definitions/FixKind" }, { "type": "null" }]
				},
				"level": {
					"description": "The severity of the emitted diagnostics by the rule",
					"allOf": [{ "$ref": "#/definitions/RulePlainConfiguration" }]
				},
				"options": {
					"description": "Rule's options",
					"allOf": [
						{ "$ref": "#/definitions/NoMisrefactoredShorthandAssignOptions" }
					]
				}
			},
			"additionalProperties": false
		},
		"RuleWithNoMissingVarFunctionOptions": {
			"type": "object",
			"required": ["level"],
			"properties": {
				"level": {
					"description": "The severity of the emitted diagnostics by the rule",
					"allOf": [{ "$ref": "#/definitions/RulePlainConfiguration" }]
				},
				"options": {
					"description": "Rule's options",
					"allOf": [{ "$ref": "#/definitions/NoMissingVarFunctionOptions" }]
				}
			},
			"additionalProperties": false
		},
		"RuleWithNoNamespaceImportOptions": {
			"type": "object",
			"required": ["level"],
			"properties": {
				"level": {
					"description": "The severity of the emitted diagnostics by the rule",
					"allOf": [{ "$ref": "#/definitions/RulePlainConfiguration" }]
				},
				"options": {
					"description": "Rule's options",
					"allOf": [{ "$ref": "#/definitions/NoNamespaceImportOptions" }]
				}
			},
			"additionalProperties": false
		},
		"RuleWithNoNamespaceOptions": {
			"type": "object",
			"required": ["level"],
			"properties": {
				"level": {
					"description": "The severity of the emitted diagnostics by the rule",
					"allOf": [{ "$ref": "#/definitions/RulePlainConfiguration" }]
				},
				"options": {
					"description": "Rule's options",
					"allOf": [{ "$ref": "#/definitions/NoNamespaceOptions" }]
				}
			},
			"additionalProperties": false
		},
		"RuleWithNoNegationElseOptions": {
			"type": "object",
			"required": ["level"],
			"properties": {
				"fix": {
					"description": "The kind of the code actions emitted by the rule",
					"anyOf": [{ "$ref": "#/definitions/FixKind" }, { "type": "null" }]
				},
				"level": {
					"description": "The severity of the emitted diagnostics by the rule",
					"allOf": [{ "$ref": "#/definitions/RulePlainConfiguration" }]
				},
				"options": {
					"description": "Rule's options",
					"allOf": [{ "$ref": "#/definitions/NoNegationElseOptions" }]
				}
			},
			"additionalProperties": false
		},
		"RuleWithNoNestedComponentDefinitionsOptions": {
			"type": "object",
			"required": ["level"],
			"properties": {
				"level": {
					"description": "The severity of the emitted diagnostics by the rule",
					"allOf": [{ "$ref": "#/definitions/RulePlainConfiguration" }]
				},
				"options": {
					"description": "Rule's options",
					"allOf": [
						{ "$ref": "#/definitions/NoNestedComponentDefinitionsOptions" }
					]
				}
			},
			"additionalProperties": false
		},
		"RuleWithNoNestedTernaryOptions": {
			"type": "object",
			"required": ["level"],
			"properties": {
				"level": {
					"description": "The severity of the emitted diagnostics by the rule",
					"allOf": [{ "$ref": "#/definitions/RulePlainConfiguration" }]
				},
				"options": {
					"description": "Rule's options",
					"allOf": [{ "$ref": "#/definitions/NoNestedTernaryOptions" }]
				}
			},
			"additionalProperties": false
		},
		"RuleWithNoNodejsModulesOptions": {
			"type": "object",
			"required": ["level"],
			"properties": {
				"level": {
					"description": "The severity of the emitted diagnostics by the rule",
					"allOf": [{ "$ref": "#/definitions/RulePlainConfiguration" }]
				},
				"options": {
					"description": "Rule's options",
					"allOf": [{ "$ref": "#/definitions/NoNodejsModulesOptions" }]
				}
			},
			"additionalProperties": false
		},
		"RuleWithNoNonNullAssertionOptions": {
			"type": "object",
			"required": ["level"],
			"properties": {
				"fix": {
					"description": "The kind of the code actions emitted by the rule",
					"anyOf": [{ "$ref": "#/definitions/FixKind" }, { "type": "null" }]
				},
				"level": {
					"description": "The severity of the emitted diagnostics by the rule",
					"allOf": [{ "$ref": "#/definitions/RulePlainConfiguration" }]
				},
				"options": {
					"description": "Rule's options",
					"allOf": [{ "$ref": "#/definitions/NoNonNullAssertionOptions" }]
				}
			},
			"additionalProperties": false
		},
		"RuleWithNoNoninteractiveElementInteractionsOptions": {
			"type": "object",
			"required": ["level"],
			"properties": {
				"level": {
					"description": "The severity of the emitted diagnostics by the rule",
					"allOf": [{ "$ref": "#/definitions/RulePlainConfiguration" }]
				},
				"options": {
					"description": "Rule's options",
					"allOf": [
						{
							"$ref": "#/definitions/NoNoninteractiveElementInteractionsOptions"
						}
					]
				}
			},
			"additionalProperties": false
		},
		"RuleWithNoNoninteractiveElementToInteractiveRoleOptions": {
			"type": "object",
			"required": ["level"],
			"properties": {
				"fix": {
					"description": "The kind of the code actions emitted by the rule",
					"anyOf": [{ "$ref": "#/definitions/FixKind" }, { "type": "null" }]
				},
				"level": {
					"description": "The severity of the emitted diagnostics by the rule",
					"allOf": [{ "$ref": "#/definitions/RulePlainConfiguration" }]
				},
				"options": {
					"description": "Rule's options",
					"allOf": [
						{
							"$ref": "#/definitions/NoNoninteractiveElementToInteractiveRoleOptions"
						}
					]
				}
			},
			"additionalProperties": false
		},
		"RuleWithNoNoninteractiveTabindexOptions": {
			"type": "object",
			"required": ["level"],
			"properties": {
				"fix": {
					"description": "The kind of the code actions emitted by the rule",
					"anyOf": [{ "$ref": "#/definitions/FixKind" }, { "type": "null" }]
				},
				"level": {
					"description": "The severity of the emitted diagnostics by the rule",
					"allOf": [{ "$ref": "#/definitions/RulePlainConfiguration" }]
				},
				"options": {
					"description": "Rule's options",
					"allOf": [{ "$ref": "#/definitions/NoNoninteractiveTabindexOptions" }]
				}
			},
			"additionalProperties": false
		},
		"RuleWithNoNonoctalDecimalEscapeOptions": {
			"type": "object",
			"required": ["level"],
			"properties": {
				"fix": {
					"description": "The kind of the code actions emitted by the rule",
					"anyOf": [{ "$ref": "#/definitions/FixKind" }, { "type": "null" }]
				},
				"level": {
					"description": "The severity of the emitted diagnostics by the rule",
					"allOf": [{ "$ref": "#/definitions/RulePlainConfiguration" }]
				},
				"options": {
					"description": "Rule's options",
					"allOf": [{ "$ref": "#/definitions/NoNonoctalDecimalEscapeOptions" }]
				}
			},
			"additionalProperties": false
		},
		"RuleWithNoOctalEscapeOptions": {
			"type": "object",
			"required": ["level"],
			"properties": {
				"fix": {
					"description": "The kind of the code actions emitted by the rule",
					"anyOf": [{ "$ref": "#/definitions/FixKind" }, { "type": "null" }]
				},
				"level": {
					"description": "The severity of the emitted diagnostics by the rule",
					"allOf": [{ "$ref": "#/definitions/RulePlainConfiguration" }]
				},
				"options": {
					"description": "Rule's options",
					"allOf": [{ "$ref": "#/definitions/NoOctalEscapeOptions" }]
				}
			},
			"additionalProperties": false
		},
		"RuleWithNoParameterAssignOptions": {
			"type": "object",
			"required": ["level"],
			"properties": {
				"level": {
					"description": "The severity of the emitted diagnostics by the rule",
					"allOf": [{ "$ref": "#/definitions/RulePlainConfiguration" }]
				},
				"options": {
					"description": "Rule's options",
					"allOf": [{ "$ref": "#/definitions/NoParameterAssignOptions" }]
				}
			},
			"additionalProperties": false
		},
		"RuleWithNoParameterPropertiesOptions": {
			"type": "object",
			"required": ["level"],
			"properties": {
				"level": {
					"description": "The severity of the emitted diagnostics by the rule",
					"allOf": [{ "$ref": "#/definitions/RulePlainConfiguration" }]
				},
				"options": {
					"description": "Rule's options",
					"allOf": [{ "$ref": "#/definitions/NoParameterPropertiesOptions" }]
				}
			},
			"additionalProperties": false
		},
		"RuleWithNoPositiveTabindexOptions": {
			"type": "object",
			"required": ["level"],
			"properties": {
				"fix": {
					"description": "The kind of the code actions emitted by the rule",
					"anyOf": [{ "$ref": "#/definitions/FixKind" }, { "type": "null" }]
				},
				"level": {
					"description": "The severity of the emitted diagnostics by the rule",
					"allOf": [{ "$ref": "#/definitions/RulePlainConfiguration" }]
				},
				"options": {
					"description": "Rule's options",
					"allOf": [{ "$ref": "#/definitions/NoPositiveTabindexOptions" }]
				}
			},
			"additionalProperties": false
		},
		"RuleWithNoPrecisionLossOptions": {
			"type": "object",
			"required": ["level"],
			"properties": {
				"level": {
					"description": "The severity of the emitted diagnostics by the rule",
					"allOf": [{ "$ref": "#/definitions/RulePlainConfiguration" }]
				},
				"options": {
					"description": "Rule's options",
					"allOf": [{ "$ref": "#/definitions/NoPrecisionLossOptions" }]
				}
			},
			"additionalProperties": false
		},
		"RuleWithNoPrivateImportsOptions": {
			"type": "object",
			"required": ["level"],
			"properties": {
				"level": {
					"description": "The severity of the emitted diagnostics by the rule",
					"allOf": [{ "$ref": "#/definitions/RulePlainConfiguration" }]
				},
				"options": {
					"description": "Rule's options",
					"allOf": [{ "$ref": "#/definitions/NoPrivateImportsOptions" }]
				}
			},
			"additionalProperties": false
		},
		"RuleWithNoProcessEnvOptions": {
			"type": "object",
			"required": ["level"],
			"properties": {
				"level": {
					"description": "The severity of the emitted diagnostics by the rule",
					"allOf": [{ "$ref": "#/definitions/RulePlainConfiguration" }]
				},
				"options": {
					"description": "Rule's options",
					"allOf": [{ "$ref": "#/definitions/NoProcessEnvOptions" }]
				}
			},
			"additionalProperties": false
		},
		"RuleWithNoProcessGlobalOptions": {
			"type": "object",
			"required": ["level"],
			"properties": {
				"fix": {
					"description": "The kind of the code actions emitted by the rule",
					"anyOf": [{ "$ref": "#/definitions/FixKind" }, { "type": "null" }]
				},
				"level": {
					"description": "The severity of the emitted diagnostics by the rule",
					"allOf": [{ "$ref": "#/definitions/RulePlainConfiguration" }]
				},
				"options": {
					"description": "Rule's options",
					"allOf": [{ "$ref": "#/definitions/NoProcessGlobalOptions" }]
				}
			},
			"additionalProperties": false
		},
		"RuleWithNoPrototypeBuiltinsOptions": {
			"type": "object",
			"required": ["level"],
			"properties": {
				"fix": {
					"description": "The kind of the code actions emitted by the rule",
					"anyOf": [{ "$ref": "#/definitions/FixKind" }, { "type": "null" }]
				},
				"level": {
					"description": "The severity of the emitted diagnostics by the rule",
					"allOf": [{ "$ref": "#/definitions/RulePlainConfiguration" }]
				},
				"options": {
					"description": "Rule's options",
					"allOf": [{ "$ref": "#/definitions/NoPrototypeBuiltinsOptions" }]
				}
			},
			"additionalProperties": false
		},
		"RuleWithNoReExportAllOptions": {
			"type": "object",
			"required": ["level"],
			"properties": {
				"level": {
					"description": "The severity of the emitted diagnostics by the rule",
					"allOf": [{ "$ref": "#/definitions/RulePlainConfiguration" }]
				},
				"options": {
					"description": "Rule's options",
					"allOf": [{ "$ref": "#/definitions/NoReExportAllOptions" }]
				}
			},
			"additionalProperties": false
		},
		"RuleWithNoReactPropAssignOptions": {
			"type": "object",
			"required": ["level"],
			"properties": {
				"level": {
					"description": "The severity of the emitted diagnostics by the rule",
					"allOf": [{ "$ref": "#/definitions/RulePlainConfiguration" }]
				},
				"options": {
					"description": "Rule's options",
					"allOf": [{ "$ref": "#/definitions/NoReactPropAssignOptions" }]
				}
			},
			"additionalProperties": false
		},
		"RuleWithNoReactSpecificPropsOptions": {
			"type": "object",
			"required": ["level"],
			"properties": {
				"fix": {
					"description": "The kind of the code actions emitted by the rule",
					"anyOf": [{ "$ref": "#/definitions/FixKind" }, { "type": "null" }]
				},
				"level": {
					"description": "The severity of the emitted diagnostics by the rule",
					"allOf": [{ "$ref": "#/definitions/RulePlainConfiguration" }]
				},
				"options": {
					"description": "Rule's options",
					"allOf": [{ "$ref": "#/definitions/NoReactSpecificPropsOptions" }]
				}
			},
			"additionalProperties": false
		},
		"RuleWithNoRedeclareOptions": {
			"type": "object",
			"required": ["level"],
			"properties": {
				"level": {
					"description": "The severity of the emitted diagnostics by the rule",
					"allOf": [{ "$ref": "#/definitions/RulePlainConfiguration" }]
				},
				"options": {
					"description": "Rule's options",
					"allOf": [{ "$ref": "#/definitions/NoRedeclareOptions" }]
				}
			},
			"additionalProperties": false
		},
		"RuleWithNoRedundantAltOptions": {
			"type": "object",
			"required": ["level"],
			"properties": {
				"level": {
					"description": "The severity of the emitted diagnostics by the rule",
					"allOf": [{ "$ref": "#/definitions/RulePlainConfiguration" }]
				},
				"options": {
					"description": "Rule's options",
					"allOf": [{ "$ref": "#/definitions/NoRedundantAltOptions" }]
				}
			},
			"additionalProperties": false
		},
		"RuleWithNoRedundantRolesOptions": {
			"type": "object",
			"required": ["level"],
			"properties": {
				"fix": {
					"description": "The kind of the code actions emitted by the rule",
					"anyOf": [{ "$ref": "#/definitions/FixKind" }, { "type": "null" }]
				},
				"level": {
					"description": "The severity of the emitted diagnostics by the rule",
					"allOf": [{ "$ref": "#/definitions/RulePlainConfiguration" }]
				},
				"options": {
					"description": "Rule's options",
					"allOf": [{ "$ref": "#/definitions/NoRedundantRolesOptions" }]
				}
			},
			"additionalProperties": false
		},
		"RuleWithNoRedundantUseStrictOptions": {
			"type": "object",
			"required": ["level"],
			"properties": {
				"fix": {
					"description": "The kind of the code actions emitted by the rule",
					"anyOf": [{ "$ref": "#/definitions/FixKind" }, { "type": "null" }]
				},
				"level": {
					"description": "The severity of the emitted diagnostics by the rule",
					"allOf": [{ "$ref": "#/definitions/RulePlainConfiguration" }]
				},
				"options": {
					"description": "Rule's options",
					"allOf": [{ "$ref": "#/definitions/NoRedundantUseStrictOptions" }]
				}
			},
			"additionalProperties": false
		},
		"RuleWithNoRenderReturnValueOptions": {
			"type": "object",
			"required": ["level"],
			"properties": {
				"level": {
					"description": "The severity of the emitted diagnostics by the rule",
					"allOf": [{ "$ref": "#/definitions/RulePlainConfiguration" }]
				},
				"options": {
					"description": "Rule's options",
					"allOf": [{ "$ref": "#/definitions/NoRenderReturnValueOptions" }]
				}
			},
			"additionalProperties": false
		},
		"RuleWithNoRestrictedElementsOptions": {
			"type": "object",
			"required": ["level"],
			"properties": {
				"level": {
					"description": "The severity of the emitted diagnostics by the rule",
					"allOf": [{ "$ref": "#/definitions/RulePlainConfiguration" }]
				},
				"options": {
					"description": "Rule's options",
					"allOf": [{ "$ref": "#/definitions/NoRestrictedElementsOptions" }]
				}
			},
			"additionalProperties": false
		},
		"RuleWithNoRestrictedGlobalsOptions": {
			"type": "object",
			"required": ["level"],
			"properties": {
				"level": {
					"description": "The severity of the emitted diagnostics by the rule",
					"allOf": [{ "$ref": "#/definitions/RulePlainConfiguration" }]
				},
				"options": {
					"description": "Rule's options",
					"allOf": [{ "$ref": "#/definitions/NoRestrictedGlobalsOptions" }]
				}
			},
			"additionalProperties": false
		},
		"RuleWithNoRestrictedImportsOptions": {
			"type": "object",
			"required": ["level"],
			"properties": {
				"level": {
					"description": "The severity of the emitted diagnostics by the rule",
					"allOf": [{ "$ref": "#/definitions/RulePlainConfiguration" }]
				},
				"options": {
					"description": "Rule's options",
					"allOf": [{ "$ref": "#/definitions/NoRestrictedImportsOptions" }]
				}
			},
			"additionalProperties": false
		},
		"RuleWithNoRestrictedTypesOptions": {
			"type": "object",
			"required": ["level"],
			"properties": {
				"fix": {
					"description": "The kind of the code actions emitted by the rule",
					"anyOf": [{ "$ref": "#/definitions/FixKind" }, { "type": "null" }]
				},
				"level": {
					"description": "The severity of the emitted diagnostics by the rule",
					"allOf": [{ "$ref": "#/definitions/RulePlainConfiguration" }]
				},
				"options": {
					"description": "Rule's options",
					"allOf": [{ "$ref": "#/definitions/NoRestrictedTypesOptions" }]
				}
			},
			"additionalProperties": false
		},
		"RuleWithNoSecretsOptions": {
			"type": "object",
			"required": ["level"],
			"properties": {
				"level": {
					"description": "The severity of the emitted diagnostics by the rule",
					"allOf": [{ "$ref": "#/definitions/RulePlainConfiguration" }]
				},
				"options": {
					"description": "Rule's options",
					"allOf": [{ "$ref": "#/definitions/NoSecretsOptions" }]
				}
			},
			"additionalProperties": false
		},
		"RuleWithNoSelfAssignOptions": {
			"type": "object",
			"required": ["level"],
			"properties": {
				"level": {
					"description": "The severity of the emitted diagnostics by the rule",
					"allOf": [{ "$ref": "#/definitions/RulePlainConfiguration" }]
				},
				"options": {
					"description": "Rule's options",
					"allOf": [{ "$ref": "#/definitions/NoSelfAssignOptions" }]
				}
			},
			"additionalProperties": false
		},
		"RuleWithNoSelfCompareOptions": {
			"type": "object",
			"required": ["level"],
			"properties": {
				"level": {
					"description": "The severity of the emitted diagnostics by the rule",
					"allOf": [{ "$ref": "#/definitions/RulePlainConfiguration" }]
				},
				"options": {
					"description": "Rule's options",
					"allOf": [{ "$ref": "#/definitions/NoSelfCompareOptions" }]
				}
			},
			"additionalProperties": false
		},
		"RuleWithNoSetterReturnOptions": {
			"type": "object",
			"required": ["level"],
			"properties": {
				"level": {
					"description": "The severity of the emitted diagnostics by the rule",
					"allOf": [{ "$ref": "#/definitions/RulePlainConfiguration" }]
				},
				"options": {
					"description": "Rule's options",
					"allOf": [{ "$ref": "#/definitions/NoSetterReturnOptions" }]
				}
			},
			"additionalProperties": false
		},
		"RuleWithNoShadowOptions": {
			"type": "object",
			"required": ["level"],
			"properties": {
				"level": {
					"description": "The severity of the emitted diagnostics by the rule",
					"allOf": [{ "$ref": "#/definitions/RulePlainConfiguration" }]
				},
				"options": {
					"description": "Rule's options",
					"allOf": [{ "$ref": "#/definitions/NoShadowOptions" }]
				}
			},
			"additionalProperties": false
		},
		"RuleWithNoShadowRestrictedNamesOptions": {
			"type": "object",
			"required": ["level"],
			"properties": {
				"level": {
					"description": "The severity of the emitted diagnostics by the rule",
					"allOf": [{ "$ref": "#/definitions/RulePlainConfiguration" }]
				},
				"options": {
					"description": "Rule's options",
					"allOf": [{ "$ref": "#/definitions/NoShadowRestrictedNamesOptions" }]
				}
			},
			"additionalProperties": false
		},
		"RuleWithNoShorthandPropertyOverridesOptions": {
			"type": "object",
			"required": ["level"],
			"properties": {
				"level": {
					"description": "The severity of the emitted diagnostics by the rule",
					"allOf": [{ "$ref": "#/definitions/RulePlainConfiguration" }]
				},
				"options": {
					"description": "Rule's options",
					"allOf": [
						{ "$ref": "#/definitions/NoShorthandPropertyOverridesOptions" }
					]
				}
			},
			"additionalProperties": false
		},
		"RuleWithNoShoutyConstantsOptions": {
			"type": "object",
			"required": ["level"],
			"properties": {
				"fix": {
					"description": "The kind of the code actions emitted by the rule",
					"anyOf": [{ "$ref": "#/definitions/FixKind" }, { "type": "null" }]
				},
				"level": {
					"description": "The severity of the emitted diagnostics by the rule",
					"allOf": [{ "$ref": "#/definitions/RulePlainConfiguration" }]
				},
				"options": {
					"description": "Rule's options",
					"allOf": [{ "$ref": "#/definitions/NoShoutyConstantsOptions" }]
				}
			},
			"additionalProperties": false
		},
		"RuleWithNoSkippedTestsOptions": {
			"type": "object",
			"required": ["level"],
			"properties": {
				"fix": {
					"description": "The kind of the code actions emitted by the rule",
					"anyOf": [{ "$ref": "#/definitions/FixKind" }, { "type": "null" }]
				},
				"level": {
					"description": "The severity of the emitted diagnostics by the rule",
					"allOf": [{ "$ref": "#/definitions/RulePlainConfiguration" }]
				},
				"options": {
					"description": "Rule's options",
					"allOf": [{ "$ref": "#/definitions/NoSkippedTestsOptions" }]
				}
			},
			"additionalProperties": false
		},
		"RuleWithNoSparseArrayOptions": {
			"type": "object",
			"required": ["level"],
			"properties": {
				"fix": {
					"description": "The kind of the code actions emitted by the rule",
					"anyOf": [{ "$ref": "#/definitions/FixKind" }, { "type": "null" }]
				},
				"level": {
					"description": "The severity of the emitted diagnostics by the rule",
					"allOf": [{ "$ref": "#/definitions/RulePlainConfiguration" }]
				},
				"options": {
					"description": "Rule's options",
					"allOf": [{ "$ref": "#/definitions/NoSparseArrayOptions" }]
				}
			},
			"additionalProperties": false
		},
		"RuleWithNoStaticElementInteractionsOptions": {
			"type": "object",
			"required": ["level"],
			"properties": {
				"level": {
					"description": "The severity of the emitted diagnostics by the rule",
					"allOf": [{ "$ref": "#/definitions/RulePlainConfiguration" }]
				},
				"options": {
					"description": "Rule's options",
					"allOf": [
						{ "$ref": "#/definitions/NoStaticElementInteractionsOptions" }
					]
				}
			},
			"additionalProperties": false
		},
		"RuleWithNoStaticOnlyClassOptions": {
			"type": "object",
			"required": ["level"],
			"properties": {
				"level": {
					"description": "The severity of the emitted diagnostics by the rule",
					"allOf": [{ "$ref": "#/definitions/RulePlainConfiguration" }]
				},
				"options": {
					"description": "Rule's options",
					"allOf": [{ "$ref": "#/definitions/NoStaticOnlyClassOptions" }]
				}
			},
			"additionalProperties": false
		},
		"RuleWithNoStringCaseMismatchOptions": {
			"type": "object",
			"required": ["level"],
			"properties": {
				"fix": {
					"description": "The kind of the code actions emitted by the rule",
					"anyOf": [{ "$ref": "#/definitions/FixKind" }, { "type": "null" }]
				},
				"level": {
					"description": "The severity of the emitted diagnostics by the rule",
					"allOf": [{ "$ref": "#/definitions/RulePlainConfiguration" }]
				},
				"options": {
					"description": "Rule's options",
					"allOf": [{ "$ref": "#/definitions/NoStringCaseMismatchOptions" }]
				}
			},
			"additionalProperties": false
		},
		"RuleWithNoSubstrOptions": {
			"type": "object",
			"required": ["level"],
			"properties": {
				"fix": {
					"description": "The kind of the code actions emitted by the rule",
					"anyOf": [{ "$ref": "#/definitions/FixKind" }, { "type": "null" }]
				},
				"level": {
					"description": "The severity of the emitted diagnostics by the rule",
					"allOf": [{ "$ref": "#/definitions/RulePlainConfiguration" }]
				},
				"options": {
					"description": "Rule's options",
					"allOf": [{ "$ref": "#/definitions/NoSubstrOptions" }]
				}
			},
			"additionalProperties": false
		},
		"RuleWithNoSuspiciousSemicolonInJsxOptions": {
			"type": "object",
			"required": ["level"],
			"properties": {
				"level": {
					"description": "The severity of the emitted diagnostics by the rule",
					"allOf": [{ "$ref": "#/definitions/RulePlainConfiguration" }]
				},
				"options": {
					"description": "Rule's options",
					"allOf": [
						{ "$ref": "#/definitions/NoSuspiciousSemicolonInJsxOptions" }
					]
				}
			},
			"additionalProperties": false
		},
		"RuleWithNoSvgWithoutTitleOptions": {
			"type": "object",
			"required": ["level"],
			"properties": {
				"level": {
					"description": "The severity of the emitted diagnostics by the rule",
					"allOf": [{ "$ref": "#/definitions/RulePlainConfiguration" }]
				},
				"options": {
					"description": "Rule's options",
					"allOf": [{ "$ref": "#/definitions/NoSvgWithoutTitleOptions" }]
				}
			},
			"additionalProperties": false
		},
		"RuleWithNoSwitchDeclarationsOptions": {
			"type": "object",
			"required": ["level"],
			"properties": {
				"fix": {
					"description": "The kind of the code actions emitted by the rule",
					"anyOf": [{ "$ref": "#/definitions/FixKind" }, { "type": "null" }]
				},
				"level": {
					"description": "The severity of the emitted diagnostics by the rule",
					"allOf": [{ "$ref": "#/definitions/RulePlainConfiguration" }]
				},
				"options": {
					"description": "Rule's options",
					"allOf": [{ "$ref": "#/definitions/NoSwitchDeclarationsOptions" }]
				}
			},
			"additionalProperties": false
		},
		"RuleWithNoTemplateCurlyInStringOptions": {
			"type": "object",
			"required": ["level"],
			"properties": {
				"level": {
					"description": "The severity of the emitted diagnostics by the rule",
					"allOf": [{ "$ref": "#/definitions/RulePlainConfiguration" }]
				},
				"options": {
					"description": "Rule's options",
					"allOf": [{ "$ref": "#/definitions/NoTemplateCurlyInStringOptions" }]
				}
			},
			"additionalProperties": false
		},
		"RuleWithNoThenPropertyOptions": {
			"type": "object",
			"required": ["level"],
			"properties": {
				"level": {
					"description": "The severity of the emitted diagnostics by the rule",
					"allOf": [{ "$ref": "#/definitions/RulePlainConfiguration" }]
				},
				"options": {
					"description": "Rule's options",
					"allOf": [{ "$ref": "#/definitions/NoThenPropertyOptions" }]
				}
			},
			"additionalProperties": false
		},
		"RuleWithNoThisInStaticOptions": {
			"type": "object",
			"required": ["level"],
			"properties": {
				"fix": {
					"description": "The kind of the code actions emitted by the rule",
					"anyOf": [{ "$ref": "#/definitions/FixKind" }, { "type": "null" }]
				},
				"level": {
					"description": "The severity of the emitted diagnostics by the rule",
					"allOf": [{ "$ref": "#/definitions/RulePlainConfiguration" }]
				},
				"options": {
					"description": "Rule's options",
					"allOf": [{ "$ref": "#/definitions/NoThisInStaticOptions" }]
				}
			},
			"additionalProperties": false
		},
		"RuleWithNoTsIgnoreOptions": {
			"type": "object",
			"required": ["level"],
			"properties": {
				"fix": {
					"description": "The kind of the code actions emitted by the rule",
					"anyOf": [{ "$ref": "#/definitions/FixKind" }, { "type": "null" }]
				},
				"level": {
					"description": "The severity of the emitted diagnostics by the rule",
					"allOf": [{ "$ref": "#/definitions/RulePlainConfiguration" }]
				},
				"options": {
					"description": "Rule's options",
					"allOf": [{ "$ref": "#/definitions/NoTsIgnoreOptions" }]
				}
			},
			"additionalProperties": false
		},
		"RuleWithNoUnassignedVariablesOptions": {
			"type": "object",
			"required": ["level"],
			"properties": {
				"level": {
					"description": "The severity of the emitted diagnostics by the rule",
					"allOf": [{ "$ref": "#/definitions/RulePlainConfiguration" }]
				},
				"options": {
					"description": "Rule's options",
					"allOf": [{ "$ref": "#/definitions/NoUnassignedVariablesOptions" }]
				}
			},
			"additionalProperties": false
		},
		"RuleWithNoUndeclaredDependenciesOptions": {
			"type": "object",
			"required": ["level"],
			"properties": {
				"level": {
					"description": "The severity of the emitted diagnostics by the rule",
					"allOf": [{ "$ref": "#/definitions/RulePlainConfiguration" }]
				},
				"options": {
					"description": "Rule's options",
					"allOf": [{ "$ref": "#/definitions/NoUndeclaredDependenciesOptions" }]
				}
			},
			"additionalProperties": false
		},
		"RuleWithNoUndeclaredVariablesOptions": {
			"type": "object",
			"required": ["level"],
			"properties": {
				"level": {
					"description": "The severity of the emitted diagnostics by the rule",
					"allOf": [{ "$ref": "#/definitions/RulePlainConfiguration" }]
				},
				"options": {
					"description": "Rule's options",
					"allOf": [{ "$ref": "#/definitions/NoUndeclaredVariablesOptions" }]
				}
			},
			"additionalProperties": false
		},
		"RuleWithNoUnknownAtRuleOptions": {
			"type": "object",
			"required": ["level"],
			"properties": {
				"level": {
					"description": "The severity of the emitted diagnostics by the rule",
					"allOf": [{ "$ref": "#/definitions/RulePlainConfiguration" }]
				},
				"options": {
					"description": "Rule's options",
					"allOf": [{ "$ref": "#/definitions/NoUnknownAtRuleOptions" }]
				}
			},
			"additionalProperties": false
		},
		"RuleWithNoUnknownFunctionOptions": {
			"type": "object",
			"required": ["level"],
			"properties": {
				"level": {
					"description": "The severity of the emitted diagnostics by the rule",
					"allOf": [{ "$ref": "#/definitions/RulePlainConfiguration" }]
				},
				"options": {
					"description": "Rule's options",
					"allOf": [{ "$ref": "#/definitions/NoUnknownFunctionOptions" }]
				}
			},
			"additionalProperties": false
		},
		"RuleWithNoUnknownMediaFeatureNameOptions": {
			"type": "object",
			"required": ["level"],
			"properties": {
				"level": {
					"description": "The severity of the emitted diagnostics by the rule",
					"allOf": [{ "$ref": "#/definitions/RulePlainConfiguration" }]
				},
				"options": {
					"description": "Rule's options",
					"allOf": [
						{ "$ref": "#/definitions/NoUnknownMediaFeatureNameOptions" }
					]
				}
			},
			"additionalProperties": false
		},
		"RuleWithNoUnknownPropertyOptions": {
			"type": "object",
			"required": ["level"],
			"properties": {
				"level": {
					"description": "The severity of the emitted diagnostics by the rule",
					"allOf": [{ "$ref": "#/definitions/RulePlainConfiguration" }]
				},
				"options": {
					"description": "Rule's options",
					"allOf": [{ "$ref": "#/definitions/NoUnknownPropertyOptions" }]
				}
			},
			"additionalProperties": false
		},
		"RuleWithNoUnknownPseudoClassOptions": {
			"type": "object",
			"required": ["level"],
			"properties": {
				"level": {
					"description": "The severity of the emitted diagnostics by the rule",
					"allOf": [{ "$ref": "#/definitions/RulePlainConfiguration" }]
				},
				"options": {
					"description": "Rule's options",
					"allOf": [{ "$ref": "#/definitions/NoUnknownPseudoClassOptions" }]
				}
			},
			"additionalProperties": false
		},
		"RuleWithNoUnknownPseudoElementOptions": {
			"type": "object",
			"required": ["level"],
			"properties": {
				"level": {
					"description": "The severity of the emitted diagnostics by the rule",
					"allOf": [{ "$ref": "#/definitions/RulePlainConfiguration" }]
				},
				"options": {
					"description": "Rule's options",
					"allOf": [{ "$ref": "#/definitions/NoUnknownPseudoElementOptions" }]
				}
			},
			"additionalProperties": false
		},
		"RuleWithNoUnknownTypeSelectorOptions": {
			"type": "object",
			"required": ["level"],
			"properties": {
				"level": {
					"description": "The severity of the emitted diagnostics by the rule",
					"allOf": [{ "$ref": "#/definitions/RulePlainConfiguration" }]
				},
				"options": {
					"description": "Rule's options",
					"allOf": [{ "$ref": "#/definitions/NoUnknownTypeSelectorOptions" }]
				}
			},
			"additionalProperties": false
		},
		"RuleWithNoUnknownUnitOptions": {
			"type": "object",
			"required": ["level"],
			"properties": {
				"level": {
					"description": "The severity of the emitted diagnostics by the rule",
					"allOf": [{ "$ref": "#/definitions/RulePlainConfiguration" }]
				},
				"options": {
					"description": "Rule's options",
					"allOf": [{ "$ref": "#/definitions/NoUnknownUnitOptions" }]
				}
			},
			"additionalProperties": false
		},
		"RuleWithNoUnmatchableAnbSelectorOptions": {
			"type": "object",
			"required": ["level"],
			"properties": {
				"level": {
					"description": "The severity of the emitted diagnostics by the rule",
					"allOf": [{ "$ref": "#/definitions/RulePlainConfiguration" }]
				},
				"options": {
					"description": "Rule's options",
					"allOf": [{ "$ref": "#/definitions/NoUnmatchableAnbSelectorOptions" }]
				}
			},
			"additionalProperties": false
		},
		"RuleWithNoUnreachableOptions": {
			"type": "object",
			"required": ["level"],
			"properties": {
				"level": {
					"description": "The severity of the emitted diagnostics by the rule",
					"allOf": [{ "$ref": "#/definitions/RulePlainConfiguration" }]
				},
				"options": {
					"description": "Rule's options",
					"allOf": [{ "$ref": "#/definitions/NoUnreachableOptions" }]
				}
			},
			"additionalProperties": false
		},
		"RuleWithNoUnreachableSuperOptions": {
			"type": "object",
			"required": ["level"],
			"properties": {
				"level": {
					"description": "The severity of the emitted diagnostics by the rule",
					"allOf": [{ "$ref": "#/definitions/RulePlainConfiguration" }]
				},
				"options": {
					"description": "Rule's options",
					"allOf": [{ "$ref": "#/definitions/NoUnreachableSuperOptions" }]
				}
			},
			"additionalProperties": false
		},
		"RuleWithNoUnresolvedImportsOptions": {
			"type": "object",
			"required": ["level"],
			"properties": {
				"level": {
					"description": "The severity of the emitted diagnostics by the rule",
					"allOf": [{ "$ref": "#/definitions/RulePlainConfiguration" }]
				},
				"options": {
					"description": "Rule's options",
					"allOf": [{ "$ref": "#/definitions/NoUnresolvedImportsOptions" }]
				}
			},
			"additionalProperties": false
		},
		"RuleWithNoUnsafeDeclarationMergingOptions": {
			"type": "object",
			"required": ["level"],
			"properties": {
				"level": {
					"description": "The severity of the emitted diagnostics by the rule",
					"allOf": [{ "$ref": "#/definitions/RulePlainConfiguration" }]
				},
				"options": {
					"description": "Rule's options",
					"allOf": [
						{ "$ref": "#/definitions/NoUnsafeDeclarationMergingOptions" }
					]
				}
			},
			"additionalProperties": false
		},
		"RuleWithNoUnsafeFinallyOptions": {
			"type": "object",
			"required": ["level"],
			"properties": {
				"level": {
					"description": "The severity of the emitted diagnostics by the rule",
					"allOf": [{ "$ref": "#/definitions/RulePlainConfiguration" }]
				},
				"options": {
					"description": "Rule's options",
					"allOf": [{ "$ref": "#/definitions/NoUnsafeFinallyOptions" }]
				}
			},
			"additionalProperties": false
		},
		"RuleWithNoUnsafeNegationOptions": {
			"type": "object",
			"required": ["level"],
			"properties": {
				"fix": {
					"description": "The kind of the code actions emitted by the rule",
					"anyOf": [{ "$ref": "#/definitions/FixKind" }, { "type": "null" }]
				},
				"level": {
					"description": "The severity of the emitted diagnostics by the rule",
					"allOf": [{ "$ref": "#/definitions/RulePlainConfiguration" }]
				},
				"options": {
					"description": "Rule's options",
					"allOf": [{ "$ref": "#/definitions/NoUnsafeNegationOptions" }]
				}
			},
			"additionalProperties": false
		},
		"RuleWithNoUnsafeOptionalChainingOptions": {
			"type": "object",
			"required": ["level"],
			"properties": {
				"level": {
					"description": "The severity of the emitted diagnostics by the rule",
					"allOf": [{ "$ref": "#/definitions/RulePlainConfiguration" }]
				},
				"options": {
					"description": "Rule's options",
					"allOf": [{ "$ref": "#/definitions/NoUnsafeOptionalChainingOptions" }]
				}
			},
			"additionalProperties": false
		},
		"RuleWithNoUnusedFunctionParametersOptions": {
			"type": "object",
			"required": ["level"],
			"properties": {
				"fix": {
					"description": "The kind of the code actions emitted by the rule",
					"anyOf": [{ "$ref": "#/definitions/FixKind" }, { "type": "null" }]
				},
				"level": {
					"description": "The severity of the emitted diagnostics by the rule",
					"allOf": [{ "$ref": "#/definitions/RulePlainConfiguration" }]
				},
				"options": {
					"description": "Rule's options",
					"allOf": [
						{ "$ref": "#/definitions/NoUnusedFunctionParametersOptions" }
					]
				}
			},
			"additionalProperties": false
		},
		"RuleWithNoUnusedImportsOptions": {
			"type": "object",
			"required": ["level"],
			"properties": {
				"fix": {
					"description": "The kind of the code actions emitted by the rule",
					"anyOf": [{ "$ref": "#/definitions/FixKind" }, { "type": "null" }]
				},
				"level": {
					"description": "The severity of the emitted diagnostics by the rule",
					"allOf": [{ "$ref": "#/definitions/RulePlainConfiguration" }]
				},
				"options": {
					"description": "Rule's options",
					"allOf": [{ "$ref": "#/definitions/NoUnusedImportsOptions" }]
				}
			},
			"additionalProperties": false
		},
		"RuleWithNoUnusedLabelsOptions": {
			"type": "object",
			"required": ["level"],
			"properties": {
				"fix": {
					"description": "The kind of the code actions emitted by the rule",
					"anyOf": [{ "$ref": "#/definitions/FixKind" }, { "type": "null" }]
				},
				"level": {
					"description": "The severity of the emitted diagnostics by the rule",
					"allOf": [{ "$ref": "#/definitions/RulePlainConfiguration" }]
				},
				"options": {
					"description": "Rule's options",
					"allOf": [{ "$ref": "#/definitions/NoUnusedLabelsOptions" }]
				}
			},
			"additionalProperties": false
		},
		"RuleWithNoUnusedPrivateClassMembersOptions": {
			"type": "object",
			"required": ["level"],
			"properties": {
				"fix": {
					"description": "The kind of the code actions emitted by the rule",
					"anyOf": [{ "$ref": "#/definitions/FixKind" }, { "type": "null" }]
				},
				"level": {
					"description": "The severity of the emitted diagnostics by the rule",
					"allOf": [{ "$ref": "#/definitions/RulePlainConfiguration" }]
				},
				"options": {
					"description": "Rule's options",
					"allOf": [
						{ "$ref": "#/definitions/NoUnusedPrivateClassMembersOptions" }
					]
				}
			},
			"additionalProperties": false
		},
		"RuleWithNoUnusedTemplateLiteralOptions": {
			"type": "object",
			"required": ["level"],
			"properties": {
				"fix": {
					"description": "The kind of the code actions emitted by the rule",
					"anyOf": [{ "$ref": "#/definitions/FixKind" }, { "type": "null" }]
				},
				"level": {
					"description": "The severity of the emitted diagnostics by the rule",
					"allOf": [{ "$ref": "#/definitions/RulePlainConfiguration" }]
				},
				"options": {
					"description": "Rule's options",
					"allOf": [{ "$ref": "#/definitions/NoUnusedTemplateLiteralOptions" }]
				}
			},
			"additionalProperties": false
		},
		"RuleWithNoUnusedVariablesOptions": {
			"type": "object",
			"required": ["level"],
			"properties": {
				"fix": {
					"description": "The kind of the code actions emitted by the rule",
					"anyOf": [{ "$ref": "#/definitions/FixKind" }, { "type": "null" }]
				},
				"level": {
					"description": "The severity of the emitted diagnostics by the rule",
					"allOf": [{ "$ref": "#/definitions/RulePlainConfiguration" }]
				},
				"options": {
					"description": "Rule's options",
					"allOf": [{ "$ref": "#/definitions/NoUnusedVariablesOptions" }]
				}
			},
			"additionalProperties": false
		},
		"RuleWithNoUnwantedPolyfillioOptions": {
			"type": "object",
			"required": ["level"],
			"properties": {
				"level": {
					"description": "The severity of the emitted diagnostics by the rule",
					"allOf": [{ "$ref": "#/definitions/RulePlainConfiguration" }]
				},
				"options": {
					"description": "Rule's options",
					"allOf": [{ "$ref": "#/definitions/NoUnwantedPolyfillioOptions" }]
				}
			},
			"additionalProperties": false
		},
		"RuleWithNoUselessBackrefInRegexOptions": {
			"type": "object",
			"required": ["level"],
			"properties": {
				"level": {
					"description": "The severity of the emitted diagnostics by the rule",
					"allOf": [{ "$ref": "#/definitions/RulePlainConfiguration" }]
				},
				"options": {
					"description": "Rule's options",
					"allOf": [{ "$ref": "#/definitions/NoUselessBackrefInRegexOptions" }]
				}
			},
			"additionalProperties": false
		},
		"RuleWithNoUselessCatchOptions": {
			"type": "object",
			"required": ["level"],
			"properties": {
				"fix": {
					"description": "The kind of the code actions emitted by the rule",
					"anyOf": [{ "$ref": "#/definitions/FixKind" }, { "type": "null" }]
				},
				"level": {
					"description": "The severity of the emitted diagnostics by the rule",
					"allOf": [{ "$ref": "#/definitions/RulePlainConfiguration" }]
				},
				"options": {
					"description": "Rule's options",
					"allOf": [{ "$ref": "#/definitions/NoUselessCatchOptions" }]
				}
			},
			"additionalProperties": false
		},
		"RuleWithNoUselessConstructorOptions": {
			"type": "object",
			"required": ["level"],
			"properties": {
				"fix": {
					"description": "The kind of the code actions emitted by the rule",
					"anyOf": [{ "$ref": "#/definitions/FixKind" }, { "type": "null" }]
				},
				"level": {
					"description": "The severity of the emitted diagnostics by the rule",
					"allOf": [{ "$ref": "#/definitions/RulePlainConfiguration" }]
				},
				"options": {
					"description": "Rule's options",
					"allOf": [{ "$ref": "#/definitions/NoUselessConstructorOptions" }]
				}
			},
			"additionalProperties": false
		},
		"RuleWithNoUselessContinueOptions": {
			"type": "object",
			"required": ["level"],
			"properties": {
				"fix": {
					"description": "The kind of the code actions emitted by the rule",
					"anyOf": [{ "$ref": "#/definitions/FixKind" }, { "type": "null" }]
				},
				"level": {
					"description": "The severity of the emitted diagnostics by the rule",
					"allOf": [{ "$ref": "#/definitions/RulePlainConfiguration" }]
				},
				"options": {
					"description": "Rule's options",
					"allOf": [{ "$ref": "#/definitions/NoUselessContinueOptions" }]
				}
			},
			"additionalProperties": false
		},
		"RuleWithNoUselessElseOptions": {
			"type": "object",
			"required": ["level"],
			"properties": {
				"fix": {
					"description": "The kind of the code actions emitted by the rule",
					"anyOf": [{ "$ref": "#/definitions/FixKind" }, { "type": "null" }]
				},
				"level": {
					"description": "The severity of the emitted diagnostics by the rule",
					"allOf": [{ "$ref": "#/definitions/RulePlainConfiguration" }]
				},
				"options": {
					"description": "Rule's options",
					"allOf": [{ "$ref": "#/definitions/NoUselessElseOptions" }]
				}
			},
			"additionalProperties": false
		},
		"RuleWithNoUselessEmptyExportOptions": {
			"type": "object",
			"required": ["level"],
			"properties": {
				"fix": {
					"description": "The kind of the code actions emitted by the rule",
					"anyOf": [{ "$ref": "#/definitions/FixKind" }, { "type": "null" }]
				},
				"level": {
					"description": "The severity of the emitted diagnostics by the rule",
					"allOf": [{ "$ref": "#/definitions/RulePlainConfiguration" }]
				},
				"options": {
					"description": "Rule's options",
					"allOf": [{ "$ref": "#/definitions/NoUselessEmptyExportOptions" }]
				}
			},
			"additionalProperties": false
		},
		"RuleWithNoUselessEscapeInRegexOptions": {
			"type": "object",
			"required": ["level"],
			"properties": {
				"fix": {
					"description": "The kind of the code actions emitted by the rule",
					"anyOf": [{ "$ref": "#/definitions/FixKind" }, { "type": "null" }]
				},
				"level": {
					"description": "The severity of the emitted diagnostics by the rule",
					"allOf": [{ "$ref": "#/definitions/RulePlainConfiguration" }]
				},
				"options": {
					"description": "Rule's options",
					"allOf": [{ "$ref": "#/definitions/NoUselessEscapeInRegexOptions" }]
				}
			},
			"additionalProperties": false
		},
		"RuleWithNoUselessEscapeInStringOptions": {
			"type": "object",
			"required": ["level"],
			"properties": {
				"fix": {
					"description": "The kind of the code actions emitted by the rule",
					"anyOf": [{ "$ref": "#/definitions/FixKind" }, { "type": "null" }]
				},
				"level": {
					"description": "The severity of the emitted diagnostics by the rule",
					"allOf": [{ "$ref": "#/definitions/RulePlainConfiguration" }]
				},
				"options": {
					"description": "Rule's options",
					"allOf": [{ "$ref": "#/definitions/NoUselessEscapeInStringOptions" }]
				}
			},
			"additionalProperties": false
		},
		"RuleWithNoUselessFragmentsOptions": {
			"type": "object",
			"required": ["level"],
			"properties": {
				"fix": {
					"description": "The kind of the code actions emitted by the rule",
					"anyOf": [{ "$ref": "#/definitions/FixKind" }, { "type": "null" }]
				},
				"level": {
					"description": "The severity of the emitted diagnostics by the rule",
					"allOf": [{ "$ref": "#/definitions/RulePlainConfiguration" }]
				},
				"options": {
					"description": "Rule's options",
					"allOf": [{ "$ref": "#/definitions/NoUselessFragmentsOptions" }]
				}
			},
			"additionalProperties": false
		},
		"RuleWithNoUselessLabelOptions": {
			"type": "object",
			"required": ["level"],
			"properties": {
				"fix": {
					"description": "The kind of the code actions emitted by the rule",
					"anyOf": [{ "$ref": "#/definitions/FixKind" }, { "type": "null" }]
				},
				"level": {
					"description": "The severity of the emitted diagnostics by the rule",
					"allOf": [{ "$ref": "#/definitions/RulePlainConfiguration" }]
				},
				"options": {
					"description": "Rule's options",
					"allOf": [{ "$ref": "#/definitions/NoUselessLabelOptions" }]
				}
			},
			"additionalProperties": false
		},
		"RuleWithNoUselessLoneBlockStatementsOptions": {
			"type": "object",
			"required": ["level"],
			"properties": {
				"fix": {
					"description": "The kind of the code actions emitted by the rule",
					"anyOf": [{ "$ref": "#/definitions/FixKind" }, { "type": "null" }]
				},
				"level": {
					"description": "The severity of the emitted diagnostics by the rule",
					"allOf": [{ "$ref": "#/definitions/RulePlainConfiguration" }]
				},
				"options": {
					"description": "Rule's options",
					"allOf": [
						{ "$ref": "#/definitions/NoUselessLoneBlockStatementsOptions" }
					]
				}
			},
			"additionalProperties": false
		},
		"RuleWithNoUselessRenameOptions": {
			"type": "object",
			"required": ["level"],
			"properties": {
				"fix": {
					"description": "The kind of the code actions emitted by the rule",
					"anyOf": [{ "$ref": "#/definitions/FixKind" }, { "type": "null" }]
				},
				"level": {
					"description": "The severity of the emitted diagnostics by the rule",
					"allOf": [{ "$ref": "#/definitions/RulePlainConfiguration" }]
				},
				"options": {
					"description": "Rule's options",
					"allOf": [{ "$ref": "#/definitions/NoUselessRenameOptions" }]
				}
			},
			"additionalProperties": false
		},
		"RuleWithNoUselessStringConcatOptions": {
			"type": "object",
			"required": ["level"],
			"properties": {
				"fix": {
					"description": "The kind of the code actions emitted by the rule",
					"anyOf": [{ "$ref": "#/definitions/FixKind" }, { "type": "null" }]
				},
				"level": {
					"description": "The severity of the emitted diagnostics by the rule",
					"allOf": [{ "$ref": "#/definitions/RulePlainConfiguration" }]
				},
				"options": {
					"description": "Rule's options",
					"allOf": [{ "$ref": "#/definitions/NoUselessStringConcatOptions" }]
				}
			},
			"additionalProperties": false
		},
		"RuleWithNoUselessStringRawOptions": {
			"type": "object",
			"required": ["level"],
			"properties": {
				"level": {
					"description": "The severity of the emitted diagnostics by the rule",
					"allOf": [{ "$ref": "#/definitions/RulePlainConfiguration" }]
				},
				"options": {
					"description": "Rule's options",
					"allOf": [{ "$ref": "#/definitions/NoUselessStringRawOptions" }]
				}
			},
			"additionalProperties": false
		},
		"RuleWithNoUselessSwitchCaseOptions": {
			"type": "object",
			"required": ["level"],
			"properties": {
				"fix": {
					"description": "The kind of the code actions emitted by the rule",
					"anyOf": [{ "$ref": "#/definitions/FixKind" }, { "type": "null" }]
				},
				"level": {
					"description": "The severity of the emitted diagnostics by the rule",
					"allOf": [{ "$ref": "#/definitions/RulePlainConfiguration" }]
				},
				"options": {
					"description": "Rule's options",
					"allOf": [{ "$ref": "#/definitions/NoUselessSwitchCaseOptions" }]
				}
			},
			"additionalProperties": false
		},
		"RuleWithNoUselessTernaryOptions": {
			"type": "object",
			"required": ["level"],
			"properties": {
				"fix": {
					"description": "The kind of the code actions emitted by the rule",
					"anyOf": [{ "$ref": "#/definitions/FixKind" }, { "type": "null" }]
				},
				"level": {
					"description": "The severity of the emitted diagnostics by the rule",
					"allOf": [{ "$ref": "#/definitions/RulePlainConfiguration" }]
				},
				"options": {
					"description": "Rule's options",
					"allOf": [{ "$ref": "#/definitions/NoUselessTernaryOptions" }]
				}
			},
			"additionalProperties": false
		},
		"RuleWithNoUselessThisAliasOptions": {
			"type": "object",
			"required": ["level"],
			"properties": {
				"fix": {
					"description": "The kind of the code actions emitted by the rule",
					"anyOf": [{ "$ref": "#/definitions/FixKind" }, { "type": "null" }]
				},
				"level": {
					"description": "The severity of the emitted diagnostics by the rule",
					"allOf": [{ "$ref": "#/definitions/RulePlainConfiguration" }]
				},
				"options": {
					"description": "Rule's options",
					"allOf": [{ "$ref": "#/definitions/NoUselessThisAliasOptions" }]
				}
			},
			"additionalProperties": false
		},
		"RuleWithNoUselessTypeConstraintOptions": {
			"type": "object",
			"required": ["level"],
			"properties": {
				"fix": {
					"description": "The kind of the code actions emitted by the rule",
					"anyOf": [{ "$ref": "#/definitions/FixKind" }, { "type": "null" }]
				},
				"level": {
					"description": "The severity of the emitted diagnostics by the rule",
					"allOf": [{ "$ref": "#/definitions/RulePlainConfiguration" }]
				},
				"options": {
					"description": "Rule's options",
					"allOf": [{ "$ref": "#/definitions/NoUselessTypeConstraintOptions" }]
				}
			},
			"additionalProperties": false
		},
		"RuleWithNoUselessUndefinedInitializationOptions": {
			"type": "object",
			"required": ["level"],
			"properties": {
				"fix": {
					"description": "The kind of the code actions emitted by the rule",
					"anyOf": [{ "$ref": "#/definitions/FixKind" }, { "type": "null" }]
				},
				"level": {
					"description": "The severity of the emitted diagnostics by the rule",
					"allOf": [{ "$ref": "#/definitions/RulePlainConfiguration" }]
				},
				"options": {
					"description": "Rule's options",
					"allOf": [
						{ "$ref": "#/definitions/NoUselessUndefinedInitializationOptions" }
					]
				}
			},
			"additionalProperties": false
		},
		"RuleWithNoUselessUndefinedOptions": {
			"type": "object",
			"required": ["level"],
			"properties": {
				"fix": {
					"description": "The kind of the code actions emitted by the rule",
					"anyOf": [{ "$ref": "#/definitions/FixKind" }, { "type": "null" }]
				},
				"level": {
					"description": "The severity of the emitted diagnostics by the rule",
					"allOf": [{ "$ref": "#/definitions/RulePlainConfiguration" }]
				},
				"options": {
					"description": "Rule's options",
					"allOf": [{ "$ref": "#/definitions/NoUselessUndefinedOptions" }]
				}
			},
			"additionalProperties": false
		},
		"RuleWithNoValueAtRuleOptions": {
			"type": "object",
			"required": ["level"],
			"properties": {
				"level": {
					"description": "The severity of the emitted diagnostics by the rule",
					"allOf": [{ "$ref": "#/definitions/RulePlainConfiguration" }]
				},
				"options": {
					"description": "Rule's options",
					"allOf": [{ "$ref": "#/definitions/NoValueAtRuleOptions" }]
				}
			},
			"additionalProperties": false
		},
		"RuleWithNoVarOptions": {
			"type": "object",
			"required": ["level"],
			"properties": {
				"fix": {
					"description": "The kind of the code actions emitted by the rule",
					"anyOf": [{ "$ref": "#/definitions/FixKind" }, { "type": "null" }]
				},
				"level": {
					"description": "The severity of the emitted diagnostics by the rule",
					"allOf": [{ "$ref": "#/definitions/RulePlainConfiguration" }]
				},
				"options": {
					"description": "Rule's options",
					"allOf": [{ "$ref": "#/definitions/NoVarOptions" }]
				}
			},
			"additionalProperties": false
		},
		"RuleWithNoVoidElementsWithChildrenOptions": {
			"type": "object",
			"required": ["level"],
			"properties": {
				"fix": {
					"description": "The kind of the code actions emitted by the rule",
					"anyOf": [{ "$ref": "#/definitions/FixKind" }, { "type": "null" }]
				},
				"level": {
					"description": "The severity of the emitted diagnostics by the rule",
					"allOf": [{ "$ref": "#/definitions/RulePlainConfiguration" }]
				},
				"options": {
					"description": "Rule's options",
					"allOf": [
						{ "$ref": "#/definitions/NoVoidElementsWithChildrenOptions" }
					]
				}
			},
			"additionalProperties": false
		},
		"RuleWithNoVoidOptions": {
			"type": "object",
			"required": ["level"],
			"properties": {
				"level": {
					"description": "The severity of the emitted diagnostics by the rule",
					"allOf": [{ "$ref": "#/definitions/RulePlainConfiguration" }]
				},
				"options": {
					"description": "Rule's options",
					"allOf": [{ "$ref": "#/definitions/NoVoidOptions" }]
				}
			},
			"additionalProperties": false
		},
		"RuleWithNoVoidTypeReturnOptions": {
			"type": "object",
			"required": ["level"],
			"properties": {
				"level": {
					"description": "The severity of the emitted diagnostics by the rule",
					"allOf": [{ "$ref": "#/definitions/RulePlainConfiguration" }]
				},
				"options": {
					"description": "Rule's options",
					"allOf": [{ "$ref": "#/definitions/NoVoidTypeReturnOptions" }]
				}
			},
			"additionalProperties": false
		},
		"RuleWithNoWithOptions": {
			"type": "object",
			"required": ["level"],
			"properties": {
				"level": {
					"description": "The severity of the emitted diagnostics by the rule",
					"allOf": [{ "$ref": "#/definitions/RulePlainConfiguration" }]
				},
				"options": {
					"description": "Rule's options",
					"allOf": [{ "$ref": "#/definitions/NoWithOptions" }]
				}
			},
			"additionalProperties": false
		},
		"RuleWithNoYodaExpressionOptions": {
			"type": "object",
			"required": ["level"],
			"properties": {
				"fix": {
					"description": "The kind of the code actions emitted by the rule",
					"anyOf": [{ "$ref": "#/definitions/FixKind" }, { "type": "null" }]
				},
				"level": {
					"description": "The severity of the emitted diagnostics by the rule",
					"allOf": [{ "$ref": "#/definitions/RulePlainConfiguration" }]
				},
				"options": {
					"description": "Rule's options",
					"allOf": [{ "$ref": "#/definitions/NoYodaExpressionOptions" }]
				}
			},
			"additionalProperties": false
		},
		"RuleWithUseAdjacentGetterSetterOptions": {
			"type": "object",
			"required": ["level"],
			"properties": {
				"level": {
					"description": "The severity of the emitted diagnostics by the rule",
					"allOf": [{ "$ref": "#/definitions/RulePlainConfiguration" }]
				},
				"options": {
					"description": "Rule's options",
					"allOf": [{ "$ref": "#/definitions/UseAdjacentGetterSetterOptions" }]
				}
			},
			"additionalProperties": false
		},
		"RuleWithUseAdjacentOverloadSignaturesOptions": {
			"type": "object",
			"required": ["level"],
			"properties": {
				"level": {
					"description": "The severity of the emitted diagnostics by the rule",
					"allOf": [{ "$ref": "#/definitions/RulePlainConfiguration" }]
				},
				"options": {
					"description": "Rule's options",
					"allOf": [
						{ "$ref": "#/definitions/UseAdjacentOverloadSignaturesOptions" }
					]
				}
			},
			"additionalProperties": false
		},
		"RuleWithUseAltTextOptions": {
			"type": "object",
			"required": ["level"],
			"properties": {
				"level": {
					"description": "The severity of the emitted diagnostics by the rule",
					"allOf": [{ "$ref": "#/definitions/RulePlainConfiguration" }]
				},
				"options": {
					"description": "Rule's options",
					"allOf": [{ "$ref": "#/definitions/UseAltTextOptions" }]
				}
			},
			"additionalProperties": false
		},
		"RuleWithUseAnchorContentOptions": {
			"type": "object",
			"required": ["level"],
			"properties": {
				"fix": {
					"description": "The kind of the code actions emitted by the rule",
					"anyOf": [{ "$ref": "#/definitions/FixKind" }, { "type": "null" }]
				},
				"level": {
					"description": "The severity of the emitted diagnostics by the rule",
					"allOf": [{ "$ref": "#/definitions/RulePlainConfiguration" }]
				},
				"options": {
					"description": "Rule's options",
					"allOf": [{ "$ref": "#/definitions/UseAnchorContentOptions" }]
				}
			},
			"additionalProperties": false
		},
		"RuleWithUseAriaActivedescendantWithTabindexOptions": {
			"type": "object",
			"required": ["level"],
			"properties": {
				"fix": {
					"description": "The kind of the code actions emitted by the rule",
					"anyOf": [{ "$ref": "#/definitions/FixKind" }, { "type": "null" }]
				},
				"level": {
					"description": "The severity of the emitted diagnostics by the rule",
					"allOf": [{ "$ref": "#/definitions/RulePlainConfiguration" }]
				},
				"options": {
					"description": "Rule's options",
					"allOf": [
						{
							"$ref": "#/definitions/UseAriaActivedescendantWithTabindexOptions"
						}
					]
				}
			},
			"additionalProperties": false
		},
		"RuleWithUseAriaPropsForRoleOptions": {
			"type": "object",
			"required": ["level"],
			"properties": {
				"level": {
					"description": "The severity of the emitted diagnostics by the rule",
					"allOf": [{ "$ref": "#/definitions/RulePlainConfiguration" }]
				},
				"options": {
					"description": "Rule's options",
					"allOf": [{ "$ref": "#/definitions/UseAriaPropsForRoleOptions" }]
				}
			},
			"additionalProperties": false
		},
		"RuleWithUseAriaPropsSupportedByRoleOptions": {
			"type": "object",
			"required": ["level"],
			"properties": {
				"level": {
					"description": "The severity of the emitted diagnostics by the rule",
					"allOf": [{ "$ref": "#/definitions/RulePlainConfiguration" }]
				},
				"options": {
					"description": "Rule's options",
					"allOf": [
						{ "$ref": "#/definitions/UseAriaPropsSupportedByRoleOptions" }
					]
				}
			},
			"additionalProperties": false
		},
		"RuleWithUseArrayLiteralsOptions": {
			"type": "object",
			"required": ["level"],
			"properties": {
				"fix": {
					"description": "The kind of the code actions emitted by the rule",
					"anyOf": [{ "$ref": "#/definitions/FixKind" }, { "type": "null" }]
				},
				"level": {
					"description": "The severity of the emitted diagnostics by the rule",
					"allOf": [{ "$ref": "#/definitions/RulePlainConfiguration" }]
				},
				"options": {
					"description": "Rule's options",
					"allOf": [{ "$ref": "#/definitions/UseArrayLiteralsOptions" }]
				}
			},
			"additionalProperties": false
		},
		"RuleWithUseArrowFunctionOptions": {
			"type": "object",
			"required": ["level"],
			"properties": {
				"fix": {
					"description": "The kind of the code actions emitted by the rule",
					"anyOf": [{ "$ref": "#/definitions/FixKind" }, { "type": "null" }]
				},
				"level": {
					"description": "The severity of the emitted diagnostics by the rule",
					"allOf": [{ "$ref": "#/definitions/RulePlainConfiguration" }]
				},
				"options": {
					"description": "Rule's options",
					"allOf": [{ "$ref": "#/definitions/UseArrowFunctionOptions" }]
				}
			},
			"additionalProperties": false
		},
		"RuleWithUseAsConstAssertionOptions": {
			"type": "object",
			"required": ["level"],
			"properties": {
				"fix": {
					"description": "The kind of the code actions emitted by the rule",
					"anyOf": [{ "$ref": "#/definitions/FixKind" }, { "type": "null" }]
				},
				"level": {
					"description": "The severity of the emitted diagnostics by the rule",
					"allOf": [{ "$ref": "#/definitions/RulePlainConfiguration" }]
				},
				"options": {
					"description": "Rule's options",
					"allOf": [{ "$ref": "#/definitions/UseAsConstAssertionOptions" }]
				}
			},
			"additionalProperties": false
		},
		"RuleWithUseAtIndexOptions": {
			"type": "object",
			"required": ["level"],
			"properties": {
				"fix": {
					"description": "The kind of the code actions emitted by the rule",
					"anyOf": [{ "$ref": "#/definitions/FixKind" }, { "type": "null" }]
				},
				"level": {
					"description": "The severity of the emitted diagnostics by the rule",
					"allOf": [{ "$ref": "#/definitions/RulePlainConfiguration" }]
				},
				"options": {
					"description": "Rule's options",
					"allOf": [{ "$ref": "#/definitions/UseAtIndexOptions" }]
				}
			},
			"additionalProperties": false
		},
		"RuleWithUseAwaitOptions": {
			"type": "object",
			"required": ["level"],
			"properties": {
				"level": {
					"description": "The severity of the emitted diagnostics by the rule",
					"allOf": [{ "$ref": "#/definitions/RulePlainConfiguration" }]
				},
				"options": {
					"description": "Rule's options",
					"allOf": [{ "$ref": "#/definitions/UseAwaitOptions" }]
				}
			},
			"additionalProperties": false
		},
		"RuleWithUseBlockStatementsOptions": {
			"type": "object",
			"required": ["level"],
			"properties": {
				"fix": {
					"description": "The kind of the code actions emitted by the rule",
					"anyOf": [{ "$ref": "#/definitions/FixKind" }, { "type": "null" }]
				},
				"level": {
					"description": "The severity of the emitted diagnostics by the rule",
					"allOf": [{ "$ref": "#/definitions/RulePlainConfiguration" }]
				},
				"options": {
					"description": "Rule's options",
					"allOf": [{ "$ref": "#/definitions/UseBlockStatementsOptions" }]
				}
			},
			"additionalProperties": false
		},
		"RuleWithUseButtonTypeOptions": {
			"type": "object",
			"required": ["level"],
			"properties": {
				"level": {
					"description": "The severity of the emitted diagnostics by the rule",
					"allOf": [{ "$ref": "#/definitions/RulePlainConfiguration" }]
				},
				"options": {
					"description": "Rule's options",
					"allOf": [{ "$ref": "#/definitions/UseButtonTypeOptions" }]
				}
			},
			"additionalProperties": false
		},
		"RuleWithUseCollapsedElseIfOptions": {
			"type": "object",
			"required": ["level"],
			"properties": {
				"fix": {
					"description": "The kind of the code actions emitted by the rule",
					"anyOf": [{ "$ref": "#/definitions/FixKind" }, { "type": "null" }]
				},
				"level": {
					"description": "The severity of the emitted diagnostics by the rule",
					"allOf": [{ "$ref": "#/definitions/RulePlainConfiguration" }]
				},
				"options": {
					"description": "Rule's options",
					"allOf": [{ "$ref": "#/definitions/UseCollapsedElseIfOptions" }]
				}
			},
			"additionalProperties": false
		},
		"RuleWithUseCollapsedIfOptions": {
			"type": "object",
			"required": ["level"],
			"properties": {
				"fix": {
					"description": "The kind of the code actions emitted by the rule",
					"anyOf": [{ "$ref": "#/definitions/FixKind" }, { "type": "null" }]
				},
				"level": {
					"description": "The severity of the emitted diagnostics by the rule",
					"allOf": [{ "$ref": "#/definitions/RulePlainConfiguration" }]
				},
				"options": {
					"description": "Rule's options",
					"allOf": [{ "$ref": "#/definitions/UseCollapsedIfOptions" }]
				}
			},
			"additionalProperties": false
		},
		"RuleWithUseComponentExportOnlyModulesOptions": {
			"type": "object",
			"required": ["level"],
			"properties": {
				"level": {
					"description": "The severity of the emitted diagnostics by the rule",
					"allOf": [{ "$ref": "#/definitions/RulePlainConfiguration" }]
				},
				"options": {
					"description": "Rule's options",
					"allOf": [
						{ "$ref": "#/definitions/UseComponentExportOnlyModulesOptions" }
					]
				}
			},
			"additionalProperties": false
		},
		"RuleWithUseConsistentArrayTypeOptions": {
			"type": "object",
			"required": ["level"],
			"properties": {
				"fix": {
					"description": "The kind of the code actions emitted by the rule",
					"anyOf": [{ "$ref": "#/definitions/FixKind" }, { "type": "null" }]
				},
				"level": {
					"description": "The severity of the emitted diagnostics by the rule",
					"allOf": [{ "$ref": "#/definitions/RulePlainConfiguration" }]
				},
				"options": {
					"description": "Rule's options",
					"allOf": [{ "$ref": "#/definitions/UseConsistentArrayTypeOptions" }]
				}
			},
			"additionalProperties": false
		},
		"RuleWithUseConsistentBuiltinInstantiationOptions": {
			"type": "object",
			"required": ["level"],
			"properties": {
				"fix": {
					"description": "The kind of the code actions emitted by the rule",
					"anyOf": [{ "$ref": "#/definitions/FixKind" }, { "type": "null" }]
				},
				"level": {
					"description": "The severity of the emitted diagnostics by the rule",
					"allOf": [{ "$ref": "#/definitions/RulePlainConfiguration" }]
				},
				"options": {
					"description": "Rule's options",
					"allOf": [
						{ "$ref": "#/definitions/UseConsistentBuiltinInstantiationOptions" }
					]
				}
			},
			"additionalProperties": false
		},
		"RuleWithUseConsistentCurlyBracesOptions": {
			"type": "object",
			"required": ["level"],
			"properties": {
				"fix": {
					"description": "The kind of the code actions emitted by the rule",
					"anyOf": [{ "$ref": "#/definitions/FixKind" }, { "type": "null" }]
				},
				"level": {
					"description": "The severity of the emitted diagnostics by the rule",
					"allOf": [{ "$ref": "#/definitions/RulePlainConfiguration" }]
				},
				"options": {
					"description": "Rule's options",
					"allOf": [{ "$ref": "#/definitions/UseConsistentCurlyBracesOptions" }]
				}
			},
			"additionalProperties": false
		},
		"RuleWithUseConsistentMemberAccessibilityOptions": {
			"type": "object",
			"required": ["level"],
			"properties": {
				"level": {
					"description": "The severity of the emitted diagnostics by the rule",
					"allOf": [{ "$ref": "#/definitions/RulePlainConfiguration" }]
				},
				"options": {
					"description": "Rule's options",
					"allOf": [
						{ "$ref": "#/definitions/UseConsistentMemberAccessibilityOptions" }
					]
				}
			},
			"additionalProperties": false
		},
		"RuleWithUseConsistentObjectDefinitionOptions": {
			"type": "object",
			"required": ["level"],
			"properties": {
				"fix": {
					"description": "The kind of the code actions emitted by the rule",
					"anyOf": [{ "$ref": "#/definitions/FixKind" }, { "type": "null" }]
				},
				"level": {
					"description": "The severity of the emitted diagnostics by the rule",
					"allOf": [{ "$ref": "#/definitions/RulePlainConfiguration" }]
				},
				"options": {
					"description": "Rule's options",
					"allOf": [
						{ "$ref": "#/definitions/UseConsistentObjectDefinitionOptions" }
					]
				}
			},
			"additionalProperties": false
		},
		"RuleWithUseConsistentResponseOptions": {
			"type": "object",
			"required": ["level"],
			"properties": {
				"fix": {
					"description": "The kind of the code actions emitted by the rule",
					"anyOf": [{ "$ref": "#/definitions/FixKind" }, { "type": "null" }]
				},
				"level": {
					"description": "The severity of the emitted diagnostics by the rule",
					"allOf": [{ "$ref": "#/definitions/RulePlainConfiguration" }]
				},
				"options": {
					"description": "Rule's options",
					"allOf": [{ "$ref": "#/definitions/UseConsistentResponseOptions" }]
				}
			},
			"additionalProperties": false
		},
		"RuleWithUseConstOptions": {
			"type": "object",
			"required": ["level"],
			"properties": {
				"fix": {
					"description": "The kind of the code actions emitted by the rule",
					"anyOf": [{ "$ref": "#/definitions/FixKind" }, { "type": "null" }]
				},
				"level": {
					"description": "The severity of the emitted diagnostics by the rule",
					"allOf": [{ "$ref": "#/definitions/RulePlainConfiguration" }]
				},
				"options": {
					"description": "Rule's options",
					"allOf": [{ "$ref": "#/definitions/UseConstOptions" }]
				}
			},
			"additionalProperties": false
		},
		"RuleWithUseDateNowOptions": {
			"type": "object",
			"required": ["level"],
			"properties": {
				"fix": {
					"description": "The kind of the code actions emitted by the rule",
					"anyOf": [{ "$ref": "#/definitions/FixKind" }, { "type": "null" }]
				},
				"level": {
					"description": "The severity of the emitted diagnostics by the rule",
					"allOf": [{ "$ref": "#/definitions/RulePlainConfiguration" }]
				},
				"options": {
					"description": "Rule's options",
					"allOf": [{ "$ref": "#/definitions/UseDateNowOptions" }]
				}
			},
			"additionalProperties": false
		},
		"RuleWithUseDefaultParameterLastOptions": {
			"type": "object",
			"required": ["level"],
			"properties": {
				"fix": {
					"description": "The kind of the code actions emitted by the rule",
					"anyOf": [{ "$ref": "#/definitions/FixKind" }, { "type": "null" }]
				},
				"level": {
					"description": "The severity of the emitted diagnostics by the rule",
					"allOf": [{ "$ref": "#/definitions/RulePlainConfiguration" }]
				},
				"options": {
					"description": "Rule's options",
					"allOf": [{ "$ref": "#/definitions/UseDefaultParameterLastOptions" }]
				}
			},
			"additionalProperties": false
		},
		"RuleWithUseDefaultSwitchClauseLastOptions": {
			"type": "object",
			"required": ["level"],
			"properties": {
				"level": {
					"description": "The severity of the emitted diagnostics by the rule",
					"allOf": [{ "$ref": "#/definitions/RulePlainConfiguration" }]
				},
				"options": {
					"description": "Rule's options",
					"allOf": [
						{ "$ref": "#/definitions/UseDefaultSwitchClauseLastOptions" }
					]
				}
			},
			"additionalProperties": false
		},
		"RuleWithUseDefaultSwitchClauseOptions": {
			"type": "object",
			"required": ["level"],
			"properties": {
				"level": {
					"description": "The severity of the emitted diagnostics by the rule",
					"allOf": [{ "$ref": "#/definitions/RulePlainConfiguration" }]
				},
				"options": {
					"description": "Rule's options",
					"allOf": [{ "$ref": "#/definitions/UseDefaultSwitchClauseOptions" }]
				}
			},
			"additionalProperties": false
		},
		"RuleWithUseDeprecatedReasonOptions": {
			"type": "object",
			"required": ["level"],
			"properties": {
				"level": {
					"description": "The severity of the emitted diagnostics by the rule",
					"allOf": [{ "$ref": "#/definitions/RulePlainConfiguration" }]
				},
				"options": {
					"description": "Rule's options",
					"allOf": [{ "$ref": "#/definitions/UseDeprecatedReasonOptions" }]
				}
			},
			"additionalProperties": false
		},
		"RuleWithUseEnumInitializersOptions": {
			"type": "object",
			"required": ["level"],
			"properties": {
				"fix": {
					"description": "The kind of the code actions emitted by the rule",
					"anyOf": [{ "$ref": "#/definitions/FixKind" }, { "type": "null" }]
				},
				"level": {
					"description": "The severity of the emitted diagnostics by the rule",
					"allOf": [{ "$ref": "#/definitions/RulePlainConfiguration" }]
				},
				"options": {
					"description": "Rule's options",
					"allOf": [{ "$ref": "#/definitions/UseEnumInitializersOptions" }]
				}
			},
			"additionalProperties": false
		},
		"RuleWithUseErrorMessageOptions": {
			"type": "object",
			"required": ["level"],
			"properties": {
				"level": {
					"description": "The severity of the emitted diagnostics by the rule",
					"allOf": [{ "$ref": "#/definitions/RulePlainConfiguration" }]
				},
				"options": {
					"description": "Rule's options",
					"allOf": [{ "$ref": "#/definitions/UseErrorMessageOptions" }]
				}
			},
			"additionalProperties": false
		},
		"RuleWithUseExhaustiveDependenciesOptions": {
			"type": "object",
			"required": ["level"],
			"properties": {
				"fix": {
					"description": "The kind of the code actions emitted by the rule",
					"anyOf": [{ "$ref": "#/definitions/FixKind" }, { "type": "null" }]
				},
				"level": {
					"description": "The severity of the emitted diagnostics by the rule",
					"allOf": [{ "$ref": "#/definitions/RulePlainConfiguration" }]
				},
				"options": {
					"description": "Rule's options",
					"allOf": [
						{ "$ref": "#/definitions/UseExhaustiveDependenciesOptions" }
					]
				}
			},
			"additionalProperties": false
		},
		"RuleWithUseExhaustiveSwitchCasesOptions": {
			"type": "object",
			"required": ["level"],
			"properties": {
				"fix": {
					"description": "The kind of the code actions emitted by the rule",
					"anyOf": [{ "$ref": "#/definitions/FixKind" }, { "type": "null" }]
				},
				"level": {
					"description": "The severity of the emitted diagnostics by the rule",
					"allOf": [{ "$ref": "#/definitions/RulePlainConfiguration" }]
				},
				"options": {
					"description": "Rule's options",
					"allOf": [{ "$ref": "#/definitions/UseExhaustiveSwitchCasesOptions" }]
				}
			},
			"additionalProperties": false
		},
		"RuleWithUseExplicitLengthCheckOptions": {
			"type": "object",
			"required": ["level"],
			"properties": {
				"fix": {
					"description": "The kind of the code actions emitted by the rule",
					"anyOf": [{ "$ref": "#/definitions/FixKind" }, { "type": "null" }]
				},
				"level": {
					"description": "The severity of the emitted diagnostics by the rule",
					"allOf": [{ "$ref": "#/definitions/RulePlainConfiguration" }]
				},
				"options": {
					"description": "Rule's options",
					"allOf": [{ "$ref": "#/definitions/UseExplicitLengthCheckOptions" }]
				}
			},
			"additionalProperties": false
		},
		"RuleWithUseExplicitTypeOptions": {
			"type": "object",
			"required": ["level"],
			"properties": {
				"level": {
					"description": "The severity of the emitted diagnostics by the rule",
					"allOf": [{ "$ref": "#/definitions/RulePlainConfiguration" }]
				},
				"options": {
					"description": "Rule's options",
					"allOf": [{ "$ref": "#/definitions/UseExplicitTypeOptions" }]
				}
			},
			"additionalProperties": false
		},
		"RuleWithUseExponentiationOperatorOptions": {
			"type": "object",
			"required": ["level"],
			"properties": {
				"fix": {
					"description": "The kind of the code actions emitted by the rule",
					"anyOf": [{ "$ref": "#/definitions/FixKind" }, { "type": "null" }]
				},
				"level": {
					"description": "The severity of the emitted diagnostics by the rule",
					"allOf": [{ "$ref": "#/definitions/RulePlainConfiguration" }]
				},
				"options": {
					"description": "Rule's options",
					"allOf": [
						{ "$ref": "#/definitions/UseExponentiationOperatorOptions" }
					]
				}
			},
			"additionalProperties": false
		},
		"RuleWithUseExportTypeOptions": {
			"type": "object",
			"required": ["level"],
			"properties": {
				"fix": {
					"description": "The kind of the code actions emitted by the rule",
					"anyOf": [{ "$ref": "#/definitions/FixKind" }, { "type": "null" }]
				},
				"level": {
					"description": "The severity of the emitted diagnostics by the rule",
					"allOf": [{ "$ref": "#/definitions/RulePlainConfiguration" }]
				},
				"options": {
					"description": "Rule's options",
					"allOf": [{ "$ref": "#/definitions/UseExportTypeOptions" }]
				}
			},
			"additionalProperties": false
		},
		"RuleWithUseExportsLastOptions": {
			"type": "object",
			"required": ["level"],
			"properties": {
				"level": {
					"description": "The severity of the emitted diagnostics by the rule",
					"allOf": [{ "$ref": "#/definitions/RulePlainConfiguration" }]
				},
				"options": {
					"description": "Rule's options",
					"allOf": [{ "$ref": "#/definitions/UseExportsLastOptions" }]
				}
			},
			"additionalProperties": false
		},
		"RuleWithUseFilenamingConventionOptions": {
			"type": "object",
			"required": ["level"],
			"properties": {
				"level": {
					"description": "The severity of the emitted diagnostics by the rule",
					"allOf": [{ "$ref": "#/definitions/RulePlainConfiguration" }]
				},
				"options": {
					"description": "Rule's options",
					"allOf": [{ "$ref": "#/definitions/UseFilenamingConventionOptions" }]
				}
			},
			"additionalProperties": false
		},
		"RuleWithUseFlatMapOptions": {
			"type": "object",
			"required": ["level"],
			"properties": {
				"fix": {
					"description": "The kind of the code actions emitted by the rule",
					"anyOf": [{ "$ref": "#/definitions/FixKind" }, { "type": "null" }]
				},
				"level": {
					"description": "The severity of the emitted diagnostics by the rule",
					"allOf": [{ "$ref": "#/definitions/RulePlainConfiguration" }]
				},
				"options": {
					"description": "Rule's options",
					"allOf": [{ "$ref": "#/definitions/UseFlatMapOptions" }]
				}
			},
			"additionalProperties": false
		},
		"RuleWithUseFocusableInteractiveOptions": {
			"type": "object",
			"required": ["level"],
			"properties": {
				"level": {
					"description": "The severity of the emitted diagnostics by the rule",
					"allOf": [{ "$ref": "#/definitions/RulePlainConfiguration" }]
				},
				"options": {
					"description": "Rule's options",
					"allOf": [{ "$ref": "#/definitions/UseFocusableInteractiveOptions" }]
				}
			},
			"additionalProperties": false
		},
		"RuleWithUseForComponentOptions": {
			"type": "object",
			"required": ["level"],
			"properties": {
				"level": {
					"description": "The severity of the emitted diagnostics by the rule",
					"allOf": [{ "$ref": "#/definitions/RulePlainConfiguration" }]
				},
				"options": {
					"description": "Rule's options",
					"allOf": [{ "$ref": "#/definitions/UseForComponentOptions" }]
				}
			},
			"additionalProperties": false
		},
		"RuleWithUseForOfOptions": {
			"type": "object",
			"required": ["level"],
			"properties": {
				"level": {
					"description": "The severity of the emitted diagnostics by the rule",
					"allOf": [{ "$ref": "#/definitions/RulePlainConfiguration" }]
				},
				"options": {
					"description": "Rule's options",
					"allOf": [{ "$ref": "#/definitions/UseForOfOptions" }]
				}
			},
			"additionalProperties": false
		},
		"RuleWithUseFragmentSyntaxOptions": {
			"type": "object",
			"required": ["level"],
			"properties": {
				"fix": {
					"description": "The kind of the code actions emitted by the rule",
					"anyOf": [{ "$ref": "#/definitions/FixKind" }, { "type": "null" }]
				},
				"level": {
					"description": "The severity of the emitted diagnostics by the rule",
					"allOf": [{ "$ref": "#/definitions/RulePlainConfiguration" }]
				},
				"options": {
					"description": "Rule's options",
					"allOf": [{ "$ref": "#/definitions/UseFragmentSyntaxOptions" }]
				}
			},
			"additionalProperties": false
		},
		"RuleWithUseGenericFontNamesOptions": {
			"type": "object",
			"required": ["level"],
			"properties": {
				"level": {
					"description": "The severity of the emitted diagnostics by the rule",
					"allOf": [{ "$ref": "#/definitions/RulePlainConfiguration" }]
				},
				"options": {
					"description": "Rule's options",
					"allOf": [{ "$ref": "#/definitions/UseGenericFontNamesOptions" }]
				}
			},
			"additionalProperties": false
		},
		"RuleWithUseGetterReturnOptions": {
			"type": "object",
			"required": ["level"],
			"properties": {
				"level": {
					"description": "The severity of the emitted diagnostics by the rule",
					"allOf": [{ "$ref": "#/definitions/RulePlainConfiguration" }]
				},
				"options": {
					"description": "Rule's options",
					"allOf": [{ "$ref": "#/definitions/UseGetterReturnOptions" }]
				}
			},
			"additionalProperties": false
		},
		"RuleWithUseGoogleFontDisplayOptions": {
			"type": "object",
			"required": ["level"],
			"properties": {
				"level": {
					"description": "The severity of the emitted diagnostics by the rule",
					"allOf": [{ "$ref": "#/definitions/RulePlainConfiguration" }]
				},
				"options": {
					"description": "Rule's options",
					"allOf": [{ "$ref": "#/definitions/UseGoogleFontDisplayOptions" }]
				}
			},
			"additionalProperties": false
		},
		"RuleWithUseGoogleFontPreconnectOptions": {
			"type": "object",
			"required": ["level"],
			"properties": {
				"fix": {
					"description": "The kind of the code actions emitted by the rule",
					"anyOf": [{ "$ref": "#/definitions/FixKind" }, { "type": "null" }]
				},
				"level": {
					"description": "The severity of the emitted diagnostics by the rule",
					"allOf": [{ "$ref": "#/definitions/RulePlainConfiguration" }]
				},
				"options": {
					"description": "Rule's options",
					"allOf": [{ "$ref": "#/definitions/UseGoogleFontPreconnectOptions" }]
				}
			},
			"additionalProperties": false
		},
		"RuleWithUseGuardForInOptions": {
			"type": "object",
			"required": ["level"],
			"properties": {
				"level": {
					"description": "The severity of the emitted diagnostics by the rule",
					"allOf": [{ "$ref": "#/definitions/RulePlainConfiguration" }]
				},
				"options": {
					"description": "Rule's options",
					"allOf": [{ "$ref": "#/definitions/UseGuardForInOptions" }]
				}
			},
			"additionalProperties": false
		},
		"RuleWithUseHeadingContentOptions": {
			"type": "object",
			"required": ["level"],
			"properties": {
				"level": {
					"description": "The severity of the emitted diagnostics by the rule",
					"allOf": [{ "$ref": "#/definitions/RulePlainConfiguration" }]
				},
				"options": {
					"description": "Rule's options",
					"allOf": [{ "$ref": "#/definitions/UseHeadingContentOptions" }]
				}
			},
			"additionalProperties": false
		},
		"RuleWithUseHookAtTopLevelOptions": {
			"type": "object",
			"required": ["level"],
			"properties": {
				"level": {
					"description": "The severity of the emitted diagnostics by the rule",
					"allOf": [{ "$ref": "#/definitions/RulePlainConfiguration" }]
				},
				"options": {
					"description": "Rule's options",
					"allOf": [{ "$ref": "#/definitions/UseHookAtTopLevelOptions" }]
				}
			},
			"additionalProperties": false
		},
		"RuleWithUseHtmlLangOptions": {
			"type": "object",
			"required": ["level"],
			"properties": {
				"level": {
					"description": "The severity of the emitted diagnostics by the rule",
					"allOf": [{ "$ref": "#/definitions/RulePlainConfiguration" }]
				},
				"options": {
					"description": "Rule's options",
					"allOf": [{ "$ref": "#/definitions/UseHtmlLangOptions" }]
				}
			},
			"additionalProperties": false
		},
		"RuleWithUseIframeTitleOptions": {
			"type": "object",
			"required": ["level"],
			"properties": {
				"level": {
					"description": "The severity of the emitted diagnostics by the rule",
					"allOf": [{ "$ref": "#/definitions/RulePlainConfiguration" }]
				},
				"options": {
					"description": "Rule's options",
					"allOf": [{ "$ref": "#/definitions/UseIframeTitleOptions" }]
				}
			},
			"additionalProperties": false
		},
<<<<<<< HEAD
		"PathOptions": {
			"type": "object",
			"properties": {
				"allowImportNames": {
					"description": "Names of the exported members that allowed to be not be used.",
					"type": "array",
					"items": { "type": "string" }
				},
				"importNames": {
					"description": "Names of the exported members that should not be used.",
					"type": "array",
					"items": { "type": "string" }
				},
				"message": {
					"description": "The message to display when this module is imported.",
					"type": "string"
				}
			},
			"additionalProperties": false
		},
		"Paths": {
			"anyOf": [
				{
					"description": "The message to display when this module is imported.",
					"type": "string"
				},
				{
					"description": "Additional options to configure the message and allowed/disallowed import names.",
					"allOf": [{ "$ref": "#/definitions/PathOptions" }]
				}
			]
		},
		"PatternOptions": {
			"type": "object",
			"properties": {
				"group": {
					"description": "An array of gitignore-style patterns.",
					"anyOf": [
						{ "$ref": "#/definitions/SourcesMatcher" },
						{ "type": "null" }
					]
				},
				"importNamePattern": {
					"description": "A regex pattern for import names to forbid within the matched modules.",
					"anyOf": [{ "$ref": "#/definitions/Regex" }, { "type": "null" }]
				},
				"invertImportNamePattern": {
					"description": "If true, the matched patterns in the importNamePattern will be allowed. Defaults to `false`.",
					"default": false,
					"type": "boolean"
				},
				"message": {
					"description": "A custom message for diagnostics related to this pattern.",
					"type": ["string", "null"]
				}
			},
			"additionalProperties": false
		},
		"Patterns": { "anyOf": [{ "$ref": "#/definitions/PatternOptions" }] },
		"Performance": {
			"description": "A list of rules that belong to this group",
=======
		"RuleWithUseImportExtensionsOptions": {
>>>>>>> e36808f0
			"type": "object",
			"required": ["level"],
			"properties": {
				"fix": {
					"description": "The kind of the code actions emitted by the rule",
					"anyOf": [{ "$ref": "#/definitions/FixKind" }, { "type": "null" }]
				},
				"level": {
					"description": "The severity of the emitted diagnostics by the rule",
					"allOf": [{ "$ref": "#/definitions/RulePlainConfiguration" }]
				},
				"options": {
					"description": "Rule's options",
					"allOf": [{ "$ref": "#/definitions/UseImportExtensionsOptions" }]
				}
			},
			"additionalProperties": false
		},
		"RuleWithUseImportTypeOptions": {
			"type": "object",
			"required": ["level"],
			"properties": {
				"fix": {
					"description": "The kind of the code actions emitted by the rule",
					"anyOf": [{ "$ref": "#/definitions/FixKind" }, { "type": "null" }]
				},
				"level": {
					"description": "The severity of the emitted diagnostics by the rule",
					"allOf": [{ "$ref": "#/definitions/RulePlainConfiguration" }]
				},
				"options": {
					"description": "Rule's options",
					"allOf": [{ "$ref": "#/definitions/UseImportTypeOptions" }]
				}
			},
			"additionalProperties": false
		},
		"RuleWithUseIndexOfOptions": {
			"type": "object",
			"required": ["level"],
			"properties": {
				"fix": {
					"description": "The kind of the code actions emitted by the rule",
					"anyOf": [{ "$ref": "#/definitions/FixKind" }, { "type": "null" }]
				},
				"level": {
					"description": "The severity of the emitted diagnostics by the rule",
					"allOf": [{ "$ref": "#/definitions/RulePlainConfiguration" }]
				},
				"options": {
					"description": "Rule's options",
					"allOf": [{ "$ref": "#/definitions/UseIndexOfOptions" }]
				}
			},
			"additionalProperties": false
		},
		"RuleWithUseIsArrayOptions": {
			"type": "object",
			"required": ["level"],
			"properties": {
				"fix": {
					"description": "The kind of the code actions emitted by the rule",
					"anyOf": [{ "$ref": "#/definitions/FixKind" }, { "type": "null" }]
				},
				"level": {
					"description": "The severity of the emitted diagnostics by the rule",
					"allOf": [{ "$ref": "#/definitions/RulePlainConfiguration" }]
				},
				"options": {
					"description": "Rule's options",
					"allOf": [{ "$ref": "#/definitions/UseIsArrayOptions" }]
				}
			},
			"additionalProperties": false
		},
		"RuleWithUseIsNanOptions": {
			"type": "object",
			"required": ["level"],
			"properties": {
				"fix": {
					"description": "The kind of the code actions emitted by the rule",
					"anyOf": [{ "$ref": "#/definitions/FixKind" }, { "type": "null" }]
				},
				"level": {
					"description": "The severity of the emitted diagnostics by the rule",
					"allOf": [{ "$ref": "#/definitions/RulePlainConfiguration" }]
				},
				"options": {
					"description": "Rule's options",
					"allOf": [{ "$ref": "#/definitions/UseIsNanOptions" }]
				}
			},
			"additionalProperties": false
		},
		"RuleWithUseIterableCallbackReturnOptions": {
			"type": "object",
			"required": ["level"],
			"properties": {
				"level": {
					"description": "The severity of the emitted diagnostics by the rule",
					"allOf": [{ "$ref": "#/definitions/RulePlainConfiguration" }]
				},
				"options": {
					"description": "Rule's options",
					"allOf": [
						{ "$ref": "#/definitions/UseIterableCallbackReturnOptions" }
					]
				}
			},
			"additionalProperties": false
		},
		"RuleWithUseJsonImportAttributeOptions": {
			"type": "object",
			"required": ["level"],
			"properties": {
				"fix": {
					"description": "The kind of the code actions emitted by the rule",
					"anyOf": [{ "$ref": "#/definitions/FixKind" }, { "type": "null" }]
				},
				"level": {
					"description": "The severity of the emitted diagnostics by the rule",
					"allOf": [{ "$ref": "#/definitions/RulePlainConfiguration" }]
				},
				"options": {
					"description": "Rule's options",
					"allOf": [{ "$ref": "#/definitions/UseJsonImportAttributeOptions" }]
				}
			},
			"additionalProperties": false
		},
		"RuleWithUseJsxKeyInIterableOptions": {
			"type": "object",
			"required": ["level"],
			"properties": {
<<<<<<< HEAD
				"paths": {
					"description": "A list of import paths that should trigger the rule.",
					"type": "object",
					"additionalProperties": { "$ref": "#/definitions/Paths" }
				},
				"patterns": {
					"description": "gitignore-style patterns that should trigger the rule.",
					"type": ["array", "null"],
					"items": { "$ref": "#/definitions/Patterns" }
=======
				"level": {
					"description": "The severity of the emitted diagnostics by the rule",
					"allOf": [{ "$ref": "#/definitions/RulePlainConfiguration" }]
				},
				"options": {
					"description": "Rule's options",
					"allOf": [{ "$ref": "#/definitions/UseJsxKeyInIterableOptions" }]
>>>>>>> e36808f0
				}
			},
			"additionalProperties": false
		},
		"RuleWithUseKeyWithClickEventsOptions": {
			"type": "object",
			"required": ["level"],
			"properties": {
				"level": {
					"description": "The severity of the emitted diagnostics by the rule",
					"allOf": [{ "$ref": "#/definitions/RulePlainConfiguration" }]
				},
				"options": {
					"description": "Rule's options",
					"allOf": [{ "$ref": "#/definitions/UseKeyWithClickEventsOptions" }]
				}
			},
			"additionalProperties": false
		},
		"RuleWithUseKeyWithMouseEventsOptions": {
			"type": "object",
			"required": ["level"],
			"properties": {
				"level": {
					"description": "The severity of the emitted diagnostics by the rule",
					"allOf": [{ "$ref": "#/definitions/RulePlainConfiguration" }]
				},
				"options": {
					"description": "Rule's options",
					"allOf": [{ "$ref": "#/definitions/UseKeyWithMouseEventsOptions" }]
				}
			},
			"additionalProperties": false
		},
		"RuleWithUseLiteralEnumMembersOptions": {
			"type": "object",
			"required": ["level"],
			"properties": {
				"level": {
					"description": "The severity of the emitted diagnostics by the rule",
					"allOf": [{ "$ref": "#/definitions/RulePlainConfiguration" }]
				},
				"options": {
					"description": "Rule's options",
					"allOf": [{ "$ref": "#/definitions/UseLiteralEnumMembersOptions" }]
				}
			},
			"additionalProperties": false
		},
		"RuleWithUseLiteralKeysOptions": {
			"type": "object",
			"required": ["level"],
			"properties": {
				"fix": {
					"description": "The kind of the code actions emitted by the rule",
					"anyOf": [{ "$ref": "#/definitions/FixKind" }, { "type": "null" }]
				},
				"level": {
					"description": "The severity of the emitted diagnostics by the rule",
					"allOf": [{ "$ref": "#/definitions/RulePlainConfiguration" }]
				},
				"options": {
					"description": "Rule's options",
					"allOf": [{ "$ref": "#/definitions/UseLiteralKeysOptions" }]
				}
			},
			"additionalProperties": false
		},
		"RuleWithUseMediaCaptionOptions": {
			"type": "object",
			"required": ["level"],
			"properties": {
				"level": {
					"description": "The severity of the emitted diagnostics by the rule",
					"allOf": [{ "$ref": "#/definitions/RulePlainConfiguration" }]
				},
				"options": {
					"description": "Rule's options",
					"allOf": [{ "$ref": "#/definitions/UseMediaCaptionOptions" }]
				}
			},
			"additionalProperties": false
		},
		"RuleWithUseNamedOperationOptions": {
			"type": "object",
			"required": ["level"],
			"properties": {
				"fix": {
					"description": "The kind of the code actions emitted by the rule",
					"anyOf": [{ "$ref": "#/definitions/FixKind" }, { "type": "null" }]
				},
				"level": {
					"description": "The severity of the emitted diagnostics by the rule",
					"allOf": [{ "$ref": "#/definitions/RulePlainConfiguration" }]
				},
				"options": {
					"description": "Rule's options",
					"allOf": [{ "$ref": "#/definitions/UseNamedOperationOptions" }]
				}
			},
			"additionalProperties": false
		},
		"RuleWithUseNamespaceKeywordOptions": {
			"type": "object",
			"required": ["level"],
			"properties": {
				"fix": {
					"description": "The kind of the code actions emitted by the rule",
					"anyOf": [{ "$ref": "#/definitions/FixKind" }, { "type": "null" }]
				},
				"level": {
					"description": "The severity of the emitted diagnostics by the rule",
					"allOf": [{ "$ref": "#/definitions/RulePlainConfiguration" }]
				},
				"options": {
					"description": "Rule's options",
					"allOf": [{ "$ref": "#/definitions/UseNamespaceKeywordOptions" }]
				}
			},
			"additionalProperties": false
		},
		"RuleWithUseNamingConventionOptions": {
			"type": "object",
			"required": ["level"],
			"properties": {
				"level": {
					"description": "The severity of the emitted diagnostics by the rule",
					"allOf": [{ "$ref": "#/definitions/RulePlainConfiguration" }]
				},
				"options": {
					"description": "Rule's options",
					"allOf": [{ "$ref": "#/definitions/UseNamingConventionOptions" }]
				}
			},
			"additionalProperties": false
		},
		"RuleWithUseNodeAssertStrictOptions": {
			"type": "object",
			"required": ["level"],
			"properties": {
				"fix": {
					"description": "The kind of the code actions emitted by the rule",
					"anyOf": [{ "$ref": "#/definitions/FixKind" }, { "type": "null" }]
				},
				"level": {
					"description": "The severity of the emitted diagnostics by the rule",
					"allOf": [{ "$ref": "#/definitions/RulePlainConfiguration" }]
				},
				"options": {
					"description": "Rule's options",
					"allOf": [{ "$ref": "#/definitions/UseNodeAssertStrictOptions" }]
				}
			},
			"additionalProperties": false
		},
		"RuleWithUseNodejsImportProtocolOptions": {
			"type": "object",
			"required": ["level"],
			"properties": {
				"fix": {
					"description": "The kind of the code actions emitted by the rule",
					"anyOf": [{ "$ref": "#/definitions/FixKind" }, { "type": "null" }]
				},
				"level": {
					"description": "The severity of the emitted diagnostics by the rule",
					"allOf": [{ "$ref": "#/definitions/RulePlainConfiguration" }]
				},
				"options": {
					"description": "Rule's options",
					"allOf": [{ "$ref": "#/definitions/UseNodejsImportProtocolOptions" }]
				}
			},
			"additionalProperties": false
		},
		"RuleWithUseNumberNamespaceOptions": {
			"type": "object",
			"required": ["level"],
			"properties": {
				"fix": {
					"description": "The kind of the code actions emitted by the rule",
					"anyOf": [{ "$ref": "#/definitions/FixKind" }, { "type": "null" }]
				},
				"level": {
					"description": "The severity of the emitted diagnostics by the rule",
					"allOf": [{ "$ref": "#/definitions/RulePlainConfiguration" }]
				},
				"options": {
					"description": "Rule's options",
					"allOf": [{ "$ref": "#/definitions/UseNumberNamespaceOptions" }]
				}
			},
			"additionalProperties": false
		},
		"RuleWithUseNumberToFixedDigitsArgumentOptions": {
			"type": "object",
			"required": ["level"],
			"properties": {
				"fix": {
					"description": "The kind of the code actions emitted by the rule",
					"anyOf": [{ "$ref": "#/definitions/FixKind" }, { "type": "null" }]
				},
				"level": {
					"description": "The severity of the emitted diagnostics by the rule",
					"allOf": [{ "$ref": "#/definitions/RulePlainConfiguration" }]
				},
				"options": {
					"description": "Rule's options",
					"allOf": [
						{ "$ref": "#/definitions/UseNumberToFixedDigitsArgumentOptions" }
					]
				}
			},
			"additionalProperties": false
		},
		"RuleWithUseNumericLiteralsOptions": {
			"type": "object",
			"required": ["level"],
			"properties": {
				"fix": {
					"description": "The kind of the code actions emitted by the rule",
					"anyOf": [{ "$ref": "#/definitions/FixKind" }, { "type": "null" }]
				},
				"level": {
					"description": "The severity of the emitted diagnostics by the rule",
					"allOf": [{ "$ref": "#/definitions/RulePlainConfiguration" }]
				},
				"options": {
					"description": "Rule's options",
					"allOf": [{ "$ref": "#/definitions/UseNumericLiteralsOptions" }]
				}
			},
			"additionalProperties": false
		},
		"RuleWithUseNumericSeparatorsOptions": {
			"type": "object",
			"required": ["level"],
			"properties": {
				"fix": {
					"description": "The kind of the code actions emitted by the rule",
					"anyOf": [{ "$ref": "#/definitions/FixKind" }, { "type": "null" }]
				},
				"level": {
					"description": "The severity of the emitted diagnostics by the rule",
					"allOf": [{ "$ref": "#/definitions/RulePlainConfiguration" }]
				},
				"options": {
					"description": "Rule's options",
					"allOf": [{ "$ref": "#/definitions/UseNumericSeparatorsOptions" }]
				}
			},
			"additionalProperties": false
		},
		"RuleWithUseObjectSpreadOptions": {
			"type": "object",
			"required": ["level"],
			"properties": {
				"fix": {
					"description": "The kind of the code actions emitted by the rule",
					"anyOf": [{ "$ref": "#/definitions/FixKind" }, { "type": "null" }]
				},
				"level": {
					"description": "The severity of the emitted diagnostics by the rule",
					"allOf": [{ "$ref": "#/definitions/RulePlainConfiguration" }]
				},
				"options": {
					"description": "Rule's options",
					"allOf": [{ "$ref": "#/definitions/UseObjectSpreadOptions" }]
				}
			},
			"additionalProperties": false
		},
		"RuleWithUseOptionalChainOptions": {
			"type": "object",
			"required": ["level"],
			"properties": {
				"fix": {
					"description": "The kind of the code actions emitted by the rule",
					"anyOf": [{ "$ref": "#/definitions/FixKind" }, { "type": "null" }]
				},
				"level": {
					"description": "The severity of the emitted diagnostics by the rule",
					"allOf": [{ "$ref": "#/definitions/RulePlainConfiguration" }]
				},
				"options": {
					"description": "Rule's options",
					"allOf": [{ "$ref": "#/definitions/UseOptionalChainOptions" }]
				}
			},
			"additionalProperties": false
		},
		"RuleWithUseParseIntRadixOptions": {
			"type": "object",
			"required": ["level"],
			"properties": {
				"fix": {
					"description": "The kind of the code actions emitted by the rule",
					"anyOf": [{ "$ref": "#/definitions/FixKind" }, { "type": "null" }]
				},
				"level": {
					"description": "The severity of the emitted diagnostics by the rule",
					"allOf": [{ "$ref": "#/definitions/RulePlainConfiguration" }]
				},
				"options": {
					"description": "Rule's options",
					"allOf": [{ "$ref": "#/definitions/UseParseIntRadixOptions" }]
				}
			},
			"additionalProperties": false
		},
		"RuleWithUseReadonlyClassPropertiesOptions": {
			"type": "object",
			"required": ["level"],
			"properties": {
				"fix": {
					"description": "The kind of the code actions emitted by the rule",
					"anyOf": [{ "$ref": "#/definitions/FixKind" }, { "type": "null" }]
				},
				"level": {
					"description": "The severity of the emitted diagnostics by the rule",
					"allOf": [{ "$ref": "#/definitions/RulePlainConfiguration" }]
				},
				"options": {
					"description": "Rule's options",
					"allOf": [
						{ "$ref": "#/definitions/UseReadonlyClassPropertiesOptions" }
					]
				}
			},
			"additionalProperties": false
		},
		"RuleWithUseRegexLiteralsOptions": {
			"type": "object",
			"required": ["level"],
			"properties": {
				"fix": {
					"description": "The kind of the code actions emitted by the rule",
					"anyOf": [{ "$ref": "#/definitions/FixKind" }, { "type": "null" }]
				},
				"level": {
					"description": "The severity of the emitted diagnostics by the rule",
					"allOf": [{ "$ref": "#/definitions/RulePlainConfiguration" }]
				},
				"options": {
					"description": "Rule's options",
					"allOf": [{ "$ref": "#/definitions/UseRegexLiteralsOptions" }]
				}
			},
			"additionalProperties": false
		},
		"RuleWithUseSelfClosingElementsOptions": {
			"type": "object",
			"required": ["level"],
			"properties": {
				"fix": {
					"description": "The kind of the code actions emitted by the rule",
					"anyOf": [{ "$ref": "#/definitions/FixKind" }, { "type": "null" }]
				},
				"level": {
					"description": "The severity of the emitted diagnostics by the rule",
					"allOf": [{ "$ref": "#/definitions/RulePlainConfiguration" }]
				},
				"options": {
					"description": "Rule's options",
					"allOf": [{ "$ref": "#/definitions/UseSelfClosingElementsOptions" }]
				}
			},
			"additionalProperties": false
		},
		"RuleWithUseSemanticElementsOptions": {
			"type": "object",
			"required": ["level"],
			"properties": {
				"level": {
					"description": "The severity of the emitted diagnostics by the rule",
					"allOf": [{ "$ref": "#/definitions/RulePlainConfiguration" }]
				},
				"options": {
					"description": "Rule's options",
					"allOf": [{ "$ref": "#/definitions/UseSemanticElementsOptions" }]
				}
			},
			"additionalProperties": false
		},
		"RuleWithUseShorthandAssignOptions": {
			"type": "object",
			"required": ["level"],
			"properties": {
				"fix": {
					"description": "The kind of the code actions emitted by the rule",
					"anyOf": [{ "$ref": "#/definitions/FixKind" }, { "type": "null" }]
				},
				"level": {
					"description": "The severity of the emitted diagnostics by the rule",
					"allOf": [{ "$ref": "#/definitions/RulePlainConfiguration" }]
				},
				"options": {
					"description": "Rule's options",
					"allOf": [{ "$ref": "#/definitions/UseShorthandAssignOptions" }]
				}
			},
			"additionalProperties": false
		},
		"RuleWithUseShorthandFunctionTypeOptions": {
			"type": "object",
			"required": ["level"],
			"properties": {
				"fix": {
					"description": "The kind of the code actions emitted by the rule",
					"anyOf": [{ "$ref": "#/definitions/FixKind" }, { "type": "null" }]
				},
				"level": {
					"description": "The severity of the emitted diagnostics by the rule",
					"allOf": [{ "$ref": "#/definitions/RulePlainConfiguration" }]
				},
				"options": {
					"description": "Rule's options",
					"allOf": [{ "$ref": "#/definitions/UseShorthandFunctionTypeOptions" }]
				}
			},
			"additionalProperties": false
		},
		"RuleWithUseSimpleNumberKeysOptions": {
			"type": "object",
			"required": ["level"],
			"properties": {
				"fix": {
					"description": "The kind of the code actions emitted by the rule",
					"anyOf": [{ "$ref": "#/definitions/FixKind" }, { "type": "null" }]
				},
				"level": {
					"description": "The severity of the emitted diagnostics by the rule",
					"allOf": [{ "$ref": "#/definitions/RulePlainConfiguration" }]
				},
				"options": {
					"description": "Rule's options",
					"allOf": [{ "$ref": "#/definitions/UseSimpleNumberKeysOptions" }]
				}
			},
			"additionalProperties": false
		},
		"RuleWithUseSimplifiedLogicExpressionOptions": {
			"type": "object",
			"required": ["level"],
			"properties": {
				"fix": {
					"description": "The kind of the code actions emitted by the rule",
					"anyOf": [{ "$ref": "#/definitions/FixKind" }, { "type": "null" }]
				},
				"level": {
					"description": "The severity of the emitted diagnostics by the rule",
					"allOf": [{ "$ref": "#/definitions/RulePlainConfiguration" }]
				},
				"options": {
					"description": "Rule's options",
					"allOf": [
						{ "$ref": "#/definitions/UseSimplifiedLogicExpressionOptions" }
					]
				}
			},
			"additionalProperties": false
		},
		"RuleWithUseSingleJsDocAsteriskOptions": {
			"type": "object",
			"required": ["level"],
			"properties": {
				"fix": {
					"description": "The kind of the code actions emitted by the rule",
					"anyOf": [{ "$ref": "#/definitions/FixKind" }, { "type": "null" }]
				},
				"level": {
					"description": "The severity of the emitted diagnostics by the rule",
					"allOf": [{ "$ref": "#/definitions/RulePlainConfiguration" }]
				},
				"options": {
					"description": "Rule's options",
					"allOf": [{ "$ref": "#/definitions/UseSingleJsDocAsteriskOptions" }]
				}
			},
			"additionalProperties": false
		},
		"RuleWithUseSingleVarDeclaratorOptions": {
			"type": "object",
			"required": ["level"],
			"properties": {
				"fix": {
					"description": "The kind of the code actions emitted by the rule",
					"anyOf": [{ "$ref": "#/definitions/FixKind" }, { "type": "null" }]
				},
				"level": {
					"description": "The severity of the emitted diagnostics by the rule",
					"allOf": [{ "$ref": "#/definitions/RulePlainConfiguration" }]
				},
				"options": {
					"description": "Rule's options",
					"allOf": [{ "$ref": "#/definitions/UseSingleVarDeclaratorOptions" }]
				}
			},
			"additionalProperties": false
		},
		"RuleWithUseSortedClassesOptions": {
			"type": "object",
			"required": ["level"],
			"properties": {
				"fix": {
					"description": "The kind of the code actions emitted by the rule",
					"anyOf": [{ "$ref": "#/definitions/FixKind" }, { "type": "null" }]
				},
				"level": {
					"description": "The severity of the emitted diagnostics by the rule",
					"allOf": [{ "$ref": "#/definitions/RulePlainConfiguration" }]
				},
				"options": {
					"description": "Rule's options",
					"allOf": [{ "$ref": "#/definitions/UseSortedClassesOptions" }]
				}
			},
			"additionalProperties": false
		},
		"RuleWithUseStrictModeOptions": {
			"type": "object",
			"required": ["level"],
			"properties": {
				"fix": {
					"description": "The kind of the code actions emitted by the rule",
					"anyOf": [{ "$ref": "#/definitions/FixKind" }, { "type": "null" }]
				},
				"level": {
					"description": "The severity of the emitted diagnostics by the rule",
					"allOf": [{ "$ref": "#/definitions/RulePlainConfiguration" }]
				},
				"options": {
					"description": "Rule's options",
					"allOf": [{ "$ref": "#/definitions/UseStrictModeOptions" }]
				}
			},
			"additionalProperties": false
		},
		"RuleWithUseSymbolDescriptionOptions": {
			"type": "object",
			"required": ["level"],
			"properties": {
				"level": {
					"description": "The severity of the emitted diagnostics by the rule",
					"allOf": [{ "$ref": "#/definitions/RulePlainConfiguration" }]
				},
				"options": {
					"description": "Rule's options",
					"allOf": [{ "$ref": "#/definitions/UseSymbolDescriptionOptions" }]
				}
			},
			"additionalProperties": false
		},
		"RuleWithUseTemplateOptions": {
			"type": "object",
			"required": ["level"],
			"properties": {
				"fix": {
					"description": "The kind of the code actions emitted by the rule",
					"anyOf": [{ "$ref": "#/definitions/FixKind" }, { "type": "null" }]
				},
				"level": {
					"description": "The severity of the emitted diagnostics by the rule",
					"allOf": [{ "$ref": "#/definitions/RulePlainConfiguration" }]
				},
				"options": {
					"description": "Rule's options",
					"allOf": [{ "$ref": "#/definitions/UseTemplateOptions" }]
				}
			},
			"additionalProperties": false
		},
		"RuleWithUseThrowNewErrorOptions": {
			"type": "object",
			"required": ["level"],
			"properties": {
				"fix": {
					"description": "The kind of the code actions emitted by the rule",
					"anyOf": [{ "$ref": "#/definitions/FixKind" }, { "type": "null" }]
				},
				"level": {
					"description": "The severity of the emitted diagnostics by the rule",
					"allOf": [{ "$ref": "#/definitions/RulePlainConfiguration" }]
				},
				"options": {
					"description": "Rule's options",
					"allOf": [{ "$ref": "#/definitions/UseThrowNewErrorOptions" }]
				}
			},
			"additionalProperties": false
		},
		"RuleWithUseThrowOnlyErrorOptions": {
			"type": "object",
			"required": ["level"],
			"properties": {
				"level": {
					"description": "The severity of the emitted diagnostics by the rule",
					"allOf": [{ "$ref": "#/definitions/RulePlainConfiguration" }]
				},
				"options": {
					"description": "Rule's options",
					"allOf": [{ "$ref": "#/definitions/UseThrowOnlyErrorOptions" }]
				}
			},
			"additionalProperties": false
		},
		"RuleWithUseTopLevelRegexOptions": {
			"type": "object",
			"required": ["level"],
			"properties": {
				"level": {
					"description": "The severity of the emitted diagnostics by the rule",
					"allOf": [{ "$ref": "#/definitions/RulePlainConfiguration" }]
				},
				"options": {
					"description": "Rule's options",
					"allOf": [{ "$ref": "#/definitions/UseTopLevelRegexOptions" }]
				}
			},
			"additionalProperties": false
		},
		"RuleWithUseTrimStartEndOptions": {
			"type": "object",
			"required": ["level"],
			"properties": {
				"fix": {
					"description": "The kind of the code actions emitted by the rule",
					"anyOf": [{ "$ref": "#/definitions/FixKind" }, { "type": "null" }]
				},
				"level": {
					"description": "The severity of the emitted diagnostics by the rule",
					"allOf": [{ "$ref": "#/definitions/RulePlainConfiguration" }]
				},
				"options": {
					"description": "Rule's options",
					"allOf": [{ "$ref": "#/definitions/UseTrimStartEndOptions" }]
				}
			},
			"additionalProperties": false
		},
		"RuleWithUseUnifiedTypeSignatureOptions": {
			"type": "object",
			"required": ["level"],
			"properties": {
				"fix": {
					"description": "The kind of the code actions emitted by the rule",
					"anyOf": [{ "$ref": "#/definitions/FixKind" }, { "type": "null" }]
				},
				"level": {
					"description": "The severity of the emitted diagnostics by the rule",
					"allOf": [{ "$ref": "#/definitions/RulePlainConfiguration" }]
				},
				"options": {
					"description": "Rule's options",
					"allOf": [{ "$ref": "#/definitions/UseUnifiedTypeSignatureOptions" }]
				}
			},
			"additionalProperties": false
		},
		"RuleWithUseUniqueElementIdsOptions": {
			"type": "object",
			"required": ["level"],
			"properties": {
				"level": {
					"description": "The severity of the emitted diagnostics by the rule",
					"allOf": [{ "$ref": "#/definitions/RulePlainConfiguration" }]
				},
				"options": {
					"description": "Rule's options",
					"allOf": [{ "$ref": "#/definitions/UseUniqueElementIdsOptions" }]
				}
			},
			"additionalProperties": false
		},
		"RuleWithUseValidAnchorOptions": {
			"type": "object",
			"required": ["level"],
			"properties": {
				"level": {
					"description": "The severity of the emitted diagnostics by the rule",
					"allOf": [{ "$ref": "#/definitions/RulePlainConfiguration" }]
				},
				"options": {
					"description": "Rule's options",
					"allOf": [{ "$ref": "#/definitions/UseValidAnchorOptions" }]
				}
			},
			"additionalProperties": false
		},
		"RuleWithUseValidAriaPropsOptions": {
			"type": "object",
			"required": ["level"],
			"properties": {
				"fix": {
					"description": "The kind of the code actions emitted by the rule",
					"anyOf": [{ "$ref": "#/definitions/FixKind" }, { "type": "null" }]
				},
				"level": {
					"description": "The severity of the emitted diagnostics by the rule",
					"allOf": [{ "$ref": "#/definitions/RulePlainConfiguration" }]
				},
				"options": {
					"description": "Rule's options",
					"allOf": [{ "$ref": "#/definitions/UseValidAriaPropsOptions" }]
				}
			},
			"additionalProperties": false
		},
		"RuleWithUseValidAriaRoleOptions": {
			"type": "object",
			"required": ["level"],
			"properties": {
				"fix": {
					"description": "The kind of the code actions emitted by the rule",
					"anyOf": [{ "$ref": "#/definitions/FixKind" }, { "type": "null" }]
				},
				"level": {
					"description": "The severity of the emitted diagnostics by the rule",
					"allOf": [{ "$ref": "#/definitions/RulePlainConfiguration" }]
				},
				"options": {
					"description": "Rule's options",
					"allOf": [{ "$ref": "#/definitions/UseValidAriaRoleOptions" }]
				}
			},
			"additionalProperties": false
		},
		"RuleWithUseValidAriaValuesOptions": {
			"type": "object",
			"required": ["level"],
			"properties": {
				"level": {
					"description": "The severity of the emitted diagnostics by the rule",
					"allOf": [{ "$ref": "#/definitions/RulePlainConfiguration" }]
				},
				"options": {
					"description": "Rule's options",
					"allOf": [{ "$ref": "#/definitions/UseValidAriaValuesOptions" }]
				}
			},
			"additionalProperties": false
		},
		"RuleWithUseValidAutocompleteOptions": {
			"type": "object",
			"required": ["level"],
			"properties": {
				"level": {
					"description": "The severity of the emitted diagnostics by the rule",
					"allOf": [{ "$ref": "#/definitions/RulePlainConfiguration" }]
				},
				"options": {
					"description": "Rule's options",
					"allOf": [{ "$ref": "#/definitions/UseValidAutocompleteOptions" }]
				}
			},
			"additionalProperties": false
		},
		"RuleWithUseValidForDirectionOptions": {
			"type": "object",
			"required": ["level"],
			"properties": {
				"level": {
					"description": "The severity of the emitted diagnostics by the rule",
					"allOf": [{ "$ref": "#/definitions/RulePlainConfiguration" }]
				},
				"options": {
					"description": "Rule's options",
					"allOf": [{ "$ref": "#/definitions/UseValidForDirectionOptions" }]
				}
			},
			"additionalProperties": false
		},
		"RuleWithUseValidLangOptions": {
			"type": "object",
			"required": ["level"],
			"properties": {
				"level": {
					"description": "The severity of the emitted diagnostics by the rule",
					"allOf": [{ "$ref": "#/definitions/RulePlainConfiguration" }]
				},
				"options": {
					"description": "Rule's options",
					"allOf": [{ "$ref": "#/definitions/UseValidLangOptions" }]
				}
			},
			"additionalProperties": false
		},
		"RuleWithUseValidTypeofOptions": {
			"type": "object",
			"required": ["level"],
			"properties": {
				"fix": {
					"description": "The kind of the code actions emitted by the rule",
					"anyOf": [{ "$ref": "#/definitions/FixKind" }, { "type": "null" }]
				},
				"level": {
					"description": "The severity of the emitted diagnostics by the rule",
					"allOf": [{ "$ref": "#/definitions/RulePlainConfiguration" }]
				},
				"options": {
					"description": "Rule's options",
					"allOf": [{ "$ref": "#/definitions/UseValidTypeofOptions" }]
				}
			},
			"additionalProperties": false
		},
		"RuleWithUseWhileOptions": {
			"type": "object",
			"required": ["level"],
			"properties": {
				"fix": {
					"description": "The kind of the code actions emitted by the rule",
					"anyOf": [{ "$ref": "#/definitions/FixKind" }, { "type": "null" }]
				},
				"level": {
					"description": "The severity of the emitted diagnostics by the rule",
					"allOf": [{ "$ref": "#/definitions/RulePlainConfiguration" }]
				},
				"options": {
					"description": "Rule's options",
					"allOf": [{ "$ref": "#/definitions/UseWhileOptions" }]
				}
			},
			"additionalProperties": false
		},
		"RuleWithUseYieldOptions": {
			"type": "object",
			"required": ["level"],
			"properties": {
				"level": {
					"description": "The severity of the emitted diagnostics by the rule",
					"allOf": [{ "$ref": "#/definitions/RulePlainConfiguration" }]
				},
				"options": {
					"description": "Rule's options",
					"allOf": [{ "$ref": "#/definitions/UseYieldOptions" }]
				}
			},
			"additionalProperties": false
		},
		"Rules": {
			"type": "object",
			"properties": {
				"a11y": {
					"anyOf": [
						{ "$ref": "#/definitions/SeverityOrGroup_for_A11y" },
						{ "type": "null" }
					]
				},
				"complexity": {
					"anyOf": [
						{ "$ref": "#/definitions/SeverityOrGroup_for_Complexity" },
						{ "type": "null" }
					]
				},
				"correctness": {
					"anyOf": [
						{ "$ref": "#/definitions/SeverityOrGroup_for_Correctness" },
						{ "type": "null" }
					]
				},
				"nursery": {
					"anyOf": [
						{ "$ref": "#/definitions/SeverityOrGroup_for_Nursery" },
						{ "type": "null" }
					]
				},
				"performance": {
					"anyOf": [
						{ "$ref": "#/definitions/SeverityOrGroup_for_Performance" },
						{ "type": "null" }
					]
				},
				"recommended": {
					"description": "It enables the lint rules recommended by Biome. `true` by default.",
					"type": ["boolean", "null"]
				},
				"security": {
					"anyOf": [
						{ "$ref": "#/definitions/SeverityOrGroup_for_Security" },
						{ "type": "null" }
					]
				},
				"style": {
					"anyOf": [
						{ "$ref": "#/definitions/SeverityOrGroup_for_Style" },
						{ "type": "null" }
					]
				},
				"suspicious": {
					"anyOf": [
						{ "$ref": "#/definitions/SeverityOrGroup_for_Suspicious" },
						{ "type": "null" }
					]
				}
			},
			"additionalProperties": false
		},
		"Schema": { "type": "string" },
		"Scope": { "type": "string", "enum": ["any", "global"] },
		"Security": {
			"description": "A list of rules that belong to this group",
			"type": "object",
			"properties": {
				"noBlankTarget": {
					"description": "Disallow target=\"_blank\" attribute without rel=\"noopener\".",
					"anyOf": [
						{ "$ref": "#/definitions/NoBlankTargetConfiguration" },
						{ "type": "null" }
					]
				},
				"noDangerouslySetInnerHtml": {
					"description": "Prevent the usage of dangerous JSX props",
					"anyOf": [
						{ "$ref": "#/definitions/NoDangerouslySetInnerHtmlConfiguration" },
						{ "type": "null" }
					]
				},
				"noDangerouslySetInnerHtmlWithChildren": {
					"description": "Report when a DOM element or a component uses both children and dangerouslySetInnerHTML prop.",
					"anyOf": [
						{
							"$ref": "#/definitions/NoDangerouslySetInnerHtmlWithChildrenConfiguration"
						},
						{ "type": "null" }
					]
				},
				"noGlobalEval": {
					"description": "Disallow the use of global eval().",
					"anyOf": [
						{ "$ref": "#/definitions/NoGlobalEvalConfiguration" },
						{ "type": "null" }
					]
				},
				"recommended": {
					"description": "It enables the recommended rules for this group",
					"type": ["boolean", "null"]
				}
			},
			"additionalProperties": false
		},
		"Selector": {
			"type": "object",
			"properties": {
				"kind": {
					"description": "Declaration kind",
					"allOf": [{ "$ref": "#/definitions/Kind" }]
				},
				"modifiers": {
					"description": "Modifiers used on the declaration",
					"allOf": [{ "$ref": "#/definitions/Modifiers" }]
				},
				"scope": {
					"description": "Scope of the declaration",
					"allOf": [{ "$ref": "#/definitions/Scope" }]
				}
			},
			"additionalProperties": false
		},
		"SelfCloseVoidElements": {
			"description": "Controls whether void-elements should be self closed",
			"oneOf": [
				{
					"description": "The `/` inside void elements is removed by the formatter",
					"type": "string",
					"enum": ["never"]
				},
				{
					"description": "The `/` inside void elements is always added",
					"type": "string",
					"enum": ["always"]
				}
			]
		},
		"Semicolons": { "type": "string", "enum": ["always", "asNeeded"] },
		"SeverityOrGroup_for_A11y": {
			"anyOf": [
				{ "$ref": "#/definitions/GroupPlainConfiguration" },
				{ "$ref": "#/definitions/A11y" }
			]
		},
		"SeverityOrGroup_for_Complexity": {
			"anyOf": [
				{ "$ref": "#/definitions/GroupPlainConfiguration" },
				{ "$ref": "#/definitions/Complexity" }
			]
		},
		"SeverityOrGroup_for_Correctness": {
			"anyOf": [
				{ "$ref": "#/definitions/GroupPlainConfiguration" },
				{ "$ref": "#/definitions/Correctness" }
			]
		},
		"SeverityOrGroup_for_Nursery": {
			"anyOf": [
				{ "$ref": "#/definitions/GroupPlainConfiguration" },
				{ "$ref": "#/definitions/Nursery" }
			]
		},
		"SeverityOrGroup_for_Performance": {
			"anyOf": [
				{ "$ref": "#/definitions/GroupPlainConfiguration" },
				{ "$ref": "#/definitions/Performance" }
			]
		},
		"SeverityOrGroup_for_Security": {
			"anyOf": [
				{ "$ref": "#/definitions/GroupPlainConfiguration" },
				{ "$ref": "#/definitions/Security" }
			]
		},
		"SeverityOrGroup_for_Style": {
			"anyOf": [
				{ "$ref": "#/definitions/GroupPlainConfiguration" },
				{ "$ref": "#/definitions/Style" }
			]
		},
		"SeverityOrGroup_for_Suspicious": {
			"anyOf": [
				{ "$ref": "#/definitions/GroupPlainConfiguration" },
				{ "$ref": "#/definitions/Suspicious" }
			]
		},
		"Source": {
			"description": "A list of rules that belong to this group",
			"type": "object",
			"properties": {
				"organizeImports": {
					"description": "Provides a code action to sort the imports and exports in the file using a built-in or custom order.",
					"anyOf": [
						{
							"$ref": "#/definitions/RuleAssistConfiguration_for_OrganizeImportsOptions"
						},
						{ "type": "null" }
					]
				},
				"recommended": {
					"description": "It enables the recommended rules for this group",
					"type": ["boolean", "null"]
				},
				"useSortedAttributes": {
					"description": "Enforce attribute sorting in JSX elements.",
					"anyOf": [
						{
							"$ref": "#/definitions/RuleAssistConfiguration_for_UseSortedAttributesOptions"
						},
						{ "type": "null" }
					]
				},
				"useSortedKeys": {
					"description": "Sorts the keys of a JSON object in natural order",
					"anyOf": [
						{
							"$ref": "#/definitions/RuleAssistConfiguration_for_UseSortedKeysOptions"
						},
						{ "type": "null" }
					]
				},
				"useSortedProperties": {
					"description": "Enforce ordering of CSS properties and nested rules.",
					"anyOf": [
						{
							"$ref": "#/definitions/RuleAssistConfiguration_for_UseSortedPropertiesOptions"
						},
						{ "type": "null" }
					]
				}
			},
			"additionalProperties": false
		},
		"SourceMatcher": {
			"anyOf": [
				{ "$ref": "#/definitions/NegatablePredefinedSourceMatcher" },
				{ "$ref": "#/definitions/ImportSourceGlob" }
			]
		},
		"SourcesMatcher": {
			"anyOf": [
				{ "$ref": "#/definitions/SourceMatcher" },
				{ "type": "array", "items": { "$ref": "#/definitions/SourceMatcher" } }
			]
		},
		"StableHookResult": {
			"oneOf": [
				{
					"description": "Whether the hook has a stable result.",
					"type": "boolean"
				},
				{
					"description": "Used to indicate the hook returns an array and some of its indices have stable identities.",
					"type": "array",
					"items": {
						"type": "integer",
						"format": "uint8",
						"maximum": 255.0,
						"minimum": 0.0
					},
					"minItems": 1
				}
			]
		},
		"Style": {
			"description": "A list of rules that belong to this group",
			"type": "object",
			"properties": {
				"noCommonJs": {
					"description": "Disallow use of CommonJs module system in favor of ESM style imports.",
					"anyOf": [
						{ "$ref": "#/definitions/NoCommonJsConfiguration" },
						{ "type": "null" }
					]
				},
				"noDefaultExport": {
					"description": "Disallow default exports.",
					"anyOf": [
						{ "$ref": "#/definitions/NoDefaultExportConfiguration" },
						{ "type": "null" }
					]
				},
				"noDescendingSpecificity": {
					"description": "Disallow a lower specificity selector from coming after a higher specificity selector.",
					"anyOf": [
						{ "$ref": "#/definitions/NoDescendingSpecificityConfiguration" },
						{ "type": "null" }
					]
				},
				"noDoneCallback": {
					"description": "Disallow using a callback in asynchronous tests and hooks.",
					"anyOf": [
						{ "$ref": "#/definitions/NoDoneCallbackConfiguration" },
						{ "type": "null" }
					]
				},
				"noEnum": {
					"description": "Disallow TypeScript enum.",
					"anyOf": [
						{ "$ref": "#/definitions/NoEnumConfiguration" },
						{ "type": "null" }
					]
				},
				"noExportedImports": {
					"description": "Disallow exporting an imported variable.",
					"anyOf": [
						{ "$ref": "#/definitions/NoExportedImportsConfiguration" },
						{ "type": "null" }
					]
				},
				"noHeadElement": {
					"description": "Prevent usage of \\<head> element in a Next.js project.",
					"anyOf": [
						{ "$ref": "#/definitions/NoHeadElementConfiguration" },
						{ "type": "null" }
					]
				},
				"noImplicitBoolean": {
					"description": "Disallow implicit true values on JSX boolean attributes",
					"anyOf": [
						{ "$ref": "#/definitions/NoImplicitBooleanConfiguration" },
						{ "type": "null" }
					]
				},
				"noInferrableTypes": {
					"description": "Disallow type annotations for variables, parameters, and class properties initialized with a literal expression.",
					"anyOf": [
						{ "$ref": "#/definitions/NoInferrableTypesConfiguration" },
						{ "type": "null" }
					]
				},
				"noNamespace": {
					"description": "Disallow the use of TypeScript's namespaces.",
					"anyOf": [
						{ "$ref": "#/definitions/NoNamespaceConfiguration" },
						{ "type": "null" }
					]
				},
				"noNegationElse": {
					"description": "Disallow negation in the condition of an if statement if it has an else clause.",
					"anyOf": [
						{ "$ref": "#/definitions/NoNegationElseConfiguration" },
						{ "type": "null" }
					]
				},
				"noNestedTernary": {
					"description": "Disallow nested ternary expressions.",
					"anyOf": [
						{ "$ref": "#/definitions/NoNestedTernaryConfiguration" },
						{ "type": "null" }
					]
				},
				"noNonNullAssertion": {
					"description": "Disallow non-null assertions using the ! postfix operator.",
					"anyOf": [
						{ "$ref": "#/definitions/NoNonNullAssertionConfiguration" },
						{ "type": "null" }
					]
				},
				"noParameterAssign": {
					"description": "Disallow reassigning function parameters.",
					"anyOf": [
						{ "$ref": "#/definitions/NoParameterAssignConfiguration" },
						{ "type": "null" }
					]
				},
				"noParameterProperties": {
					"description": "Disallow the use of parameter properties in class constructors.",
					"anyOf": [
						{ "$ref": "#/definitions/NoParameterPropertiesConfiguration" },
						{ "type": "null" }
					]
				},
				"noProcessEnv": {
					"description": "Disallow the use of process.env.",
					"anyOf": [
						{ "$ref": "#/definitions/NoProcessEnvConfiguration" },
						{ "type": "null" }
					]
				},
				"noRestrictedGlobals": {
					"description": "This rule allows you to specify global variable names that you don’t want to use in your application.",
					"anyOf": [
						{ "$ref": "#/definitions/NoRestrictedGlobalsConfiguration" },
						{ "type": "null" }
					]
				},
				"noRestrictedImports": {
					"description": "Disallow specified modules when loaded by import or require.",
					"anyOf": [
						{ "$ref": "#/definitions/NoRestrictedImportsConfiguration" },
						{ "type": "null" }
					]
				},
				"noRestrictedTypes": {
					"description": "Disallow user defined types.",
					"anyOf": [
						{ "$ref": "#/definitions/NoRestrictedTypesConfiguration" },
						{ "type": "null" }
					]
				},
				"noShoutyConstants": {
					"description": "Disallow the use of constants which its value is the upper-case version of its name.",
					"anyOf": [
						{ "$ref": "#/definitions/NoShoutyConstantsConfiguration" },
						{ "type": "null" }
					]
				},
				"noSubstr": {
					"description": "Enforce the use of String.slice() over String.substr() and String.substring().",
					"anyOf": [
						{ "$ref": "#/definitions/NoSubstrConfiguration" },
						{ "type": "null" }
					]
				},
				"noUnusedTemplateLiteral": {
					"description": "Disallow template literals if interpolation and special-character handling are not needed",
					"anyOf": [
						{ "$ref": "#/definitions/NoUnusedTemplateLiteralConfiguration" },
						{ "type": "null" }
					]
				},
				"noUselessElse": {
					"description": "Disallow else block when the if block breaks early.",
					"anyOf": [
						{ "$ref": "#/definitions/NoUselessElseConfiguration" },
						{ "type": "null" }
					]
				},
				"noValueAtRule": {
					"description": "Disallow use of @value rule in css modules.",
					"anyOf": [
						{ "$ref": "#/definitions/NoValueAtRuleConfiguration" },
						{ "type": "null" }
					]
				},
				"noYodaExpression": {
					"description": "Disallow the use of yoda expressions.",
					"anyOf": [
						{ "$ref": "#/definitions/NoYodaExpressionConfiguration" },
						{ "type": "null" }
					]
				},
				"recommended": {
					"description": "It enables the recommended rules for this group",
					"type": ["boolean", "null"]
				},
				"useArrayLiterals": {
					"description": "Disallow Array constructors.",
					"anyOf": [
						{ "$ref": "#/definitions/UseArrayLiteralsConfiguration" },
						{ "type": "null" }
					]
				},
				"useAsConstAssertion": {
					"description": "Enforce the use of as const over literal type and type annotation.",
					"anyOf": [
						{ "$ref": "#/definitions/UseAsConstAssertionConfiguration" },
						{ "type": "null" }
					]
				},
				"useAtIndex": {
					"description": "Use at() instead of integer index access.",
					"anyOf": [
						{ "$ref": "#/definitions/UseAtIndexConfiguration" },
						{ "type": "null" }
					]
				},
				"useBlockStatements": {
					"description": "Requires following curly brace conventions.",
					"anyOf": [
						{ "$ref": "#/definitions/UseBlockStatementsConfiguration" },
						{ "type": "null" }
					]
				},
				"useCollapsedElseIf": {
					"description": "Enforce using else if instead of nested if in else clauses.",
					"anyOf": [
						{ "$ref": "#/definitions/UseCollapsedElseIfConfiguration" },
						{ "type": "null" }
					]
				},
				"useCollapsedIf": {
					"description": "Enforce using single if instead of nested if clauses.",
					"anyOf": [
						{ "$ref": "#/definitions/UseCollapsedIfConfiguration" },
						{ "type": "null" }
					]
				},
				"useComponentExportOnlyModules": {
					"description": "Enforce declaring components only within modules that export React Components exclusively.",
					"anyOf": [
						{
							"$ref": "#/definitions/UseComponentExportOnlyModulesConfiguration"
						},
						{ "type": "null" }
					]
				},
				"useConsistentArrayType": {
					"description": "Require consistently using either T\\[] or Array\\<T>",
					"anyOf": [
						{ "$ref": "#/definitions/UseConsistentArrayTypeConfiguration" },
						{ "type": "null" }
					]
				},
				"useConsistentBuiltinInstantiation": {
					"description": "Enforce the use of new for all builtins, except String, Number and Boolean.",
					"anyOf": [
						{
							"$ref": "#/definitions/UseConsistentBuiltinInstantiationConfiguration"
						},
						{ "type": "null" }
					]
				},
				"useConsistentCurlyBraces": {
					"description": "This rule enforces consistent use of curly braces inside JSX attributes and JSX children.",
					"anyOf": [
						{ "$ref": "#/definitions/UseConsistentCurlyBracesConfiguration" },
						{ "type": "null" }
					]
				},
				"useConsistentMemberAccessibility": {
					"description": "Require consistent accessibility modifiers on class properties and methods.",
					"anyOf": [
						{
							"$ref": "#/definitions/UseConsistentMemberAccessibilityConfiguration"
						},
						{ "type": "null" }
					]
				},
				"useConst": {
					"description": "Require const declarations for variables that are only assigned once.",
					"anyOf": [
						{ "$ref": "#/definitions/UseConstConfiguration" },
						{ "type": "null" }
					]
				},
				"useDefaultParameterLast": {
					"description": "Enforce default function parameters and optional function parameters to be last.",
					"anyOf": [
						{ "$ref": "#/definitions/UseDefaultParameterLastConfiguration" },
						{ "type": "null" }
					]
				},
				"useDefaultSwitchClause": {
					"description": "Require the default clause in switch statements.",
					"anyOf": [
						{ "$ref": "#/definitions/UseDefaultSwitchClauseConfiguration" },
						{ "type": "null" }
					]
				},
				"useDeprecatedReason": {
					"description": "Require specifying the reason argument when using @deprecated directive",
					"anyOf": [
						{ "$ref": "#/definitions/UseDeprecatedReasonConfiguration" },
						{ "type": "null" }
					]
				},
				"useEnumInitializers": {
					"description": "Require that each enum member value be explicitly initialized.",
					"anyOf": [
						{ "$ref": "#/definitions/UseEnumInitializersConfiguration" },
						{ "type": "null" }
					]
				},
				"useExplicitLengthCheck": {
					"description": "Enforce explicitly comparing the length, size, byteLength or byteOffset property of a value.",
					"anyOf": [
						{ "$ref": "#/definitions/UseExplicitLengthCheckConfiguration" },
						{ "type": "null" }
					]
				},
				"useExponentiationOperator": {
					"description": "Disallow the use of Math.pow in favor of the ** operator.",
					"anyOf": [
						{ "$ref": "#/definitions/UseExponentiationOperatorConfiguration" },
						{ "type": "null" }
					]
				},
				"useExportType": {
					"description": "Promotes the use of export type for types.",
					"anyOf": [
						{ "$ref": "#/definitions/UseExportTypeConfiguration" },
						{ "type": "null" }
					]
				},
				"useFilenamingConvention": {
					"description": "Enforce naming conventions for JavaScript and TypeScript filenames.",
					"anyOf": [
						{ "$ref": "#/definitions/UseFilenamingConventionConfiguration" },
						{ "type": "null" }
					]
				},
				"useForOf": {
					"description": "This rule recommends a for-of loop when in a for loop, the index used to extract an item from the iterated array.",
					"anyOf": [
						{ "$ref": "#/definitions/UseForOfConfiguration" },
						{ "type": "null" }
					]
				},
				"useFragmentSyntax": {
					"description": "This rule enforces the use of \\<>...\\</> over \\<Fragment>...\\</Fragment>.",
					"anyOf": [
						{ "$ref": "#/definitions/UseFragmentSyntaxConfiguration" },
						{ "type": "null" }
					]
				},
				"useImportType": {
					"description": "Promotes the use of import type for types.",
					"anyOf": [
						{ "$ref": "#/definitions/UseImportTypeConfiguration" },
						{ "type": "null" }
					]
				},
				"useLiteralEnumMembers": {
					"description": "Require all enum members to be literal values.",
					"anyOf": [
						{ "$ref": "#/definitions/UseLiteralEnumMembersConfiguration" },
						{ "type": "null" }
					]
				},
				"useNamingConvention": {
					"description": "Enforce naming conventions for everything across a codebase.",
					"anyOf": [
						{ "$ref": "#/definitions/UseNamingConventionConfiguration" },
						{ "type": "null" }
					]
				},
				"useNodeAssertStrict": {
					"description": "Promotes the usage of node:assert/strict over node:assert.",
					"anyOf": [
						{ "$ref": "#/definitions/UseNodeAssertStrictConfiguration" },
						{ "type": "null" }
					]
				},
				"useNodejsImportProtocol": {
					"description": "Enforces using the node: protocol for Node.js builtin modules.",
					"anyOf": [
						{ "$ref": "#/definitions/UseNodejsImportProtocolConfiguration" },
						{ "type": "null" }
					]
				},
				"useNumberNamespace": {
					"description": "Use the Number properties instead of global ones.",
					"anyOf": [
						{ "$ref": "#/definitions/UseNumberNamespaceConfiguration" },
						{ "type": "null" }
					]
				},
				"useSelfClosingElements": {
					"description": "Prevent extra closing tags for components without children.",
					"anyOf": [
						{ "$ref": "#/definitions/UseSelfClosingElementsConfiguration" },
						{ "type": "null" }
					]
				},
				"useShorthandAssign": {
					"description": "Require assignment operator shorthand where possible.",
					"anyOf": [
						{ "$ref": "#/definitions/UseShorthandAssignConfiguration" },
						{ "type": "null" }
					]
				},
				"useShorthandFunctionType": {
					"description": "Enforce using function types instead of object type with call signatures.",
					"anyOf": [
						{ "$ref": "#/definitions/UseShorthandFunctionTypeConfiguration" },
						{ "type": "null" }
					]
				},
				"useSingleVarDeclarator": {
					"description": "Disallow multiple variable declarations in the same variable statement",
					"anyOf": [
						{ "$ref": "#/definitions/UseSingleVarDeclaratorConfiguration" },
						{ "type": "null" }
					]
				},
				"useTemplate": {
					"description": "Prefer template literals over string concatenation.",
					"anyOf": [
						{ "$ref": "#/definitions/UseTemplateConfiguration" },
						{ "type": "null" }
					]
				},
				"useThrowNewError": {
					"description": "Require new when throwing an error.",
					"anyOf": [
						{ "$ref": "#/definitions/UseThrowNewErrorConfiguration" },
						{ "type": "null" }
					]
				},
				"useThrowOnlyError": {
					"description": "Disallow throwing non-Error values.",
					"anyOf": [
						{ "$ref": "#/definitions/UseThrowOnlyErrorConfiguration" },
						{ "type": "null" }
					]
				},
				"useTrimStartEnd": {
					"description": "Enforce the use of String.trimStart() and String.trimEnd() over String.trimLeft() and String.trimRight().",
					"anyOf": [
						{ "$ref": "#/definitions/UseTrimStartEndConfiguration" },
						{ "type": "null" }
					]
				}
			},
			"additionalProperties": false
		},
		"Style2": {
			"description": "Rule's options.",
			"oneOf": [
				{
					"description": "Use the best fitting style according to the situation",
					"type": "string",
					"enum": ["auto"]
				},
				{
					"description": "Always use inline type keywords",
					"type": "string",
					"enum": ["inlineType"]
				},
				{
					"description": "Always separate types in a dedicated `import type`",
					"type": "string",
					"enum": ["separatedType"]
				}
			]
		},
		"Suspicious": {
			"description": "A list of rules that belong to this group",
			"type": "object",
			"properties": {
				"noAlert": {
					"description": "Disallow the use of alert, confirm, and prompt.",
					"anyOf": [
						{ "$ref": "#/definitions/NoAlertConfiguration" },
						{ "type": "null" }
					]
				},
				"noApproximativeNumericConstant": {
					"description": "Use standard constants instead of approximated literals.",
					"anyOf": [
						{
							"$ref": "#/definitions/NoApproximativeNumericConstantConfiguration"
						},
						{ "type": "null" }
					]
				},
				"noArrayIndexKey": {
					"description": "Discourage the usage of Array index in keys.",
					"anyOf": [
						{ "$ref": "#/definitions/NoArrayIndexKeyConfiguration" },
						{ "type": "null" }
					]
				},
				"noAssignInExpressions": {
					"description": "Disallow assignments in expressions.",
					"anyOf": [
						{ "$ref": "#/definitions/NoAssignInExpressionsConfiguration" },
						{ "type": "null" }
					]
				},
				"noAsyncPromiseExecutor": {
					"description": "Disallows using an async function as a Promise executor.",
					"anyOf": [
						{ "$ref": "#/definitions/NoAsyncPromiseExecutorConfiguration" },
						{ "type": "null" }
					]
				},
				"noCatchAssign": {
					"description": "Disallow reassigning exceptions in catch clauses.",
					"anyOf": [
						{ "$ref": "#/definitions/NoCatchAssignConfiguration" },
						{ "type": "null" }
					]
				},
				"noClassAssign": {
					"description": "Disallow reassigning class members.",
					"anyOf": [
						{ "$ref": "#/definitions/NoClassAssignConfiguration" },
						{ "type": "null" }
					]
				},
				"noCommentText": {
					"description": "Prevent comments from being inserted as text nodes",
					"anyOf": [
						{ "$ref": "#/definitions/NoCommentTextConfiguration" },
						{ "type": "null" }
					]
				},
				"noCompareNegZero": {
					"description": "Disallow comparing against -0",
					"anyOf": [
						{ "$ref": "#/definitions/NoCompareNegZeroConfiguration" },
						{ "type": "null" }
					]
				},
				"noConfusingLabels": {
					"description": "Disallow labeled statements that are not loops.",
					"anyOf": [
						{ "$ref": "#/definitions/NoConfusingLabelsConfiguration" },
						{ "type": "null" }
					]
				},
				"noConfusingVoidType": {
					"description": "Disallow void type outside of generic or return types.",
					"anyOf": [
						{ "$ref": "#/definitions/NoConfusingVoidTypeConfiguration" },
						{ "type": "null" }
					]
				},
				"noConsole": {
					"description": "Disallow the use of console.",
					"anyOf": [
						{ "$ref": "#/definitions/NoConsoleConfiguration" },
						{ "type": "null" }
					]
				},
				"noConstEnum": {
					"description": "Disallow TypeScript const enum",
					"anyOf": [
						{ "$ref": "#/definitions/NoConstEnumConfiguration" },
						{ "type": "null" }
					]
				},
				"noControlCharactersInRegex": {
					"description": "Prevents from having control characters and some escape sequences that match control characters in regular expression literals.",
					"anyOf": [
						{ "$ref": "#/definitions/NoControlCharactersInRegexConfiguration" },
						{ "type": "null" }
					]
				},
				"noDebugger": {
					"description": "Disallow the use of debugger",
					"anyOf": [
						{ "$ref": "#/definitions/NoDebuggerConfiguration" },
						{ "type": "null" }
					]
				},
				"noDocumentCookie": {
					"description": "Disallow direct assignments to document.cookie.",
					"anyOf": [
						{ "$ref": "#/definitions/NoDocumentCookieConfiguration" },
						{ "type": "null" }
					]
				},
				"noDocumentImportInPage": {
					"description": "Prevents importing next/document outside of pages/_document.jsx in Next.js projects.",
					"anyOf": [
						{ "$ref": "#/definitions/NoDocumentImportInPageConfiguration" },
						{ "type": "null" }
					]
				},
				"noDoubleEquals": {
					"description": "Require the use of === and !==.",
					"anyOf": [
						{ "$ref": "#/definitions/NoDoubleEqualsConfiguration" },
						{ "type": "null" }
					]
				},
				"noDuplicateAtImportRules": {
					"description": "Disallow duplicate @import rules.",
					"anyOf": [
						{ "$ref": "#/definitions/NoDuplicateAtImportRulesConfiguration" },
						{ "type": "null" }
					]
				},
				"noDuplicateCase": {
					"description": "Disallow duplicate case labels.",
					"anyOf": [
						{ "$ref": "#/definitions/NoDuplicateCaseConfiguration" },
						{ "type": "null" }
					]
				},
				"noDuplicateClassMembers": {
					"description": "Disallow duplicate class members.",
					"anyOf": [
						{ "$ref": "#/definitions/NoDuplicateClassMembersConfiguration" },
						{ "type": "null" }
					]
				},
				"noDuplicateCustomProperties": {
					"description": "Disallow duplicate custom properties within declaration blocks.",
					"anyOf": [
						{
							"$ref": "#/definitions/NoDuplicateCustomPropertiesConfiguration"
						},
						{ "type": "null" }
					]
				},
				"noDuplicateElseIf": {
					"description": "Disallow duplicate conditions in if-else-if chains",
					"anyOf": [
						{ "$ref": "#/definitions/NoDuplicateElseIfConfiguration" },
						{ "type": "null" }
					]
				},
				"noDuplicateFields": {
					"description": "No duplicated fields in GraphQL operations.",
					"anyOf": [
						{ "$ref": "#/definitions/NoDuplicateFieldsConfiguration" },
						{ "type": "null" }
					]
				},
				"noDuplicateFontNames": {
					"description": "Disallow duplicate names within font families.",
					"anyOf": [
						{ "$ref": "#/definitions/NoDuplicateFontNamesConfiguration" },
						{ "type": "null" }
					]
				},
				"noDuplicateJsxProps": {
					"description": "Prevents JSX properties to be assigned multiple times.",
					"anyOf": [
						{ "$ref": "#/definitions/NoDuplicateJsxPropsConfiguration" },
						{ "type": "null" }
					]
				},
				"noDuplicateObjectKeys": {
					"description": "Disallow two keys with the same name inside objects.",
					"anyOf": [
						{ "$ref": "#/definitions/NoDuplicateObjectKeysConfiguration" },
						{ "type": "null" }
					]
				},
				"noDuplicateParameters": {
					"description": "Disallow duplicate function parameter name.",
					"anyOf": [
						{ "$ref": "#/definitions/NoDuplicateParametersConfiguration" },
						{ "type": "null" }
					]
				},
				"noDuplicateProperties": {
					"description": "Disallow duplicate properties within declaration blocks.",
					"anyOf": [
						{ "$ref": "#/definitions/NoDuplicatePropertiesConfiguration" },
						{ "type": "null" }
					]
				},
				"noDuplicateSelectorsKeyframeBlock": {
					"description": "Disallow duplicate selectors within keyframe blocks.",
					"anyOf": [
						{
							"$ref": "#/definitions/NoDuplicateSelectorsKeyframeBlockConfiguration"
						},
						{ "type": "null" }
					]
				},
				"noDuplicateTestHooks": {
					"description": "A describe block should not contain duplicate hooks.",
					"anyOf": [
						{ "$ref": "#/definitions/NoDuplicateTestHooksConfiguration" },
						{ "type": "null" }
					]
				},
				"noEmptyBlock": {
					"description": "Disallow CSS empty blocks.",
					"anyOf": [
						{ "$ref": "#/definitions/NoEmptyBlockConfiguration" },
						{ "type": "null" }
					]
				},
				"noEmptyBlockStatements": {
					"description": "Disallow empty block statements and static blocks.",
					"anyOf": [
						{ "$ref": "#/definitions/NoEmptyBlockStatementsConfiguration" },
						{ "type": "null" }
					]
				},
				"noEmptyInterface": {
					"description": "Disallow the declaration of empty interfaces.",
					"anyOf": [
						{ "$ref": "#/definitions/NoEmptyInterfaceConfiguration" },
						{ "type": "null" }
					]
				},
				"noEvolvingTypes": {
					"description": "Disallow variables from evolving into any type through reassignments.",
					"anyOf": [
						{ "$ref": "#/definitions/NoEvolvingTypesConfiguration" },
						{ "type": "null" }
					]
				},
				"noExplicitAny": {
					"description": "Disallow the any type usage.",
					"anyOf": [
						{ "$ref": "#/definitions/NoExplicitAnyConfiguration" },
						{ "type": "null" }
					]
				},
				"noExportsInTest": {
					"description": "Disallow using export or module.exports in files containing tests",
					"anyOf": [
						{ "$ref": "#/definitions/NoExportsInTestConfiguration" },
						{ "type": "null" }
					]
				},
				"noExtraNonNullAssertion": {
					"description": "Prevents the wrong usage of the non-null assertion operator (!) in TypeScript files.",
					"anyOf": [
						{ "$ref": "#/definitions/NoExtraNonNullAssertionConfiguration" },
						{ "type": "null" }
					]
				},
				"noFallthroughSwitchClause": {
					"description": "Disallow fallthrough of switch clauses.",
					"anyOf": [
						{ "$ref": "#/definitions/NoFallthroughSwitchClauseConfiguration" },
						{ "type": "null" }
					]
				},
				"noFocusedTests": {
					"description": "Disallow focused tests.",
					"anyOf": [
						{ "$ref": "#/definitions/NoFocusedTestsConfiguration" },
						{ "type": "null" }
					]
				},
				"noFunctionAssign": {
					"description": "Disallow reassigning function declarations.",
					"anyOf": [
						{ "$ref": "#/definitions/NoFunctionAssignConfiguration" },
						{ "type": "null" }
					]
				},
				"noGlobalAssign": {
					"description": "Disallow assignments to native objects and read-only global variables.",
					"anyOf": [
						{ "$ref": "#/definitions/NoGlobalAssignConfiguration" },
						{ "type": "null" }
					]
				},
				"noGlobalIsFinite": {
					"description": "Use Number.isFinite instead of global isFinite.",
					"anyOf": [
						{ "$ref": "#/definitions/NoGlobalIsFiniteConfiguration" },
						{ "type": "null" }
					]
				},
				"noGlobalIsNan": {
					"description": "Use Number.isNaN instead of global isNaN.",
					"anyOf": [
						{ "$ref": "#/definitions/NoGlobalIsNanConfiguration" },
						{ "type": "null" }
					]
				},
				"noHeadImportInDocument": {
					"description": "Prevent using the next/head module in pages/_document.js on Next.js projects.",
					"anyOf": [
						{ "$ref": "#/definitions/NoHeadImportInDocumentConfiguration" },
						{ "type": "null" }
					]
				},
				"noImplicitAnyLet": {
					"description": "Disallow use of implicit any type on variable declarations.",
					"anyOf": [
						{ "$ref": "#/definitions/NoImplicitAnyLetConfiguration" },
						{ "type": "null" }
					]
				},
				"noImportAssign": {
					"description": "Disallow assigning to imported bindings",
					"anyOf": [
						{ "$ref": "#/definitions/NoImportAssignConfiguration" },
						{ "type": "null" }
					]
				},
				"noImportantInKeyframe": {
					"description": "Disallow invalid !important within keyframe declarations",
					"anyOf": [
						{ "$ref": "#/definitions/NoImportantInKeyframeConfiguration" },
						{ "type": "null" }
					]
				},
				"noIrregularWhitespace": {
					"description": "Disallows the use of irregular whitespace characters.",
					"anyOf": [
						{ "$ref": "#/definitions/NoIrregularWhitespaceConfiguration" },
						{ "type": "null" }
					]
				},
				"noLabelVar": {
					"description": "Disallow labels that share a name with a variable",
					"anyOf": [
						{ "$ref": "#/definitions/NoLabelVarConfiguration" },
						{ "type": "null" }
					]
				},
				"noMisleadingCharacterClass": {
					"description": "Disallow characters made with multiple code points in character class syntax.",
					"anyOf": [
						{ "$ref": "#/definitions/NoMisleadingCharacterClassConfiguration" },
						{ "type": "null" }
					]
				},
				"noMisleadingInstantiator": {
					"description": "Enforce proper usage of new and constructor.",
					"anyOf": [
						{ "$ref": "#/definitions/NoMisleadingInstantiatorConfiguration" },
						{ "type": "null" }
					]
				},
				"noMisplacedAssertion": {
					"description": "Checks that the assertion function, for example expect, is placed inside an it() function call.",
					"anyOf": [
						{ "$ref": "#/definitions/NoMisplacedAssertionConfiguration" },
						{ "type": "null" }
					]
				},
				"noMisrefactoredShorthandAssign": {
					"description": "Disallow shorthand assign when variable appears on both sides.",
					"anyOf": [
						{
							"$ref": "#/definitions/NoMisrefactoredShorthandAssignConfiguration"
						},
						{ "type": "null" }
					]
				},
				"noOctalEscape": {
					"description": "Disallow octal escape sequences in string literals",
					"anyOf": [
						{ "$ref": "#/definitions/NoOctalEscapeConfiguration" },
						{ "type": "null" }
					]
				},
				"noPrototypeBuiltins": {
					"description": "Disallow direct use of Object.prototype builtins.",
					"anyOf": [
						{ "$ref": "#/definitions/NoPrototypeBuiltinsConfiguration" },
						{ "type": "null" }
					]
				},
				"noReactSpecificProps": {
					"description": "Prevents React-specific JSX properties from being used.",
					"anyOf": [
						{ "$ref": "#/definitions/NoReactSpecificPropsConfiguration" },
						{ "type": "null" }
					]
				},
				"noRedeclare": {
					"description": "Disallow variable, function, class, and type redeclarations in the same scope.",
					"anyOf": [
						{ "$ref": "#/definitions/NoRedeclareConfiguration" },
						{ "type": "null" }
					]
				},
				"noRedundantUseStrict": {
					"description": "Prevents from having redundant \"use strict\".",
					"anyOf": [
						{ "$ref": "#/definitions/NoRedundantUseStrictConfiguration" },
						{ "type": "null" }
					]
				},
				"noSelfCompare": {
					"description": "Disallow comparisons where both sides are exactly the same.",
					"anyOf": [
						{ "$ref": "#/definitions/NoSelfCompareConfiguration" },
						{ "type": "null" }
					]
				},
				"noShadowRestrictedNames": {
					"description": "Disallow identifiers from shadowing restricted names.",
					"anyOf": [
						{ "$ref": "#/definitions/NoShadowRestrictedNamesConfiguration" },
						{ "type": "null" }
					]
				},
				"noShorthandPropertyOverrides": {
					"description": "Disallow shorthand properties that override related longhand properties.",
					"anyOf": [
						{
							"$ref": "#/definitions/NoShorthandPropertyOverridesConfiguration"
						},
						{ "type": "null" }
					]
				},
				"noSkippedTests": {
					"description": "Disallow disabled tests.",
					"anyOf": [
						{ "$ref": "#/definitions/NoSkippedTestsConfiguration" },
						{ "type": "null" }
					]
				},
				"noSparseArray": {
					"description": "Prevents the use of sparse arrays (arrays with holes).",
					"anyOf": [
						{ "$ref": "#/definitions/NoSparseArrayConfiguration" },
						{ "type": "null" }
					]
				},
				"noSuspiciousSemicolonInJsx": {
					"description": "It detects possible \"wrong\" semicolons inside JSX elements.",
					"anyOf": [
						{ "$ref": "#/definitions/NoSuspiciousSemicolonInJsxConfiguration" },
						{ "type": "null" }
					]
				},
				"noTemplateCurlyInString": {
					"description": "Disallow template literal placeholder syntax in regular strings.",
					"anyOf": [
						{ "$ref": "#/definitions/NoTemplateCurlyInStringConfiguration" },
						{ "type": "null" }
					]
				},
				"noThenProperty": {
					"description": "Disallow then property.",
					"anyOf": [
						{ "$ref": "#/definitions/NoThenPropertyConfiguration" },
						{ "type": "null" }
					]
				},
				"noUnsafeDeclarationMerging": {
					"description": "Disallow unsafe declaration merging between interfaces and classes.",
					"anyOf": [
						{ "$ref": "#/definitions/NoUnsafeDeclarationMergingConfiguration" },
						{ "type": "null" }
					]
				},
				"noUnsafeNegation": {
					"description": "Disallow using unsafe negation.",
					"anyOf": [
						{ "$ref": "#/definitions/NoUnsafeNegationConfiguration" },
						{ "type": "null" }
					]
				},
				"noVar": {
					"description": "Disallow the use of var",
					"anyOf": [
						{ "$ref": "#/definitions/NoVarConfiguration" },
						{ "type": "null" }
					]
				},
				"noWith": {
					"description": "Disallow with statements in non-strict contexts.",
					"anyOf": [
						{ "$ref": "#/definitions/NoWithConfiguration" },
						{ "type": "null" }
					]
				},
				"recommended": {
					"description": "It enables the recommended rules for this group",
					"type": ["boolean", "null"]
				},
				"useAdjacentOverloadSignatures": {
					"description": "Disallow the use of overload signatures that are not next to each other.",
					"anyOf": [
						{
							"$ref": "#/definitions/UseAdjacentOverloadSignaturesConfiguration"
						},
						{ "type": "null" }
					]
				},
				"useAwait": {
					"description": "Ensure async functions utilize await.",
					"anyOf": [
						{ "$ref": "#/definitions/UseAwaitConfiguration" },
						{ "type": "null" }
					]
				},
				"useDefaultSwitchClauseLast": {
					"description": "Enforce default clauses in switch statements to be last",
					"anyOf": [
						{ "$ref": "#/definitions/UseDefaultSwitchClauseLastConfiguration" },
						{ "type": "null" }
					]
				},
				"useErrorMessage": {
					"description": "Enforce passing a message value when creating a built-in error.",
					"anyOf": [
						{ "$ref": "#/definitions/UseErrorMessageConfiguration" },
						{ "type": "null" }
					]
				},
				"useGetterReturn": {
					"description": "Enforce get methods to always return a value.",
					"anyOf": [
						{ "$ref": "#/definitions/UseGetterReturnConfiguration" },
						{ "type": "null" }
					]
				},
				"useGoogleFontDisplay": {
					"description": "Enforces the use of a recommended display strategy with Google Fonts.",
					"anyOf": [
						{ "$ref": "#/definitions/UseGoogleFontDisplayConfiguration" },
						{ "type": "null" }
					]
				},
				"useGuardForIn": {
					"description": "Require for-in loops to include an if statement.",
					"anyOf": [
						{ "$ref": "#/definitions/UseGuardForInConfiguration" },
						{ "type": "null" }
					]
				},
				"useIsArray": {
					"description": "Use Array.isArray() instead of instanceof Array.",
					"anyOf": [
						{ "$ref": "#/definitions/UseIsArrayConfiguration" },
						{ "type": "null" }
					]
				},
				"useNamespaceKeyword": {
					"description": "Require using the namespace keyword over the module keyword to declare TypeScript namespaces.",
					"anyOf": [
						{ "$ref": "#/definitions/UseNamespaceKeywordConfiguration" },
						{ "type": "null" }
					]
				},
				"useNumberToFixedDigitsArgument": {
					"description": "Enforce using the digits argument with Number#toFixed().",
					"anyOf": [
						{
							"$ref": "#/definitions/UseNumberToFixedDigitsArgumentConfiguration"
						},
						{ "type": "null" }
					]
				},
				"useStrictMode": {
					"description": "Enforce the use of the directive \"use strict\" in script files.",
					"anyOf": [
						{ "$ref": "#/definitions/UseStrictModeConfiguration" },
						{ "type": "null" }
					]
				}
			},
			"additionalProperties": false
		},
		"TrailingCommas": {
			"description": "Print trailing commas wherever possible in multi-line comma-separated syntactic structures.",
			"oneOf": [
				{
					"description": "Trailing commas wherever possible (including function parameters and calls).",
					"type": "string",
					"enum": ["all"]
				},
				{
					"description": "Trailing commas where valid in ES5 (objects, arrays, etc.). No trailing commas in type parameters in TypeScript.",
					"type": "string",
					"enum": ["es5"]
				},
				{
					"description": "No trailing commas.",
					"type": "string",
					"enum": ["none"]
				}
			]
		},
		"TrailingCommas2": {
			"oneOf": [
				{
					"description": "The formatter will remove the trailing commas.",
					"type": "string",
					"enum": ["none"]
				},
				{
					"description": "The trailing commas are allowed and advised only in JSONC files. Trailing commas are removed from JSON files.",
					"type": "string",
					"enum": ["all"]
				}
			]
		},
		"UseAdjacentGetterSetterConfiguration": {
			"anyOf": [
				{ "$ref": "#/definitions/RulePlainConfiguration" },
				{ "$ref": "#/definitions/RuleWithUseAdjacentGetterSetterOptions" }
			]
		},
		"UseAdjacentGetterSetterOptions": {
			"type": "object",
			"additionalProperties": false
		},
		"UseAdjacentOverloadSignaturesConfiguration": {
			"anyOf": [
				{ "$ref": "#/definitions/RulePlainConfiguration" },
				{ "$ref": "#/definitions/RuleWithUseAdjacentOverloadSignaturesOptions" }
			]
		},
		"UseAdjacentOverloadSignaturesOptions": {
			"type": "object",
			"additionalProperties": false
		},
		"UseAltTextConfiguration": {
			"anyOf": [
				{ "$ref": "#/definitions/RulePlainConfiguration" },
				{ "$ref": "#/definitions/RuleWithUseAltTextOptions" }
			]
		},
		"UseAltTextOptions": { "type": "object", "additionalProperties": false },
		"UseAnchorContentConfiguration": {
			"anyOf": [
				{ "$ref": "#/definitions/RulePlainConfiguration" },
				{ "$ref": "#/definitions/RuleWithUseAnchorContentOptions" }
			]
		},
		"UseAnchorContentOptions": {
			"type": "object",
			"additionalProperties": false
		},
		"UseAriaActivedescendantWithTabindexConfiguration": {
			"anyOf": [
				{ "$ref": "#/definitions/RulePlainConfiguration" },
				{
					"$ref": "#/definitions/RuleWithUseAriaActivedescendantWithTabindexOptions"
				}
			]
		},
		"UseAriaActivedescendantWithTabindexOptions": {
			"type": "object",
			"additionalProperties": false
		},
		"UseAriaPropsForRoleConfiguration": {
			"anyOf": [
				{ "$ref": "#/definitions/RulePlainConfiguration" },
				{ "$ref": "#/definitions/RuleWithUseAriaPropsForRoleOptions" }
			]
		},
		"UseAriaPropsForRoleOptions": {
			"type": "object",
			"additionalProperties": false
		},
		"UseAriaPropsSupportedByRoleConfiguration": {
			"anyOf": [
				{ "$ref": "#/definitions/RulePlainConfiguration" },
				{ "$ref": "#/definitions/RuleWithUseAriaPropsSupportedByRoleOptions" }
			]
		},
		"UseAriaPropsSupportedByRoleOptions": {
			"type": "object",
			"additionalProperties": false
		},
		"UseArrayLiteralsConfiguration": {
			"anyOf": [
				{ "$ref": "#/definitions/RulePlainConfiguration" },
				{ "$ref": "#/definitions/RuleWithUseArrayLiteralsOptions" }
			]
		},
		"UseArrayLiteralsOptions": {
			"type": "object",
			"additionalProperties": false
		},
		"UseArrowFunctionConfiguration": {
			"anyOf": [
				{ "$ref": "#/definitions/RulePlainConfiguration" },
				{ "$ref": "#/definitions/RuleWithUseArrowFunctionOptions" }
			]
		},
		"UseArrowFunctionOptions": {
			"type": "object",
			"additionalProperties": false
		},
		"UseAsConstAssertionConfiguration": {
			"anyOf": [
				{ "$ref": "#/definitions/RulePlainConfiguration" },
				{ "$ref": "#/definitions/RuleWithUseAsConstAssertionOptions" }
			]
		},
		"UseAsConstAssertionOptions": {
			"type": "object",
			"additionalProperties": false
		},
		"UseAtIndexConfiguration": {
			"anyOf": [
				{ "$ref": "#/definitions/RulePlainConfiguration" },
				{ "$ref": "#/definitions/RuleWithUseAtIndexOptions" }
			]
		},
		"UseAtIndexOptions": { "type": "object", "additionalProperties": false },
		"UseAwaitConfiguration": {
			"anyOf": [
				{ "$ref": "#/definitions/RulePlainConfiguration" },
				{ "$ref": "#/definitions/RuleWithUseAwaitOptions" }
			]
		},
		"UseAwaitOptions": { "type": "object", "additionalProperties": false },
		"UseBlockStatementsConfiguration": {
			"anyOf": [
				{ "$ref": "#/definitions/RulePlainConfiguration" },
				{ "$ref": "#/definitions/RuleWithUseBlockStatementsOptions" }
			]
		},
		"UseBlockStatementsOptions": {
			"type": "object",
			"additionalProperties": false
		},
		"UseButtonTypeConfiguration": {
			"anyOf": [
				{ "$ref": "#/definitions/RulePlainConfiguration" },
				{ "$ref": "#/definitions/RuleWithUseButtonTypeOptions" }
			]
		},
		"UseButtonTypeOptions": { "type": "object", "additionalProperties": false },
		"UseCollapsedElseIfConfiguration": {
			"anyOf": [
				{ "$ref": "#/definitions/RulePlainConfiguration" },
				{ "$ref": "#/definitions/RuleWithUseCollapsedElseIfOptions" }
			]
		},
		"UseCollapsedElseIfOptions": {
			"type": "object",
			"additionalProperties": false
		},
		"UseCollapsedIfConfiguration": {
			"anyOf": [
				{ "$ref": "#/definitions/RulePlainConfiguration" },
				{ "$ref": "#/definitions/RuleWithUseCollapsedIfOptions" }
			]
		},
		"UseCollapsedIfOptions": {
			"type": "object",
			"additionalProperties": false
		},
		"UseComponentExportOnlyModulesConfiguration": {
			"anyOf": [
				{ "$ref": "#/definitions/RulePlainConfiguration" },
				{ "$ref": "#/definitions/RuleWithUseComponentExportOnlyModulesOptions" }
			]
		},
		"UseComponentExportOnlyModulesOptions": {
			"type": "object",
			"properties": {
				"allowConstantExport": {
					"description": "Allows the export of constants. This option is for environments that support it, such as [Vite](https://vitejs.dev/)",
					"default": false,
					"type": "boolean"
				},
				"allowExportNames": {
					"description": "A list of names that can be additionally exported from the module This option is for exports that do not hinder [React Fast Refresh](https://github.com/facebook/react/tree/main/packages/react-refresh), such as [`meta` in Remix](https://remix.run/docs/en/main/route/meta)",
					"type": "array",
					"items": { "type": "string" }
				}
			},
			"additionalProperties": false
		},
		"UseConsistentArrayTypeConfiguration": {
			"anyOf": [
				{ "$ref": "#/definitions/RulePlainConfiguration" },
				{ "$ref": "#/definitions/RuleWithUseConsistentArrayTypeOptions" }
			]
		},
		"UseConsistentArrayTypeOptions": {
			"type": "object",
			"properties": {
				"syntax": {
					"default": "shorthand",
					"allOf": [{ "$ref": "#/definitions/ConsistentArrayType" }]
				}
			},
			"additionalProperties": false
		},
		"UseConsistentBuiltinInstantiationConfiguration": {
			"anyOf": [
				{ "$ref": "#/definitions/RulePlainConfiguration" },
				{
					"$ref": "#/definitions/RuleWithUseConsistentBuiltinInstantiationOptions"
				}
			]
		},
		"UseConsistentBuiltinInstantiationOptions": {
			"type": "object",
			"additionalProperties": false
		},
		"UseConsistentCurlyBracesConfiguration": {
			"anyOf": [
				{ "$ref": "#/definitions/RulePlainConfiguration" },
				{ "$ref": "#/definitions/RuleWithUseConsistentCurlyBracesOptions" }
			]
		},
		"UseConsistentCurlyBracesOptions": {
			"type": "object",
			"additionalProperties": false
		},
		"UseConsistentMemberAccessibilityConfiguration": {
			"anyOf": [
				{ "$ref": "#/definitions/RulePlainConfiguration" },
				{
					"$ref": "#/definitions/RuleWithUseConsistentMemberAccessibilityOptions"
				}
			]
		},
		"UseConsistentMemberAccessibilityOptions": {
			"type": "object",
			"properties": {
				"accessibility": {
					"description": "The kind of accessibility you want to enforce. Default to \"noPublic\"",
					"default": "noPublic",
					"allOf": [{ "$ref": "#/definitions/Accessibility" }]
				}
			},
			"additionalProperties": false
		},
		"UseConsistentObjectDefinitionConfiguration": {
			"anyOf": [
				{ "$ref": "#/definitions/RulePlainConfiguration" },
				{ "$ref": "#/definitions/RuleWithUseConsistentObjectDefinitionOptions" }
			]
		},
		"UseConsistentObjectDefinitionOptions": {
			"type": "object",
			"properties": {
				"syntax": {
					"description": "The preferred syntax to enforce.",
					"default": "shorthand",
					"allOf": [{ "$ref": "#/definitions/ObjectPropertySyntax" }]
				}
			},
			"additionalProperties": false
		},
		"UseConsistentResponseConfiguration": {
			"anyOf": [
				{ "$ref": "#/definitions/RulePlainConfiguration" },
				{ "$ref": "#/definitions/RuleWithUseConsistentResponseOptions" }
			]
		},
		"UseConsistentResponseOptions": {
			"type": "object",
			"additionalProperties": false
		},
		"UseConstConfiguration": {
			"anyOf": [
				{ "$ref": "#/definitions/RulePlainConfiguration" },
				{ "$ref": "#/definitions/RuleWithUseConstOptions" }
			]
		},
		"UseConstOptions": { "type": "object", "additionalProperties": false },
		"UseDateNowConfiguration": {
			"anyOf": [
				{ "$ref": "#/definitions/RulePlainConfiguration" },
				{ "$ref": "#/definitions/RuleWithUseDateNowOptions" }
			]
		},
		"UseDateNowOptions": { "type": "object", "additionalProperties": false },
		"UseDefaultParameterLastConfiguration": {
			"anyOf": [
				{ "$ref": "#/definitions/RulePlainConfiguration" },
				{ "$ref": "#/definitions/RuleWithUseDefaultParameterLastOptions" }
			]
		},
		"UseDefaultParameterLastOptions": {
			"type": "object",
			"additionalProperties": false
		},
		"UseDefaultSwitchClauseConfiguration": {
			"anyOf": [
				{ "$ref": "#/definitions/RulePlainConfiguration" },
				{ "$ref": "#/definitions/RuleWithUseDefaultSwitchClauseOptions" }
			]
		},
		"UseDefaultSwitchClauseLastConfiguration": {
			"anyOf": [
				{ "$ref": "#/definitions/RulePlainConfiguration" },
				{ "$ref": "#/definitions/RuleWithUseDefaultSwitchClauseLastOptions" }
			]
		},
		"UseDefaultSwitchClauseLastOptions": {
			"type": "object",
			"additionalProperties": false
		},
		"UseDefaultSwitchClauseOptions": {
			"type": "object",
			"additionalProperties": false
		},
		"UseDeprecatedReasonConfiguration": {
			"anyOf": [
				{ "$ref": "#/definitions/RulePlainConfiguration" },
				{ "$ref": "#/definitions/RuleWithUseDeprecatedReasonOptions" }
			]
		},
		"UseDeprecatedReasonOptions": {
			"type": "object",
			"additionalProperties": false
		},
		"UseEnumInitializersConfiguration": {
			"anyOf": [
				{ "$ref": "#/definitions/RulePlainConfiguration" },
				{ "$ref": "#/definitions/RuleWithUseEnumInitializersOptions" }
			]
		},
		"UseEnumInitializersOptions": {
			"type": "object",
			"additionalProperties": false
		},
		"UseErrorMessageConfiguration": {
			"anyOf": [
				{ "$ref": "#/definitions/RulePlainConfiguration" },
				{ "$ref": "#/definitions/RuleWithUseErrorMessageOptions" }
			]
		},
		"UseErrorMessageOptions": {
			"type": "object",
			"additionalProperties": false
		},
		"UseExhaustiveDependenciesConfiguration": {
			"anyOf": [
				{ "$ref": "#/definitions/RulePlainConfiguration" },
				{ "$ref": "#/definitions/RuleWithUseExhaustiveDependenciesOptions" }
			]
		},
		"UseExhaustiveDependenciesOptions": {
			"type": "object",
			"properties": {
				"hooks": {
					"description": "List of hooks of which the dependencies should be validated.",
					"default": [],
					"type": "array",
					"items": { "$ref": "#/definitions/Hook" }
				},
				"reportMissingDependenciesArray": {
					"description": "Whether to report an error when a hook has no dependencies array.",
					"default": false,
					"type": "boolean"
				},
				"reportUnnecessaryDependencies": {
					"description": "Whether to report an error when a dependency is listed in the dependencies array but isn't used. Defaults to true.",
					"default": true,
					"type": "boolean"
				}
			},
			"additionalProperties": false
		},
		"UseExhaustiveSwitchCasesConfiguration": {
			"anyOf": [
				{ "$ref": "#/definitions/RulePlainConfiguration" },
				{ "$ref": "#/definitions/RuleWithUseExhaustiveSwitchCasesOptions" }
			]
		},
		"UseExhaustiveSwitchCasesOptions": {
			"type": "object",
			"additionalProperties": false
		},
		"UseExplicitLengthCheckConfiguration": {
			"anyOf": [
				{ "$ref": "#/definitions/RulePlainConfiguration" },
				{ "$ref": "#/definitions/RuleWithUseExplicitLengthCheckOptions" }
			]
		},
		"UseExplicitLengthCheckOptions": {
			"type": "object",
			"additionalProperties": false
		},
		"UseExplicitTypeConfiguration": {
			"anyOf": [
				{ "$ref": "#/definitions/RulePlainConfiguration" },
				{ "$ref": "#/definitions/RuleWithUseExplicitTypeOptions" }
			]
		},
		"UseExplicitTypeOptions": {
			"type": "object",
			"additionalProperties": false
		},
		"UseExponentiationOperatorConfiguration": {
			"anyOf": [
				{ "$ref": "#/definitions/RulePlainConfiguration" },
				{ "$ref": "#/definitions/RuleWithUseExponentiationOperatorOptions" }
			]
		},
		"UseExponentiationOperatorOptions": {
			"type": "object",
			"additionalProperties": false
		},
		"UseExportTypeConfiguration": {
			"anyOf": [
				{ "$ref": "#/definitions/RulePlainConfiguration" },
				{ "$ref": "#/definitions/RuleWithUseExportTypeOptions" }
			]
		},
		"UseExportTypeOptions": { "type": "object", "additionalProperties": false },
		"UseExportsLastConfiguration": {
			"anyOf": [
				{ "$ref": "#/definitions/RulePlainConfiguration" },
				{ "$ref": "#/definitions/RuleWithUseExportsLastOptions" }
			]
		},
		"UseExportsLastOptions": {
			"type": "object",
			"additionalProperties": false
		},
		"UseFilenamingConventionConfiguration": {
			"anyOf": [
				{ "$ref": "#/definitions/RulePlainConfiguration" },
				{ "$ref": "#/definitions/RuleWithUseFilenamingConventionOptions" }
			]
		},
		"UseFilenamingConventionOptions": {
			"type": "object",
			"properties": {
				"filenameCases": {
					"description": "Allowed cases for file names.",
					"allOf": [{ "$ref": "#/definitions/FilenameCases" }]
				},
				"match": {
					"description": "Regular expression to enforce",
					"anyOf": [{ "$ref": "#/definitions/Regex" }, { "type": "null" }]
				},
				"requireAscii": {
					"description": "If `false`, then non-ASCII characters are allowed.",
					"type": "boolean"
				},
				"strictCase": {
					"description": "If `false`, then consecutive uppercase are allowed in _camel_ and _pascal_ cases. This does not affect other [Case].",
					"type": "boolean"
				}
			},
			"additionalProperties": false
		},
		"UseFlatMapConfiguration": {
			"anyOf": [
				{ "$ref": "#/definitions/RulePlainConfiguration" },
				{ "$ref": "#/definitions/RuleWithUseFlatMapOptions" }
			]
		},
		"UseFlatMapOptions": { "type": "object", "additionalProperties": false },
		"UseFocusableInteractiveConfiguration": {
			"anyOf": [
				{ "$ref": "#/definitions/RulePlainConfiguration" },
				{ "$ref": "#/definitions/RuleWithUseFocusableInteractiveOptions" }
			]
		},
		"UseFocusableInteractiveOptions": {
			"type": "object",
			"additionalProperties": false
		},
		"UseForComponentConfiguration": {
			"anyOf": [
				{ "$ref": "#/definitions/RulePlainConfiguration" },
				{ "$ref": "#/definitions/RuleWithUseForComponentOptions" }
			]
		},
		"UseForComponentOptions": {
			"type": "object",
			"additionalProperties": false
		},
		"UseForOfConfiguration": {
			"anyOf": [
				{ "$ref": "#/definitions/RulePlainConfiguration" },
				{ "$ref": "#/definitions/RuleWithUseForOfOptions" }
			]
		},
		"UseForOfOptions": { "type": "object", "additionalProperties": false },
		"UseFragmentSyntaxConfiguration": {
			"anyOf": [
				{ "$ref": "#/definitions/RulePlainConfiguration" },
				{ "$ref": "#/definitions/RuleWithUseFragmentSyntaxOptions" }
			]
		},
		"UseFragmentSyntaxOptions": {
			"type": "object",
			"additionalProperties": false
		},
		"UseGenericFontNamesConfiguration": {
			"anyOf": [
				{ "$ref": "#/definitions/RulePlainConfiguration" },
				{ "$ref": "#/definitions/RuleWithUseGenericFontNamesOptions" }
			]
		},
		"UseGenericFontNamesOptions": {
			"type": "object",
			"additionalProperties": false
		},
		"UseGetterReturnConfiguration": {
			"anyOf": [
				{ "$ref": "#/definitions/RulePlainConfiguration" },
				{ "$ref": "#/definitions/RuleWithUseGetterReturnOptions" }
			]
		},
		"UseGetterReturnOptions": {
			"type": "object",
			"additionalProperties": false
		},
		"UseGoogleFontDisplayConfiguration": {
			"anyOf": [
				{ "$ref": "#/definitions/RulePlainConfiguration" },
				{ "$ref": "#/definitions/RuleWithUseGoogleFontDisplayOptions" }
			]
		},
		"UseGoogleFontDisplayOptions": {
			"type": "object",
			"additionalProperties": false
		},
		"UseGoogleFontPreconnectConfiguration": {
			"anyOf": [
				{ "$ref": "#/definitions/RulePlainConfiguration" },
				{ "$ref": "#/definitions/RuleWithUseGoogleFontPreconnectOptions" }
			]
		},
		"UseGoogleFontPreconnectOptions": {
			"type": "object",
			"additionalProperties": false
		},
		"UseGuardForInConfiguration": {
			"anyOf": [
				{ "$ref": "#/definitions/RulePlainConfiguration" },
				{ "$ref": "#/definitions/RuleWithUseGuardForInOptions" }
			]
		},
		"UseGuardForInOptions": { "type": "object", "additionalProperties": false },
		"UseHeadingContentConfiguration": {
			"anyOf": [
				{ "$ref": "#/definitions/RulePlainConfiguration" },
				{ "$ref": "#/definitions/RuleWithUseHeadingContentOptions" }
			]
		},
		"UseHeadingContentOptions": {
			"type": "object",
			"additionalProperties": false
		},
		"UseHookAtTopLevelConfiguration": {
			"anyOf": [
				{ "$ref": "#/definitions/RulePlainConfiguration" },
				{ "$ref": "#/definitions/RuleWithUseHookAtTopLevelOptions" }
			]
		},
		"UseHookAtTopLevelOptions": {
			"type": "object",
			"additionalProperties": false
		},
		"UseHtmlLangConfiguration": {
			"anyOf": [
				{ "$ref": "#/definitions/RulePlainConfiguration" },
				{ "$ref": "#/definitions/RuleWithUseHtmlLangOptions" }
			]
		},
		"UseHtmlLangOptions": { "type": "object", "additionalProperties": false },
		"UseIframeTitleConfiguration": {
			"anyOf": [
				{ "$ref": "#/definitions/RulePlainConfiguration" },
				{ "$ref": "#/definitions/RuleWithUseIframeTitleOptions" }
			]
		},
		"UseIframeTitleOptions": {
			"type": "object",
			"additionalProperties": false
		},
		"UseImportExtensionsConfiguration": {
			"anyOf": [
				{ "$ref": "#/definitions/RulePlainConfiguration" },
				{ "$ref": "#/definitions/RuleWithUseImportExtensionsOptions" }
			]
		},
		"UseImportExtensionsOptions": {
			"type": "object",
			"properties": {
				"forceJsExtensions": {
					"description": "If `true`, the suggested extension is always `.js` regardless of what extension the source file has in your project.",
					"default": false,
					"type": "boolean"
				}
			},
			"additionalProperties": false
		},
		"UseImportTypeConfiguration": {
			"anyOf": [
				{ "$ref": "#/definitions/RulePlainConfiguration" },
				{ "$ref": "#/definitions/RuleWithUseImportTypeOptions" }
			]
		},
		"UseImportTypeOptions": {
			"type": "object",
			"properties": {
				"style": {
					"description": "The style to apply when import types. Default to \"auto\"",
					"default": "auto",
					"allOf": [{ "$ref": "#/definitions/Style2" }]
				}
			},
			"additionalProperties": false
		},
		"UseIndexOfConfiguration": {
			"anyOf": [
				{ "$ref": "#/definitions/RulePlainConfiguration" },
				{ "$ref": "#/definitions/RuleWithUseIndexOfOptions" }
			]
		},
		"UseIndexOfOptions": { "type": "object", "additionalProperties": false },
		"UseIsArrayConfiguration": {
			"anyOf": [
				{ "$ref": "#/definitions/RulePlainConfiguration" },
				{ "$ref": "#/definitions/RuleWithUseIsArrayOptions" }
			]
		},
		"UseIsArrayOptions": { "type": "object", "additionalProperties": false },
		"UseIsNanConfiguration": {
			"anyOf": [
				{ "$ref": "#/definitions/RulePlainConfiguration" },
				{ "$ref": "#/definitions/RuleWithUseIsNanOptions" }
			]
		},
		"UseIsNanOptions": { "type": "object", "additionalProperties": false },
		"UseIterableCallbackReturnConfiguration": {
			"anyOf": [
				{ "$ref": "#/definitions/RulePlainConfiguration" },
				{ "$ref": "#/definitions/RuleWithUseIterableCallbackReturnOptions" }
			]
		},
		"UseIterableCallbackReturnOptions": {
			"type": "object",
			"additionalProperties": false
		},
		"UseJsonImportAttributeConfiguration": {
			"anyOf": [
				{ "$ref": "#/definitions/RulePlainConfiguration" },
				{ "$ref": "#/definitions/RuleWithUseJsonImportAttributeOptions" }
			]
		},
		"UseJsonImportAttributeOptions": {
			"type": "object",
			"additionalProperties": false
		},
		"UseJsxKeyInIterableConfiguration": {
			"anyOf": [
				{ "$ref": "#/definitions/RulePlainConfiguration" },
				{ "$ref": "#/definitions/RuleWithUseJsxKeyInIterableOptions" }
			]
		},
		"UseJsxKeyInIterableOptions": {
			"type": "object",
			"properties": {
				"checkShorthandFragments": {
					"description": "Set to `true` to check shorthand fragments (`<></>`)",
					"default": false,
					"type": "boolean"
				}
			},
			"additionalProperties": false
		},
		"UseKeyWithClickEventsConfiguration": {
			"anyOf": [
				{ "$ref": "#/definitions/RulePlainConfiguration" },
				{ "$ref": "#/definitions/RuleWithUseKeyWithClickEventsOptions" }
			]
		},
		"UseKeyWithClickEventsOptions": {
			"type": "object",
			"additionalProperties": false
		},
		"UseKeyWithMouseEventsConfiguration": {
			"anyOf": [
				{ "$ref": "#/definitions/RulePlainConfiguration" },
				{ "$ref": "#/definitions/RuleWithUseKeyWithMouseEventsOptions" }
			]
		},
		"UseKeyWithMouseEventsOptions": {
			"type": "object",
			"additionalProperties": false
		},
		"UseLiteralEnumMembersConfiguration": {
			"anyOf": [
				{ "$ref": "#/definitions/RulePlainConfiguration" },
				{ "$ref": "#/definitions/RuleWithUseLiteralEnumMembersOptions" }
			]
		},
		"UseLiteralEnumMembersOptions": {
			"type": "object",
			"additionalProperties": false
		},
		"UseLiteralKeysConfiguration": {
			"anyOf": [
				{ "$ref": "#/definitions/RulePlainConfiguration" },
				{ "$ref": "#/definitions/RuleWithUseLiteralKeysOptions" }
			]
		},
		"UseLiteralKeysOptions": {
			"type": "object",
			"additionalProperties": false
		},
		"UseMediaCaptionConfiguration": {
			"anyOf": [
				{ "$ref": "#/definitions/RulePlainConfiguration" },
				{ "$ref": "#/definitions/RuleWithUseMediaCaptionOptions" }
			]
		},
		"UseMediaCaptionOptions": {
			"type": "object",
			"additionalProperties": false
		},
		"UseNamedOperationConfiguration": {
			"anyOf": [
				{ "$ref": "#/definitions/RulePlainConfiguration" },
				{ "$ref": "#/definitions/RuleWithUseNamedOperationOptions" }
			]
		},
		"UseNamedOperationOptions": {
			"type": "object",
			"additionalProperties": false
		},
		"UseNamespaceKeywordConfiguration": {
			"anyOf": [
				{ "$ref": "#/definitions/RulePlainConfiguration" },
				{ "$ref": "#/definitions/RuleWithUseNamespaceKeywordOptions" }
			]
		},
		"UseNamespaceKeywordOptions": {
			"type": "object",
			"additionalProperties": false
		},
		"UseNamingConventionConfiguration": {
			"anyOf": [
				{ "$ref": "#/definitions/RulePlainConfiguration" },
				{ "$ref": "#/definitions/RuleWithUseNamingConventionOptions" }
			]
		},
		"UseNamingConventionOptions": {
			"description": "Rule's options.",
			"type": "object",
			"properties": {
				"conventions": {
					"description": "Custom conventions.",
					"type": "array",
					"items": { "$ref": "#/definitions/Convention" }
				},
				"requireAscii": {
					"description": "If `false`, then non-ASCII characters are allowed.",
					"type": "boolean"
				},
				"strictCase": {
					"description": "If `false`, then consecutive uppercase are allowed in _camel_ and _pascal_ cases. This does not affect other [Case].",
					"type": "boolean"
				}
			},
			"additionalProperties": false
		},
		"UseNodeAssertStrictConfiguration": {
			"anyOf": [
				{ "$ref": "#/definitions/RulePlainConfiguration" },
				{ "$ref": "#/definitions/RuleWithUseNodeAssertStrictOptions" }
			]
		},
		"UseNodeAssertStrictOptions": {
			"type": "object",
			"additionalProperties": false
		},
		"UseNodejsImportProtocolConfiguration": {
			"anyOf": [
				{ "$ref": "#/definitions/RulePlainConfiguration" },
				{ "$ref": "#/definitions/RuleWithUseNodejsImportProtocolOptions" }
			]
		},
		"UseNodejsImportProtocolOptions": {
			"type": "object",
			"additionalProperties": false
		},
		"UseNumberNamespaceConfiguration": {
			"anyOf": [
				{ "$ref": "#/definitions/RulePlainConfiguration" },
				{ "$ref": "#/definitions/RuleWithUseNumberNamespaceOptions" }
			]
		},
		"UseNumberNamespaceOptions": {
			"type": "object",
			"additionalProperties": false
		},
		"UseNumberToFixedDigitsArgumentConfiguration": {
			"anyOf": [
				{ "$ref": "#/definitions/RulePlainConfiguration" },
				{
					"$ref": "#/definitions/RuleWithUseNumberToFixedDigitsArgumentOptions"
				}
			]
		},
		"UseNumberToFixedDigitsArgumentOptions": {
			"type": "object",
			"additionalProperties": false
		},
		"UseNumericLiteralsConfiguration": {
			"anyOf": [
				{ "$ref": "#/definitions/RulePlainConfiguration" },
				{ "$ref": "#/definitions/RuleWithUseNumericLiteralsOptions" }
			]
		},
		"UseNumericLiteralsOptions": {
			"type": "object",
			"additionalProperties": false
		},
		"UseNumericSeparatorsConfiguration": {
			"anyOf": [
				{ "$ref": "#/definitions/RulePlainConfiguration" },
				{ "$ref": "#/definitions/RuleWithUseNumericSeparatorsOptions" }
			]
		},
		"UseNumericSeparatorsOptions": {
			"type": "object",
			"additionalProperties": false
		},
		"UseObjectSpreadConfiguration": {
			"anyOf": [
				{ "$ref": "#/definitions/RulePlainConfiguration" },
				{ "$ref": "#/definitions/RuleWithUseObjectSpreadOptions" }
			]
		},
		"UseObjectSpreadOptions": {
			"type": "object",
			"additionalProperties": false
		},
		"UseOptionalChainConfiguration": {
			"anyOf": [
				{ "$ref": "#/definitions/RulePlainConfiguration" },
				{ "$ref": "#/definitions/RuleWithUseOptionalChainOptions" }
			]
		},
		"UseOptionalChainOptions": {
			"type": "object",
			"additionalProperties": false
		},
		"UseParseIntRadixConfiguration": {
			"anyOf": [
				{ "$ref": "#/definitions/RulePlainConfiguration" },
				{ "$ref": "#/definitions/RuleWithUseParseIntRadixOptions" }
			]
		},
		"UseParseIntRadixOptions": {
			"type": "object",
			"additionalProperties": false
		},
		"UseReadonlyClassPropertiesConfiguration": {
			"anyOf": [
				{ "$ref": "#/definitions/RulePlainConfiguration" },
				{ "$ref": "#/definitions/RuleWithUseReadonlyClassPropertiesOptions" }
			]
		},
		"UseReadonlyClassPropertiesOptions": {
			"type": "object",
			"properties": {
				"checkAllProperties": {
					"description": "When `true`, the keywords `public`, `protected`, and `private` are analyzed by the rule.",
					"type": "boolean"
				}
			},
			"additionalProperties": false
		},
		"UseRegexLiteralsConfiguration": {
			"anyOf": [
				{ "$ref": "#/definitions/RulePlainConfiguration" },
				{ "$ref": "#/definitions/RuleWithUseRegexLiteralsOptions" }
			]
		},
		"UseRegexLiteralsOptions": {
			"type": "object",
			"additionalProperties": false
		},
		"UseSelfClosingElementsConfiguration": {
			"anyOf": [
				{ "$ref": "#/definitions/RulePlainConfiguration" },
				{ "$ref": "#/definitions/RuleWithUseSelfClosingElementsOptions" }
			]
		},
		"UseSelfClosingElementsOptions": {
			"type": "object",
			"properties": {
				"ignoreHtmlElements": { "default": false, "type": "boolean" }
			},
			"additionalProperties": false
		},
		"UseSemanticElementsConfiguration": {
			"anyOf": [
				{ "$ref": "#/definitions/RulePlainConfiguration" },
				{ "$ref": "#/definitions/RuleWithUseSemanticElementsOptions" }
			]
		},
		"UseSemanticElementsOptions": {
			"type": "object",
			"additionalProperties": false
		},
		"UseShorthandAssignConfiguration": {
			"anyOf": [
				{ "$ref": "#/definitions/RulePlainConfiguration" },
				{ "$ref": "#/definitions/RuleWithUseShorthandAssignOptions" }
			]
		},
		"UseShorthandAssignOptions": {
			"type": "object",
			"additionalProperties": false
		},
		"UseShorthandFunctionTypeConfiguration": {
			"anyOf": [
				{ "$ref": "#/definitions/RulePlainConfiguration" },
				{ "$ref": "#/definitions/RuleWithUseShorthandFunctionTypeOptions" }
			]
		},
		"UseShorthandFunctionTypeOptions": {
			"type": "object",
			"additionalProperties": false
		},
		"UseSimpleNumberKeysConfiguration": {
			"anyOf": [
				{ "$ref": "#/definitions/RulePlainConfiguration" },
				{ "$ref": "#/definitions/RuleWithUseSimpleNumberKeysOptions" }
			]
		},
		"UseSimpleNumberKeysOptions": {
			"type": "object",
			"additionalProperties": false
		},
		"UseSimplifiedLogicExpressionConfiguration": {
			"anyOf": [
				{ "$ref": "#/definitions/RulePlainConfiguration" },
				{ "$ref": "#/definitions/RuleWithUseSimplifiedLogicExpressionOptions" }
			]
		},
		"UseSimplifiedLogicExpressionOptions": {
			"type": "object",
			"additionalProperties": false
		},
		"UseSingleJsDocAsteriskConfiguration": {
			"anyOf": [
				{ "$ref": "#/definitions/RulePlainConfiguration" },
				{ "$ref": "#/definitions/RuleWithUseSingleJsDocAsteriskOptions" }
			]
		},
		"UseSingleJsDocAsteriskOptions": {
			"type": "object",
			"additionalProperties": false
		},
		"UseSingleVarDeclaratorConfiguration": {
			"anyOf": [
				{ "$ref": "#/definitions/RulePlainConfiguration" },
				{ "$ref": "#/definitions/RuleWithUseSingleVarDeclaratorOptions" }
			]
		},
		"UseSingleVarDeclaratorOptions": {
			"type": "object",
			"additionalProperties": false
		},
		"UseSortedAttributesOptions": {
			"type": "object",
			"additionalProperties": false
		},
		"UseSortedClassesConfiguration": {
			"anyOf": [
				{ "$ref": "#/definitions/RulePlainConfiguration" },
				{ "$ref": "#/definitions/RuleWithUseSortedClassesOptions" }
			]
		},
		"UseSortedClassesOptions": {
			"type": "object",
			"properties": {
				"attributes": {
					"description": "Additional attributes that will be sorted.",
					"type": ["array", "null"],
					"items": { "type": "string" }
				},
				"functions": {
					"description": "Names of the functions or tagged templates that will be sorted.",
					"type": ["array", "null"],
					"items": { "type": "string" }
				}
			},
			"additionalProperties": false
		},
		"UseSortedKeysOptions": { "type": "object", "additionalProperties": false },
		"UseSortedPropertiesOptions": {
			"type": "object",
			"additionalProperties": false
		},
		"UseStrictModeConfiguration": {
			"anyOf": [
				{ "$ref": "#/definitions/RulePlainConfiguration" },
				{ "$ref": "#/definitions/RuleWithUseStrictModeOptions" }
			]
		},
		"UseStrictModeOptions": { "type": "object", "additionalProperties": false },
		"UseSymbolDescriptionConfiguration": {
			"anyOf": [
				{ "$ref": "#/definitions/RulePlainConfiguration" },
				{ "$ref": "#/definitions/RuleWithUseSymbolDescriptionOptions" }
			]
		},
		"UseSymbolDescriptionOptions": {
			"type": "object",
			"additionalProperties": false
		},
		"UseTemplateConfiguration": {
			"anyOf": [
				{ "$ref": "#/definitions/RulePlainConfiguration" },
				{ "$ref": "#/definitions/RuleWithUseTemplateOptions" }
			]
		},
		"UseTemplateOptions": { "type": "object", "additionalProperties": false },
		"UseThrowNewErrorConfiguration": {
			"anyOf": [
				{ "$ref": "#/definitions/RulePlainConfiguration" },
				{ "$ref": "#/definitions/RuleWithUseThrowNewErrorOptions" }
			]
		},
		"UseThrowNewErrorOptions": {
			"type": "object",
			"additionalProperties": false
		},
		"UseThrowOnlyErrorConfiguration": {
			"anyOf": [
				{ "$ref": "#/definitions/RulePlainConfiguration" },
				{ "$ref": "#/definitions/RuleWithUseThrowOnlyErrorOptions" }
			]
		},
		"UseThrowOnlyErrorOptions": {
			"type": "object",
			"additionalProperties": false
		},
		"UseTopLevelRegexConfiguration": {
			"anyOf": [
				{ "$ref": "#/definitions/RulePlainConfiguration" },
				{ "$ref": "#/definitions/RuleWithUseTopLevelRegexOptions" }
			]
		},
		"UseTopLevelRegexOptions": {
			"type": "object",
			"additionalProperties": false
		},
		"UseTrimStartEndConfiguration": {
			"anyOf": [
				{ "$ref": "#/definitions/RulePlainConfiguration" },
				{ "$ref": "#/definitions/RuleWithUseTrimStartEndOptions" }
			]
		},
		"UseTrimStartEndOptions": {
			"type": "object",
			"additionalProperties": false
		},
		"UseUnifiedTypeSignatureConfiguration": {
			"anyOf": [
				{ "$ref": "#/definitions/RulePlainConfiguration" },
				{ "$ref": "#/definitions/RuleWithUseUnifiedTypeSignatureOptions" }
			]
		},
		"UseUnifiedTypeSignatureOptions": {
			"type": "object",
			"additionalProperties": false
		},
		"UseUniqueElementIdsConfiguration": {
			"anyOf": [
				{ "$ref": "#/definitions/RulePlainConfiguration" },
				{ "$ref": "#/definitions/RuleWithUseUniqueElementIdsOptions" }
			]
		},
		"UseUniqueElementIdsOptions": {
			"type": "object",
			"additionalProperties": false
		},
		"UseValidAnchorConfiguration": {
			"anyOf": [
				{ "$ref": "#/definitions/RulePlainConfiguration" },
				{ "$ref": "#/definitions/RuleWithUseValidAnchorOptions" }
			]
		},
		"UseValidAnchorOptions": {
			"type": "object",
			"additionalProperties": false
		},
		"UseValidAriaPropsConfiguration": {
			"anyOf": [
				{ "$ref": "#/definitions/RulePlainConfiguration" },
				{ "$ref": "#/definitions/RuleWithUseValidAriaPropsOptions" }
			]
		},
		"UseValidAriaPropsOptions": {
			"type": "object",
			"additionalProperties": false
		},
		"UseValidAriaRoleConfiguration": {
			"anyOf": [
				{ "$ref": "#/definitions/RulePlainConfiguration" },
				{ "$ref": "#/definitions/RuleWithUseValidAriaRoleOptions" }
			]
		},
		"UseValidAriaRoleOptions": {
			"type": "object",
			"properties": {
				"allowInvalidRoles": {
					"description": "It allows specifying a list of roles that might be invalid otherwise",
					"default": [],
					"type": "array",
					"items": { "type": "string" }
				},
				"ignoreNonDom": {
					"description": "Use this option to ignore non-DOM elements, such as custom components",
					"default": false,
					"type": "boolean"
				}
			},
			"additionalProperties": false
		},
		"UseValidAriaValuesConfiguration": {
			"anyOf": [
				{ "$ref": "#/definitions/RulePlainConfiguration" },
				{ "$ref": "#/definitions/RuleWithUseValidAriaValuesOptions" }
			]
		},
		"UseValidAriaValuesOptions": {
			"type": "object",
			"additionalProperties": false
		},
		"UseValidAutocompleteConfiguration": {
			"anyOf": [
				{ "$ref": "#/definitions/RulePlainConfiguration" },
				{ "$ref": "#/definitions/RuleWithUseValidAutocompleteOptions" }
			]
		},
		"UseValidAutocompleteOptions": {
			"type": "object",
			"properties": {
				"inputComponents": {
					"description": "`input` like custom components that should be checked.",
					"default": [],
					"type": "array",
					"items": { "type": "string" }
				}
			},
			"additionalProperties": false
		},
		"UseValidForDirectionConfiguration": {
			"anyOf": [
				{ "$ref": "#/definitions/RulePlainConfiguration" },
				{ "$ref": "#/definitions/RuleWithUseValidForDirectionOptions" }
			]
		},
		"UseValidForDirectionOptions": {
			"type": "object",
			"additionalProperties": false
		},
		"UseValidLangConfiguration": {
			"anyOf": [
				{ "$ref": "#/definitions/RulePlainConfiguration" },
				{ "$ref": "#/definitions/RuleWithUseValidLangOptions" }
			]
		},
		"UseValidLangOptions": { "type": "object", "additionalProperties": false },
		"UseValidTypeofConfiguration": {
			"anyOf": [
				{ "$ref": "#/definitions/RulePlainConfiguration" },
				{ "$ref": "#/definitions/RuleWithUseValidTypeofOptions" }
			]
		},
		"UseValidTypeofOptions": {
			"type": "object",
			"additionalProperties": false
		},
		"UseWhileConfiguration": {
			"anyOf": [
				{ "$ref": "#/definitions/RulePlainConfiguration" },
				{ "$ref": "#/definitions/RuleWithUseWhileOptions" }
			]
		},
		"UseWhileOptions": { "type": "object", "additionalProperties": false },
		"UseYieldConfiguration": {
			"anyOf": [
				{ "$ref": "#/definitions/RulePlainConfiguration" },
				{ "$ref": "#/definitions/RuleWithUseYieldOptions" }
			]
		},
		"UseYieldOptions": { "type": "object", "additionalProperties": false },
		"VcsClientKind": {
			"oneOf": [
				{
					"description": "Integration with the git client as VCS",
					"type": "string",
					"enum": ["git"]
				}
			]
		},
		"VcsConfiguration": {
			"description": "Set of properties to integrate Biome with a VCS software.",
			"type": "object",
			"properties": {
				"clientKind": {
					"description": "The kind of client.",
					"anyOf": [
						{ "$ref": "#/definitions/VcsClientKind" },
						{ "type": "null" }
					]
				},
				"defaultBranch": {
					"description": "The main branch of the project",
					"type": ["string", "null"]
				},
				"enabled": {
					"description": "Whether Biome should integrate itself with the VCS client",
					"anyOf": [{ "$ref": "#/definitions/Bool" }, { "type": "null" }]
				},
				"root": {
					"description": "The folder where Biome should check for VCS files. By default, Biome will use the same folder where `biome.json` was found.\n\nIf Biome can't find the configuration, it will attempt to use the current working directory. If no current working directory can't be found, Biome won't use the VCS integration, and a diagnostic will be emitted",
					"type": ["string", "null"]
				},
				"useIgnoreFile": {
					"description": "Whether Biome should use the VCS ignore file. When [true], Biome will ignore the files specified in the ignore file.",
					"anyOf": [{ "$ref": "#/definitions/Bool" }, { "type": "null" }]
				}
			},
			"additionalProperties": false
		},
		"Visibility": {
			"type": "string",
			"enum": ["public", "package", "private"]
		},
		"WhitespaceSensitivity": {
			"description": "Whitespace sensitivity for HTML formatting.\n\nThe following two cases won't produce the same output:\n\n|                |      html      |    output    | | -------------- | :------------: | :----------: | | with spaces    | `1<b> 2 </b>3` | 1<b> 2 </b>3 | | without spaces |  `1<b>2</b>3`  |  1<b>2</b>3  |\n\nThis happens because whitespace is significant in inline elements.\n\nAs a consequence of this, the formatter must format blocks that look like this (assume a small line width, <20): ```html <span>really long content</span> ``` as this, where the content hugs the tags: ```html <span >really long content</span > ```\n\nNote that this is only necessary for inline elements. Block elements do not have this restriction.",
			"oneOf": [
				{
					"description": "The formatter considers whitespace significant for elements that have an \"inline\" display style by default in browser's user agent style sheets.",
					"type": "string",
					"enum": ["css"]
				},
				{
					"description": "Leading and trailing whitespace in content is considered significant for all elements.\n\nThe formatter should leave at least one whitespace character if whitespace is present. Otherwise, if there is no whitespace, it should not add any after `>` or before `<`. In other words, if there's no whitespace, the text content should hug the tags.\n\nExample of text hugging the tags: ```html <b >content</b > ```",
					"type": "string",
					"enum": ["strict"]
				},
				{
					"description": "Whitespace is considered insignificant. The formatter is free to remove or add whitespace as it sees fit.",
					"type": "string",
					"enum": ["ignore"]
				}
			]
		}
	}
}<|MERGE_RESOLUTION|>--- conflicted
+++ resolved
@@ -1264,6 +1264,38 @@
 			"type": "object",
 			"minProperties": 1,
 			"additionalProperties": { "type": "string" }
+		},
+		"CustomRestrictedImport": {
+			"anyOf": [
+				{
+					"description": "The message to display when this module is imported.",
+					"type": "string"
+				},
+				{
+					"description": "Additional options to configure the message and allowed/disallowed import names.",
+					"allOf": [{ "$ref": "#/definitions/CustomRestrictedImportOptions" }]
+				}
+			]
+		},
+		"CustomRestrictedImportOptions": {
+			"type": "object",
+			"properties": {
+				"allowImportNames": {
+					"description": "Names of the exported members that allowed to be not be used.",
+					"type": "array",
+					"items": { "type": "string" }
+				},
+				"importNames": {
+					"description": "Names of the exported members that should not be used.",
+					"type": "array",
+					"items": { "type": "string" }
+				},
+				"message": {
+					"description": "The message to display when this module is imported.",
+					"type": "string"
+				}
+			},
+			"additionalProperties": false
 		},
 		"CustomRestrictedType": {
 			"anyOf": [
@@ -10139,71 +10171,7 @@
 			},
 			"additionalProperties": false
 		},
-<<<<<<< HEAD
-		"PathOptions": {
-			"type": "object",
-			"properties": {
-				"allowImportNames": {
-					"description": "Names of the exported members that allowed to be not be used.",
-					"type": "array",
-					"items": { "type": "string" }
-				},
-				"importNames": {
-					"description": "Names of the exported members that should not be used.",
-					"type": "array",
-					"items": { "type": "string" }
-				},
-				"message": {
-					"description": "The message to display when this module is imported.",
-					"type": "string"
-				}
-			},
-			"additionalProperties": false
-		},
-		"Paths": {
-			"anyOf": [
-				{
-					"description": "The message to display when this module is imported.",
-					"type": "string"
-				},
-				{
-					"description": "Additional options to configure the message and allowed/disallowed import names.",
-					"allOf": [{ "$ref": "#/definitions/PathOptions" }]
-				}
-			]
-		},
-		"PatternOptions": {
-			"type": "object",
-			"properties": {
-				"group": {
-					"description": "An array of gitignore-style patterns.",
-					"anyOf": [
-						{ "$ref": "#/definitions/SourcesMatcher" },
-						{ "type": "null" }
-					]
-				},
-				"importNamePattern": {
-					"description": "A regex pattern for import names to forbid within the matched modules.",
-					"anyOf": [{ "$ref": "#/definitions/Regex" }, { "type": "null" }]
-				},
-				"invertImportNamePattern": {
-					"description": "If true, the matched patterns in the importNamePattern will be allowed. Defaults to `false`.",
-					"default": false,
-					"type": "boolean"
-				},
-				"message": {
-					"description": "A custom message for diagnostics related to this pattern.",
-					"type": ["string", "null"]
-				}
-			},
-			"additionalProperties": false
-		},
-		"Patterns": { "anyOf": [{ "$ref": "#/definitions/PatternOptions" }] },
-		"Performance": {
-			"description": "A list of rules that belong to this group",
-=======
 		"RuleWithUseImportExtensionsOptions": {
->>>>>>> e36808f0
 			"type": "object",
 			"required": ["level"],
 			"properties": {
@@ -10338,17 +10306,6 @@
 			"type": "object",
 			"required": ["level"],
 			"properties": {
-<<<<<<< HEAD
-				"paths": {
-					"description": "A list of import paths that should trigger the rule.",
-					"type": "object",
-					"additionalProperties": { "$ref": "#/definitions/Paths" }
-				},
-				"patterns": {
-					"description": "gitignore-style patterns that should trigger the rule.",
-					"type": ["array", "null"],
-					"items": { "$ref": "#/definitions/Patterns" }
-=======
 				"level": {
 					"description": "The severity of the emitted diagnostics by the rule",
 					"allOf": [{ "$ref": "#/definitions/RulePlainConfiguration" }]
@@ -10356,7 +10313,6 @@
 				"options": {
 					"description": "Rule's options",
 					"allOf": [{ "$ref": "#/definitions/UseJsxKeyInIterableOptions" }]
->>>>>>> e36808f0
 				}
 			},
 			"additionalProperties": false
