--- conflicted
+++ resolved
@@ -1351,13 +1351,8 @@
 						{ "type": "null" }
 					]
 				},
-<<<<<<< HEAD
-				"noRestrictedImports": {
-					"description": "Disallow specified modules when loaded by import or require.",
-=======
 				"noReExportAll": {
 					"description": "Avoid re-export all",
->>>>>>> 7823cee1
 					"anyOf": [
 						{ "$ref": "#/definitions/RuleConfiguration" },
 						{ "type": "null" }
@@ -1710,10 +1705,6 @@
 					"allOf": [{ "$ref": "#/definitions/RestrictedGlobalsOptions" }]
 				},
 				{
-					"description": "Options for `noRestrictedImports` rule",
-					"allOf": [{ "$ref": "#/definitions/RestrictedImportsOptions" }]
-				},
-				{
 					"description": "Options for `useValidAriaRole` rule",
 					"allOf": [{ "$ref": "#/definitions/ValidAriaRoleOptions" }]
 				},
@@ -1734,19 +1725,6 @@
 					"description": "A list of names that should trigger the rule",
 					"type": "array",
 					"items": { "type": "string" }
-				}
-			},
-			"additionalProperties": false
-		},
-		"RestrictedImportsOptions": {
-			"description": "Options for the rule `noRestrictedImports`.",
-			"type": "object",
-			"required": ["paths"],
-			"properties": {
-				"paths": {
-					"description": "A list of names that should trigger the rule",
-					"type": "object",
-					"additionalProperties": { "type": "string" }
 				}
 			},
 			"additionalProperties": false
