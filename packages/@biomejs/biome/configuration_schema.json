--- conflicted
+++ resolved
@@ -2228,7 +2228,6 @@
 						{ "type": "null" }
 					]
 				},
-<<<<<<< HEAD
 				"noUnknownTypeSelector": {
 					"description": "Disallow unknown type selectors.",
 					"anyOf": [
@@ -2236,26 +2235,8 @@
 						{ "type": "null" }
 					]
 				},
-				"noUnknownUnit": {
-					"description": "Disallow unknown CSS units.",
-					"anyOf": [
-						{ "$ref": "#/definitions/RuleConfiguration" },
-						{ "type": "null" }
-					]
-				},
-				"noUnmatchableAnbSelector": {
-					"description": "Disallow unmatchable An+B selectors.",
-					"anyOf": [
-						{ "$ref": "#/definitions/RuleConfiguration" },
-						{ "type": "null" }
-					]
-				},
-				"noUnusedFunctionParameters": {
-					"description": "Disallow unused function parameters.",
-=======
 				"noUselessEscapeInRegex": {
 					"description": "Disallow unnecessary escape sequence in regular expression literals.",
->>>>>>> 0d8cc8fd
 					"anyOf": [
 						{ "$ref": "#/definitions/RuleFixConfiguration" },
 						{ "type": "null" }
