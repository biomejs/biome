--- conflicted
+++ resolved
@@ -1453,23 +1453,6 @@
 						{ "$ref": "#/definitions/RuleConfiguration" },
 						{ "type": "null" }
 					]
-<<<<<<< HEAD
-				},
-				"useSortedClasses": {
-					"description": "Enforce the sorting of CSS classes.",
-					"anyOf": [
-						{ "$ref": "#/definitions/RuleConfiguration" },
-						{ "type": "null" }
-					]
-				},
-				"useValidAriaRole": {
-					"description": "Elements with ARIA roles must use a valid, non-abstract ARIA role.",
-					"anyOf": [
-						{ "$ref": "#/definitions/RuleConfiguration" },
-						{ "type": "null" }
-					]
-=======
->>>>>>> 57f45497
 				}
 			}
 		},
