{
	"$schema": "https://json-schema.org/draft/2020-12/schema",
	"title": "Configuration",
	"description": "The configuration that is contained inside the file `biome.json`",
	"type": "object",
	"properties": {
		"$schema": {
			"description": "A field for the [JSON schema](https://json-schema.org/) specification",
			"anyOf": [{ "$ref": "#/$defs/Schema" }, { "type": "null" }]
		},
		"assist": {
			"description": "Specific configuration for assists",
			"anyOf": [{ "$ref": "#/$defs/AssistConfiguration" }, { "type": "null" }]
		},
		"css": {
			"description": "Specific configuration for the Css language",
			"anyOf": [{ "$ref": "#/$defs/CssConfiguration" }, { "type": "null" }]
		},
		"extends": {
			"description": "A list of paths to other JSON files, used to extends the current configuration.",
			"anyOf": [{ "$ref": "#/$defs/Extends" }, { "type": "null" }]
		},
		"files": {
			"description": "The configuration of the filesystem",
			"anyOf": [{ "$ref": "#/$defs/FilesConfiguration" }, { "type": "null" }]
		},
		"formatter": {
			"description": "The configuration of the formatter",
			"anyOf": [
				{ "$ref": "#/$defs/FormatterConfiguration" },
				{ "type": "null" }
			]
		},
		"graphql": {
			"description": "Specific configuration for the GraphQL language",
			"anyOf": [{ "$ref": "#/$defs/GraphqlConfiguration" }, { "type": "null" }]
		},
		"grit": {
			"description": "Specific configuration for the GraphQL language",
			"anyOf": [{ "$ref": "#/$defs/GritConfiguration" }, { "type": "null" }]
		},
		"html": {
			"description": "Specific configuration for the HTML language",
			"anyOf": [{ "$ref": "#/$defs/HtmlConfiguration" }, { "type": "null" }]
		},
		"javascript": {
			"description": "Specific configuration for the JavaScript language",
			"anyOf": [{ "$ref": "#/$defs/JsConfiguration" }, { "type": "null" }]
		},
		"json": {
			"description": "Specific configuration for the Json language",
			"anyOf": [{ "$ref": "#/$defs/JsonConfiguration" }, { "type": "null" }]
		},
		"linter": {
			"description": "The configuration for the linter",
			"anyOf": [{ "$ref": "#/$defs/LinterConfiguration" }, { "type": "null" }]
		},
		"overrides": {
			"description": "A list of granular patterns that should be applied only to a sub set of files",
			"anyOf": [{ "$ref": "#/$defs/Overrides" }, { "type": "null" }]
		},
		"plugins": {
			"description": "List of plugins to load.",
			"anyOf": [{ "$ref": "#/$defs/Plugins" }, { "type": "null" }]
		},
		"root": {
			"description": "Indicates whether this configuration file is at the root of a Biome\nproject. By default, this is `true`.",
			"anyOf": [{ "$ref": "#/$defs/Bool" }, { "type": "null" }]
		},
		"vcs": {
			"description": "The configuration of the VCS integration",
			"anyOf": [{ "$ref": "#/$defs/VcsConfiguration" }, { "type": "null" }]
		}
	},
	"additionalProperties": false,
	"$defs": {
		"A11y": {
			"description": "A list of rules that belong to this group",
			"type": "object",
			"properties": {
				"noAccessKey": {
					"description": "Enforce that the accessKey attribute is not used on any HTML element.\nSee https://biomejs.dev/linter/rules/no-access-key",
					"anyOf": [
						{ "$ref": "#/$defs/NoAccessKeyConfiguration" },
						{ "type": "null" }
					]
				},
				"noAriaHiddenOnFocusable": {
					"description": "Enforce that aria-hidden=\"true\" is not set on focusable elements.\nSee https://biomejs.dev/linter/rules/no-aria-hidden-on-focusable",
					"anyOf": [
						{ "$ref": "#/$defs/NoAriaHiddenOnFocusableConfiguration" },
						{ "type": "null" }
					]
				},
				"noAriaUnsupportedElements": {
					"description": "Enforce that elements that do not support ARIA roles, states, and properties do not have those attributes.\nSee https://biomejs.dev/linter/rules/no-aria-unsupported-elements",
					"anyOf": [
						{ "$ref": "#/$defs/NoAriaUnsupportedElementsConfiguration" },
						{ "type": "null" }
					]
				},
				"noAutofocus": {
					"description": "Enforce that autoFocus prop is not used on elements.\nSee https://biomejs.dev/linter/rules/no-autofocus",
					"anyOf": [
						{ "$ref": "#/$defs/NoAutofocusConfiguration" },
						{ "type": "null" }
					]
				},
				"noDistractingElements": {
					"description": "Enforces that no distracting elements are used.\nSee https://biomejs.dev/linter/rules/no-distracting-elements",
					"anyOf": [
						{ "$ref": "#/$defs/NoDistractingElementsConfiguration" },
						{ "type": "null" }
					]
				},
				"noHeaderScope": {
					"description": "The scope prop should be used only on \\<th> elements.\nSee https://biomejs.dev/linter/rules/no-header-scope",
					"anyOf": [
						{ "$ref": "#/$defs/NoHeaderScopeConfiguration" },
						{ "type": "null" }
					]
				},
				"noInteractiveElementToNoninteractiveRole": {
					"description": "Enforce that non-interactive ARIA roles are not assigned to interactive HTML elements.\nSee https://biomejs.dev/linter/rules/no-interactive-element-to-noninteractive-role",
					"anyOf": [
						{
							"$ref": "#/$defs/NoInteractiveElementToNoninteractiveRoleConfiguration"
						},
						{ "type": "null" }
					]
				},
				"noLabelWithoutControl": {
					"description": "Enforce that a label element or component has a text label and an associated input.\nSee https://biomejs.dev/linter/rules/no-label-without-control",
					"anyOf": [
						{ "$ref": "#/$defs/NoLabelWithoutControlConfiguration" },
						{ "type": "null" }
					]
				},
				"noNoninteractiveElementInteractions": {
					"description": "Disallow use event handlers on non-interactive elements.\nSee https://biomejs.dev/linter/rules/no-noninteractive-element-interactions",
					"anyOf": [
						{
							"$ref": "#/$defs/NoNoninteractiveElementInteractionsConfiguration"
						},
						{ "type": "null" }
					]
				},
				"noNoninteractiveElementToInteractiveRole": {
					"description": "Enforce that interactive ARIA roles are not assigned to non-interactive HTML elements.\nSee https://biomejs.dev/linter/rules/no-noninteractive-element-to-interactive-role",
					"anyOf": [
						{
							"$ref": "#/$defs/NoNoninteractiveElementToInteractiveRoleConfiguration"
						},
						{ "type": "null" }
					]
				},
				"noNoninteractiveTabindex": {
					"description": "Enforce that tabIndex is not assigned to non-interactive HTML elements.\nSee https://biomejs.dev/linter/rules/no-noninteractive-tabindex",
					"anyOf": [
						{ "$ref": "#/$defs/NoNoninteractiveTabindexConfiguration" },
						{ "type": "null" }
					]
				},
				"noPositiveTabindex": {
					"description": "Prevent the usage of positive integers on tabIndex property.\nSee https://biomejs.dev/linter/rules/no-positive-tabindex",
					"anyOf": [
						{ "$ref": "#/$defs/NoPositiveTabindexConfiguration" },
						{ "type": "null" }
					]
				},
				"noRedundantAlt": {
					"description": "Enforce img alt prop does not contain the word \"image\", \"picture\", or \"photo\".\nSee https://biomejs.dev/linter/rules/no-redundant-alt",
					"anyOf": [
						{ "$ref": "#/$defs/NoRedundantAltConfiguration" },
						{ "type": "null" }
					]
				},
				"noRedundantRoles": {
					"description": "Enforce explicit role property is not the same as implicit/default role property on an element.\nSee https://biomejs.dev/linter/rules/no-redundant-roles",
					"anyOf": [
						{ "$ref": "#/$defs/NoRedundantRolesConfiguration" },
						{ "type": "null" }
					]
				},
				"noStaticElementInteractions": {
					"description": "Enforce that static, visible elements (such as \\<div>) that have click handlers use the valid role attribute.\nSee https://biomejs.dev/linter/rules/no-static-element-interactions",
					"anyOf": [
						{ "$ref": "#/$defs/NoStaticElementInteractionsConfiguration" },
						{ "type": "null" }
					]
				},
				"noSvgWithoutTitle": {
					"description": "Enforces the usage of the title element for the svg element.\nSee https://biomejs.dev/linter/rules/no-svg-without-title",
					"anyOf": [
						{ "$ref": "#/$defs/NoSvgWithoutTitleConfiguration" },
						{ "type": "null" }
					]
				},
				"recommended": {
					"description": "Enables the recommended rules for this group",
					"type": ["boolean", "null"]
				},
				"useAltText": {
					"description": "Enforce that all elements that require alternative text have meaningful information to relay back to the end user.\nSee https://biomejs.dev/linter/rules/use-alt-text",
					"anyOf": [
						{ "$ref": "#/$defs/UseAltTextConfiguration" },
						{ "type": "null" }
					]
				},
				"useAnchorContent": {
					"description": "Enforce that anchors have content and that the content is accessible to screen readers.\nSee https://biomejs.dev/linter/rules/use-anchor-content",
					"anyOf": [
						{ "$ref": "#/$defs/UseAnchorContentConfiguration" },
						{ "type": "null" }
					]
				},
				"useAriaActivedescendantWithTabindex": {
					"description": "Enforce that tabIndex is assigned to non-interactive HTML elements with aria-activedescendant.\nSee https://biomejs.dev/linter/rules/use-aria-activedescendant-with-tabindex",
					"anyOf": [
						{
							"$ref": "#/$defs/UseAriaActivedescendantWithTabindexConfiguration"
						},
						{ "type": "null" }
					]
				},
				"useAriaPropsForRole": {
					"description": "Enforce that elements with ARIA roles must have all required ARIA attributes for that role.\nSee https://biomejs.dev/linter/rules/use-aria-props-for-role",
					"anyOf": [
						{ "$ref": "#/$defs/UseAriaPropsForRoleConfiguration" },
						{ "type": "null" }
					]
				},
				"useAriaPropsSupportedByRole": {
					"description": "Enforce that ARIA properties are valid for the roles that are supported by the element.\nSee https://biomejs.dev/linter/rules/use-aria-props-supported-by-role",
					"anyOf": [
						{ "$ref": "#/$defs/UseAriaPropsSupportedByRoleConfiguration" },
						{ "type": "null" }
					]
				},
				"useButtonType": {
					"description": "Enforces the usage of the attribute type for the element button.\nSee https://biomejs.dev/linter/rules/use-button-type",
					"anyOf": [
						{ "$ref": "#/$defs/UseButtonTypeConfiguration" },
						{ "type": "null" }
					]
				},
				"useFocusableInteractive": {
					"description": "Elements with an interactive role and interaction handlers must be focusable.\nSee https://biomejs.dev/linter/rules/use-focusable-interactive",
					"anyOf": [
						{ "$ref": "#/$defs/UseFocusableInteractiveConfiguration" },
						{ "type": "null" }
					]
				},
				"useGenericFontNames": {
					"description": "Disallow a missing generic family keyword within font families.\nSee https://biomejs.dev/linter/rules/use-generic-font-names",
					"anyOf": [
						{ "$ref": "#/$defs/UseGenericFontNamesConfiguration" },
						{ "type": "null" }
					]
				},
				"useHeadingContent": {
					"description": "Enforce that heading elements (h1, h2, etc.) have content and that the content is accessible to screen readers. Accessible means that it is not hidden using the aria-hidden prop.\nSee https://biomejs.dev/linter/rules/use-heading-content",
					"anyOf": [
						{ "$ref": "#/$defs/UseHeadingContentConfiguration" },
						{ "type": "null" }
					]
				},
				"useHtmlLang": {
					"description": "Enforce that html element has lang attribute.\nSee https://biomejs.dev/linter/rules/use-html-lang",
					"anyOf": [
						{ "$ref": "#/$defs/UseHtmlLangConfiguration" },
						{ "type": "null" }
					]
				},
				"useIframeTitle": {
					"description": "Enforces the usage of the attribute title for the element iframe.\nSee https://biomejs.dev/linter/rules/use-iframe-title",
					"anyOf": [
						{ "$ref": "#/$defs/UseIframeTitleConfiguration" },
						{ "type": "null" }
					]
				},
				"useKeyWithClickEvents": {
					"description": "Enforce onClick is accompanied by at least one of the following: onKeyUp, onKeyDown, onKeyPress.\nSee https://biomejs.dev/linter/rules/use-key-with-click-events",
					"anyOf": [
						{ "$ref": "#/$defs/UseKeyWithClickEventsConfiguration" },
						{ "type": "null" }
					]
				},
				"useKeyWithMouseEvents": {
					"description": "Enforce onMouseOver / onMouseOut are accompanied by onFocus / onBlur.\nSee https://biomejs.dev/linter/rules/use-key-with-mouse-events",
					"anyOf": [
						{ "$ref": "#/$defs/UseKeyWithMouseEventsConfiguration" },
						{ "type": "null" }
					]
				},
				"useMediaCaption": {
					"description": "Enforces that audio and video elements must have a track for captions.\nSee https://biomejs.dev/linter/rules/use-media-caption",
					"anyOf": [
						{ "$ref": "#/$defs/UseMediaCaptionConfiguration" },
						{ "type": "null" }
					]
				},
				"useSemanticElements": {
					"description": "It detects the use of role attributes in JSX elements and suggests using semantic elements instead.\nSee https://biomejs.dev/linter/rules/use-semantic-elements",
					"anyOf": [
						{ "$ref": "#/$defs/UseSemanticElementsConfiguration" },
						{ "type": "null" }
					]
				},
				"useValidAnchor": {
					"description": "Enforce that all anchors are valid, and they are navigable elements.\nSee https://biomejs.dev/linter/rules/use-valid-anchor",
					"anyOf": [
						{ "$ref": "#/$defs/UseValidAnchorConfiguration" },
						{ "type": "null" }
					]
				},
				"useValidAriaProps": {
					"description": "Ensures that ARIA properties aria-* are all valid.\nSee https://biomejs.dev/linter/rules/use-valid-aria-props",
					"anyOf": [
						{ "$ref": "#/$defs/UseValidAriaPropsConfiguration" },
						{ "type": "null" }
					]
				},
				"useValidAriaRole": {
					"description": "Elements with ARIA roles must use a valid, non-abstract ARIA role.\nSee https://biomejs.dev/linter/rules/use-valid-aria-role",
					"anyOf": [
						{ "$ref": "#/$defs/UseValidAriaRoleConfiguration" },
						{ "type": "null" }
					]
				},
				"useValidAriaValues": {
					"description": "Enforce that ARIA state and property values are valid.\nSee https://biomejs.dev/linter/rules/use-valid-aria-values",
					"anyOf": [
						{ "$ref": "#/$defs/UseValidAriaValuesConfiguration" },
						{ "type": "null" }
					]
				},
				"useValidAutocomplete": {
					"description": "Use valid values for the autocomplete attribute on input elements.\nSee https://biomejs.dev/linter/rules/use-valid-autocomplete",
					"anyOf": [
						{ "$ref": "#/$defs/UseValidAutocompleteConfiguration" },
						{ "type": "null" }
					]
				},
				"useValidLang": {
					"description": "Ensure that the attribute passed to the lang attribute is a correct ISO language and/or country.\nSee https://biomejs.dev/linter/rules/use-valid-lang",
					"anyOf": [
						{ "$ref": "#/$defs/UseValidLangConfiguration" },
						{ "type": "null" }
					]
				}
			},
			"additionalProperties": false
		},
		"Accessibility": {
			"type": "string",
			"enum": ["noPublic", "explicit", "none"]
		},
		"Actions": {
			"type": "object",
			"properties": {
				"recommended": {
					"description": "It enables the assist actions recommended by Biome. `true` by default.",
					"type": ["boolean", "null"]
				},
				"source": {
					"anyOf": [{ "$ref": "#/$defs/Source" }, { "type": "null" }]
				}
			},
			"additionalProperties": false
		},
		"ArrowParentheses": { "type": "string", "enum": ["always", "asNeeded"] },
		"AssistConfiguration": {
			"type": "object",
			"properties": {
				"actions": {
					"description": "Whether Biome should fail in CLI if the assist were not applied to the code.",
					"anyOf": [{ "$ref": "#/$defs/Actions" }, { "type": "null" }]
				},
				"enabled": {
					"description": "Whether Biome should enable assist via LSP and CLI.",
					"anyOf": [{ "$ref": "#/$defs/Bool" }, { "type": "null" }]
				},
				"includes": {
					"description": "A list of glob patterns. Biome will include files/folders that will\nmatch these patterns.",
					"type": ["array", "null"],
					"items": { "$ref": "#/$defs/NormalizedGlob" }
				}
			},
			"additionalProperties": false
		},
		"AttributePosition": { "type": "string", "enum": ["auto", "multiline"] },
		"Bool": { "type": "boolean" },
		"BracketSameLine": {
			"description": "Put the `>` of a multi-line HTML or JSX element at the end of the last line instead of being alone on the next line (does not apply to self closing elements).",
			"type": "boolean"
		},
		"BracketSpacing": { "type": "boolean" },
		"Complexity": {
			"description": "A list of rules that belong to this group",
			"type": "object",
			"properties": {
				"noAdjacentSpacesInRegex": {
					"description": "Disallow unclear usage of consecutive space characters in regular expression literals.\nSee https://biomejs.dev/linter/rules/no-adjacent-spaces-in-regex",
					"anyOf": [
						{ "$ref": "#/$defs/NoAdjacentSpacesInRegexConfiguration" },
						{ "type": "null" }
					]
				},
				"noArguments": {
					"description": "Disallow the use of arguments.\nSee https://biomejs.dev/linter/rules/no-arguments",
					"anyOf": [
						{ "$ref": "#/$defs/NoArgumentsConfiguration" },
						{ "type": "null" }
					]
				},
				"noBannedTypes": {
					"description": "Disallow primitive type aliases and misleading types.\nSee https://biomejs.dev/linter/rules/no-banned-types",
					"anyOf": [
						{ "$ref": "#/$defs/NoBannedTypesConfiguration" },
						{ "type": "null" }
					]
				},
				"noCommaOperator": {
					"description": "Disallow comma operator.\nSee https://biomejs.dev/linter/rules/no-comma-operator",
					"anyOf": [
						{ "$ref": "#/$defs/NoCommaOperatorConfiguration" },
						{ "type": "null" }
					]
				},
				"noEmptyTypeParameters": {
					"description": "Disallow empty type parameters in type aliases and interfaces.\nSee https://biomejs.dev/linter/rules/no-empty-type-parameters",
					"anyOf": [
						{ "$ref": "#/$defs/NoEmptyTypeParametersConfiguration" },
						{ "type": "null" }
					]
				},
				"noExcessiveCognitiveComplexity": {
					"description": "Disallow functions that exceed a given Cognitive Complexity score.\nSee https://biomejs.dev/linter/rules/no-excessive-cognitive-complexity",
					"anyOf": [
						{ "$ref": "#/$defs/NoExcessiveCognitiveComplexityConfiguration" },
						{ "type": "null" }
					]
				},
				"noExcessiveLinesPerFunction": {
					"description": "Restrict the number of lines of code in a function.\nSee https://biomejs.dev/linter/rules/no-excessive-lines-per-function",
					"anyOf": [
						{ "$ref": "#/$defs/NoExcessiveLinesPerFunctionConfiguration" },
						{ "type": "null" }
					]
				},
				"noExcessiveNestedTestSuites": {
					"description": "This rule enforces a maximum depth to nested describe() in test files.\nSee https://biomejs.dev/linter/rules/no-excessive-nested-test-suites",
					"anyOf": [
						{ "$ref": "#/$defs/NoExcessiveNestedTestSuitesConfiguration" },
						{ "type": "null" }
					]
				},
				"noExtraBooleanCast": {
					"description": "Disallow unnecessary boolean casts.\nSee https://biomejs.dev/linter/rules/no-extra-boolean-cast",
					"anyOf": [
						{ "$ref": "#/$defs/NoExtraBooleanCastConfiguration" },
						{ "type": "null" }
					]
				},
				"noFlatMapIdentity": {
					"description": "Disallow to use unnecessary callback on flatMap.\nSee https://biomejs.dev/linter/rules/no-flat-map-identity",
					"anyOf": [
						{ "$ref": "#/$defs/NoFlatMapIdentityConfiguration" },
						{ "type": "null" }
					]
				},
				"noForEach": {
					"description": "Prefer for...of statement instead of Array.forEach.\nSee https://biomejs.dev/linter/rules/no-for-each",
					"anyOf": [
						{ "$ref": "#/$defs/NoForEachConfiguration" },
						{ "type": "null" }
					]
				},
				"noImplicitCoercions": {
					"description": "Disallow shorthand type conversions.\nSee https://biomejs.dev/linter/rules/no-implicit-coercions",
					"anyOf": [
						{ "$ref": "#/$defs/NoImplicitCoercionsConfiguration" },
						{ "type": "null" }
					]
				},
				"noImportantStyles": {
					"description": "Disallow the use of the !important style.\nSee https://biomejs.dev/linter/rules/no-important-styles",
					"anyOf": [
						{ "$ref": "#/$defs/NoImportantStylesConfiguration" },
						{ "type": "null" }
					]
				},
				"noStaticOnlyClass": {
					"description": "This rule reports when a class has no non-static members, such as for a class used exclusively as a static namespace.\nSee https://biomejs.dev/linter/rules/no-static-only-class",
					"anyOf": [
						{ "$ref": "#/$defs/NoStaticOnlyClassConfiguration" },
						{ "type": "null" }
					]
				},
				"noThisInStatic": {
					"description": "Disallow this and super in static contexts.\nSee https://biomejs.dev/linter/rules/no-this-in-static",
					"anyOf": [
						{ "$ref": "#/$defs/NoThisInStaticConfiguration" },
						{ "type": "null" }
					]
				},
				"noUselessCatch": {
					"description": "Disallow unnecessary catch clauses.\nSee https://biomejs.dev/linter/rules/no-useless-catch",
					"anyOf": [
						{ "$ref": "#/$defs/NoUselessCatchConfiguration" },
						{ "type": "null" }
					]
				},
				"noUselessConstructor": {
					"description": "Disallow unnecessary constructors.\nSee https://biomejs.dev/linter/rules/no-useless-constructor",
					"anyOf": [
						{ "$ref": "#/$defs/NoUselessConstructorConfiguration" },
						{ "type": "null" }
					]
				},
				"noUselessContinue": {
					"description": "Avoid using unnecessary continue.\nSee https://biomejs.dev/linter/rules/no-useless-continue",
					"anyOf": [
						{ "$ref": "#/$defs/NoUselessContinueConfiguration" },
						{ "type": "null" }
					]
				},
				"noUselessEmptyExport": {
					"description": "Disallow empty exports that don't change anything in a module file.\nSee https://biomejs.dev/linter/rules/no-useless-empty-export",
					"anyOf": [
						{ "$ref": "#/$defs/NoUselessEmptyExportConfiguration" },
						{ "type": "null" }
					]
				},
				"noUselessEscapeInRegex": {
					"description": "Disallow unnecessary escape sequence in regular expression literals.\nSee https://biomejs.dev/linter/rules/no-useless-escape-in-regex",
					"anyOf": [
						{ "$ref": "#/$defs/NoUselessEscapeInRegexConfiguration" },
						{ "type": "null" }
					]
				},
				"noUselessFragments": {
					"description": "Disallow unnecessary fragments.\nSee https://biomejs.dev/linter/rules/no-useless-fragments",
					"anyOf": [
						{ "$ref": "#/$defs/NoUselessFragmentsConfiguration" },
						{ "type": "null" }
					]
				},
				"noUselessLabel": {
					"description": "Disallow unnecessary labels.\nSee https://biomejs.dev/linter/rules/no-useless-label",
					"anyOf": [
						{ "$ref": "#/$defs/NoUselessLabelConfiguration" },
						{ "type": "null" }
					]
				},
				"noUselessLoneBlockStatements": {
					"description": "Disallow unnecessary nested block statements.\nSee https://biomejs.dev/linter/rules/no-useless-lone-block-statements",
					"anyOf": [
						{ "$ref": "#/$defs/NoUselessLoneBlockStatementsConfiguration" },
						{ "type": "null" }
					]
				},
				"noUselessRename": {
					"description": "Disallow renaming import, export, and destructured assignments to the same name.\nSee https://biomejs.dev/linter/rules/no-useless-rename",
					"anyOf": [
						{ "$ref": "#/$defs/NoUselessRenameConfiguration" },
						{ "type": "null" }
					]
				},
				"noUselessStringConcat": {
					"description": "Disallow unnecessary concatenation of string or template literals.\nSee https://biomejs.dev/linter/rules/no-useless-string-concat",
					"anyOf": [
						{ "$ref": "#/$defs/NoUselessStringConcatConfiguration" },
						{ "type": "null" }
					]
				},
				"noUselessStringRaw": {
					"description": "Disallow unnecessary String.raw function in template string literals without any escape sequence.\nSee https://biomejs.dev/linter/rules/no-useless-string-raw",
					"anyOf": [
						{ "$ref": "#/$defs/NoUselessStringRawConfiguration" },
						{ "type": "null" }
					]
				},
				"noUselessSwitchCase": {
					"description": "Disallow useless case in switch statements.\nSee https://biomejs.dev/linter/rules/no-useless-switch-case",
					"anyOf": [
						{ "$ref": "#/$defs/NoUselessSwitchCaseConfiguration" },
						{ "type": "null" }
					]
				},
				"noUselessTernary": {
					"description": "Disallow ternary operators when simpler alternatives exist.\nSee https://biomejs.dev/linter/rules/no-useless-ternary",
					"anyOf": [
						{ "$ref": "#/$defs/NoUselessTernaryConfiguration" },
						{ "type": "null" }
					]
				},
				"noUselessThisAlias": {
					"description": "Disallow useless this aliasing.\nSee https://biomejs.dev/linter/rules/no-useless-this-alias",
					"anyOf": [
						{ "$ref": "#/$defs/NoUselessThisAliasConfiguration" },
						{ "type": "null" }
					]
				},
				"noUselessTypeConstraint": {
					"description": "Disallow using any or unknown as type constraint.\nSee https://biomejs.dev/linter/rules/no-useless-type-constraint",
					"anyOf": [
						{ "$ref": "#/$defs/NoUselessTypeConstraintConfiguration" },
						{ "type": "null" }
					]
				},
				"noUselessUndefinedInitialization": {
					"description": "Disallow initializing variables to undefined.\nSee https://biomejs.dev/linter/rules/no-useless-undefined-initialization",
					"anyOf": [
						{ "$ref": "#/$defs/NoUselessUndefinedInitializationConfiguration" },
						{ "type": "null" }
					]
				},
				"noVoid": {
					"description": "Disallow the use of void operators, which is not a familiar operator.\nSee https://biomejs.dev/linter/rules/no-void",
					"anyOf": [
						{ "$ref": "#/$defs/NoVoidConfiguration" },
						{ "type": "null" }
					]
				},
				"recommended": {
					"description": "Enables the recommended rules for this group",
					"type": ["boolean", "null"]
				},
				"useArrowFunction": {
					"description": "Use arrow functions over function expressions.\nSee https://biomejs.dev/linter/rules/use-arrow-function",
					"anyOf": [
						{ "$ref": "#/$defs/UseArrowFunctionConfiguration" },
						{ "type": "null" }
					]
				},
				"useDateNow": {
					"description": "Use Date.now() to get the number of milliseconds since the Unix Epoch.\nSee https://biomejs.dev/linter/rules/use-date-now",
					"anyOf": [
						{ "$ref": "#/$defs/UseDateNowConfiguration" },
						{ "type": "null" }
					]
				},
				"useFlatMap": {
					"description": "Promotes the use of .flatMap() when map().flat() are used together.\nSee https://biomejs.dev/linter/rules/use-flat-map",
					"anyOf": [
						{ "$ref": "#/$defs/UseFlatMapConfiguration" },
						{ "type": "null" }
					]
				},
				"useIndexOf": {
					"description": "Prefer Array#{indexOf,lastIndexOf}() over Array#{findIndex,findLastIndex}() when looking for the index of an item.\nSee https://biomejs.dev/linter/rules/use-index-of",
					"anyOf": [
						{ "$ref": "#/$defs/UseIndexOfConfiguration" },
						{ "type": "null" }
					]
				},
				"useLiteralKeys": {
					"description": "Enforce the usage of a literal access to properties over computed property access.\nSee https://biomejs.dev/linter/rules/use-literal-keys",
					"anyOf": [
						{ "$ref": "#/$defs/UseLiteralKeysConfiguration" },
						{ "type": "null" }
					]
				},
				"useNumericLiterals": {
					"description": "Disallow parseInt() and Number.parseInt() in favor of binary, octal, and hexadecimal literals.\nSee https://biomejs.dev/linter/rules/use-numeric-literals",
					"anyOf": [
						{ "$ref": "#/$defs/UseNumericLiteralsConfiguration" },
						{ "type": "null" }
					]
				},
				"useOptionalChain": {
					"description": "Enforce using concise optional chain instead of chained logical expressions.\nSee https://biomejs.dev/linter/rules/use-optional-chain",
					"anyOf": [
						{ "$ref": "#/$defs/UseOptionalChainConfiguration" },
						{ "type": "null" }
					]
				},
				"useRegexLiterals": {
					"description": "Enforce the use of the regular expression literals instead of the RegExp constructor if possible.\nSee https://biomejs.dev/linter/rules/use-regex-literals",
					"anyOf": [
						{ "$ref": "#/$defs/UseRegexLiteralsConfiguration" },
						{ "type": "null" }
					]
				},
				"useSimpleNumberKeys": {
					"description": "Disallow number literal object member names which are not base 10 or use underscore as separator.\nSee https://biomejs.dev/linter/rules/use-simple-number-keys",
					"anyOf": [
						{ "$ref": "#/$defs/UseSimpleNumberKeysConfiguration" },
						{ "type": "null" }
					]
				},
				"useSimplifiedLogicExpression": {
					"description": "Discard redundant terms from logical expressions.\nSee https://biomejs.dev/linter/rules/use-simplified-logic-expression",
					"anyOf": [
						{ "$ref": "#/$defs/UseSimplifiedLogicExpressionConfiguration" },
						{ "type": "null" }
					]
				},
				"useWhile": {
					"description": "Enforce the use of while loops instead of for loops when the initializer and update expressions are not needed.\nSee https://biomejs.dev/linter/rules/use-while",
					"anyOf": [
						{ "$ref": "#/$defs/UseWhileConfiguration" },
						{ "type": "null" }
					]
				}
			},
			"additionalProperties": false
		},
		"ConsistentArrayType": {
			"oneOf": [
				{
					"description": "`ItemType[]`",
					"type": "string",
					"const": "shorthand"
				},
				{
					"description": "`Array<ItemType>`",
					"type": "string",
					"const": "generic"
				}
			]
		},
		"ConsistentTypeDefinition": {
			"oneOf": [
				{
					"description": "Prefer using `interface` for object type definitions",
					"type": "string",
					"const": "interface"
				},
				{
					"description": "Prefer using `type` for object type definitions",
					"type": "string",
					"const": "type"
				}
			]
		},
		"Convention": {
			"type": "object",
			"properties": {
				"formats": {
					"description": "String cases to enforce",
					"$ref": "#/$defs/Formats"
				},
				"match": {
					"description": "Regular expression to enforce",
					"anyOf": [{ "$ref": "#/$defs/Regex" }, { "type": "null" }]
				},
				"selector": {
					"description": "Declarations concerned by this convention",
					"$ref": "#/$defs/Selector"
				}
			},
			"additionalProperties": false
		},
		"Correctness": {
			"description": "A list of rules that belong to this group",
			"type": "object",
			"properties": {
				"noChildrenProp": {
					"description": "Prevent passing of children as props.\nSee https://biomejs.dev/linter/rules/no-children-prop",
					"anyOf": [
						{ "$ref": "#/$defs/NoChildrenPropConfiguration" },
						{ "type": "null" }
					]
				},
				"noConstAssign": {
					"description": "Prevents from having const variables being re-assigned.\nSee https://biomejs.dev/linter/rules/no-const-assign",
					"anyOf": [
						{ "$ref": "#/$defs/NoConstAssignConfiguration" },
						{ "type": "null" }
					]
				},
				"noConstantCondition": {
					"description": "Disallow constant expressions in conditions.\nSee https://biomejs.dev/linter/rules/no-constant-condition",
					"anyOf": [
						{ "$ref": "#/$defs/NoConstantConditionConfiguration" },
						{ "type": "null" }
					]
				},
				"noConstantMathMinMaxClamp": {
					"description": "Disallow the use of Math.min and Math.max to clamp a value where the result itself is constant.\nSee https://biomejs.dev/linter/rules/no-constant-math-min-max-clamp",
					"anyOf": [
						{ "$ref": "#/$defs/NoConstantMathMinMaxClampConfiguration" },
						{ "type": "null" }
					]
				},
				"noConstructorReturn": {
					"description": "Disallow returning a value from a constructor.\nSee https://biomejs.dev/linter/rules/no-constructor-return",
					"anyOf": [
						{ "$ref": "#/$defs/NoConstructorReturnConfiguration" },
						{ "type": "null" }
					]
				},
				"noEmptyCharacterClassInRegex": {
					"description": "Disallow empty character classes in regular expression literals.\nSee https://biomejs.dev/linter/rules/no-empty-character-class-in-regex",
					"anyOf": [
						{ "$ref": "#/$defs/NoEmptyCharacterClassInRegexConfiguration" },
						{ "type": "null" }
					]
				},
				"noEmptyPattern": {
					"description": "Disallows empty destructuring patterns.\nSee https://biomejs.dev/linter/rules/no-empty-pattern",
					"anyOf": [
						{ "$ref": "#/$defs/NoEmptyPatternConfiguration" },
						{ "type": "null" }
					]
				},
				"noGlobalDirnameFilename": {
					"description": "Disallow the use of __dirname and __filename in the global scope.\nSee https://biomejs.dev/linter/rules/no-global-dirname-filename",
					"anyOf": [
						{ "$ref": "#/$defs/NoGlobalDirnameFilenameConfiguration" },
						{ "type": "null" }
					]
				},
				"noGlobalObjectCalls": {
					"description": "Disallow calling global object properties as functions.\nSee https://biomejs.dev/linter/rules/no-global-object-calls",
					"anyOf": [
						{ "$ref": "#/$defs/NoGlobalObjectCallsConfiguration" },
						{ "type": "null" }
					]
				},
				"noInnerDeclarations": {
					"description": "Disallow function and var declarations that are accessible outside their block.\nSee https://biomejs.dev/linter/rules/no-inner-declarations",
					"anyOf": [
						{ "$ref": "#/$defs/NoInnerDeclarationsConfiguration" },
						{ "type": "null" }
					]
				},
				"noInvalidBuiltinInstantiation": {
					"description": "Ensure that builtins are correctly instantiated.\nSee https://biomejs.dev/linter/rules/no-invalid-builtin-instantiation",
					"anyOf": [
						{ "$ref": "#/$defs/NoInvalidBuiltinInstantiationConfiguration" },
						{ "type": "null" }
					]
				},
				"noInvalidConstructorSuper": {
					"description": "Prevents the incorrect use of super() inside classes. It also checks whether a call super() is missing from classes that extends other constructors.\nSee https://biomejs.dev/linter/rules/no-invalid-constructor-super",
					"anyOf": [
						{ "$ref": "#/$defs/NoInvalidConstructorSuperConfiguration" },
						{ "type": "null" }
					]
				},
				"noInvalidDirectionInLinearGradient": {
					"description": "Disallow non-standard direction values for linear gradient functions.\nSee https://biomejs.dev/linter/rules/no-invalid-direction-in-linear-gradient",
					"anyOf": [
						{
							"$ref": "#/$defs/NoInvalidDirectionInLinearGradientConfiguration"
						},
						{ "type": "null" }
					]
				},
				"noInvalidGridAreas": {
					"description": "Disallows invalid named grid areas in CSS Grid Layouts.\nSee https://biomejs.dev/linter/rules/no-invalid-grid-areas",
					"anyOf": [
						{ "$ref": "#/$defs/NoInvalidGridAreasConfiguration" },
						{ "type": "null" }
					]
				},
				"noInvalidPositionAtImportRule": {
					"description": "Disallow the use of @import at-rules in invalid positions.\nSee https://biomejs.dev/linter/rules/no-invalid-position-at-import-rule",
					"anyOf": [
						{ "$ref": "#/$defs/NoInvalidPositionAtImportRuleConfiguration" },
						{ "type": "null" }
					]
				},
				"noInvalidUseBeforeDeclaration": {
					"description": "Disallow the use of variables, function parameters, classes, and enums before their declaration.\nSee https://biomejs.dev/linter/rules/no-invalid-use-before-declaration",
					"anyOf": [
						{ "$ref": "#/$defs/NoInvalidUseBeforeDeclarationConfiguration" },
						{ "type": "null" }
					]
				},
				"noMissingVarFunction": {
					"description": "Disallow missing var function for css variables.\nSee https://biomejs.dev/linter/rules/no-missing-var-function",
					"anyOf": [
						{ "$ref": "#/$defs/NoMissingVarFunctionConfiguration" },
						{ "type": "null" }
					]
				},
				"noNestedComponentDefinitions": {
					"description": "Disallows defining React components inside other components.\nSee https://biomejs.dev/linter/rules/no-nested-component-definitions",
					"anyOf": [
						{ "$ref": "#/$defs/NoNestedComponentDefinitionsConfiguration" },
						{ "type": "null" }
					]
				},
				"noNodejsModules": {
					"description": "Forbid the use of Node.js builtin modules.\nSee https://biomejs.dev/linter/rules/no-nodejs-modules",
					"anyOf": [
						{ "$ref": "#/$defs/NoNodejsModulesConfiguration" },
						{ "type": "null" }
					]
				},
				"noNonoctalDecimalEscape": {
					"description": "Disallow \\8 and \\9 escape sequences in string literals.\nSee https://biomejs.dev/linter/rules/no-nonoctal-decimal-escape",
					"anyOf": [
						{ "$ref": "#/$defs/NoNonoctalDecimalEscapeConfiguration" },
						{ "type": "null" }
					]
				},
				"noPrecisionLoss": {
					"description": "Disallow literal numbers that lose precision.\nSee https://biomejs.dev/linter/rules/no-precision-loss",
					"anyOf": [
						{ "$ref": "#/$defs/NoPrecisionLossConfiguration" },
						{ "type": "null" }
					]
				},
				"noPrivateImports": {
					"description": "Restrict imports of private exports.\nSee https://biomejs.dev/linter/rules/no-private-imports",
					"anyOf": [
						{ "$ref": "#/$defs/NoPrivateImportsConfiguration" },
						{ "type": "null" }
					]
				},
				"noProcessGlobal": {
					"description": "Disallow the use of process global.\nSee https://biomejs.dev/linter/rules/no-process-global",
					"anyOf": [
						{ "$ref": "#/$defs/NoProcessGlobalConfiguration" },
						{ "type": "null" }
					]
				},
				"noQwikUseVisibleTask": {
					"description": "Disallow useVisibleTask$() functions in Qwik components.\nSee https://biomejs.dev/linter/rules/no-qwik-use-visible-task",
					"anyOf": [
						{ "$ref": "#/$defs/NoQwikUseVisibleTaskConfiguration" },
						{ "type": "null" }
					]
				},
				"noReactPropAssignments": {
					"description": "Disallow assigning to React component props.\nSee https://biomejs.dev/linter/rules/no-react-prop-assignments",
					"anyOf": [
						{ "$ref": "#/$defs/NoReactPropAssignmentsConfiguration" },
						{ "type": "null" }
					]
				},
				"noRenderReturnValue": {
					"description": "Prevent the usage of the return value of React.render.\nSee https://biomejs.dev/linter/rules/no-render-return-value",
					"anyOf": [
						{ "$ref": "#/$defs/NoRenderReturnValueConfiguration" },
						{ "type": "null" }
					]
				},
				"noRestrictedElements": {
					"description": "Disallow the use of configured elements.\nSee https://biomejs.dev/linter/rules/no-restricted-elements",
					"anyOf": [
						{ "$ref": "#/$defs/NoRestrictedElementsConfiguration" },
						{ "type": "null" }
					]
				},
				"noSelfAssign": {
					"description": "Disallow assignments where both sides are exactly the same.\nSee https://biomejs.dev/linter/rules/no-self-assign",
					"anyOf": [
						{ "$ref": "#/$defs/NoSelfAssignConfiguration" },
						{ "type": "null" }
					]
				},
				"noSetterReturn": {
					"description": "Disallow returning a value from a setter.\nSee https://biomejs.dev/linter/rules/no-setter-return",
					"anyOf": [
						{ "$ref": "#/$defs/NoSetterReturnConfiguration" },
						{ "type": "null" }
					]
				},
				"noSolidDestructuredProps": {
					"description": "Disallow destructuring props inside JSX components in Solid projects.\nSee https://biomejs.dev/linter/rules/no-solid-destructured-props",
					"anyOf": [
						{ "$ref": "#/$defs/NoSolidDestructuredPropsConfiguration" },
						{ "type": "null" }
					]
				},
				"noStringCaseMismatch": {
					"description": "Disallow comparison of expressions modifying the string case with non-compliant value.\nSee https://biomejs.dev/linter/rules/no-string-case-mismatch",
					"anyOf": [
						{ "$ref": "#/$defs/NoStringCaseMismatchConfiguration" },
						{ "type": "null" }
					]
				},
				"noSwitchDeclarations": {
					"description": "Disallow lexical declarations in switch clauses.\nSee https://biomejs.dev/linter/rules/no-switch-declarations",
					"anyOf": [
						{ "$ref": "#/$defs/NoSwitchDeclarationsConfiguration" },
						{ "type": "null" }
					]
				},
				"noUndeclaredDependencies": {
					"description": "Disallow the use of dependencies that aren't specified in the package.json.\nSee https://biomejs.dev/linter/rules/no-undeclared-dependencies",
					"anyOf": [
						{ "$ref": "#/$defs/NoUndeclaredDependenciesConfiguration" },
						{ "type": "null" }
					]
				},
				"noUndeclaredVariables": {
					"description": "Prevents the usage of variables that haven't been declared inside the document.\nSee https://biomejs.dev/linter/rules/no-undeclared-variables",
					"anyOf": [
						{ "$ref": "#/$defs/NoUndeclaredVariablesConfiguration" },
						{ "type": "null" }
					]
				},
				"noUnknownFunction": {
					"description": "Disallow unknown CSS value functions.\nSee https://biomejs.dev/linter/rules/no-unknown-function",
					"anyOf": [
						{ "$ref": "#/$defs/NoUnknownFunctionConfiguration" },
						{ "type": "null" }
					]
				},
				"noUnknownMediaFeatureName": {
					"description": "Disallow unknown media feature names.\nSee https://biomejs.dev/linter/rules/no-unknown-media-feature-name",
					"anyOf": [
						{ "$ref": "#/$defs/NoUnknownMediaFeatureNameConfiguration" },
						{ "type": "null" }
					]
				},
				"noUnknownProperty": {
					"description": "Disallow unknown properties.\nSee https://biomejs.dev/linter/rules/no-unknown-property",
					"anyOf": [
						{ "$ref": "#/$defs/NoUnknownPropertyConfiguration" },
						{ "type": "null" }
					]
				},
				"noUnknownPseudoClass": {
					"description": "Disallow unknown pseudo-class selectors.\nSee https://biomejs.dev/linter/rules/no-unknown-pseudo-class",
					"anyOf": [
						{ "$ref": "#/$defs/NoUnknownPseudoClassConfiguration" },
						{ "type": "null" }
					]
				},
				"noUnknownPseudoElement": {
					"description": "Disallow unknown pseudo-element selectors.\nSee https://biomejs.dev/linter/rules/no-unknown-pseudo-element",
					"anyOf": [
						{ "$ref": "#/$defs/NoUnknownPseudoElementConfiguration" },
						{ "type": "null" }
					]
				},
				"noUnknownTypeSelector": {
					"description": "Disallow unknown type selectors.\nSee https://biomejs.dev/linter/rules/no-unknown-type-selector",
					"anyOf": [
						{ "$ref": "#/$defs/NoUnknownTypeSelectorConfiguration" },
						{ "type": "null" }
					]
				},
				"noUnknownUnit": {
					"description": "Disallow unknown CSS units.\nSee https://biomejs.dev/linter/rules/no-unknown-unit",
					"anyOf": [
						{ "$ref": "#/$defs/NoUnknownUnitConfiguration" },
						{ "type": "null" }
					]
				},
				"noUnmatchableAnbSelector": {
					"description": "Disallow unmatchable An+B selectors.\nSee https://biomejs.dev/linter/rules/no-unmatchable-anb-selector",
					"anyOf": [
						{ "$ref": "#/$defs/NoUnmatchableAnbSelectorConfiguration" },
						{ "type": "null" }
					]
				},
				"noUnreachable": {
					"description": "Disallow unreachable code.\nSee https://biomejs.dev/linter/rules/no-unreachable",
					"anyOf": [
						{ "$ref": "#/$defs/NoUnreachableConfiguration" },
						{ "type": "null" }
					]
				},
				"noUnreachableSuper": {
					"description": "Ensures the super() constructor is called exactly once on every code  path in a class constructor before this is accessed if the class has a superclass.\nSee https://biomejs.dev/linter/rules/no-unreachable-super",
					"anyOf": [
						{ "$ref": "#/$defs/NoUnreachableSuperConfiguration" },
						{ "type": "null" }
					]
				},
				"noUnsafeFinally": {
					"description": "Disallow control flow statements in finally blocks.\nSee https://biomejs.dev/linter/rules/no-unsafe-finally",
					"anyOf": [
						{ "$ref": "#/$defs/NoUnsafeFinallyConfiguration" },
						{ "type": "null" }
					]
				},
				"noUnsafeOptionalChaining": {
					"description": "Disallow the use of optional chaining in contexts where the undefined value is not allowed.\nSee https://biomejs.dev/linter/rules/no-unsafe-optional-chaining",
					"anyOf": [
						{ "$ref": "#/$defs/NoUnsafeOptionalChainingConfiguration" },
						{ "type": "null" }
					]
				},
				"noUnusedFunctionParameters": {
					"description": "Disallow unused function parameters.\nSee https://biomejs.dev/linter/rules/no-unused-function-parameters",
					"anyOf": [
						{ "$ref": "#/$defs/NoUnusedFunctionParametersConfiguration" },
						{ "type": "null" }
					]
				},
				"noUnusedImports": {
					"description": "Disallow unused imports.\nSee https://biomejs.dev/linter/rules/no-unused-imports",
					"anyOf": [
						{ "$ref": "#/$defs/NoUnusedImportsConfiguration" },
						{ "type": "null" }
					]
				},
				"noUnusedLabels": {
					"description": "Disallow unused labels.\nSee https://biomejs.dev/linter/rules/no-unused-labels",
					"anyOf": [
						{ "$ref": "#/$defs/NoUnusedLabelsConfiguration" },
						{ "type": "null" }
					]
				},
				"noUnusedPrivateClassMembers": {
					"description": "Disallow unused private class members.\nSee https://biomejs.dev/linter/rules/no-unused-private-class-members",
					"anyOf": [
						{ "$ref": "#/$defs/NoUnusedPrivateClassMembersConfiguration" },
						{ "type": "null" }
					]
				},
				"noUnusedVariables": {
					"description": "Disallow unused variables.\nSee https://biomejs.dev/linter/rules/no-unused-variables",
					"anyOf": [
						{ "$ref": "#/$defs/NoUnusedVariablesConfiguration" },
						{ "type": "null" }
					]
				},
				"noVoidElementsWithChildren": {
					"description": "This rules prevents void elements (AKA self-closing elements) from having children.\nSee https://biomejs.dev/linter/rules/no-void-elements-with-children",
					"anyOf": [
						{ "$ref": "#/$defs/NoVoidElementsWithChildrenConfiguration" },
						{ "type": "null" }
					]
				},
				"noVoidTypeReturn": {
					"description": "Disallow returning a value from a function with the return type 'void'.\nSee https://biomejs.dev/linter/rules/no-void-type-return",
					"anyOf": [
						{ "$ref": "#/$defs/NoVoidTypeReturnConfiguration" },
						{ "type": "null" }
					]
				},
				"recommended": {
					"description": "Enables the recommended rules for this group",
					"type": ["boolean", "null"]
				},
				"useExhaustiveDependencies": {
					"description": "Enforce all dependencies are correctly specified in a React hook.\nSee https://biomejs.dev/linter/rules/use-exhaustive-dependencies",
					"anyOf": [
						{ "$ref": "#/$defs/UseExhaustiveDependenciesConfiguration" },
						{ "type": "null" }
					]
				},
				"useGraphqlNamedOperations": {
					"description": "Enforce specifying the name of GraphQL operations.\nSee https://biomejs.dev/linter/rules/use-graphql-named-operations",
					"anyOf": [
						{ "$ref": "#/$defs/UseGraphqlNamedOperationsConfiguration" },
						{ "type": "null" }
					]
				},
				"useHookAtTopLevel": {
					"description": "Enforce that all React hooks are being called from the Top Level component functions.\nSee https://biomejs.dev/linter/rules/use-hook-at-top-level",
					"anyOf": [
						{ "$ref": "#/$defs/UseHookAtTopLevelConfiguration" },
						{ "type": "null" }
					]
				},
				"useImageSize": {
					"description": "Enforces that \\<img> elements have both width and height attributes.\nSee https://biomejs.dev/linter/rules/use-image-size",
					"anyOf": [
						{ "$ref": "#/$defs/UseImageSizeConfiguration" },
						{ "type": "null" }
					]
				},
				"useImportExtensions": {
					"description": "Enforce file extensions for relative imports.\nSee https://biomejs.dev/linter/rules/use-import-extensions",
					"anyOf": [
						{ "$ref": "#/$defs/UseImportExtensionsConfiguration" },
						{ "type": "null" }
					]
				},
				"useIsNan": {
					"description": "Require calls to isNaN() when checking for NaN.\nSee https://biomejs.dev/linter/rules/use-is-nan",
					"anyOf": [
						{ "$ref": "#/$defs/UseIsNanConfiguration" },
						{ "type": "null" }
					]
				},
				"useJsonImportAttributes": {
					"description": "Enforces the use of with { type: \"json\" } for JSON module imports.\nSee https://biomejs.dev/linter/rules/use-json-import-attributes",
					"anyOf": [
						{ "$ref": "#/$defs/UseJsonImportAttributesConfiguration" },
						{ "type": "null" }
					]
				},
				"useJsxKeyInIterable": {
					"description": "Disallow missing key props in iterators/collection literals.\nSee https://biomejs.dev/linter/rules/use-jsx-key-in-iterable",
					"anyOf": [
						{ "$ref": "#/$defs/UseJsxKeyInIterableConfiguration" },
						{ "type": "null" }
					]
				},
				"useParseIntRadix": {
					"description": "Enforce the consistent use of the radix argument when using parseInt().\nSee https://biomejs.dev/linter/rules/use-parse-int-radix",
					"anyOf": [
						{ "$ref": "#/$defs/UseParseIntRadixConfiguration" },
						{ "type": "null" }
					]
				},
				"useQwikClasslist": {
					"description": "Prefer using the class prop as a classlist over the classnames helper.\nSee https://biomejs.dev/linter/rules/use-qwik-classlist",
					"anyOf": [
						{ "$ref": "#/$defs/UseQwikClasslistConfiguration" },
						{ "type": "null" }
					]
				},
				"useSingleJsDocAsterisk": {
					"description": "Enforce JSDoc comment lines to start with a single asterisk, except for the first one.\nSee https://biomejs.dev/linter/rules/use-single-js-doc-asterisk",
					"anyOf": [
						{ "$ref": "#/$defs/UseSingleJsDocAsteriskConfiguration" },
						{ "type": "null" }
					]
				},
				"useUniqueElementIds": {
					"description": "Prevent the usage of static string literal id attribute on elements.\nSee https://biomejs.dev/linter/rules/use-unique-element-ids",
					"anyOf": [
						{ "$ref": "#/$defs/UseUniqueElementIdsConfiguration" },
						{ "type": "null" }
					]
				},
				"useValidForDirection": {
					"description": "Enforce \"for\" loop update clause moving the counter in the right direction.\nSee https://biomejs.dev/linter/rules/use-valid-for-direction",
					"anyOf": [
						{ "$ref": "#/$defs/UseValidForDirectionConfiguration" },
						{ "type": "null" }
					]
				},
				"useValidTypeof": {
					"description": "This rule checks that the result of a typeof expression is compared to a valid value.\nSee https://biomejs.dev/linter/rules/use-valid-typeof",
					"anyOf": [
						{ "$ref": "#/$defs/UseValidTypeofConfiguration" },
						{ "type": "null" }
					]
				},
				"useYield": {
					"description": "Require generator functions to contain yield.\nSee https://biomejs.dev/linter/rules/use-yield",
					"anyOf": [
						{ "$ref": "#/$defs/UseYieldConfiguration" },
						{ "type": "null" }
					]
				}
			},
			"additionalProperties": false
		},
		"CssAssistConfiguration": {
			"description": "Options that changes how the CSS assist behaves",
			"type": "object",
			"properties": {
				"enabled": {
					"description": "Control the assist for CSS files.",
					"anyOf": [{ "$ref": "#/$defs/Bool" }, { "type": "null" }]
				}
			},
			"additionalProperties": false
		},
		"CssConfiguration": {
			"description": "Options applied to CSS files",
			"type": "object",
			"properties": {
				"assist": {
					"description": "CSS assist options",
					"anyOf": [
						{ "$ref": "#/$defs/CssAssistConfiguration" },
						{ "type": "null" }
					],
					"default": null
				},
				"formatter": {
					"description": "CSS formatter options",
					"anyOf": [
						{ "$ref": "#/$defs/CssFormatterConfiguration" },
						{ "type": "null" }
					],
					"default": null
				},
				"globals": {
					"description": "CSS globals",
					"type": ["array", "null"],
					"items": { "type": "string" },
					"uniqueItems": true
				},
				"linter": {
					"description": "CSS linter options",
					"anyOf": [
						{ "$ref": "#/$defs/CssLinterConfiguration" },
						{ "type": "null" }
					],
					"default": null
				},
				"parser": {
					"description": "CSS parsing options",
					"anyOf": [
						{ "$ref": "#/$defs/CssParserConfiguration" },
						{ "type": "null" }
					],
					"default": null
				}
			},
			"additionalProperties": false
		},
		"CssFormatterConfiguration": {
			"description": "Options that changes how the CSS formatter behaves",
			"type": "object",
			"properties": {
				"enabled": {
					"description": "Control the formatter for CSS (and its super languages) files.",
					"anyOf": [{ "$ref": "#/$defs/Bool" }, { "type": "null" }]
				},
				"indentStyle": {
					"description": "The indent style applied to CSS (and its super languages) files.",
					"anyOf": [{ "$ref": "#/$defs/IndentStyle" }, { "type": "null" }]
				},
				"indentWidth": {
					"description": "The size of the indentation applied to CSS (and its super languages) files. Default to 2.",
					"anyOf": [{ "$ref": "#/$defs/IndentWidth" }, { "type": "null" }]
				},
				"lineEnding": {
					"description": "The type of line ending applied to CSS (and its super languages) files. `auto` uses CRLF on Windows and LF on other platforms.",
					"anyOf": [{ "$ref": "#/$defs/LineEnding" }, { "type": "null" }]
				},
				"lineWidth": {
					"description": "What's the max width of a line applied to CSS (and its super languages) files. Defaults to 80.",
					"anyOf": [{ "$ref": "#/$defs/LineWidth" }, { "type": "null" }]
				},
				"quoteStyle": {
					"description": "The type of quotes used in CSS code. Defaults to double.",
					"anyOf": [{ "$ref": "#/$defs/QuoteStyle" }, { "type": "null" }]
				}
			},
			"additionalProperties": false
		},
		"CssLinterConfiguration": {
			"description": "Options that changes how the CSS linter behaves",
			"type": "object",
			"properties": {
				"enabled": {
					"description": "Control the linter for CSS files.",
					"anyOf": [{ "$ref": "#/$defs/Bool" }, { "type": "null" }]
				}
			},
			"additionalProperties": false
		},
		"CssParserConfiguration": {
			"description": "Options that changes how the CSS parser behaves",
			"type": "object",
			"properties": {
				"allowWrongLineComments": {
					"description": "Allow comments to appear on incorrect lines in `.css` files",
					"anyOf": [{ "$ref": "#/$defs/Bool" }, { "type": "null" }]
				},
				"cssModules": {
					"description": "Enables parsing of CSS Modules specific features.",
					"anyOf": [{ "$ref": "#/$defs/Bool" }, { "type": "null" }]
				},
				"tailwindDirectives": {
					"description": "Enables parsing of Tailwind CSS 4.0 directives and functions.",
					"anyOf": [{ "$ref": "#/$defs/Bool" }, { "type": "null" }],
					"default": null
				}
			},
			"additionalProperties": false
		},
		"CustomRestrictedElements": {
			"description": "Elements to restrict. Each key is the element name, and the value is the message to show when the element is used.",
			"type": "object",
			"additionalProperties": { "type": "string" },
			"minProperties": 1
		},
		"CustomRestrictedType": {
			"anyOf": [
				{ "type": "string" },
				{ "$ref": "#/$defs/CustomRestrictedTypeOptions" }
			]
		},
		"CustomRestrictedTypeOptions": {
			"type": "object",
			"properties": {
				"message": { "type": "string", "default": "" },
				"use": { "type": ["string", "null"], "default": null }
			},
			"additionalProperties": false
		},
		"DependencyAvailability": {
			"oneOf": [
				{
					"description": "This type of dependency will be always available or unavailable.",
					"type": "boolean"
				},
				{
					"description": "This type of dependency will be available only if the linted file matches any of the globs.",
					"type": "array",
					"items": { "type": "string" },
					"minItems": 1
				}
			]
		},
		"Expand": {
			"oneOf": [
				{
					"description": "Objects are expanded when the first property has a leading newline. Arrays are always\nexpanded if they are shorter than the line width.",
					"type": "string",
					"const": "auto"
				},
				{
					"description": "Objects and arrays are always expanded.",
					"type": "string",
					"const": "always"
				},
				{
					"description": "Objects and arrays are never expanded, if they are shorter than the line width.",
					"type": "string",
					"const": "never"
				}
			]
		},
		"Extends": {
			"anyOf": [
				{ "type": "array", "items": { "type": "string" } },
				{ "type": "string" }
			]
		},
		"FilenameCase": {
			"description": "Supported cases for file names.",
			"oneOf": [
				{ "description": "camelCase", "type": "string", "const": "camelCase" },
				{
					"description": "Match an export name",
					"type": "string",
					"const": "export"
				},
				{
					"description": "kebab-case",
					"type": "string",
					"const": "kebab-case"
				},
				{
					"description": "PascalCase",
					"type": "string",
					"const": "PascalCase"
				},
				{ "description": "snake_case", "type": "string", "const": "snake_case" }
			]
		},
		"FilenameCases": {
			"type": "array",
			"items": { "$ref": "#/$defs/FilenameCase" },
			"uniqueItems": true
		},
		"FilesConfiguration": {
			"description": "The configuration of the filesystem",
			"type": "object",
			"properties": {
				"experimentalScannerIgnores": {
					"description": "**Deprecated:** Please use _force-ignore syntax_ in `files.includes`\ninstead: <https://biomejs.dev/reference/configuration/#filesincludes>\n\nSet of file and folder names that should be unconditionally ignored by\nBiome's scanner.",
					"type": ["array", "null"],
					"items": { "type": "string" }
				},
				"ignoreUnknown": {
					"description": "Tells Biome to not emit diagnostics when handling files that it doesn't know",
					"anyOf": [{ "$ref": "#/$defs/Bool" }, { "type": "null" }]
				},
				"includes": {
					"description": "A list of glob patterns. Biome will handle only those files/folders that will\nmatch these patterns.",
					"type": ["array", "null"],
					"items": { "$ref": "#/$defs/NormalizedGlob" }
				},
				"maxSize": {
					"description": "The maximum allowed size for source code files in bytes. Files above\nthis limit will be ignored for performance reasons. Defaults to 1 MiB",
					"anyOf": [{ "$ref": "#/$defs/MaxSize" }, { "type": "null" }]
				}
			},
			"additionalProperties": false
		},
		"FixKind": {
			"description": "Used to identify the kind of code action emitted by a rule",
			"oneOf": [
				{
					"description": "The rule doesn't emit code actions.",
					"type": "string",
					"const": "none"
				},
				{
					"description": "The rule emits a code action that is safe to apply. Usually these fixes don't change the semantic of the program.",
					"type": "string",
					"const": "safe"
				},
				{
					"description": "The rule emits a code action that is _unsafe_ to apply. Usually these fixes remove comments, or change\nthe semantic of the program.",
					"type": "string",
					"const": "unsafe"
				}
			]
		},
		"Format": {
			"description": "Supported cases.",
			"type": "string",
			"enum": ["camelCase", "CONSTANT_CASE", "PascalCase", "snake_case"]
		},
		"Formats": {
			"type": "array",
			"items": { "$ref": "#/$defs/Format" },
			"uniqueItems": true
		},
		"FormatterConfiguration": {
			"description": "Generic options applied to all files",
			"type": "object",
			"properties": {
				"attributePosition": {
					"description": "The attribute position style in HTML-ish languages. Defaults to auto.",
					"anyOf": [{ "$ref": "#/$defs/AttributePosition" }, { "type": "null" }]
				},
				"bracketSameLine": {
					"description": "Put the `>` of a multi-line HTML or JSX element at the end of the last line instead of being alone on the next line (does not apply to self closing elements).",
					"anyOf": [{ "$ref": "#/$defs/BracketSameLine" }, { "type": "null" }]
				},
				"bracketSpacing": {
					"description": "Whether to insert spaces around brackets in object literals. Defaults to true.",
					"anyOf": [{ "$ref": "#/$defs/BracketSpacing" }, { "type": "null" }]
				},
				"enabled": {
					"anyOf": [{ "$ref": "#/$defs/Bool" }, { "type": "null" }]
				},
				"expand": {
					"description": "Whether to expand arrays and objects on multiple lines.\nWhen set to `auto`, object literals are formatted on multiple lines if the first property has a newline,\nand array literals are formatted on a single line if it fits in the line.\nWhen set to `always`, these literals are formatted on multiple lines, regardless of length of the list.\nWhen set to `never`, these literals are formatted on a single line if it fits in the line.\nWhen formatting `package.json`, Biome will use `always` unless configured otherwise. Defaults to \"auto\".",
					"anyOf": [{ "$ref": "#/$defs/Expand" }, { "type": "null" }]
				},
				"formatWithErrors": {
					"description": "Whether formatting should be allowed to proceed if a given file\nhas syntax errors",
					"anyOf": [{ "$ref": "#/$defs/Bool" }, { "type": "null" }]
				},
				"includes": {
					"description": "A list of glob patterns. The formatter will include files/folders that will\nmatch these patterns.",
					"type": ["array", "null"],
					"items": { "$ref": "#/$defs/NormalizedGlob" }
				},
				"indentStyle": {
					"description": "The indent style.",
					"anyOf": [{ "$ref": "#/$defs/IndentStyle" }, { "type": "null" }]
				},
				"indentWidth": {
					"description": "The size of the indentation, 2 by default",
					"anyOf": [{ "$ref": "#/$defs/IndentWidth" }, { "type": "null" }]
				},
				"lineEnding": {
					"description": "The type of line ending.",
					"anyOf": [{ "$ref": "#/$defs/LineEnding" }, { "type": "null" }]
				},
				"lineWidth": {
					"description": "What's the max width of a line. Defaults to 80.",
					"anyOf": [{ "$ref": "#/$defs/LineWidth" }, { "type": "null" }]
				},
				"useEditorconfig": {
					"description": "Use any `.editorconfig` files to configure the formatter. Configuration\nin `biome.json` will override `.editorconfig` configuration.\n\nDefault: `true`.",
					"anyOf": [{ "$ref": "#/$defs/Bool" }, { "type": "null" }]
				}
			},
			"additionalProperties": false
		},
		"Glob": { "type": "string" },
		"GraphqlAssistConfiguration": {
			"description": "Options that changes how the GraphQL linter behaves",
			"type": "object",
			"properties": {
				"enabled": {
					"description": "Control the formatter for GraphQL files.",
					"anyOf": [{ "$ref": "#/$defs/Bool" }, { "type": "null" }],
					"default": null
				}
			},
			"additionalProperties": false
		},
		"GraphqlConfiguration": {
			"description": "Options applied to GraphQL files",
			"type": "object",
			"properties": {
				"assist": {
					"description": "Assist options",
					"anyOf": [
						{ "$ref": "#/$defs/GraphqlAssistConfiguration" },
						{ "type": "null" }
					]
				},
				"formatter": {
					"description": "GraphQL formatter options",
					"anyOf": [
						{ "$ref": "#/$defs/GraphqlFormatterConfiguration" },
						{ "type": "null" }
					]
				},
				"linter": {
					"anyOf": [
						{ "$ref": "#/$defs/GraphqlLinterConfiguration" },
						{ "type": "null" }
					]
				}
			},
			"additionalProperties": false
		},
		"GraphqlFormatterConfiguration": {
			"description": "Options that changes how the GraphQL formatter behaves",
			"type": "object",
			"properties": {
				"bracketSpacing": {
					"description": "Whether to insert spaces around brackets in object literals. Defaults to true.",
					"anyOf": [{ "$ref": "#/$defs/BracketSpacing" }, { "type": "null" }],
					"default": null
				},
				"enabled": {
					"description": "Control the formatter for GraphQL files.",
					"anyOf": [{ "$ref": "#/$defs/Bool" }, { "type": "null" }],
					"default": null
				},
				"indentStyle": {
					"description": "The indent style applied to GraphQL files.",
					"anyOf": [{ "$ref": "#/$defs/IndentStyle" }, { "type": "null" }],
					"default": null
				},
				"indentWidth": {
					"description": "The size of the indentation applied to GraphQL files. Default to 2.",
					"anyOf": [{ "$ref": "#/$defs/IndentWidth" }, { "type": "null" }],
					"default": null
				},
				"lineEnding": {
					"description": "The type of line ending applied to GraphQL files. `auto` uses CRLF on Windows and LF on other platforms.",
					"anyOf": [{ "$ref": "#/$defs/LineEnding" }, { "type": "null" }],
					"default": null
				},
				"lineWidth": {
					"description": "What's the max width of a line applied to GraphQL files. Defaults to 80.",
					"anyOf": [{ "$ref": "#/$defs/LineWidth" }, { "type": "null" }],
					"default": null
				},
				"quoteStyle": {
					"description": "The type of quotes used in GraphQL code. Defaults to double.",
					"anyOf": [{ "$ref": "#/$defs/QuoteStyle" }, { "type": "null" }],
					"default": null
				}
			},
			"additionalProperties": false
		},
		"GraphqlLinterConfiguration": {
			"description": "Options that change how the GraphQL linter behaves.",
			"type": "object",
			"properties": {
				"enabled": {
					"description": "Control the formatter for GraphQL files.",
					"anyOf": [{ "$ref": "#/$defs/Bool" }, { "type": "null" }],
					"default": null
				}
			},
			"additionalProperties": false
		},
		"GritAssistConfiguration": {
			"type": "object",
			"properties": {
				"enabled": {
					"description": "Control the assist functionality for Grit files.",
					"anyOf": [{ "$ref": "#/$defs/Bool" }, { "type": "null" }]
				}
			},
			"additionalProperties": false
		},
		"GritConfiguration": {
			"description": "Options applied to GritQL files",
			"type": "object",
			"properties": {
				"assist": {
					"description": "Assist options",
					"anyOf": [
						{ "$ref": "#/$defs/GritAssistConfiguration" },
						{ "type": "null" }
					]
				},
				"formatter": {
					"description": "Formatting options",
					"anyOf": [
						{ "$ref": "#/$defs/GritFormatterConfiguration" },
						{ "type": "null" }
					]
				},
				"linter": {
					"description": "Formatting options",
					"anyOf": [
						{ "$ref": "#/$defs/GritLinterConfiguration" },
						{ "type": "null" }
					]
				}
			},
			"additionalProperties": false
		},
		"GritFormatterConfiguration": {
			"type": "object",
			"properties": {
				"enabled": {
					"description": "Control the formatter for Grit files.",
					"anyOf": [{ "$ref": "#/$defs/Bool" }, { "type": "null" }]
				},
				"indentStyle": {
					"description": "The indent style applied to Grit files.",
					"anyOf": [{ "$ref": "#/$defs/IndentStyle" }, { "type": "null" }]
				},
				"indentWidth": {
					"description": "The size of the indentation applied to Grit files. Default to 2.",
					"anyOf": [{ "$ref": "#/$defs/IndentWidth" }, { "type": "null" }]
				},
				"lineEnding": {
					"description": "The type of line ending applied to Grit files.",
					"anyOf": [{ "$ref": "#/$defs/LineEnding" }, { "type": "null" }]
				},
				"lineWidth": {
					"description": "What's the max width of a line applied to Grit files. Defaults to 80.",
					"anyOf": [{ "$ref": "#/$defs/LineWidth" }, { "type": "null" }]
				}
			},
			"additionalProperties": false
		},
		"GritLinterConfiguration": {
			"type": "object",
			"properties": {
				"enabled": {
					"description": "Control the linter for Grit files.",
					"anyOf": [{ "$ref": "#/$defs/Bool" }, { "type": "null" }]
				}
			},
			"additionalProperties": false
		},
		"GroupMatcher": {
			"anyOf": [
				{ "$ref": "#/$defs/ImportMatcher" },
				{ "$ref": "#/$defs/SourceMatcher" }
			]
		},
		"GroupPlainConfiguration": {
			"oneOf": [
				{
					"description": "It disables all the rules of this group",
					"type": "string",
					"const": "off"
				},
				{
					"description": "It enables all the rules of this group, with their default severity",
					"type": "string",
					"const": "on"
				},
				{
					"description": "It enables all the rules of this group, and set their severity to \"info\"",
					"type": "string",
					"const": "info"
				},
				{
					"description": "It enables all the rules of this group, and set their severity to \"warn\"",
					"type": "string",
					"const": "warn"
				},
				{
					"description": "It enables all the rules of this group, and set their severity to \"error+\"",
					"type": "string",
					"const": "error"
				}
			]
		},
		"Hook": {
			"type": "object",
			"properties": {
				"closureIndex": {
					"description": "The \"position\" of the closure function, starting from zero.\n\nFor example, for React's `useEffect()` hook, the closure index is 0.",
					"type": ["integer", "null"],
					"format": "uint8",
					"default": null,
					"maximum": 255,
					"minimum": 0
				},
				"dependenciesIndex": {
					"description": "The \"position\" of the array of dependencies, starting from zero.\n\nFor example, for React's `useEffect()` hook, the dependencies index is 1.",
					"type": ["integer", "null"],
					"format": "uint8",
					"default": null,
					"maximum": 255,
					"minimum": 0
				},
				"name": {
					"description": "The name of the hook.",
					"type": "string",
					"default": ""
				},
				"stableResult": {
					"description": "Whether the result of the hook is stable.\n\nSet to `true` to mark the identity of the hook's return value as stable,\nor use a number/an array of numbers to mark the \"positions\" in the\nreturn array as stable.\n\nFor example, for React's `useRef()` hook the value would be `true`,\nwhile for `useState()` it would be `[1]`.",
					"anyOf": [{ "$ref": "#/$defs/StableHookResult" }, { "type": "null" }],
					"default": null
				}
			},
			"additionalProperties": false
		},
		"HtmlAssistConfiguration": {
			"description": "Options that changes how the HTML assist behaves",
			"type": "object",
			"properties": {
				"enabled": {
					"description": "Control the assist for HTML (and its super languages) files.",
					"anyOf": [{ "$ref": "#/$defs/Bool" }, { "type": "null" }]
				}
			},
			"additionalProperties": false
		},
		"HtmlConfiguration": {
			"description": "Options applied to HTML files",
			"type": "object",
			"properties": {
				"assist": {
					"anyOf": [
						{ "$ref": "#/$defs/HtmlAssistConfiguration" },
						{ "type": "null" }
					]
				},
				"experimentalFullSupportEnabled": {
					"description": "Enables full support for HTML, Vue, Svelte and Astro files.",
					"anyOf": [{ "$ref": "#/$defs/Bool" }, { "type": "null" }]
				},
				"formatter": {
					"description": "HTML formatter options",
					"anyOf": [
						{ "$ref": "#/$defs/HtmlFormatterConfiguration" },
						{ "type": "null" }
					]
				},
				"linter": {
					"description": "HTML linter options",
					"anyOf": [
						{ "$ref": "#/$defs/HtmlLinterConfiguration" },
						{ "type": "null" }
					]
				},
				"parser": {
					"description": "HTML parsing options",
					"anyOf": [
						{ "$ref": "#/$defs/HtmlParserConfiguration" },
						{ "type": "null" }
					]
				}
			},
			"additionalProperties": false
		},
		"HtmlFormatterConfiguration": {
			"description": "Options that changes how the HTML formatter behaves",
			"type": "object",
			"properties": {
				"attributePosition": {
					"description": "The attribute position style in HTML elements. Defaults to auto.",
					"anyOf": [{ "$ref": "#/$defs/AttributePosition" }, { "type": "null" }]
				},
				"bracketSameLine": {
					"description": "Whether to hug the closing bracket of multiline HTML tags to the end of the last line, rather than being alone on the following line. Defaults to false.",
					"anyOf": [{ "$ref": "#/$defs/BracketSameLine" }, { "type": "null" }]
				},
				"enabled": {
					"description": "Control the formatter for HTML (and its super languages) files.",
					"anyOf": [{ "$ref": "#/$defs/Bool" }, { "type": "null" }]
				},
				"indentScriptAndStyle": {
					"description": "Whether to indent the `<script>` and `<style>` tags for HTML (and its super languages). Defaults to false.",
					"anyOf": [
						{ "$ref": "#/$defs/IndentScriptAndStyle" },
						{ "type": "null" }
					]
				},
				"indentStyle": {
					"description": "The indent style applied to HTML (and its super languages) files.",
					"anyOf": [{ "$ref": "#/$defs/IndentStyle" }, { "type": "null" }]
				},
				"indentWidth": {
					"description": "The size of the indentation applied to HTML (and its super languages) files. Default to 2.",
					"anyOf": [{ "$ref": "#/$defs/IndentWidth" }, { "type": "null" }]
				},
				"lineEnding": {
					"description": "The type of line ending applied to HTML (and its super languages) files. `auto` uses CRLF on Windows and LF on other platforms.",
					"anyOf": [{ "$ref": "#/$defs/LineEnding" }, { "type": "null" }]
				},
				"lineWidth": {
					"description": "What's the max width of a line applied to HTML (and its super languages) files. Defaults to 80.",
					"anyOf": [{ "$ref": "#/$defs/LineWidth" }, { "type": "null" }]
				},
				"selfCloseVoidElements": {
					"description": "Whether void elements should be self-closed. Defaults to never.",
					"anyOf": [
						{ "$ref": "#/$defs/SelfCloseVoidElements" },
						{ "type": "null" }
					]
				},
				"whitespaceSensitivity": {
					"description": "Whether to account for whitespace sensitivity when formatting HTML (and its super languages). Defaults to \"css\".",
					"anyOf": [
						{ "$ref": "#/$defs/WhitespaceSensitivity" },
						{ "type": "null" }
					]
				}
			},
			"additionalProperties": false
		},
		"HtmlLinterConfiguration": {
			"description": "Options that changes how the HTML linter behaves",
			"type": "object",
			"properties": {
				"enabled": {
					"description": "Control the linter for HTML (and its super languages) files.",
					"anyOf": [{ "$ref": "#/$defs/Bool" }, { "type": "null" }]
				}
			},
			"additionalProperties": false
		},
		"HtmlParserConfiguration": {
			"description": "Options that changes how the HTML parser behaves",
			"type": "object",
			"properties": {
				"interpolation": {
					"description": "Enables the parsing of double text expressions such as `{{ expression }}` inside `.html` files",
					"anyOf": [{ "$ref": "#/$defs/Bool" }, { "type": "null" }]
				}
			},
			"additionalProperties": false
		},
		"ImportGroup": {
			"anyOf": [
				{ "type": "null" },
				{ "$ref": "#/$defs/GroupMatcher" },
				{ "type": "array", "items": { "$ref": "#/$defs/GroupMatcher" } }
			]
		},
		"ImportGroups": {
			"type": "array",
			"items": { "$ref": "#/$defs/ImportGroup" }
		},
		"ImportMatcher": {
			"type": "object",
			"properties": {
				"source": {
					"anyOf": [{ "$ref": "#/$defs/SourcesMatcher" }, { "type": "null" }]
				},
				"type": { "type": ["boolean", "null"] }
			}
		},
		"ImportSourceGlob": {
			"description": "Glob to match against import sources.",
			"$ref": "#/$defs/Glob"
		},
		"IndentScriptAndStyle": {
			"description": "Whether to indent the content of `<script>` and `<style>` tags for HTML-ish templating languages (Vue, Svelte, etc.).\n\nWhen true, the content of `<script>` and `<style>` tags will be indented one level.",
			"type": "boolean"
		},
		"IndentStyle": {
			"oneOf": [
				{ "description": "Tab", "type": "string", "const": "tab" },
				{ "description": "Space", "type": "string", "const": "space" }
			]
		},
		"IndentWidth": {
			"type": "integer",
			"format": "uint8",
			"maximum": 255,
			"minimum": 0
		},
		"JsAssistConfiguration": {
			"description": "Assist options specific to the JavaScript assist",
			"type": "object",
			"properties": {
				"enabled": {
					"description": "Control the assist for JavaScript (and its super languages) files.",
					"anyOf": [{ "$ref": "#/$defs/Bool" }, { "type": "null" }]
				}
			},
			"additionalProperties": false
		},
		"JsConfiguration": {
			"description": "A set of options applied to the JavaScript files",
			"type": "object",
			"properties": {
				"assist": {
					"description": "Assist options",
					"anyOf": [
						{ "$ref": "#/$defs/JsAssistConfiguration" },
						{ "type": "null" }
					]
				},
				"formatter": {
					"description": "Formatting options",
					"anyOf": [
						{ "$ref": "#/$defs/JsFormatterConfiguration" },
						{ "type": "null" }
					]
				},
				"globals": {
					"description": "A list of global bindings that should be ignored by the analyzers\n\nIf defined here, they should not emit diagnostics.",
					"type": ["array", "null"],
					"items": { "type": "string" },
					"uniqueItems": true
				},
				"jsxRuntime": {
					"description": "Indicates the type of runtime or transformation used for interpreting JSX.",
					"anyOf": [{ "$ref": "#/$defs/JsxRuntime" }, { "type": "null" }]
				},
				"linter": {
					"description": "Linter options",
					"anyOf": [
						{ "$ref": "#/$defs/JsLinterConfiguration" },
						{ "type": "null" }
					]
				},
				"parser": {
					"description": "Parsing options",
					"anyOf": [
						{ "$ref": "#/$defs/JsParserConfiguration" },
						{ "type": "null" }
					]
				}
			},
			"additionalProperties": false
		},
		"JsFormatterConfiguration": {
			"description": "Formatting options specific to the JavaScript files",
			"type": "object",
			"properties": {
				"arrowParentheses": {
					"description": "Whether to add non-necessary parentheses to arrow functions. Defaults to \"always\".",
					"anyOf": [{ "$ref": "#/$defs/ArrowParentheses" }, { "type": "null" }]
				},
				"attributePosition": {
					"description": "The attribute position style in JSX elements. Defaults to auto.",
					"anyOf": [{ "$ref": "#/$defs/AttributePosition" }, { "type": "null" }]
				},
				"bracketSameLine": {
					"description": "Whether to hug the closing bracket of multiline HTML/JSX tags to the end of the last line, rather than being alone on the following line. Defaults to false.",
					"anyOf": [{ "$ref": "#/$defs/BracketSameLine" }, { "type": "null" }]
				},
				"bracketSpacing": {
					"description": "Whether to insert spaces around brackets in object literals. Defaults to true.",
					"anyOf": [{ "$ref": "#/$defs/BracketSpacing" }, { "type": "null" }]
				},
				"enabled": {
					"description": "Control the formatter for JavaScript (and its super languages) files.",
					"anyOf": [{ "$ref": "#/$defs/Bool" }, { "type": "null" }]
				},
				"expand": {
					"description": "Whether to expand arrays and objects on multiple lines.\nWhen set to `auto`, object literals are formatted on multiple lines if the first property has a newline,\nand array literals are formatted on a single line if it fits in the line.\nWhen set to `always`, these literals are formatted on multiple lines, regardless of length of the list.\nWhen set to `never`, these literals are formatted on a single line if it fits in the line.\nWhen formatting `package.json`, Biome will use `always` unless configured otherwise. Defaults to \"auto\".",
					"anyOf": [{ "$ref": "#/$defs/Expand" }, { "type": "null" }]
				},
				"indentStyle": {
					"description": "The indent style applied to JavaScript (and its super languages) files.",
					"anyOf": [{ "$ref": "#/$defs/IndentStyle" }, { "type": "null" }]
				},
				"indentWidth": {
					"description": "The size of the indentation applied to JavaScript (and its super languages) files. Default to 2.",
					"anyOf": [{ "$ref": "#/$defs/IndentWidth" }, { "type": "null" }]
				},
				"jsxQuoteStyle": {
					"description": "The type of quotes used in JSX. Defaults to double.",
					"anyOf": [{ "$ref": "#/$defs/QuoteStyle" }, { "type": "null" }]
				},
				"lineEnding": {
					"description": "The type of line ending applied to JavaScript (and its super languages) files. `auto` uses CRLF on Windows and LF on other platforms.",
					"anyOf": [{ "$ref": "#/$defs/LineEnding" }, { "type": "null" }]
				},
				"lineWidth": {
					"description": "What's the max width of a line applied to JavaScript (and its super languages) files. Defaults to 80.",
					"anyOf": [{ "$ref": "#/$defs/LineWidth" }, { "type": "null" }]
				},
				"operatorLinebreak": {
					"description": "When breaking binary expressions into multiple lines, whether to break them before or after the binary operator. Defaults to \"after\".",
					"anyOf": [{ "$ref": "#/$defs/OperatorLinebreak" }, { "type": "null" }]
				},
				"quoteProperties": {
					"description": "When properties in objects are quoted. Defaults to asNeeded.",
					"anyOf": [{ "$ref": "#/$defs/QuoteProperties" }, { "type": "null" }]
				},
				"quoteStyle": {
					"description": "The type of quotes used in JavaScript code. Defaults to double.",
					"anyOf": [{ "$ref": "#/$defs/QuoteStyle" }, { "type": "null" }]
				},
				"semicolons": {
					"description": "Whether the formatter prints semicolons for all statements or only in for statements where it is necessary because of ASI.",
					"anyOf": [{ "$ref": "#/$defs/Semicolons" }, { "type": "null" }]
				},
				"trailingCommas": {
					"description": "Print trailing commas wherever possible in multi-line comma-separated syntactic structures. Defaults to \"all\".",
					"anyOf": [{ "$ref": "#/$defs/JsTrailingCommas" }, { "type": "null" }]
				}
			},
			"additionalProperties": false
		},
		"JsLinterConfiguration": {
			"description": "Linter options specific to the JavaScript linter",
			"type": "object",
			"properties": {
				"enabled": {
					"description": "Control the linter for JavaScript (and its super languages) files.",
					"anyOf": [{ "$ref": "#/$defs/Bool" }, { "type": "null" }]
				}
			},
			"additionalProperties": false
		},
		"JsParserConfiguration": {
			"description": "Options that changes how the JavaScript parser behaves",
			"type": "object",
			"properties": {
				"gritMetavariables": {
					"description": "Enables parsing of Grit metavariables.\nDefaults to `false`.",
					"anyOf": [{ "$ref": "#/$defs/Bool" }, { "type": "null" }]
				},
				"jsxEverywhere": {
					"description": "When enabled, files like `.js`/`.mjs`/`.cjs` may contain JSX syntax.\n\nDefaults to `true`.",
					"anyOf": [{ "$ref": "#/$defs/Bool" }, { "type": "null" }]
				},
				"unsafeParameterDecoratorsEnabled": {
					"description": "It enables the experimental and unsafe parsing of parameter decorators\n\nThese decorators belong to an old proposal, and they are subject to change.",
					"anyOf": [{ "$ref": "#/$defs/Bool" }, { "type": "null" }]
				}
			},
			"additionalProperties": false
		},
		"JsTrailingCommas": {
			"description": "Print trailing commas wherever possible in multi-line comma-separated syntactic structures for JavaScript/TypeScript files.",
			"type": "string",
			"enum": ["all", "es5", "none"]
		},
		"JsonAssistConfiguration": {
			"description": "Assist options specific to the JSON linter",
			"type": "object",
			"properties": {
				"enabled": {
					"description": "Control the assist for JSON (and its super languages) files.",
					"anyOf": [{ "$ref": "#/$defs/Bool" }, { "type": "null" }]
				}
			},
			"additionalProperties": false
		},
		"JsonConfiguration": {
			"description": "Options applied to JSON files",
			"type": "object",
			"properties": {
				"assist": {
					"description": "Assist options",
					"anyOf": [
						{ "$ref": "#/$defs/JsonAssistConfiguration" },
						{ "type": "null" }
					]
				},
				"formatter": {
					"description": "Formatting options",
					"anyOf": [
						{ "$ref": "#/$defs/JsonFormatterConfiguration" },
						{ "type": "null" }
					]
				},
				"linter": {
					"description": "Linting options",
					"anyOf": [
						{ "$ref": "#/$defs/JsonLinterConfiguration" },
						{ "type": "null" }
					]
				},
				"parser": {
					"description": "Parsing options",
					"anyOf": [
						{ "$ref": "#/$defs/JsonParserConfiguration" },
						{ "type": "null" }
					]
				}
			},
			"additionalProperties": false
		},
		"JsonFormatterConfiguration": {
			"type": "object",
			"properties": {
				"bracketSpacing": {
					"description": "Whether to insert spaces around brackets in object literals. Defaults to true.",
					"anyOf": [{ "$ref": "#/$defs/BracketSpacing" }, { "type": "null" }]
				},
				"enabled": {
					"description": "Control the formatter for JSON (and its super languages) files.",
					"anyOf": [{ "$ref": "#/$defs/Bool" }, { "type": "null" }]
				},
				"expand": {
					"description": "Whether to expand arrays and objects on multiple lines.\nWhen set to `auto`, object literals are formatted on multiple lines if the first property has a newline,\nand array literals are formatted on a single line if it fits in the line.\nWhen set to `always`, these literals are formatted on multiple lines, regardless of length of the list.\nWhen set to `never`, these literals are formatted on a single line if it fits in the line.\nWhen formatting `package.json`, Biome will use `always` unless configured otherwise. Defaults to \"auto\".",
					"anyOf": [{ "$ref": "#/$defs/Expand" }, { "type": "null" }]
				},
				"indentStyle": {
					"description": "The indent style applied to JSON (and its super languages) files.",
					"anyOf": [{ "$ref": "#/$defs/IndentStyle" }, { "type": "null" }]
				},
				"indentWidth": {
					"description": "The size of the indentation applied to JSON (and its super languages) files. Default to 2.",
					"anyOf": [{ "$ref": "#/$defs/IndentWidth" }, { "type": "null" }]
				},
				"lineEnding": {
					"description": "The type of line ending applied to JSON (and its super languages) files. `auto` uses CRLF on Windows and LF on other platforms.",
					"anyOf": [{ "$ref": "#/$defs/LineEnding" }, { "type": "null" }]
				},
				"lineWidth": {
					"description": "What's the max width of a line applied to JSON (and its super languages) files. Defaults to 80.",
					"anyOf": [{ "$ref": "#/$defs/LineWidth" }, { "type": "null" }]
				},
				"trailingCommas": {
					"description": "Print trailing commas wherever possible in multi-line comma-separated syntactic structures. Defaults to \"none\".",
					"anyOf": [
						{ "$ref": "#/$defs/JsonTrailingCommas" },
						{ "type": "null" }
					]
				}
			},
			"additionalProperties": false
		},
		"JsonLinterConfiguration": {
			"description": "Linter options specific to the JSON linter",
			"type": "object",
			"properties": {
				"enabled": {
					"description": "Control the linter for JSON (and its super languages) files.",
					"anyOf": [{ "$ref": "#/$defs/Bool" }, { "type": "null" }]
				}
			},
			"additionalProperties": false
		},
		"JsonParserConfiguration": {
			"description": "Options that changes how the JSON parser behaves",
			"type": "object",
			"properties": {
				"allowComments": {
					"description": "Allow parsing comments in `.json` files",
					"anyOf": [{ "$ref": "#/$defs/Bool" }, { "type": "null" }]
				},
				"allowTrailingCommas": {
					"description": "Allow parsing trailing commas in `.json` files",
					"anyOf": [{ "$ref": "#/$defs/Bool" }, { "type": "null" }]
				}
			},
			"additionalProperties": false
		},
		"JsonTrailingCommas": {
			"description": "Print trailing commas wherever possible in multi-line comma-separated syntactic structures for JSON files.",
			"type": "string",
			"enum": ["none", "all"]
		},
		"JsxRuntime": {
			"description": "Indicates the type of runtime or transformation used for interpreting JSX.",
			"oneOf": [
				{
					"description": "Indicates a modern or native JSX environment, that doesn't require\nspecial handling by Biome.",
					"type": "string",
					"const": "transparent"
				},
				{
					"description": "Indicates a classic React environment that requires the `React` import.\n\nCorresponds to the `react` value for the `jsx` option in TypeScript's\n`tsconfig.json`.\n\nThis option should only be necessary if you cannot upgrade to a React\nversion that supports the new JSX runtime. For more information about\nthe old vs. new JSX runtime, please see:\n<https://legacy.reactjs.org/blog/2020/09/22/introducing-the-new-jsx-transform.html>",
					"type": "string",
					"const": "reactClassic"
				}
			]
		},
		"Kind": {
			"oneOf": [
				{
					"type": "string",
					"enum": [
						"class",
						"enum",
						"interface",
						"enumMember",
						"importNamespace",
						"exportNamespace",
						"variable",
						"const",
						"let",
						"using",
						"var",
						"catchParameter",
						"indexParameter",
						"exportAlias",
						"importAlias",
						"classGetter",
						"classSetter",
						"classMethod",
						"objectLiteralProperty",
						"objectLiteralGetter",
						"objectLiteralSetter",
						"objectLiteralMethod",
						"typeAlias"
					]
				},
				{ "description": "All kinds", "type": "string", "const": "any" },
				{
					"description": "All type definitions: classes, enums, interfaces, and type aliases",
					"type": "string",
					"const": "typeLike"
				},
				{
					"description": "Named function declarations and expressions",
					"type": "string",
					"const": "function"
				},
				{
					"description": "TypeScript namespaces, import and export namespaces",
					"type": "string",
					"const": "namespaceLike"
				},
				{
					"description": "TypeScript mamespaces",
					"type": "string",
					"const": "namespace"
				},
				{
					"description": "All function parameters, but parameter properties",
					"type": "string",
					"const": "functionParameter"
				},
				{
					"description": "All generic type parameters",
					"type": "string",
					"const": "typeParameter"
				},
				{
					"description": "All class members: properties, methods, getters, and setters",
					"type": "string",
					"const": "classMember"
				},
				{
					"description": "All class properties, including parameter properties",
					"type": "string",
					"const": "classProperty"
				},
				{
					"description": "All object literal members: properties, methods, getters, and setters",
					"type": "string",
					"const": "objectLiteralMember"
				},
				{
					"description": "All members defined in type alaises and interfaces",
					"type": "string",
					"const": "typeMember"
				},
				{
					"description": "All getters defined in type alaises and interfaces",
					"type": "string",
					"const": "typeGetter"
				},
				{
					"description": "All properties defined in type alaises and interfaces",
					"type": "string",
					"const": "typeProperty"
				},
				{
					"description": "All setters defined in type alaises and interfaces",
					"type": "string",
					"const": "typeSetter"
				},
				{
					"description": "All methods defined in type alaises and interfaces",
					"type": "string",
					"const": "typeMethod"
				}
			]
		},
		"LineEnding": {
			"oneOf": [
				{
					"description": "Line Feed only (\\n), common on Linux and macOS as well as inside git repos",
					"type": "string",
					"const": "lf"
				},
				{
					"description": "Carriage Return + Line Feed characters (\\r\\n), common on Windows",
					"type": "string",
					"const": "crlf"
				},
				{
					"description": "Carriage Return character only (\\r), used very rarely",
					"type": "string",
					"const": "cr"
				},
				{
					"description": "Automatically use CRLF on Windows and LF on other platforms",
					"type": "string",
					"const": "auto"
				}
			]
		},
		"LineWidth": {
			"description": "Validated value for the `line_width` formatter options\n\nThe allowed range of values is 1..=320",
			"type": "integer",
			"format": "uint16",
			"maximum": 65535,
			"minimum": 0
		},
		"LinterConfiguration": {
			"type": "object",
			"properties": {
				"domains": {
					"description": "An object where the keys are the names of the domains, and the values are `all`, `recommended`, or `none`.",
					"anyOf": [{ "$ref": "#/$defs/RuleDomains" }, { "type": "null" }]
				},
				"enabled": {
					"description": "if `false`, it disables the feature and the linter won't be executed. `true` by default",
					"anyOf": [{ "$ref": "#/$defs/Bool" }, { "type": "null" }]
				},
				"includes": {
					"description": "A list of glob patterns. The analyzer will handle only those files/folders that will\nmatch these patterns.",
					"type": ["array", "null"],
					"items": { "$ref": "#/$defs/NormalizedGlob" }
				},
				"rules": {
					"description": "List of rules",
					"anyOf": [{ "$ref": "#/$defs/Rules" }, { "type": "null" }]
				}
			},
			"additionalProperties": false
		},
<<<<<<< HEAD
		"MaxSize": { "type": "integer", "format": "uint64", "minimum": 1.0 },
		"MissingPlaywrightAwaitConfiguration": {
			"anyOf": [
				{ "$ref": "#/definitions/RulePlainConfiguration" },
				{ "$ref": "#/definitions/RuleWithMissingPlaywrightAwaitOptions" }
			]
		},
		"MissingPlaywrightAwaitOptions": {
			"type": "object",
			"additionalProperties": false
		},
=======
		"MaxSize": { "type": "integer", "format": "uint64", "minimum": 1 },
>>>>>>> 8de2774f
		"Modifiers": {
			"type": "array",
			"items": { "$ref": "#/$defs/RestrictedModifier" },
			"uniqueItems": true
		},
		"NegatablePredefinedSourceMatcher": {
			"type": "string",
			"enum": [
				":ALIAS:",
				":BUN:",
				":NODE:",
				":PACKAGE:",
				":PACKAGE_WITH_PROTOCOL:",
				":PATH:",
				":URL:",
				"!:ALIAS:",
				"!:BUN:",
				"!:NODE:",
				"!:PACKAGE:",
				"!:PACKAGE_WITH_PROTOCOL:",
				"!:PATH:",
				"!:URL:"
			]
		},
		"NoAccessKeyConfiguration": {
			"oneOf": [
				{ "$ref": "#/$defs/RulePlainConfiguration" },
				{ "$ref": "#/$defs/RuleWithNoAccessKeyOptions" }
			]
		},
		"NoAccessKeyOptions": { "type": "object", "additionalProperties": false },
		"NoAccumulatingSpreadConfiguration": {
			"oneOf": [
				{ "$ref": "#/$defs/RulePlainConfiguration" },
				{ "$ref": "#/$defs/RuleWithNoAccumulatingSpreadOptions" }
			]
		},
		"NoAccumulatingSpreadOptions": {
			"type": "object",
			"additionalProperties": false
		},
		"NoAdjacentSpacesInRegexConfiguration": {
			"oneOf": [
				{ "$ref": "#/$defs/RulePlainConfiguration" },
				{ "$ref": "#/$defs/RuleWithNoAdjacentSpacesInRegexOptions" }
			]
		},
		"NoAdjacentSpacesInRegexOptions": {
			"type": "object",
			"additionalProperties": false
		},
		"NoAlertConfiguration": {
			"oneOf": [
				{ "$ref": "#/$defs/RulePlainConfiguration" },
				{ "$ref": "#/$defs/RuleWithNoAlertOptions" }
			]
		},
		"NoAlertOptions": { "type": "object", "additionalProperties": false },
		"NoApproximativeNumericConstantConfiguration": {
			"oneOf": [
				{ "$ref": "#/$defs/RulePlainConfiguration" },
				{ "$ref": "#/$defs/RuleWithNoApproximativeNumericConstantOptions" }
			]
		},
		"NoApproximativeNumericConstantOptions": {
			"type": "object",
			"additionalProperties": false
		},
		"NoArgumentsConfiguration": {
			"oneOf": [
				{ "$ref": "#/$defs/RulePlainConfiguration" },
				{ "$ref": "#/$defs/RuleWithNoArgumentsOptions" }
			]
		},
		"NoArgumentsOptions": { "type": "object", "additionalProperties": false },
		"NoAriaHiddenOnFocusableConfiguration": {
			"oneOf": [
				{ "$ref": "#/$defs/RulePlainConfiguration" },
				{ "$ref": "#/$defs/RuleWithNoAriaHiddenOnFocusableOptions" }
			]
		},
		"NoAriaHiddenOnFocusableOptions": {
			"type": "object",
			"additionalProperties": false
		},
		"NoAriaUnsupportedElementsConfiguration": {
			"oneOf": [
				{ "$ref": "#/$defs/RulePlainConfiguration" },
				{ "$ref": "#/$defs/RuleWithNoAriaUnsupportedElementsOptions" }
			]
		},
		"NoAriaUnsupportedElementsOptions": {
			"type": "object",
			"additionalProperties": false
		},
		"NoArrayIndexKeyConfiguration": {
			"oneOf": [
				{ "$ref": "#/$defs/RulePlainConfiguration" },
				{ "$ref": "#/$defs/RuleWithNoArrayIndexKeyOptions" }
			]
		},
		"NoArrayIndexKeyOptions": {
			"type": "object",
			"additionalProperties": false
		},
		"NoAssignInExpressionsConfiguration": {
			"oneOf": [
				{ "$ref": "#/$defs/RulePlainConfiguration" },
				{ "$ref": "#/$defs/RuleWithNoAssignInExpressionsOptions" }
			]
		},
		"NoAssignInExpressionsOptions": {
			"type": "object",
			"additionalProperties": false
		},
		"NoAsyncPromiseExecutorConfiguration": {
			"oneOf": [
				{ "$ref": "#/$defs/RulePlainConfiguration" },
				{ "$ref": "#/$defs/RuleWithNoAsyncPromiseExecutorOptions" }
			]
		},
		"NoAsyncPromiseExecutorOptions": {
			"type": "object",
			"additionalProperties": false
		},
		"NoAutofocusConfiguration": {
			"oneOf": [
				{ "$ref": "#/$defs/RulePlainConfiguration" },
				{ "$ref": "#/$defs/RuleWithNoAutofocusOptions" }
			]
		},
		"NoAutofocusOptions": { "type": "object", "additionalProperties": false },
		"NoAwaitInLoopsConfiguration": {
			"oneOf": [
				{ "$ref": "#/$defs/RulePlainConfiguration" },
				{ "$ref": "#/$defs/RuleWithNoAwaitInLoopsOptions" }
			]
		},
		"NoAwaitInLoopsOptions": {
			"type": "object",
			"additionalProperties": false
		},
		"NoBannedTypesConfiguration": {
			"oneOf": [
				{ "$ref": "#/$defs/RulePlainConfiguration" },
				{ "$ref": "#/$defs/RuleWithNoBannedTypesOptions" }
			]
		},
		"NoBannedTypesOptions": { "type": "object", "additionalProperties": false },
		"NoBarrelFileConfiguration": {
			"oneOf": [
				{ "$ref": "#/$defs/RulePlainConfiguration" },
				{ "$ref": "#/$defs/RuleWithNoBarrelFileOptions" }
			]
		},
		"NoBarrelFileOptions": { "type": "object", "additionalProperties": false },
		"NoBiomeFirstExceptionConfiguration": {
			"oneOf": [
				{ "$ref": "#/$defs/RulePlainConfiguration" },
				{ "$ref": "#/$defs/RuleWithNoBiomeFirstExceptionOptions" }
			]
		},
		"NoBiomeFirstExceptionOptions": {
			"type": "object",
			"additionalProperties": false
		},
		"NoBitwiseOperatorsConfiguration": {
			"oneOf": [
				{ "$ref": "#/$defs/RulePlainConfiguration" },
				{ "$ref": "#/$defs/RuleWithNoBitwiseOperatorsOptions" }
			]
		},
		"NoBitwiseOperatorsOptions": {
			"type": "object",
			"properties": {
				"allow": {
					"description": "Allows a list of bitwise operators to be used as exceptions.",
					"type": ["array", "null"],
					"items": { "type": "string" }
				}
			},
			"additionalProperties": false
		},
		"NoBlankTargetConfiguration": {
			"oneOf": [
				{ "$ref": "#/$defs/RulePlainConfiguration" },
				{ "$ref": "#/$defs/RuleWithNoBlankTargetOptions" }
			]
		},
		"NoBlankTargetOptions": {
			"type": "object",
			"properties": {
				"allowDomains": {
					"description": "List of domains where `target=\"_blank\"` is allowed without\n`rel=\"noopener\"`.",
					"type": "array",
					"items": { "type": "string" }
				},
				"allowNoReferrer": {
					"description": "Whether `noreferrer` is allowed in addition to `noopener`.",
					"type": ["boolean", "null"]
				}
			},
			"additionalProperties": false
		},
		"NoCatchAssignConfiguration": {
			"oneOf": [
				{ "$ref": "#/$defs/RulePlainConfiguration" },
				{ "$ref": "#/$defs/RuleWithNoCatchAssignOptions" }
			]
		},
		"NoCatchAssignOptions": { "type": "object", "additionalProperties": false },
		"NoChildrenPropConfiguration": {
			"oneOf": [
				{ "$ref": "#/$defs/RulePlainConfiguration" },
				{ "$ref": "#/$defs/RuleWithNoChildrenPropOptions" }
			]
		},
		"NoChildrenPropOptions": {
			"type": "object",
			"additionalProperties": false
		},
		"NoClassAssignConfiguration": {
			"oneOf": [
				{ "$ref": "#/$defs/RulePlainConfiguration" },
				{ "$ref": "#/$defs/RuleWithNoClassAssignOptions" }
			]
		},
		"NoClassAssignOptions": { "type": "object", "additionalProperties": false },
		"NoCommaOperatorConfiguration": {
			"oneOf": [
				{ "$ref": "#/$defs/RulePlainConfiguration" },
				{ "$ref": "#/$defs/RuleWithNoCommaOperatorOptions" }
			]
		},
		"NoCommaOperatorOptions": {
			"type": "object",
			"additionalProperties": false
		},
		"NoCommentTextConfiguration": {
			"oneOf": [
				{ "$ref": "#/$defs/RulePlainConfiguration" },
				{ "$ref": "#/$defs/RuleWithNoCommentTextOptions" }
			]
		},
		"NoCommentTextOptions": { "type": "object", "additionalProperties": false },
		"NoCommonJsConfiguration": {
			"oneOf": [
				{ "$ref": "#/$defs/RulePlainConfiguration" },
				{ "$ref": "#/$defs/RuleWithNoCommonJsOptions" }
			]
		},
		"NoCommonJsOptions": { "type": "object", "additionalProperties": false },
		"NoCompareNegZeroConfiguration": {
			"oneOf": [
				{ "$ref": "#/$defs/RulePlainConfiguration" },
				{ "$ref": "#/$defs/RuleWithNoCompareNegZeroOptions" }
			]
		},
		"NoCompareNegZeroOptions": {
			"type": "object",
			"additionalProperties": false
		},
		"NoConfusingLabelsConfiguration": {
			"oneOf": [
				{ "$ref": "#/$defs/RulePlainConfiguration" },
				{ "$ref": "#/$defs/RuleWithNoConfusingLabelsOptions" }
			]
		},
		"NoConfusingLabelsOptions": {
			"type": "object",
			"properties": {
				"allowedLabels": {
					"description": "A list of (non-confusing) labels that should be allowed",
					"type": ["array", "null"],
					"items": { "type": "string" }
				}
			},
			"additionalProperties": false
		},
		"NoConfusingVoidTypeConfiguration": {
			"oneOf": [
				{ "$ref": "#/$defs/RulePlainConfiguration" },
				{ "$ref": "#/$defs/RuleWithNoConfusingVoidTypeOptions" }
			]
		},
		"NoConfusingVoidTypeOptions": {
			"type": "object",
			"additionalProperties": false
		},
		"NoConsoleConfiguration": {
			"oneOf": [
				{ "$ref": "#/$defs/RulePlainConfiguration" },
				{ "$ref": "#/$defs/RuleWithNoConsoleOptions" }
			]
		},
		"NoConsoleOptions": {
			"type": "object",
			"properties": {
				"allow": {
					"description": "Allowed calls on the console object.",
					"type": ["array", "null"],
					"items": { "type": "string" }
				}
			},
			"additionalProperties": false
		},
		"NoConstAssignConfiguration": {
			"oneOf": [
				{ "$ref": "#/$defs/RulePlainConfiguration" },
				{ "$ref": "#/$defs/RuleWithNoConstAssignOptions" }
			]
		},
		"NoConstAssignOptions": { "type": "object", "additionalProperties": false },
		"NoConstEnumConfiguration": {
			"oneOf": [
				{ "$ref": "#/$defs/RulePlainConfiguration" },
				{ "$ref": "#/$defs/RuleWithNoConstEnumOptions" }
			]
		},
		"NoConstEnumOptions": { "type": "object", "additionalProperties": false },
		"NoConstantBinaryExpressionsConfiguration": {
			"oneOf": [
				{ "$ref": "#/$defs/RulePlainConfiguration" },
				{ "$ref": "#/$defs/RuleWithNoConstantBinaryExpressionsOptions" }
			]
		},
		"NoConstantBinaryExpressionsOptions": {
			"type": "object",
			"additionalProperties": false
		},
		"NoConstantConditionConfiguration": {
			"oneOf": [
				{ "$ref": "#/$defs/RulePlainConfiguration" },
				{ "$ref": "#/$defs/RuleWithNoConstantConditionOptions" }
			]
		},
		"NoConstantConditionOptions": {
			"type": "object",
			"additionalProperties": false
		},
		"NoConstantMathMinMaxClampConfiguration": {
			"oneOf": [
				{ "$ref": "#/$defs/RulePlainConfiguration" },
				{ "$ref": "#/$defs/RuleWithNoConstantMathMinMaxClampOptions" }
			]
		},
		"NoConstantMathMinMaxClampOptions": {
			"type": "object",
			"additionalProperties": false
		},
		"NoConstructorReturnConfiguration": {
			"oneOf": [
				{ "$ref": "#/$defs/RulePlainConfiguration" },
				{ "$ref": "#/$defs/RuleWithNoConstructorReturnOptions" }
			]
		},
		"NoConstructorReturnOptions": {
			"type": "object",
			"additionalProperties": false
		},
		"NoContinueConfiguration": {
			"oneOf": [
				{ "$ref": "#/$defs/RulePlainConfiguration" },
				{ "$ref": "#/$defs/RuleWithNoContinueOptions" }
			]
		},
		"NoContinueOptions": { "type": "object", "additionalProperties": false },
		"NoControlCharactersInRegexConfiguration": {
			"oneOf": [
				{ "$ref": "#/$defs/RulePlainConfiguration" },
				{ "$ref": "#/$defs/RuleWithNoControlCharactersInRegexOptions" }
			]
		},
		"NoControlCharactersInRegexOptions": {
			"type": "object",
			"additionalProperties": false
		},
		"NoDangerouslySetInnerHtmlConfiguration": {
			"oneOf": [
				{ "$ref": "#/$defs/RulePlainConfiguration" },
				{ "$ref": "#/$defs/RuleWithNoDangerouslySetInnerHtmlOptions" }
			]
		},
		"NoDangerouslySetInnerHtmlOptions": {
			"type": "object",
			"additionalProperties": false
		},
		"NoDangerouslySetInnerHtmlWithChildrenConfiguration": {
			"oneOf": [
				{ "$ref": "#/$defs/RulePlainConfiguration" },
				{
					"$ref": "#/$defs/RuleWithNoDangerouslySetInnerHtmlWithChildrenOptions"
				}
			]
		},
		"NoDangerouslySetInnerHtmlWithChildrenOptions": {
			"type": "object",
			"additionalProperties": false
		},
		"NoDebuggerConfiguration": {
			"oneOf": [
				{ "$ref": "#/$defs/RulePlainConfiguration" },
				{ "$ref": "#/$defs/RuleWithNoDebuggerOptions" }
			]
		},
		"NoDebuggerOptions": { "type": "object", "additionalProperties": false },
		"NoDefaultExportConfiguration": {
			"oneOf": [
				{ "$ref": "#/$defs/RulePlainConfiguration" },
				{ "$ref": "#/$defs/RuleWithNoDefaultExportOptions" }
			]
		},
		"NoDefaultExportOptions": {
			"type": "object",
			"additionalProperties": false
		},
		"NoDeleteConfiguration": {
			"oneOf": [
				{ "$ref": "#/$defs/RulePlainConfiguration" },
				{ "$ref": "#/$defs/RuleWithNoDeleteOptions" }
			]
		},
		"NoDeleteOptions": { "type": "object", "additionalProperties": false },
		"NoDeprecatedImportsConfiguration": {
			"oneOf": [
				{ "$ref": "#/$defs/RulePlainConfiguration" },
				{ "$ref": "#/$defs/RuleWithNoDeprecatedImportsOptions" }
			]
		},
		"NoDeprecatedImportsOptions": {
			"type": "object",
			"additionalProperties": false
		},
		"NoDescendingSpecificityConfiguration": {
			"oneOf": [
				{ "$ref": "#/$defs/RulePlainConfiguration" },
				{ "$ref": "#/$defs/RuleWithNoDescendingSpecificityOptions" }
			]
		},
		"NoDescendingSpecificityOptions": {
			"type": "object",
			"additionalProperties": false
		},
		"NoDistractingElementsConfiguration": {
			"oneOf": [
				{ "$ref": "#/$defs/RulePlainConfiguration" },
				{ "$ref": "#/$defs/RuleWithNoDistractingElementsOptions" }
			]
		},
		"NoDistractingElementsOptions": {
			"type": "object",
			"additionalProperties": false
		},
		"NoDocumentCookieConfiguration": {
			"oneOf": [
				{ "$ref": "#/$defs/RulePlainConfiguration" },
				{ "$ref": "#/$defs/RuleWithNoDocumentCookieOptions" }
			]
		},
		"NoDocumentCookieOptions": {
			"type": "object",
			"additionalProperties": false
		},
		"NoDocumentImportInPageConfiguration": {
			"oneOf": [
				{ "$ref": "#/$defs/RulePlainConfiguration" },
				{ "$ref": "#/$defs/RuleWithNoDocumentImportInPageOptions" }
			]
		},
		"NoDocumentImportInPageOptions": {
			"type": "object",
			"additionalProperties": false
		},
		"NoDoneCallbackConfiguration": {
			"oneOf": [
				{ "$ref": "#/$defs/RulePlainConfiguration" },
				{ "$ref": "#/$defs/RuleWithNoDoneCallbackOptions" }
			]
		},
		"NoDoneCallbackOptions": {
			"type": "object",
			"additionalProperties": false
		},
		"NoDoubleEqualsConfiguration": {
			"oneOf": [
				{ "$ref": "#/$defs/RulePlainConfiguration" },
				{ "$ref": "#/$defs/RuleWithNoDoubleEqualsOptions" }
			]
		},
		"NoDoubleEqualsOptions": {
			"type": "object",
			"properties": {
				"ignoreNull": {
					"description": "If `true`, an exception is made when comparing with `null`, as it's often relied on to check\nboth for `null` or `undefined`.\n\nIf `false`, no such exception will be made.",
					"type": ["boolean", "null"]
				}
			},
			"additionalProperties": false
		},
		"NoDuplicateAtImportRulesConfiguration": {
			"oneOf": [
				{ "$ref": "#/$defs/RulePlainConfiguration" },
				{ "$ref": "#/$defs/RuleWithNoDuplicateAtImportRulesOptions" }
			]
		},
		"NoDuplicateAtImportRulesOptions": {
			"type": "object",
			"additionalProperties": false
		},
		"NoDuplicateCaseConfiguration": {
			"oneOf": [
				{ "$ref": "#/$defs/RulePlainConfiguration" },
				{ "$ref": "#/$defs/RuleWithNoDuplicateCaseOptions" }
			]
		},
		"NoDuplicateCaseOptions": {
			"type": "object",
			"additionalProperties": false
		},
		"NoDuplicateClassMembersConfiguration": {
			"oneOf": [
				{ "$ref": "#/$defs/RulePlainConfiguration" },
				{ "$ref": "#/$defs/RuleWithNoDuplicateClassMembersOptions" }
			]
		},
		"NoDuplicateClassMembersOptions": {
			"type": "object",
			"additionalProperties": false
		},
		"NoDuplicateCustomPropertiesConfiguration": {
			"oneOf": [
				{ "$ref": "#/$defs/RulePlainConfiguration" },
				{ "$ref": "#/$defs/RuleWithNoDuplicateCustomPropertiesOptions" }
			]
		},
		"NoDuplicateCustomPropertiesOptions": {
			"type": "object",
			"additionalProperties": false
		},
		"NoDuplicateDependenciesConfiguration": {
			"oneOf": [
				{ "$ref": "#/$defs/RulePlainConfiguration" },
				{ "$ref": "#/$defs/RuleWithNoDuplicateDependenciesOptions" }
			]
		},
		"NoDuplicateDependenciesOptions": {
			"type": "object",
			"additionalProperties": false
		},
		"NoDuplicateElseIfConfiguration": {
			"oneOf": [
				{ "$ref": "#/$defs/RulePlainConfiguration" },
				{ "$ref": "#/$defs/RuleWithNoDuplicateElseIfOptions" }
			]
		},
		"NoDuplicateElseIfOptions": {
			"type": "object",
			"additionalProperties": false
		},
		"NoDuplicateFieldsConfiguration": {
			"oneOf": [
				{ "$ref": "#/$defs/RulePlainConfiguration" },
				{ "$ref": "#/$defs/RuleWithNoDuplicateFieldsOptions" }
			]
		},
		"NoDuplicateFieldsOptions": {
			"type": "object",
			"additionalProperties": false
		},
		"NoDuplicateFontNamesConfiguration": {
			"oneOf": [
				{ "$ref": "#/$defs/RulePlainConfiguration" },
				{ "$ref": "#/$defs/RuleWithNoDuplicateFontNamesOptions" }
			]
		},
		"NoDuplicateFontNamesOptions": {
			"type": "object",
			"additionalProperties": false
		},
		"NoDuplicateJsxPropsConfiguration": {
			"oneOf": [
				{ "$ref": "#/$defs/RulePlainConfiguration" },
				{ "$ref": "#/$defs/RuleWithNoDuplicateJsxPropsOptions" }
			]
		},
		"NoDuplicateJsxPropsOptions": {
			"type": "object",
			"additionalProperties": false
		},
		"NoDuplicateObjectKeysConfiguration": {
			"oneOf": [
				{ "$ref": "#/$defs/RulePlainConfiguration" },
				{ "$ref": "#/$defs/RuleWithNoDuplicateObjectKeysOptions" }
			]
		},
		"NoDuplicateObjectKeysOptions": {
			"type": "object",
			"additionalProperties": false
		},
		"NoDuplicateParametersConfiguration": {
			"oneOf": [
				{ "$ref": "#/$defs/RulePlainConfiguration" },
				{ "$ref": "#/$defs/RuleWithNoDuplicateParametersOptions" }
			]
		},
		"NoDuplicateParametersOptions": {
			"type": "object",
			"additionalProperties": false
		},
		"NoDuplicatePropertiesConfiguration": {
			"oneOf": [
				{ "$ref": "#/$defs/RulePlainConfiguration" },
				{ "$ref": "#/$defs/RuleWithNoDuplicatePropertiesOptions" }
			]
		},
		"NoDuplicatePropertiesOptions": {
			"type": "object",
			"additionalProperties": false
		},
		"NoDuplicateSelectorsKeyframeBlockConfiguration": {
			"oneOf": [
				{ "$ref": "#/$defs/RulePlainConfiguration" },
				{ "$ref": "#/$defs/RuleWithNoDuplicateSelectorsKeyframeBlockOptions" }
			]
		},
		"NoDuplicateSelectorsKeyframeBlockOptions": {
			"type": "object",
			"additionalProperties": false
		},
		"NoDuplicateTestHooksConfiguration": {
			"oneOf": [
				{ "$ref": "#/$defs/RulePlainConfiguration" },
				{ "$ref": "#/$defs/RuleWithNoDuplicateTestHooksOptions" }
			]
		},
		"NoDuplicateTestHooksOptions": {
			"type": "object",
			"additionalProperties": false
		},
		"NoDuplicatedSpreadPropsConfiguration": {
			"oneOf": [
				{ "$ref": "#/$defs/RulePlainConfiguration" },
				{ "$ref": "#/$defs/RuleWithNoDuplicatedSpreadPropsOptions" }
			]
		},
		"NoDuplicatedSpreadPropsOptions": {
			"type": "object",
			"additionalProperties": false
		},
		"NoDynamicNamespaceImportAccessConfiguration": {
			"oneOf": [
				{ "$ref": "#/$defs/RulePlainConfiguration" },
				{ "$ref": "#/$defs/RuleWithNoDynamicNamespaceImportAccessOptions" }
			]
		},
		"NoDynamicNamespaceImportAccessOptions": {
			"type": "object",
			"additionalProperties": false
		},
		"NoEmptyBlockConfiguration": {
			"oneOf": [
				{ "$ref": "#/$defs/RulePlainConfiguration" },
				{ "$ref": "#/$defs/RuleWithNoEmptyBlockOptions" }
			]
		},
		"NoEmptyBlockOptions": { "type": "object", "additionalProperties": false },
		"NoEmptyBlockStatementsConfiguration": {
			"oneOf": [
				{ "$ref": "#/$defs/RulePlainConfiguration" },
				{ "$ref": "#/$defs/RuleWithNoEmptyBlockStatementsOptions" }
			]
		},
		"NoEmptyBlockStatementsOptions": {
			"type": "object",
			"additionalProperties": false
		},
		"NoEmptyCharacterClassInRegexConfiguration": {
			"oneOf": [
				{ "$ref": "#/$defs/RulePlainConfiguration" },
				{ "$ref": "#/$defs/RuleWithNoEmptyCharacterClassInRegexOptions" }
			]
		},
		"NoEmptyCharacterClassInRegexOptions": {
			"type": "object",
			"additionalProperties": false
		},
		"NoEmptyInterfaceConfiguration": {
			"oneOf": [
				{ "$ref": "#/$defs/RulePlainConfiguration" },
				{ "$ref": "#/$defs/RuleWithNoEmptyInterfaceOptions" }
			]
		},
		"NoEmptyInterfaceOptions": {
			"type": "object",
			"additionalProperties": false
		},
		"NoEmptyPatternConfiguration": {
			"oneOf": [
				{ "$ref": "#/$defs/RulePlainConfiguration" },
				{ "$ref": "#/$defs/RuleWithNoEmptyPatternOptions" }
			]
		},
		"NoEmptyPatternOptions": {
			"type": "object",
			"additionalProperties": false
		},
		"NoEmptySourceConfiguration": {
			"oneOf": [
				{ "$ref": "#/$defs/RulePlainConfiguration" },
				{ "$ref": "#/$defs/RuleWithNoEmptySourceOptions" }
			]
		},
		"NoEmptySourceOptions": {
			"type": "object",
			"properties": {
				"allowComments": {
					"description": "Whether comments are considered meaningful",
					"type": ["boolean", "null"]
				}
			},
			"additionalProperties": false
		},
		"NoEmptyTypeParametersConfiguration": {
			"oneOf": [
				{ "$ref": "#/$defs/RulePlainConfiguration" },
				{ "$ref": "#/$defs/RuleWithNoEmptyTypeParametersOptions" }
			]
		},
		"NoEmptyTypeParametersOptions": {
			"type": "object",
			"additionalProperties": false
		},
		"NoEnumConfiguration": {
			"oneOf": [
				{ "$ref": "#/$defs/RulePlainConfiguration" },
				{ "$ref": "#/$defs/RuleWithNoEnumOptions" }
			]
		},
		"NoEnumOptions": { "type": "object", "additionalProperties": false },
		"NoEqualsToNullConfiguration": {
			"oneOf": [
				{ "$ref": "#/$defs/RulePlainConfiguration" },
				{ "$ref": "#/$defs/RuleWithNoEqualsToNullOptions" }
			]
		},
		"NoEqualsToNullOptions": {
			"type": "object",
			"additionalProperties": false
		},
		"NoEvolvingTypesConfiguration": {
			"oneOf": [
				{ "$ref": "#/$defs/RulePlainConfiguration" },
				{ "$ref": "#/$defs/RuleWithNoEvolvingTypesOptions" }
			]
		},
		"NoEvolvingTypesOptions": {
			"type": "object",
			"additionalProperties": false
		},
		"NoExcessiveCognitiveComplexityConfiguration": {
			"oneOf": [
				{ "$ref": "#/$defs/RulePlainConfiguration" },
				{ "$ref": "#/$defs/RuleWithNoExcessiveCognitiveComplexityOptions" }
			]
		},
		"NoExcessiveCognitiveComplexityOptions": {
			"type": "object",
			"properties": {
				"maxAllowedComplexity": {
					"description": "The maximum complexity score that we allow. Anything higher is considered excessive.",
					"type": ["integer", "null"],
					"format": "uint8",
					"maximum": 255,
					"minimum": 1
				}
			},
			"additionalProperties": false
		},
		"NoExcessiveLinesPerFunctionConfiguration": {
			"oneOf": [
				{ "$ref": "#/$defs/RulePlainConfiguration" },
				{ "$ref": "#/$defs/RuleWithNoExcessiveLinesPerFunctionOptions" }
			]
		},
		"NoExcessiveLinesPerFunctionOptions": {
			"type": "object",
			"properties": {
				"maxLines": {
					"description": "The maximum number of lines allowed in a function body.",
					"type": ["integer", "null"],
					"format": "uint16",
					"maximum": 65535,
					"minimum": 1
				},
				"skipBlankLines": {
					"description": "When this options is set to `true`, blank lines in the function body are not counted towards the maximum line limit.",
					"type": ["boolean", "null"]
				},
				"skipIifes": {
					"description": "When this option is set to `true`, Immediately Invoked Function Expressions (IIFEs) are not checked for the maximum line limit.",
					"type": ["boolean", "null"]
				}
			},
			"additionalProperties": false
		},
		"NoExcessiveNestedTestSuitesConfiguration": {
			"oneOf": [
				{ "$ref": "#/$defs/RulePlainConfiguration" },
				{ "$ref": "#/$defs/RuleWithNoExcessiveNestedTestSuitesOptions" }
			]
		},
		"NoExcessiveNestedTestSuitesOptions": {
			"type": "object",
			"additionalProperties": false
		},
		"NoExplicitAnyConfiguration": {
			"oneOf": [
				{ "$ref": "#/$defs/RulePlainConfiguration" },
				{ "$ref": "#/$defs/RuleWithNoExplicitAnyOptions" }
			]
		},
		"NoExplicitAnyOptions": { "type": "object", "additionalProperties": false },
		"NoExportedImportsConfiguration": {
			"oneOf": [
				{ "$ref": "#/$defs/RulePlainConfiguration" },
				{ "$ref": "#/$defs/RuleWithNoExportedImportsOptions" }
			]
		},
		"NoExportedImportsOptions": {
			"type": "object",
			"additionalProperties": false
		},
		"NoExportsInTestConfiguration": {
			"oneOf": [
				{ "$ref": "#/$defs/RulePlainConfiguration" },
				{ "$ref": "#/$defs/RuleWithNoExportsInTestOptions" }
			]
		},
		"NoExportsInTestOptions": {
			"type": "object",
			"additionalProperties": false
		},
		"NoExtraBooleanCastConfiguration": {
			"oneOf": [
				{ "$ref": "#/$defs/RulePlainConfiguration" },
				{ "$ref": "#/$defs/RuleWithNoExtraBooleanCastOptions" }
			]
		},
		"NoExtraBooleanCastOptions": {
			"type": "object",
			"additionalProperties": false
		},
		"NoExtraNonNullAssertionConfiguration": {
			"oneOf": [
				{ "$ref": "#/$defs/RulePlainConfiguration" },
				{ "$ref": "#/$defs/RuleWithNoExtraNonNullAssertionOptions" }
			]
		},
		"NoExtraNonNullAssertionOptions": {
			"type": "object",
			"additionalProperties": false
		},
		"NoFallthroughSwitchClauseConfiguration": {
			"oneOf": [
				{ "$ref": "#/$defs/RulePlainConfiguration" },
				{ "$ref": "#/$defs/RuleWithNoFallthroughSwitchClauseOptions" }
			]
		},
		"NoFallthroughSwitchClauseOptions": {
			"type": "object",
			"additionalProperties": false
		},
		"NoFlatMapIdentityConfiguration": {
			"oneOf": [
				{ "$ref": "#/$defs/RulePlainConfiguration" },
				{ "$ref": "#/$defs/RuleWithNoFlatMapIdentityOptions" }
			]
		},
		"NoFlatMapIdentityOptions": {
			"type": "object",
			"additionalProperties": false
		},
		"NoFloatingPromisesConfiguration": {
			"oneOf": [
				{ "$ref": "#/$defs/RulePlainConfiguration" },
				{ "$ref": "#/$defs/RuleWithNoFloatingPromisesOptions" }
			]
		},
		"NoFloatingPromisesOptions": {
			"type": "object",
			"additionalProperties": false
		},
		"NoFocusedTestsConfiguration": {
			"oneOf": [
				{ "$ref": "#/$defs/RulePlainConfiguration" },
				{ "$ref": "#/$defs/RuleWithNoFocusedTestsOptions" }
			]
		},
		"NoFocusedTestsOptions": {
			"type": "object",
			"additionalProperties": false
		},
		"NoForEachConfiguration": {
			"oneOf": [
				{ "$ref": "#/$defs/RulePlainConfiguration" },
				{ "$ref": "#/$defs/RuleWithNoForEachOptions" }
			]
		},
		"NoForEachOptions": {
			"type": "object",
			"properties": {
				"allowedIdentifiers": {
					"description": "A list of variable names allowed for `forEach` calls.",
					"type": ["array", "null"],
					"items": { "type": "string" }
				}
			},
			"additionalProperties": false
		},
		"NoForInConfiguration": {
			"oneOf": [
				{ "$ref": "#/$defs/RulePlainConfiguration" },
				{ "$ref": "#/$defs/RuleWithNoForInOptions" }
			]
		},
		"NoForInOptions": { "type": "object", "additionalProperties": false },
		"NoFunctionAssignConfiguration": {
			"oneOf": [
				{ "$ref": "#/$defs/RulePlainConfiguration" },
				{ "$ref": "#/$defs/RuleWithNoFunctionAssignOptions" }
			]
		},
		"NoFunctionAssignOptions": {
			"type": "object",
			"additionalProperties": false
		},
		"NoGlobalAssignConfiguration": {
			"oneOf": [
				{ "$ref": "#/$defs/RulePlainConfiguration" },
				{ "$ref": "#/$defs/RuleWithNoGlobalAssignOptions" }
			]
		},
		"NoGlobalAssignOptions": {
			"type": "object",
			"additionalProperties": false
		},
		"NoGlobalDirnameFilenameConfiguration": {
			"oneOf": [
				{ "$ref": "#/$defs/RulePlainConfiguration" },
				{ "$ref": "#/$defs/RuleWithNoGlobalDirnameFilenameOptions" }
			]
		},
		"NoGlobalDirnameFilenameOptions": {
			"type": "object",
			"additionalProperties": false
		},
		"NoGlobalEvalConfiguration": {
			"oneOf": [
				{ "$ref": "#/$defs/RulePlainConfiguration" },
				{ "$ref": "#/$defs/RuleWithNoGlobalEvalOptions" }
			]
		},
		"NoGlobalEvalOptions": { "type": "object", "additionalProperties": false },
		"NoGlobalIsFiniteConfiguration": {
			"oneOf": [
				{ "$ref": "#/$defs/RulePlainConfiguration" },
				{ "$ref": "#/$defs/RuleWithNoGlobalIsFiniteOptions" }
			]
		},
		"NoGlobalIsFiniteOptions": {
			"type": "object",
			"additionalProperties": false
		},
		"NoGlobalIsNanConfiguration": {
			"oneOf": [
				{ "$ref": "#/$defs/RulePlainConfiguration" },
				{ "$ref": "#/$defs/RuleWithNoGlobalIsNanOptions" }
			]
		},
		"NoGlobalIsNanOptions": { "type": "object", "additionalProperties": false },
		"NoGlobalObjectCallsConfiguration": {
			"oneOf": [
				{ "$ref": "#/$defs/RulePlainConfiguration" },
				{ "$ref": "#/$defs/RuleWithNoGlobalObjectCallsOptions" }
			]
		},
		"NoGlobalObjectCallsOptions": {
			"type": "object",
			"additionalProperties": false
		},
		"NoHeadElementConfiguration": {
			"oneOf": [
				{ "$ref": "#/$defs/RulePlainConfiguration" },
				{ "$ref": "#/$defs/RuleWithNoHeadElementOptions" }
			]
		},
		"NoHeadElementOptions": { "type": "object", "additionalProperties": false },
		"NoHeadImportInDocumentConfiguration": {
			"oneOf": [
				{ "$ref": "#/$defs/RulePlainConfiguration" },
				{ "$ref": "#/$defs/RuleWithNoHeadImportInDocumentOptions" }
			]
		},
		"NoHeadImportInDocumentOptions": {
			"type": "object",
			"additionalProperties": false
		},
		"NoHeaderScopeConfiguration": {
			"oneOf": [
				{ "$ref": "#/$defs/RulePlainConfiguration" },
				{ "$ref": "#/$defs/RuleWithNoHeaderScopeOptions" }
			]
		},
		"NoHeaderScopeOptions": { "type": "object", "additionalProperties": false },
		"NoImgElementConfiguration": {
			"oneOf": [
				{ "$ref": "#/$defs/RulePlainConfiguration" },
				{ "$ref": "#/$defs/RuleWithNoImgElementOptions" }
			]
		},
		"NoImgElementOptions": { "type": "object", "additionalProperties": false },
		"NoImplicitAnyLetConfiguration": {
			"oneOf": [
				{ "$ref": "#/$defs/RulePlainConfiguration" },
				{ "$ref": "#/$defs/RuleWithNoImplicitAnyLetOptions" }
			]
		},
		"NoImplicitAnyLetOptions": {
			"type": "object",
			"additionalProperties": false
		},
		"NoImplicitBooleanConfiguration": {
			"oneOf": [
				{ "$ref": "#/$defs/RulePlainConfiguration" },
				{ "$ref": "#/$defs/RuleWithNoImplicitBooleanOptions" }
			]
		},
		"NoImplicitBooleanOptions": {
			"type": "object",
			"additionalProperties": false
		},
		"NoImplicitCoercionsConfiguration": {
			"oneOf": [
				{ "$ref": "#/$defs/RulePlainConfiguration" },
				{ "$ref": "#/$defs/RuleWithNoImplicitCoercionsOptions" }
			]
		},
		"NoImplicitCoercionsOptions": {
			"type": "object",
			"additionalProperties": false
		},
		"NoImportAssignConfiguration": {
			"oneOf": [
				{ "$ref": "#/$defs/RulePlainConfiguration" },
				{ "$ref": "#/$defs/RuleWithNoImportAssignOptions" }
			]
		},
		"NoImportAssignOptions": {
			"type": "object",
			"additionalProperties": false
		},
		"NoImportCyclesConfiguration": {
			"oneOf": [
				{ "$ref": "#/$defs/RulePlainConfiguration" },
				{ "$ref": "#/$defs/RuleWithNoImportCyclesOptions" }
			]
		},
		"NoImportCyclesOptions": {
			"type": "object",
			"properties": {
				"ignoreTypes": {
					"description": "Ignores type-only imports when finding an import cycle. A type-only import (`import type`)\nwill be removed by the compiler, so it cuts an import cycle at runtime. Note that named type\nimports (`import { type Foo }`) aren't considered as type-only because it's not removed by\nthe compiler if the `verbatimModuleSyntax` option is enabled. Enabled by default.",
					"type": ["boolean", "null"]
				}
			},
			"additionalProperties": false
		},
		"NoImportantInKeyframeConfiguration": {
			"oneOf": [
				{ "$ref": "#/$defs/RulePlainConfiguration" },
				{ "$ref": "#/$defs/RuleWithNoImportantInKeyframeOptions" }
			]
		},
		"NoImportantInKeyframeOptions": {
			"type": "object",
			"additionalProperties": false
		},
		"NoImportantStylesConfiguration": {
			"oneOf": [
				{ "$ref": "#/$defs/RulePlainConfiguration" },
				{ "$ref": "#/$defs/RuleWithNoImportantStylesOptions" }
			]
		},
		"NoImportantStylesOptions": {
			"type": "object",
			"additionalProperties": false
		},
		"NoIncrementDecrementConfiguration": {
			"oneOf": [
				{ "$ref": "#/$defs/RulePlainConfiguration" },
				{ "$ref": "#/$defs/RuleWithNoIncrementDecrementOptions" }
			]
		},
		"NoIncrementDecrementOptions": {
			"type": "object",
			"properties": {
				"allowForLoopAfterthoughts": {
					"description": "Allows unary operators ++ and -- in the afterthought (final expression) of a for loop.",
					"type": ["boolean", "null"]
				}
			},
			"additionalProperties": false
		},
		"NoInferrableTypesConfiguration": {
			"oneOf": [
				{ "$ref": "#/$defs/RulePlainConfiguration" },
				{ "$ref": "#/$defs/RuleWithNoInferrableTypesOptions" }
			]
		},
		"NoInferrableTypesOptions": {
			"type": "object",
			"additionalProperties": false
		},
		"NoInnerDeclarationsConfiguration": {
			"oneOf": [
				{ "$ref": "#/$defs/RulePlainConfiguration" },
				{ "$ref": "#/$defs/RuleWithNoInnerDeclarationsOptions" }
			]
		},
		"NoInnerDeclarationsOptions": {
			"type": "object",
			"additionalProperties": false
		},
		"NoInteractiveElementToNoninteractiveRoleConfiguration": {
			"oneOf": [
				{ "$ref": "#/$defs/RulePlainConfiguration" },
				{
					"$ref": "#/$defs/RuleWithNoInteractiveElementToNoninteractiveRoleOptions"
				}
			]
		},
		"NoInteractiveElementToNoninteractiveRoleOptions": {
			"type": "object",
			"additionalProperties": false
		},
		"NoInvalidBuiltinInstantiationConfiguration": {
			"oneOf": [
				{ "$ref": "#/$defs/RulePlainConfiguration" },
				{ "$ref": "#/$defs/RuleWithNoInvalidBuiltinInstantiationOptions" }
			]
		},
		"NoInvalidBuiltinInstantiationOptions": {
			"type": "object",
			"additionalProperties": false
		},
		"NoInvalidConstructorSuperConfiguration": {
			"oneOf": [
				{ "$ref": "#/$defs/RulePlainConfiguration" },
				{ "$ref": "#/$defs/RuleWithNoInvalidConstructorSuperOptions" }
			]
		},
		"NoInvalidConstructorSuperOptions": {
			"type": "object",
			"additionalProperties": false
		},
		"NoInvalidDirectionInLinearGradientConfiguration": {
			"oneOf": [
				{ "$ref": "#/$defs/RulePlainConfiguration" },
				{ "$ref": "#/$defs/RuleWithNoInvalidDirectionInLinearGradientOptions" }
			]
		},
		"NoInvalidDirectionInLinearGradientOptions": {
			"type": "object",
			"additionalProperties": false
		},
		"NoInvalidGridAreasConfiguration": {
			"oneOf": [
				{ "$ref": "#/$defs/RulePlainConfiguration" },
				{ "$ref": "#/$defs/RuleWithNoInvalidGridAreasOptions" }
			]
		},
		"NoInvalidGridAreasOptions": {
			"type": "object",
			"additionalProperties": false
		},
		"NoInvalidPositionAtImportRuleConfiguration": {
			"oneOf": [
				{ "$ref": "#/$defs/RulePlainConfiguration" },
				{ "$ref": "#/$defs/RuleWithNoInvalidPositionAtImportRuleOptions" }
			]
		},
		"NoInvalidPositionAtImportRuleOptions": {
			"type": "object",
			"additionalProperties": false
		},
		"NoInvalidUseBeforeDeclarationConfiguration": {
			"oneOf": [
				{ "$ref": "#/$defs/RulePlainConfiguration" },
				{ "$ref": "#/$defs/RuleWithNoInvalidUseBeforeDeclarationOptions" }
			]
		},
		"NoInvalidUseBeforeDeclarationOptions": {
			"type": "object",
			"additionalProperties": false
		},
		"NoIrregularWhitespaceConfiguration": {
			"oneOf": [
				{ "$ref": "#/$defs/RulePlainConfiguration" },
				{ "$ref": "#/$defs/RuleWithNoIrregularWhitespaceOptions" }
			]
		},
		"NoIrregularWhitespaceOptions": {
			"type": "object",
			"additionalProperties": false
		},
		"NoJsxLiteralsConfiguration": {
			"oneOf": [
				{ "$ref": "#/$defs/RulePlainConfiguration" },
				{ "$ref": "#/$defs/RuleWithNoJsxLiteralsOptions" }
			]
		},
		"NoJsxLiteralsOptions": {
			"type": "object",
			"properties": {
				"allowedStrings": {
					"description": "An array of strings that won't trigger the rule. Whitespaces are taken into consideration",
					"type": ["array", "null"],
					"items": { "type": "string" }
				},
				"ignoreProps": {
					"description": "When enabled, strings inside props are always ignored",
					"type": ["boolean", "null"]
				},
				"noStrings": {
					"description": "When enabled, also flag string literals inside JSX expressions and attributes",
					"type": ["boolean", "null"]
				}
			},
			"additionalProperties": false
		},
		"NoLabelVarConfiguration": {
			"oneOf": [
				{ "$ref": "#/$defs/RulePlainConfiguration" },
				{ "$ref": "#/$defs/RuleWithNoLabelVarOptions" }
			]
		},
		"NoLabelVarOptions": { "type": "object", "additionalProperties": false },
		"NoLabelWithoutControlConfiguration": {
			"oneOf": [
				{ "$ref": "#/$defs/RulePlainConfiguration" },
				{ "$ref": "#/$defs/RuleWithNoLabelWithoutControlOptions" }
			]
		},
		"NoLabelWithoutControlOptions": {
			"type": "object",
			"properties": {
				"inputComponents": {
					"description": "Array of component names that should be considered the same as an `input` element.",
					"type": ["array", "null"],
					"items": { "type": "string" }
				},
				"labelAttributes": {
					"description": "Array of attributes that should be treated as the `label` accessible text content.",
					"type": ["array", "null"],
					"items": { "type": "string" }
				},
				"labelComponents": {
					"description": "Array of component names that should be considered the same as a `label` element.",
					"type": ["array", "null"],
					"items": { "type": "string" }
				}
			},
			"additionalProperties": false
		},
		"NoLeakedRenderConfiguration": {
			"oneOf": [
				{ "$ref": "#/$defs/RulePlainConfiguration" },
				{ "$ref": "#/$defs/RuleWithNoLeakedRenderOptions" }
			]
		},
		"NoLeakedRenderOptions": { "type": "object" },
		"NoMagicNumbersConfiguration": {
			"oneOf": [
				{ "$ref": "#/$defs/RulePlainConfiguration" },
				{ "$ref": "#/$defs/RuleWithNoMagicNumbersOptions" }
			]
		},
		"NoMagicNumbersOptions": {
			"type": "object",
			"additionalProperties": false
		},
		"NoMisleadingCharacterClassConfiguration": {
			"oneOf": [
				{ "$ref": "#/$defs/RulePlainConfiguration" },
				{ "$ref": "#/$defs/RuleWithNoMisleadingCharacterClassOptions" }
			]
		},
		"NoMisleadingCharacterClassOptions": {
			"type": "object",
			"additionalProperties": false
		},
		"NoMisleadingInstantiatorConfiguration": {
			"oneOf": [
				{ "$ref": "#/$defs/RulePlainConfiguration" },
				{ "$ref": "#/$defs/RuleWithNoMisleadingInstantiatorOptions" }
			]
		},
		"NoMisleadingInstantiatorOptions": {
			"type": "object",
			"additionalProperties": false
		},
		"NoMisplacedAssertionConfiguration": {
			"oneOf": [
				{ "$ref": "#/$defs/RulePlainConfiguration" },
				{ "$ref": "#/$defs/RuleWithNoMisplacedAssertionOptions" }
			]
		},
		"NoMisplacedAssertionOptions": {
			"type": "object",
			"additionalProperties": false
		},
		"NoMisrefactoredShorthandAssignConfiguration": {
			"oneOf": [
				{ "$ref": "#/$defs/RulePlainConfiguration" },
				{ "$ref": "#/$defs/RuleWithNoMisrefactoredShorthandAssignOptions" }
			]
		},
		"NoMisrefactoredShorthandAssignOptions": {
			"type": "object",
			"additionalProperties": false
		},
		"NoMissingVarFunctionConfiguration": {
			"oneOf": [
				{ "$ref": "#/$defs/RulePlainConfiguration" },
				{ "$ref": "#/$defs/RuleWithNoMissingVarFunctionOptions" }
			]
		},
		"NoMissingVarFunctionOptions": {
			"type": "object",
			"additionalProperties": false
		},
		"NoMisusedPromisesConfiguration": {
			"oneOf": [
				{ "$ref": "#/$defs/RulePlainConfiguration" },
				{ "$ref": "#/$defs/RuleWithNoMisusedPromisesOptions" }
			]
		},
		"NoMisusedPromisesOptions": {
			"type": "object",
			"additionalProperties": false
		},
		"NoMultiStrConfiguration": {
			"oneOf": [
				{ "$ref": "#/$defs/RulePlainConfiguration" },
				{ "$ref": "#/$defs/RuleWithNoMultiStrOptions" }
			]
		},
		"NoMultiStrOptions": { "type": "object", "additionalProperties": false },
		"NoNamespaceConfiguration": {
			"oneOf": [
				{ "$ref": "#/$defs/RulePlainConfiguration" },
				{ "$ref": "#/$defs/RuleWithNoNamespaceOptions" }
			]
		},
		"NoNamespaceImportConfiguration": {
			"oneOf": [
				{ "$ref": "#/$defs/RulePlainConfiguration" },
				{ "$ref": "#/$defs/RuleWithNoNamespaceImportOptions" }
			]
		},
		"NoNamespaceImportOptions": {
			"type": "object",
			"additionalProperties": false
		},
		"NoNamespaceOptions": { "type": "object", "additionalProperties": false },
		"NoNegationElseConfiguration": {
			"oneOf": [
				{ "$ref": "#/$defs/RulePlainConfiguration" },
				{ "$ref": "#/$defs/RuleWithNoNegationElseOptions" }
			]
		},
		"NoNegationElseOptions": {
			"type": "object",
			"additionalProperties": false
		},
		"NoNestedComponentDefinitionsConfiguration": {
			"oneOf": [
				{ "$ref": "#/$defs/RulePlainConfiguration" },
				{ "$ref": "#/$defs/RuleWithNoNestedComponentDefinitionsOptions" }
			]
		},
		"NoNestedComponentDefinitionsOptions": {
			"type": "object",
			"additionalProperties": false
		},
		"NoNestedTernaryConfiguration": {
			"oneOf": [
				{ "$ref": "#/$defs/RulePlainConfiguration" },
				{ "$ref": "#/$defs/RuleWithNoNestedTernaryOptions" }
			]
		},
		"NoNestedTernaryOptions": {
			"type": "object",
			"additionalProperties": false
		},
		"NoNextAsyncClientComponentConfiguration": {
			"oneOf": [
				{ "$ref": "#/$defs/RulePlainConfiguration" },
				{ "$ref": "#/$defs/RuleWithNoNextAsyncClientComponentOptions" }
			]
		},
		"NoNextAsyncClientComponentOptions": {
			"type": "object",
			"additionalProperties": false
		},
		"NoNodejsModulesConfiguration": {
			"oneOf": [
				{ "$ref": "#/$defs/RulePlainConfiguration" },
				{ "$ref": "#/$defs/RuleWithNoNodejsModulesOptions" }
			]
		},
		"NoNodejsModulesOptions": {
			"type": "object",
			"additionalProperties": false
		},
		"NoNonNullAssertedOptionalChainConfiguration": {
			"oneOf": [
				{ "$ref": "#/$defs/RulePlainConfiguration" },
				{ "$ref": "#/$defs/RuleWithNoNonNullAssertedOptionalChainOptions" }
			]
		},
		"NoNonNullAssertedOptionalChainOptions": {
			"type": "object",
			"additionalProperties": false
		},
		"NoNonNullAssertionConfiguration": {
			"oneOf": [
				{ "$ref": "#/$defs/RulePlainConfiguration" },
				{ "$ref": "#/$defs/RuleWithNoNonNullAssertionOptions" }
			]
		},
		"NoNonNullAssertionOptions": {
			"type": "object",
			"additionalProperties": false
		},
		"NoNoninteractiveElementInteractionsConfiguration": {
			"oneOf": [
				{ "$ref": "#/$defs/RulePlainConfiguration" },
				{ "$ref": "#/$defs/RuleWithNoNoninteractiveElementInteractionsOptions" }
			]
		},
		"NoNoninteractiveElementInteractionsOptions": {
			"type": "object",
			"additionalProperties": false
		},
		"NoNoninteractiveElementToInteractiveRoleConfiguration": {
			"oneOf": [
				{ "$ref": "#/$defs/RulePlainConfiguration" },
				{
					"$ref": "#/$defs/RuleWithNoNoninteractiveElementToInteractiveRoleOptions"
				}
			]
		},
		"NoNoninteractiveElementToInteractiveRoleOptions": {
			"type": "object",
			"additionalProperties": false
		},
		"NoNoninteractiveTabindexConfiguration": {
			"oneOf": [
				{ "$ref": "#/$defs/RulePlainConfiguration" },
				{ "$ref": "#/$defs/RuleWithNoNoninteractiveTabindexOptions" }
			]
		},
		"NoNoninteractiveTabindexOptions": {
			"type": "object",
			"additionalProperties": false
		},
		"NoNonoctalDecimalEscapeConfiguration": {
			"oneOf": [
				{ "$ref": "#/$defs/RulePlainConfiguration" },
				{ "$ref": "#/$defs/RuleWithNoNonoctalDecimalEscapeOptions" }
			]
		},
		"NoNonoctalDecimalEscapeOptions": {
			"type": "object",
			"additionalProperties": false
		},
		"NoOctalEscapeConfiguration": {
			"oneOf": [
				{ "$ref": "#/$defs/RulePlainConfiguration" },
				{ "$ref": "#/$defs/RuleWithNoOctalEscapeOptions" }
			]
		},
		"NoOctalEscapeOptions": { "type": "object", "additionalProperties": false },
		"NoParameterAssignConfiguration": {
			"oneOf": [
				{ "$ref": "#/$defs/RulePlainConfiguration" },
				{ "$ref": "#/$defs/RuleWithNoParameterAssignOptions" }
			]
		},
		"NoParameterAssignOptions": {
			"type": "object",
			"properties": {
				"propertyAssignment": {
					"description": "Whether to report an error when a dependency is listed in the dependencies array but isn't used. Defaults to `allow`.",
					"anyOf": [
						{ "$ref": "#/$defs/PropertyAssignmentMode" },
						{ "type": "null" }
					]
				}
			},
			"additionalProperties": false
		},
		"NoParameterPropertiesConfiguration": {
			"oneOf": [
				{ "$ref": "#/$defs/RulePlainConfiguration" },
				{ "$ref": "#/$defs/RuleWithNoParameterPropertiesOptions" }
			]
		},
		"NoParameterPropertiesOptions": {
			"type": "object",
			"additionalProperties": false
		},
<<<<<<< HEAD
		"NoPlaywrightElementHandleConfiguration": {
			"anyOf": [
				{ "$ref": "#/definitions/RulePlainConfiguration" },
				{ "$ref": "#/definitions/RuleWithNoPlaywrightElementHandleOptions" }
			]
		},
		"NoPlaywrightElementHandleOptions": {
			"type": "object",
			"additionalProperties": false
		},
		"NoPlaywrightEvalConfiguration": {
			"anyOf": [
				{ "$ref": "#/definitions/RulePlainConfiguration" },
				{ "$ref": "#/definitions/RuleWithNoPlaywrightEvalOptions" }
			]
		},
		"NoPlaywrightEvalOptions": {
			"type": "object",
			"additionalProperties": false
		},
		"NoPlaywrightForceOptionConfiguration": {
			"anyOf": [
				{ "$ref": "#/definitions/RulePlainConfiguration" },
				{ "$ref": "#/definitions/RuleWithNoPlaywrightForceOptionOptions" }
			]
		},
		"NoPlaywrightForceOptionOptions": {
			"type": "object",
			"additionalProperties": false
		},
		"NoPlaywrightNetworkidleConfiguration": {
			"anyOf": [
				{ "$ref": "#/definitions/RulePlainConfiguration" },
				{ "$ref": "#/definitions/RuleWithNoPlaywrightNetworkidleOptions" }
			]
		},
		"NoPlaywrightNetworkidleOptions": {
			"type": "object",
			"additionalProperties": false
		},
		"NoPlaywrightPagePauseConfiguration": {
			"anyOf": [
				{ "$ref": "#/definitions/RulePlainConfiguration" },
				{ "$ref": "#/definitions/RuleWithNoPlaywrightPagePauseOptions" }
			]
		},
		"NoPlaywrightPagePauseOptions": {
			"type": "object",
			"additionalProperties": false
		},
		"NoPlaywrightSkippedTestConfiguration": {
			"anyOf": [
				{ "$ref": "#/definitions/RulePlainConfiguration" },
				{ "$ref": "#/definitions/RuleWithNoPlaywrightSkippedTestOptions" }
			]
		},
		"NoPlaywrightSkippedTestOptions": {
			"type": "object",
			"additionalProperties": false
		},
		"NoPlaywrightUselessAwaitConfiguration": {
			"anyOf": [
				{ "$ref": "#/definitions/RulePlainConfiguration" },
				{ "$ref": "#/definitions/RuleWithNoPlaywrightUselessAwaitOptions" }
			]
		},
		"NoPlaywrightUselessAwaitOptions": {
			"type": "object",
			"additionalProperties": false
		},
		"NoPlaywrightValidDescribeCallbackConfiguration": {
			"anyOf": [
				{ "$ref": "#/definitions/RulePlainConfiguration" },
				{
					"$ref": "#/definitions/RuleWithNoPlaywrightValidDescribeCallbackOptions"
				}
			]
		},
		"NoPlaywrightValidDescribeCallbackOptions": {
			"type": "object",
			"additionalProperties": false
		},
		"NoPlaywrightWaitForNavigationConfiguration": {
			"anyOf": [
				{ "$ref": "#/definitions/RulePlainConfiguration" },
				{ "$ref": "#/definitions/RuleWithNoPlaywrightWaitForNavigationOptions" }
			]
		},
		"NoPlaywrightWaitForNavigationOptions": {
			"type": "object",
			"additionalProperties": false
		},
		"NoPlaywrightWaitForSelectorConfiguration": {
			"anyOf": [
				{ "$ref": "#/definitions/RulePlainConfiguration" },
				{ "$ref": "#/definitions/RuleWithNoPlaywrightWaitForSelectorOptions" }
			]
		},
		"NoPlaywrightWaitForSelectorOptions": {
			"type": "object",
			"additionalProperties": false
		},
		"NoPlaywrightWaitForTimeoutConfiguration": {
			"anyOf": [
				{ "$ref": "#/definitions/RulePlainConfiguration" },
				{ "$ref": "#/definitions/RuleWithNoPlaywrightWaitForTimeoutOptions" }
			]
		},
		"NoPlaywrightWaitForTimeoutOptions": {
=======
		"NoParametersOnlyUsedInRecursionConfiguration": {
			"oneOf": [
				{ "$ref": "#/$defs/RulePlainConfiguration" },
				{ "$ref": "#/$defs/RuleWithNoParametersOnlyUsedInRecursionOptions" }
			]
		},
		"NoParametersOnlyUsedInRecursionOptions": {
>>>>>>> 8de2774f
			"type": "object",
			"additionalProperties": false
		},
		"NoPositiveTabindexConfiguration": {
			"oneOf": [
				{ "$ref": "#/$defs/RulePlainConfiguration" },
				{ "$ref": "#/$defs/RuleWithNoPositiveTabindexOptions" }
			]
		},
		"NoPositiveTabindexOptions": {
			"type": "object",
			"additionalProperties": false
		},
		"NoPrecisionLossConfiguration": {
			"oneOf": [
				{ "$ref": "#/$defs/RulePlainConfiguration" },
				{ "$ref": "#/$defs/RuleWithNoPrecisionLossOptions" }
			]
		},
		"NoPrecisionLossOptions": {
			"type": "object",
			"additionalProperties": false
		},
		"NoPrivateImportsConfiguration": {
			"oneOf": [
				{ "$ref": "#/$defs/RulePlainConfiguration" },
				{ "$ref": "#/$defs/RuleWithNoPrivateImportsOptions" }
			]
		},
		"NoPrivateImportsOptions": {
			"type": "object",
			"properties": {
				"defaultVisibility": {
					"description": "The default visibility to assume for symbols without visibility tag.\n\nDefault: **public**.",
					"anyOf": [{ "$ref": "#/$defs/Visibility" }, { "type": "null" }]
				}
			},
			"additionalProperties": false
		},
		"NoProcessEnvConfiguration": {
			"oneOf": [
				{ "$ref": "#/$defs/RulePlainConfiguration" },
				{ "$ref": "#/$defs/RuleWithNoProcessEnvOptions" }
			]
		},
		"NoProcessEnvOptions": { "type": "object", "additionalProperties": false },
		"NoProcessGlobalConfiguration": {
			"oneOf": [
				{ "$ref": "#/$defs/RulePlainConfiguration" },
				{ "$ref": "#/$defs/RuleWithNoProcessGlobalOptions" }
			]
		},
		"NoProcessGlobalOptions": {
			"type": "object",
			"additionalProperties": false
		},
		"NoProtoConfiguration": {
			"oneOf": [
				{ "$ref": "#/$defs/RulePlainConfiguration" },
				{ "$ref": "#/$defs/RuleWithNoProtoOptions" }
			]
		},
		"NoProtoOptions": { "type": "object", "additionalProperties": false },
		"NoPrototypeBuiltinsConfiguration": {
			"oneOf": [
				{ "$ref": "#/$defs/RulePlainConfiguration" },
				{ "$ref": "#/$defs/RuleWithNoPrototypeBuiltinsOptions" }
			]
		},
		"NoPrototypeBuiltinsOptions": {
			"type": "object",
			"additionalProperties": false
		},
		"NoQuickfixBiomeConfiguration": {
			"oneOf": [
				{ "$ref": "#/$defs/RulePlainConfiguration" },
				{ "$ref": "#/$defs/RuleWithNoQuickfixBiomeOptions" }
			]
		},
		"NoQuickfixBiomeOptions": {
			"type": "object",
			"properties": {
				"additionalPaths": {
					"description": "A list of additional JSON files that should be checked.",
					"type": "array",
					"default": [],
					"items": { "type": "string" }
				}
			},
			"additionalProperties": false
		},
		"NoQwikUseVisibleTaskConfiguration": {
			"oneOf": [
				{ "$ref": "#/$defs/RulePlainConfiguration" },
				{ "$ref": "#/$defs/RuleWithNoQwikUseVisibleTaskOptions" }
			]
		},
		"NoQwikUseVisibleTaskOptions": {
			"type": "object",
			"additionalProperties": false
		},
		"NoReExportAllConfiguration": {
			"oneOf": [
				{ "$ref": "#/$defs/RulePlainConfiguration" },
				{ "$ref": "#/$defs/RuleWithNoReExportAllOptions" }
			]
		},
		"NoReExportAllOptions": { "type": "object", "additionalProperties": false },
		"NoReactForwardRefConfiguration": {
			"oneOf": [
				{ "$ref": "#/$defs/RulePlainConfiguration" },
				{ "$ref": "#/$defs/RuleWithNoReactForwardRefOptions" }
			]
		},
		"NoReactForwardRefOptions": {
			"type": "object",
			"additionalProperties": false
		},
		"NoReactPropAssignmentsConfiguration": {
			"oneOf": [
				{ "$ref": "#/$defs/RulePlainConfiguration" },
				{ "$ref": "#/$defs/RuleWithNoReactPropAssignmentsOptions" }
			]
		},
		"NoReactPropAssignmentsOptions": {
			"type": "object",
			"additionalProperties": false
		},
		"NoReactSpecificPropsConfiguration": {
			"oneOf": [
				{ "$ref": "#/$defs/RulePlainConfiguration" },
				{ "$ref": "#/$defs/RuleWithNoReactSpecificPropsOptions" }
			]
		},
		"NoReactSpecificPropsOptions": {
			"type": "object",
			"additionalProperties": false
		},
		"NoRedeclareConfiguration": {
			"oneOf": [
				{ "$ref": "#/$defs/RulePlainConfiguration" },
				{ "$ref": "#/$defs/RuleWithNoRedeclareOptions" }
			]
		},
		"NoRedeclareOptions": { "type": "object", "additionalProperties": false },
		"NoRedundantAltConfiguration": {
			"oneOf": [
				{ "$ref": "#/$defs/RulePlainConfiguration" },
				{ "$ref": "#/$defs/RuleWithNoRedundantAltOptions" }
			]
		},
		"NoRedundantAltOptions": {
			"type": "object",
			"additionalProperties": false
		},
		"NoRedundantRolesConfiguration": {
			"oneOf": [
				{ "$ref": "#/$defs/RulePlainConfiguration" },
				{ "$ref": "#/$defs/RuleWithNoRedundantRolesOptions" }
			]
		},
		"NoRedundantRolesOptions": {
			"type": "object",
			"additionalProperties": false
		},
		"NoRedundantUseStrictConfiguration": {
			"oneOf": [
				{ "$ref": "#/$defs/RulePlainConfiguration" },
				{ "$ref": "#/$defs/RuleWithNoRedundantUseStrictOptions" }
			]
		},
		"NoRedundantUseStrictOptions": {
			"type": "object",
			"additionalProperties": false
		},
		"NoRenderReturnValueConfiguration": {
			"oneOf": [
				{ "$ref": "#/$defs/RulePlainConfiguration" },
				{ "$ref": "#/$defs/RuleWithNoRenderReturnValueOptions" }
			]
		},
		"NoRenderReturnValueOptions": {
			"type": "object",
			"additionalProperties": false
		},
		"NoRestrictedElementsConfiguration": {
			"oneOf": [
				{ "$ref": "#/$defs/RulePlainConfiguration" },
				{ "$ref": "#/$defs/RuleWithNoRestrictedElementsOptions" }
			]
		},
		"NoRestrictedElementsOptions": {
			"type": "object",
			"properties": {
				"elements": {
					"description": "Elements to restrict.\nEach key is the element name, and the value is the message to show when the element is used.",
					"anyOf": [
						{ "$ref": "#/$defs/CustomRestrictedElements" },
						{ "type": "null" }
					]
				}
			},
			"additionalProperties": false
		},
		"NoRestrictedGlobalsConfiguration": {
			"oneOf": [
				{ "$ref": "#/$defs/RulePlainConfiguration" },
				{ "$ref": "#/$defs/RuleWithNoRestrictedGlobalsOptions" }
			]
		},
		"NoRestrictedGlobalsOptions": {
			"type": "object",
			"properties": {
				"deniedGlobals": {
					"description": "A list of names that should trigger the rule",
					"type": ["object", "null"],
					"additionalProperties": { "type": "string" }
				}
			},
			"additionalProperties": false
		},
		"NoRestrictedImportsConfiguration": {
			"oneOf": [
				{ "$ref": "#/$defs/RulePlainConfiguration" },
				{ "$ref": "#/$defs/RuleWithNoRestrictedImportsOptions" }
			]
		},
		"NoRestrictedImportsOptions": {
			"type": "object",
			"properties": {
				"paths": {
					"description": "A list of import paths that should trigger the rule.",
					"type": ["object", "null"],
					"additionalProperties": { "$ref": "#/$defs/Paths" }
				},
				"patterns": {
					"description": "gitignore-style patterns that should trigger the rule.",
					"type": ["array", "null"],
					"items": { "$ref": "#/$defs/Patterns" }
				}
			},
			"additionalProperties": false
		},
		"NoRestrictedTypesConfiguration": {
			"oneOf": [
				{ "$ref": "#/$defs/RulePlainConfiguration" },
				{ "$ref": "#/$defs/RuleWithNoRestrictedTypesOptions" }
			]
		},
		"NoRestrictedTypesOptions": {
			"type": "object",
			"properties": {
				"types": {
					"type": ["object", "null"],
					"additionalProperties": { "$ref": "#/$defs/CustomRestrictedType" }
				}
			},
			"additionalProperties": false
		},
		"NoSecretsConfiguration": {
			"oneOf": [
				{ "$ref": "#/$defs/RulePlainConfiguration" },
				{ "$ref": "#/$defs/RuleWithNoSecretsOptions" }
			]
		},
		"NoSecretsOptions": {
			"type": "object",
			"properties": {
				"entropyThreshold": {
					"description": "Set entropy threshold (default is 41).",
					"type": ["integer", "null"],
					"format": "uint16",
					"maximum": 65535,
					"minimum": 0
				}
			},
			"additionalProperties": false
		},
		"NoSelfAssignConfiguration": {
			"oneOf": [
				{ "$ref": "#/$defs/RulePlainConfiguration" },
				{ "$ref": "#/$defs/RuleWithNoSelfAssignOptions" }
			]
		},
		"NoSelfAssignOptions": { "type": "object", "additionalProperties": false },
		"NoSelfCompareConfiguration": {
			"oneOf": [
				{ "$ref": "#/$defs/RulePlainConfiguration" },
				{ "$ref": "#/$defs/RuleWithNoSelfCompareOptions" }
			]
		},
		"NoSelfCompareOptions": { "type": "object", "additionalProperties": false },
		"NoSetterReturnConfiguration": {
			"oneOf": [
				{ "$ref": "#/$defs/RulePlainConfiguration" },
				{ "$ref": "#/$defs/RuleWithNoSetterReturnOptions" }
			]
		},
		"NoSetterReturnOptions": {
			"type": "object",
			"additionalProperties": false
		},
		"NoShadowConfiguration": {
			"oneOf": [
				{ "$ref": "#/$defs/RulePlainConfiguration" },
				{ "$ref": "#/$defs/RuleWithNoShadowOptions" }
			]
		},
		"NoShadowOptions": { "type": "object", "additionalProperties": false },
		"NoShadowRestrictedNamesConfiguration": {
			"oneOf": [
				{ "$ref": "#/$defs/RulePlainConfiguration" },
				{ "$ref": "#/$defs/RuleWithNoShadowRestrictedNamesOptions" }
			]
		},
		"NoShadowRestrictedNamesOptions": {
			"type": "object",
			"additionalProperties": false
		},
		"NoShorthandPropertyOverridesConfiguration": {
			"oneOf": [
				{ "$ref": "#/$defs/RulePlainConfiguration" },
				{ "$ref": "#/$defs/RuleWithNoShorthandPropertyOverridesOptions" }
			]
		},
		"NoShorthandPropertyOverridesOptions": {
			"type": "object",
			"additionalProperties": false
		},
		"NoShoutyConstantsConfiguration": {
			"oneOf": [
				{ "$ref": "#/$defs/RulePlainConfiguration" },
				{ "$ref": "#/$defs/RuleWithNoShoutyConstantsOptions" }
			]
		},
		"NoShoutyConstantsOptions": {
			"type": "object",
			"additionalProperties": false
		},
		"NoSkippedTestsConfiguration": {
			"oneOf": [
				{ "$ref": "#/$defs/RulePlainConfiguration" },
				{ "$ref": "#/$defs/RuleWithNoSkippedTestsOptions" }
			]
		},
		"NoSkippedTestsOptions": {
			"type": "object",
			"additionalProperties": false
		},
		"NoSolidDestructuredPropsConfiguration": {
			"oneOf": [
				{ "$ref": "#/$defs/RulePlainConfiguration" },
				{ "$ref": "#/$defs/RuleWithNoSolidDestructuredPropsOptions" }
			]
		},
		"NoSolidDestructuredPropsOptions": {
			"type": "object",
			"additionalProperties": false
		},
		"NoSparseArrayConfiguration": {
			"oneOf": [
				{ "$ref": "#/$defs/RulePlainConfiguration" },
				{ "$ref": "#/$defs/RuleWithNoSparseArrayOptions" }
			]
		},
		"NoSparseArrayOptions": { "type": "object", "additionalProperties": false },
		"NoStaticElementInteractionsConfiguration": {
			"oneOf": [
				{ "$ref": "#/$defs/RulePlainConfiguration" },
				{ "$ref": "#/$defs/RuleWithNoStaticElementInteractionsOptions" }
			]
		},
		"NoStaticElementInteractionsOptions": {
			"type": "object",
			"additionalProperties": false
		},
		"NoStaticOnlyClassConfiguration": {
			"oneOf": [
				{ "$ref": "#/$defs/RulePlainConfiguration" },
				{ "$ref": "#/$defs/RuleWithNoStaticOnlyClassOptions" }
			]
		},
		"NoStaticOnlyClassOptions": {
			"type": "object",
			"additionalProperties": false
		},
		"NoStringCaseMismatchConfiguration": {
			"oneOf": [
				{ "$ref": "#/$defs/RulePlainConfiguration" },
				{ "$ref": "#/$defs/RuleWithNoStringCaseMismatchOptions" }
			]
		},
		"NoStringCaseMismatchOptions": {
			"type": "object",
			"additionalProperties": false
		},
		"NoSubstrConfiguration": {
			"oneOf": [
				{ "$ref": "#/$defs/RulePlainConfiguration" },
				{ "$ref": "#/$defs/RuleWithNoSubstrOptions" }
			]
		},
		"NoSubstrOptions": { "type": "object", "additionalProperties": false },
		"NoSuspiciousSemicolonInJsxConfiguration": {
			"oneOf": [
				{ "$ref": "#/$defs/RulePlainConfiguration" },
				{ "$ref": "#/$defs/RuleWithNoSuspiciousSemicolonInJsxOptions" }
			]
		},
		"NoSuspiciousSemicolonInJsxOptions": {
			"type": "object",
			"additionalProperties": false
		},
		"NoSvgWithoutTitleConfiguration": {
			"oneOf": [
				{ "$ref": "#/$defs/RulePlainConfiguration" },
				{ "$ref": "#/$defs/RuleWithNoSvgWithoutTitleOptions" }
			]
		},
		"NoSvgWithoutTitleOptions": {
			"type": "object",
			"additionalProperties": false
		},
		"NoSwitchDeclarationsConfiguration": {
			"oneOf": [
				{ "$ref": "#/$defs/RulePlainConfiguration" },
				{ "$ref": "#/$defs/RuleWithNoSwitchDeclarationsOptions" }
			]
		},
		"NoSwitchDeclarationsOptions": {
			"type": "object",
			"additionalProperties": false
		},
		"NoSyncScriptsConfiguration": {
			"oneOf": [
				{ "$ref": "#/$defs/RulePlainConfiguration" },
				{ "$ref": "#/$defs/RuleWithNoSyncScriptsOptions" }
			]
		},
		"NoSyncScriptsOptions": { "type": "object", "additionalProperties": false },
		"NoTemplateCurlyInStringConfiguration": {
			"oneOf": [
				{ "$ref": "#/$defs/RulePlainConfiguration" },
				{ "$ref": "#/$defs/RuleWithNoTemplateCurlyInStringOptions" }
			]
		},
		"NoTemplateCurlyInStringOptions": {
			"type": "object",
			"additionalProperties": false
		},
		"NoTernaryConfiguration": {
			"oneOf": [
				{ "$ref": "#/$defs/RulePlainConfiguration" },
				{ "$ref": "#/$defs/RuleWithNoTernaryOptions" }
			]
		},
		"NoTernaryOptions": { "type": "object", "additionalProperties": false },
		"NoThenPropertyConfiguration": {
			"oneOf": [
				{ "$ref": "#/$defs/RulePlainConfiguration" },
				{ "$ref": "#/$defs/RuleWithNoThenPropertyOptions" }
			]
		},
		"NoThenPropertyOptions": {
			"type": "object",
			"additionalProperties": false
		},
		"NoThisInStaticConfiguration": {
			"oneOf": [
				{ "$ref": "#/$defs/RulePlainConfiguration" },
				{ "$ref": "#/$defs/RuleWithNoThisInStaticOptions" }
			]
		},
		"NoThisInStaticOptions": {
			"type": "object",
			"additionalProperties": false
		},
		"NoTsIgnoreConfiguration": {
			"oneOf": [
				{ "$ref": "#/$defs/RulePlainConfiguration" },
				{ "$ref": "#/$defs/RuleWithNoTsIgnoreOptions" }
			]
		},
		"NoTsIgnoreOptions": { "type": "object", "additionalProperties": false },
		"NoUnassignedVariablesConfiguration": {
			"oneOf": [
				{ "$ref": "#/$defs/RulePlainConfiguration" },
				{ "$ref": "#/$defs/RuleWithNoUnassignedVariablesOptions" }
			]
		},
		"NoUnassignedVariablesOptions": {
			"type": "object",
			"additionalProperties": false
		},
		"NoUndeclaredDependenciesConfiguration": {
			"oneOf": [
				{ "$ref": "#/$defs/RulePlainConfiguration" },
				{ "$ref": "#/$defs/RuleWithNoUndeclaredDependenciesOptions" }
			]
		},
		"NoUndeclaredDependenciesOptions": {
			"type": "object",
			"properties": {
				"devDependencies": {
					"description": "If set to `false`, then the rule will show an error when `devDependencies` are imported. Defaults to `true`.",
					"anyOf": [
						{ "$ref": "#/$defs/DependencyAvailability" },
						{ "type": "null" }
					]
				},
				"optionalDependencies": {
					"description": "If set to `false`, then the rule will show an error when `optionalDependencies` are imported. Defaults to `true`.",
					"anyOf": [
						{ "$ref": "#/$defs/DependencyAvailability" },
						{ "type": "null" }
					]
				},
				"peerDependencies": {
					"description": "If set to `false`, then the rule will show an error when `peerDependencies` are imported. Defaults to `true`.",
					"anyOf": [
						{ "$ref": "#/$defs/DependencyAvailability" },
						{ "type": "null" }
					]
				}
			},
			"additionalProperties": false
		},
		"NoUndeclaredVariablesConfiguration": {
			"oneOf": [
				{ "$ref": "#/$defs/RulePlainConfiguration" },
				{ "$ref": "#/$defs/RuleWithNoUndeclaredVariablesOptions" }
			]
		},
		"NoUndeclaredVariablesOptions": {
			"type": "object",
			"properties": {
				"checkTypes": {
					"description": "Check undeclared types.",
					"type": ["boolean", "null"]
				}
			},
			"additionalProperties": false
		},
		"NoUnknownAtRulesConfiguration": {
			"oneOf": [
				{ "$ref": "#/$defs/RulePlainConfiguration" },
				{ "$ref": "#/$defs/RuleWithNoUnknownAtRulesOptions" }
			]
		},
		"NoUnknownAtRulesOptions": {
			"type": "object",
			"properties": {
				"ignore": {
					"description": "A list of unknown at-rule names to ignore (case-insensitive).",
					"type": "array",
					"items": { "type": "string" }
				}
			},
			"additionalProperties": false
		},
		"NoUnknownAttributeConfiguration": {
			"oneOf": [
				{ "$ref": "#/$defs/RulePlainConfiguration" },
				{ "$ref": "#/$defs/RuleWithNoUnknownAttributeOptions" }
			]
		},
		"NoUnknownAttributeOptions": {
			"type": "object",
			"properties": {
				"ignore": { "type": ["array", "null"], "items": { "type": "string" } }
			},
			"additionalProperties": false
		},
		"NoUnknownFunctionConfiguration": {
			"oneOf": [
				{ "$ref": "#/$defs/RulePlainConfiguration" },
				{ "$ref": "#/$defs/RuleWithNoUnknownFunctionOptions" }
			]
		},
		"NoUnknownFunctionOptions": {
			"type": "object",
			"additionalProperties": false
		},
		"NoUnknownMediaFeatureNameConfiguration": {
			"oneOf": [
				{ "$ref": "#/$defs/RulePlainConfiguration" },
				{ "$ref": "#/$defs/RuleWithNoUnknownMediaFeatureNameOptions" }
			]
		},
		"NoUnknownMediaFeatureNameOptions": {
			"type": "object",
			"additionalProperties": false
		},
		"NoUnknownPropertyConfiguration": {
			"oneOf": [
				{ "$ref": "#/$defs/RulePlainConfiguration" },
				{ "$ref": "#/$defs/RuleWithNoUnknownPropertyOptions" }
			]
		},
		"NoUnknownPropertyOptions": {
			"type": "object",
			"additionalProperties": false
		},
		"NoUnknownPseudoClassConfiguration": {
			"oneOf": [
				{ "$ref": "#/$defs/RulePlainConfiguration" },
				{ "$ref": "#/$defs/RuleWithNoUnknownPseudoClassOptions" }
			]
		},
		"NoUnknownPseudoClassOptions": {
			"type": "object",
			"additionalProperties": false
		},
		"NoUnknownPseudoElementConfiguration": {
			"oneOf": [
				{ "$ref": "#/$defs/RulePlainConfiguration" },
				{ "$ref": "#/$defs/RuleWithNoUnknownPseudoElementOptions" }
			]
		},
		"NoUnknownPseudoElementOptions": {
			"type": "object",
			"additionalProperties": false
		},
		"NoUnknownTypeSelectorConfiguration": {
			"oneOf": [
				{ "$ref": "#/$defs/RulePlainConfiguration" },
				{ "$ref": "#/$defs/RuleWithNoUnknownTypeSelectorOptions" }
			]
		},
		"NoUnknownTypeSelectorOptions": {
			"type": "object",
			"additionalProperties": false
		},
		"NoUnknownUnitConfiguration": {
			"oneOf": [
				{ "$ref": "#/$defs/RulePlainConfiguration" },
				{ "$ref": "#/$defs/RuleWithNoUnknownUnitOptions" }
			]
		},
		"NoUnknownUnitOptions": { "type": "object", "additionalProperties": false },
		"NoUnmatchableAnbSelectorConfiguration": {
			"oneOf": [
				{ "$ref": "#/$defs/RulePlainConfiguration" },
				{ "$ref": "#/$defs/RuleWithNoUnmatchableAnbSelectorOptions" }
			]
		},
		"NoUnmatchableAnbSelectorOptions": {
			"type": "object",
			"additionalProperties": false
		},
		"NoUnnecessaryConditionsConfiguration": {
			"oneOf": [
				{ "$ref": "#/$defs/RulePlainConfiguration" },
				{ "$ref": "#/$defs/RuleWithNoUnnecessaryConditionsOptions" }
			]
		},
		"NoUnnecessaryConditionsOptions": {
			"type": "object",
			"additionalProperties": false
		},
		"NoUnreachableConfiguration": {
			"oneOf": [
				{ "$ref": "#/$defs/RulePlainConfiguration" },
				{ "$ref": "#/$defs/RuleWithNoUnreachableOptions" }
			]
		},
		"NoUnreachableOptions": { "type": "object", "additionalProperties": false },
		"NoUnreachableSuperConfiguration": {
			"oneOf": [
				{ "$ref": "#/$defs/RulePlainConfiguration" },
				{ "$ref": "#/$defs/RuleWithNoUnreachableSuperOptions" }
			]
		},
		"NoUnreachableSuperOptions": {
			"type": "object",
			"additionalProperties": false
		},
		"NoUnresolvedImportsConfiguration": {
			"oneOf": [
				{ "$ref": "#/$defs/RulePlainConfiguration" },
				{ "$ref": "#/$defs/RuleWithNoUnresolvedImportsOptions" }
			]
		},
		"NoUnresolvedImportsOptions": {
			"type": "object",
			"additionalProperties": false
		},
		"NoUnsafeDeclarationMergingConfiguration": {
			"oneOf": [
				{ "$ref": "#/$defs/RulePlainConfiguration" },
				{ "$ref": "#/$defs/RuleWithNoUnsafeDeclarationMergingOptions" }
			]
		},
		"NoUnsafeDeclarationMergingOptions": {
			"type": "object",
			"additionalProperties": false
		},
		"NoUnsafeFinallyConfiguration": {
			"oneOf": [
				{ "$ref": "#/$defs/RulePlainConfiguration" },
				{ "$ref": "#/$defs/RuleWithNoUnsafeFinallyOptions" }
			]
		},
		"NoUnsafeFinallyOptions": {
			"type": "object",
			"additionalProperties": false
		},
		"NoUnsafeNegationConfiguration": {
			"oneOf": [
				{ "$ref": "#/$defs/RulePlainConfiguration" },
				{ "$ref": "#/$defs/RuleWithNoUnsafeNegationOptions" }
			]
		},
		"NoUnsafeNegationOptions": {
			"type": "object",
			"additionalProperties": false
		},
		"NoUnsafeOptionalChainingConfiguration": {
			"oneOf": [
				{ "$ref": "#/$defs/RulePlainConfiguration" },
				{ "$ref": "#/$defs/RuleWithNoUnsafeOptionalChainingOptions" }
			]
		},
		"NoUnsafeOptionalChainingOptions": {
			"type": "object",
			"additionalProperties": false
		},
		"NoUnusedExpressionsConfiguration": {
			"oneOf": [
				{ "$ref": "#/$defs/RulePlainConfiguration" },
				{ "$ref": "#/$defs/RuleWithNoUnusedExpressionsOptions" }
			]
		},
		"NoUnusedExpressionsOptions": {
			"type": "object",
			"additionalProperties": false
		},
		"NoUnusedFunctionParametersConfiguration": {
			"oneOf": [
				{ "$ref": "#/$defs/RulePlainConfiguration" },
				{ "$ref": "#/$defs/RuleWithNoUnusedFunctionParametersOptions" }
			]
		},
		"NoUnusedFunctionParametersOptions": {
			"type": "object",
			"properties": {
				"ignoreRestSiblings": {
					"description": "Whether to ignore unused variables from an object destructuring with a spread.",
					"type": ["boolean", "null"]
				}
			},
			"additionalProperties": false
		},
		"NoUnusedImportsConfiguration": {
			"oneOf": [
				{ "$ref": "#/$defs/RulePlainConfiguration" },
				{ "$ref": "#/$defs/RuleWithNoUnusedImportsOptions" }
			]
		},
		"NoUnusedImportsOptions": {
			"type": "object",
			"additionalProperties": false
		},
		"NoUnusedLabelsConfiguration": {
			"oneOf": [
				{ "$ref": "#/$defs/RulePlainConfiguration" },
				{ "$ref": "#/$defs/RuleWithNoUnusedLabelsOptions" }
			]
		},
		"NoUnusedLabelsOptions": {
			"type": "object",
			"additionalProperties": false
		},
		"NoUnusedPrivateClassMembersConfiguration": {
			"oneOf": [
				{ "$ref": "#/$defs/RulePlainConfiguration" },
				{ "$ref": "#/$defs/RuleWithNoUnusedPrivateClassMembersOptions" }
			]
		},
		"NoUnusedPrivateClassMembersOptions": {
			"type": "object",
			"additionalProperties": false
		},
		"NoUnusedTemplateLiteralConfiguration": {
			"oneOf": [
				{ "$ref": "#/$defs/RulePlainConfiguration" },
				{ "$ref": "#/$defs/RuleWithNoUnusedTemplateLiteralOptions" }
			]
		},
		"NoUnusedTemplateLiteralOptions": {
			"type": "object",
			"additionalProperties": false
		},
		"NoUnusedVariablesConfiguration": {
			"oneOf": [
				{ "$ref": "#/$defs/RulePlainConfiguration" },
				{ "$ref": "#/$defs/RuleWithNoUnusedVariablesOptions" }
			]
		},
		"NoUnusedVariablesOptions": {
			"type": "object",
			"properties": {
				"ignoreRestSiblings": {
					"description": "Whether to ignore unused variables from an object destructuring with a spread.",
					"type": ["boolean", "null"]
				}
			},
			"additionalProperties": false
		},
		"NoUnwantedPolyfillioConfiguration": {
			"oneOf": [
				{ "$ref": "#/$defs/RulePlainConfiguration" },
				{ "$ref": "#/$defs/RuleWithNoUnwantedPolyfillioOptions" }
			]
		},
		"NoUnwantedPolyfillioOptions": {
			"type": "object",
			"additionalProperties": false
		},
		"NoUselessCatchBindingConfiguration": {
			"oneOf": [
				{ "$ref": "#/$defs/RulePlainConfiguration" },
				{ "$ref": "#/$defs/RuleWithNoUselessCatchBindingOptions" }
			]
		},
		"NoUselessCatchBindingOptions": {
			"description": "Options for the `noUselessCatchBinding` rule.\nCurrently empty; reserved for future extensions (e.g. allowlist of names).",
			"type": "object",
			"additionalProperties": false
		},
		"NoUselessCatchConfiguration": {
			"oneOf": [
				{ "$ref": "#/$defs/RulePlainConfiguration" },
				{ "$ref": "#/$defs/RuleWithNoUselessCatchOptions" }
			]
		},
		"NoUselessCatchOptions": {
			"type": "object",
			"additionalProperties": false
		},
		"NoUselessConstructorConfiguration": {
			"oneOf": [
				{ "$ref": "#/$defs/RulePlainConfiguration" },
				{ "$ref": "#/$defs/RuleWithNoUselessConstructorOptions" }
			]
		},
		"NoUselessConstructorOptions": {
			"type": "object",
			"additionalProperties": false
		},
		"NoUselessContinueConfiguration": {
			"oneOf": [
				{ "$ref": "#/$defs/RulePlainConfiguration" },
				{ "$ref": "#/$defs/RuleWithNoUselessContinueOptions" }
			]
		},
		"NoUselessContinueOptions": {
			"type": "object",
			"additionalProperties": false
		},
		"NoUselessElseConfiguration": {
			"oneOf": [
				{ "$ref": "#/$defs/RulePlainConfiguration" },
				{ "$ref": "#/$defs/RuleWithNoUselessElseOptions" }
			]
		},
		"NoUselessElseOptions": { "type": "object", "additionalProperties": false },
		"NoUselessEmptyExportConfiguration": {
			"oneOf": [
				{ "$ref": "#/$defs/RulePlainConfiguration" },
				{ "$ref": "#/$defs/RuleWithNoUselessEmptyExportOptions" }
			]
		},
		"NoUselessEmptyExportOptions": {
			"type": "object",
			"additionalProperties": false
		},
		"NoUselessEscapeInRegexConfiguration": {
			"oneOf": [
				{ "$ref": "#/$defs/RulePlainConfiguration" },
				{ "$ref": "#/$defs/RuleWithNoUselessEscapeInRegexOptions" }
			]
		},
		"NoUselessEscapeInRegexOptions": {
			"type": "object",
			"additionalProperties": false
		},
		"NoUselessEscapeInStringConfiguration": {
			"oneOf": [
				{ "$ref": "#/$defs/RulePlainConfiguration" },
				{ "$ref": "#/$defs/RuleWithNoUselessEscapeInStringOptions" }
			]
		},
		"NoUselessEscapeInStringOptions": {
			"type": "object",
			"additionalProperties": false
		},
		"NoUselessFragmentsConfiguration": {
			"oneOf": [
				{ "$ref": "#/$defs/RulePlainConfiguration" },
				{ "$ref": "#/$defs/RuleWithNoUselessFragmentsOptions" }
			]
		},
		"NoUselessFragmentsOptions": {
			"type": "object",
			"additionalProperties": false
		},
		"NoUselessLabelConfiguration": {
			"oneOf": [
				{ "$ref": "#/$defs/RulePlainConfiguration" },
				{ "$ref": "#/$defs/RuleWithNoUselessLabelOptions" }
			]
		},
		"NoUselessLabelOptions": {
			"type": "object",
			"additionalProperties": false
		},
		"NoUselessLoneBlockStatementsConfiguration": {
			"oneOf": [
				{ "$ref": "#/$defs/RulePlainConfiguration" },
				{ "$ref": "#/$defs/RuleWithNoUselessLoneBlockStatementsOptions" }
			]
		},
		"NoUselessLoneBlockStatementsOptions": {
			"type": "object",
			"additionalProperties": false
		},
		"NoUselessRegexBackrefsConfiguration": {
			"oneOf": [
				{ "$ref": "#/$defs/RulePlainConfiguration" },
				{ "$ref": "#/$defs/RuleWithNoUselessRegexBackrefsOptions" }
			]
		},
		"NoUselessRegexBackrefsOptions": {
			"type": "object",
			"additionalProperties": false
		},
		"NoUselessRenameConfiguration": {
			"oneOf": [
				{ "$ref": "#/$defs/RulePlainConfiguration" },
				{ "$ref": "#/$defs/RuleWithNoUselessRenameOptions" }
			]
		},
		"NoUselessRenameOptions": {
			"type": "object",
			"additionalProperties": false
		},
		"NoUselessStringConcatConfiguration": {
			"oneOf": [
				{ "$ref": "#/$defs/RulePlainConfiguration" },
				{ "$ref": "#/$defs/RuleWithNoUselessStringConcatOptions" }
			]
		},
		"NoUselessStringConcatOptions": {
			"type": "object",
			"additionalProperties": false
		},
		"NoUselessStringRawConfiguration": {
			"oneOf": [
				{ "$ref": "#/$defs/RulePlainConfiguration" },
				{ "$ref": "#/$defs/RuleWithNoUselessStringRawOptions" }
			]
		},
		"NoUselessStringRawOptions": {
			"type": "object",
			"additionalProperties": false
		},
		"NoUselessSwitchCaseConfiguration": {
			"oneOf": [
				{ "$ref": "#/$defs/RulePlainConfiguration" },
				{ "$ref": "#/$defs/RuleWithNoUselessSwitchCaseOptions" }
			]
		},
		"NoUselessSwitchCaseOptions": {
			"type": "object",
			"additionalProperties": false
		},
		"NoUselessTernaryConfiguration": {
			"oneOf": [
				{ "$ref": "#/$defs/RulePlainConfiguration" },
				{ "$ref": "#/$defs/RuleWithNoUselessTernaryOptions" }
			]
		},
		"NoUselessTernaryOptions": {
			"type": "object",
			"additionalProperties": false
		},
		"NoUselessThisAliasConfiguration": {
			"oneOf": [
				{ "$ref": "#/$defs/RulePlainConfiguration" },
				{ "$ref": "#/$defs/RuleWithNoUselessThisAliasOptions" }
			]
		},
		"NoUselessThisAliasOptions": {
			"type": "object",
			"additionalProperties": false
		},
		"NoUselessTypeConstraintConfiguration": {
			"oneOf": [
				{ "$ref": "#/$defs/RulePlainConfiguration" },
				{ "$ref": "#/$defs/RuleWithNoUselessTypeConstraintOptions" }
			]
		},
		"NoUselessTypeConstraintOptions": {
			"type": "object",
			"additionalProperties": false
		},
		"NoUselessUndefinedConfiguration": {
			"oneOf": [
				{ "$ref": "#/$defs/RulePlainConfiguration" },
				{ "$ref": "#/$defs/RuleWithNoUselessUndefinedOptions" }
			]
		},
		"NoUselessUndefinedInitializationConfiguration": {
			"oneOf": [
				{ "$ref": "#/$defs/RulePlainConfiguration" },
				{ "$ref": "#/$defs/RuleWithNoUselessUndefinedInitializationOptions" }
			]
		},
		"NoUselessUndefinedInitializationOptions": {
			"type": "object",
			"additionalProperties": false
		},
		"NoUselessUndefinedOptions": {
			"type": "object",
			"additionalProperties": false
		},
		"NoValueAtRuleConfiguration": {
			"oneOf": [
				{ "$ref": "#/$defs/RulePlainConfiguration" },
				{ "$ref": "#/$defs/RuleWithNoValueAtRuleOptions" }
			]
		},
		"NoValueAtRuleOptions": { "type": "object", "additionalProperties": false },
		"NoVarConfiguration": {
			"oneOf": [
				{ "$ref": "#/$defs/RulePlainConfiguration" },
				{ "$ref": "#/$defs/RuleWithNoVarOptions" }
			]
		},
		"NoVarOptions": { "type": "object", "additionalProperties": false },
		"NoVoidConfiguration": {
			"oneOf": [
				{ "$ref": "#/$defs/RulePlainConfiguration" },
				{ "$ref": "#/$defs/RuleWithNoVoidOptions" }
			]
		},
		"NoVoidElementsWithChildrenConfiguration": {
			"oneOf": [
				{ "$ref": "#/$defs/RulePlainConfiguration" },
				{ "$ref": "#/$defs/RuleWithNoVoidElementsWithChildrenOptions" }
			]
		},
		"NoVoidElementsWithChildrenOptions": {
			"type": "object",
			"additionalProperties": false
		},
		"NoVoidOptions": { "type": "object", "additionalProperties": false },
		"NoVoidTypeReturnConfiguration": {
			"oneOf": [
				{ "$ref": "#/$defs/RulePlainConfiguration" },
				{ "$ref": "#/$defs/RuleWithNoVoidTypeReturnOptions" }
			]
		},
		"NoVoidTypeReturnOptions": {
			"type": "object",
			"additionalProperties": false
		},
		"NoVueDataObjectDeclarationConfiguration": {
			"oneOf": [
				{ "$ref": "#/$defs/RulePlainConfiguration" },
				{ "$ref": "#/$defs/RuleWithNoVueDataObjectDeclarationOptions" }
			]
		},
		"NoVueDataObjectDeclarationOptions": {
			"type": "object",
			"additionalProperties": false
		},
		"NoVueDuplicateKeysConfiguration": {
			"oneOf": [
				{ "$ref": "#/$defs/RulePlainConfiguration" },
				{ "$ref": "#/$defs/RuleWithNoVueDuplicateKeysOptions" }
			]
		},
		"NoVueDuplicateKeysOptions": {
			"type": "object",
			"additionalProperties": false
		},
		"NoVueReservedKeysConfiguration": {
			"oneOf": [
				{ "$ref": "#/$defs/RulePlainConfiguration" },
				{ "$ref": "#/$defs/RuleWithNoVueReservedKeysOptions" }
			]
		},
		"NoVueReservedKeysOptions": {
			"type": "object",
			"additionalProperties": false
		},
		"NoVueReservedPropsConfiguration": {
			"oneOf": [
				{ "$ref": "#/$defs/RulePlainConfiguration" },
				{ "$ref": "#/$defs/RuleWithNoVueReservedPropsOptions" }
			]
		},
		"NoVueReservedPropsOptions": {
			"type": "object",
			"additionalProperties": false
		},
		"NoVueVIfWithVForConfiguration": {
			"oneOf": [
				{ "$ref": "#/$defs/RulePlainConfiguration" },
				{ "$ref": "#/$defs/RuleWithNoVueVIfWithVForOptions" }
			]
		},
		"NoVueVIfWithVForOptions": {
			"type": "object",
			"additionalProperties": false
		},
		"NoWithConfiguration": {
			"oneOf": [
				{ "$ref": "#/$defs/RulePlainConfiguration" },
				{ "$ref": "#/$defs/RuleWithNoWithOptions" }
			]
		},
		"NoWithOptions": { "type": "object", "additionalProperties": false },
		"NoYodaExpressionConfiguration": {
			"oneOf": [
				{ "$ref": "#/$defs/RulePlainConfiguration" },
				{ "$ref": "#/$defs/RuleWithNoYodaExpressionOptions" }
			]
		},
		"NoYodaExpressionOptions": {
			"type": "object",
			"additionalProperties": false
		},
		"NormalizedGlob": {
			"description": "Normalized Biome glob pattern that strips `./` from the pattern.",
			"type": "string"
		},
		"Nursery": {
			"description": "A list of rules that belong to this group",
			"type": "object",
			"properties": {
<<<<<<< HEAD
				"missingPlaywrightAwait": {
					"description": "Enforce Playwright async APIs to be awaited or returned.",
					"anyOf": [
						{ "$ref": "#/definitions/MissingPlaywrightAwaitConfiguration" },
=======
				"noContinue": {
					"description": "Disallow continue statements.\nSee https://biomejs.dev/linter/rules/no-continue",
					"anyOf": [
						{ "$ref": "#/$defs/NoContinueConfiguration" },
>>>>>>> 8de2774f
						{ "type": "null" }
					]
				},
				"noDeprecatedImports": {
					"description": "Restrict imports of deprecated exports.\nSee https://biomejs.dev/linter/rules/no-deprecated-imports",
					"anyOf": [
						{ "$ref": "#/$defs/NoDeprecatedImportsConfiguration" },
						{ "type": "null" }
					]
				},
				"noDuplicateDependencies": {
					"description": "Prevent the listing of duplicate dependencies. The rule supports the following dependency groups: \"bundledDependencies\", \"bundleDependencies\", \"dependencies\", \"devDependencies\", \"overrides\", \"optionalDependencies\", and \"peerDependencies\".\nSee https://biomejs.dev/linter/rules/no-duplicate-dependencies",
					"anyOf": [
						{ "$ref": "#/$defs/NoDuplicateDependenciesConfiguration" },
						{ "type": "null" }
					]
				},
				"noDuplicatedSpreadProps": {
					"description": "Disallow JSX prop spreading the same identifier multiple times.\nSee https://biomejs.dev/linter/rules/no-duplicated-spread-props",
					"anyOf": [
						{ "$ref": "#/$defs/NoDuplicatedSpreadPropsConfiguration" },
						{ "type": "null" }
					]
				},
				"noEmptySource": {
					"description": "Disallow empty sources.\nSee https://biomejs.dev/linter/rules/no-empty-source",
					"anyOf": [
						{ "$ref": "#/$defs/NoEmptySourceConfiguration" },
						{ "type": "null" }
					]
				},
				"noEqualsToNull": {
					"description": "Require the use of === or !== for comparison with null.\nSee https://biomejs.dev/linter/rules/no-equals-to-null",
					"anyOf": [
						{ "$ref": "#/$defs/NoEqualsToNullConfiguration" },
						{ "type": "null" }
					]
				},
				"noFloatingPromises": {
					"description": "Require Promise-like statements to be handled appropriately.\nSee https://biomejs.dev/linter/rules/no-floating-promises",
					"anyOf": [
						{ "$ref": "#/$defs/NoFloatingPromisesConfiguration" },
						{ "type": "null" }
					]
				},
				"noForIn": {
					"description": "Disallow iterating using a for-in loop.\nSee https://biomejs.dev/linter/rules/no-for-in",
					"anyOf": [
						{ "$ref": "#/$defs/NoForInConfiguration" },
						{ "type": "null" }
					]
				},
				"noImportCycles": {
					"description": "Prevent import cycles.\nSee https://biomejs.dev/linter/rules/no-import-cycles",
					"anyOf": [
						{ "$ref": "#/$defs/NoImportCyclesConfiguration" },
						{ "type": "null" }
					]
				},
				"noIncrementDecrement": {
					"description": "Disallows the usage of the unary operators ++ and --.\nSee https://biomejs.dev/linter/rules/no-increment-decrement",
					"anyOf": [
						{ "$ref": "#/$defs/NoIncrementDecrementConfiguration" },
						{ "type": "null" }
					]
				},
				"noJsxLiterals": {
					"description": "Disallow string literals inside JSX elements.\nSee https://biomejs.dev/linter/rules/no-jsx-literals",
					"anyOf": [
						{ "$ref": "#/$defs/NoJsxLiteralsConfiguration" },
						{ "type": "null" }
					]
				},
				"noLeakedRender": {
					"description": "Prevent problematic leaked values from being rendered.\nSee https://biomejs.dev/linter/rules/no-leaked-render",
					"anyOf": [
						{ "$ref": "#/$defs/NoLeakedRenderConfiguration" },
						{ "type": "null" }
					]
				},
				"noMisusedPromises": {
					"description": "Disallow Promises to be used in places where they are almost certainly a mistake.\nSee https://biomejs.dev/linter/rules/no-misused-promises",
					"anyOf": [
						{ "$ref": "#/$defs/NoMisusedPromisesConfiguration" },
						{ "type": "null" }
					]
				},
				"noMultiStr": {
					"description": "Disallow creating multiline strings by escaping newlines.\nSee https://biomejs.dev/linter/rules/no-multi-str",
					"anyOf": [
						{ "$ref": "#/$defs/NoMultiStrConfiguration" },
						{ "type": "null" }
					]
				},
				"noNextAsyncClientComponent": {
					"description": "Prevent client components from being async functions.\nSee https://biomejs.dev/linter/rules/no-next-async-client-component",
					"anyOf": [
						{ "$ref": "#/$defs/NoNextAsyncClientComponentConfiguration" },
						{ "type": "null" }
					]
				},
				"noParametersOnlyUsedInRecursion": {
					"description": "Disallow function parameters that are only used in recursive calls.\nSee https://biomejs.dev/linter/rules/no-parameters-only-used-in-recursion",
					"anyOf": [
						{ "$ref": "#/$defs/NoParametersOnlyUsedInRecursionConfiguration" },
						{ "type": "null" }
					]
				},
<<<<<<< HEAD
				"noPlaywrightElementHandle": {
					"description": "Disallow usage of element handles (page.$() and page.$$()).",
					"anyOf": [
						{ "$ref": "#/definitions/NoPlaywrightElementHandleConfiguration" },
						{ "type": "null" }
					]
				},
				"noPlaywrightEval": {
					"description": "Disallow usage of page.$eval() and page.$$eval().",
					"anyOf": [
						{ "$ref": "#/definitions/NoPlaywrightEvalConfiguration" },
						{ "type": "null" }
					]
				},
				"noPlaywrightForceOption": {
					"description": "Disallow usage of the { force: true } option.",
					"anyOf": [
						{ "$ref": "#/definitions/NoPlaywrightForceOptionConfiguration" },
						{ "type": "null" }
					]
				},
				"noPlaywrightNetworkidle": {
					"description": "Disallow usage of the networkidle option.",
					"anyOf": [
						{ "$ref": "#/definitions/NoPlaywrightNetworkidleConfiguration" },
						{ "type": "null" }
					]
				},
				"noPlaywrightPagePause": {
					"description": "Disallow using page.pause().",
					"anyOf": [
						{ "$ref": "#/definitions/NoPlaywrightPagePauseConfiguration" },
						{ "type": "null" }
					]
				},
				"noPlaywrightSkippedTest": {
					"description": "Disallow usage of .skip annotation in Playwright tests.",
					"anyOf": [
						{ "$ref": "#/definitions/NoPlaywrightSkippedTestConfiguration" },
						{ "type": "null" }
					]
				},
				"noPlaywrightUselessAwait": {
					"description": "Disallow unnecessary await for Playwright methods that don't return promises.",
					"anyOf": [
						{ "$ref": "#/definitions/NoPlaywrightUselessAwaitConfiguration" },
						{ "type": "null" }
					]
				},
				"noPlaywrightValidDescribeCallback": {
					"description": "Enforce valid describe() callback.",
					"anyOf": [
						{
							"$ref": "#/definitions/NoPlaywrightValidDescribeCallbackConfiguration"
						},
						{ "type": "null" }
					]
				},
				"noPlaywrightWaitForNavigation": {
					"description": "Disallow using page.waitForNavigation().",
					"anyOf": [
						{
							"$ref": "#/definitions/NoPlaywrightWaitForNavigationConfiguration"
						},
						{ "type": "null" }
					]
				},
				"noPlaywrightWaitForSelector": {
					"description": "Disallow using page.waitForSelector().",
					"anyOf": [
						{
							"$ref": "#/definitions/NoPlaywrightWaitForSelectorConfiguration"
						},
						{ "type": "null" }
					]
				},
				"noPlaywrightWaitForTimeout": {
					"description": "Disallow using page.waitForTimeout().",
					"anyOf": [
						{ "$ref": "#/definitions/NoPlaywrightWaitForTimeoutConfiguration" },
						{ "type": "null" }
					]
				},
				"noQwikUseVisibleTask": {
					"description": "Disallow useVisibleTask$() functions in Qwik components.",
=======
				"noProto": {
					"description": "Disallow the use of the __proto__ property.\nSee https://biomejs.dev/linter/rules/no-proto",
>>>>>>> 8de2774f
					"anyOf": [
						{ "$ref": "#/$defs/NoProtoConfiguration" },
						{ "type": "null" }
					]
				},
				"noReactForwardRef": {
					"description": "Replaces usages of forwardRef with passing ref as a prop.\nSee https://biomejs.dev/linter/rules/no-react-forward-ref",
					"anyOf": [
						{ "$ref": "#/$defs/NoReactForwardRefConfiguration" },
						{ "type": "null" }
					]
				},
				"noShadow": {
					"description": "Disallow variable declarations from shadowing variables declared in the outer scope.\nSee https://biomejs.dev/linter/rules/no-shadow",
					"anyOf": [
						{ "$ref": "#/$defs/NoShadowConfiguration" },
						{ "type": "null" }
					]
				},
				"noSyncScripts": {
					"description": "Prevent the usage of synchronous scripts.\nSee https://biomejs.dev/linter/rules/no-sync-scripts",
					"anyOf": [
						{ "$ref": "#/$defs/NoSyncScriptsConfiguration" },
						{ "type": "null" }
					]
				},
				"noTernary": {
					"description": "Disallow ternary operators.\nSee https://biomejs.dev/linter/rules/no-ternary",
					"anyOf": [
						{ "$ref": "#/$defs/NoTernaryConfiguration" },
						{ "type": "null" }
					]
				},
				"noUnknownAttribute": {
					"description": "Disallow unknown DOM properties.\nSee https://biomejs.dev/linter/rules/no-unknown-attribute",
					"anyOf": [
						{ "$ref": "#/$defs/NoUnknownAttributeConfiguration" },
						{ "type": "null" }
					]
				},
				"noUnnecessaryConditions": {
					"description": "Disallow unnecessary type-based conditions that can be statically determined as redundant.\nSee https://biomejs.dev/linter/rules/no-unnecessary-conditions",
					"anyOf": [
						{ "$ref": "#/$defs/NoUnnecessaryConditionsConfiguration" },
						{ "type": "null" }
					]
				},
				"noUnresolvedImports": {
					"description": "Warn when importing non-existing exports.\nSee https://biomejs.dev/linter/rules/no-unresolved-imports",
					"anyOf": [
						{ "$ref": "#/$defs/NoUnresolvedImportsConfiguration" },
						{ "type": "null" }
					]
				},
				"noUnusedExpressions": {
					"description": "Disallow expression statements that are neither a function call nor an assignment.\nSee https://biomejs.dev/linter/rules/no-unused-expressions",
					"anyOf": [
						{ "$ref": "#/$defs/NoUnusedExpressionsConfiguration" },
						{ "type": "null" }
					]
				},
				"noUselessCatchBinding": {
					"description": "Disallow unused catch bindings.\nSee https://biomejs.dev/linter/rules/no-useless-catch-binding",
					"anyOf": [
						{ "$ref": "#/$defs/NoUselessCatchBindingConfiguration" },
						{ "type": "null" }
					]
				},
				"noUselessUndefined": {
					"description": "Disallow the use of useless undefined.\nSee https://biomejs.dev/linter/rules/no-useless-undefined",
					"anyOf": [
						{ "$ref": "#/$defs/NoUselessUndefinedConfiguration" },
						{ "type": "null" }
					]
				},
				"noVueDataObjectDeclaration": {
					"description": "Enforce that Vue component data options are declared as functions.\nSee https://biomejs.dev/linter/rules/no-vue-data-object-declaration",
					"anyOf": [
						{ "$ref": "#/$defs/NoVueDataObjectDeclarationConfiguration" },
						{ "type": "null" }
					]
				},
				"noVueDuplicateKeys": {
					"description": "Disallow duplicate keys in Vue component data, methods, computed properties, and other options.\nSee https://biomejs.dev/linter/rules/no-vue-duplicate-keys",
					"anyOf": [
						{ "$ref": "#/$defs/NoVueDuplicateKeysConfiguration" },
						{ "type": "null" }
					]
				},
				"noVueReservedKeys": {
					"description": "Disallow reserved keys in Vue component data and computed properties.\nSee https://biomejs.dev/linter/rules/no-vue-reserved-keys",
					"anyOf": [
						{ "$ref": "#/$defs/NoVueReservedKeysConfiguration" },
						{ "type": "null" }
					]
				},
				"noVueReservedProps": {
					"description": "Disallow reserved names to be used as props.\nSee https://biomejs.dev/linter/rules/no-vue-reserved-props",
					"anyOf": [
						{ "$ref": "#/$defs/NoVueReservedPropsConfiguration" },
						{ "type": "null" }
					]
				},
				"noVueVIfWithVFor": {
					"description": "Disallow using v-if and v-for directives on the same element.\nSee https://biomejs.dev/linter/rules/no-vue-v-if-with-v-for",
					"anyOf": [
						{ "$ref": "#/$defs/NoVueVIfWithVForConfiguration" },
						{ "type": "null" }
					]
				},
				"recommended": {
					"description": "Enables the recommended rules for this group",
					"type": ["boolean", "null"]
				},
				"useArraySortCompare": {
					"description": "Require Array#sort and Array#toSorted calls to always provide a compareFunction.\nSee https://biomejs.dev/linter/rules/use-array-sort-compare",
					"anyOf": [
						{ "$ref": "#/$defs/UseArraySortCompareConfiguration" },
						{ "type": "null" }
					]
				},
				"useConsistentArrowReturn": {
					"description": "Enforce consistent arrow function bodies.\nSee https://biomejs.dev/linter/rules/use-consistent-arrow-return",
					"anyOf": [
						{ "$ref": "#/$defs/UseConsistentArrowReturnConfiguration" },
						{ "type": "null" }
					]
				},
				"useConsistentGraphqlDescriptions": {
					"description": "Require all descriptions to follow the same style (either block or inline) to  maintain consistency and improve readability across the schema.\nSee https://biomejs.dev/linter/rules/use-consistent-graphql-descriptions",
					"anyOf": [
						{ "$ref": "#/$defs/UseConsistentGraphqlDescriptionsConfiguration" },
						{ "type": "null" }
					]
				},
				"useDeprecatedDate": {
					"description": "Require the @deprecated directive to specify a deletion date.\nSee https://biomejs.dev/linter/rules/use-deprecated-date",
					"anyOf": [
						{ "$ref": "#/$defs/UseDeprecatedDateConfiguration" },
						{ "type": "null" }
					]
				},
				"useExhaustiveSwitchCases": {
					"description": "Require switch-case statements to be exhaustive.\nSee https://biomejs.dev/linter/rules/use-exhaustive-switch-cases",
					"anyOf": [
						{ "$ref": "#/$defs/UseExhaustiveSwitchCasesConfiguration" },
						{ "type": "null" }
					]
				},
				"useExplicitType": {
					"description": "Enforce types in functions, methods, variables, and parameters.\nSee https://biomejs.dev/linter/rules/use-explicit-type",
					"anyOf": [
						{ "$ref": "#/$defs/UseExplicitTypeConfiguration" },
						{ "type": "null" }
					]
				},
				"useFind": {
					"description": "Enforce the use of Array.prototype.find() over Array.prototype.filter() followed by [0] when looking for a single result.\nSee https://biomejs.dev/linter/rules/use-find",
					"anyOf": [
						{ "$ref": "#/$defs/UseFindConfiguration" },
						{ "type": "null" }
					]
				},
				"useMaxParams": {
					"description": "Enforce a maximum number of parameters in function definitions.\nSee https://biomejs.dev/linter/rules/use-max-params",
					"anyOf": [
						{ "$ref": "#/$defs/UseMaxParamsConfiguration" },
						{ "type": "null" }
					]
				},
				"useQwikMethodUsage": {
					"description": "Disallow use* hooks outside of component$ or other use* hooks in Qwik applications.\nSee https://biomejs.dev/linter/rules/use-qwik-method-usage",
					"anyOf": [
						{ "$ref": "#/$defs/UseQwikMethodUsageConfiguration" },
						{ "type": "null" }
					]
				},
				"useQwikValidLexicalScope": {
					"description": "Disallow unserializable expressions in Qwik dollar ($) scopes.\nSee https://biomejs.dev/linter/rules/use-qwik-valid-lexical-scope",
					"anyOf": [
						{ "$ref": "#/$defs/UseQwikValidLexicalScopeConfiguration" },
						{ "type": "null" }
					]
				},
				"useRegexpExec": {
					"description": "Enforce RegExp#exec over String#match if no global flag is provided.\nSee https://biomejs.dev/linter/rules/use-regexp-exec",
					"anyOf": [
						{ "$ref": "#/$defs/UseRegexpExecConfiguration" },
						{ "type": "null" }
					]
				},
				"useRequiredScripts": {
					"description": "Enforce the presence of required scripts in package.json.\nSee https://biomejs.dev/linter/rules/use-required-scripts",
					"anyOf": [
						{ "$ref": "#/$defs/UseRequiredScriptsConfiguration" },
						{ "type": "null" }
					]
				},
				"useSortedClasses": {
					"description": "Enforce the sorting of CSS utility classes.\nSee https://biomejs.dev/linter/rules/use-sorted-classes",
					"anyOf": [
						{ "$ref": "#/$defs/UseSortedClassesConfiguration" },
						{ "type": "null" }
					]
				},
				"useSpread": {
					"description": "Enforce the use of the spread operator over .apply().\nSee https://biomejs.dev/linter/rules/use-spread",
					"anyOf": [
						{ "$ref": "#/$defs/UseSpreadConfiguration" },
						{ "type": "null" }
					]
				},
				"useUniqueGraphqlOperationName": {
					"description": "Enforce unique operation names across a GraphQL document.\nSee https://biomejs.dev/linter/rules/use-unique-graphql-operation-name",
					"anyOf": [
						{ "$ref": "#/$defs/UseUniqueGraphqlOperationNameConfiguration" },
						{ "type": "null" }
					]
				},
				"useVueDefineMacrosOrder": {
					"description": "Enforce specific order of Vue compiler macros.\nSee https://biomejs.dev/linter/rules/use-vue-define-macros-order",
					"anyOf": [
						{ "$ref": "#/$defs/UseVueDefineMacrosOrderConfiguration" },
						{ "type": "null" }
					]
				},
				"useVueHyphenatedAttributes": {
					"description": "Enforce hyphenated (kebab-case) attribute names in Vue templates.\nSee https://biomejs.dev/linter/rules/use-vue-hyphenated-attributes",
					"anyOf": [
						{ "$ref": "#/$defs/UseVueHyphenatedAttributesConfiguration" },
						{ "type": "null" }
					]
				},
				"useVueMultiWordComponentNames": {
					"description": "Enforce multi-word component names in Vue components.\nSee https://biomejs.dev/linter/rules/use-vue-multi-word-component-names",
					"anyOf": [
						{ "$ref": "#/$defs/UseVueMultiWordComponentNamesConfiguration" },
						{ "type": "null" }
					]
				},
				"useVueValidVBind": {
					"description": "Forbids v-bind directives with missing arguments or invalid modifiers.\nSee https://biomejs.dev/linter/rules/use-vue-valid-v-bind",
					"anyOf": [
						{ "$ref": "#/$defs/UseVueValidVBindConfiguration" },
						{ "type": "null" }
					]
				},
				"useVueValidVElse": {
					"description": "Enforce valid usage of v-else.\nSee https://biomejs.dev/linter/rules/use-vue-valid-v-else",
					"anyOf": [
						{ "$ref": "#/$defs/UseVueValidVElseConfiguration" },
						{ "type": "null" }
					]
				},
				"useVueValidVElseIf": {
					"description": "Enforce valid v-else-if directives.\nSee https://biomejs.dev/linter/rules/use-vue-valid-v-else-if",
					"anyOf": [
						{ "$ref": "#/$defs/UseVueValidVElseIfConfiguration" },
						{ "type": "null" }
					]
				},
				"useVueValidVHtml": {
					"description": "Enforce valid v-html directives.\nSee https://biomejs.dev/linter/rules/use-vue-valid-v-html",
					"anyOf": [
						{ "$ref": "#/$defs/UseVueValidVHtmlConfiguration" },
						{ "type": "null" }
					]
				},
				"useVueValidVIf": {
					"description": "Enforces valid v-if usage for Vue templates.\nSee https://biomejs.dev/linter/rules/use-vue-valid-v-if",
					"anyOf": [
						{ "$ref": "#/$defs/UseVueValidVIfConfiguration" },
						{ "type": "null" }
					]
				},
				"useVueValidVOn": {
					"description": "Enforce valid v-on directives with proper arguments, modifiers, and handlers.\nSee https://biomejs.dev/linter/rules/use-vue-valid-v-on",
					"anyOf": [
						{ "$ref": "#/$defs/UseVueValidVOnConfiguration" },
						{ "type": "null" }
					]
				},
				"useVueValidVText": {
					"description": "Enforce valid v-text Vue directives.\nSee https://biomejs.dev/linter/rules/use-vue-valid-v-text",
					"anyOf": [
						{ "$ref": "#/$defs/UseVueValidVTextConfiguration" },
						{ "type": "null" }
					]
				}
			},
			"additionalProperties": false
		},
		"ObjectPropertySyntax": {
			"oneOf": [
				{
					"description": "`{foo: foo}`",
					"type": "string",
					"const": "explicit"
				},
				{ "description": "`{foo}`", "type": "string", "const": "shorthand" }
			]
		},
		"OperatorLinebreak": {
			"oneOf": [
				{
					"description": "The operator is placed after the expression",
					"type": "string",
					"const": "after"
				},
				{
					"description": "The operator is placed before the expression",
					"type": "string",
					"const": "before"
				}
			]
		},
		"OrganizeImportsConfiguration": {
			"oneOf": [
				{ "$ref": "#/$defs/RuleAssistPlainConfiguration" },
				{ "$ref": "#/$defs/RuleAssistWithOrganizeImportsOptions" }
			]
		},
		"OrganizeImportsOptions": {
			"type": "object",
			"properties": {
				"groups": {
					"anyOf": [{ "$ref": "#/$defs/ImportGroups" }, { "type": "null" }]
				},
				"identifierOrder": {
					"anyOf": [{ "$ref": "#/$defs/SortOrder" }, { "type": "null" }]
				}
			},
			"additionalProperties": false
		},
		"OverrideAssistConfiguration": {
			"type": "object",
			"properties": {
				"actions": {
					"description": "List of actions",
					"anyOf": [{ "$ref": "#/$defs/Actions" }, { "type": "null" }]
				},
				"enabled": {
					"description": "if `false`, it disables the feature and the assist won't be executed. `true` by default",
					"anyOf": [{ "$ref": "#/$defs/Bool" }, { "type": "null" }]
				}
			},
			"additionalProperties": false
		},
		"OverrideFilesConfiguration": {
			"type": "object",
			"properties": {
				"maxSize": {
					"description": "File size limit in bytes",
					"anyOf": [{ "$ref": "#/$defs/MaxSize" }, { "type": "null" }]
				}
			},
			"additionalProperties": false
		},
		"OverrideFormatterConfiguration": {
			"type": "object",
			"properties": {
				"attributePosition": {
					"description": "The attribute position style.",
					"anyOf": [{ "$ref": "#/$defs/AttributePosition" }, { "type": "null" }]
				},
				"bracketSameLine": {
					"description": "Put the `>` of a multi-line HTML or JSX element at the end of the last line instead of being alone on the next line (does not apply to self closing elements).",
					"anyOf": [{ "$ref": "#/$defs/BracketSameLine" }, { "type": "null" }]
				},
				"bracketSpacing": {
					"description": "Whether to insert spaces around brackets in object literals. Defaults to true.",
					"anyOf": [{ "$ref": "#/$defs/BracketSpacing" }, { "type": "null" }]
				},
				"enabled": {
					"anyOf": [{ "$ref": "#/$defs/Bool" }, { "type": "null" }]
				},
				"expand": {
					"description": "Whether to expand arrays and objects on multiple lines.\nWhen set to `auto`, object literals are formatted on multiple lines if the first property has a newline,\nand array literals are formatted on a single line if it fits in the line.\nWhen set to `always`, these literals are formatted on multiple lines, regardless of length of the list.\nWhen set to `never`, these literals are formatted on a single line if it fits in the line.\nWhen formatting `package.json`, Biome will use `always` unless configured otherwise. Defaults to \"auto\".",
					"anyOf": [{ "$ref": "#/$defs/Expand" }, { "type": "null" }]
				},
				"formatWithErrors": {
					"description": "Stores whether formatting should be allowed to proceed if a given file\nhas syntax errors",
					"anyOf": [{ "$ref": "#/$defs/Bool" }, { "type": "null" }]
				},
				"indentSize": {
					"description": "The size of the indentation, 2 by default (deprecated, use `indent-width`)",
					"anyOf": [{ "$ref": "#/$defs/IndentWidth" }, { "type": "null" }]
				},
				"indentStyle": {
					"description": "The indent style.",
					"anyOf": [{ "$ref": "#/$defs/IndentStyle" }, { "type": "null" }]
				},
				"indentWidth": {
					"description": "The size of the indentation, 2 by default",
					"anyOf": [{ "$ref": "#/$defs/IndentWidth" }, { "type": "null" }]
				},
				"lineEnding": {
					"description": "The type of line ending.",
					"anyOf": [{ "$ref": "#/$defs/LineEnding" }, { "type": "null" }]
				},
				"lineWidth": {
					"description": "What's the max width of a line. Defaults to 80.",
					"anyOf": [{ "$ref": "#/$defs/LineWidth" }, { "type": "null" }]
				}
			},
			"additionalProperties": false
		},
		"OverrideGlobs": { "type": "array", "items": { "$ref": "#/$defs/Glob" } },
		"OverrideLinterConfiguration": {
			"type": "object",
			"properties": {
				"domains": {
					"description": "List of rules",
					"anyOf": [{ "$ref": "#/$defs/RuleDomains" }, { "type": "null" }]
				},
				"enabled": {
					"description": "if `false`, it disables the feature and the linter won't be executed. `true` by default",
					"anyOf": [{ "$ref": "#/$defs/Bool" }, { "type": "null" }]
				},
				"rules": {
					"description": "List of rules",
					"anyOf": [{ "$ref": "#/$defs/Rules" }, { "type": "null" }]
				}
			},
			"additionalProperties": false
		},
		"OverridePattern": {
			"type": "object",
			"properties": {
				"assist": {
					"description": "Specific configuration for the Json language",
					"anyOf": [
						{ "$ref": "#/$defs/OverrideAssistConfiguration" },
						{ "type": "null" }
					]
				},
				"css": {
					"description": "Specific configuration for the CSS language",
					"anyOf": [{ "$ref": "#/$defs/CssConfiguration" }, { "type": "null" }]
				},
				"files": {
					"description": "Specific configuration for the filesystem",
					"anyOf": [
						{ "$ref": "#/$defs/OverrideFilesConfiguration" },
						{ "type": "null" }
					]
				},
				"formatter": {
					"description": "Specific configuration for the Json language",
					"anyOf": [
						{ "$ref": "#/$defs/OverrideFormatterConfiguration" },
						{ "type": "null" }
					]
				},
				"graphql": {
					"description": "Specific configuration for the Graphql language",
					"anyOf": [
						{ "$ref": "#/$defs/GraphqlConfiguration" },
						{ "type": "null" }
					]
				},
				"grit": {
					"description": "Specific configuration for the GritQL language",
					"anyOf": [{ "$ref": "#/$defs/GritConfiguration" }, { "type": "null" }]
				},
				"html": {
					"description": "Specific configuration for the GritQL language",
					"anyOf": [{ "$ref": "#/$defs/HtmlConfiguration" }, { "type": "null" }]
				},
				"includes": {
					"description": "A list of glob patterns. Biome will include files/folders that will\nmatch these patterns.",
					"anyOf": [{ "$ref": "#/$defs/OverrideGlobs" }, { "type": "null" }]
				},
				"javascript": {
					"description": "Specific configuration for the JavaScript language",
					"anyOf": [{ "$ref": "#/$defs/JsConfiguration" }, { "type": "null" }]
				},
				"json": {
					"description": "Specific configuration for the Json language",
					"anyOf": [{ "$ref": "#/$defs/JsonConfiguration" }, { "type": "null" }]
				},
				"linter": {
					"description": "Specific configuration for the Json language",
					"anyOf": [
						{ "$ref": "#/$defs/OverrideLinterConfiguration" },
						{ "type": "null" }
					]
				},
				"plugins": {
					"description": "Specific configuration for additional plugins",
					"anyOf": [{ "$ref": "#/$defs/Plugins" }, { "type": "null" }]
				}
			},
			"additionalProperties": false
		},
		"Overrides": {
			"type": "array",
			"items": { "$ref": "#/$defs/OverridePattern" }
		},
		"PathOptions": {
			"type": "object",
			"properties": {
				"allowImportNames": {
					"description": "Names of the exported members that allowed to be not be used.",
					"type": "array",
					"items": { "type": "string" }
				},
				"importNames": {
					"description": "Names of the exported members that should not be used.",
					"type": "array",
					"items": { "type": "string" }
				},
				"message": {
					"description": "The message to display when this module is imported.",
					"type": "string"
				}
			},
			"additionalProperties": false
		},
		"Paths": {
			"anyOf": [
				{
					"description": "The message to display when this module is imported.",
					"type": "string"
				},
				{
					"description": "Additional options to configure the message and allowed/disallowed import names.",
					"$ref": "#/$defs/PathOptions"
				}
			]
		},
		"PatternOptions": {
			"type": "object",
			"properties": {
				"group": {
					"description": "An array of gitignore-style patterns.",
					"anyOf": [{ "$ref": "#/$defs/SourcesMatcher" }, { "type": "null" }]
				},
				"importNamePattern": {
					"description": "A regex pattern for import names to forbid within the matched modules.",
					"anyOf": [{ "$ref": "#/$defs/Regex" }, { "type": "null" }]
				},
				"invertImportNamePattern": {
					"description": "If true, the matched patterns in the importNamePattern will be allowed. Defaults to `false`.",
					"type": "boolean",
					"default": false
				},
				"message": {
					"description": "A custom message for diagnostics related to this pattern.",
					"type": ["string", "null"]
				}
			},
			"additionalProperties": false
		},
		"Patterns": { "anyOf": [{ "$ref": "#/$defs/PatternOptions" }] },
		"Performance": {
			"description": "A list of rules that belong to this group",
			"type": "object",
			"properties": {
				"noAccumulatingSpread": {
					"description": "Disallow the use of spread (...) syntax on accumulators.\nSee https://biomejs.dev/linter/rules/no-accumulating-spread",
					"anyOf": [
						{ "$ref": "#/$defs/NoAccumulatingSpreadConfiguration" },
						{ "type": "null" }
					]
				},
				"noAwaitInLoops": {
					"description": "Disallow await inside loops.\nSee https://biomejs.dev/linter/rules/no-await-in-loops",
					"anyOf": [
						{ "$ref": "#/$defs/NoAwaitInLoopsConfiguration" },
						{ "type": "null" }
					]
				},
				"noBarrelFile": {
					"description": "Disallow the use of barrel file.\nSee https://biomejs.dev/linter/rules/no-barrel-file",
					"anyOf": [
						{ "$ref": "#/$defs/NoBarrelFileConfiguration" },
						{ "type": "null" }
					]
				},
				"noDelete": {
					"description": "Disallow the use of the delete operator.\nSee https://biomejs.dev/linter/rules/no-delete",
					"anyOf": [
						{ "$ref": "#/$defs/NoDeleteConfiguration" },
						{ "type": "null" }
					]
				},
				"noDynamicNamespaceImportAccess": {
					"description": "Disallow accessing namespace imports dynamically.\nSee https://biomejs.dev/linter/rules/no-dynamic-namespace-import-access",
					"anyOf": [
						{ "$ref": "#/$defs/NoDynamicNamespaceImportAccessConfiguration" },
						{ "type": "null" }
					]
				},
				"noImgElement": {
					"description": "Prevent usage of \\<img> element in a Next.js project.\nSee https://biomejs.dev/linter/rules/no-img-element",
					"anyOf": [
						{ "$ref": "#/$defs/NoImgElementConfiguration" },
						{ "type": "null" }
					]
				},
				"noNamespaceImport": {
					"description": "Disallow the use of namespace imports.\nSee https://biomejs.dev/linter/rules/no-namespace-import",
					"anyOf": [
						{ "$ref": "#/$defs/NoNamespaceImportConfiguration" },
						{ "type": "null" }
					]
				},
				"noReExportAll": {
					"description": "Avoid re-export all.\nSee https://biomejs.dev/linter/rules/no-re-export-all",
					"anyOf": [
						{ "$ref": "#/$defs/NoReExportAllConfiguration" },
						{ "type": "null" }
					]
				},
				"noUnwantedPolyfillio": {
					"description": "Prevent duplicate polyfills from Polyfill.io.\nSee https://biomejs.dev/linter/rules/no-unwanted-polyfillio",
					"anyOf": [
						{ "$ref": "#/$defs/NoUnwantedPolyfillioConfiguration" },
						{ "type": "null" }
					]
				},
				"recommended": {
					"description": "Enables the recommended rules for this group",
					"type": ["boolean", "null"]
				},
				"useGoogleFontPreconnect": {
					"description": "Ensure the preconnect attribute is used when using Google Fonts.\nSee https://biomejs.dev/linter/rules/use-google-font-preconnect",
					"anyOf": [
						{ "$ref": "#/$defs/UseGoogleFontPreconnectConfiguration" },
						{ "type": "null" }
					]
				},
				"useSolidForComponent": {
					"description": "Enforce using Solid's \\<For /> component for mapping an array to JSX elements.\nSee https://biomejs.dev/linter/rules/use-solid-for-component",
					"anyOf": [
						{ "$ref": "#/$defs/UseSolidForComponentConfiguration" },
						{ "type": "null" }
					]
				},
				"useTopLevelRegex": {
					"description": "Require regex literals to be declared at the top level.\nSee https://biomejs.dev/linter/rules/use-top-level-regex",
					"anyOf": [
						{ "$ref": "#/$defs/UseTopLevelRegexConfiguration" },
						{ "type": "null" }
					]
				}
			},
			"additionalProperties": false
		},
		"PluginConfiguration": { "anyOf": [{ "type": "string" }] },
		"Plugins": {
			"type": "array",
			"items": { "$ref": "#/$defs/PluginConfiguration" }
		},
		"PropertyAssignmentMode": {
			"description": "Specifies whether property assignments on function parameters are allowed or denied.",
			"oneOf": [
				{
					"description": "Allows property assignments on function parameters.\nThis is the default behavior, enabling flexibility in parameter usage.",
					"type": "string",
					"const": "allow"
				},
				{
					"description": "Disallows property assignments on function parameters.\nEnforces stricter immutability to prevent unintended side effects.",
					"type": "string",
					"const": "deny"
				}
			]
		},
		"QuoteProperties": { "type": "string", "enum": ["asNeeded", "preserve"] },
		"QuoteStyle": { "type": "string", "enum": ["double", "single"] },
		"Regex": { "type": "string" },
		"RestrictedModifier": {
			"type": "string",
			"enum": ["abstract", "private", "protected", "readonly", "static"]
		},
		"RuleAssistPlainConfiguration": { "type": "string", "enum": ["off", "on"] },
		"RuleAssistWithOrganizeImportsOptions": {
			"type": "object",
			"properties": {
				"level": { "$ref": "#/$defs/RuleAssistPlainConfiguration" },
				"options": { "$ref": "#/$defs/OrganizeImportsOptions" }
			},
			"required": ["level", "options"]
		},
		"RuleAssistWithUseSortedAttributesOptions": {
			"type": "object",
			"properties": {
				"level": { "$ref": "#/$defs/RuleAssistPlainConfiguration" },
				"options": { "$ref": "#/$defs/UseSortedAttributesOptions" }
			},
			"required": ["level", "options"]
		},
		"RuleAssistWithUseSortedKeysOptions": {
			"type": "object",
			"properties": {
				"level": { "$ref": "#/$defs/RuleAssistPlainConfiguration" },
				"options": { "$ref": "#/$defs/UseSortedKeysOptions" }
			},
			"required": ["level", "options"]
		},
		"RuleAssistWithUseSortedPropertiesOptions": {
			"type": "object",
			"properties": {
				"level": { "$ref": "#/$defs/RuleAssistPlainConfiguration" },
				"options": { "$ref": "#/$defs/UseSortedPropertiesOptions" }
			},
			"required": ["level", "options"]
		},
		"RuleDomain": {
			"description": "Rule domains",
			"oneOf": [
				{
					"description": "React library rules",
					"type": "string",
					"const": "react"
				},
				{ "description": "Testing rules", "type": "string", "const": "test" },
				{
					"description": "Solid.js framework rules",
					"type": "string",
					"const": "solid"
				},
				{
					"description": "Next.js framework rules",
					"type": "string",
					"const": "next"
				},
				{
					"description": "Playwright testing library rules",
					"type": "string",
					"enum": ["playwright"]
				},
				{
					"description": "Qwik framework rules",
					"type": "string",
					"const": "qwik"
				},
				{
					"description": "Vue.js framework rules",
					"type": "string",
					"const": "vue"
				},
				{
					"description": "For rules that require querying multiple files inside a project",
					"type": "string",
					"const": "project"
				},
				{
					"description": "Tailwind CSS rules",
					"type": "string",
					"const": "tailwind"
				}
			]
		},
		"RuleDomainValue": {
			"oneOf": [
				{
					"description": "Enables all the rules that belong to this domain",
					"type": "string",
					"const": "all"
				},
				{
					"description": "Disables all the rules that belong to this domain",
					"type": "string",
					"const": "none"
				},
				{
					"description": "Enables only the recommended rules for this domain",
					"type": "string",
					"const": "recommended"
				}
			]
		},
		"RuleDomains": {
			"type": "object",
			"additionalProperties": { "$ref": "#/$defs/RuleDomainValue" },
			"propertyNames": { "$ref": "#/$defs/RuleDomain" }
		},
		"RulePlainConfiguration": {
			"oneOf": [
				{ "type": "string", "enum": ["off"] },
				{
					"description": "Enables the rule using the default severity of the rule",
					"type": "string",
					"const": "on"
				},
				{
					"description": "Enables the rule, and it will emit a diagnostic with information severity",
					"type": "string",
					"const": "info"
				},
				{
					"description": "Enables the rule, and it will emit a diagnostic with warning severity",
					"type": "string",
					"const": "warn"
				},
				{
					"description": "Enables the rule, and it will emit a diagnostic with error severity",
					"type": "string",
					"const": "error"
				}
			]
		},
		"RuleWithMissingPlaywrightAwaitOptions": {
			"type": "object",
			"required": ["level"],
			"properties": {
				"fix": {
					"description": "The kind of the code actions emitted by the rule",
					"anyOf": [{ "$ref": "#/definitions/FixKind" }, { "type": "null" }]
				},
				"level": {
					"description": "The severity of the emitted diagnostics by the rule",
					"allOf": [{ "$ref": "#/definitions/RulePlainConfiguration" }]
				},
				"options": {
					"description": "Rule's options",
					"allOf": [{ "$ref": "#/definitions/MissingPlaywrightAwaitOptions" }]
				}
			},
			"additionalProperties": false
		},
		"RuleWithNoAccessKeyOptions": {
			"type": "object",
			"properties": {
				"fix": { "anyOf": [{ "$ref": "#/$defs/FixKind" }, { "type": "null" }] },
				"level": { "$ref": "#/$defs/RulePlainConfiguration" },
				"options": { "$ref": "#/$defs/NoAccessKeyOptions" }
			},
			"additionalProperties": false,
			"required": ["level"]
		},
		"RuleWithNoAccumulatingSpreadOptions": {
			"type": "object",
			"properties": {
				"level": { "$ref": "#/$defs/RulePlainConfiguration" },
				"options": { "$ref": "#/$defs/NoAccumulatingSpreadOptions" }
			},
			"additionalProperties": false,
			"required": ["level"]
		},
		"RuleWithNoAdjacentSpacesInRegexOptions": {
			"type": "object",
			"properties": {
				"fix": { "anyOf": [{ "$ref": "#/$defs/FixKind" }, { "type": "null" }] },
				"level": { "$ref": "#/$defs/RulePlainConfiguration" },
				"options": { "$ref": "#/$defs/NoAdjacentSpacesInRegexOptions" }
			},
			"additionalProperties": false,
			"required": ["level"]
		},
		"RuleWithNoAlertOptions": {
			"type": "object",
			"properties": {
				"level": { "$ref": "#/$defs/RulePlainConfiguration" },
				"options": { "$ref": "#/$defs/NoAlertOptions" }
			},
			"additionalProperties": false,
			"required": ["level"]
		},
		"RuleWithNoApproximativeNumericConstantOptions": {
			"type": "object",
			"properties": {
				"fix": { "anyOf": [{ "$ref": "#/$defs/FixKind" }, { "type": "null" }] },
				"level": { "$ref": "#/$defs/RulePlainConfiguration" },
				"options": { "$ref": "#/$defs/NoApproximativeNumericConstantOptions" }
			},
			"additionalProperties": false,
			"required": ["level"]
		},
		"RuleWithNoArgumentsOptions": {
			"type": "object",
			"properties": {
				"level": { "$ref": "#/$defs/RulePlainConfiguration" },
				"options": { "$ref": "#/$defs/NoArgumentsOptions" }
			},
			"additionalProperties": false,
			"required": ["level"]
		},
		"RuleWithNoAriaHiddenOnFocusableOptions": {
			"type": "object",
			"properties": {
				"fix": { "anyOf": [{ "$ref": "#/$defs/FixKind" }, { "type": "null" }] },
				"level": { "$ref": "#/$defs/RulePlainConfiguration" },
				"options": { "$ref": "#/$defs/NoAriaHiddenOnFocusableOptions" }
			},
			"additionalProperties": false,
			"required": ["level"]
		},
		"RuleWithNoAriaUnsupportedElementsOptions": {
			"type": "object",
			"properties": {
				"fix": { "anyOf": [{ "$ref": "#/$defs/FixKind" }, { "type": "null" }] },
				"level": { "$ref": "#/$defs/RulePlainConfiguration" },
				"options": { "$ref": "#/$defs/NoAriaUnsupportedElementsOptions" }
			},
			"additionalProperties": false,
			"required": ["level"]
		},
		"RuleWithNoArrayIndexKeyOptions": {
			"type": "object",
			"properties": {
				"level": { "$ref": "#/$defs/RulePlainConfiguration" },
				"options": { "$ref": "#/$defs/NoArrayIndexKeyOptions" }
			},
			"additionalProperties": false,
			"required": ["level"]
		},
		"RuleWithNoAssignInExpressionsOptions": {
			"type": "object",
			"properties": {
				"level": { "$ref": "#/$defs/RulePlainConfiguration" },
				"options": { "$ref": "#/$defs/NoAssignInExpressionsOptions" }
			},
			"additionalProperties": false,
			"required": ["level"]
		},
		"RuleWithNoAsyncPromiseExecutorOptions": {
			"type": "object",
			"properties": {
				"level": { "$ref": "#/$defs/RulePlainConfiguration" },
				"options": { "$ref": "#/$defs/NoAsyncPromiseExecutorOptions" }
			},
			"additionalProperties": false,
			"required": ["level"]
		},
		"RuleWithNoAutofocusOptions": {
			"type": "object",
			"properties": {
				"fix": { "anyOf": [{ "$ref": "#/$defs/FixKind" }, { "type": "null" }] },
				"level": { "$ref": "#/$defs/RulePlainConfiguration" },
				"options": { "$ref": "#/$defs/NoAutofocusOptions" }
			},
			"additionalProperties": false,
			"required": ["level"]
		},
		"RuleWithNoAwaitInLoopsOptions": {
			"type": "object",
			"properties": {
				"level": { "$ref": "#/$defs/RulePlainConfiguration" },
				"options": { "$ref": "#/$defs/NoAwaitInLoopsOptions" }
			},
			"additionalProperties": false,
			"required": ["level"]
		},
		"RuleWithNoBannedTypesOptions": {
			"type": "object",
			"properties": {
				"fix": { "anyOf": [{ "$ref": "#/$defs/FixKind" }, { "type": "null" }] },
				"level": { "$ref": "#/$defs/RulePlainConfiguration" },
				"options": { "$ref": "#/$defs/NoBannedTypesOptions" }
			},
			"additionalProperties": false,
			"required": ["level"]
		},
		"RuleWithNoBarrelFileOptions": {
			"type": "object",
			"properties": {
				"level": { "$ref": "#/$defs/RulePlainConfiguration" },
				"options": { "$ref": "#/$defs/NoBarrelFileOptions" }
			},
			"additionalProperties": false,
			"required": ["level"]
		},
		"RuleWithNoBiomeFirstExceptionOptions": {
			"type": "object",
			"properties": {
				"fix": { "anyOf": [{ "$ref": "#/$defs/FixKind" }, { "type": "null" }] },
				"level": { "$ref": "#/$defs/RulePlainConfiguration" },
				"options": { "$ref": "#/$defs/NoBiomeFirstExceptionOptions" }
			},
			"additionalProperties": false,
			"required": ["level"]
		},
		"RuleWithNoBitwiseOperatorsOptions": {
			"type": "object",
			"properties": {
				"level": { "$ref": "#/$defs/RulePlainConfiguration" },
				"options": { "$ref": "#/$defs/NoBitwiseOperatorsOptions" }
			},
			"additionalProperties": false,
			"required": ["level"]
		},
		"RuleWithNoBlankTargetOptions": {
			"type": "object",
			"properties": {
				"fix": { "anyOf": [{ "$ref": "#/$defs/FixKind" }, { "type": "null" }] },
				"level": { "$ref": "#/$defs/RulePlainConfiguration" },
				"options": { "$ref": "#/$defs/NoBlankTargetOptions" }
			},
			"additionalProperties": false,
			"required": ["level"]
		},
		"RuleWithNoCatchAssignOptions": {
			"type": "object",
			"properties": {
				"level": { "$ref": "#/$defs/RulePlainConfiguration" },
				"options": { "$ref": "#/$defs/NoCatchAssignOptions" }
			},
			"additionalProperties": false,
			"required": ["level"]
		},
		"RuleWithNoChildrenPropOptions": {
			"type": "object",
			"properties": {
				"level": { "$ref": "#/$defs/RulePlainConfiguration" },
				"options": { "$ref": "#/$defs/NoChildrenPropOptions" }
			},
			"additionalProperties": false,
			"required": ["level"]
		},
		"RuleWithNoClassAssignOptions": {
			"type": "object",
			"properties": {
				"level": { "$ref": "#/$defs/RulePlainConfiguration" },
				"options": { "$ref": "#/$defs/NoClassAssignOptions" }
			},
			"additionalProperties": false,
			"required": ["level"]
		},
		"RuleWithNoCommaOperatorOptions": {
			"type": "object",
			"properties": {
				"level": { "$ref": "#/$defs/RulePlainConfiguration" },
				"options": { "$ref": "#/$defs/NoCommaOperatorOptions" }
			},
			"additionalProperties": false,
			"required": ["level"]
		},
		"RuleWithNoCommentTextOptions": {
			"type": "object",
			"properties": {
				"fix": { "anyOf": [{ "$ref": "#/$defs/FixKind" }, { "type": "null" }] },
				"level": { "$ref": "#/$defs/RulePlainConfiguration" },
				"options": { "$ref": "#/$defs/NoCommentTextOptions" }
			},
			"additionalProperties": false,
			"required": ["level"]
		},
		"RuleWithNoCommonJsOptions": {
			"type": "object",
			"properties": {
				"level": { "$ref": "#/$defs/RulePlainConfiguration" },
				"options": { "$ref": "#/$defs/NoCommonJsOptions" }
			},
			"additionalProperties": false,
			"required": ["level"]
		},
		"RuleWithNoCompareNegZeroOptions": {
			"type": "object",
			"properties": {
				"fix": { "anyOf": [{ "$ref": "#/$defs/FixKind" }, { "type": "null" }] },
				"level": { "$ref": "#/$defs/RulePlainConfiguration" },
				"options": { "$ref": "#/$defs/NoCompareNegZeroOptions" }
			},
			"additionalProperties": false,
			"required": ["level"]
		},
		"RuleWithNoConfusingLabelsOptions": {
			"type": "object",
			"properties": {
				"level": { "$ref": "#/$defs/RulePlainConfiguration" },
				"options": { "$ref": "#/$defs/NoConfusingLabelsOptions" }
			},
			"additionalProperties": false,
			"required": ["level"]
		},
		"RuleWithNoConfusingVoidTypeOptions": {
			"type": "object",
			"properties": {
				"fix": { "anyOf": [{ "$ref": "#/$defs/FixKind" }, { "type": "null" }] },
				"level": { "$ref": "#/$defs/RulePlainConfiguration" },
				"options": { "$ref": "#/$defs/NoConfusingVoidTypeOptions" }
			},
			"additionalProperties": false,
			"required": ["level"]
		},
		"RuleWithNoConsoleOptions": {
			"type": "object",
			"properties": {
				"fix": { "anyOf": [{ "$ref": "#/$defs/FixKind" }, { "type": "null" }] },
				"level": { "$ref": "#/$defs/RulePlainConfiguration" },
				"options": { "$ref": "#/$defs/NoConsoleOptions" }
			},
			"additionalProperties": false,
			"required": ["level"]
		},
		"RuleWithNoConstAssignOptions": {
			"type": "object",
			"properties": {
				"fix": { "anyOf": [{ "$ref": "#/$defs/FixKind" }, { "type": "null" }] },
				"level": { "$ref": "#/$defs/RulePlainConfiguration" },
				"options": { "$ref": "#/$defs/NoConstAssignOptions" }
			},
			"additionalProperties": false,
			"required": ["level"]
		},
		"RuleWithNoConstEnumOptions": {
			"type": "object",
			"properties": {
				"fix": { "anyOf": [{ "$ref": "#/$defs/FixKind" }, { "type": "null" }] },
				"level": { "$ref": "#/$defs/RulePlainConfiguration" },
				"options": { "$ref": "#/$defs/NoConstEnumOptions" }
			},
			"additionalProperties": false,
			"required": ["level"]
		},
		"RuleWithNoConstantBinaryExpressionsOptions": {
			"type": "object",
			"properties": {
				"level": { "$ref": "#/$defs/RulePlainConfiguration" },
				"options": { "$ref": "#/$defs/NoConstantBinaryExpressionsOptions" }
			},
			"additionalProperties": false,
			"required": ["level"]
		},
		"RuleWithNoConstantConditionOptions": {
			"type": "object",
			"properties": {
				"level": { "$ref": "#/$defs/RulePlainConfiguration" },
				"options": { "$ref": "#/$defs/NoConstantConditionOptions" }
			},
			"additionalProperties": false,
			"required": ["level"]
		},
		"RuleWithNoConstantMathMinMaxClampOptions": {
			"type": "object",
			"properties": {
				"fix": { "anyOf": [{ "$ref": "#/$defs/FixKind" }, { "type": "null" }] },
				"level": { "$ref": "#/$defs/RulePlainConfiguration" },
				"options": { "$ref": "#/$defs/NoConstantMathMinMaxClampOptions" }
			},
			"additionalProperties": false,
			"required": ["level"]
		},
		"RuleWithNoConstructorReturnOptions": {
			"type": "object",
			"properties": {
				"level": { "$ref": "#/$defs/RulePlainConfiguration" },
				"options": { "$ref": "#/$defs/NoConstructorReturnOptions" }
			},
			"additionalProperties": false,
			"required": ["level"]
		},
		"RuleWithNoContinueOptions": {
			"type": "object",
			"properties": {
				"level": { "$ref": "#/$defs/RulePlainConfiguration" },
				"options": { "$ref": "#/$defs/NoContinueOptions" }
			},
			"additionalProperties": false,
			"required": ["level"]
		},
		"RuleWithNoControlCharactersInRegexOptions": {
			"type": "object",
			"properties": {
				"level": { "$ref": "#/$defs/RulePlainConfiguration" },
				"options": { "$ref": "#/$defs/NoControlCharactersInRegexOptions" }
			},
			"additionalProperties": false,
			"required": ["level"]
		},
		"RuleWithNoDangerouslySetInnerHtmlOptions": {
			"type": "object",
			"properties": {
				"level": { "$ref": "#/$defs/RulePlainConfiguration" },
				"options": { "$ref": "#/$defs/NoDangerouslySetInnerHtmlOptions" }
			},
			"additionalProperties": false,
			"required": ["level"]
		},
		"RuleWithNoDangerouslySetInnerHtmlWithChildrenOptions": {
			"type": "object",
			"properties": {
				"level": { "$ref": "#/$defs/RulePlainConfiguration" },
				"options": {
					"$ref": "#/$defs/NoDangerouslySetInnerHtmlWithChildrenOptions"
				}
			},
			"additionalProperties": false,
			"required": ["level"]
		},
		"RuleWithNoDebuggerOptions": {
			"type": "object",
			"properties": {
				"fix": { "anyOf": [{ "$ref": "#/$defs/FixKind" }, { "type": "null" }] },
				"level": { "$ref": "#/$defs/RulePlainConfiguration" },
				"options": { "$ref": "#/$defs/NoDebuggerOptions" }
			},
			"additionalProperties": false,
			"required": ["level"]
		},
		"RuleWithNoDefaultExportOptions": {
			"type": "object",
			"properties": {
				"level": { "$ref": "#/$defs/RulePlainConfiguration" },
				"options": { "$ref": "#/$defs/NoDefaultExportOptions" }
			},
			"additionalProperties": false,
			"required": ["level"]
		},
		"RuleWithNoDeleteOptions": {
			"type": "object",
			"properties": {
				"fix": { "anyOf": [{ "$ref": "#/$defs/FixKind" }, { "type": "null" }] },
				"level": { "$ref": "#/$defs/RulePlainConfiguration" },
				"options": { "$ref": "#/$defs/NoDeleteOptions" }
			},
			"additionalProperties": false,
			"required": ["level"]
		},
		"RuleWithNoDeprecatedImportsOptions": {
			"type": "object",
			"properties": {
				"level": { "$ref": "#/$defs/RulePlainConfiguration" },
				"options": { "$ref": "#/$defs/NoDeprecatedImportsOptions" }
			},
			"additionalProperties": false,
			"required": ["level"]
		},
		"RuleWithNoDescendingSpecificityOptions": {
			"type": "object",
			"properties": {
				"level": { "$ref": "#/$defs/RulePlainConfiguration" },
				"options": { "$ref": "#/$defs/NoDescendingSpecificityOptions" }
			},
			"additionalProperties": false,
			"required": ["level"]
		},
		"RuleWithNoDistractingElementsOptions": {
			"type": "object",
			"properties": {
				"fix": { "anyOf": [{ "$ref": "#/$defs/FixKind" }, { "type": "null" }] },
				"level": { "$ref": "#/$defs/RulePlainConfiguration" },
				"options": { "$ref": "#/$defs/NoDistractingElementsOptions" }
			},
			"additionalProperties": false,
			"required": ["level"]
		},
		"RuleWithNoDocumentCookieOptions": {
			"type": "object",
			"properties": {
				"level": { "$ref": "#/$defs/RulePlainConfiguration" },
				"options": { "$ref": "#/$defs/NoDocumentCookieOptions" }
			},
			"additionalProperties": false,
			"required": ["level"]
		},
		"RuleWithNoDocumentImportInPageOptions": {
			"type": "object",
			"properties": {
				"level": { "$ref": "#/$defs/RulePlainConfiguration" },
				"options": { "$ref": "#/$defs/NoDocumentImportInPageOptions" }
			},
			"additionalProperties": false,
			"required": ["level"]
		},
		"RuleWithNoDoneCallbackOptions": {
			"type": "object",
			"properties": {
				"level": { "$ref": "#/$defs/RulePlainConfiguration" },
				"options": { "$ref": "#/$defs/NoDoneCallbackOptions" }
			},
			"additionalProperties": false,
			"required": ["level"]
		},
		"RuleWithNoDoubleEqualsOptions": {
			"type": "object",
			"properties": {
				"fix": { "anyOf": [{ "$ref": "#/$defs/FixKind" }, { "type": "null" }] },
				"level": { "$ref": "#/$defs/RulePlainConfiguration" },
				"options": { "$ref": "#/$defs/NoDoubleEqualsOptions" }
			},
			"additionalProperties": false,
			"required": ["level"]
		},
		"RuleWithNoDuplicateAtImportRulesOptions": {
			"type": "object",
			"properties": {
				"level": { "$ref": "#/$defs/RulePlainConfiguration" },
				"options": { "$ref": "#/$defs/NoDuplicateAtImportRulesOptions" }
			},
			"additionalProperties": false,
			"required": ["level"]
		},
		"RuleWithNoDuplicateCaseOptions": {
			"type": "object",
			"properties": {
				"level": { "$ref": "#/$defs/RulePlainConfiguration" },
				"options": { "$ref": "#/$defs/NoDuplicateCaseOptions" }
			},
			"additionalProperties": false,
			"required": ["level"]
		},
		"RuleWithNoDuplicateClassMembersOptions": {
			"type": "object",
			"properties": {
				"level": { "$ref": "#/$defs/RulePlainConfiguration" },
				"options": { "$ref": "#/$defs/NoDuplicateClassMembersOptions" }
			},
			"additionalProperties": false,
			"required": ["level"]
		},
		"RuleWithNoDuplicateCustomPropertiesOptions": {
			"type": "object",
			"properties": {
				"level": { "$ref": "#/$defs/RulePlainConfiguration" },
				"options": { "$ref": "#/$defs/NoDuplicateCustomPropertiesOptions" }
			},
			"additionalProperties": false,
			"required": ["level"]
		},
		"RuleWithNoDuplicateDependenciesOptions": {
			"type": "object",
			"properties": {
				"level": { "$ref": "#/$defs/RulePlainConfiguration" },
				"options": { "$ref": "#/$defs/NoDuplicateDependenciesOptions" }
			},
			"additionalProperties": false,
			"required": ["level"]
		},
		"RuleWithNoDuplicateElseIfOptions": {
			"type": "object",
			"properties": {
				"level": { "$ref": "#/$defs/RulePlainConfiguration" },
				"options": { "$ref": "#/$defs/NoDuplicateElseIfOptions" }
			},
			"additionalProperties": false,
			"required": ["level"]
		},
		"RuleWithNoDuplicateFieldsOptions": {
			"type": "object",
			"properties": {
				"level": { "$ref": "#/$defs/RulePlainConfiguration" },
				"options": { "$ref": "#/$defs/NoDuplicateFieldsOptions" }
			},
			"additionalProperties": false,
			"required": ["level"]
		},
		"RuleWithNoDuplicateFontNamesOptions": {
			"type": "object",
			"properties": {
				"level": { "$ref": "#/$defs/RulePlainConfiguration" },
				"options": { "$ref": "#/$defs/NoDuplicateFontNamesOptions" }
			},
			"additionalProperties": false,
			"required": ["level"]
		},
		"RuleWithNoDuplicateJsxPropsOptions": {
			"type": "object",
			"properties": {
				"level": { "$ref": "#/$defs/RulePlainConfiguration" },
				"options": { "$ref": "#/$defs/NoDuplicateJsxPropsOptions" }
			},
			"additionalProperties": false,
			"required": ["level"]
		},
		"RuleWithNoDuplicateObjectKeysOptions": {
			"type": "object",
			"properties": {
				"level": { "$ref": "#/$defs/RulePlainConfiguration" },
				"options": { "$ref": "#/$defs/NoDuplicateObjectKeysOptions" }
			},
			"additionalProperties": false,
			"required": ["level"]
		},
		"RuleWithNoDuplicateParametersOptions": {
			"type": "object",
			"properties": {
				"level": { "$ref": "#/$defs/RulePlainConfiguration" },
				"options": { "$ref": "#/$defs/NoDuplicateParametersOptions" }
			},
			"additionalProperties": false,
			"required": ["level"]
		},
		"RuleWithNoDuplicatePropertiesOptions": {
			"type": "object",
			"properties": {
				"level": { "$ref": "#/$defs/RulePlainConfiguration" },
				"options": { "$ref": "#/$defs/NoDuplicatePropertiesOptions" }
			},
			"additionalProperties": false,
			"required": ["level"]
		},
		"RuleWithNoDuplicateSelectorsKeyframeBlockOptions": {
			"type": "object",
			"properties": {
				"level": { "$ref": "#/$defs/RulePlainConfiguration" },
				"options": {
					"$ref": "#/$defs/NoDuplicateSelectorsKeyframeBlockOptions"
				}
			},
			"additionalProperties": false,
			"required": ["level"]
		},
		"RuleWithNoDuplicateTestHooksOptions": {
			"type": "object",
			"properties": {
				"level": { "$ref": "#/$defs/RulePlainConfiguration" },
				"options": { "$ref": "#/$defs/NoDuplicateTestHooksOptions" }
			},
			"additionalProperties": false,
			"required": ["level"]
		},
		"RuleWithNoDuplicatedSpreadPropsOptions": {
			"type": "object",
			"properties": {
				"level": { "$ref": "#/$defs/RulePlainConfiguration" },
				"options": { "$ref": "#/$defs/NoDuplicatedSpreadPropsOptions" }
			},
			"additionalProperties": false,
			"required": ["level"]
		},
		"RuleWithNoDynamicNamespaceImportAccessOptions": {
			"type": "object",
			"properties": {
				"level": { "$ref": "#/$defs/RulePlainConfiguration" },
				"options": { "$ref": "#/$defs/NoDynamicNamespaceImportAccessOptions" }
			},
			"additionalProperties": false,
			"required": ["level"]
		},
		"RuleWithNoEmptyBlockOptions": {
			"type": "object",
			"properties": {
				"level": { "$ref": "#/$defs/RulePlainConfiguration" },
				"options": { "$ref": "#/$defs/NoEmptyBlockOptions" }
			},
			"additionalProperties": false,
			"required": ["level"]
		},
		"RuleWithNoEmptyBlockStatementsOptions": {
			"type": "object",
			"properties": {
				"level": { "$ref": "#/$defs/RulePlainConfiguration" },
				"options": { "$ref": "#/$defs/NoEmptyBlockStatementsOptions" }
			},
			"additionalProperties": false,
			"required": ["level"]
		},
		"RuleWithNoEmptyCharacterClassInRegexOptions": {
			"type": "object",
			"properties": {
				"level": { "$ref": "#/$defs/RulePlainConfiguration" },
				"options": { "$ref": "#/$defs/NoEmptyCharacterClassInRegexOptions" }
			},
			"additionalProperties": false,
			"required": ["level"]
		},
		"RuleWithNoEmptyInterfaceOptions": {
			"type": "object",
			"properties": {
				"fix": { "anyOf": [{ "$ref": "#/$defs/FixKind" }, { "type": "null" }] },
				"level": { "$ref": "#/$defs/RulePlainConfiguration" },
				"options": { "$ref": "#/$defs/NoEmptyInterfaceOptions" }
			},
			"additionalProperties": false,
			"required": ["level"]
		},
		"RuleWithNoEmptyPatternOptions": {
			"type": "object",
			"properties": {
				"level": { "$ref": "#/$defs/RulePlainConfiguration" },
				"options": { "$ref": "#/$defs/NoEmptyPatternOptions" }
			},
			"additionalProperties": false,
			"required": ["level"]
		},
		"RuleWithNoEmptySourceOptions": {
			"type": "object",
			"properties": {
				"level": { "$ref": "#/$defs/RulePlainConfiguration" },
				"options": { "$ref": "#/$defs/NoEmptySourceOptions" }
			},
			"additionalProperties": false,
			"required": ["level"]
		},
		"RuleWithNoEmptyTypeParametersOptions": {
			"type": "object",
			"properties": {
				"level": { "$ref": "#/$defs/RulePlainConfiguration" },
				"options": { "$ref": "#/$defs/NoEmptyTypeParametersOptions" }
			},
			"additionalProperties": false,
			"required": ["level"]
		},
		"RuleWithNoEnumOptions": {
			"type": "object",
			"properties": {
				"level": { "$ref": "#/$defs/RulePlainConfiguration" },
				"options": { "$ref": "#/$defs/NoEnumOptions" }
			},
			"additionalProperties": false,
			"required": ["level"]
		},
		"RuleWithNoEqualsToNullOptions": {
			"type": "object",
			"properties": {
				"fix": { "anyOf": [{ "$ref": "#/$defs/FixKind" }, { "type": "null" }] },
				"level": { "$ref": "#/$defs/RulePlainConfiguration" },
				"options": { "$ref": "#/$defs/NoEqualsToNullOptions" }
			},
			"additionalProperties": false,
			"required": ["level"]
		},
		"RuleWithNoEvolvingTypesOptions": {
			"type": "object",
			"properties": {
				"level": { "$ref": "#/$defs/RulePlainConfiguration" },
				"options": { "$ref": "#/$defs/NoEvolvingTypesOptions" }
			},
			"additionalProperties": false,
			"required": ["level"]
		},
		"RuleWithNoExcessiveCognitiveComplexityOptions": {
			"type": "object",
			"properties": {
				"level": { "$ref": "#/$defs/RulePlainConfiguration" },
				"options": { "$ref": "#/$defs/NoExcessiveCognitiveComplexityOptions" }
			},
			"additionalProperties": false,
			"required": ["level"]
		},
		"RuleWithNoExcessiveLinesPerFunctionOptions": {
			"type": "object",
			"properties": {
				"level": { "$ref": "#/$defs/RulePlainConfiguration" },
				"options": { "$ref": "#/$defs/NoExcessiveLinesPerFunctionOptions" }
			},
			"additionalProperties": false,
			"required": ["level"]
		},
		"RuleWithNoExcessiveNestedTestSuitesOptions": {
			"type": "object",
			"properties": {
				"level": { "$ref": "#/$defs/RulePlainConfiguration" },
				"options": { "$ref": "#/$defs/NoExcessiveNestedTestSuitesOptions" }
			},
			"additionalProperties": false,
			"required": ["level"]
		},
		"RuleWithNoExplicitAnyOptions": {
			"type": "object",
			"properties": {
				"level": { "$ref": "#/$defs/RulePlainConfiguration" },
				"options": { "$ref": "#/$defs/NoExplicitAnyOptions" }
			},
			"additionalProperties": false,
			"required": ["level"]
		},
		"RuleWithNoExportedImportsOptions": {
			"type": "object",
			"properties": {
				"level": { "$ref": "#/$defs/RulePlainConfiguration" },
				"options": { "$ref": "#/$defs/NoExportedImportsOptions" }
			},
			"additionalProperties": false,
			"required": ["level"]
		},
		"RuleWithNoExportsInTestOptions": {
			"type": "object",
			"properties": {
				"level": { "$ref": "#/$defs/RulePlainConfiguration" },
				"options": { "$ref": "#/$defs/NoExportsInTestOptions" }
			},
			"additionalProperties": false,
			"required": ["level"]
		},
		"RuleWithNoExtraBooleanCastOptions": {
			"type": "object",
			"properties": {
				"fix": { "anyOf": [{ "$ref": "#/$defs/FixKind" }, { "type": "null" }] },
				"level": { "$ref": "#/$defs/RulePlainConfiguration" },
				"options": { "$ref": "#/$defs/NoExtraBooleanCastOptions" }
			},
			"additionalProperties": false,
			"required": ["level"]
		},
		"RuleWithNoExtraNonNullAssertionOptions": {
			"type": "object",
			"properties": {
				"fix": { "anyOf": [{ "$ref": "#/$defs/FixKind" }, { "type": "null" }] },
				"level": { "$ref": "#/$defs/RulePlainConfiguration" },
				"options": { "$ref": "#/$defs/NoExtraNonNullAssertionOptions" }
			},
			"additionalProperties": false,
			"required": ["level"]
		},
		"RuleWithNoFallthroughSwitchClauseOptions": {
			"type": "object",
			"properties": {
				"level": { "$ref": "#/$defs/RulePlainConfiguration" },
				"options": { "$ref": "#/$defs/NoFallthroughSwitchClauseOptions" }
			},
			"additionalProperties": false,
			"required": ["level"]
		},
		"RuleWithNoFlatMapIdentityOptions": {
			"type": "object",
			"properties": {
				"fix": { "anyOf": [{ "$ref": "#/$defs/FixKind" }, { "type": "null" }] },
				"level": { "$ref": "#/$defs/RulePlainConfiguration" },
				"options": { "$ref": "#/$defs/NoFlatMapIdentityOptions" }
			},
			"additionalProperties": false,
			"required": ["level"]
		},
		"RuleWithNoFloatingPromisesOptions": {
			"type": "object",
			"properties": {
				"fix": { "anyOf": [{ "$ref": "#/$defs/FixKind" }, { "type": "null" }] },
				"level": { "$ref": "#/$defs/RulePlainConfiguration" },
				"options": { "$ref": "#/$defs/NoFloatingPromisesOptions" }
			},
			"additionalProperties": false,
			"required": ["level"]
		},
		"RuleWithNoFocusedTestsOptions": {
			"type": "object",
			"properties": {
				"fix": { "anyOf": [{ "$ref": "#/$defs/FixKind" }, { "type": "null" }] },
				"level": { "$ref": "#/$defs/RulePlainConfiguration" },
				"options": { "$ref": "#/$defs/NoFocusedTestsOptions" }
			},
			"additionalProperties": false,
			"required": ["level"]
		},
		"RuleWithNoForEachOptions": {
			"type": "object",
			"properties": {
				"level": { "$ref": "#/$defs/RulePlainConfiguration" },
				"options": { "$ref": "#/$defs/NoForEachOptions" }
			},
			"additionalProperties": false,
			"required": ["level"]
		},
		"RuleWithNoForInOptions": {
			"type": "object",
			"properties": {
				"level": { "$ref": "#/$defs/RulePlainConfiguration" },
				"options": { "$ref": "#/$defs/NoForInOptions" }
			},
			"additionalProperties": false,
			"required": ["level"]
		},
		"RuleWithNoFunctionAssignOptions": {
			"type": "object",
			"properties": {
				"level": { "$ref": "#/$defs/RulePlainConfiguration" },
				"options": { "$ref": "#/$defs/NoFunctionAssignOptions" }
			},
			"additionalProperties": false,
			"required": ["level"]
		},
		"RuleWithNoGlobalAssignOptions": {
			"type": "object",
			"properties": {
				"level": { "$ref": "#/$defs/RulePlainConfiguration" },
				"options": { "$ref": "#/$defs/NoGlobalAssignOptions" }
			},
			"additionalProperties": false,
			"required": ["level"]
		},
		"RuleWithNoGlobalDirnameFilenameOptions": {
			"type": "object",
			"properties": {
				"fix": { "anyOf": [{ "$ref": "#/$defs/FixKind" }, { "type": "null" }] },
				"level": { "$ref": "#/$defs/RulePlainConfiguration" },
				"options": { "$ref": "#/$defs/NoGlobalDirnameFilenameOptions" }
			},
			"additionalProperties": false,
			"required": ["level"]
		},
		"RuleWithNoGlobalEvalOptions": {
			"type": "object",
			"properties": {
				"level": { "$ref": "#/$defs/RulePlainConfiguration" },
				"options": { "$ref": "#/$defs/NoGlobalEvalOptions" }
			},
			"additionalProperties": false,
			"required": ["level"]
		},
		"RuleWithNoGlobalIsFiniteOptions": {
			"type": "object",
			"properties": {
				"fix": { "anyOf": [{ "$ref": "#/$defs/FixKind" }, { "type": "null" }] },
				"level": { "$ref": "#/$defs/RulePlainConfiguration" },
				"options": { "$ref": "#/$defs/NoGlobalIsFiniteOptions" }
			},
			"additionalProperties": false,
			"required": ["level"]
		},
		"RuleWithNoGlobalIsNanOptions": {
			"type": "object",
			"properties": {
				"fix": { "anyOf": [{ "$ref": "#/$defs/FixKind" }, { "type": "null" }] },
				"level": { "$ref": "#/$defs/RulePlainConfiguration" },
				"options": { "$ref": "#/$defs/NoGlobalIsNanOptions" }
			},
			"additionalProperties": false,
			"required": ["level"]
		},
		"RuleWithNoGlobalObjectCallsOptions": {
			"type": "object",
			"properties": {
				"level": { "$ref": "#/$defs/RulePlainConfiguration" },
				"options": { "$ref": "#/$defs/NoGlobalObjectCallsOptions" }
			},
			"additionalProperties": false,
			"required": ["level"]
		},
		"RuleWithNoHeadElementOptions": {
			"type": "object",
			"properties": {
				"level": { "$ref": "#/$defs/RulePlainConfiguration" },
				"options": { "$ref": "#/$defs/NoHeadElementOptions" }
			},
			"additionalProperties": false,
			"required": ["level"]
		},
		"RuleWithNoHeadImportInDocumentOptions": {
			"type": "object",
			"properties": {
				"level": { "$ref": "#/$defs/RulePlainConfiguration" },
				"options": { "$ref": "#/$defs/NoHeadImportInDocumentOptions" }
			},
			"additionalProperties": false,
			"required": ["level"]
		},
		"RuleWithNoHeaderScopeOptions": {
			"type": "object",
			"properties": {
				"fix": { "anyOf": [{ "$ref": "#/$defs/FixKind" }, { "type": "null" }] },
				"level": { "$ref": "#/$defs/RulePlainConfiguration" },
				"options": { "$ref": "#/$defs/NoHeaderScopeOptions" }
			},
			"additionalProperties": false,
			"required": ["level"]
		},
		"RuleWithNoImgElementOptions": {
			"type": "object",
			"properties": {
				"level": { "$ref": "#/$defs/RulePlainConfiguration" },
				"options": { "$ref": "#/$defs/NoImgElementOptions" }
			},
			"additionalProperties": false,
			"required": ["level"]
		},
		"RuleWithNoImplicitAnyLetOptions": {
			"type": "object",
			"properties": {
				"level": { "$ref": "#/$defs/RulePlainConfiguration" },
				"options": { "$ref": "#/$defs/NoImplicitAnyLetOptions" }
			},
			"additionalProperties": false,
			"required": ["level"]
		},
		"RuleWithNoImplicitBooleanOptions": {
			"type": "object",
			"properties": {
				"fix": { "anyOf": [{ "$ref": "#/$defs/FixKind" }, { "type": "null" }] },
				"level": { "$ref": "#/$defs/RulePlainConfiguration" },
				"options": { "$ref": "#/$defs/NoImplicitBooleanOptions" }
			},
			"additionalProperties": false,
			"required": ["level"]
		},
		"RuleWithNoImplicitCoercionsOptions": {
			"type": "object",
			"properties": {
				"fix": { "anyOf": [{ "$ref": "#/$defs/FixKind" }, { "type": "null" }] },
				"level": { "$ref": "#/$defs/RulePlainConfiguration" },
				"options": { "$ref": "#/$defs/NoImplicitCoercionsOptions" }
			},
			"additionalProperties": false,
			"required": ["level"]
		},
		"RuleWithNoImportAssignOptions": {
			"type": "object",
			"properties": {
				"level": { "$ref": "#/$defs/RulePlainConfiguration" },
				"options": { "$ref": "#/$defs/NoImportAssignOptions" }
			},
			"additionalProperties": false,
			"required": ["level"]
		},
		"RuleWithNoImportCyclesOptions": {
			"type": "object",
			"properties": {
				"level": { "$ref": "#/$defs/RulePlainConfiguration" },
				"options": { "$ref": "#/$defs/NoImportCyclesOptions" }
			},
			"additionalProperties": false,
			"required": ["level"]
		},
		"RuleWithNoImportantInKeyframeOptions": {
			"type": "object",
			"properties": {
				"level": { "$ref": "#/$defs/RulePlainConfiguration" },
				"options": { "$ref": "#/$defs/NoImportantInKeyframeOptions" }
			},
			"additionalProperties": false,
			"required": ["level"]
		},
		"RuleWithNoImportantStylesOptions": {
			"type": "object",
			"properties": {
				"fix": { "anyOf": [{ "$ref": "#/$defs/FixKind" }, { "type": "null" }] },
				"level": { "$ref": "#/$defs/RulePlainConfiguration" },
				"options": { "$ref": "#/$defs/NoImportantStylesOptions" }
			},
			"additionalProperties": false,
			"required": ["level"]
		},
		"RuleWithNoIncrementDecrementOptions": {
			"type": "object",
			"properties": {
				"level": { "$ref": "#/$defs/RulePlainConfiguration" },
				"options": { "$ref": "#/$defs/NoIncrementDecrementOptions" }
			},
			"additionalProperties": false,
			"required": ["level"]
		},
		"RuleWithNoInferrableTypesOptions": {
			"type": "object",
			"properties": {
				"fix": { "anyOf": [{ "$ref": "#/$defs/FixKind" }, { "type": "null" }] },
				"level": { "$ref": "#/$defs/RulePlainConfiguration" },
				"options": { "$ref": "#/$defs/NoInferrableTypesOptions" }
			},
			"additionalProperties": false,
			"required": ["level"]
		},
		"RuleWithNoInnerDeclarationsOptions": {
			"type": "object",
			"properties": {
				"level": { "$ref": "#/$defs/RulePlainConfiguration" },
				"options": { "$ref": "#/$defs/NoInnerDeclarationsOptions" }
			},
			"additionalProperties": false,
			"required": ["level"]
		},
		"RuleWithNoInteractiveElementToNoninteractiveRoleOptions": {
			"type": "object",
			"properties": {
				"fix": { "anyOf": [{ "$ref": "#/$defs/FixKind" }, { "type": "null" }] },
				"level": { "$ref": "#/$defs/RulePlainConfiguration" },
				"options": {
					"$ref": "#/$defs/NoInteractiveElementToNoninteractiveRoleOptions"
				}
			},
			"additionalProperties": false,
			"required": ["level"]
		},
		"RuleWithNoInvalidBuiltinInstantiationOptions": {
			"type": "object",
			"properties": {
				"fix": { "anyOf": [{ "$ref": "#/$defs/FixKind" }, { "type": "null" }] },
				"level": { "$ref": "#/$defs/RulePlainConfiguration" },
				"options": { "$ref": "#/$defs/NoInvalidBuiltinInstantiationOptions" }
			},
			"additionalProperties": false,
			"required": ["level"]
		},
		"RuleWithNoInvalidConstructorSuperOptions": {
			"type": "object",
			"properties": {
				"level": { "$ref": "#/$defs/RulePlainConfiguration" },
				"options": { "$ref": "#/$defs/NoInvalidConstructorSuperOptions" }
			},
			"additionalProperties": false,
			"required": ["level"]
		},
		"RuleWithNoInvalidDirectionInLinearGradientOptions": {
			"type": "object",
			"properties": {
				"level": { "$ref": "#/$defs/RulePlainConfiguration" },
				"options": {
					"$ref": "#/$defs/NoInvalidDirectionInLinearGradientOptions"
				}
			},
			"additionalProperties": false,
			"required": ["level"]
		},
		"RuleWithNoInvalidGridAreasOptions": {
			"type": "object",
			"properties": {
				"level": { "$ref": "#/$defs/RulePlainConfiguration" },
				"options": { "$ref": "#/$defs/NoInvalidGridAreasOptions" }
			},
			"additionalProperties": false,
			"required": ["level"]
		},
		"RuleWithNoInvalidPositionAtImportRuleOptions": {
			"type": "object",
			"properties": {
				"level": { "$ref": "#/$defs/RulePlainConfiguration" },
				"options": { "$ref": "#/$defs/NoInvalidPositionAtImportRuleOptions" }
			},
			"additionalProperties": false,
			"required": ["level"]
		},
		"RuleWithNoInvalidUseBeforeDeclarationOptions": {
			"type": "object",
			"properties": {
				"level": { "$ref": "#/$defs/RulePlainConfiguration" },
				"options": { "$ref": "#/$defs/NoInvalidUseBeforeDeclarationOptions" }
			},
			"additionalProperties": false,
			"required": ["level"]
		},
		"RuleWithNoIrregularWhitespaceOptions": {
			"type": "object",
			"properties": {
				"level": { "$ref": "#/$defs/RulePlainConfiguration" },
				"options": { "$ref": "#/$defs/NoIrregularWhitespaceOptions" }
			},
			"additionalProperties": false,
			"required": ["level"]
		},
		"RuleWithNoJsxLiteralsOptions": {
			"type": "object",
			"properties": {
				"level": { "$ref": "#/$defs/RulePlainConfiguration" },
				"options": { "$ref": "#/$defs/NoJsxLiteralsOptions" }
			},
			"additionalProperties": false,
			"required": ["level"]
		},
		"RuleWithNoLabelVarOptions": {
			"type": "object",
			"properties": {
				"level": { "$ref": "#/$defs/RulePlainConfiguration" },
				"options": { "$ref": "#/$defs/NoLabelVarOptions" }
			},
			"additionalProperties": false,
			"required": ["level"]
		},
		"RuleWithNoLabelWithoutControlOptions": {
			"type": "object",
			"properties": {
				"level": { "$ref": "#/$defs/RulePlainConfiguration" },
				"options": { "$ref": "#/$defs/NoLabelWithoutControlOptions" }
			},
			"additionalProperties": false,
			"required": ["level"]
		},
		"RuleWithNoLeakedRenderOptions": {
			"type": "object",
			"properties": {
				"level": { "$ref": "#/$defs/RulePlainConfiguration" },
				"options": { "$ref": "#/$defs/NoLeakedRenderOptions" }
			},
			"additionalProperties": false,
			"required": ["level"]
		},
		"RuleWithNoMagicNumbersOptions": {
			"type": "object",
			"properties": {
				"level": { "$ref": "#/$defs/RulePlainConfiguration" },
				"options": { "$ref": "#/$defs/NoMagicNumbersOptions" }
			},
			"additionalProperties": false,
			"required": ["level"]
		},
		"RuleWithNoMisleadingCharacterClassOptions": {
			"type": "object",
			"properties": {
				"fix": { "anyOf": [{ "$ref": "#/$defs/FixKind" }, { "type": "null" }] },
				"level": { "$ref": "#/$defs/RulePlainConfiguration" },
				"options": { "$ref": "#/$defs/NoMisleadingCharacterClassOptions" }
			},
			"additionalProperties": false,
			"required": ["level"]
		},
		"RuleWithNoMisleadingInstantiatorOptions": {
			"type": "object",
			"properties": {
				"level": { "$ref": "#/$defs/RulePlainConfiguration" },
				"options": { "$ref": "#/$defs/NoMisleadingInstantiatorOptions" }
			},
			"additionalProperties": false,
			"required": ["level"]
		},
		"RuleWithNoMisplacedAssertionOptions": {
			"type": "object",
			"properties": {
				"level": { "$ref": "#/$defs/RulePlainConfiguration" },
				"options": { "$ref": "#/$defs/NoMisplacedAssertionOptions" }
			},
			"additionalProperties": false,
			"required": ["level"]
		},
		"RuleWithNoMisrefactoredShorthandAssignOptions": {
			"type": "object",
			"properties": {
				"fix": { "anyOf": [{ "$ref": "#/$defs/FixKind" }, { "type": "null" }] },
				"level": { "$ref": "#/$defs/RulePlainConfiguration" },
				"options": { "$ref": "#/$defs/NoMisrefactoredShorthandAssignOptions" }
			},
			"additionalProperties": false,
			"required": ["level"]
		},
		"RuleWithNoMissingVarFunctionOptions": {
			"type": "object",
			"properties": {
				"level": { "$ref": "#/$defs/RulePlainConfiguration" },
				"options": { "$ref": "#/$defs/NoMissingVarFunctionOptions" }
			},
			"additionalProperties": false,
			"required": ["level"]
		},
		"RuleWithNoMisusedPromisesOptions": {
			"type": "object",
			"properties": {
				"fix": { "anyOf": [{ "$ref": "#/$defs/FixKind" }, { "type": "null" }] },
				"level": { "$ref": "#/$defs/RulePlainConfiguration" },
				"options": { "$ref": "#/$defs/NoMisusedPromisesOptions" }
			},
			"additionalProperties": false,
			"required": ["level"]
		},
		"RuleWithNoMultiStrOptions": {
			"type": "object",
			"properties": {
				"level": { "$ref": "#/$defs/RulePlainConfiguration" },
				"options": { "$ref": "#/$defs/NoMultiStrOptions" }
			},
			"additionalProperties": false,
			"required": ["level"]
		},
		"RuleWithNoNamespaceImportOptions": {
			"type": "object",
			"properties": {
				"level": { "$ref": "#/$defs/RulePlainConfiguration" },
				"options": { "$ref": "#/$defs/NoNamespaceImportOptions" }
			},
			"additionalProperties": false,
			"required": ["level"]
		},
		"RuleWithNoNamespaceOptions": {
			"type": "object",
			"properties": {
				"level": { "$ref": "#/$defs/RulePlainConfiguration" },
				"options": { "$ref": "#/$defs/NoNamespaceOptions" }
			},
			"additionalProperties": false,
			"required": ["level"]
		},
		"RuleWithNoNegationElseOptions": {
			"type": "object",
			"properties": {
				"fix": { "anyOf": [{ "$ref": "#/$defs/FixKind" }, { "type": "null" }] },
				"level": { "$ref": "#/$defs/RulePlainConfiguration" },
				"options": { "$ref": "#/$defs/NoNegationElseOptions" }
			},
			"additionalProperties": false,
			"required": ["level"]
		},
		"RuleWithNoNestedComponentDefinitionsOptions": {
			"type": "object",
			"properties": {
				"level": { "$ref": "#/$defs/RulePlainConfiguration" },
				"options": { "$ref": "#/$defs/NoNestedComponentDefinitionsOptions" }
			},
			"additionalProperties": false,
			"required": ["level"]
		},
		"RuleWithNoNestedTernaryOptions": {
			"type": "object",
			"properties": {
				"level": { "$ref": "#/$defs/RulePlainConfiguration" },
				"options": { "$ref": "#/$defs/NoNestedTernaryOptions" }
			},
			"additionalProperties": false,
			"required": ["level"]
		},
		"RuleWithNoNextAsyncClientComponentOptions": {
			"type": "object",
			"properties": {
				"level": { "$ref": "#/$defs/RulePlainConfiguration" },
				"options": { "$ref": "#/$defs/NoNextAsyncClientComponentOptions" }
			},
			"additionalProperties": false,
			"required": ["level"]
		},
		"RuleWithNoNodejsModulesOptions": {
			"type": "object",
			"properties": {
				"level": { "$ref": "#/$defs/RulePlainConfiguration" },
				"options": { "$ref": "#/$defs/NoNodejsModulesOptions" }
			},
			"additionalProperties": false,
			"required": ["level"]
		},
		"RuleWithNoNonNullAssertedOptionalChainOptions": {
			"type": "object",
			"properties": {
				"level": { "$ref": "#/$defs/RulePlainConfiguration" },
				"options": { "$ref": "#/$defs/NoNonNullAssertedOptionalChainOptions" }
			},
			"additionalProperties": false,
			"required": ["level"]
		},
		"RuleWithNoNonNullAssertionOptions": {
			"type": "object",
			"properties": {
				"fix": { "anyOf": [{ "$ref": "#/$defs/FixKind" }, { "type": "null" }] },
				"level": { "$ref": "#/$defs/RulePlainConfiguration" },
				"options": { "$ref": "#/$defs/NoNonNullAssertionOptions" }
			},
			"additionalProperties": false,
			"required": ["level"]
		},
		"RuleWithNoNoninteractiveElementInteractionsOptions": {
			"type": "object",
			"properties": {
				"level": { "$ref": "#/$defs/RulePlainConfiguration" },
				"options": {
					"$ref": "#/$defs/NoNoninteractiveElementInteractionsOptions"
				}
			},
			"additionalProperties": false,
			"required": ["level"]
		},
		"RuleWithNoNoninteractiveElementToInteractiveRoleOptions": {
			"type": "object",
			"properties": {
				"fix": { "anyOf": [{ "$ref": "#/$defs/FixKind" }, { "type": "null" }] },
				"level": { "$ref": "#/$defs/RulePlainConfiguration" },
				"options": {
					"$ref": "#/$defs/NoNoninteractiveElementToInteractiveRoleOptions"
				}
			},
			"additionalProperties": false,
			"required": ["level"]
		},
		"RuleWithNoNoninteractiveTabindexOptions": {
			"type": "object",
			"properties": {
				"fix": { "anyOf": [{ "$ref": "#/$defs/FixKind" }, { "type": "null" }] },
				"level": { "$ref": "#/$defs/RulePlainConfiguration" },
				"options": { "$ref": "#/$defs/NoNoninteractiveTabindexOptions" }
			},
			"additionalProperties": false,
			"required": ["level"]
		},
		"RuleWithNoNonoctalDecimalEscapeOptions": {
			"type": "object",
			"properties": {
				"fix": { "anyOf": [{ "$ref": "#/$defs/FixKind" }, { "type": "null" }] },
				"level": { "$ref": "#/$defs/RulePlainConfiguration" },
				"options": { "$ref": "#/$defs/NoNonoctalDecimalEscapeOptions" }
			},
			"additionalProperties": false,
			"required": ["level"]
		},
		"RuleWithNoOctalEscapeOptions": {
			"type": "object",
			"properties": {
				"fix": { "anyOf": [{ "$ref": "#/$defs/FixKind" }, { "type": "null" }] },
				"level": { "$ref": "#/$defs/RulePlainConfiguration" },
				"options": { "$ref": "#/$defs/NoOctalEscapeOptions" }
			},
			"additionalProperties": false,
			"required": ["level"]
		},
		"RuleWithNoParameterAssignOptions": {
			"type": "object",
			"properties": {
				"level": { "$ref": "#/$defs/RulePlainConfiguration" },
				"options": { "$ref": "#/$defs/NoParameterAssignOptions" }
			},
			"additionalProperties": false,
			"required": ["level"]
		},
		"RuleWithNoParameterPropertiesOptions": {
			"type": "object",
			"properties": {
				"level": { "$ref": "#/$defs/RulePlainConfiguration" },
				"options": { "$ref": "#/$defs/NoParameterPropertiesOptions" }
			},
			"additionalProperties": false,
			"required": ["level"]
		},
		"RuleWithNoParametersOnlyUsedInRecursionOptions": {
			"type": "object",
			"properties": {
				"fix": { "anyOf": [{ "$ref": "#/$defs/FixKind" }, { "type": "null" }] },
				"level": { "$ref": "#/$defs/RulePlainConfiguration" },
				"options": { "$ref": "#/$defs/NoParametersOnlyUsedInRecursionOptions" }
			},
			"additionalProperties": false,
			"required": ["level"]
		},
		"RuleWithNoPlaywrightElementHandleOptions": {
			"type": "object",
			"required": ["level"],
			"properties": {
				"level": {
					"description": "The severity of the emitted diagnostics by the rule",
					"allOf": [{ "$ref": "#/definitions/RulePlainConfiguration" }]
				},
				"options": {
					"description": "Rule's options",
					"allOf": [
						{ "$ref": "#/definitions/NoPlaywrightElementHandleOptions" }
					]
				}
			},
			"additionalProperties": false
		},
		"RuleWithNoPlaywrightEvalOptions": {
			"type": "object",
			"required": ["level"],
			"properties": {
				"level": {
					"description": "The severity of the emitted diagnostics by the rule",
					"allOf": [{ "$ref": "#/definitions/RulePlainConfiguration" }]
				},
				"options": {
					"description": "Rule's options",
					"allOf": [{ "$ref": "#/definitions/NoPlaywrightEvalOptions" }]
				}
			},
			"additionalProperties": false
		},
		"RuleWithNoPlaywrightForceOptionOptions": {
			"type": "object",
			"required": ["level"],
			"properties": {
				"level": {
					"description": "The severity of the emitted diagnostics by the rule",
					"allOf": [{ "$ref": "#/definitions/RulePlainConfiguration" }]
				},
				"options": {
					"description": "Rule's options",
					"allOf": [{ "$ref": "#/definitions/NoPlaywrightForceOptionOptions" }]
				}
			},
			"additionalProperties": false
		},
		"RuleWithNoPlaywrightNetworkidleOptions": {
			"type": "object",
			"required": ["level"],
			"properties": {
				"level": {
					"description": "The severity of the emitted diagnostics by the rule",
					"allOf": [{ "$ref": "#/definitions/RulePlainConfiguration" }]
				},
				"options": {
					"description": "Rule's options",
					"allOf": [{ "$ref": "#/definitions/NoPlaywrightNetworkidleOptions" }]
				}
			},
			"additionalProperties": false
		},
		"RuleWithNoPlaywrightPagePauseOptions": {
			"type": "object",
			"required": ["level"],
			"properties": {
				"level": {
					"description": "The severity of the emitted diagnostics by the rule",
					"allOf": [{ "$ref": "#/definitions/RulePlainConfiguration" }]
				},
				"options": {
					"description": "Rule's options",
					"allOf": [{ "$ref": "#/definitions/NoPlaywrightPagePauseOptions" }]
				}
			},
			"additionalProperties": false
		},
		"RuleWithNoPlaywrightSkippedTestOptions": {
			"type": "object",
			"required": ["level"],
			"properties": {
				"level": {
					"description": "The severity of the emitted diagnostics by the rule",
					"allOf": [{ "$ref": "#/definitions/RulePlainConfiguration" }]
				},
				"options": {
					"description": "Rule's options",
					"allOf": [{ "$ref": "#/definitions/NoPlaywrightSkippedTestOptions" }]
				}
			},
			"additionalProperties": false
		},
		"RuleWithNoPlaywrightUselessAwaitOptions": {
			"type": "object",
			"required": ["level"],
			"properties": {
				"fix": {
					"description": "The kind of the code actions emitted by the rule",
					"anyOf": [{ "$ref": "#/definitions/FixKind" }, { "type": "null" }]
				},
				"level": {
					"description": "The severity of the emitted diagnostics by the rule",
					"allOf": [{ "$ref": "#/definitions/RulePlainConfiguration" }]
				},
				"options": {
					"description": "Rule's options",
					"allOf": [{ "$ref": "#/definitions/NoPlaywrightUselessAwaitOptions" }]
				}
			},
			"additionalProperties": false
		},
		"RuleWithNoPlaywrightValidDescribeCallbackOptions": {
			"type": "object",
			"required": ["level"],
			"properties": {
				"level": {
					"description": "The severity of the emitted diagnostics by the rule",
					"allOf": [{ "$ref": "#/definitions/RulePlainConfiguration" }]
				},
				"options": {
					"description": "Rule's options",
					"allOf": [
						{ "$ref": "#/definitions/NoPlaywrightValidDescribeCallbackOptions" }
					]
				}
			},
			"additionalProperties": false
		},
		"RuleWithNoPlaywrightWaitForNavigationOptions": {
			"type": "object",
			"required": ["level"],
			"properties": {
				"level": {
					"description": "The severity of the emitted diagnostics by the rule",
					"allOf": [{ "$ref": "#/definitions/RulePlainConfiguration" }]
				},
				"options": {
					"description": "Rule's options",
					"allOf": [
						{ "$ref": "#/definitions/NoPlaywrightWaitForNavigationOptions" }
					]
				}
			},
			"additionalProperties": false
		},
		"RuleWithNoPlaywrightWaitForSelectorOptions": {
			"type": "object",
			"required": ["level"],
			"properties": {
				"level": {
					"description": "The severity of the emitted diagnostics by the rule",
					"allOf": [{ "$ref": "#/definitions/RulePlainConfiguration" }]
				},
				"options": {
					"description": "Rule's options",
					"allOf": [
						{ "$ref": "#/definitions/NoPlaywrightWaitForSelectorOptions" }
					]
				}
			},
			"additionalProperties": false
		},
		"RuleWithNoPlaywrightWaitForTimeoutOptions": {
			"type": "object",
			"required": ["level"],
			"properties": {
				"level": {
					"description": "The severity of the emitted diagnostics by the rule",
					"allOf": [{ "$ref": "#/definitions/RulePlainConfiguration" }]
				},
				"options": {
					"description": "Rule's options",
					"allOf": [
						{ "$ref": "#/definitions/NoPlaywrightWaitForTimeoutOptions" }
					]
				}
			},
			"additionalProperties": false
		},
		"RuleWithNoPositiveTabindexOptions": {
			"type": "object",
			"properties": {
				"fix": { "anyOf": [{ "$ref": "#/$defs/FixKind" }, { "type": "null" }] },
				"level": { "$ref": "#/$defs/RulePlainConfiguration" },
				"options": { "$ref": "#/$defs/NoPositiveTabindexOptions" }
			},
			"additionalProperties": false,
			"required": ["level"]
		},
		"RuleWithNoPrecisionLossOptions": {
			"type": "object",
			"properties": {
				"level": { "$ref": "#/$defs/RulePlainConfiguration" },
				"options": { "$ref": "#/$defs/NoPrecisionLossOptions" }
			},
			"additionalProperties": false,
			"required": ["level"]
		},
		"RuleWithNoPrivateImportsOptions": {
			"type": "object",
			"properties": {
				"level": { "$ref": "#/$defs/RulePlainConfiguration" },
				"options": { "$ref": "#/$defs/NoPrivateImportsOptions" }
			},
			"additionalProperties": false,
			"required": ["level"]
		},
		"RuleWithNoProcessEnvOptions": {
			"type": "object",
			"properties": {
				"level": { "$ref": "#/$defs/RulePlainConfiguration" },
				"options": { "$ref": "#/$defs/NoProcessEnvOptions" }
			},
			"additionalProperties": false,
			"required": ["level"]
		},
		"RuleWithNoProcessGlobalOptions": {
			"type": "object",
			"properties": {
				"fix": { "anyOf": [{ "$ref": "#/$defs/FixKind" }, { "type": "null" }] },
				"level": { "$ref": "#/$defs/RulePlainConfiguration" },
				"options": { "$ref": "#/$defs/NoProcessGlobalOptions" }
			},
			"additionalProperties": false,
			"required": ["level"]
		},
		"RuleWithNoProtoOptions": {
			"type": "object",
			"properties": {
				"level": { "$ref": "#/$defs/RulePlainConfiguration" },
				"options": { "$ref": "#/$defs/NoProtoOptions" }
			},
			"additionalProperties": false,
			"required": ["level"]
		},
		"RuleWithNoPrototypeBuiltinsOptions": {
			"type": "object",
			"properties": {
				"fix": { "anyOf": [{ "$ref": "#/$defs/FixKind" }, { "type": "null" }] },
				"level": { "$ref": "#/$defs/RulePlainConfiguration" },
				"options": { "$ref": "#/$defs/NoPrototypeBuiltinsOptions" }
			},
			"additionalProperties": false,
			"required": ["level"]
		},
		"RuleWithNoQuickfixBiomeOptions": {
			"type": "object",
			"properties": {
				"fix": { "anyOf": [{ "$ref": "#/$defs/FixKind" }, { "type": "null" }] },
				"level": { "$ref": "#/$defs/RulePlainConfiguration" },
				"options": { "$ref": "#/$defs/NoQuickfixBiomeOptions" }
			},
			"additionalProperties": false,
			"required": ["level"]
		},
		"RuleWithNoQwikUseVisibleTaskOptions": {
			"type": "object",
			"properties": {
				"level": { "$ref": "#/$defs/RulePlainConfiguration" },
				"options": { "$ref": "#/$defs/NoQwikUseVisibleTaskOptions" }
			},
			"additionalProperties": false,
			"required": ["level"]
		},
		"RuleWithNoReExportAllOptions": {
			"type": "object",
			"properties": {
				"level": { "$ref": "#/$defs/RulePlainConfiguration" },
				"options": { "$ref": "#/$defs/NoReExportAllOptions" }
			},
			"additionalProperties": false,
			"required": ["level"]
		},
		"RuleWithNoReactForwardRefOptions": {
			"type": "object",
			"properties": {
				"fix": { "anyOf": [{ "$ref": "#/$defs/FixKind" }, { "type": "null" }] },
				"level": { "$ref": "#/$defs/RulePlainConfiguration" },
				"options": { "$ref": "#/$defs/NoReactForwardRefOptions" }
			},
			"additionalProperties": false,
			"required": ["level"]
		},
		"RuleWithNoReactPropAssignmentsOptions": {
			"type": "object",
			"properties": {
				"level": { "$ref": "#/$defs/RulePlainConfiguration" },
				"options": { "$ref": "#/$defs/NoReactPropAssignmentsOptions" }
			},
			"additionalProperties": false,
			"required": ["level"]
		},
		"RuleWithNoReactSpecificPropsOptions": {
			"type": "object",
			"properties": {
				"fix": { "anyOf": [{ "$ref": "#/$defs/FixKind" }, { "type": "null" }] },
				"level": { "$ref": "#/$defs/RulePlainConfiguration" },
				"options": { "$ref": "#/$defs/NoReactSpecificPropsOptions" }
			},
			"additionalProperties": false,
			"required": ["level"]
		},
		"RuleWithNoRedeclareOptions": {
			"type": "object",
			"properties": {
				"level": { "$ref": "#/$defs/RulePlainConfiguration" },
				"options": { "$ref": "#/$defs/NoRedeclareOptions" }
			},
			"additionalProperties": false,
			"required": ["level"]
		},
		"RuleWithNoRedundantAltOptions": {
			"type": "object",
			"properties": {
				"level": { "$ref": "#/$defs/RulePlainConfiguration" },
				"options": { "$ref": "#/$defs/NoRedundantAltOptions" }
			},
			"additionalProperties": false,
			"required": ["level"]
		},
		"RuleWithNoRedundantRolesOptions": {
			"type": "object",
			"properties": {
				"fix": { "anyOf": [{ "$ref": "#/$defs/FixKind" }, { "type": "null" }] },
				"level": { "$ref": "#/$defs/RulePlainConfiguration" },
				"options": { "$ref": "#/$defs/NoRedundantRolesOptions" }
			},
			"additionalProperties": false,
			"required": ["level"]
		},
		"RuleWithNoRedundantUseStrictOptions": {
			"type": "object",
			"properties": {
				"fix": { "anyOf": [{ "$ref": "#/$defs/FixKind" }, { "type": "null" }] },
				"level": { "$ref": "#/$defs/RulePlainConfiguration" },
				"options": { "$ref": "#/$defs/NoRedundantUseStrictOptions" }
			},
			"additionalProperties": false,
			"required": ["level"]
		},
		"RuleWithNoRenderReturnValueOptions": {
			"type": "object",
			"properties": {
				"level": { "$ref": "#/$defs/RulePlainConfiguration" },
				"options": { "$ref": "#/$defs/NoRenderReturnValueOptions" }
			},
			"additionalProperties": false,
			"required": ["level"]
		},
		"RuleWithNoRestrictedElementsOptions": {
			"type": "object",
			"properties": {
				"level": { "$ref": "#/$defs/RulePlainConfiguration" },
				"options": { "$ref": "#/$defs/NoRestrictedElementsOptions" }
			},
			"additionalProperties": false,
			"required": ["level"]
		},
		"RuleWithNoRestrictedGlobalsOptions": {
			"type": "object",
			"properties": {
				"level": { "$ref": "#/$defs/RulePlainConfiguration" },
				"options": { "$ref": "#/$defs/NoRestrictedGlobalsOptions" }
			},
			"additionalProperties": false,
			"required": ["level"]
		},
		"RuleWithNoRestrictedImportsOptions": {
			"type": "object",
			"properties": {
				"level": { "$ref": "#/$defs/RulePlainConfiguration" },
				"options": { "$ref": "#/$defs/NoRestrictedImportsOptions" }
			},
			"additionalProperties": false,
			"required": ["level"]
		},
		"RuleWithNoRestrictedTypesOptions": {
			"type": "object",
			"properties": {
				"fix": { "anyOf": [{ "$ref": "#/$defs/FixKind" }, { "type": "null" }] },
				"level": { "$ref": "#/$defs/RulePlainConfiguration" },
				"options": { "$ref": "#/$defs/NoRestrictedTypesOptions" }
			},
			"additionalProperties": false,
			"required": ["level"]
		},
		"RuleWithNoSecretsOptions": {
			"type": "object",
			"properties": {
				"level": { "$ref": "#/$defs/RulePlainConfiguration" },
				"options": { "$ref": "#/$defs/NoSecretsOptions" }
			},
			"additionalProperties": false,
			"required": ["level"]
		},
		"RuleWithNoSelfAssignOptions": {
			"type": "object",
			"properties": {
				"level": { "$ref": "#/$defs/RulePlainConfiguration" },
				"options": { "$ref": "#/$defs/NoSelfAssignOptions" }
			},
			"additionalProperties": false,
			"required": ["level"]
		},
		"RuleWithNoSelfCompareOptions": {
			"type": "object",
			"properties": {
				"level": { "$ref": "#/$defs/RulePlainConfiguration" },
				"options": { "$ref": "#/$defs/NoSelfCompareOptions" }
			},
			"additionalProperties": false,
			"required": ["level"]
		},
		"RuleWithNoSetterReturnOptions": {
			"type": "object",
			"properties": {
				"level": { "$ref": "#/$defs/RulePlainConfiguration" },
				"options": { "$ref": "#/$defs/NoSetterReturnOptions" }
			},
			"additionalProperties": false,
			"required": ["level"]
		},
		"RuleWithNoShadowOptions": {
			"type": "object",
			"properties": {
				"level": { "$ref": "#/$defs/RulePlainConfiguration" },
				"options": { "$ref": "#/$defs/NoShadowOptions" }
			},
			"additionalProperties": false,
			"required": ["level"]
		},
		"RuleWithNoShadowRestrictedNamesOptions": {
			"type": "object",
			"properties": {
				"level": { "$ref": "#/$defs/RulePlainConfiguration" },
				"options": { "$ref": "#/$defs/NoShadowRestrictedNamesOptions" }
			},
			"additionalProperties": false,
			"required": ["level"]
		},
		"RuleWithNoShorthandPropertyOverridesOptions": {
			"type": "object",
			"properties": {
				"level": { "$ref": "#/$defs/RulePlainConfiguration" },
				"options": { "$ref": "#/$defs/NoShorthandPropertyOverridesOptions" }
			},
			"additionalProperties": false,
			"required": ["level"]
		},
		"RuleWithNoShoutyConstantsOptions": {
			"type": "object",
			"properties": {
				"fix": { "anyOf": [{ "$ref": "#/$defs/FixKind" }, { "type": "null" }] },
				"level": { "$ref": "#/$defs/RulePlainConfiguration" },
				"options": { "$ref": "#/$defs/NoShoutyConstantsOptions" }
			},
			"additionalProperties": false,
			"required": ["level"]
		},
		"RuleWithNoSkippedTestsOptions": {
			"type": "object",
			"properties": {
				"fix": { "anyOf": [{ "$ref": "#/$defs/FixKind" }, { "type": "null" }] },
				"level": { "$ref": "#/$defs/RulePlainConfiguration" },
				"options": { "$ref": "#/$defs/NoSkippedTestsOptions" }
			},
			"additionalProperties": false,
			"required": ["level"]
		},
		"RuleWithNoSolidDestructuredPropsOptions": {
			"type": "object",
			"properties": {
				"level": { "$ref": "#/$defs/RulePlainConfiguration" },
				"options": { "$ref": "#/$defs/NoSolidDestructuredPropsOptions" }
			},
			"additionalProperties": false,
			"required": ["level"]
		},
		"RuleWithNoSparseArrayOptions": {
			"type": "object",
			"properties": {
				"fix": { "anyOf": [{ "$ref": "#/$defs/FixKind" }, { "type": "null" }] },
				"level": { "$ref": "#/$defs/RulePlainConfiguration" },
				"options": { "$ref": "#/$defs/NoSparseArrayOptions" }
			},
			"additionalProperties": false,
			"required": ["level"]
		},
		"RuleWithNoStaticElementInteractionsOptions": {
			"type": "object",
			"properties": {
				"level": { "$ref": "#/$defs/RulePlainConfiguration" },
				"options": { "$ref": "#/$defs/NoStaticElementInteractionsOptions" }
			},
			"additionalProperties": false,
			"required": ["level"]
		},
		"RuleWithNoStaticOnlyClassOptions": {
			"type": "object",
			"properties": {
				"level": { "$ref": "#/$defs/RulePlainConfiguration" },
				"options": { "$ref": "#/$defs/NoStaticOnlyClassOptions" }
			},
			"additionalProperties": false,
			"required": ["level"]
		},
		"RuleWithNoStringCaseMismatchOptions": {
			"type": "object",
			"properties": {
				"fix": { "anyOf": [{ "$ref": "#/$defs/FixKind" }, { "type": "null" }] },
				"level": { "$ref": "#/$defs/RulePlainConfiguration" },
				"options": { "$ref": "#/$defs/NoStringCaseMismatchOptions" }
			},
			"additionalProperties": false,
			"required": ["level"]
		},
		"RuleWithNoSubstrOptions": {
			"type": "object",
			"properties": {
				"fix": { "anyOf": [{ "$ref": "#/$defs/FixKind" }, { "type": "null" }] },
				"level": { "$ref": "#/$defs/RulePlainConfiguration" },
				"options": { "$ref": "#/$defs/NoSubstrOptions" }
			},
			"additionalProperties": false,
			"required": ["level"]
		},
		"RuleWithNoSuspiciousSemicolonInJsxOptions": {
			"type": "object",
			"properties": {
				"level": { "$ref": "#/$defs/RulePlainConfiguration" },
				"options": { "$ref": "#/$defs/NoSuspiciousSemicolonInJsxOptions" }
			},
			"additionalProperties": false,
			"required": ["level"]
		},
		"RuleWithNoSvgWithoutTitleOptions": {
			"type": "object",
			"properties": {
				"level": { "$ref": "#/$defs/RulePlainConfiguration" },
				"options": { "$ref": "#/$defs/NoSvgWithoutTitleOptions" }
			},
			"additionalProperties": false,
			"required": ["level"]
		},
		"RuleWithNoSwitchDeclarationsOptions": {
			"type": "object",
			"properties": {
				"fix": { "anyOf": [{ "$ref": "#/$defs/FixKind" }, { "type": "null" }] },
				"level": { "$ref": "#/$defs/RulePlainConfiguration" },
				"options": { "$ref": "#/$defs/NoSwitchDeclarationsOptions" }
			},
			"additionalProperties": false,
			"required": ["level"]
		},
		"RuleWithNoSyncScriptsOptions": {
			"type": "object",
			"properties": {
				"level": { "$ref": "#/$defs/RulePlainConfiguration" },
				"options": { "$ref": "#/$defs/NoSyncScriptsOptions" }
			},
			"additionalProperties": false,
			"required": ["level"]
		},
		"RuleWithNoTemplateCurlyInStringOptions": {
			"type": "object",
			"properties": {
				"level": { "$ref": "#/$defs/RulePlainConfiguration" },
				"options": { "$ref": "#/$defs/NoTemplateCurlyInStringOptions" }
			},
			"additionalProperties": false,
			"required": ["level"]
		},
		"RuleWithNoTernaryOptions": {
			"type": "object",
			"properties": {
				"level": { "$ref": "#/$defs/RulePlainConfiguration" },
				"options": { "$ref": "#/$defs/NoTernaryOptions" }
			},
			"additionalProperties": false,
			"required": ["level"]
		},
		"RuleWithNoThenPropertyOptions": {
			"type": "object",
			"properties": {
				"level": { "$ref": "#/$defs/RulePlainConfiguration" },
				"options": { "$ref": "#/$defs/NoThenPropertyOptions" }
			},
			"additionalProperties": false,
			"required": ["level"]
		},
		"RuleWithNoThisInStaticOptions": {
			"type": "object",
			"properties": {
				"fix": { "anyOf": [{ "$ref": "#/$defs/FixKind" }, { "type": "null" }] },
				"level": { "$ref": "#/$defs/RulePlainConfiguration" },
				"options": { "$ref": "#/$defs/NoThisInStaticOptions" }
			},
			"additionalProperties": false,
			"required": ["level"]
		},
		"RuleWithNoTsIgnoreOptions": {
			"type": "object",
			"properties": {
				"fix": { "anyOf": [{ "$ref": "#/$defs/FixKind" }, { "type": "null" }] },
				"level": { "$ref": "#/$defs/RulePlainConfiguration" },
				"options": { "$ref": "#/$defs/NoTsIgnoreOptions" }
			},
			"additionalProperties": false,
			"required": ["level"]
		},
		"RuleWithNoUnassignedVariablesOptions": {
			"type": "object",
			"properties": {
				"level": { "$ref": "#/$defs/RulePlainConfiguration" },
				"options": { "$ref": "#/$defs/NoUnassignedVariablesOptions" }
			},
			"additionalProperties": false,
			"required": ["level"]
		},
		"RuleWithNoUndeclaredDependenciesOptions": {
			"type": "object",
			"properties": {
				"level": { "$ref": "#/$defs/RulePlainConfiguration" },
				"options": { "$ref": "#/$defs/NoUndeclaredDependenciesOptions" }
			},
			"additionalProperties": false,
			"required": ["level"]
		},
		"RuleWithNoUndeclaredVariablesOptions": {
			"type": "object",
			"properties": {
				"level": { "$ref": "#/$defs/RulePlainConfiguration" },
				"options": { "$ref": "#/$defs/NoUndeclaredVariablesOptions" }
			},
			"additionalProperties": false,
			"required": ["level"]
		},
		"RuleWithNoUnknownAtRulesOptions": {
			"type": "object",
			"properties": {
				"level": { "$ref": "#/$defs/RulePlainConfiguration" },
				"options": { "$ref": "#/$defs/NoUnknownAtRulesOptions" }
			},
			"additionalProperties": false,
			"required": ["level"]
		},
		"RuleWithNoUnknownAttributeOptions": {
			"type": "object",
			"properties": {
				"level": { "$ref": "#/$defs/RulePlainConfiguration" },
				"options": { "$ref": "#/$defs/NoUnknownAttributeOptions" }
			},
			"additionalProperties": false,
			"required": ["level"]
		},
		"RuleWithNoUnknownFunctionOptions": {
			"type": "object",
			"properties": {
				"level": { "$ref": "#/$defs/RulePlainConfiguration" },
				"options": { "$ref": "#/$defs/NoUnknownFunctionOptions" }
			},
			"additionalProperties": false,
			"required": ["level"]
		},
		"RuleWithNoUnknownMediaFeatureNameOptions": {
			"type": "object",
			"properties": {
				"level": { "$ref": "#/$defs/RulePlainConfiguration" },
				"options": { "$ref": "#/$defs/NoUnknownMediaFeatureNameOptions" }
			},
			"additionalProperties": false,
			"required": ["level"]
		},
		"RuleWithNoUnknownPropertyOptions": {
			"type": "object",
			"properties": {
				"level": { "$ref": "#/$defs/RulePlainConfiguration" },
				"options": { "$ref": "#/$defs/NoUnknownPropertyOptions" }
			},
			"additionalProperties": false,
			"required": ["level"]
		},
		"RuleWithNoUnknownPseudoClassOptions": {
			"type": "object",
			"properties": {
				"level": { "$ref": "#/$defs/RulePlainConfiguration" },
				"options": { "$ref": "#/$defs/NoUnknownPseudoClassOptions" }
			},
			"additionalProperties": false,
			"required": ["level"]
		},
		"RuleWithNoUnknownPseudoElementOptions": {
			"type": "object",
			"properties": {
				"level": { "$ref": "#/$defs/RulePlainConfiguration" },
				"options": { "$ref": "#/$defs/NoUnknownPseudoElementOptions" }
			},
			"additionalProperties": false,
			"required": ["level"]
		},
		"RuleWithNoUnknownTypeSelectorOptions": {
			"type": "object",
			"properties": {
				"level": { "$ref": "#/$defs/RulePlainConfiguration" },
				"options": { "$ref": "#/$defs/NoUnknownTypeSelectorOptions" }
			},
			"additionalProperties": false,
			"required": ["level"]
		},
		"RuleWithNoUnknownUnitOptions": {
			"type": "object",
			"properties": {
				"level": { "$ref": "#/$defs/RulePlainConfiguration" },
				"options": { "$ref": "#/$defs/NoUnknownUnitOptions" }
			},
			"additionalProperties": false,
			"required": ["level"]
		},
		"RuleWithNoUnmatchableAnbSelectorOptions": {
			"type": "object",
			"properties": {
				"level": { "$ref": "#/$defs/RulePlainConfiguration" },
				"options": { "$ref": "#/$defs/NoUnmatchableAnbSelectorOptions" }
			},
			"additionalProperties": false,
			"required": ["level"]
		},
		"RuleWithNoUnnecessaryConditionsOptions": {
			"type": "object",
			"properties": {
				"level": { "$ref": "#/$defs/RulePlainConfiguration" },
				"options": { "$ref": "#/$defs/NoUnnecessaryConditionsOptions" }
			},
			"additionalProperties": false,
			"required": ["level"]
		},
		"RuleWithNoUnreachableOptions": {
			"type": "object",
			"properties": {
				"level": { "$ref": "#/$defs/RulePlainConfiguration" },
				"options": { "$ref": "#/$defs/NoUnreachableOptions" }
			},
			"additionalProperties": false,
			"required": ["level"]
		},
		"RuleWithNoUnreachableSuperOptions": {
			"type": "object",
			"properties": {
				"level": { "$ref": "#/$defs/RulePlainConfiguration" },
				"options": { "$ref": "#/$defs/NoUnreachableSuperOptions" }
			},
			"additionalProperties": false,
			"required": ["level"]
		},
		"RuleWithNoUnresolvedImportsOptions": {
			"type": "object",
			"properties": {
				"level": { "$ref": "#/$defs/RulePlainConfiguration" },
				"options": { "$ref": "#/$defs/NoUnresolvedImportsOptions" }
			},
			"additionalProperties": false,
			"required": ["level"]
		},
		"RuleWithNoUnsafeDeclarationMergingOptions": {
			"type": "object",
			"properties": {
				"level": { "$ref": "#/$defs/RulePlainConfiguration" },
				"options": { "$ref": "#/$defs/NoUnsafeDeclarationMergingOptions" }
			},
			"additionalProperties": false,
			"required": ["level"]
		},
		"RuleWithNoUnsafeFinallyOptions": {
			"type": "object",
			"properties": {
				"level": { "$ref": "#/$defs/RulePlainConfiguration" },
				"options": { "$ref": "#/$defs/NoUnsafeFinallyOptions" }
			},
			"additionalProperties": false,
			"required": ["level"]
		},
		"RuleWithNoUnsafeNegationOptions": {
			"type": "object",
			"properties": {
				"fix": { "anyOf": [{ "$ref": "#/$defs/FixKind" }, { "type": "null" }] },
				"level": { "$ref": "#/$defs/RulePlainConfiguration" },
				"options": { "$ref": "#/$defs/NoUnsafeNegationOptions" }
			},
			"additionalProperties": false,
			"required": ["level"]
		},
		"RuleWithNoUnsafeOptionalChainingOptions": {
			"type": "object",
			"properties": {
				"level": { "$ref": "#/$defs/RulePlainConfiguration" },
				"options": { "$ref": "#/$defs/NoUnsafeOptionalChainingOptions" }
			},
			"additionalProperties": false,
			"required": ["level"]
		},
		"RuleWithNoUnusedExpressionsOptions": {
			"type": "object",
			"properties": {
				"level": { "$ref": "#/$defs/RulePlainConfiguration" },
				"options": { "$ref": "#/$defs/NoUnusedExpressionsOptions" }
			},
			"additionalProperties": false,
			"required": ["level"]
		},
		"RuleWithNoUnusedFunctionParametersOptions": {
			"type": "object",
			"properties": {
				"fix": { "anyOf": [{ "$ref": "#/$defs/FixKind" }, { "type": "null" }] },
				"level": { "$ref": "#/$defs/RulePlainConfiguration" },
				"options": { "$ref": "#/$defs/NoUnusedFunctionParametersOptions" }
			},
			"additionalProperties": false,
			"required": ["level"]
		},
		"RuleWithNoUnusedImportsOptions": {
			"type": "object",
			"properties": {
				"fix": { "anyOf": [{ "$ref": "#/$defs/FixKind" }, { "type": "null" }] },
				"level": { "$ref": "#/$defs/RulePlainConfiguration" },
				"options": { "$ref": "#/$defs/NoUnusedImportsOptions" }
			},
			"additionalProperties": false,
			"required": ["level"]
		},
		"RuleWithNoUnusedLabelsOptions": {
			"type": "object",
			"properties": {
				"fix": { "anyOf": [{ "$ref": "#/$defs/FixKind" }, { "type": "null" }] },
				"level": { "$ref": "#/$defs/RulePlainConfiguration" },
				"options": { "$ref": "#/$defs/NoUnusedLabelsOptions" }
			},
			"additionalProperties": false,
			"required": ["level"]
		},
		"RuleWithNoUnusedPrivateClassMembersOptions": {
			"type": "object",
			"properties": {
				"fix": { "anyOf": [{ "$ref": "#/$defs/FixKind" }, { "type": "null" }] },
				"level": { "$ref": "#/$defs/RulePlainConfiguration" },
				"options": { "$ref": "#/$defs/NoUnusedPrivateClassMembersOptions" }
			},
			"additionalProperties": false,
			"required": ["level"]
		},
		"RuleWithNoUnusedTemplateLiteralOptions": {
			"type": "object",
			"properties": {
				"fix": { "anyOf": [{ "$ref": "#/$defs/FixKind" }, { "type": "null" }] },
				"level": { "$ref": "#/$defs/RulePlainConfiguration" },
				"options": { "$ref": "#/$defs/NoUnusedTemplateLiteralOptions" }
			},
			"additionalProperties": false,
			"required": ["level"]
		},
		"RuleWithNoUnusedVariablesOptions": {
			"type": "object",
			"properties": {
				"fix": { "anyOf": [{ "$ref": "#/$defs/FixKind" }, { "type": "null" }] },
				"level": { "$ref": "#/$defs/RulePlainConfiguration" },
				"options": { "$ref": "#/$defs/NoUnusedVariablesOptions" }
			},
			"additionalProperties": false,
			"required": ["level"]
		},
		"RuleWithNoUnwantedPolyfillioOptions": {
			"type": "object",
			"properties": {
				"level": { "$ref": "#/$defs/RulePlainConfiguration" },
				"options": { "$ref": "#/$defs/NoUnwantedPolyfillioOptions" }
			},
			"additionalProperties": false,
			"required": ["level"]
		},
		"RuleWithNoUselessCatchBindingOptions": {
			"type": "object",
			"properties": {
				"fix": { "anyOf": [{ "$ref": "#/$defs/FixKind" }, { "type": "null" }] },
				"level": { "$ref": "#/$defs/RulePlainConfiguration" },
				"options": { "$ref": "#/$defs/NoUselessCatchBindingOptions" }
			},
			"additionalProperties": false,
			"required": ["level"]
		},
		"RuleWithNoUselessCatchOptions": {
			"type": "object",
			"properties": {
				"fix": { "anyOf": [{ "$ref": "#/$defs/FixKind" }, { "type": "null" }] },
				"level": { "$ref": "#/$defs/RulePlainConfiguration" },
				"options": { "$ref": "#/$defs/NoUselessCatchOptions" }
			},
			"additionalProperties": false,
			"required": ["level"]
		},
		"RuleWithNoUselessConstructorOptions": {
			"type": "object",
			"properties": {
				"fix": { "anyOf": [{ "$ref": "#/$defs/FixKind" }, { "type": "null" }] },
				"level": { "$ref": "#/$defs/RulePlainConfiguration" },
				"options": { "$ref": "#/$defs/NoUselessConstructorOptions" }
			},
			"additionalProperties": false,
			"required": ["level"]
		},
		"RuleWithNoUselessContinueOptions": {
			"type": "object",
			"properties": {
				"fix": { "anyOf": [{ "$ref": "#/$defs/FixKind" }, { "type": "null" }] },
				"level": { "$ref": "#/$defs/RulePlainConfiguration" },
				"options": { "$ref": "#/$defs/NoUselessContinueOptions" }
			},
			"additionalProperties": false,
			"required": ["level"]
		},
		"RuleWithNoUselessElseOptions": {
			"type": "object",
			"properties": {
				"fix": { "anyOf": [{ "$ref": "#/$defs/FixKind" }, { "type": "null" }] },
				"level": { "$ref": "#/$defs/RulePlainConfiguration" },
				"options": { "$ref": "#/$defs/NoUselessElseOptions" }
			},
			"additionalProperties": false,
			"required": ["level"]
		},
		"RuleWithNoUselessEmptyExportOptions": {
			"type": "object",
			"properties": {
				"fix": { "anyOf": [{ "$ref": "#/$defs/FixKind" }, { "type": "null" }] },
				"level": { "$ref": "#/$defs/RulePlainConfiguration" },
				"options": { "$ref": "#/$defs/NoUselessEmptyExportOptions" }
			},
			"additionalProperties": false,
			"required": ["level"]
		},
		"RuleWithNoUselessEscapeInRegexOptions": {
			"type": "object",
			"properties": {
				"fix": { "anyOf": [{ "$ref": "#/$defs/FixKind" }, { "type": "null" }] },
				"level": { "$ref": "#/$defs/RulePlainConfiguration" },
				"options": { "$ref": "#/$defs/NoUselessEscapeInRegexOptions" }
			},
			"additionalProperties": false,
			"required": ["level"]
		},
		"RuleWithNoUselessEscapeInStringOptions": {
			"type": "object",
			"properties": {
				"fix": { "anyOf": [{ "$ref": "#/$defs/FixKind" }, { "type": "null" }] },
				"level": { "$ref": "#/$defs/RulePlainConfiguration" },
				"options": { "$ref": "#/$defs/NoUselessEscapeInStringOptions" }
			},
			"additionalProperties": false,
			"required": ["level"]
		},
		"RuleWithNoUselessFragmentsOptions": {
			"type": "object",
			"properties": {
				"fix": { "anyOf": [{ "$ref": "#/$defs/FixKind" }, { "type": "null" }] },
				"level": { "$ref": "#/$defs/RulePlainConfiguration" },
				"options": { "$ref": "#/$defs/NoUselessFragmentsOptions" }
			},
			"additionalProperties": false,
			"required": ["level"]
		},
		"RuleWithNoUselessLabelOptions": {
			"type": "object",
			"properties": {
				"fix": { "anyOf": [{ "$ref": "#/$defs/FixKind" }, { "type": "null" }] },
				"level": { "$ref": "#/$defs/RulePlainConfiguration" },
				"options": { "$ref": "#/$defs/NoUselessLabelOptions" }
			},
			"additionalProperties": false,
			"required": ["level"]
		},
		"RuleWithNoUselessLoneBlockStatementsOptions": {
			"type": "object",
			"properties": {
				"fix": { "anyOf": [{ "$ref": "#/$defs/FixKind" }, { "type": "null" }] },
				"level": { "$ref": "#/$defs/RulePlainConfiguration" },
				"options": { "$ref": "#/$defs/NoUselessLoneBlockStatementsOptions" }
			},
			"additionalProperties": false,
			"required": ["level"]
		},
		"RuleWithNoUselessRegexBackrefsOptions": {
			"type": "object",
			"properties": {
				"level": { "$ref": "#/$defs/RulePlainConfiguration" },
				"options": { "$ref": "#/$defs/NoUselessRegexBackrefsOptions" }
			},
			"additionalProperties": false,
			"required": ["level"]
		},
		"RuleWithNoUselessRenameOptions": {
			"type": "object",
			"properties": {
				"fix": { "anyOf": [{ "$ref": "#/$defs/FixKind" }, { "type": "null" }] },
				"level": { "$ref": "#/$defs/RulePlainConfiguration" },
				"options": { "$ref": "#/$defs/NoUselessRenameOptions" }
			},
			"additionalProperties": false,
			"required": ["level"]
		},
		"RuleWithNoUselessStringConcatOptions": {
			"type": "object",
			"properties": {
				"fix": { "anyOf": [{ "$ref": "#/$defs/FixKind" }, { "type": "null" }] },
				"level": { "$ref": "#/$defs/RulePlainConfiguration" },
				"options": { "$ref": "#/$defs/NoUselessStringConcatOptions" }
			},
			"additionalProperties": false,
			"required": ["level"]
		},
		"RuleWithNoUselessStringRawOptions": {
			"type": "object",
			"properties": {
				"level": { "$ref": "#/$defs/RulePlainConfiguration" },
				"options": { "$ref": "#/$defs/NoUselessStringRawOptions" }
			},
			"additionalProperties": false,
			"required": ["level"]
		},
		"RuleWithNoUselessSwitchCaseOptions": {
			"type": "object",
			"properties": {
				"fix": { "anyOf": [{ "$ref": "#/$defs/FixKind" }, { "type": "null" }] },
				"level": { "$ref": "#/$defs/RulePlainConfiguration" },
				"options": { "$ref": "#/$defs/NoUselessSwitchCaseOptions" }
			},
			"additionalProperties": false,
			"required": ["level"]
		},
		"RuleWithNoUselessTernaryOptions": {
			"type": "object",
			"properties": {
				"fix": { "anyOf": [{ "$ref": "#/$defs/FixKind" }, { "type": "null" }] },
				"level": { "$ref": "#/$defs/RulePlainConfiguration" },
				"options": { "$ref": "#/$defs/NoUselessTernaryOptions" }
			},
			"additionalProperties": false,
			"required": ["level"]
		},
		"RuleWithNoUselessThisAliasOptions": {
			"type": "object",
			"properties": {
				"fix": { "anyOf": [{ "$ref": "#/$defs/FixKind" }, { "type": "null" }] },
				"level": { "$ref": "#/$defs/RulePlainConfiguration" },
				"options": { "$ref": "#/$defs/NoUselessThisAliasOptions" }
			},
			"additionalProperties": false,
			"required": ["level"]
		},
		"RuleWithNoUselessTypeConstraintOptions": {
			"type": "object",
			"properties": {
				"fix": { "anyOf": [{ "$ref": "#/$defs/FixKind" }, { "type": "null" }] },
				"level": { "$ref": "#/$defs/RulePlainConfiguration" },
				"options": { "$ref": "#/$defs/NoUselessTypeConstraintOptions" }
			},
			"additionalProperties": false,
			"required": ["level"]
		},
		"RuleWithNoUselessUndefinedInitializationOptions": {
			"type": "object",
			"properties": {
				"fix": { "anyOf": [{ "$ref": "#/$defs/FixKind" }, { "type": "null" }] },
				"level": { "$ref": "#/$defs/RulePlainConfiguration" },
				"options": { "$ref": "#/$defs/NoUselessUndefinedInitializationOptions" }
			},
			"additionalProperties": false,
			"required": ["level"]
		},
		"RuleWithNoUselessUndefinedOptions": {
			"type": "object",
			"properties": {
				"fix": { "anyOf": [{ "$ref": "#/$defs/FixKind" }, { "type": "null" }] },
				"level": { "$ref": "#/$defs/RulePlainConfiguration" },
				"options": { "$ref": "#/$defs/NoUselessUndefinedOptions" }
			},
			"additionalProperties": false,
			"required": ["level"]
		},
		"RuleWithNoValueAtRuleOptions": {
			"type": "object",
			"properties": {
				"level": { "$ref": "#/$defs/RulePlainConfiguration" },
				"options": { "$ref": "#/$defs/NoValueAtRuleOptions" }
			},
			"additionalProperties": false,
			"required": ["level"]
		},
		"RuleWithNoVarOptions": {
			"type": "object",
			"properties": {
				"fix": { "anyOf": [{ "$ref": "#/$defs/FixKind" }, { "type": "null" }] },
				"level": { "$ref": "#/$defs/RulePlainConfiguration" },
				"options": { "$ref": "#/$defs/NoVarOptions" }
			},
			"additionalProperties": false,
			"required": ["level"]
		},
		"RuleWithNoVoidElementsWithChildrenOptions": {
			"type": "object",
			"properties": {
				"fix": { "anyOf": [{ "$ref": "#/$defs/FixKind" }, { "type": "null" }] },
				"level": { "$ref": "#/$defs/RulePlainConfiguration" },
				"options": { "$ref": "#/$defs/NoVoidElementsWithChildrenOptions" }
			},
			"additionalProperties": false,
			"required": ["level"]
		},
		"RuleWithNoVoidOptions": {
			"type": "object",
			"properties": {
				"level": { "$ref": "#/$defs/RulePlainConfiguration" },
				"options": { "$ref": "#/$defs/NoVoidOptions" }
			},
			"additionalProperties": false,
			"required": ["level"]
		},
		"RuleWithNoVoidTypeReturnOptions": {
			"type": "object",
			"properties": {
				"level": { "$ref": "#/$defs/RulePlainConfiguration" },
				"options": { "$ref": "#/$defs/NoVoidTypeReturnOptions" }
			},
			"additionalProperties": false,
			"required": ["level"]
		},
		"RuleWithNoVueDataObjectDeclarationOptions": {
			"type": "object",
			"properties": {
				"fix": { "anyOf": [{ "$ref": "#/$defs/FixKind" }, { "type": "null" }] },
				"level": { "$ref": "#/$defs/RulePlainConfiguration" },
				"options": { "$ref": "#/$defs/NoVueDataObjectDeclarationOptions" }
			},
			"additionalProperties": false,
			"required": ["level"]
		},
		"RuleWithNoVueDuplicateKeysOptions": {
			"type": "object",
			"properties": {
				"level": { "$ref": "#/$defs/RulePlainConfiguration" },
				"options": { "$ref": "#/$defs/NoVueDuplicateKeysOptions" }
			},
			"additionalProperties": false,
			"required": ["level"]
		},
		"RuleWithNoVueReservedKeysOptions": {
			"type": "object",
			"properties": {
				"level": { "$ref": "#/$defs/RulePlainConfiguration" },
				"options": { "$ref": "#/$defs/NoVueReservedKeysOptions" }
			},
			"additionalProperties": false,
			"required": ["level"]
		},
		"RuleWithNoVueReservedPropsOptions": {
			"type": "object",
			"properties": {
				"level": { "$ref": "#/$defs/RulePlainConfiguration" },
				"options": { "$ref": "#/$defs/NoVueReservedPropsOptions" }
			},
			"additionalProperties": false,
			"required": ["level"]
		},
		"RuleWithNoVueVIfWithVForOptions": {
			"type": "object",
			"properties": {
				"level": { "$ref": "#/$defs/RulePlainConfiguration" },
				"options": { "$ref": "#/$defs/NoVueVIfWithVForOptions" }
			},
			"additionalProperties": false,
			"required": ["level"]
		},
		"RuleWithNoWithOptions": {
			"type": "object",
			"properties": {
				"level": { "$ref": "#/$defs/RulePlainConfiguration" },
				"options": { "$ref": "#/$defs/NoWithOptions" }
			},
			"additionalProperties": false,
			"required": ["level"]
		},
		"RuleWithNoYodaExpressionOptions": {
			"type": "object",
			"properties": {
				"fix": { "anyOf": [{ "$ref": "#/$defs/FixKind" }, { "type": "null" }] },
				"level": { "$ref": "#/$defs/RulePlainConfiguration" },
				"options": { "$ref": "#/$defs/NoYodaExpressionOptions" }
			},
			"additionalProperties": false,
			"required": ["level"]
		},
		"RuleWithUseAdjacentOverloadSignaturesOptions": {
			"type": "object",
			"properties": {
				"level": { "$ref": "#/$defs/RulePlainConfiguration" },
				"options": { "$ref": "#/$defs/UseAdjacentOverloadSignaturesOptions" }
			},
			"additionalProperties": false,
			"required": ["level"]
		},
		"RuleWithUseAltTextOptions": {
			"type": "object",
			"properties": {
				"level": { "$ref": "#/$defs/RulePlainConfiguration" },
				"options": { "$ref": "#/$defs/UseAltTextOptions" }
			},
			"additionalProperties": false,
			"required": ["level"]
		},
		"RuleWithUseAnchorContentOptions": {
			"type": "object",
			"properties": {
				"fix": { "anyOf": [{ "$ref": "#/$defs/FixKind" }, { "type": "null" }] },
				"level": { "$ref": "#/$defs/RulePlainConfiguration" },
				"options": { "$ref": "#/$defs/UseAnchorContentOptions" }
			},
			"additionalProperties": false,
			"required": ["level"]
		},
		"RuleWithUseAriaActivedescendantWithTabindexOptions": {
			"type": "object",
			"properties": {
				"fix": { "anyOf": [{ "$ref": "#/$defs/FixKind" }, { "type": "null" }] },
				"level": { "$ref": "#/$defs/RulePlainConfiguration" },
				"options": {
					"$ref": "#/$defs/UseAriaActivedescendantWithTabindexOptions"
				}
			},
			"additionalProperties": false,
			"required": ["level"]
		},
		"RuleWithUseAriaPropsForRoleOptions": {
			"type": "object",
			"properties": {
				"level": { "$ref": "#/$defs/RulePlainConfiguration" },
				"options": { "$ref": "#/$defs/UseAriaPropsForRoleOptions" }
			},
			"additionalProperties": false,
			"required": ["level"]
		},
		"RuleWithUseAriaPropsSupportedByRoleOptions": {
			"type": "object",
			"properties": {
				"level": { "$ref": "#/$defs/RulePlainConfiguration" },
				"options": { "$ref": "#/$defs/UseAriaPropsSupportedByRoleOptions" }
			},
			"additionalProperties": false,
			"required": ["level"]
		},
		"RuleWithUseArrayLiteralsOptions": {
			"type": "object",
			"properties": {
				"fix": { "anyOf": [{ "$ref": "#/$defs/FixKind" }, { "type": "null" }] },
				"level": { "$ref": "#/$defs/RulePlainConfiguration" },
				"options": { "$ref": "#/$defs/UseArrayLiteralsOptions" }
			},
			"additionalProperties": false,
			"required": ["level"]
		},
		"RuleWithUseArraySortCompareOptions": {
			"type": "object",
			"properties": {
				"level": { "$ref": "#/$defs/RulePlainConfiguration" },
				"options": { "$ref": "#/$defs/UseArraySortCompareOptions" }
			},
			"additionalProperties": false,
			"required": ["level"]
		},
		"RuleWithUseArrowFunctionOptions": {
			"type": "object",
			"properties": {
				"fix": { "anyOf": [{ "$ref": "#/$defs/FixKind" }, { "type": "null" }] },
				"level": { "$ref": "#/$defs/RulePlainConfiguration" },
				"options": { "$ref": "#/$defs/UseArrowFunctionOptions" }
			},
			"additionalProperties": false,
			"required": ["level"]
		},
		"RuleWithUseAsConstAssertionOptions": {
			"type": "object",
			"properties": {
				"fix": { "anyOf": [{ "$ref": "#/$defs/FixKind" }, { "type": "null" }] },
				"level": { "$ref": "#/$defs/RulePlainConfiguration" },
				"options": { "$ref": "#/$defs/UseAsConstAssertionOptions" }
			},
			"additionalProperties": false,
			"required": ["level"]
		},
		"RuleWithUseAtIndexOptions": {
			"type": "object",
			"properties": {
				"fix": { "anyOf": [{ "$ref": "#/$defs/FixKind" }, { "type": "null" }] },
				"level": { "$ref": "#/$defs/RulePlainConfiguration" },
				"options": { "$ref": "#/$defs/UseAtIndexOptions" }
			},
			"additionalProperties": false,
			"required": ["level"]
		},
		"RuleWithUseAwaitOptions": {
			"type": "object",
			"properties": {
				"level": { "$ref": "#/$defs/RulePlainConfiguration" },
				"options": { "$ref": "#/$defs/UseAwaitOptions" }
			},
			"additionalProperties": false,
			"required": ["level"]
		},
		"RuleWithUseBiomeIgnoreFolderOptions": {
			"type": "object",
			"properties": {
				"fix": { "anyOf": [{ "$ref": "#/$defs/FixKind" }, { "type": "null" }] },
				"level": { "$ref": "#/$defs/RulePlainConfiguration" },
				"options": { "$ref": "#/$defs/UseBiomeIgnoreFolderOptions" }
			},
			"additionalProperties": false,
			"required": ["level"]
		},
		"RuleWithUseBlockStatementsOptions": {
			"type": "object",
			"properties": {
				"fix": { "anyOf": [{ "$ref": "#/$defs/FixKind" }, { "type": "null" }] },
				"level": { "$ref": "#/$defs/RulePlainConfiguration" },
				"options": { "$ref": "#/$defs/UseBlockStatementsOptions" }
			},
			"additionalProperties": false,
			"required": ["level"]
		},
		"RuleWithUseButtonTypeOptions": {
			"type": "object",
			"properties": {
				"level": { "$ref": "#/$defs/RulePlainConfiguration" },
				"options": { "$ref": "#/$defs/UseButtonTypeOptions" }
			},
			"additionalProperties": false,
			"required": ["level"]
		},
		"RuleWithUseCollapsedElseIfOptions": {
			"type": "object",
			"properties": {
				"fix": { "anyOf": [{ "$ref": "#/$defs/FixKind" }, { "type": "null" }] },
				"level": { "$ref": "#/$defs/RulePlainConfiguration" },
				"options": { "$ref": "#/$defs/UseCollapsedElseIfOptions" }
			},
			"additionalProperties": false,
			"required": ["level"]
		},
		"RuleWithUseCollapsedIfOptions": {
			"type": "object",
			"properties": {
				"fix": { "anyOf": [{ "$ref": "#/$defs/FixKind" }, { "type": "null" }] },
				"level": { "$ref": "#/$defs/RulePlainConfiguration" },
				"options": { "$ref": "#/$defs/UseCollapsedIfOptions" }
			},
			"additionalProperties": false,
			"required": ["level"]
		},
		"RuleWithUseComponentExportOnlyModulesOptions": {
			"type": "object",
			"properties": {
				"level": { "$ref": "#/$defs/RulePlainConfiguration" },
				"options": { "$ref": "#/$defs/UseComponentExportOnlyModulesOptions" }
			},
			"additionalProperties": false,
			"required": ["level"]
		},
		"RuleWithUseConsistentArrayTypeOptions": {
			"type": "object",
			"properties": {
				"fix": { "anyOf": [{ "$ref": "#/$defs/FixKind" }, { "type": "null" }] },
				"level": { "$ref": "#/$defs/RulePlainConfiguration" },
				"options": { "$ref": "#/$defs/UseConsistentArrayTypeOptions" }
			},
			"additionalProperties": false,
			"required": ["level"]
		},
		"RuleWithUseConsistentArrowReturnOptions": {
			"type": "object",
			"properties": {
				"fix": { "anyOf": [{ "$ref": "#/$defs/FixKind" }, { "type": "null" }] },
				"level": { "$ref": "#/$defs/RulePlainConfiguration" },
				"options": { "$ref": "#/$defs/UseConsistentArrowReturnOptions" }
			},
			"additionalProperties": false,
			"required": ["level"]
		},
		"RuleWithUseConsistentBuiltinInstantiationOptions": {
			"type": "object",
			"properties": {
				"fix": { "anyOf": [{ "$ref": "#/$defs/FixKind" }, { "type": "null" }] },
				"level": { "$ref": "#/$defs/RulePlainConfiguration" },
				"options": {
					"$ref": "#/$defs/UseConsistentBuiltinInstantiationOptions"
				}
			},
			"additionalProperties": false,
			"required": ["level"]
		},
		"RuleWithUseConsistentCurlyBracesOptions": {
			"type": "object",
			"properties": {
				"fix": { "anyOf": [{ "$ref": "#/$defs/FixKind" }, { "type": "null" }] },
				"level": { "$ref": "#/$defs/RulePlainConfiguration" },
				"options": { "$ref": "#/$defs/UseConsistentCurlyBracesOptions" }
			},
			"additionalProperties": false,
			"required": ["level"]
		},
		"RuleWithUseConsistentGraphqlDescriptionsOptions": {
			"type": "object",
			"properties": {
				"level": { "$ref": "#/$defs/RulePlainConfiguration" },
				"options": { "$ref": "#/$defs/UseConsistentGraphqlDescriptionsOptions" }
			},
			"additionalProperties": false,
			"required": ["level"]
		},
		"RuleWithUseConsistentMemberAccessibilityOptions": {
			"type": "object",
			"properties": {
				"level": { "$ref": "#/$defs/RulePlainConfiguration" },
				"options": { "$ref": "#/$defs/UseConsistentMemberAccessibilityOptions" }
			},
			"additionalProperties": false,
			"required": ["level"]
		},
		"RuleWithUseConsistentObjectDefinitionsOptions": {
			"type": "object",
			"properties": {
				"fix": { "anyOf": [{ "$ref": "#/$defs/FixKind" }, { "type": "null" }] },
				"level": { "$ref": "#/$defs/RulePlainConfiguration" },
				"options": { "$ref": "#/$defs/UseConsistentObjectDefinitionsOptions" }
			},
			"additionalProperties": false,
			"required": ["level"]
		},
		"RuleWithUseConsistentTypeDefinitionsOptions": {
			"type": "object",
			"properties": {
				"fix": { "anyOf": [{ "$ref": "#/$defs/FixKind" }, { "type": "null" }] },
				"level": { "$ref": "#/$defs/RulePlainConfiguration" },
				"options": { "$ref": "#/$defs/UseConsistentTypeDefinitionsOptions" }
			},
			"additionalProperties": false,
			"required": ["level"]
		},
		"RuleWithUseConstOptions": {
			"type": "object",
			"properties": {
				"fix": { "anyOf": [{ "$ref": "#/$defs/FixKind" }, { "type": "null" }] },
				"level": { "$ref": "#/$defs/RulePlainConfiguration" },
				"options": { "$ref": "#/$defs/UseConstOptions" }
			},
			"additionalProperties": false,
			"required": ["level"]
		},
		"RuleWithUseDateNowOptions": {
			"type": "object",
			"properties": {
				"fix": { "anyOf": [{ "$ref": "#/$defs/FixKind" }, { "type": "null" }] },
				"level": { "$ref": "#/$defs/RulePlainConfiguration" },
				"options": { "$ref": "#/$defs/UseDateNowOptions" }
			},
			"additionalProperties": false,
			"required": ["level"]
		},
		"RuleWithUseDefaultParameterLastOptions": {
			"type": "object",
			"properties": {
				"fix": { "anyOf": [{ "$ref": "#/$defs/FixKind" }, { "type": "null" }] },
				"level": { "$ref": "#/$defs/RulePlainConfiguration" },
				"options": { "$ref": "#/$defs/UseDefaultParameterLastOptions" }
			},
			"additionalProperties": false,
			"required": ["level"]
		},
		"RuleWithUseDefaultSwitchClauseLastOptions": {
			"type": "object",
			"properties": {
				"level": { "$ref": "#/$defs/RulePlainConfiguration" },
				"options": { "$ref": "#/$defs/UseDefaultSwitchClauseLastOptions" }
			},
			"additionalProperties": false,
			"required": ["level"]
		},
		"RuleWithUseDefaultSwitchClauseOptions": {
			"type": "object",
			"properties": {
				"level": { "$ref": "#/$defs/RulePlainConfiguration" },
				"options": { "$ref": "#/$defs/UseDefaultSwitchClauseOptions" }
			},
			"additionalProperties": false,
			"required": ["level"]
		},
		"RuleWithUseDeprecatedDateOptions": {
			"type": "object",
			"properties": {
				"level": { "$ref": "#/$defs/RulePlainConfiguration" },
				"options": { "$ref": "#/$defs/UseDeprecatedDateOptions" }
			},
			"additionalProperties": false,
			"required": ["level"]
		},
		"RuleWithUseDeprecatedReasonOptions": {
			"type": "object",
			"properties": {
				"level": { "$ref": "#/$defs/RulePlainConfiguration" },
				"options": { "$ref": "#/$defs/UseDeprecatedReasonOptions" }
			},
			"additionalProperties": false,
			"required": ["level"]
		},
		"RuleWithUseEnumInitializersOptions": {
			"type": "object",
			"properties": {
				"fix": { "anyOf": [{ "$ref": "#/$defs/FixKind" }, { "type": "null" }] },
				"level": { "$ref": "#/$defs/RulePlainConfiguration" },
				"options": { "$ref": "#/$defs/UseEnumInitializersOptions" }
			},
			"additionalProperties": false,
			"required": ["level"]
		},
		"RuleWithUseErrorMessageOptions": {
			"type": "object",
			"properties": {
				"level": { "$ref": "#/$defs/RulePlainConfiguration" },
				"options": { "$ref": "#/$defs/UseErrorMessageOptions" }
			},
			"additionalProperties": false,
			"required": ["level"]
		},
		"RuleWithUseExhaustiveDependenciesOptions": {
			"type": "object",
			"properties": {
				"fix": { "anyOf": [{ "$ref": "#/$defs/FixKind" }, { "type": "null" }] },
				"level": { "$ref": "#/$defs/RulePlainConfiguration" },
				"options": { "$ref": "#/$defs/UseExhaustiveDependenciesOptions" }
			},
			"additionalProperties": false,
			"required": ["level"]
		},
		"RuleWithUseExhaustiveSwitchCasesOptions": {
			"type": "object",
			"properties": {
				"fix": { "anyOf": [{ "$ref": "#/$defs/FixKind" }, { "type": "null" }] },
				"level": { "$ref": "#/$defs/RulePlainConfiguration" },
				"options": { "$ref": "#/$defs/UseExhaustiveSwitchCasesOptions" }
			},
			"additionalProperties": false,
			"required": ["level"]
		},
		"RuleWithUseExplicitLengthCheckOptions": {
			"type": "object",
			"properties": {
				"fix": { "anyOf": [{ "$ref": "#/$defs/FixKind" }, { "type": "null" }] },
				"level": { "$ref": "#/$defs/RulePlainConfiguration" },
				"options": { "$ref": "#/$defs/UseExplicitLengthCheckOptions" }
			},
			"additionalProperties": false,
			"required": ["level"]
		},
		"RuleWithUseExplicitTypeOptions": {
			"type": "object",
			"properties": {
				"level": { "$ref": "#/$defs/RulePlainConfiguration" },
				"options": { "$ref": "#/$defs/UseExplicitTypeOptions" }
			},
			"additionalProperties": false,
			"required": ["level"]
		},
		"RuleWithUseExponentiationOperatorOptions": {
			"type": "object",
			"properties": {
				"fix": { "anyOf": [{ "$ref": "#/$defs/FixKind" }, { "type": "null" }] },
				"level": { "$ref": "#/$defs/RulePlainConfiguration" },
				"options": { "$ref": "#/$defs/UseExponentiationOperatorOptions" }
			},
			"additionalProperties": false,
			"required": ["level"]
		},
		"RuleWithUseExportTypeOptions": {
			"type": "object",
			"properties": {
				"fix": { "anyOf": [{ "$ref": "#/$defs/FixKind" }, { "type": "null" }] },
				"level": { "$ref": "#/$defs/RulePlainConfiguration" },
				"options": { "$ref": "#/$defs/UseExportTypeOptions" }
			},
			"additionalProperties": false,
			"required": ["level"]
		},
		"RuleWithUseExportsLastOptions": {
			"type": "object",
			"properties": {
				"level": { "$ref": "#/$defs/RulePlainConfiguration" },
				"options": { "$ref": "#/$defs/UseExportsLastOptions" }
			},
			"additionalProperties": false,
			"required": ["level"]
		},
		"RuleWithUseFilenamingConventionOptions": {
			"type": "object",
			"properties": {
				"level": { "$ref": "#/$defs/RulePlainConfiguration" },
				"options": { "$ref": "#/$defs/UseFilenamingConventionOptions" }
			},
			"additionalProperties": false,
			"required": ["level"]
		},
		"RuleWithUseFindOptions": {
			"type": "object",
			"properties": {
				"level": { "$ref": "#/$defs/RulePlainConfiguration" },
				"options": { "$ref": "#/$defs/UseFindOptions" }
			},
			"additionalProperties": false,
			"required": ["level"]
		},
		"RuleWithUseFlatMapOptions": {
			"type": "object",
			"properties": {
				"fix": { "anyOf": [{ "$ref": "#/$defs/FixKind" }, { "type": "null" }] },
				"level": { "$ref": "#/$defs/RulePlainConfiguration" },
				"options": { "$ref": "#/$defs/UseFlatMapOptions" }
			},
			"additionalProperties": false,
			"required": ["level"]
		},
		"RuleWithUseFocusableInteractiveOptions": {
			"type": "object",
			"properties": {
				"level": { "$ref": "#/$defs/RulePlainConfiguration" },
				"options": { "$ref": "#/$defs/UseFocusableInteractiveOptions" }
			},
			"additionalProperties": false,
			"required": ["level"]
		},
		"RuleWithUseForOfOptions": {
			"type": "object",
			"properties": {
				"level": { "$ref": "#/$defs/RulePlainConfiguration" },
				"options": { "$ref": "#/$defs/UseForOfOptions" }
			},
			"additionalProperties": false,
			"required": ["level"]
		},
		"RuleWithUseFragmentSyntaxOptions": {
			"type": "object",
			"properties": {
				"fix": { "anyOf": [{ "$ref": "#/$defs/FixKind" }, { "type": "null" }] },
				"level": { "$ref": "#/$defs/RulePlainConfiguration" },
				"options": { "$ref": "#/$defs/UseFragmentSyntaxOptions" }
			},
			"additionalProperties": false,
			"required": ["level"]
		},
		"RuleWithUseGenericFontNamesOptions": {
			"type": "object",
			"properties": {
				"level": { "$ref": "#/$defs/RulePlainConfiguration" },
				"options": { "$ref": "#/$defs/UseGenericFontNamesOptions" }
			},
			"additionalProperties": false,
			"required": ["level"]
		},
		"RuleWithUseGetterReturnOptions": {
			"type": "object",
			"properties": {
				"level": { "$ref": "#/$defs/RulePlainConfiguration" },
				"options": { "$ref": "#/$defs/UseGetterReturnOptions" }
			},
			"additionalProperties": false,
			"required": ["level"]
		},
		"RuleWithUseGoogleFontDisplayOptions": {
			"type": "object",
			"properties": {
				"level": { "$ref": "#/$defs/RulePlainConfiguration" },
				"options": { "$ref": "#/$defs/UseGoogleFontDisplayOptions" }
			},
			"additionalProperties": false,
			"required": ["level"]
		},
		"RuleWithUseGoogleFontPreconnectOptions": {
			"type": "object",
			"properties": {
				"fix": { "anyOf": [{ "$ref": "#/$defs/FixKind" }, { "type": "null" }] },
				"level": { "$ref": "#/$defs/RulePlainConfiguration" },
				"options": { "$ref": "#/$defs/UseGoogleFontPreconnectOptions" }
			},
			"additionalProperties": false,
			"required": ["level"]
		},
		"RuleWithUseGraphqlNamedOperationsOptions": {
			"type": "object",
			"properties": {
				"fix": { "anyOf": [{ "$ref": "#/$defs/FixKind" }, { "type": "null" }] },
				"level": { "$ref": "#/$defs/RulePlainConfiguration" },
				"options": { "$ref": "#/$defs/UseGraphqlNamedOperationsOptions" }
			},
			"additionalProperties": false,
			"required": ["level"]
		},
		"RuleWithUseGraphqlNamingConventionOptions": {
			"type": "object",
			"properties": {
				"level": { "$ref": "#/$defs/RulePlainConfiguration" },
				"options": { "$ref": "#/$defs/UseGraphqlNamingConventionOptions" }
			},
			"additionalProperties": false,
			"required": ["level"]
		},
		"RuleWithUseGroupedAccessorPairsOptions": {
			"type": "object",
			"properties": {
				"level": { "$ref": "#/$defs/RulePlainConfiguration" },
				"options": { "$ref": "#/$defs/UseGroupedAccessorPairsOptions" }
			},
			"additionalProperties": false,
			"required": ["level"]
		},
		"RuleWithUseGuardForInOptions": {
			"type": "object",
			"properties": {
				"level": { "$ref": "#/$defs/RulePlainConfiguration" },
				"options": { "$ref": "#/$defs/UseGuardForInOptions" }
			},
			"additionalProperties": false,
			"required": ["level"]
		},
		"RuleWithUseHeadingContentOptions": {
			"type": "object",
			"properties": {
				"level": { "$ref": "#/$defs/RulePlainConfiguration" },
				"options": { "$ref": "#/$defs/UseHeadingContentOptions" }
			},
			"additionalProperties": false,
			"required": ["level"]
		},
		"RuleWithUseHookAtTopLevelOptions": {
			"type": "object",
			"properties": {
				"level": { "$ref": "#/$defs/RulePlainConfiguration" },
				"options": { "$ref": "#/$defs/UseHookAtTopLevelOptions" }
			},
			"additionalProperties": false,
			"required": ["level"]
		},
		"RuleWithUseHtmlLangOptions": {
			"type": "object",
			"properties": {
				"level": { "$ref": "#/$defs/RulePlainConfiguration" },
				"options": { "$ref": "#/$defs/UseHtmlLangOptions" }
			},
			"additionalProperties": false,
			"required": ["level"]
		},
		"RuleWithUseIframeTitleOptions": {
			"type": "object",
			"properties": {
				"level": { "$ref": "#/$defs/RulePlainConfiguration" },
				"options": { "$ref": "#/$defs/UseIframeTitleOptions" }
			},
			"additionalProperties": false,
			"required": ["level"]
		},
		"RuleWithUseImageSizeOptions": {
			"type": "object",
			"properties": {
				"level": { "$ref": "#/$defs/RulePlainConfiguration" },
				"options": { "$ref": "#/$defs/UseImageSizeOptions" }
			},
			"additionalProperties": false,
			"required": ["level"]
		},
		"RuleWithUseImportExtensionsOptions": {
			"type": "object",
			"properties": {
				"fix": { "anyOf": [{ "$ref": "#/$defs/FixKind" }, { "type": "null" }] },
				"level": { "$ref": "#/$defs/RulePlainConfiguration" },
				"options": { "$ref": "#/$defs/UseImportExtensionsOptions" }
			},
			"additionalProperties": false,
			"required": ["level"]
		},
		"RuleWithUseImportTypeOptions": {
			"type": "object",
			"properties": {
				"fix": { "anyOf": [{ "$ref": "#/$defs/FixKind" }, { "type": "null" }] },
				"level": { "$ref": "#/$defs/RulePlainConfiguration" },
				"options": { "$ref": "#/$defs/UseImportTypeOptions" }
			},
			"additionalProperties": false,
			"required": ["level"]
		},
		"RuleWithUseIndexOfOptions": {
			"type": "object",
			"properties": {
				"fix": { "anyOf": [{ "$ref": "#/$defs/FixKind" }, { "type": "null" }] },
				"level": { "$ref": "#/$defs/RulePlainConfiguration" },
				"options": { "$ref": "#/$defs/UseIndexOfOptions" }
			},
			"additionalProperties": false,
			"required": ["level"]
		},
		"RuleWithUseIsArrayOptions": {
			"type": "object",
			"properties": {
				"fix": { "anyOf": [{ "$ref": "#/$defs/FixKind" }, { "type": "null" }] },
				"level": { "$ref": "#/$defs/RulePlainConfiguration" },
				"options": { "$ref": "#/$defs/UseIsArrayOptions" }
			},
			"additionalProperties": false,
			"required": ["level"]
		},
		"RuleWithUseIsNanOptions": {
			"type": "object",
			"properties": {
				"fix": { "anyOf": [{ "$ref": "#/$defs/FixKind" }, { "type": "null" }] },
				"level": { "$ref": "#/$defs/RulePlainConfiguration" },
				"options": { "$ref": "#/$defs/UseIsNanOptions" }
			},
			"additionalProperties": false,
			"required": ["level"]
		},
		"RuleWithUseIterableCallbackReturnOptions": {
			"type": "object",
			"properties": {
				"level": { "$ref": "#/$defs/RulePlainConfiguration" },
				"options": { "$ref": "#/$defs/UseIterableCallbackReturnOptions" }
			},
			"additionalProperties": false,
			"required": ["level"]
		},
		"RuleWithUseJsonImportAttributesOptions": {
			"type": "object",
			"properties": {
				"fix": { "anyOf": [{ "$ref": "#/$defs/FixKind" }, { "type": "null" }] },
				"level": { "$ref": "#/$defs/RulePlainConfiguration" },
				"options": { "$ref": "#/$defs/UseJsonImportAttributesOptions" }
			},
			"additionalProperties": false,
			"required": ["level"]
		},
		"RuleWithUseJsxKeyInIterableOptions": {
			"type": "object",
			"properties": {
				"level": { "$ref": "#/$defs/RulePlainConfiguration" },
				"options": { "$ref": "#/$defs/UseJsxKeyInIterableOptions" }
			},
			"additionalProperties": false,
			"required": ["level"]
		},
		"RuleWithUseKeyWithClickEventsOptions": {
			"type": "object",
			"properties": {
				"level": { "$ref": "#/$defs/RulePlainConfiguration" },
				"options": { "$ref": "#/$defs/UseKeyWithClickEventsOptions" }
			},
			"additionalProperties": false,
			"required": ["level"]
		},
		"RuleWithUseKeyWithMouseEventsOptions": {
			"type": "object",
			"properties": {
				"level": { "$ref": "#/$defs/RulePlainConfiguration" },
				"options": { "$ref": "#/$defs/UseKeyWithMouseEventsOptions" }
			},
			"additionalProperties": false,
			"required": ["level"]
		},
		"RuleWithUseLiteralEnumMembersOptions": {
			"type": "object",
			"properties": {
				"level": { "$ref": "#/$defs/RulePlainConfiguration" },
				"options": { "$ref": "#/$defs/UseLiteralEnumMembersOptions" }
			},
			"additionalProperties": false,
			"required": ["level"]
		},
		"RuleWithUseLiteralKeysOptions": {
			"type": "object",
			"properties": {
				"fix": { "anyOf": [{ "$ref": "#/$defs/FixKind" }, { "type": "null" }] },
				"level": { "$ref": "#/$defs/RulePlainConfiguration" },
				"options": { "$ref": "#/$defs/UseLiteralKeysOptions" }
			},
			"additionalProperties": false,
			"required": ["level"]
		},
		"RuleWithUseMaxParamsOptions": {
			"type": "object",
			"properties": {
				"level": { "$ref": "#/$defs/RulePlainConfiguration" },
				"options": { "$ref": "#/$defs/UseMaxParamsOptions" }
			},
			"additionalProperties": false,
			"required": ["level"]
		},
		"RuleWithUseMediaCaptionOptions": {
			"type": "object",
			"properties": {
				"level": { "$ref": "#/$defs/RulePlainConfiguration" },
				"options": { "$ref": "#/$defs/UseMediaCaptionOptions" }
			},
			"additionalProperties": false,
			"required": ["level"]
		},
		"RuleWithUseNamespaceKeywordOptions": {
			"type": "object",
			"properties": {
				"fix": { "anyOf": [{ "$ref": "#/$defs/FixKind" }, { "type": "null" }] },
				"level": { "$ref": "#/$defs/RulePlainConfiguration" },
				"options": { "$ref": "#/$defs/UseNamespaceKeywordOptions" }
			},
			"additionalProperties": false,
			"required": ["level"]
		},
		"RuleWithUseNamingConventionOptions": {
			"type": "object",
			"properties": {
				"fix": { "anyOf": [{ "$ref": "#/$defs/FixKind" }, { "type": "null" }] },
				"level": { "$ref": "#/$defs/RulePlainConfiguration" },
				"options": { "$ref": "#/$defs/UseNamingConventionOptions" }
			},
			"additionalProperties": false,
			"required": ["level"]
		},
		"RuleWithUseNodeAssertStrictOptions": {
			"type": "object",
			"properties": {
				"fix": { "anyOf": [{ "$ref": "#/$defs/FixKind" }, { "type": "null" }] },
				"level": { "$ref": "#/$defs/RulePlainConfiguration" },
				"options": { "$ref": "#/$defs/UseNodeAssertStrictOptions" }
			},
			"additionalProperties": false,
			"required": ["level"]
		},
		"RuleWithUseNodejsImportProtocolOptions": {
			"type": "object",
			"properties": {
				"fix": { "anyOf": [{ "$ref": "#/$defs/FixKind" }, { "type": "null" }] },
				"level": { "$ref": "#/$defs/RulePlainConfiguration" },
				"options": { "$ref": "#/$defs/UseNodejsImportProtocolOptions" }
			},
			"additionalProperties": false,
			"required": ["level"]
		},
		"RuleWithUseNumberNamespaceOptions": {
			"type": "object",
			"properties": {
				"fix": { "anyOf": [{ "$ref": "#/$defs/FixKind" }, { "type": "null" }] },
				"level": { "$ref": "#/$defs/RulePlainConfiguration" },
				"options": { "$ref": "#/$defs/UseNumberNamespaceOptions" }
			},
			"additionalProperties": false,
			"required": ["level"]
		},
		"RuleWithUseNumberToFixedDigitsArgumentOptions": {
			"type": "object",
			"properties": {
				"fix": { "anyOf": [{ "$ref": "#/$defs/FixKind" }, { "type": "null" }] },
				"level": { "$ref": "#/$defs/RulePlainConfiguration" },
				"options": { "$ref": "#/$defs/UseNumberToFixedDigitsArgumentOptions" }
			},
			"additionalProperties": false,
			"required": ["level"]
		},
		"RuleWithUseNumericLiteralsOptions": {
			"type": "object",
			"properties": {
				"fix": { "anyOf": [{ "$ref": "#/$defs/FixKind" }, { "type": "null" }] },
				"level": { "$ref": "#/$defs/RulePlainConfiguration" },
				"options": { "$ref": "#/$defs/UseNumericLiteralsOptions" }
			},
			"additionalProperties": false,
			"required": ["level"]
		},
		"RuleWithUseNumericSeparatorsOptions": {
			"type": "object",
			"properties": {
				"fix": { "anyOf": [{ "$ref": "#/$defs/FixKind" }, { "type": "null" }] },
				"level": { "$ref": "#/$defs/RulePlainConfiguration" },
				"options": { "$ref": "#/$defs/UseNumericSeparatorsOptions" }
			},
			"additionalProperties": false,
			"required": ["level"]
		},
		"RuleWithUseObjectSpreadOptions": {
			"type": "object",
			"properties": {
				"fix": { "anyOf": [{ "$ref": "#/$defs/FixKind" }, { "type": "null" }] },
				"level": { "$ref": "#/$defs/RulePlainConfiguration" },
				"options": { "$ref": "#/$defs/UseObjectSpreadOptions" }
			},
			"additionalProperties": false,
			"required": ["level"]
		},
		"RuleWithUseOptionalChainOptions": {
			"type": "object",
			"properties": {
				"fix": { "anyOf": [{ "$ref": "#/$defs/FixKind" }, { "type": "null" }] },
				"level": { "$ref": "#/$defs/RulePlainConfiguration" },
				"options": { "$ref": "#/$defs/UseOptionalChainOptions" }
			},
			"additionalProperties": false,
			"required": ["level"]
		},
		"RuleWithUseParseIntRadixOptions": {
			"type": "object",
			"properties": {
				"fix": { "anyOf": [{ "$ref": "#/$defs/FixKind" }, { "type": "null" }] },
				"level": { "$ref": "#/$defs/RulePlainConfiguration" },
				"options": { "$ref": "#/$defs/UseParseIntRadixOptions" }
			},
			"additionalProperties": false,
			"required": ["level"]
		},
		"RuleWithUseQwikClasslistOptions": {
			"type": "object",
			"properties": {
				"level": { "$ref": "#/$defs/RulePlainConfiguration" },
				"options": { "$ref": "#/$defs/UseQwikClasslistOptions" }
			},
			"additionalProperties": false,
			"required": ["level"]
		},
		"RuleWithUseQwikMethodUsageOptions": {
			"type": "object",
			"properties": {
				"level": { "$ref": "#/$defs/RulePlainConfiguration" },
				"options": { "$ref": "#/$defs/UseQwikMethodUsageOptions" }
			},
			"additionalProperties": false,
			"required": ["level"]
		},
		"RuleWithUseQwikValidLexicalScopeOptions": {
			"type": "object",
			"properties": {
				"level": { "$ref": "#/$defs/RulePlainConfiguration" },
				"options": { "$ref": "#/$defs/UseQwikValidLexicalScopeOptions" }
			},
			"additionalProperties": false,
			"required": ["level"]
		},
		"RuleWithUseReactFunctionComponentsOptions": {
			"type": "object",
			"properties": {
				"level": { "$ref": "#/$defs/RulePlainConfiguration" },
				"options": { "$ref": "#/$defs/UseReactFunctionComponentsOptions" }
			},
			"additionalProperties": false,
			"required": ["level"]
		},
		"RuleWithUseReadonlyClassPropertiesOptions": {
			"type": "object",
			"properties": {
				"fix": { "anyOf": [{ "$ref": "#/$defs/FixKind" }, { "type": "null" }] },
				"level": { "$ref": "#/$defs/RulePlainConfiguration" },
				"options": { "$ref": "#/$defs/UseReadonlyClassPropertiesOptions" }
			},
			"additionalProperties": false,
			"required": ["level"]
		},
		"RuleWithUseRegexLiteralsOptions": {
			"type": "object",
			"properties": {
				"fix": { "anyOf": [{ "$ref": "#/$defs/FixKind" }, { "type": "null" }] },
				"level": { "$ref": "#/$defs/RulePlainConfiguration" },
				"options": { "$ref": "#/$defs/UseRegexLiteralsOptions" }
			},
			"additionalProperties": false,
			"required": ["level"]
		},
		"RuleWithUseRegexpExecOptions": {
			"type": "object",
			"properties": {
				"level": { "$ref": "#/$defs/RulePlainConfiguration" },
				"options": { "$ref": "#/$defs/UseRegexpExecOptions" }
			},
			"additionalProperties": false,
			"required": ["level"]
		},
		"RuleWithUseRequiredScriptsOptions": {
			"type": "object",
			"properties": {
				"level": { "$ref": "#/$defs/RulePlainConfiguration" },
				"options": { "$ref": "#/$defs/UseRequiredScriptsOptions" }
			},
			"additionalProperties": false,
			"required": ["level"]
		},
		"RuleWithUseSelfClosingElementsOptions": {
			"type": "object",
			"properties": {
				"fix": { "anyOf": [{ "$ref": "#/$defs/FixKind" }, { "type": "null" }] },
				"level": { "$ref": "#/$defs/RulePlainConfiguration" },
				"options": { "$ref": "#/$defs/UseSelfClosingElementsOptions" }
			},
			"additionalProperties": false,
			"required": ["level"]
		},
		"RuleWithUseSemanticElementsOptions": {
			"type": "object",
			"properties": {
				"level": { "$ref": "#/$defs/RulePlainConfiguration" },
				"options": { "$ref": "#/$defs/UseSemanticElementsOptions" }
			},
			"additionalProperties": false,
			"required": ["level"]
		},
		"RuleWithUseShorthandAssignOptions": {
			"type": "object",
			"properties": {
				"fix": { "anyOf": [{ "$ref": "#/$defs/FixKind" }, { "type": "null" }] },
				"level": { "$ref": "#/$defs/RulePlainConfiguration" },
				"options": { "$ref": "#/$defs/UseShorthandAssignOptions" }
			},
			"additionalProperties": false,
			"required": ["level"]
		},
		"RuleWithUseShorthandFunctionTypeOptions": {
			"type": "object",
			"properties": {
				"fix": { "anyOf": [{ "$ref": "#/$defs/FixKind" }, { "type": "null" }] },
				"level": { "$ref": "#/$defs/RulePlainConfiguration" },
				"options": { "$ref": "#/$defs/UseShorthandFunctionTypeOptions" }
			},
			"additionalProperties": false,
			"required": ["level"]
		},
		"RuleWithUseSimpleNumberKeysOptions": {
			"type": "object",
			"properties": {
				"fix": { "anyOf": [{ "$ref": "#/$defs/FixKind" }, { "type": "null" }] },
				"level": { "$ref": "#/$defs/RulePlainConfiguration" },
				"options": { "$ref": "#/$defs/UseSimpleNumberKeysOptions" }
			},
			"additionalProperties": false,
			"required": ["level"]
		},
		"RuleWithUseSimplifiedLogicExpressionOptions": {
			"type": "object",
			"properties": {
				"fix": { "anyOf": [{ "$ref": "#/$defs/FixKind" }, { "type": "null" }] },
				"level": { "$ref": "#/$defs/RulePlainConfiguration" },
				"options": { "$ref": "#/$defs/UseSimplifiedLogicExpressionOptions" }
			},
			"additionalProperties": false,
			"required": ["level"]
		},
		"RuleWithUseSingleJsDocAsteriskOptions": {
			"type": "object",
			"properties": {
				"fix": { "anyOf": [{ "$ref": "#/$defs/FixKind" }, { "type": "null" }] },
				"level": { "$ref": "#/$defs/RulePlainConfiguration" },
				"options": { "$ref": "#/$defs/UseSingleJsDocAsteriskOptions" }
			},
			"additionalProperties": false,
			"required": ["level"]
		},
		"RuleWithUseSingleVarDeclaratorOptions": {
			"type": "object",
			"properties": {
				"fix": { "anyOf": [{ "$ref": "#/$defs/FixKind" }, { "type": "null" }] },
				"level": { "$ref": "#/$defs/RulePlainConfiguration" },
				"options": { "$ref": "#/$defs/UseSingleVarDeclaratorOptions" }
			},
			"additionalProperties": false,
			"required": ["level"]
		},
		"RuleWithUseSolidForComponentOptions": {
			"type": "object",
			"properties": {
				"level": { "$ref": "#/$defs/RulePlainConfiguration" },
				"options": { "$ref": "#/$defs/UseSolidForComponentOptions" }
			},
			"additionalProperties": false,
			"required": ["level"]
		},
		"RuleWithUseSortedClassesOptions": {
			"type": "object",
			"properties": {
				"fix": { "anyOf": [{ "$ref": "#/$defs/FixKind" }, { "type": "null" }] },
				"level": { "$ref": "#/$defs/RulePlainConfiguration" },
				"options": { "$ref": "#/$defs/UseSortedClassesOptions" }
			},
			"additionalProperties": false,
			"required": ["level"]
		},
		"RuleWithUseSpreadOptions": {
			"type": "object",
			"properties": {
				"fix": { "anyOf": [{ "$ref": "#/$defs/FixKind" }, { "type": "null" }] },
				"level": { "$ref": "#/$defs/RulePlainConfiguration" },
				"options": { "$ref": "#/$defs/UseSpreadOptions" }
			},
			"additionalProperties": false,
			"required": ["level"]
		},
		"RuleWithUseStaticResponseMethodsOptions": {
			"type": "object",
			"properties": {
				"fix": { "anyOf": [{ "$ref": "#/$defs/FixKind" }, { "type": "null" }] },
				"level": { "$ref": "#/$defs/RulePlainConfiguration" },
				"options": { "$ref": "#/$defs/UseStaticResponseMethodsOptions" }
			},
			"additionalProperties": false,
			"required": ["level"]
		},
		"RuleWithUseStrictModeOptions": {
			"type": "object",
			"properties": {
				"fix": { "anyOf": [{ "$ref": "#/$defs/FixKind" }, { "type": "null" }] },
				"level": { "$ref": "#/$defs/RulePlainConfiguration" },
				"options": { "$ref": "#/$defs/UseStrictModeOptions" }
			},
			"additionalProperties": false,
			"required": ["level"]
		},
		"RuleWithUseSymbolDescriptionOptions": {
			"type": "object",
			"properties": {
				"level": { "$ref": "#/$defs/RulePlainConfiguration" },
				"options": { "$ref": "#/$defs/UseSymbolDescriptionOptions" }
			},
			"additionalProperties": false,
			"required": ["level"]
		},
		"RuleWithUseTemplateOptions": {
			"type": "object",
			"properties": {
				"fix": { "anyOf": [{ "$ref": "#/$defs/FixKind" }, { "type": "null" }] },
				"level": { "$ref": "#/$defs/RulePlainConfiguration" },
				"options": { "$ref": "#/$defs/UseTemplateOptions" }
			},
			"additionalProperties": false,
			"required": ["level"]
		},
		"RuleWithUseThrowNewErrorOptions": {
			"type": "object",
			"properties": {
				"fix": { "anyOf": [{ "$ref": "#/$defs/FixKind" }, { "type": "null" }] },
				"level": { "$ref": "#/$defs/RulePlainConfiguration" },
				"options": { "$ref": "#/$defs/UseThrowNewErrorOptions" }
			},
			"additionalProperties": false,
			"required": ["level"]
		},
		"RuleWithUseThrowOnlyErrorOptions": {
			"type": "object",
			"properties": {
				"level": { "$ref": "#/$defs/RulePlainConfiguration" },
				"options": { "$ref": "#/$defs/UseThrowOnlyErrorOptions" }
			},
			"additionalProperties": false,
			"required": ["level"]
		},
		"RuleWithUseTopLevelRegexOptions": {
			"type": "object",
			"properties": {
				"level": { "$ref": "#/$defs/RulePlainConfiguration" },
				"options": { "$ref": "#/$defs/UseTopLevelRegexOptions" }
			},
			"additionalProperties": false,
			"required": ["level"]
		},
		"RuleWithUseTrimStartEndOptions": {
			"type": "object",
			"properties": {
				"fix": { "anyOf": [{ "$ref": "#/$defs/FixKind" }, { "type": "null" }] },
				"level": { "$ref": "#/$defs/RulePlainConfiguration" },
				"options": { "$ref": "#/$defs/UseTrimStartEndOptions" }
			},
			"additionalProperties": false,
			"required": ["level"]
		},
		"RuleWithUseUnifiedTypeSignaturesOptions": {
			"type": "object",
			"properties": {
				"fix": { "anyOf": [{ "$ref": "#/$defs/FixKind" }, { "type": "null" }] },
				"level": { "$ref": "#/$defs/RulePlainConfiguration" },
				"options": { "$ref": "#/$defs/UseUnifiedTypeSignaturesOptions" }
			},
			"additionalProperties": false,
			"required": ["level"]
		},
		"RuleWithUseUniqueElementIdsOptions": {
			"type": "object",
			"properties": {
				"level": { "$ref": "#/$defs/RulePlainConfiguration" },
				"options": { "$ref": "#/$defs/UseUniqueElementIdsOptions" }
			},
			"additionalProperties": false,
			"required": ["level"]
		},
		"RuleWithUseUniqueGraphqlOperationNameOptions": {
			"type": "object",
			"properties": {
				"level": { "$ref": "#/$defs/RulePlainConfiguration" },
				"options": { "$ref": "#/$defs/UseUniqueGraphqlOperationNameOptions" }
			},
			"additionalProperties": false,
			"required": ["level"]
		},
		"RuleWithUseValidAnchorOptions": {
			"type": "object",
			"properties": {
				"level": { "$ref": "#/$defs/RulePlainConfiguration" },
				"options": { "$ref": "#/$defs/UseValidAnchorOptions" }
			},
			"additionalProperties": false,
			"required": ["level"]
		},
		"RuleWithUseValidAriaPropsOptions": {
			"type": "object",
			"properties": {
				"fix": { "anyOf": [{ "$ref": "#/$defs/FixKind" }, { "type": "null" }] },
				"level": { "$ref": "#/$defs/RulePlainConfiguration" },
				"options": { "$ref": "#/$defs/UseValidAriaPropsOptions" }
			},
			"additionalProperties": false,
			"required": ["level"]
		},
		"RuleWithUseValidAriaRoleOptions": {
			"type": "object",
			"properties": {
				"fix": { "anyOf": [{ "$ref": "#/$defs/FixKind" }, { "type": "null" }] },
				"level": { "$ref": "#/$defs/RulePlainConfiguration" },
				"options": { "$ref": "#/$defs/UseValidAriaRoleOptions" }
			},
			"additionalProperties": false,
			"required": ["level"]
		},
		"RuleWithUseValidAriaValuesOptions": {
			"type": "object",
			"properties": {
				"level": { "$ref": "#/$defs/RulePlainConfiguration" },
				"options": { "$ref": "#/$defs/UseValidAriaValuesOptions" }
			},
			"additionalProperties": false,
			"required": ["level"]
		},
		"RuleWithUseValidAutocompleteOptions": {
			"type": "object",
			"properties": {
				"level": { "$ref": "#/$defs/RulePlainConfiguration" },
				"options": { "$ref": "#/$defs/UseValidAutocompleteOptions" }
			},
			"additionalProperties": false,
			"required": ["level"]
		},
		"RuleWithUseValidForDirectionOptions": {
			"type": "object",
			"properties": {
				"level": { "$ref": "#/$defs/RulePlainConfiguration" },
				"options": { "$ref": "#/$defs/UseValidForDirectionOptions" }
			},
			"additionalProperties": false,
			"required": ["level"]
		},
		"RuleWithUseValidLangOptions": {
			"type": "object",
			"properties": {
				"level": { "$ref": "#/$defs/RulePlainConfiguration" },
				"options": { "$ref": "#/$defs/UseValidLangOptions" }
			},
			"additionalProperties": false,
			"required": ["level"]
		},
		"RuleWithUseValidTypeofOptions": {
			"type": "object",
			"properties": {
				"fix": { "anyOf": [{ "$ref": "#/$defs/FixKind" }, { "type": "null" }] },
				"level": { "$ref": "#/$defs/RulePlainConfiguration" },
				"options": { "$ref": "#/$defs/UseValidTypeofOptions" }
			},
			"additionalProperties": false,
			"required": ["level"]
		},
		"RuleWithUseVueDefineMacrosOrderOptions": {
			"type": "object",
			"properties": {
				"fix": { "anyOf": [{ "$ref": "#/$defs/FixKind" }, { "type": "null" }] },
				"level": { "$ref": "#/$defs/RulePlainConfiguration" },
				"options": { "$ref": "#/$defs/UseVueDefineMacrosOrderOptions" }
			},
			"additionalProperties": false,
			"required": ["level"]
		},
		"RuleWithUseVueHyphenatedAttributesOptions": {
			"type": "object",
			"properties": {
				"fix": { "anyOf": [{ "$ref": "#/$defs/FixKind" }, { "type": "null" }] },
				"level": { "$ref": "#/$defs/RulePlainConfiguration" },
				"options": { "$ref": "#/$defs/UseVueHyphenatedAttributesOptions" }
			},
			"additionalProperties": false,
			"required": ["level"]
		},
		"RuleWithUseVueMultiWordComponentNamesOptions": {
			"type": "object",
			"properties": {
				"level": { "$ref": "#/$defs/RulePlainConfiguration" },
				"options": { "$ref": "#/$defs/UseVueMultiWordComponentNamesOptions" }
			},
			"additionalProperties": false,
			"required": ["level"]
		},
		"RuleWithUseVueValidVBindOptions": {
			"type": "object",
			"properties": {
				"level": { "$ref": "#/$defs/RulePlainConfiguration" },
				"options": { "$ref": "#/$defs/UseVueValidVBindOptions" }
			},
			"additionalProperties": false,
			"required": ["level"]
		},
		"RuleWithUseVueValidVElseIfOptions": {
			"type": "object",
			"properties": {
				"level": { "$ref": "#/$defs/RulePlainConfiguration" },
				"options": { "$ref": "#/$defs/UseVueValidVElseIfOptions" }
			},
			"additionalProperties": false,
			"required": ["level"]
		},
		"RuleWithUseVueValidVElseOptions": {
			"type": "object",
			"properties": {
				"level": { "$ref": "#/$defs/RulePlainConfiguration" },
				"options": { "$ref": "#/$defs/UseVueValidVElseOptions" }
			},
			"additionalProperties": false,
			"required": ["level"]
		},
		"RuleWithUseVueValidVHtmlOptions": {
			"type": "object",
			"properties": {
				"level": { "$ref": "#/$defs/RulePlainConfiguration" },
				"options": { "$ref": "#/$defs/UseVueValidVHtmlOptions" }
			},
			"additionalProperties": false,
			"required": ["level"]
		},
		"RuleWithUseVueValidVIfOptions": {
			"type": "object",
			"properties": {
				"level": { "$ref": "#/$defs/RulePlainConfiguration" },
				"options": { "$ref": "#/$defs/UseVueValidVIfOptions" }
			},
			"additionalProperties": false,
			"required": ["level"]
		},
		"RuleWithUseVueValidVOnOptions": {
			"type": "object",
			"properties": {
				"level": { "$ref": "#/$defs/RulePlainConfiguration" },
				"options": { "$ref": "#/$defs/UseVueValidVOnOptions" }
			},
			"additionalProperties": false,
			"required": ["level"]
		},
		"RuleWithUseVueValidVTextOptions": {
			"type": "object",
			"properties": {
				"level": { "$ref": "#/$defs/RulePlainConfiguration" },
				"options": { "$ref": "#/$defs/UseVueValidVTextOptions" }
			},
			"additionalProperties": false,
			"required": ["level"]
		},
		"RuleWithUseWhileOptions": {
			"type": "object",
			"properties": {
				"fix": { "anyOf": [{ "$ref": "#/$defs/FixKind" }, { "type": "null" }] },
				"level": { "$ref": "#/$defs/RulePlainConfiguration" },
				"options": { "$ref": "#/$defs/UseWhileOptions" }
			},
			"additionalProperties": false,
			"required": ["level"]
		},
		"RuleWithUseYieldOptions": {
			"type": "object",
			"properties": {
				"level": { "$ref": "#/$defs/RulePlainConfiguration" },
				"options": { "$ref": "#/$defs/UseYieldOptions" }
			},
			"additionalProperties": false,
			"required": ["level"]
		},
		"Rules": {
			"type": "object",
			"properties": {
				"a11y": {
					"anyOf": [{ "$ref": "#/$defs/SeverityOrA11y" }, { "type": "null" }]
				},
				"complexity": {
					"anyOf": [
						{ "$ref": "#/$defs/SeverityOrComplexity" },
						{ "type": "null" }
					]
				},
				"correctness": {
					"anyOf": [
						{ "$ref": "#/$defs/SeverityOrCorrectness" },
						{ "type": "null" }
					]
				},
				"nursery": {
					"anyOf": [{ "$ref": "#/$defs/SeverityOrNursery" }, { "type": "null" }]
				},
				"performance": {
					"anyOf": [
						{ "$ref": "#/$defs/SeverityOrPerformance" },
						{ "type": "null" }
					]
				},
				"recommended": {
					"description": "It enables the lint rules recommended by Biome. `true` by default.",
					"type": ["boolean", "null"]
				},
				"security": {
					"anyOf": [
						{ "$ref": "#/$defs/SeverityOrSecurity" },
						{ "type": "null" }
					]
				},
				"style": {
					"anyOf": [{ "$ref": "#/$defs/SeverityOrStyle" }, { "type": "null" }]
				},
				"suspicious": {
					"anyOf": [
						{ "$ref": "#/$defs/SeverityOrSuspicious" },
						{ "type": "null" }
					]
				}
			},
			"additionalProperties": false
		},
		"Schema": { "type": "string" },
		"Scope": { "type": "string", "enum": ["any", "global"] },
		"Security": {
			"description": "A list of rules that belong to this group",
			"type": "object",
			"properties": {
				"noBlankTarget": {
					"description": "Disallow target=\"_blank\" attribute without rel=\"noopener\".\nSee https://biomejs.dev/linter/rules/no-blank-target",
					"anyOf": [
						{ "$ref": "#/$defs/NoBlankTargetConfiguration" },
						{ "type": "null" }
					]
				},
				"noDangerouslySetInnerHtml": {
					"description": "Prevent the usage of dangerous JSX props.\nSee https://biomejs.dev/linter/rules/no-dangerously-set-inner-html",
					"anyOf": [
						{ "$ref": "#/$defs/NoDangerouslySetInnerHtmlConfiguration" },
						{ "type": "null" }
					]
				},
				"noDangerouslySetInnerHtmlWithChildren": {
					"description": "Report when a DOM element or a component uses both children and dangerouslySetInnerHTML prop.\nSee https://biomejs.dev/linter/rules/no-dangerously-set-inner-html-with-children",
					"anyOf": [
						{
							"$ref": "#/$defs/NoDangerouslySetInnerHtmlWithChildrenConfiguration"
						},
						{ "type": "null" }
					]
				},
				"noGlobalEval": {
					"description": "Disallow the use of global eval().\nSee https://biomejs.dev/linter/rules/no-global-eval",
					"anyOf": [
						{ "$ref": "#/$defs/NoGlobalEvalConfiguration" },
						{ "type": "null" }
					]
				},
				"noSecrets": {
					"description": "Disallow usage of sensitive data such as API keys and tokens.\nSee https://biomejs.dev/linter/rules/no-secrets",
					"anyOf": [
						{ "$ref": "#/$defs/NoSecretsConfiguration" },
						{ "type": "null" }
					]
				},
				"recommended": {
					"description": "Enables the recommended rules for this group",
					"type": ["boolean", "null"]
				}
			},
			"additionalProperties": false
		},
		"Selector": {
			"type": "object",
			"properties": {
				"kind": { "description": "Declaration kind", "$ref": "#/$defs/Kind" },
				"modifiers": {
					"description": "Modifiers used on the declaration",
					"$ref": "#/$defs/Modifiers"
				},
				"scope": {
					"description": "Scope of the declaration",
					"$ref": "#/$defs/Scope"
				}
			},
			"additionalProperties": false
		},
		"SelfCloseVoidElements": {
			"description": "Controls whether void-elements should be self closed",
			"oneOf": [
				{
					"description": "The `/` inside void elements is removed by the formatter",
					"type": "string",
					"const": "never"
				},
				{
					"description": "The `/` inside void elements is always added",
					"type": "string",
					"const": "always"
				}
			]
		},
		"Semicolons": { "type": "string", "enum": ["always", "asNeeded"] },
		"SeverityOrA11y": {
			"anyOf": [
				{ "$ref": "#/$defs/GroupPlainConfiguration" },
				{ "$ref": "#/$defs/A11y" }
			]
		},
		"SeverityOrComplexity": {
			"anyOf": [
				{ "$ref": "#/$defs/GroupPlainConfiguration" },
				{ "$ref": "#/$defs/Complexity" }
			]
		},
		"SeverityOrCorrectness": {
			"anyOf": [
				{ "$ref": "#/$defs/GroupPlainConfiguration" },
				{ "$ref": "#/$defs/Correctness" }
			]
		},
		"SeverityOrNursery": {
			"anyOf": [
				{ "$ref": "#/$defs/GroupPlainConfiguration" },
				{ "$ref": "#/$defs/Nursery" }
			]
		},
		"SeverityOrPerformance": {
			"anyOf": [
				{ "$ref": "#/$defs/GroupPlainConfiguration" },
				{ "$ref": "#/$defs/Performance" }
			]
		},
		"SeverityOrSecurity": {
			"anyOf": [
				{ "$ref": "#/$defs/GroupPlainConfiguration" },
				{ "$ref": "#/$defs/Security" }
			]
		},
		"SeverityOrStyle": {
			"anyOf": [
				{ "$ref": "#/$defs/GroupPlainConfiguration" },
				{ "$ref": "#/$defs/Style" }
			]
		},
		"SeverityOrSuspicious": {
			"anyOf": [
				{ "$ref": "#/$defs/GroupPlainConfiguration" },
				{ "$ref": "#/$defs/Suspicious" }
			]
		},
		"SortOrder": { "type": "string", "enum": ["natural", "lexicographic"] },
		"Source": {
			"description": "A list of rules that belong to this group",
			"type": "object",
			"properties": {
				"organizeImports": {
					"description": "Provides a code action to sort the imports and exports in the file using a built-in or custom order.\nSee https://biomejs.dev/assist/actions/organize-imports",
					"anyOf": [
						{ "$ref": "#/$defs/OrganizeImportsConfiguration" },
						{ "type": "null" }
					]
				},
				"recommended": {
					"description": "Enables the recommended rules for this group",
					"type": ["boolean", "null"]
				},
				"useSortedAttributes": {
					"description": "Enforce attribute sorting in JSX elements.\nSee https://biomejs.dev/assist/actions/use-sorted-attributes",
					"anyOf": [
						{ "$ref": "#/$defs/UseSortedAttributesConfiguration" },
						{ "type": "null" }
					]
				},
				"useSortedKeys": {
					"description": "Sort the keys of a JSON object in natural order.\nSee https://biomejs.dev/assist/actions/use-sorted-keys",
					"anyOf": [
						{ "$ref": "#/$defs/UseSortedKeysConfiguration" },
						{ "type": "null" }
					]
				},
				"useSortedProperties": {
					"description": "Enforce ordering of CSS properties and nested rules.\nSee https://biomejs.dev/assist/actions/use-sorted-properties",
					"anyOf": [
						{ "$ref": "#/$defs/UseSortedPropertiesConfiguration" },
						{ "type": "null" }
					]
				}
			},
			"additionalProperties": false
		},
		"SourceMatcher": {
			"anyOf": [
				{ "$ref": "#/$defs/NegatablePredefinedSourceMatcher" },
				{ "$ref": "#/$defs/ImportSourceGlob" }
			]
		},
		"SourcesMatcher": {
			"anyOf": [
				{ "$ref": "#/$defs/SourceMatcher" },
				{ "type": "array", "items": { "$ref": "#/$defs/SourceMatcher" } }
			]
		},
		"StableHookResult": {
			"oneOf": [
				{
					"description": "Whether the hook has a stable result.",
					"type": "boolean"
				},
				{
					"description": "Used to indicate the hook returns an array and some of its indices have stable identities.",
					"type": "array",
					"items": {
						"type": "integer",
						"format": "uint8",
						"maximum": 255,
						"minimum": 0
					},
					"minItems": 1
				},
				{
					"description": "Used to indicate the hook returns an object and some of its properties have stable identities.",
					"type": "array",
					"items": { "type": "string" },
					"minItems": 1
				}
			]
		},
		"Style": {
			"description": "A list of rules that belong to this group",
			"type": "object",
			"properties": {
				"noCommonJs": {
					"description": "Disallow use of CommonJs module system in favor of ESM style imports.\nSee https://biomejs.dev/linter/rules/no-common-js",
					"anyOf": [
						{ "$ref": "#/$defs/NoCommonJsConfiguration" },
						{ "type": "null" }
					]
				},
				"noDefaultExport": {
					"description": "Disallow default exports.\nSee https://biomejs.dev/linter/rules/no-default-export",
					"anyOf": [
						{ "$ref": "#/$defs/NoDefaultExportConfiguration" },
						{ "type": "null" }
					]
				},
				"noDescendingSpecificity": {
					"description": "Disallow a lower specificity selector from coming after a higher specificity selector.\nSee https://biomejs.dev/linter/rules/no-descending-specificity",
					"anyOf": [
						{ "$ref": "#/$defs/NoDescendingSpecificityConfiguration" },
						{ "type": "null" }
					]
				},
				"noDoneCallback": {
					"description": "Disallow using a callback in asynchronous tests and hooks.\nSee https://biomejs.dev/linter/rules/no-done-callback",
					"anyOf": [
						{ "$ref": "#/$defs/NoDoneCallbackConfiguration" },
						{ "type": "null" }
					]
				},
				"noEnum": {
					"description": "Disallow TypeScript enum.\nSee https://biomejs.dev/linter/rules/no-enum",
					"anyOf": [
						{ "$ref": "#/$defs/NoEnumConfiguration" },
						{ "type": "null" }
					]
				},
				"noExportedImports": {
					"description": "Disallow exporting an imported variable.\nSee https://biomejs.dev/linter/rules/no-exported-imports",
					"anyOf": [
						{ "$ref": "#/$defs/NoExportedImportsConfiguration" },
						{ "type": "null" }
					]
				},
				"noHeadElement": {
					"description": "Prevent usage of \\<head> element in a Next.js project.\nSee https://biomejs.dev/linter/rules/no-head-element",
					"anyOf": [
						{ "$ref": "#/$defs/NoHeadElementConfiguration" },
						{ "type": "null" }
					]
				},
				"noImplicitBoolean": {
					"description": "Disallow implicit true values on JSX boolean attributes.\nSee https://biomejs.dev/linter/rules/no-implicit-boolean",
					"anyOf": [
						{ "$ref": "#/$defs/NoImplicitBooleanConfiguration" },
						{ "type": "null" }
					]
				},
				"noInferrableTypes": {
					"description": "Disallow type annotations for variables, parameters, and class properties initialized with a literal expression.\nSee https://biomejs.dev/linter/rules/no-inferrable-types",
					"anyOf": [
						{ "$ref": "#/$defs/NoInferrableTypesConfiguration" },
						{ "type": "null" }
					]
				},
				"noMagicNumbers": {
					"description": "Reports usage of \"magic numbers\" — numbers used directly instead of being assigned to named constants.\nSee https://biomejs.dev/linter/rules/no-magic-numbers",
					"anyOf": [
						{ "$ref": "#/$defs/NoMagicNumbersConfiguration" },
						{ "type": "null" }
					]
				},
				"noNamespace": {
					"description": "Disallow the use of TypeScript's namespaces.\nSee https://biomejs.dev/linter/rules/no-namespace",
					"anyOf": [
						{ "$ref": "#/$defs/NoNamespaceConfiguration" },
						{ "type": "null" }
					]
				},
				"noNegationElse": {
					"description": "Disallow negation in the condition of an if statement if it has an else clause.\nSee https://biomejs.dev/linter/rules/no-negation-else",
					"anyOf": [
						{ "$ref": "#/$defs/NoNegationElseConfiguration" },
						{ "type": "null" }
					]
				},
				"noNestedTernary": {
					"description": "Disallow nested ternary expressions.\nSee https://biomejs.dev/linter/rules/no-nested-ternary",
					"anyOf": [
						{ "$ref": "#/$defs/NoNestedTernaryConfiguration" },
						{ "type": "null" }
					]
				},
				"noNonNullAssertion": {
					"description": "Disallow non-null assertions using the ! postfix operator.\nSee https://biomejs.dev/linter/rules/no-non-null-assertion",
					"anyOf": [
						{ "$ref": "#/$defs/NoNonNullAssertionConfiguration" },
						{ "type": "null" }
					]
				},
				"noParameterAssign": {
					"description": "Disallow reassigning function parameters.\nSee https://biomejs.dev/linter/rules/no-parameter-assign",
					"anyOf": [
						{ "$ref": "#/$defs/NoParameterAssignConfiguration" },
						{ "type": "null" }
					]
				},
				"noParameterProperties": {
					"description": "Disallow the use of parameter properties in class constructors.\nSee https://biomejs.dev/linter/rules/no-parameter-properties",
					"anyOf": [
						{ "$ref": "#/$defs/NoParameterPropertiesConfiguration" },
						{ "type": "null" }
					]
				},
				"noProcessEnv": {
					"description": "Disallow the use of process.env.\nSee https://biomejs.dev/linter/rules/no-process-env",
					"anyOf": [
						{ "$ref": "#/$defs/NoProcessEnvConfiguration" },
						{ "type": "null" }
					]
				},
				"noRestrictedGlobals": {
					"description": "This rule allows you to specify global variable names that you don’t want to use in your application.\nSee https://biomejs.dev/linter/rules/no-restricted-globals",
					"anyOf": [
						{ "$ref": "#/$defs/NoRestrictedGlobalsConfiguration" },
						{ "type": "null" }
					]
				},
				"noRestrictedImports": {
					"description": "Disallow specified modules when loaded by import or require.\nSee https://biomejs.dev/linter/rules/no-restricted-imports",
					"anyOf": [
						{ "$ref": "#/$defs/NoRestrictedImportsConfiguration" },
						{ "type": "null" }
					]
				},
				"noRestrictedTypes": {
					"description": "Disallow user defined types.\nSee https://biomejs.dev/linter/rules/no-restricted-types",
					"anyOf": [
						{ "$ref": "#/$defs/NoRestrictedTypesConfiguration" },
						{ "type": "null" }
					]
				},
				"noShoutyConstants": {
					"description": "Disallow the use of constants which its value is the upper-case version of its name.\nSee https://biomejs.dev/linter/rules/no-shouty-constants",
					"anyOf": [
						{ "$ref": "#/$defs/NoShoutyConstantsConfiguration" },
						{ "type": "null" }
					]
				},
				"noSubstr": {
					"description": "Enforce the use of String.slice() over String.substr() and String.substring().\nSee https://biomejs.dev/linter/rules/no-substr",
					"anyOf": [
						{ "$ref": "#/$defs/NoSubstrConfiguration" },
						{ "type": "null" }
					]
				},
				"noUnusedTemplateLiteral": {
					"description": "Disallow template literals if interpolation and special-character handling are not needed.\nSee https://biomejs.dev/linter/rules/no-unused-template-literal",
					"anyOf": [
						{ "$ref": "#/$defs/NoUnusedTemplateLiteralConfiguration" },
						{ "type": "null" }
					]
				},
				"noUselessElse": {
					"description": "Disallow else block when the if block breaks early.\nSee https://biomejs.dev/linter/rules/no-useless-else",
					"anyOf": [
						{ "$ref": "#/$defs/NoUselessElseConfiguration" },
						{ "type": "null" }
					]
				},
				"noValueAtRule": {
					"description": "Disallow use of @value rule in css modules.\nSee https://biomejs.dev/linter/rules/no-value-at-rule",
					"anyOf": [
						{ "$ref": "#/$defs/NoValueAtRuleConfiguration" },
						{ "type": "null" }
					]
				},
				"noYodaExpression": {
					"description": "Disallow the use of yoda expressions.\nSee https://biomejs.dev/linter/rules/no-yoda-expression",
					"anyOf": [
						{ "$ref": "#/$defs/NoYodaExpressionConfiguration" },
						{ "type": "null" }
					]
				},
				"recommended": {
					"description": "Enables the recommended rules for this group",
					"type": ["boolean", "null"]
				},
				"useArrayLiterals": {
					"description": "Disallow Array constructors.\nSee https://biomejs.dev/linter/rules/use-array-literals",
					"anyOf": [
						{ "$ref": "#/$defs/UseArrayLiteralsConfiguration" },
						{ "type": "null" }
					]
				},
				"useAsConstAssertion": {
					"description": "Enforce the use of as const over literal type and type annotation.\nSee https://biomejs.dev/linter/rules/use-as-const-assertion",
					"anyOf": [
						{ "$ref": "#/$defs/UseAsConstAssertionConfiguration" },
						{ "type": "null" }
					]
				},
				"useAtIndex": {
					"description": "Use at() instead of integer index access.\nSee https://biomejs.dev/linter/rules/use-at-index",
					"anyOf": [
						{ "$ref": "#/$defs/UseAtIndexConfiguration" },
						{ "type": "null" }
					]
				},
				"useBlockStatements": {
					"description": "Requires following curly brace conventions.\nSee https://biomejs.dev/linter/rules/use-block-statements",
					"anyOf": [
						{ "$ref": "#/$defs/UseBlockStatementsConfiguration" },
						{ "type": "null" }
					]
				},
				"useCollapsedElseIf": {
					"description": "Enforce using else if instead of nested if in else clauses.\nSee https://biomejs.dev/linter/rules/use-collapsed-else-if",
					"anyOf": [
						{ "$ref": "#/$defs/UseCollapsedElseIfConfiguration" },
						{ "type": "null" }
					]
				},
				"useCollapsedIf": {
					"description": "Enforce using single if instead of nested if clauses.\nSee https://biomejs.dev/linter/rules/use-collapsed-if",
					"anyOf": [
						{ "$ref": "#/$defs/UseCollapsedIfConfiguration" },
						{ "type": "null" }
					]
				},
				"useComponentExportOnlyModules": {
					"description": "Enforce declaring components only within modules that export React Components exclusively.\nSee https://biomejs.dev/linter/rules/use-component-export-only-modules",
					"anyOf": [
						{ "$ref": "#/$defs/UseComponentExportOnlyModulesConfiguration" },
						{ "type": "null" }
					]
				},
				"useConsistentArrayType": {
					"description": "Require consistently using either T\\[] or Array\\<T>.\nSee https://biomejs.dev/linter/rules/use-consistent-array-type",
					"anyOf": [
						{ "$ref": "#/$defs/UseConsistentArrayTypeConfiguration" },
						{ "type": "null" }
					]
				},
				"useConsistentBuiltinInstantiation": {
					"description": "Enforce the use of new for all builtins, except String, Number and Boolean.\nSee https://biomejs.dev/linter/rules/use-consistent-builtin-instantiation",
					"anyOf": [
						{
							"$ref": "#/$defs/UseConsistentBuiltinInstantiationConfiguration"
						},
						{ "type": "null" }
					]
				},
				"useConsistentCurlyBraces": {
					"description": "This rule enforces consistent use of curly braces inside JSX attributes and JSX children.\nSee https://biomejs.dev/linter/rules/use-consistent-curly-braces",
					"anyOf": [
						{ "$ref": "#/$defs/UseConsistentCurlyBracesConfiguration" },
						{ "type": "null" }
					]
				},
				"useConsistentMemberAccessibility": {
					"description": "Require consistent accessibility modifiers on class properties and methods.\nSee https://biomejs.dev/linter/rules/use-consistent-member-accessibility",
					"anyOf": [
						{ "$ref": "#/$defs/UseConsistentMemberAccessibilityConfiguration" },
						{ "type": "null" }
					]
				},
				"useConsistentObjectDefinitions": {
					"description": "Require the consistent declaration of object literals. Defaults to explicit definitions.\nSee https://biomejs.dev/linter/rules/use-consistent-object-definitions",
					"anyOf": [
						{ "$ref": "#/$defs/UseConsistentObjectDefinitionsConfiguration" },
						{ "type": "null" }
					]
				},
				"useConsistentTypeDefinitions": {
					"description": "Enforce type definitions to consistently use either interface or type.\nSee https://biomejs.dev/linter/rules/use-consistent-type-definitions",
					"anyOf": [
						{ "$ref": "#/$defs/UseConsistentTypeDefinitionsConfiguration" },
						{ "type": "null" }
					]
				},
				"useConst": {
					"description": "Require const declarations for variables that are only assigned once.\nSee https://biomejs.dev/linter/rules/use-const",
					"anyOf": [
						{ "$ref": "#/$defs/UseConstConfiguration" },
						{ "type": "null" }
					]
				},
				"useDefaultParameterLast": {
					"description": "Enforce default function parameters and optional function parameters to be last.\nSee https://biomejs.dev/linter/rules/use-default-parameter-last",
					"anyOf": [
						{ "$ref": "#/$defs/UseDefaultParameterLastConfiguration" },
						{ "type": "null" }
					]
				},
				"useDefaultSwitchClause": {
					"description": "Require the default clause in switch statements.\nSee https://biomejs.dev/linter/rules/use-default-switch-clause",
					"anyOf": [
						{ "$ref": "#/$defs/UseDefaultSwitchClauseConfiguration" },
						{ "type": "null" }
					]
				},
				"useDeprecatedReason": {
					"description": "Require specifying the reason argument when using @deprecated directive.\nSee https://biomejs.dev/linter/rules/use-deprecated-reason",
					"anyOf": [
						{ "$ref": "#/$defs/UseDeprecatedReasonConfiguration" },
						{ "type": "null" }
					]
				},
				"useEnumInitializers": {
					"description": "Require that each enum member value be explicitly initialized.\nSee https://biomejs.dev/linter/rules/use-enum-initializers",
					"anyOf": [
						{ "$ref": "#/$defs/UseEnumInitializersConfiguration" },
						{ "type": "null" }
					]
				},
				"useExplicitLengthCheck": {
					"description": "Enforce explicitly comparing the length, size, byteLength or byteOffset property of a value.\nSee https://biomejs.dev/linter/rules/use-explicit-length-check",
					"anyOf": [
						{ "$ref": "#/$defs/UseExplicitLengthCheckConfiguration" },
						{ "type": "null" }
					]
				},
				"useExponentiationOperator": {
					"description": "Disallow the use of Math.pow in favor of the ** operator.\nSee https://biomejs.dev/linter/rules/use-exponentiation-operator",
					"anyOf": [
						{ "$ref": "#/$defs/UseExponentiationOperatorConfiguration" },
						{ "type": "null" }
					]
				},
				"useExportType": {
					"description": "Promotes the use of export type for types.\nSee https://biomejs.dev/linter/rules/use-export-type",
					"anyOf": [
						{ "$ref": "#/$defs/UseExportTypeConfiguration" },
						{ "type": "null" }
					]
				},
				"useExportsLast": {
					"description": "Require that all exports are declared after all non-export statements.\nSee https://biomejs.dev/linter/rules/use-exports-last",
					"anyOf": [
						{ "$ref": "#/$defs/UseExportsLastConfiguration" },
						{ "type": "null" }
					]
				},
				"useFilenamingConvention": {
					"description": "Enforce naming conventions for JavaScript and TypeScript filenames.\nSee https://biomejs.dev/linter/rules/use-filenaming-convention",
					"anyOf": [
						{ "$ref": "#/$defs/UseFilenamingConventionConfiguration" },
						{ "type": "null" }
					]
				},
				"useForOf": {
					"description": "Prefer using for...of loops over standard for loops where possible.\nSee https://biomejs.dev/linter/rules/use-for-of",
					"anyOf": [
						{ "$ref": "#/$defs/UseForOfConfiguration" },
						{ "type": "null" }
					]
				},
				"useFragmentSyntax": {
					"description": "This rule enforces the use of \\<>...\\</> over \\<Fragment>...\\</Fragment>.\nSee https://biomejs.dev/linter/rules/use-fragment-syntax",
					"anyOf": [
						{ "$ref": "#/$defs/UseFragmentSyntaxConfiguration" },
						{ "type": "null" }
					]
				},
				"useGraphqlNamingConvention": {
					"description": "Validates that all enum values are capitalized.\nSee https://biomejs.dev/linter/rules/use-graphql-naming-convention",
					"anyOf": [
						{ "$ref": "#/$defs/UseGraphqlNamingConventionConfiguration" },
						{ "type": "null" }
					]
				},
				"useGroupedAccessorPairs": {
					"description": "Enforce that getters and setters for the same property are adjacent in class and object definitions.\nSee https://biomejs.dev/linter/rules/use-grouped-accessor-pairs",
					"anyOf": [
						{ "$ref": "#/$defs/UseGroupedAccessorPairsConfiguration" },
						{ "type": "null" }
					]
				},
				"useImportType": {
					"description": "Promotes the use of import type for types.\nSee https://biomejs.dev/linter/rules/use-import-type",
					"anyOf": [
						{ "$ref": "#/$defs/UseImportTypeConfiguration" },
						{ "type": "null" }
					]
				},
				"useLiteralEnumMembers": {
					"description": "Require all enum members to be literal values.\nSee https://biomejs.dev/linter/rules/use-literal-enum-members",
					"anyOf": [
						{ "$ref": "#/$defs/UseLiteralEnumMembersConfiguration" },
						{ "type": "null" }
					]
				},
				"useNamingConvention": {
					"description": "Enforce naming conventions for everything across a codebase.\nSee https://biomejs.dev/linter/rules/use-naming-convention",
					"anyOf": [
						{ "$ref": "#/$defs/UseNamingConventionConfiguration" },
						{ "type": "null" }
					]
				},
				"useNodeAssertStrict": {
					"description": "Promotes the usage of node:assert/strict over node:assert.\nSee https://biomejs.dev/linter/rules/use-node-assert-strict",
					"anyOf": [
						{ "$ref": "#/$defs/UseNodeAssertStrictConfiguration" },
						{ "type": "null" }
					]
				},
				"useNodejsImportProtocol": {
					"description": "Enforces using the node: protocol for Node.js builtin modules.\nSee https://biomejs.dev/linter/rules/use-nodejs-import-protocol",
					"anyOf": [
						{ "$ref": "#/$defs/UseNodejsImportProtocolConfiguration" },
						{ "type": "null" }
					]
				},
				"useNumberNamespace": {
					"description": "Use the Number properties instead of global ones.\nSee https://biomejs.dev/linter/rules/use-number-namespace",
					"anyOf": [
						{ "$ref": "#/$defs/UseNumberNamespaceConfiguration" },
						{ "type": "null" }
					]
				},
				"useNumericSeparators": {
					"description": "Enforce the use of numeric separators in numeric literals.\nSee https://biomejs.dev/linter/rules/use-numeric-separators",
					"anyOf": [
						{ "$ref": "#/$defs/UseNumericSeparatorsConfiguration" },
						{ "type": "null" }
					]
				},
				"useObjectSpread": {
					"description": "Prefer object spread over Object.assign() when constructing new objects.\nSee https://biomejs.dev/linter/rules/use-object-spread",
					"anyOf": [
						{ "$ref": "#/$defs/UseObjectSpreadConfiguration" },
						{ "type": "null" }
					]
				},
				"useReactFunctionComponents": {
					"description": "Enforce that components are defined as functions and never as classes.\nSee https://biomejs.dev/linter/rules/use-react-function-components",
					"anyOf": [
						{ "$ref": "#/$defs/UseReactFunctionComponentsConfiguration" },
						{ "type": "null" }
					]
				},
				"useReadonlyClassProperties": {
					"description": "Enforce marking members as readonly if they are never modified outside the constructor.\nSee https://biomejs.dev/linter/rules/use-readonly-class-properties",
					"anyOf": [
						{ "$ref": "#/$defs/UseReadonlyClassPropertiesConfiguration" },
						{ "type": "null" }
					]
				},
				"useSelfClosingElements": {
					"description": "Prevent extra closing tags for components without children.\nSee https://biomejs.dev/linter/rules/use-self-closing-elements",
					"anyOf": [
						{ "$ref": "#/$defs/UseSelfClosingElementsConfiguration" },
						{ "type": "null" }
					]
				},
				"useShorthandAssign": {
					"description": "Require assignment operator shorthand where possible.\nSee https://biomejs.dev/linter/rules/use-shorthand-assign",
					"anyOf": [
						{ "$ref": "#/$defs/UseShorthandAssignConfiguration" },
						{ "type": "null" }
					]
				},
				"useShorthandFunctionType": {
					"description": "Enforce using function types instead of object type with call signatures.\nSee https://biomejs.dev/linter/rules/use-shorthand-function-type",
					"anyOf": [
						{ "$ref": "#/$defs/UseShorthandFunctionTypeConfiguration" },
						{ "type": "null" }
					]
				},
				"useSingleVarDeclarator": {
					"description": "Disallow multiple variable declarations in the same variable statement.\nSee https://biomejs.dev/linter/rules/use-single-var-declarator",
					"anyOf": [
						{ "$ref": "#/$defs/UseSingleVarDeclaratorConfiguration" },
						{ "type": "null" }
					]
				},
				"useSymbolDescription": {
					"description": "Require a description parameter for the Symbol().\nSee https://biomejs.dev/linter/rules/use-symbol-description",
					"anyOf": [
						{ "$ref": "#/$defs/UseSymbolDescriptionConfiguration" },
						{ "type": "null" }
					]
				},
				"useTemplate": {
					"description": "Prefer template literals over string concatenation.\nSee https://biomejs.dev/linter/rules/use-template",
					"anyOf": [
						{ "$ref": "#/$defs/UseTemplateConfiguration" },
						{ "type": "null" }
					]
				},
				"useThrowNewError": {
					"description": "Require new when throwing an error.\nSee https://biomejs.dev/linter/rules/use-throw-new-error",
					"anyOf": [
						{ "$ref": "#/$defs/UseThrowNewErrorConfiguration" },
						{ "type": "null" }
					]
				},
				"useThrowOnlyError": {
					"description": "Disallow throwing non-Error values.\nSee https://biomejs.dev/linter/rules/use-throw-only-error",
					"anyOf": [
						{ "$ref": "#/$defs/UseThrowOnlyErrorConfiguration" },
						{ "type": "null" }
					]
				},
				"useTrimStartEnd": {
					"description": "Enforce the use of String.trimStart() and String.trimEnd() over String.trimLeft() and String.trimRight().\nSee https://biomejs.dev/linter/rules/use-trim-start-end",
					"anyOf": [
						{ "$ref": "#/$defs/UseTrimStartEndConfiguration" },
						{ "type": "null" }
					]
				},
				"useUnifiedTypeSignatures": {
					"description": "Disallow overload signatures that can be unified into a single signature.\nSee https://biomejs.dev/linter/rules/use-unified-type-signatures",
					"anyOf": [
						{ "$ref": "#/$defs/UseUnifiedTypeSignaturesConfiguration" },
						{ "type": "null" }
					]
				}
			},
			"additionalProperties": false
		},
		"Suspicious": {
			"description": "A list of rules that belong to this group",
			"type": "object",
			"properties": {
				"noAlert": {
					"description": "Disallow the use of alert, confirm, and prompt.\nSee https://biomejs.dev/linter/rules/no-alert",
					"anyOf": [
						{ "$ref": "#/$defs/NoAlertConfiguration" },
						{ "type": "null" }
					]
				},
				"noApproximativeNumericConstant": {
					"description": "Use standard constants instead of approximated literals.\nSee https://biomejs.dev/linter/rules/no-approximative-numeric-constant",
					"anyOf": [
						{ "$ref": "#/$defs/NoApproximativeNumericConstantConfiguration" },
						{ "type": "null" }
					]
				},
				"noArrayIndexKey": {
					"description": "Discourage the usage of Array index in keys.\nSee https://biomejs.dev/linter/rules/no-array-index-key",
					"anyOf": [
						{ "$ref": "#/$defs/NoArrayIndexKeyConfiguration" },
						{ "type": "null" }
					]
				},
				"noAssignInExpressions": {
					"description": "Disallow assignments in expressions.\nSee https://biomejs.dev/linter/rules/no-assign-in-expressions",
					"anyOf": [
						{ "$ref": "#/$defs/NoAssignInExpressionsConfiguration" },
						{ "type": "null" }
					]
				},
				"noAsyncPromiseExecutor": {
					"description": "Disallows using an async function as a Promise executor.\nSee https://biomejs.dev/linter/rules/no-async-promise-executor",
					"anyOf": [
						{ "$ref": "#/$defs/NoAsyncPromiseExecutorConfiguration" },
						{ "type": "null" }
					]
				},
				"noBiomeFirstException": {
					"description": "Prevents the use of the ! pattern in the first position of files.includes in the configuration file.\nSee https://biomejs.dev/linter/rules/no-biome-first-exception",
					"anyOf": [
						{ "$ref": "#/$defs/NoBiomeFirstExceptionConfiguration" },
						{ "type": "null" }
					]
				},
				"noBitwiseOperators": {
					"description": "Disallow bitwise operators.\nSee https://biomejs.dev/linter/rules/no-bitwise-operators",
					"anyOf": [
						{ "$ref": "#/$defs/NoBitwiseOperatorsConfiguration" },
						{ "type": "null" }
					]
				},
				"noCatchAssign": {
					"description": "Disallow reassigning exceptions in catch clauses.\nSee https://biomejs.dev/linter/rules/no-catch-assign",
					"anyOf": [
						{ "$ref": "#/$defs/NoCatchAssignConfiguration" },
						{ "type": "null" }
					]
				},
				"noClassAssign": {
					"description": "Disallow reassigning class members.\nSee https://biomejs.dev/linter/rules/no-class-assign",
					"anyOf": [
						{ "$ref": "#/$defs/NoClassAssignConfiguration" },
						{ "type": "null" }
					]
				},
				"noCommentText": {
					"description": "Prevent comments from being inserted as text nodes.\nSee https://biomejs.dev/linter/rules/no-comment-text",
					"anyOf": [
						{ "$ref": "#/$defs/NoCommentTextConfiguration" },
						{ "type": "null" }
					]
				},
				"noCompareNegZero": {
					"description": "Disallow comparing against -0.\nSee https://biomejs.dev/linter/rules/no-compare-neg-zero",
					"anyOf": [
						{ "$ref": "#/$defs/NoCompareNegZeroConfiguration" },
						{ "type": "null" }
					]
				},
				"noConfusingLabels": {
					"description": "Disallow labeled statements that are not loops.\nSee https://biomejs.dev/linter/rules/no-confusing-labels",
					"anyOf": [
						{ "$ref": "#/$defs/NoConfusingLabelsConfiguration" },
						{ "type": "null" }
					]
				},
				"noConfusingVoidType": {
					"description": "Disallow void type outside of generic or return types.\nSee https://biomejs.dev/linter/rules/no-confusing-void-type",
					"anyOf": [
						{ "$ref": "#/$defs/NoConfusingVoidTypeConfiguration" },
						{ "type": "null" }
					]
				},
				"noConsole": {
					"description": "Disallow the use of console.\nSee https://biomejs.dev/linter/rules/no-console",
					"anyOf": [
						{ "$ref": "#/$defs/NoConsoleConfiguration" },
						{ "type": "null" }
					]
				},
				"noConstEnum": {
					"description": "Disallow TypeScript const enum.\nSee https://biomejs.dev/linter/rules/no-const-enum",
					"anyOf": [
						{ "$ref": "#/$defs/NoConstEnumConfiguration" },
						{ "type": "null" }
					]
				},
				"noConstantBinaryExpressions": {
					"description": "Disallow expressions where the operation doesn't affect the value.\nSee https://biomejs.dev/linter/rules/no-constant-binary-expressions",
					"anyOf": [
						{ "$ref": "#/$defs/NoConstantBinaryExpressionsConfiguration" },
						{ "type": "null" }
					]
				},
				"noControlCharactersInRegex": {
					"description": "Prevents from having control characters and some escape sequences that match control characters in regular expression literals.\nSee https://biomejs.dev/linter/rules/no-control-characters-in-regex",
					"anyOf": [
						{ "$ref": "#/$defs/NoControlCharactersInRegexConfiguration" },
						{ "type": "null" }
					]
				},
				"noDebugger": {
					"description": "Disallow the use of debugger.\nSee https://biomejs.dev/linter/rules/no-debugger",
					"anyOf": [
						{ "$ref": "#/$defs/NoDebuggerConfiguration" },
						{ "type": "null" }
					]
				},
				"noDocumentCookie": {
					"description": "Disallow direct assignments to document.cookie.\nSee https://biomejs.dev/linter/rules/no-document-cookie",
					"anyOf": [
						{ "$ref": "#/$defs/NoDocumentCookieConfiguration" },
						{ "type": "null" }
					]
				},
				"noDocumentImportInPage": {
					"description": "Prevents importing next/document outside of pages/_document.jsx in Next.js projects.\nSee https://biomejs.dev/linter/rules/no-document-import-in-page",
					"anyOf": [
						{ "$ref": "#/$defs/NoDocumentImportInPageConfiguration" },
						{ "type": "null" }
					]
				},
				"noDoubleEquals": {
					"description": "Require the use of === and !==.\nSee https://biomejs.dev/linter/rules/no-double-equals",
					"anyOf": [
						{ "$ref": "#/$defs/NoDoubleEqualsConfiguration" },
						{ "type": "null" }
					]
				},
				"noDuplicateAtImportRules": {
					"description": "Disallow duplicate @import rules.\nSee https://biomejs.dev/linter/rules/no-duplicate-at-import-rules",
					"anyOf": [
						{ "$ref": "#/$defs/NoDuplicateAtImportRulesConfiguration" },
						{ "type": "null" }
					]
				},
				"noDuplicateCase": {
					"description": "Disallow duplicate case labels.\nSee https://biomejs.dev/linter/rules/no-duplicate-case",
					"anyOf": [
						{ "$ref": "#/$defs/NoDuplicateCaseConfiguration" },
						{ "type": "null" }
					]
				},
				"noDuplicateClassMembers": {
					"description": "Disallow duplicate class members.\nSee https://biomejs.dev/linter/rules/no-duplicate-class-members",
					"anyOf": [
						{ "$ref": "#/$defs/NoDuplicateClassMembersConfiguration" },
						{ "type": "null" }
					]
				},
				"noDuplicateCustomProperties": {
					"description": "Disallow duplicate custom properties within declaration blocks.\nSee https://biomejs.dev/linter/rules/no-duplicate-custom-properties",
					"anyOf": [
						{ "$ref": "#/$defs/NoDuplicateCustomPropertiesConfiguration" },
						{ "type": "null" }
					]
				},
				"noDuplicateElseIf": {
					"description": "Disallow duplicate conditions in if-else-if chains.\nSee https://biomejs.dev/linter/rules/no-duplicate-else-if",
					"anyOf": [
						{ "$ref": "#/$defs/NoDuplicateElseIfConfiguration" },
						{ "type": "null" }
					]
				},
				"noDuplicateFields": {
					"description": "No duplicated fields in GraphQL operations.\nSee https://biomejs.dev/linter/rules/no-duplicate-fields",
					"anyOf": [
						{ "$ref": "#/$defs/NoDuplicateFieldsConfiguration" },
						{ "type": "null" }
					]
				},
				"noDuplicateFontNames": {
					"description": "Disallow duplicate names within font families.\nSee https://biomejs.dev/linter/rules/no-duplicate-font-names",
					"anyOf": [
						{ "$ref": "#/$defs/NoDuplicateFontNamesConfiguration" },
						{ "type": "null" }
					]
				},
				"noDuplicateJsxProps": {
					"description": "Prevents JSX properties to be assigned multiple times.\nSee https://biomejs.dev/linter/rules/no-duplicate-jsx-props",
					"anyOf": [
						{ "$ref": "#/$defs/NoDuplicateJsxPropsConfiguration" },
						{ "type": "null" }
					]
				},
				"noDuplicateObjectKeys": {
					"description": "Disallow two keys with the same name inside objects.\nSee https://biomejs.dev/linter/rules/no-duplicate-object-keys",
					"anyOf": [
						{ "$ref": "#/$defs/NoDuplicateObjectKeysConfiguration" },
						{ "type": "null" }
					]
				},
				"noDuplicateParameters": {
					"description": "Disallow duplicate function parameter name.\nSee https://biomejs.dev/linter/rules/no-duplicate-parameters",
					"anyOf": [
						{ "$ref": "#/$defs/NoDuplicateParametersConfiguration" },
						{ "type": "null" }
					]
				},
				"noDuplicateProperties": {
					"description": "Disallow duplicate properties within declaration blocks.\nSee https://biomejs.dev/linter/rules/no-duplicate-properties",
					"anyOf": [
						{ "$ref": "#/$defs/NoDuplicatePropertiesConfiguration" },
						{ "type": "null" }
					]
				},
				"noDuplicateSelectorsKeyframeBlock": {
					"description": "Disallow duplicate selectors within keyframe blocks.\nSee https://biomejs.dev/linter/rules/no-duplicate-selectors-keyframe-block",
					"anyOf": [
						{
							"$ref": "#/$defs/NoDuplicateSelectorsKeyframeBlockConfiguration"
						},
						{ "type": "null" }
					]
				},
				"noDuplicateTestHooks": {
					"description": "A describe block should not contain duplicate hooks.\nSee https://biomejs.dev/linter/rules/no-duplicate-test-hooks",
					"anyOf": [
						{ "$ref": "#/$defs/NoDuplicateTestHooksConfiguration" },
						{ "type": "null" }
					]
				},
				"noEmptyBlock": {
					"description": "Disallow CSS empty blocks.\nSee https://biomejs.dev/linter/rules/no-empty-block",
					"anyOf": [
						{ "$ref": "#/$defs/NoEmptyBlockConfiguration" },
						{ "type": "null" }
					]
				},
				"noEmptyBlockStatements": {
					"description": "Disallow empty block statements and static blocks.\nSee https://biomejs.dev/linter/rules/no-empty-block-statements",
					"anyOf": [
						{ "$ref": "#/$defs/NoEmptyBlockStatementsConfiguration" },
						{ "type": "null" }
					]
				},
				"noEmptyInterface": {
					"description": "Disallow the declaration of empty interfaces.\nSee https://biomejs.dev/linter/rules/no-empty-interface",
					"anyOf": [
						{ "$ref": "#/$defs/NoEmptyInterfaceConfiguration" },
						{ "type": "null" }
					]
				},
				"noEvolvingTypes": {
					"description": "Disallow variables from evolving into any type through reassignments.\nSee https://biomejs.dev/linter/rules/no-evolving-types",
					"anyOf": [
						{ "$ref": "#/$defs/NoEvolvingTypesConfiguration" },
						{ "type": "null" }
					]
				},
				"noExplicitAny": {
					"description": "Disallow the any type usage.\nSee https://biomejs.dev/linter/rules/no-explicit-any",
					"anyOf": [
						{ "$ref": "#/$defs/NoExplicitAnyConfiguration" },
						{ "type": "null" }
					]
				},
				"noExportsInTest": {
					"description": "Disallow using export or module.exports in files containing tests.\nSee https://biomejs.dev/linter/rules/no-exports-in-test",
					"anyOf": [
						{ "$ref": "#/$defs/NoExportsInTestConfiguration" },
						{ "type": "null" }
					]
				},
				"noExtraNonNullAssertion": {
					"description": "Prevents the wrong usage of the non-null assertion operator (!) in TypeScript files.\nSee https://biomejs.dev/linter/rules/no-extra-non-null-assertion",
					"anyOf": [
						{ "$ref": "#/$defs/NoExtraNonNullAssertionConfiguration" },
						{ "type": "null" }
					]
				},
				"noFallthroughSwitchClause": {
					"description": "Disallow fallthrough of switch clauses.\nSee https://biomejs.dev/linter/rules/no-fallthrough-switch-clause",
					"anyOf": [
						{ "$ref": "#/$defs/NoFallthroughSwitchClauseConfiguration" },
						{ "type": "null" }
					]
				},
				"noFocusedTests": {
					"description": "Disallow focused tests.\nSee https://biomejs.dev/linter/rules/no-focused-tests",
					"anyOf": [
						{ "$ref": "#/$defs/NoFocusedTestsConfiguration" },
						{ "type": "null" }
					]
				},
				"noFunctionAssign": {
					"description": "Disallow reassigning function declarations.\nSee https://biomejs.dev/linter/rules/no-function-assign",
					"anyOf": [
						{ "$ref": "#/$defs/NoFunctionAssignConfiguration" },
						{ "type": "null" }
					]
				},
				"noGlobalAssign": {
					"description": "Disallow assignments to native objects and read-only global variables.\nSee https://biomejs.dev/linter/rules/no-global-assign",
					"anyOf": [
						{ "$ref": "#/$defs/NoGlobalAssignConfiguration" },
						{ "type": "null" }
					]
				},
				"noGlobalIsFinite": {
					"description": "Use Number.isFinite instead of global isFinite.\nSee https://biomejs.dev/linter/rules/no-global-is-finite",
					"anyOf": [
						{ "$ref": "#/$defs/NoGlobalIsFiniteConfiguration" },
						{ "type": "null" }
					]
				},
				"noGlobalIsNan": {
					"description": "Use Number.isNaN instead of global isNaN.\nSee https://biomejs.dev/linter/rules/no-global-is-nan",
					"anyOf": [
						{ "$ref": "#/$defs/NoGlobalIsNanConfiguration" },
						{ "type": "null" }
					]
				},
				"noHeadImportInDocument": {
					"description": "Prevent using the next/head module in pages/_document.js on Next.js projects.\nSee https://biomejs.dev/linter/rules/no-head-import-in-document",
					"anyOf": [
						{ "$ref": "#/$defs/NoHeadImportInDocumentConfiguration" },
						{ "type": "null" }
					]
				},
				"noImplicitAnyLet": {
					"description": "Disallow use of implicit any type on variable declarations.\nSee https://biomejs.dev/linter/rules/no-implicit-any-let",
					"anyOf": [
						{ "$ref": "#/$defs/NoImplicitAnyLetConfiguration" },
						{ "type": "null" }
					]
				},
				"noImportAssign": {
					"description": "Disallow assigning to imported bindings.\nSee https://biomejs.dev/linter/rules/no-import-assign",
					"anyOf": [
						{ "$ref": "#/$defs/NoImportAssignConfiguration" },
						{ "type": "null" }
					]
				},
				"noImportantInKeyframe": {
					"description": "Disallow invalid !important within keyframe declarations.\nSee https://biomejs.dev/linter/rules/no-important-in-keyframe",
					"anyOf": [
						{ "$ref": "#/$defs/NoImportantInKeyframeConfiguration" },
						{ "type": "null" }
					]
				},
				"noIrregularWhitespace": {
					"description": "Disallows the use of irregular whitespace characters.\nSee https://biomejs.dev/linter/rules/no-irregular-whitespace",
					"anyOf": [
						{ "$ref": "#/$defs/NoIrregularWhitespaceConfiguration" },
						{ "type": "null" }
					]
				},
				"noLabelVar": {
					"description": "Disallow labels that share a name with a variable.\nSee https://biomejs.dev/linter/rules/no-label-var",
					"anyOf": [
						{ "$ref": "#/$defs/NoLabelVarConfiguration" },
						{ "type": "null" }
					]
				},
				"noMisleadingCharacterClass": {
					"description": "Disallow characters made with multiple code points in character class syntax.\nSee https://biomejs.dev/linter/rules/no-misleading-character-class",
					"anyOf": [
						{ "$ref": "#/$defs/NoMisleadingCharacterClassConfiguration" },
						{ "type": "null" }
					]
				},
				"noMisleadingInstantiator": {
					"description": "Enforce proper usage of new and constructor.\nSee https://biomejs.dev/linter/rules/no-misleading-instantiator",
					"anyOf": [
						{ "$ref": "#/$defs/NoMisleadingInstantiatorConfiguration" },
						{ "type": "null" }
					]
				},
				"noMisplacedAssertion": {
					"description": "Checks that the assertion function, for example expect, is placed inside an it() function call.\nSee https://biomejs.dev/linter/rules/no-misplaced-assertion",
					"anyOf": [
						{ "$ref": "#/$defs/NoMisplacedAssertionConfiguration" },
						{ "type": "null" }
					]
				},
				"noMisrefactoredShorthandAssign": {
					"description": "Disallow shorthand assign when variable appears on both sides.\nSee https://biomejs.dev/linter/rules/no-misrefactored-shorthand-assign",
					"anyOf": [
						{ "$ref": "#/$defs/NoMisrefactoredShorthandAssignConfiguration" },
						{ "type": "null" }
					]
				},
				"noNonNullAssertedOptionalChain": {
					"description": "Disallow non-null assertions after optional chaining expressions.\nSee https://biomejs.dev/linter/rules/no-non-null-asserted-optional-chain",
					"anyOf": [
						{ "$ref": "#/$defs/NoNonNullAssertedOptionalChainConfiguration" },
						{ "type": "null" }
					]
				},
				"noOctalEscape": {
					"description": "Disallow octal escape sequences in string literals.\nSee https://biomejs.dev/linter/rules/no-octal-escape",
					"anyOf": [
						{ "$ref": "#/$defs/NoOctalEscapeConfiguration" },
						{ "type": "null" }
					]
				},
				"noPrototypeBuiltins": {
					"description": "Disallow direct use of Object.prototype builtins.\nSee https://biomejs.dev/linter/rules/no-prototype-builtins",
					"anyOf": [
						{ "$ref": "#/$defs/NoPrototypeBuiltinsConfiguration" },
						{ "type": "null" }
					]
				},
				"noQuickfixBiome": {
					"description": "Disallow the use if quickfix.biome inside editor settings file.\nSee https://biomejs.dev/linter/rules/no-quickfix-biome",
					"anyOf": [
						{ "$ref": "#/$defs/NoQuickfixBiomeConfiguration" },
						{ "type": "null" }
					]
				},
				"noReactSpecificProps": {
					"description": "Prevents React-specific JSX properties from being used.\nSee https://biomejs.dev/linter/rules/no-react-specific-props",
					"anyOf": [
						{ "$ref": "#/$defs/NoReactSpecificPropsConfiguration" },
						{ "type": "null" }
					]
				},
				"noRedeclare": {
					"description": "Disallow variable, function, class, and type redeclarations in the same scope.\nSee https://biomejs.dev/linter/rules/no-redeclare",
					"anyOf": [
						{ "$ref": "#/$defs/NoRedeclareConfiguration" },
						{ "type": "null" }
					]
				},
				"noRedundantUseStrict": {
					"description": "Prevents from having redundant \"use strict\".\nSee https://biomejs.dev/linter/rules/no-redundant-use-strict",
					"anyOf": [
						{ "$ref": "#/$defs/NoRedundantUseStrictConfiguration" },
						{ "type": "null" }
					]
				},
				"noSelfCompare": {
					"description": "Disallow comparisons where both sides are exactly the same.\nSee https://biomejs.dev/linter/rules/no-self-compare",
					"anyOf": [
						{ "$ref": "#/$defs/NoSelfCompareConfiguration" },
						{ "type": "null" }
					]
				},
				"noShadowRestrictedNames": {
					"description": "Disallow identifiers from shadowing restricted names.\nSee https://biomejs.dev/linter/rules/no-shadow-restricted-names",
					"anyOf": [
						{ "$ref": "#/$defs/NoShadowRestrictedNamesConfiguration" },
						{ "type": "null" }
					]
				},
				"noShorthandPropertyOverrides": {
					"description": "Disallow shorthand properties that override related longhand properties.\nSee https://biomejs.dev/linter/rules/no-shorthand-property-overrides",
					"anyOf": [
						{ "$ref": "#/$defs/NoShorthandPropertyOverridesConfiguration" },
						{ "type": "null" }
					]
				},
				"noSkippedTests": {
					"description": "Disallow disabled tests.\nSee https://biomejs.dev/linter/rules/no-skipped-tests",
					"anyOf": [
						{ "$ref": "#/$defs/NoSkippedTestsConfiguration" },
						{ "type": "null" }
					]
				},
				"noSparseArray": {
					"description": "Prevents the use of sparse arrays (arrays with holes).\nSee https://biomejs.dev/linter/rules/no-sparse-array",
					"anyOf": [
						{ "$ref": "#/$defs/NoSparseArrayConfiguration" },
						{ "type": "null" }
					]
				},
				"noSuspiciousSemicolonInJsx": {
					"description": "It detects possible \"wrong\" semicolons inside JSX elements.\nSee https://biomejs.dev/linter/rules/no-suspicious-semicolon-in-jsx",
					"anyOf": [
						{ "$ref": "#/$defs/NoSuspiciousSemicolonInJsxConfiguration" },
						{ "type": "null" }
					]
				},
				"noTemplateCurlyInString": {
					"description": "Disallow template literal placeholder syntax in regular strings.\nSee https://biomejs.dev/linter/rules/no-template-curly-in-string",
					"anyOf": [
						{ "$ref": "#/$defs/NoTemplateCurlyInStringConfiguration" },
						{ "type": "null" }
					]
				},
				"noThenProperty": {
					"description": "Disallow then property.\nSee https://biomejs.dev/linter/rules/no-then-property",
					"anyOf": [
						{ "$ref": "#/$defs/NoThenPropertyConfiguration" },
						{ "type": "null" }
					]
				},
				"noTsIgnore": {
					"description": "Prevents the use of the TypeScript directive @ts-ignore.\nSee https://biomejs.dev/linter/rules/no-ts-ignore",
					"anyOf": [
						{ "$ref": "#/$defs/NoTsIgnoreConfiguration" },
						{ "type": "null" }
					]
				},
				"noUnassignedVariables": {
					"description": "Disallow let or var variables that are read but never assigned.\nSee https://biomejs.dev/linter/rules/no-unassigned-variables",
					"anyOf": [
						{ "$ref": "#/$defs/NoUnassignedVariablesConfiguration" },
						{ "type": "null" }
					]
				},
				"noUnknownAtRules": {
					"description": "Disallow unknown at-rules.\nSee https://biomejs.dev/linter/rules/no-unknown-at-rules",
					"anyOf": [
						{ "$ref": "#/$defs/NoUnknownAtRulesConfiguration" },
						{ "type": "null" }
					]
				},
				"noUnsafeDeclarationMerging": {
					"description": "Disallow unsafe declaration merging between interfaces and classes.\nSee https://biomejs.dev/linter/rules/no-unsafe-declaration-merging",
					"anyOf": [
						{ "$ref": "#/$defs/NoUnsafeDeclarationMergingConfiguration" },
						{ "type": "null" }
					]
				},
				"noUnsafeNegation": {
					"description": "Disallow using unsafe negation.\nSee https://biomejs.dev/linter/rules/no-unsafe-negation",
					"anyOf": [
						{ "$ref": "#/$defs/NoUnsafeNegationConfiguration" },
						{ "type": "null" }
					]
				},
				"noUselessEscapeInString": {
					"description": "Disallow unnecessary escapes in string literals.\nSee https://biomejs.dev/linter/rules/no-useless-escape-in-string",
					"anyOf": [
						{ "$ref": "#/$defs/NoUselessEscapeInStringConfiguration" },
						{ "type": "null" }
					]
				},
				"noUselessRegexBackrefs": {
					"description": "Disallow useless backreferences in regular expression literals that always match an empty string.\nSee https://biomejs.dev/linter/rules/no-useless-regex-backrefs",
					"anyOf": [
						{ "$ref": "#/$defs/NoUselessRegexBackrefsConfiguration" },
						{ "type": "null" }
					]
				},
				"noVar": {
					"description": "Disallow the use of var.\nSee https://biomejs.dev/linter/rules/no-var",
					"anyOf": [
						{ "$ref": "#/$defs/NoVarConfiguration" },
						{ "type": "null" }
					]
				},
				"noWith": {
					"description": "Disallow with statements in non-strict contexts.\nSee https://biomejs.dev/linter/rules/no-with",
					"anyOf": [
						{ "$ref": "#/$defs/NoWithConfiguration" },
						{ "type": "null" }
					]
				},
				"recommended": {
					"description": "Enables the recommended rules for this group",
					"type": ["boolean", "null"]
				},
				"useAdjacentOverloadSignatures": {
					"description": "Disallow the use of overload signatures that are not next to each other.\nSee https://biomejs.dev/linter/rules/use-adjacent-overload-signatures",
					"anyOf": [
						{ "$ref": "#/$defs/UseAdjacentOverloadSignaturesConfiguration" },
						{ "type": "null" }
					]
				},
				"useAwait": {
					"description": "Ensure async functions utilize await.\nSee https://biomejs.dev/linter/rules/use-await",
					"anyOf": [
						{ "$ref": "#/$defs/UseAwaitConfiguration" },
						{ "type": "null" }
					]
				},
				"useBiomeIgnoreFolder": {
					"description": "Promotes the correct usage for ignoring folders in the configuration file.\nSee https://biomejs.dev/linter/rules/use-biome-ignore-folder",
					"anyOf": [
						{ "$ref": "#/$defs/UseBiomeIgnoreFolderConfiguration" },
						{ "type": "null" }
					]
				},
				"useDefaultSwitchClauseLast": {
					"description": "Enforce default clauses in switch statements to be last.\nSee https://biomejs.dev/linter/rules/use-default-switch-clause-last",
					"anyOf": [
						{ "$ref": "#/$defs/UseDefaultSwitchClauseLastConfiguration" },
						{ "type": "null" }
					]
				},
				"useErrorMessage": {
					"description": "Enforce passing a message value when creating a built-in error.\nSee https://biomejs.dev/linter/rules/use-error-message",
					"anyOf": [
						{ "$ref": "#/$defs/UseErrorMessageConfiguration" },
						{ "type": "null" }
					]
				},
				"useGetterReturn": {
					"description": "Enforce get methods to always return a value.\nSee https://biomejs.dev/linter/rules/use-getter-return",
					"anyOf": [
						{ "$ref": "#/$defs/UseGetterReturnConfiguration" },
						{ "type": "null" }
					]
				},
				"useGoogleFontDisplay": {
					"description": "Enforces the use of a recommended display strategy with Google Fonts.\nSee https://biomejs.dev/linter/rules/use-google-font-display",
					"anyOf": [
						{ "$ref": "#/$defs/UseGoogleFontDisplayConfiguration" },
						{ "type": "null" }
					]
				},
				"useGuardForIn": {
					"description": "Require for-in loops to include an if statement.\nSee https://biomejs.dev/linter/rules/use-guard-for-in",
					"anyOf": [
						{ "$ref": "#/$defs/UseGuardForInConfiguration" },
						{ "type": "null" }
					]
				},
				"useIsArray": {
					"description": "Use Array.isArray() instead of instanceof Array.\nSee https://biomejs.dev/linter/rules/use-is-array",
					"anyOf": [
						{ "$ref": "#/$defs/UseIsArrayConfiguration" },
						{ "type": "null" }
					]
				},
				"useIterableCallbackReturn": {
					"description": "Enforce consistent return values in iterable callbacks.\nSee https://biomejs.dev/linter/rules/use-iterable-callback-return",
					"anyOf": [
						{ "$ref": "#/$defs/UseIterableCallbackReturnConfiguration" },
						{ "type": "null" }
					]
				},
				"useNamespaceKeyword": {
					"description": "Require using the namespace keyword over the module keyword to declare TypeScript namespaces.\nSee https://biomejs.dev/linter/rules/use-namespace-keyword",
					"anyOf": [
						{ "$ref": "#/$defs/UseNamespaceKeywordConfiguration" },
						{ "type": "null" }
					]
				},
				"useNumberToFixedDigitsArgument": {
					"description": "Enforce using the digits argument with Number#toFixed().\nSee https://biomejs.dev/linter/rules/use-number-to-fixed-digits-argument",
					"anyOf": [
						{ "$ref": "#/$defs/UseNumberToFixedDigitsArgumentConfiguration" },
						{ "type": "null" }
					]
				},
				"useStaticResponseMethods": {
					"description": "Use static Response methods instead of new Response() constructor when possible.\nSee https://biomejs.dev/linter/rules/use-static-response-methods",
					"anyOf": [
						{ "$ref": "#/$defs/UseStaticResponseMethodsConfiguration" },
						{ "type": "null" }
					]
				},
				"useStrictMode": {
					"description": "Enforce the use of the directive \"use strict\" in script files.\nSee https://biomejs.dev/linter/rules/use-strict-mode",
					"anyOf": [
						{ "$ref": "#/$defs/UseStrictModeConfiguration" },
						{ "type": "null" }
					]
				}
			},
			"additionalProperties": false
		},
		"UseAdjacentOverloadSignaturesConfiguration": {
			"oneOf": [
				{ "$ref": "#/$defs/RulePlainConfiguration" },
				{ "$ref": "#/$defs/RuleWithUseAdjacentOverloadSignaturesOptions" }
			]
		},
		"UseAdjacentOverloadSignaturesOptions": {
			"type": "object",
			"additionalProperties": false
		},
		"UseAltTextConfiguration": {
			"oneOf": [
				{ "$ref": "#/$defs/RulePlainConfiguration" },
				{ "$ref": "#/$defs/RuleWithUseAltTextOptions" }
			]
		},
		"UseAltTextOptions": { "type": "object", "additionalProperties": false },
		"UseAnchorContentConfiguration": {
			"oneOf": [
				{ "$ref": "#/$defs/RulePlainConfiguration" },
				{ "$ref": "#/$defs/RuleWithUseAnchorContentOptions" }
			]
		},
		"UseAnchorContentOptions": {
			"type": "object",
			"additionalProperties": false
		},
		"UseAriaActivedescendantWithTabindexConfiguration": {
			"oneOf": [
				{ "$ref": "#/$defs/RulePlainConfiguration" },
				{ "$ref": "#/$defs/RuleWithUseAriaActivedescendantWithTabindexOptions" }
			]
		},
		"UseAriaActivedescendantWithTabindexOptions": {
			"type": "object",
			"additionalProperties": false
		},
		"UseAriaPropsForRoleConfiguration": {
			"oneOf": [
				{ "$ref": "#/$defs/RulePlainConfiguration" },
				{ "$ref": "#/$defs/RuleWithUseAriaPropsForRoleOptions" }
			]
		},
		"UseAriaPropsForRoleOptions": {
			"type": "object",
			"additionalProperties": false
		},
		"UseAriaPropsSupportedByRoleConfiguration": {
			"oneOf": [
				{ "$ref": "#/$defs/RulePlainConfiguration" },
				{ "$ref": "#/$defs/RuleWithUseAriaPropsSupportedByRoleOptions" }
			]
		},
		"UseAriaPropsSupportedByRoleOptions": {
			"type": "object",
			"additionalProperties": false
		},
		"UseArrayLiteralsConfiguration": {
			"oneOf": [
				{ "$ref": "#/$defs/RulePlainConfiguration" },
				{ "$ref": "#/$defs/RuleWithUseArrayLiteralsOptions" }
			]
		},
		"UseArrayLiteralsOptions": {
			"type": "object",
			"additionalProperties": false
		},
		"UseArraySortCompareConfiguration": {
			"oneOf": [
				{ "$ref": "#/$defs/RulePlainConfiguration" },
				{ "$ref": "#/$defs/RuleWithUseArraySortCompareOptions" }
			]
		},
		"UseArraySortCompareOptions": {
			"type": "object",
			"additionalProperties": false
		},
		"UseArrowFunctionConfiguration": {
			"oneOf": [
				{ "$ref": "#/$defs/RulePlainConfiguration" },
				{ "$ref": "#/$defs/RuleWithUseArrowFunctionOptions" }
			]
		},
		"UseArrowFunctionOptions": {
			"type": "object",
			"additionalProperties": false
		},
		"UseAsConstAssertionConfiguration": {
			"oneOf": [
				{ "$ref": "#/$defs/RulePlainConfiguration" },
				{ "$ref": "#/$defs/RuleWithUseAsConstAssertionOptions" }
			]
		},
		"UseAsConstAssertionOptions": {
			"type": "object",
			"additionalProperties": false
		},
		"UseAtIndexConfiguration": {
			"oneOf": [
				{ "$ref": "#/$defs/RulePlainConfiguration" },
				{ "$ref": "#/$defs/RuleWithUseAtIndexOptions" }
			]
		},
		"UseAtIndexOptions": { "type": "object", "additionalProperties": false },
		"UseAwaitConfiguration": {
			"oneOf": [
				{ "$ref": "#/$defs/RulePlainConfiguration" },
				{ "$ref": "#/$defs/RuleWithUseAwaitOptions" }
			]
		},
		"UseAwaitOptions": { "type": "object", "additionalProperties": false },
		"UseBiomeIgnoreFolderConfiguration": {
			"oneOf": [
				{ "$ref": "#/$defs/RulePlainConfiguration" },
				{ "$ref": "#/$defs/RuleWithUseBiomeIgnoreFolderOptions" }
			]
		},
		"UseBiomeIgnoreFolderOptions": {
			"type": "object",
			"additionalProperties": false
		},
		"UseBlockStatementsConfiguration": {
			"oneOf": [
				{ "$ref": "#/$defs/RulePlainConfiguration" },
				{ "$ref": "#/$defs/RuleWithUseBlockStatementsOptions" }
			]
		},
		"UseBlockStatementsOptions": {
			"type": "object",
			"additionalProperties": false
		},
		"UseButtonTypeConfiguration": {
			"oneOf": [
				{ "$ref": "#/$defs/RulePlainConfiguration" },
				{ "$ref": "#/$defs/RuleWithUseButtonTypeOptions" }
			]
		},
		"UseButtonTypeOptions": { "type": "object", "additionalProperties": false },
		"UseCollapsedElseIfConfiguration": {
			"oneOf": [
				{ "$ref": "#/$defs/RulePlainConfiguration" },
				{ "$ref": "#/$defs/RuleWithUseCollapsedElseIfOptions" }
			]
		},
		"UseCollapsedElseIfOptions": {
			"type": "object",
			"additionalProperties": false
		},
		"UseCollapsedIfConfiguration": {
			"oneOf": [
				{ "$ref": "#/$defs/RulePlainConfiguration" },
				{ "$ref": "#/$defs/RuleWithUseCollapsedIfOptions" }
			]
		},
		"UseCollapsedIfOptions": {
			"type": "object",
			"additionalProperties": false
		},
		"UseComponentExportOnlyModulesConfiguration": {
			"oneOf": [
				{ "$ref": "#/$defs/RulePlainConfiguration" },
				{ "$ref": "#/$defs/RuleWithUseComponentExportOnlyModulesOptions" }
			]
		},
		"UseComponentExportOnlyModulesOptions": {
			"type": "object",
			"properties": {
				"allowConstantExport": {
					"description": "Allows the export of constants. This option is for environments that support it, such as [Vite](https://vitejs.dev/)",
					"type": ["boolean", "null"],
					"default": null
				},
				"allowExportNames": {
					"description": "A list of names that can be additionally exported from the module This option is for exports that do not hinder [React Fast Refresh](https://github.com/facebook/react/tree/main/packages/react-refresh), such as [`meta` in Remix](https://remix.run/docs/en/main/route/meta)",
					"type": ["array", "null"],
					"items": { "type": "string" }
				}
			},
			"additionalProperties": false
		},
		"UseConsistentArrayTypeConfiguration": {
			"oneOf": [
				{ "$ref": "#/$defs/RulePlainConfiguration" },
				{ "$ref": "#/$defs/RuleWithUseConsistentArrayTypeOptions" }
			]
		},
		"UseConsistentArrayTypeOptions": {
			"type": "object",
			"properties": {
				"syntax": {
					"anyOf": [
						{ "$ref": "#/$defs/ConsistentArrayType" },
						{ "type": "null" }
					]
				}
			},
			"additionalProperties": false
		},
		"UseConsistentArrowReturnConfiguration": {
			"oneOf": [
				{ "$ref": "#/$defs/RulePlainConfiguration" },
				{ "$ref": "#/$defs/RuleWithUseConsistentArrowReturnOptions" }
			]
		},
		"UseConsistentArrowReturnOptions": {
			"description": "Options for the `useConsistentArrowReturn` rule.",
			"type": "object",
			"properties": {
				"requireForObjectLiteral": {
					"description": "Determines whether the rule enforces a consistent style when the return value is an object literal.\n\nThis option is only applicable when used in conjunction with the `asNeeded` option.",
					"type": ["boolean", "null"]
				},
				"style": {
					"description": "The style to enforce for arrow function return statements.",
					"anyOf": [
						{ "$ref": "#/$defs/UseConsistentArrowReturnStyle" },
						{ "type": "null" }
					]
				}
			},
			"additionalProperties": false
		},
		"UseConsistentArrowReturnStyle": {
			"oneOf": [
				{
					"description": "Enforces no braces where they can be omitted (default).",
					"type": "string",
					"const": "asNeeded"
				},
				{
					"description": "Enforces braces around the function body.",
					"type": "string",
					"const": "always"
				},
				{
					"description": "Enforces no braces around the function body (constrains arrow functions to the role of returning an expression).",
					"type": "string",
					"const": "never"
				}
			]
		},
		"UseConsistentBuiltinInstantiationConfiguration": {
			"oneOf": [
				{ "$ref": "#/$defs/RulePlainConfiguration" },
				{ "$ref": "#/$defs/RuleWithUseConsistentBuiltinInstantiationOptions" }
			]
		},
		"UseConsistentBuiltinInstantiationOptions": {
			"type": "object",
			"additionalProperties": false
		},
		"UseConsistentCurlyBracesConfiguration": {
			"oneOf": [
				{ "$ref": "#/$defs/RulePlainConfiguration" },
				{ "$ref": "#/$defs/RuleWithUseConsistentCurlyBracesOptions" }
			]
		},
		"UseConsistentCurlyBracesOptions": {
			"type": "object",
			"additionalProperties": false
		},
		"UseConsistentGraphqlDescriptionsConfiguration": {
			"oneOf": [
				{ "$ref": "#/$defs/RulePlainConfiguration" },
				{ "$ref": "#/$defs/RuleWithUseConsistentGraphqlDescriptionsOptions" }
			]
		},
		"UseConsistentGraphqlDescriptionsOptions": {
			"type": "object",
			"properties": {
				"style": {
					"description": "The description style to enforce. Defaults to \"block\"",
					"anyOf": [
						{ "$ref": "#/$defs/UseConsistentGraphqlDescriptionsStyle" },
						{ "type": "null" }
					],
					"default": null
				}
			},
			"additionalProperties": false
		},
		"UseConsistentGraphqlDescriptionsStyle": {
			"description": "The GraphQL description style to enforce.",
			"type": "string",
			"enum": ["block", "inline"]
		},
		"UseConsistentMemberAccessibilityConfiguration": {
			"oneOf": [
				{ "$ref": "#/$defs/RulePlainConfiguration" },
				{ "$ref": "#/$defs/RuleWithUseConsistentMemberAccessibilityOptions" }
			]
		},
		"UseConsistentMemberAccessibilityOptions": {
			"type": "object",
			"properties": {
				"accessibility": {
					"description": "The kind of accessibility you want to enforce. Default to \"noPublic\"",
					"anyOf": [{ "$ref": "#/$defs/Accessibility" }, { "type": "null" }]
				}
			},
			"additionalProperties": false
		},
		"UseConsistentObjectDefinitionsConfiguration": {
			"oneOf": [
				{ "$ref": "#/$defs/RulePlainConfiguration" },
				{ "$ref": "#/$defs/RuleWithUseConsistentObjectDefinitionsOptions" }
			]
		},
		"UseConsistentObjectDefinitionsOptions": {
			"type": "object",
			"properties": {
				"syntax": {
					"description": "The preferred syntax to enforce.",
					"anyOf": [
						{ "$ref": "#/$defs/ObjectPropertySyntax" },
						{ "type": "null" }
					]
				}
			},
			"additionalProperties": false
		},
		"UseConsistentTypeDefinitionsConfiguration": {
			"oneOf": [
				{ "$ref": "#/$defs/RulePlainConfiguration" },
				{ "$ref": "#/$defs/RuleWithUseConsistentTypeDefinitionsOptions" }
			]
		},
		"UseConsistentTypeDefinitionsOptions": {
			"type": "object",
			"properties": {
				"style": {
					"anyOf": [
						{ "$ref": "#/$defs/ConsistentTypeDefinition" },
						{ "type": "null" }
					]
				}
			},
			"additionalProperties": false
		},
		"UseConstConfiguration": {
			"oneOf": [
				{ "$ref": "#/$defs/RulePlainConfiguration" },
				{ "$ref": "#/$defs/RuleWithUseConstOptions" }
			]
		},
		"UseConstOptions": { "type": "object", "additionalProperties": false },
		"UseDateNowConfiguration": {
			"oneOf": [
				{ "$ref": "#/$defs/RulePlainConfiguration" },
				{ "$ref": "#/$defs/RuleWithUseDateNowOptions" }
			]
		},
		"UseDateNowOptions": { "type": "object", "additionalProperties": false },
		"UseDefaultParameterLastConfiguration": {
			"oneOf": [
				{ "$ref": "#/$defs/RulePlainConfiguration" },
				{ "$ref": "#/$defs/RuleWithUseDefaultParameterLastOptions" }
			]
		},
		"UseDefaultParameterLastOptions": {
			"type": "object",
			"additionalProperties": false
		},
		"UseDefaultSwitchClauseConfiguration": {
			"oneOf": [
				{ "$ref": "#/$defs/RulePlainConfiguration" },
				{ "$ref": "#/$defs/RuleWithUseDefaultSwitchClauseOptions" }
			]
		},
		"UseDefaultSwitchClauseLastConfiguration": {
			"oneOf": [
				{ "$ref": "#/$defs/RulePlainConfiguration" },
				{ "$ref": "#/$defs/RuleWithUseDefaultSwitchClauseLastOptions" }
			]
		},
		"UseDefaultSwitchClauseLastOptions": {
			"type": "object",
			"additionalProperties": false
		},
		"UseDefaultSwitchClauseOptions": {
			"type": "object",
			"additionalProperties": false
		},
		"UseDeprecatedDateConfiguration": {
			"oneOf": [
				{ "$ref": "#/$defs/RulePlainConfiguration" },
				{ "$ref": "#/$defs/RuleWithUseDeprecatedDateOptions" }
			]
		},
		"UseDeprecatedDateOptions": {
			"type": "object",
			"properties": { "argumentName": { "type": ["string", "null"] } },
			"additionalProperties": false
		},
		"UseDeprecatedReasonConfiguration": {
			"oneOf": [
				{ "$ref": "#/$defs/RulePlainConfiguration" },
				{ "$ref": "#/$defs/RuleWithUseDeprecatedReasonOptions" }
			]
		},
		"UseDeprecatedReasonOptions": {
			"type": "object",
			"additionalProperties": false
		},
		"UseEnumInitializersConfiguration": {
			"oneOf": [
				{ "$ref": "#/$defs/RulePlainConfiguration" },
				{ "$ref": "#/$defs/RuleWithUseEnumInitializersOptions" }
			]
		},
		"UseEnumInitializersOptions": {
			"type": "object",
			"additionalProperties": false
		},
		"UseErrorMessageConfiguration": {
			"oneOf": [
				{ "$ref": "#/$defs/RulePlainConfiguration" },
				{ "$ref": "#/$defs/RuleWithUseErrorMessageOptions" }
			]
		},
		"UseErrorMessageOptions": {
			"type": "object",
			"additionalProperties": false
		},
		"UseExhaustiveDependenciesConfiguration": {
			"oneOf": [
				{ "$ref": "#/$defs/RulePlainConfiguration" },
				{ "$ref": "#/$defs/RuleWithUseExhaustiveDependenciesOptions" }
			]
		},
		"UseExhaustiveDependenciesOptions": {
			"type": "object",
			"properties": {
				"hooks": {
					"description": "List of hooks of which the dependencies should be validated.",
					"type": ["array", "null"],
					"items": { "$ref": "#/$defs/Hook" }
				},
				"reportMissingDependenciesArray": {
					"description": "Whether to report an error when a hook has no dependencies array.",
					"type": ["boolean", "null"]
				},
				"reportUnnecessaryDependencies": {
					"description": "Whether to report an error when a dependency is listed in the dependencies array but isn't used. Defaults to true.",
					"type": ["boolean", "null"]
				}
			},
			"additionalProperties": false
		},
		"UseExhaustiveSwitchCasesConfiguration": {
			"oneOf": [
				{ "$ref": "#/$defs/RulePlainConfiguration" },
				{ "$ref": "#/$defs/RuleWithUseExhaustiveSwitchCasesOptions" }
			]
		},
		"UseExhaustiveSwitchCasesOptions": {
			"type": "object",
			"additionalProperties": false
		},
		"UseExplicitLengthCheckConfiguration": {
			"oneOf": [
				{ "$ref": "#/$defs/RulePlainConfiguration" },
				{ "$ref": "#/$defs/RuleWithUseExplicitLengthCheckOptions" }
			]
		},
		"UseExplicitLengthCheckOptions": {
			"type": "object",
			"additionalProperties": false
		},
		"UseExplicitTypeConfiguration": {
			"oneOf": [
				{ "$ref": "#/$defs/RulePlainConfiguration" },
				{ "$ref": "#/$defs/RuleWithUseExplicitTypeOptions" }
			]
		},
		"UseExplicitTypeOptions": {
			"type": "object",
			"additionalProperties": false
		},
		"UseExponentiationOperatorConfiguration": {
			"oneOf": [
				{ "$ref": "#/$defs/RulePlainConfiguration" },
				{ "$ref": "#/$defs/RuleWithUseExponentiationOperatorOptions" }
			]
		},
		"UseExponentiationOperatorOptions": {
			"type": "object",
			"additionalProperties": false
		},
		"UseExportTypeConfiguration": {
			"oneOf": [
				{ "$ref": "#/$defs/RulePlainConfiguration" },
				{ "$ref": "#/$defs/RuleWithUseExportTypeOptions" }
			]
		},
		"UseExportTypeOptions": { "type": "object", "additionalProperties": false },
		"UseExportsLastConfiguration": {
			"oneOf": [
				{ "$ref": "#/$defs/RulePlainConfiguration" },
				{ "$ref": "#/$defs/RuleWithUseExportsLastOptions" }
			]
		},
		"UseExportsLastOptions": {
			"type": "object",
			"additionalProperties": false
		},
		"UseFilenamingConventionConfiguration": {
			"oneOf": [
				{ "$ref": "#/$defs/RulePlainConfiguration" },
				{ "$ref": "#/$defs/RuleWithUseFilenamingConventionOptions" }
			]
		},
		"UseFilenamingConventionOptions": {
			"type": "object",
			"properties": {
				"filenameCases": {
					"description": "Allowed cases for file names.",
					"anyOf": [{ "$ref": "#/$defs/FilenameCases" }, { "type": "null" }]
				},
				"match": {
					"description": "Regular expression to enforce",
					"anyOf": [{ "$ref": "#/$defs/Regex" }, { "type": "null" }]
				},
				"requireAscii": {
					"description": "If `false`, then non-ASCII characters are allowed.",
					"type": ["boolean", "null"]
				},
				"strictCase": {
					"description": "If `false`, then consecutive uppercase are allowed in _camel_ and _pascal_ cases.\nThis does not affect other [Case].",
					"type": ["boolean", "null"]
				}
			},
			"additionalProperties": false
		},
		"UseFindConfiguration": {
			"oneOf": [
				{ "$ref": "#/$defs/RulePlainConfiguration" },
				{ "$ref": "#/$defs/RuleWithUseFindOptions" }
			]
		},
		"UseFindOptions": { "type": "object", "additionalProperties": false },
		"UseFlatMapConfiguration": {
			"oneOf": [
				{ "$ref": "#/$defs/RulePlainConfiguration" },
				{ "$ref": "#/$defs/RuleWithUseFlatMapOptions" }
			]
		},
		"UseFlatMapOptions": { "type": "object", "additionalProperties": false },
		"UseFocusableInteractiveConfiguration": {
			"oneOf": [
				{ "$ref": "#/$defs/RulePlainConfiguration" },
				{ "$ref": "#/$defs/RuleWithUseFocusableInteractiveOptions" }
			]
		},
		"UseFocusableInteractiveOptions": {
			"type": "object",
			"additionalProperties": false
		},
		"UseForOfConfiguration": {
			"oneOf": [
				{ "$ref": "#/$defs/RulePlainConfiguration" },
				{ "$ref": "#/$defs/RuleWithUseForOfOptions" }
			]
		},
		"UseForOfOptions": { "type": "object", "additionalProperties": false },
		"UseFragmentSyntaxConfiguration": {
			"oneOf": [
				{ "$ref": "#/$defs/RulePlainConfiguration" },
				{ "$ref": "#/$defs/RuleWithUseFragmentSyntaxOptions" }
			]
		},
		"UseFragmentSyntaxOptions": {
			"type": "object",
			"additionalProperties": false
		},
		"UseGenericFontNamesConfiguration": {
			"oneOf": [
				{ "$ref": "#/$defs/RulePlainConfiguration" },
				{ "$ref": "#/$defs/RuleWithUseGenericFontNamesOptions" }
			]
		},
		"UseGenericFontNamesOptions": {
			"type": "object",
			"additionalProperties": false
		},
		"UseGetterReturnConfiguration": {
			"oneOf": [
				{ "$ref": "#/$defs/RulePlainConfiguration" },
				{ "$ref": "#/$defs/RuleWithUseGetterReturnOptions" }
			]
		},
		"UseGetterReturnOptions": {
			"type": "object",
			"additionalProperties": false
		},
		"UseGoogleFontDisplayConfiguration": {
			"oneOf": [
				{ "$ref": "#/$defs/RulePlainConfiguration" },
				{ "$ref": "#/$defs/RuleWithUseGoogleFontDisplayOptions" }
			]
		},
		"UseGoogleFontDisplayOptions": {
			"type": "object",
			"additionalProperties": false
		},
		"UseGoogleFontPreconnectConfiguration": {
			"oneOf": [
				{ "$ref": "#/$defs/RulePlainConfiguration" },
				{ "$ref": "#/$defs/RuleWithUseGoogleFontPreconnectOptions" }
			]
		},
		"UseGoogleFontPreconnectOptions": {
			"type": "object",
			"additionalProperties": false
		},
		"UseGraphqlNamedOperationsConfiguration": {
			"oneOf": [
				{ "$ref": "#/$defs/RulePlainConfiguration" },
				{ "$ref": "#/$defs/RuleWithUseGraphqlNamedOperationsOptions" }
			]
		},
		"UseGraphqlNamedOperationsOptions": {
			"type": "object",
			"additionalProperties": false
		},
		"UseGraphqlNamingConventionConfiguration": {
			"oneOf": [
				{ "$ref": "#/$defs/RulePlainConfiguration" },
				{ "$ref": "#/$defs/RuleWithUseGraphqlNamingConventionOptions" }
			]
		},
		"UseGraphqlNamingConventionOptions": {
			"type": "object",
			"additionalProperties": false
		},
		"UseGroupedAccessorPairsConfiguration": {
			"oneOf": [
				{ "$ref": "#/$defs/RulePlainConfiguration" },
				{ "$ref": "#/$defs/RuleWithUseGroupedAccessorPairsOptions" }
			]
		},
		"UseGroupedAccessorPairsOptions": {
			"type": "object",
			"additionalProperties": false
		},
		"UseGuardForInConfiguration": {
			"oneOf": [
				{ "$ref": "#/$defs/RulePlainConfiguration" },
				{ "$ref": "#/$defs/RuleWithUseGuardForInOptions" }
			]
		},
		"UseGuardForInOptions": { "type": "object", "additionalProperties": false },
		"UseHeadingContentConfiguration": {
			"oneOf": [
				{ "$ref": "#/$defs/RulePlainConfiguration" },
				{ "$ref": "#/$defs/RuleWithUseHeadingContentOptions" }
			]
		},
		"UseHeadingContentOptions": {
			"type": "object",
			"additionalProperties": false
		},
		"UseHookAtTopLevelConfiguration": {
			"oneOf": [
				{ "$ref": "#/$defs/RulePlainConfiguration" },
				{ "$ref": "#/$defs/RuleWithUseHookAtTopLevelOptions" }
			]
		},
		"UseHookAtTopLevelOptions": {
			"type": "object",
			"additionalProperties": false
		},
		"UseHtmlLangConfiguration": {
			"oneOf": [
				{ "$ref": "#/$defs/RulePlainConfiguration" },
				{ "$ref": "#/$defs/RuleWithUseHtmlLangOptions" }
			]
		},
		"UseHtmlLangOptions": { "type": "object", "additionalProperties": false },
		"UseIframeTitleConfiguration": {
			"oneOf": [
				{ "$ref": "#/$defs/RulePlainConfiguration" },
				{ "$ref": "#/$defs/RuleWithUseIframeTitleOptions" }
			]
		},
		"UseIframeTitleOptions": {
			"type": "object",
			"additionalProperties": false
		},
		"UseImageSizeConfiguration": {
			"oneOf": [
				{ "$ref": "#/$defs/RulePlainConfiguration" },
				{ "$ref": "#/$defs/RuleWithUseImageSizeOptions" }
			]
		},
		"UseImageSizeOptions": { "type": "null" },
		"UseImportExtensionsConfiguration": {
			"oneOf": [
				{ "$ref": "#/$defs/RulePlainConfiguration" },
				{ "$ref": "#/$defs/RuleWithUseImportExtensionsOptions" }
			]
		},
		"UseImportExtensionsOptions": {
			"type": "object",
			"properties": {
				"forceJsExtensions": {
					"description": "If `true`, the suggested extension is always `.js` regardless of what\nextension the source file has in your project.",
					"type": ["boolean", "null"]
				}
			},
			"additionalProperties": false
		},
		"UseImportTypeConfiguration": {
			"oneOf": [
				{ "$ref": "#/$defs/RulePlainConfiguration" },
				{ "$ref": "#/$defs/RuleWithUseImportTypeOptions" }
			]
		},
		"UseImportTypeOptions": {
			"type": "object",
			"properties": {
				"style": {
					"description": "The style to apply when import types. Default to \"auto\"",
					"anyOf": [
						{ "$ref": "#/$defs/UseImportTypeStyle" },
						{ "type": "null" }
					]
				}
			},
			"additionalProperties": false
		},
		"UseImportTypeStyle": {
			"description": "The style to apply when importing types.",
			"type": "string",
			"enum": ["auto", "inlineType", "separatedType"]
		},
		"UseIndexOfConfiguration": {
			"oneOf": [
				{ "$ref": "#/$defs/RulePlainConfiguration" },
				{ "$ref": "#/$defs/RuleWithUseIndexOfOptions" }
			]
		},
		"UseIndexOfOptions": { "type": "object", "additionalProperties": false },
		"UseIsArrayConfiguration": {
			"oneOf": [
				{ "$ref": "#/$defs/RulePlainConfiguration" },
				{ "$ref": "#/$defs/RuleWithUseIsArrayOptions" }
			]
		},
		"UseIsArrayOptions": { "type": "object", "additionalProperties": false },
		"UseIsNanConfiguration": {
			"oneOf": [
				{ "$ref": "#/$defs/RulePlainConfiguration" },
				{ "$ref": "#/$defs/RuleWithUseIsNanOptions" }
			]
		},
		"UseIsNanOptions": { "type": "object", "additionalProperties": false },
		"UseIterableCallbackReturnConfiguration": {
			"oneOf": [
				{ "$ref": "#/$defs/RulePlainConfiguration" },
				{ "$ref": "#/$defs/RuleWithUseIterableCallbackReturnOptions" }
			]
		},
		"UseIterableCallbackReturnOptions": {
			"type": "object",
			"additionalProperties": false
		},
		"UseJsonImportAttributesConfiguration": {
			"oneOf": [
				{ "$ref": "#/$defs/RulePlainConfiguration" },
				{ "$ref": "#/$defs/RuleWithUseJsonImportAttributesOptions" }
			]
		},
		"UseJsonImportAttributesOptions": {
			"type": "object",
			"additionalProperties": false
		},
		"UseJsxKeyInIterableConfiguration": {
			"oneOf": [
				{ "$ref": "#/$defs/RulePlainConfiguration" },
				{ "$ref": "#/$defs/RuleWithUseJsxKeyInIterableOptions" }
			]
		},
		"UseJsxKeyInIterableOptions": {
			"type": "object",
			"properties": {
				"checkShorthandFragments": {
					"description": "Set to `true` to check shorthand fragments (`<></>`)",
					"type": ["boolean", "null"]
				}
			},
			"additionalProperties": false
		},
		"UseKeyWithClickEventsConfiguration": {
			"oneOf": [
				{ "$ref": "#/$defs/RulePlainConfiguration" },
				{ "$ref": "#/$defs/RuleWithUseKeyWithClickEventsOptions" }
			]
		},
		"UseKeyWithClickEventsOptions": {
			"type": "object",
			"additionalProperties": false
		},
		"UseKeyWithMouseEventsConfiguration": {
			"oneOf": [
				{ "$ref": "#/$defs/RulePlainConfiguration" },
				{ "$ref": "#/$defs/RuleWithUseKeyWithMouseEventsOptions" }
			]
		},
		"UseKeyWithMouseEventsOptions": {
			"type": "object",
			"additionalProperties": false
		},
		"UseLiteralEnumMembersConfiguration": {
			"oneOf": [
				{ "$ref": "#/$defs/RulePlainConfiguration" },
				{ "$ref": "#/$defs/RuleWithUseLiteralEnumMembersOptions" }
			]
		},
		"UseLiteralEnumMembersOptions": {
			"type": "object",
			"additionalProperties": false
		},
		"UseLiteralKeysConfiguration": {
			"oneOf": [
				{ "$ref": "#/$defs/RulePlainConfiguration" },
				{ "$ref": "#/$defs/RuleWithUseLiteralKeysOptions" }
			]
		},
		"UseLiteralKeysOptions": {
			"type": "object",
			"additionalProperties": false
		},
		"UseMaxParamsConfiguration": {
			"oneOf": [
				{ "$ref": "#/$defs/RulePlainConfiguration" },
				{ "$ref": "#/$defs/RuleWithUseMaxParamsOptions" }
			]
		},
		"UseMaxParamsOptions": {
			"type": "object",
			"properties": {
				"max": {
					"description": "Maximum number of parameters allowed (default: 4)",
					"type": ["integer", "null"],
					"format": "uint8",
					"maximum": 255,
					"minimum": 0
				}
			},
			"additionalProperties": false
		},
		"UseMediaCaptionConfiguration": {
			"oneOf": [
				{ "$ref": "#/$defs/RulePlainConfiguration" },
				{ "$ref": "#/$defs/RuleWithUseMediaCaptionOptions" }
			]
		},
		"UseMediaCaptionOptions": {
			"type": "object",
			"additionalProperties": false
		},
		"UseNamespaceKeywordConfiguration": {
			"oneOf": [
				{ "$ref": "#/$defs/RulePlainConfiguration" },
				{ "$ref": "#/$defs/RuleWithUseNamespaceKeywordOptions" }
			]
		},
		"UseNamespaceKeywordOptions": {
			"type": "object",
			"additionalProperties": false
		},
		"UseNamingConventionConfiguration": {
			"oneOf": [
				{ "$ref": "#/$defs/RulePlainConfiguration" },
				{ "$ref": "#/$defs/RuleWithUseNamingConventionOptions" }
			]
		},
		"UseNamingConventionOptions": {
			"description": "Rule's options.",
			"type": "object",
			"properties": {
				"conventions": {
					"description": "Custom conventions.",
					"type": ["array", "null"],
					"items": { "$ref": "#/$defs/Convention" }
				},
				"requireAscii": {
					"description": "If `false`, then non-ASCII characters are allowed.",
					"type": ["boolean", "null"]
				},
				"strictCase": {
					"description": "If `false`, then consecutive uppercase are allowed in _camel_ and _pascal_ cases.\nThis does not affect other [Case].",
					"type": ["boolean", "null"]
				}
			},
			"additionalProperties": false
		},
		"UseNodeAssertStrictConfiguration": {
			"oneOf": [
				{ "$ref": "#/$defs/RulePlainConfiguration" },
				{ "$ref": "#/$defs/RuleWithUseNodeAssertStrictOptions" }
			]
		},
		"UseNodeAssertStrictOptions": {
			"type": "object",
			"additionalProperties": false
		},
		"UseNodejsImportProtocolConfiguration": {
			"oneOf": [
				{ "$ref": "#/$defs/RulePlainConfiguration" },
				{ "$ref": "#/$defs/RuleWithUseNodejsImportProtocolOptions" }
			]
		},
		"UseNodejsImportProtocolOptions": {
			"type": "object",
			"additionalProperties": false
		},
		"UseNumberNamespaceConfiguration": {
			"oneOf": [
				{ "$ref": "#/$defs/RulePlainConfiguration" },
				{ "$ref": "#/$defs/RuleWithUseNumberNamespaceOptions" }
			]
		},
		"UseNumberNamespaceOptions": {
			"type": "object",
			"additionalProperties": false
		},
		"UseNumberToFixedDigitsArgumentConfiguration": {
			"oneOf": [
				{ "$ref": "#/$defs/RulePlainConfiguration" },
				{ "$ref": "#/$defs/RuleWithUseNumberToFixedDigitsArgumentOptions" }
			]
		},
		"UseNumberToFixedDigitsArgumentOptions": {
			"type": "object",
			"additionalProperties": false
		},
		"UseNumericLiteralsConfiguration": {
			"oneOf": [
				{ "$ref": "#/$defs/RulePlainConfiguration" },
				{ "$ref": "#/$defs/RuleWithUseNumericLiteralsOptions" }
			]
		},
		"UseNumericLiteralsOptions": {
			"type": "object",
			"additionalProperties": false
		},
		"UseNumericSeparatorsConfiguration": {
			"oneOf": [
				{ "$ref": "#/$defs/RulePlainConfiguration" },
				{ "$ref": "#/$defs/RuleWithUseNumericSeparatorsOptions" }
			]
		},
		"UseNumericSeparatorsOptions": {
			"type": "object",
			"additionalProperties": false
		},
		"UseObjectSpreadConfiguration": {
			"oneOf": [
				{ "$ref": "#/$defs/RulePlainConfiguration" },
				{ "$ref": "#/$defs/RuleWithUseObjectSpreadOptions" }
			]
		},
		"UseObjectSpreadOptions": {
			"type": "object",
			"additionalProperties": false
		},
		"UseOptionalChainConfiguration": {
			"oneOf": [
				{ "$ref": "#/$defs/RulePlainConfiguration" },
				{ "$ref": "#/$defs/RuleWithUseOptionalChainOptions" }
			]
		},
		"UseOptionalChainOptions": {
			"type": "object",
			"additionalProperties": false
		},
		"UseParseIntRadixConfiguration": {
			"oneOf": [
				{ "$ref": "#/$defs/RulePlainConfiguration" },
				{ "$ref": "#/$defs/RuleWithUseParseIntRadixOptions" }
			]
		},
		"UseParseIntRadixOptions": {
			"type": "object",
			"additionalProperties": false
		},
		"UseQwikClasslistConfiguration": {
			"oneOf": [
				{ "$ref": "#/$defs/RulePlainConfiguration" },
				{ "$ref": "#/$defs/RuleWithUseQwikClasslistOptions" }
			]
		},
		"UseQwikClasslistOptions": {
			"type": "object",
			"additionalProperties": false
		},
		"UseQwikMethodUsageConfiguration": {
			"oneOf": [
				{ "$ref": "#/$defs/RulePlainConfiguration" },
				{ "$ref": "#/$defs/RuleWithUseQwikMethodUsageOptions" }
			]
		},
		"UseQwikMethodUsageOptions": {
			"type": "object",
			"additionalProperties": false
		},
		"UseQwikValidLexicalScopeConfiguration": {
			"oneOf": [
				{ "$ref": "#/$defs/RulePlainConfiguration" },
				{ "$ref": "#/$defs/RuleWithUseQwikValidLexicalScopeOptions" }
			]
		},
		"UseQwikValidLexicalScopeOptions": {
			"type": "object",
			"additionalProperties": false
		},
		"UseReactFunctionComponentsConfiguration": {
			"oneOf": [
				{ "$ref": "#/$defs/RulePlainConfiguration" },
				{ "$ref": "#/$defs/RuleWithUseReactFunctionComponentsOptions" }
			]
		},
		"UseReactFunctionComponentsOptions": {
			"type": "object",
			"additionalProperties": false
		},
		"UseReadonlyClassPropertiesConfiguration": {
			"oneOf": [
				{ "$ref": "#/$defs/RulePlainConfiguration" },
				{ "$ref": "#/$defs/RuleWithUseReadonlyClassPropertiesOptions" }
			]
		},
		"UseReadonlyClassPropertiesOptions": {
			"type": "object",
			"properties": {
				"checkAllProperties": {
					"description": "When `true`, the keywords `public`, `protected`, and `private` are analyzed by the rule.",
					"type": ["boolean", "null"]
				}
			},
			"additionalProperties": false
		},
		"UseRegexLiteralsConfiguration": {
			"oneOf": [
				{ "$ref": "#/$defs/RulePlainConfiguration" },
				{ "$ref": "#/$defs/RuleWithUseRegexLiteralsOptions" }
			]
		},
		"UseRegexLiteralsOptions": {
			"type": "object",
			"additionalProperties": false
		},
		"UseRegexpExecConfiguration": {
			"oneOf": [
				{ "$ref": "#/$defs/RulePlainConfiguration" },
				{ "$ref": "#/$defs/RuleWithUseRegexpExecOptions" }
			]
		},
		"UseRegexpExecOptions": { "type": "object", "additionalProperties": false },
		"UseRequiredScriptsConfiguration": {
			"oneOf": [
				{ "$ref": "#/$defs/RulePlainConfiguration" },
				{ "$ref": "#/$defs/RuleWithUseRequiredScriptsOptions" }
			]
		},
		"UseRequiredScriptsOptions": {
			"type": "object",
			"properties": {
				"requiredScripts": {
					"description": "List of script names that must be present in package.json",
					"type": "array",
					"default": [],
					"items": { "type": "string" }
				}
			},
			"additionalProperties": false
		},
		"UseSelfClosingElementsConfiguration": {
			"oneOf": [
				{ "$ref": "#/$defs/RulePlainConfiguration" },
				{ "$ref": "#/$defs/RuleWithUseSelfClosingElementsOptions" }
			]
		},
		"UseSelfClosingElementsOptions": {
			"type": "object",
			"properties": { "ignoreHtmlElements": { "type": ["boolean", "null"] } },
			"additionalProperties": false
		},
		"UseSemanticElementsConfiguration": {
			"oneOf": [
				{ "$ref": "#/$defs/RulePlainConfiguration" },
				{ "$ref": "#/$defs/RuleWithUseSemanticElementsOptions" }
			]
		},
		"UseSemanticElementsOptions": {
			"type": "object",
			"additionalProperties": false
		},
		"UseShorthandAssignConfiguration": {
			"oneOf": [
				{ "$ref": "#/$defs/RulePlainConfiguration" },
				{ "$ref": "#/$defs/RuleWithUseShorthandAssignOptions" }
			]
		},
		"UseShorthandAssignOptions": {
			"type": "object",
			"additionalProperties": false
		},
		"UseShorthandFunctionTypeConfiguration": {
			"oneOf": [
				{ "$ref": "#/$defs/RulePlainConfiguration" },
				{ "$ref": "#/$defs/RuleWithUseShorthandFunctionTypeOptions" }
			]
		},
		"UseShorthandFunctionTypeOptions": {
			"type": "object",
			"additionalProperties": false
		},
		"UseSimpleNumberKeysConfiguration": {
			"oneOf": [
				{ "$ref": "#/$defs/RulePlainConfiguration" },
				{ "$ref": "#/$defs/RuleWithUseSimpleNumberKeysOptions" }
			]
		},
		"UseSimpleNumberKeysOptions": {
			"type": "object",
			"additionalProperties": false
		},
		"UseSimplifiedLogicExpressionConfiguration": {
			"oneOf": [
				{ "$ref": "#/$defs/RulePlainConfiguration" },
				{ "$ref": "#/$defs/RuleWithUseSimplifiedLogicExpressionOptions" }
			]
		},
		"UseSimplifiedLogicExpressionOptions": {
			"type": "object",
			"additionalProperties": false
		},
		"UseSingleJsDocAsteriskConfiguration": {
			"oneOf": [
				{ "$ref": "#/$defs/RulePlainConfiguration" },
				{ "$ref": "#/$defs/RuleWithUseSingleJsDocAsteriskOptions" }
			]
		},
		"UseSingleJsDocAsteriskOptions": {
			"type": "object",
			"additionalProperties": false
		},
		"UseSingleVarDeclaratorConfiguration": {
			"oneOf": [
				{ "$ref": "#/$defs/RulePlainConfiguration" },
				{ "$ref": "#/$defs/RuleWithUseSingleVarDeclaratorOptions" }
			]
		},
		"UseSingleVarDeclaratorOptions": {
			"type": "object",
			"additionalProperties": false
		},
		"UseSolidForComponentConfiguration": {
			"oneOf": [
				{ "$ref": "#/$defs/RulePlainConfiguration" },
				{ "$ref": "#/$defs/RuleWithUseSolidForComponentOptions" }
			]
		},
		"UseSolidForComponentOptions": {
			"type": "object",
			"additionalProperties": false
		},
		"UseSortedAttributesConfiguration": {
			"oneOf": [
				{ "$ref": "#/$defs/RuleAssistPlainConfiguration" },
				{ "$ref": "#/$defs/RuleAssistWithUseSortedAttributesOptions" }
			]
		},
		"UseSortedAttributesOptions": {
			"type": "object",
			"properties": {
				"sortOrder": {
					"anyOf": [{ "$ref": "#/$defs/SortOrder" }, { "type": "null" }]
				}
			},
			"additionalProperties": false
		},
		"UseSortedClassesConfiguration": {
			"oneOf": [
				{ "$ref": "#/$defs/RulePlainConfiguration" },
				{ "$ref": "#/$defs/RuleWithUseSortedClassesOptions" }
			]
		},
		"UseSortedClassesOptions": {
			"type": "object",
			"properties": {
				"attributes": {
					"description": "Additional attributes that will be sorted.",
					"type": ["array", "null"],
					"items": { "type": "string" }
				},
				"functions": {
					"description": "Names of the functions or tagged templates that will be sorted.",
					"type": ["array", "null"],
					"items": { "type": "string" }
				}
			},
			"additionalProperties": false
		},
		"UseSortedKeysConfiguration": {
			"oneOf": [
				{ "$ref": "#/$defs/RuleAssistPlainConfiguration" },
				{ "$ref": "#/$defs/RuleAssistWithUseSortedKeysOptions" }
			]
		},
		"UseSortedKeysOptions": {
			"type": "object",
			"properties": {
				"sortOrder": {
					"anyOf": [{ "$ref": "#/$defs/SortOrder" }, { "type": "null" }]
				}
			},
			"additionalProperties": false
		},
		"UseSortedPropertiesConfiguration": {
			"oneOf": [
				{ "$ref": "#/$defs/RuleAssistPlainConfiguration" },
				{ "$ref": "#/$defs/RuleAssistWithUseSortedPropertiesOptions" }
			]
		},
		"UseSortedPropertiesOptions": {
			"type": "object",
			"additionalProperties": false
		},
		"UseSpreadConfiguration": {
			"oneOf": [
				{ "$ref": "#/$defs/RulePlainConfiguration" },
				{ "$ref": "#/$defs/RuleWithUseSpreadOptions" }
			]
		},
		"UseSpreadOptions": { "type": "object", "additionalProperties": false },
		"UseStaticResponseMethodsConfiguration": {
			"oneOf": [
				{ "$ref": "#/$defs/RulePlainConfiguration" },
				{ "$ref": "#/$defs/RuleWithUseStaticResponseMethodsOptions" }
			]
		},
		"UseStaticResponseMethodsOptions": {
			"type": "object",
			"additionalProperties": false
		},
		"UseStrictModeConfiguration": {
			"oneOf": [
				{ "$ref": "#/$defs/RulePlainConfiguration" },
				{ "$ref": "#/$defs/RuleWithUseStrictModeOptions" }
			]
		},
		"UseStrictModeOptions": { "type": "object", "additionalProperties": false },
		"UseSymbolDescriptionConfiguration": {
			"oneOf": [
				{ "$ref": "#/$defs/RulePlainConfiguration" },
				{ "$ref": "#/$defs/RuleWithUseSymbolDescriptionOptions" }
			]
		},
		"UseSymbolDescriptionOptions": {
			"type": "object",
			"additionalProperties": false
		},
		"UseTemplateConfiguration": {
			"oneOf": [
				{ "$ref": "#/$defs/RulePlainConfiguration" },
				{ "$ref": "#/$defs/RuleWithUseTemplateOptions" }
			]
		},
		"UseTemplateOptions": { "type": "object", "additionalProperties": false },
		"UseThrowNewErrorConfiguration": {
			"oneOf": [
				{ "$ref": "#/$defs/RulePlainConfiguration" },
				{ "$ref": "#/$defs/RuleWithUseThrowNewErrorOptions" }
			]
		},
		"UseThrowNewErrorOptions": {
			"type": "object",
			"additionalProperties": false
		},
		"UseThrowOnlyErrorConfiguration": {
			"oneOf": [
				{ "$ref": "#/$defs/RulePlainConfiguration" },
				{ "$ref": "#/$defs/RuleWithUseThrowOnlyErrorOptions" }
			]
		},
		"UseThrowOnlyErrorOptions": {
			"type": "object",
			"additionalProperties": false
		},
		"UseTopLevelRegexConfiguration": {
			"oneOf": [
				{ "$ref": "#/$defs/RulePlainConfiguration" },
				{ "$ref": "#/$defs/RuleWithUseTopLevelRegexOptions" }
			]
		},
		"UseTopLevelRegexOptions": {
			"type": "object",
			"additionalProperties": false
		},
		"UseTrimStartEndConfiguration": {
			"oneOf": [
				{ "$ref": "#/$defs/RulePlainConfiguration" },
				{ "$ref": "#/$defs/RuleWithUseTrimStartEndOptions" }
			]
		},
		"UseTrimStartEndOptions": {
			"type": "object",
			"additionalProperties": false
		},
		"UseUnifiedTypeSignaturesConfiguration": {
			"oneOf": [
				{ "$ref": "#/$defs/RulePlainConfiguration" },
				{ "$ref": "#/$defs/RuleWithUseUnifiedTypeSignaturesOptions" }
			]
		},
		"UseUnifiedTypeSignaturesOptions": {
			"type": "object",
			"additionalProperties": false
		},
		"UseUniqueElementIdsConfiguration": {
			"oneOf": [
				{ "$ref": "#/$defs/RulePlainConfiguration" },
				{ "$ref": "#/$defs/RuleWithUseUniqueElementIdsOptions" }
			]
		},
		"UseUniqueElementIdsOptions": {
			"type": "object",
			"properties": {
				"excludedComponents": {
					"description": "Component names that accept an `id` prop that does not translate\nto a DOM element id.",
					"type": ["array", "null"],
					"items": { "type": "string" },
					"uniqueItems": true
				}
			},
			"additionalProperties": false
		},
		"UseUniqueGraphqlOperationNameConfiguration": {
			"oneOf": [
				{ "$ref": "#/$defs/RulePlainConfiguration" },
				{ "$ref": "#/$defs/RuleWithUseUniqueGraphqlOperationNameOptions" }
			]
		},
		"UseUniqueGraphqlOperationNameOptions": {
			"type": "object",
			"additionalProperties": false
		},
		"UseValidAnchorConfiguration": {
			"oneOf": [
				{ "$ref": "#/$defs/RulePlainConfiguration" },
				{ "$ref": "#/$defs/RuleWithUseValidAnchorOptions" }
			]
		},
		"UseValidAnchorOptions": {
			"type": "object",
			"additionalProperties": false
		},
		"UseValidAriaPropsConfiguration": {
			"oneOf": [
				{ "$ref": "#/$defs/RulePlainConfiguration" },
				{ "$ref": "#/$defs/RuleWithUseValidAriaPropsOptions" }
			]
		},
		"UseValidAriaPropsOptions": {
			"type": "object",
			"additionalProperties": false
		},
		"UseValidAriaRoleConfiguration": {
			"oneOf": [
				{ "$ref": "#/$defs/RulePlainConfiguration" },
				{ "$ref": "#/$defs/RuleWithUseValidAriaRoleOptions" }
			]
		},
		"UseValidAriaRoleOptions": {
			"type": "object",
			"properties": {
				"allowInvalidRoles": {
					"description": "It allows specifying a list of roles that might be invalid otherwise",
					"type": ["array", "null"],
					"items": { "type": "string" }
				},
				"ignoreNonDom": {
					"description": "Use this option to ignore non-DOM elements, such as custom components",
					"type": ["boolean", "null"]
				}
			},
			"additionalProperties": false
		},
		"UseValidAriaValuesConfiguration": {
			"oneOf": [
				{ "$ref": "#/$defs/RulePlainConfiguration" },
				{ "$ref": "#/$defs/RuleWithUseValidAriaValuesOptions" }
			]
		},
		"UseValidAriaValuesOptions": {
			"type": "object",
			"additionalProperties": false
		},
		"UseValidAutocompleteConfiguration": {
			"oneOf": [
				{ "$ref": "#/$defs/RulePlainConfiguration" },
				{ "$ref": "#/$defs/RuleWithUseValidAutocompleteOptions" }
			]
		},
		"UseValidAutocompleteOptions": {
			"type": "object",
			"properties": {
				"inputComponents": {
					"description": "`input` like custom components that should be checked.",
					"type": ["array", "null"],
					"items": { "type": "string" }
				}
			},
			"additionalProperties": false
		},
		"UseValidForDirectionConfiguration": {
			"oneOf": [
				{ "$ref": "#/$defs/RulePlainConfiguration" },
				{ "$ref": "#/$defs/RuleWithUseValidForDirectionOptions" }
			]
		},
		"UseValidForDirectionOptions": {
			"type": "object",
			"additionalProperties": false
		},
		"UseValidLangConfiguration": {
			"oneOf": [
				{ "$ref": "#/$defs/RulePlainConfiguration" },
				{ "$ref": "#/$defs/RuleWithUseValidLangOptions" }
			]
		},
		"UseValidLangOptions": { "type": "object", "additionalProperties": false },
		"UseValidTypeofConfiguration": {
			"oneOf": [
				{ "$ref": "#/$defs/RulePlainConfiguration" },
				{ "$ref": "#/$defs/RuleWithUseValidTypeofOptions" }
			]
		},
		"UseValidTypeofOptions": {
			"type": "object",
			"additionalProperties": false
		},
		"UseVueDefineMacrosOrderConfiguration": {
			"oneOf": [
				{ "$ref": "#/$defs/RulePlainConfiguration" },
				{ "$ref": "#/$defs/RuleWithUseVueDefineMacrosOrderOptions" }
			]
		},
		"UseVueDefineMacrosOrderOptions": {
			"type": "object",
			"properties": {
				"order": {
					"description": "The order of the Vue define macros.",
					"type": ["array", "null"],
					"items": { "type": "string" }
				}
			},
			"additionalProperties": false
		},
		"UseVueHyphenatedAttributesConfiguration": {
			"oneOf": [
				{ "$ref": "#/$defs/RulePlainConfiguration" },
				{ "$ref": "#/$defs/RuleWithUseVueHyphenatedAttributesOptions" }
			]
		},
		"UseVueHyphenatedAttributesOptions": {
			"type": "object",
			"properties": {
				"ignore": {
					"description": "List of attribute names to ignore when checking for hyphenated attributes.",
					"type": ["array", "null"],
					"default": null,
					"items": { "type": "string" },
					"uniqueItems": true
				},
				"ignoreTags": {
					"description": "List of HTML tags to ignore when checking for hyphenated attributes.",
					"type": ["array", "null"],
					"default": null,
					"items": { "type": "string" },
					"uniqueItems": true
				}
			},
			"additionalProperties": false
		},
		"UseVueMultiWordComponentNamesConfiguration": {
			"oneOf": [
				{ "$ref": "#/$defs/RulePlainConfiguration" },
				{ "$ref": "#/$defs/RuleWithUseVueMultiWordComponentNamesOptions" }
			]
		},
		"UseVueMultiWordComponentNamesOptions": {
			"type": "object",
			"properties": {
				"ignores": {
					"description": "Component names to ignore (allowed to be single-word).",
					"type": "array",
					"items": { "type": "string" }
				}
			},
			"additionalProperties": false
		},
		"UseVueValidVBindConfiguration": {
			"oneOf": [
				{ "$ref": "#/$defs/RulePlainConfiguration" },
				{ "$ref": "#/$defs/RuleWithUseVueValidVBindOptions" }
			]
		},
		"UseVueValidVBindOptions": {
			"type": "object",
			"additionalProperties": false
		},
		"UseVueValidVElseConfiguration": {
			"oneOf": [
				{ "$ref": "#/$defs/RulePlainConfiguration" },
				{ "$ref": "#/$defs/RuleWithUseVueValidVElseOptions" }
			]
		},
		"UseVueValidVElseIfConfiguration": {
			"oneOf": [
				{ "$ref": "#/$defs/RulePlainConfiguration" },
				{ "$ref": "#/$defs/RuleWithUseVueValidVElseIfOptions" }
			]
		},
		"UseVueValidVElseIfOptions": {
			"type": "object",
			"additionalProperties": false
		},
		"UseVueValidVElseOptions": {
			"type": "object",
			"additionalProperties": false
		},
		"UseVueValidVHtmlConfiguration": {
			"oneOf": [
				{ "$ref": "#/$defs/RulePlainConfiguration" },
				{ "$ref": "#/$defs/RuleWithUseVueValidVHtmlOptions" }
			]
		},
		"UseVueValidVHtmlOptions": {
			"type": "object",
			"additionalProperties": false
		},
		"UseVueValidVIfConfiguration": {
			"oneOf": [
				{ "$ref": "#/$defs/RulePlainConfiguration" },
				{ "$ref": "#/$defs/RuleWithUseVueValidVIfOptions" }
			]
		},
		"UseVueValidVIfOptions": {
			"type": "object",
			"additionalProperties": false
		},
		"UseVueValidVOnConfiguration": {
			"oneOf": [
				{ "$ref": "#/$defs/RulePlainConfiguration" },
				{ "$ref": "#/$defs/RuleWithUseVueValidVOnOptions" }
			]
		},
		"UseVueValidVOnOptions": {
			"type": "object",
			"properties": {
				"modifiers": {
					"description": "Additional modifiers that should be considered valid",
					"type": ["array", "null"],
					"default": null,
					"items": { "type": "string" }
				}
			},
			"additionalProperties": false
		},
		"UseVueValidVTextConfiguration": {
			"oneOf": [
				{ "$ref": "#/$defs/RulePlainConfiguration" },
				{ "$ref": "#/$defs/RuleWithUseVueValidVTextOptions" }
			]
		},
		"UseVueValidVTextOptions": {
			"type": "object",
			"additionalProperties": false
		},
		"UseWhileConfiguration": {
			"oneOf": [
				{ "$ref": "#/$defs/RulePlainConfiguration" },
				{ "$ref": "#/$defs/RuleWithUseWhileOptions" }
			]
		},
		"UseWhileOptions": { "type": "object", "additionalProperties": false },
		"UseYieldConfiguration": {
			"oneOf": [
				{ "$ref": "#/$defs/RulePlainConfiguration" },
				{ "$ref": "#/$defs/RuleWithUseYieldOptions" }
			]
		},
		"UseYieldOptions": { "type": "object", "additionalProperties": false },
		"VcsClientKind": {
			"oneOf": [
				{
					"description": "Integration with the git client as VCS",
					"type": "string",
					"const": "git"
				}
			]
		},
		"VcsConfiguration": {
			"description": "Set of properties to integrate Biome with a VCS software.",
			"type": "object",
			"properties": {
				"clientKind": {
					"description": "The kind of client.",
					"anyOf": [{ "$ref": "#/$defs/VcsClientKind" }, { "type": "null" }]
				},
				"defaultBranch": {
					"description": "The main branch of the project",
					"type": ["string", "null"]
				},
				"enabled": {
					"description": "Whether Biome should integrate itself with the VCS client",
					"anyOf": [{ "$ref": "#/$defs/Bool" }, { "type": "null" }]
				},
				"root": {
					"description": "The folder where Biome should check for VCS files. By default, Biome will use the same\nfolder where `biome.json` was found.\n\nIf Biome can't find the configuration, it will attempt to use the current working directory.\nIf no current working directory can't be found, Biome won't use the VCS integration, and a diagnostic\nwill be emitted",
					"type": ["string", "null"]
				},
				"useIgnoreFile": {
					"description": "Whether Biome should use the VCS ignore file. When [true], Biome will ignore the files\nspecified in the ignore file.",
					"anyOf": [{ "$ref": "#/$defs/Bool" }, { "type": "null" }]
				}
			},
			"additionalProperties": false
		},
		"Visibility": {
			"type": "string",
			"enum": ["public", "package", "private"]
		},
		"WhitespaceSensitivity": {
			"description": "Whitespace sensitivity for HTML formatting.\n\nThe following two cases won't produce the same output:\n\n|                |      html      |    output    |\n| -------------- | :------------: | :----------: |\n| with spaces    | `1<b> 2 </b>3` | 1<b> 2 </b>3 |\n| without spaces |  `1<b>2</b>3`  |  1<b>2</b>3  |\n\nThis happens because whitespace is significant in inline elements.\n\nAs a consequence of this, the formatter must format blocks that look like this (assume a small line width, <20):\n```html\n<span>really long content</span>\n```\nas this, where the content hugs the tags:\n```html\n<span\n   >really long content</span\n>\n```\n\nNote that this is only necessary for inline elements. Block elements do not have this restriction.",
			"oneOf": [
				{
					"description": "The formatter considers whitespace significant for elements that have an \"inline\" display style by default in\nbrowser's user agent style sheets.",
					"type": "string",
					"const": "css"
				},
				{
					"description": "Leading and trailing whitespace in content is considered significant for all elements.\n\nThe formatter should leave at least one whitespace character if whitespace is present.\nOtherwise, if there is no whitespace, it should not add any after `>` or before `<`. In other words, if there's no whitespace, the text content should hug the tags.\n\nExample of text hugging the tags:\n```html\n<b\n    >content</b\n>\n```",
					"type": "string",
					"const": "strict"
				},
				{
					"description": "Whitespace is considered insignificant. The formatter is free to remove or add whitespace as it sees fit.",
					"type": "string",
					"const": "ignore"
				}
			]
		}
	}
}<|MERGE_RESOLUTION|>--- conflicted
+++ resolved
@@ -2411,21 +2411,7 @@
 			},
 			"additionalProperties": false
 		},
-<<<<<<< HEAD
-		"MaxSize": { "type": "integer", "format": "uint64", "minimum": 1.0 },
-		"MissingPlaywrightAwaitConfiguration": {
-			"anyOf": [
-				{ "$ref": "#/definitions/RulePlainConfiguration" },
-				{ "$ref": "#/definitions/RuleWithMissingPlaywrightAwaitOptions" }
-			]
-		},
-		"MissingPlaywrightAwaitOptions": {
-			"type": "object",
-			"additionalProperties": false
-		},
-=======
 		"MaxSize": { "type": "integer", "format": "uint64", "minimum": 1 },
->>>>>>> 8de2774f
 		"Modifiers": {
 			"type": "array",
 			"items": { "$ref": "#/$defs/RestrictedModifier" },
@@ -3949,11 +3935,20 @@
 			"type": "object",
 			"additionalProperties": false
 		},
-<<<<<<< HEAD
+		"NoParametersOnlyUsedInRecursionConfiguration": {
+			"oneOf": [
+				{ "$ref": "#/$defs/RulePlainConfiguration" },
+				{ "$ref": "#/$defs/RuleWithNoParametersOnlyUsedInRecursionOptions" }
+			]
+		},
+		"NoParametersOnlyUsedInRecursionOptions": {
+			"type": "object",
+			"additionalProperties": false
+		},
 		"NoPlaywrightElementHandleConfiguration": {
-			"anyOf": [
-				{ "$ref": "#/definitions/RulePlainConfiguration" },
-				{ "$ref": "#/definitions/RuleWithNoPlaywrightElementHandleOptions" }
+			"oneOf": [
+				{ "$ref": "#/$defs/RulePlainConfiguration" },
+				{ "$ref": "#/$defs/RuleWithNoPlaywrightElementHandleOptions" }
 			]
 		},
 		"NoPlaywrightElementHandleOptions": {
@@ -3961,9 +3956,9 @@
 			"additionalProperties": false
 		},
 		"NoPlaywrightEvalConfiguration": {
-			"anyOf": [
-				{ "$ref": "#/definitions/RulePlainConfiguration" },
-				{ "$ref": "#/definitions/RuleWithNoPlaywrightEvalOptions" }
+			"oneOf": [
+				{ "$ref": "#/$defs/RulePlainConfiguration" },
+				{ "$ref": "#/$defs/RuleWithNoPlaywrightEvalOptions" }
 			]
 		},
 		"NoPlaywrightEvalOptions": {
@@ -3971,19 +3966,29 @@
 			"additionalProperties": false
 		},
 		"NoPlaywrightForceOptionConfiguration": {
-			"anyOf": [
-				{ "$ref": "#/definitions/RulePlainConfiguration" },
-				{ "$ref": "#/definitions/RuleWithNoPlaywrightForceOptionOptions" }
+			"oneOf": [
+				{ "$ref": "#/$defs/RulePlainConfiguration" },
+				{ "$ref": "#/$defs/RuleWithNoPlaywrightForceOptionOptions" }
 			]
 		},
 		"NoPlaywrightForceOptionOptions": {
 			"type": "object",
 			"additionalProperties": false
 		},
+		"NoPlaywrightMissingAwaitConfiguration": {
+			"oneOf": [
+				{ "$ref": "#/$defs/RulePlainConfiguration" },
+				{ "$ref": "#/$defs/RuleWithNoPlaywrightMissingAwaitOptions" }
+			]
+		},
+		"NoPlaywrightMissingAwaitOptions": {
+			"type": "object",
+			"additionalProperties": false
+		},
 		"NoPlaywrightNetworkidleConfiguration": {
-			"anyOf": [
-				{ "$ref": "#/definitions/RulePlainConfiguration" },
-				{ "$ref": "#/definitions/RuleWithNoPlaywrightNetworkidleOptions" }
+			"oneOf": [
+				{ "$ref": "#/$defs/RulePlainConfiguration" },
+				{ "$ref": "#/$defs/RuleWithNoPlaywrightNetworkidleOptions" }
 			]
 		},
 		"NoPlaywrightNetworkidleOptions": {
@@ -3991,9 +3996,9 @@
 			"additionalProperties": false
 		},
 		"NoPlaywrightPagePauseConfiguration": {
-			"anyOf": [
-				{ "$ref": "#/definitions/RulePlainConfiguration" },
-				{ "$ref": "#/definitions/RuleWithNoPlaywrightPagePauseOptions" }
+			"oneOf": [
+				{ "$ref": "#/$defs/RulePlainConfiguration" },
+				{ "$ref": "#/$defs/RuleWithNoPlaywrightPagePauseOptions" }
 			]
 		},
 		"NoPlaywrightPagePauseOptions": {
@@ -4001,9 +4006,9 @@
 			"additionalProperties": false
 		},
 		"NoPlaywrightSkippedTestConfiguration": {
-			"anyOf": [
-				{ "$ref": "#/definitions/RulePlainConfiguration" },
-				{ "$ref": "#/definitions/RuleWithNoPlaywrightSkippedTestOptions" }
+			"oneOf": [
+				{ "$ref": "#/$defs/RulePlainConfiguration" },
+				{ "$ref": "#/$defs/RuleWithNoPlaywrightSkippedTestOptions" }
 			]
 		},
 		"NoPlaywrightSkippedTestOptions": {
@@ -4011,9 +4016,9 @@
 			"additionalProperties": false
 		},
 		"NoPlaywrightUselessAwaitConfiguration": {
-			"anyOf": [
-				{ "$ref": "#/definitions/RulePlainConfiguration" },
-				{ "$ref": "#/definitions/RuleWithNoPlaywrightUselessAwaitOptions" }
+			"oneOf": [
+				{ "$ref": "#/$defs/RulePlainConfiguration" },
+				{ "$ref": "#/$defs/RuleWithNoPlaywrightUselessAwaitOptions" }
 			]
 		},
 		"NoPlaywrightUselessAwaitOptions": {
@@ -4021,11 +4026,9 @@
 			"additionalProperties": false
 		},
 		"NoPlaywrightValidDescribeCallbackConfiguration": {
-			"anyOf": [
-				{ "$ref": "#/definitions/RulePlainConfiguration" },
-				{
-					"$ref": "#/definitions/RuleWithNoPlaywrightValidDescribeCallbackOptions"
-				}
+			"oneOf": [
+				{ "$ref": "#/$defs/RulePlainConfiguration" },
+				{ "$ref": "#/$defs/RuleWithNoPlaywrightValidDescribeCallbackOptions" }
 			]
 		},
 		"NoPlaywrightValidDescribeCallbackOptions": {
@@ -4033,9 +4036,9 @@
 			"additionalProperties": false
 		},
 		"NoPlaywrightWaitForNavigationConfiguration": {
-			"anyOf": [
-				{ "$ref": "#/definitions/RulePlainConfiguration" },
-				{ "$ref": "#/definitions/RuleWithNoPlaywrightWaitForNavigationOptions" }
+			"oneOf": [
+				{ "$ref": "#/$defs/RulePlainConfiguration" },
+				{ "$ref": "#/$defs/RuleWithNoPlaywrightWaitForNavigationOptions" }
 			]
 		},
 		"NoPlaywrightWaitForNavigationOptions": {
@@ -4043,9 +4046,9 @@
 			"additionalProperties": false
 		},
 		"NoPlaywrightWaitForSelectorConfiguration": {
-			"anyOf": [
-				{ "$ref": "#/definitions/RulePlainConfiguration" },
-				{ "$ref": "#/definitions/RuleWithNoPlaywrightWaitForSelectorOptions" }
+			"oneOf": [
+				{ "$ref": "#/$defs/RulePlainConfiguration" },
+				{ "$ref": "#/$defs/RuleWithNoPlaywrightWaitForSelectorOptions" }
 			]
 		},
 		"NoPlaywrightWaitForSelectorOptions": {
@@ -4053,21 +4056,12 @@
 			"additionalProperties": false
 		},
 		"NoPlaywrightWaitForTimeoutConfiguration": {
-			"anyOf": [
-				{ "$ref": "#/definitions/RulePlainConfiguration" },
-				{ "$ref": "#/definitions/RuleWithNoPlaywrightWaitForTimeoutOptions" }
+			"oneOf": [
+				{ "$ref": "#/$defs/RulePlainConfiguration" },
+				{ "$ref": "#/$defs/RuleWithNoPlaywrightWaitForTimeoutOptions" }
 			]
 		},
 		"NoPlaywrightWaitForTimeoutOptions": {
-=======
-		"NoParametersOnlyUsedInRecursionConfiguration": {
-			"oneOf": [
-				{ "$ref": "#/$defs/RulePlainConfiguration" },
-				{ "$ref": "#/$defs/RuleWithNoParametersOnlyUsedInRecursionOptions" }
-			]
-		},
-		"NoParametersOnlyUsedInRecursionOptions": {
->>>>>>> 8de2774f
 			"type": "object",
 			"additionalProperties": false
 		},
@@ -5211,17 +5205,10 @@
 			"description": "A list of rules that belong to this group",
 			"type": "object",
 			"properties": {
-<<<<<<< HEAD
-				"missingPlaywrightAwait": {
-					"description": "Enforce Playwright async APIs to be awaited or returned.",
-					"anyOf": [
-						{ "$ref": "#/definitions/MissingPlaywrightAwaitConfiguration" },
-=======
 				"noContinue": {
 					"description": "Disallow continue statements.\nSee https://biomejs.dev/linter/rules/no-continue",
 					"anyOf": [
 						{ "$ref": "#/$defs/NoContinueConfiguration" },
->>>>>>> 8de2774f
 						{ "type": "null" }
 					]
 				},
@@ -5330,96 +5317,94 @@
 						{ "type": "null" }
 					]
 				},
-<<<<<<< HEAD
 				"noPlaywrightElementHandle": {
-					"description": "Disallow usage of element handles (page.$() and page.$$()).",
-					"anyOf": [
-						{ "$ref": "#/definitions/NoPlaywrightElementHandleConfiguration" },
+					"description": "Disallow usage of element handles (page.$() and page.$$()).\nSee https://biomejs.dev/linter/rules/no-playwright-element-handle",
+					"anyOf": [
+						{ "$ref": "#/$defs/NoPlaywrightElementHandleConfiguration" },
 						{ "type": "null" }
 					]
 				},
 				"noPlaywrightEval": {
-					"description": "Disallow usage of page.$eval() and page.$$eval().",
-					"anyOf": [
-						{ "$ref": "#/definitions/NoPlaywrightEvalConfiguration" },
+					"description": "Disallow usage of page.$eval() and page.$$eval().\nSee https://biomejs.dev/linter/rules/no-playwright-eval",
+					"anyOf": [
+						{ "$ref": "#/$defs/NoPlaywrightEvalConfiguration" },
 						{ "type": "null" }
 					]
 				},
 				"noPlaywrightForceOption": {
-					"description": "Disallow usage of the { force: true } option.",
-					"anyOf": [
-						{ "$ref": "#/definitions/NoPlaywrightForceOptionConfiguration" },
+					"description": "Disallow usage of the { force: true } option.\nSee https://biomejs.dev/linter/rules/no-playwright-force-option",
+					"anyOf": [
+						{ "$ref": "#/$defs/NoPlaywrightForceOptionConfiguration" },
+						{ "type": "null" }
+					]
+				},
+				"noPlaywrightMissingAwait": {
+					"description": "Enforce Playwright async APIs to be awaited or returned.\nSee https://biomejs.dev/linter/rules/no-playwright-missing-await",
+					"anyOf": [
+						{ "$ref": "#/$defs/NoPlaywrightMissingAwaitConfiguration" },
 						{ "type": "null" }
 					]
 				},
 				"noPlaywrightNetworkidle": {
-					"description": "Disallow usage of the networkidle option.",
-					"anyOf": [
-						{ "$ref": "#/definitions/NoPlaywrightNetworkidleConfiguration" },
+					"description": "Disallow usage of the networkidle option.\nSee https://biomejs.dev/linter/rules/no-playwright-networkidle",
+					"anyOf": [
+						{ "$ref": "#/$defs/NoPlaywrightNetworkidleConfiguration" },
 						{ "type": "null" }
 					]
 				},
 				"noPlaywrightPagePause": {
-					"description": "Disallow using page.pause().",
-					"anyOf": [
-						{ "$ref": "#/definitions/NoPlaywrightPagePauseConfiguration" },
+					"description": "Disallow using page.pause().\nSee https://biomejs.dev/linter/rules/no-playwright-page-pause",
+					"anyOf": [
+						{ "$ref": "#/$defs/NoPlaywrightPagePauseConfiguration" },
 						{ "type": "null" }
 					]
 				},
 				"noPlaywrightSkippedTest": {
-					"description": "Disallow usage of .skip annotation in Playwright tests.",
-					"anyOf": [
-						{ "$ref": "#/definitions/NoPlaywrightSkippedTestConfiguration" },
+					"description": "Disallow usage of .skip annotation in Playwright tests.\nSee https://biomejs.dev/linter/rules/no-playwright-skipped-test",
+					"anyOf": [
+						{ "$ref": "#/$defs/NoPlaywrightSkippedTestConfiguration" },
 						{ "type": "null" }
 					]
 				},
 				"noPlaywrightUselessAwait": {
-					"description": "Disallow unnecessary await for Playwright methods that don't return promises.",
-					"anyOf": [
-						{ "$ref": "#/definitions/NoPlaywrightUselessAwaitConfiguration" },
+					"description": "Disallow unnecessary await for Playwright methods that don't return promises.\nSee https://biomejs.dev/linter/rules/no-playwright-useless-await",
+					"anyOf": [
+						{ "$ref": "#/$defs/NoPlaywrightUselessAwaitConfiguration" },
 						{ "type": "null" }
 					]
 				},
 				"noPlaywrightValidDescribeCallback": {
-					"description": "Enforce valid describe() callback.",
+					"description": "Enforce valid describe() callback.\nSee https://biomejs.dev/linter/rules/no-playwright-valid-describe-callback",
 					"anyOf": [
 						{
-							"$ref": "#/definitions/NoPlaywrightValidDescribeCallbackConfiguration"
+							"$ref": "#/$defs/NoPlaywrightValidDescribeCallbackConfiguration"
 						},
 						{ "type": "null" }
 					]
 				},
 				"noPlaywrightWaitForNavigation": {
-					"description": "Disallow using page.waitForNavigation().",
-					"anyOf": [
-						{
-							"$ref": "#/definitions/NoPlaywrightWaitForNavigationConfiguration"
-						},
+					"description": "Disallow using page.waitForNavigation().\nSee https://biomejs.dev/linter/rules/no-playwright-wait-for-navigation",
+					"anyOf": [
+						{ "$ref": "#/$defs/NoPlaywrightWaitForNavigationConfiguration" },
 						{ "type": "null" }
 					]
 				},
 				"noPlaywrightWaitForSelector": {
-					"description": "Disallow using page.waitForSelector().",
-					"anyOf": [
-						{
-							"$ref": "#/definitions/NoPlaywrightWaitForSelectorConfiguration"
-						},
+					"description": "Disallow using page.waitForSelector().\nSee https://biomejs.dev/linter/rules/no-playwright-wait-for-selector",
+					"anyOf": [
+						{ "$ref": "#/$defs/NoPlaywrightWaitForSelectorConfiguration" },
 						{ "type": "null" }
 					]
 				},
 				"noPlaywrightWaitForTimeout": {
-					"description": "Disallow using page.waitForTimeout().",
-					"anyOf": [
-						{ "$ref": "#/definitions/NoPlaywrightWaitForTimeoutConfiguration" },
-						{ "type": "null" }
-					]
-				},
-				"noQwikUseVisibleTask": {
-					"description": "Disallow useVisibleTask$() functions in Qwik components.",
-=======
+					"description": "Disallow using page.waitForTimeout().\nSee https://biomejs.dev/linter/rules/no-playwright-wait-for-timeout",
+					"anyOf": [
+						{ "$ref": "#/$defs/NoPlaywrightWaitForTimeoutConfiguration" },
+						{ "type": "null" }
+					]
+				},
 				"noProto": {
 					"description": "Disallow the use of the __proto__ property.\nSee https://biomejs.dev/linter/rules/no-proto",
->>>>>>> 8de2774f
 					"anyOf": [
 						{ "$ref": "#/$defs/NoProtoConfiguration" },
 						{ "type": "null" }
@@ -6152,7 +6137,7 @@
 				{
 					"description": "Playwright testing library rules",
 					"type": "string",
-					"enum": ["playwright"]
+					"const": "playwright"
 				},
 				{
 					"description": "Qwik framework rules",
@@ -6225,25 +6210,6 @@
 				}
 			]
 		},
-		"RuleWithMissingPlaywrightAwaitOptions": {
-			"type": "object",
-			"required": ["level"],
-			"properties": {
-				"fix": {
-					"description": "The kind of the code actions emitted by the rule",
-					"anyOf": [{ "$ref": "#/definitions/FixKind" }, { "type": "null" }]
-				},
-				"level": {
-					"description": "The severity of the emitted diagnostics by the rule",
-					"allOf": [{ "$ref": "#/definitions/RulePlainConfiguration" }]
-				},
-				"options": {
-					"description": "Rule's options",
-					"allOf": [{ "$ref": "#/definitions/MissingPlaywrightAwaitOptions" }]
-				}
-			},
-			"additionalProperties": false
-		},
 		"RuleWithNoAccessKeyOptions": {
 			"type": "object",
 			"properties": {
@@ -7619,182 +7585,115 @@
 		},
 		"RuleWithNoPlaywrightElementHandleOptions": {
 			"type": "object",
-			"required": ["level"],
-			"properties": {
-				"level": {
-					"description": "The severity of the emitted diagnostics by the rule",
-					"allOf": [{ "$ref": "#/definitions/RulePlainConfiguration" }]
-				},
+			"properties": {
+				"level": { "$ref": "#/$defs/RulePlainConfiguration" },
+				"options": { "$ref": "#/$defs/NoPlaywrightElementHandleOptions" }
+			},
+			"additionalProperties": false,
+			"required": ["level"]
+		},
+		"RuleWithNoPlaywrightEvalOptions": {
+			"type": "object",
+			"properties": {
+				"level": { "$ref": "#/$defs/RulePlainConfiguration" },
+				"options": { "$ref": "#/$defs/NoPlaywrightEvalOptions" }
+			},
+			"additionalProperties": false,
+			"required": ["level"]
+		},
+		"RuleWithNoPlaywrightForceOptionOptions": {
+			"type": "object",
+			"properties": {
+				"level": { "$ref": "#/$defs/RulePlainConfiguration" },
+				"options": { "$ref": "#/$defs/NoPlaywrightForceOptionOptions" }
+			},
+			"additionalProperties": false,
+			"required": ["level"]
+		},
+		"RuleWithNoPlaywrightMissingAwaitOptions": {
+			"type": "object",
+			"properties": {
+				"fix": { "anyOf": [{ "$ref": "#/$defs/FixKind" }, { "type": "null" }] },
+				"level": { "$ref": "#/$defs/RulePlainConfiguration" },
+				"options": { "$ref": "#/$defs/NoPlaywrightMissingAwaitOptions" }
+			},
+			"additionalProperties": false,
+			"required": ["level"]
+		},
+		"RuleWithNoPlaywrightNetworkidleOptions": {
+			"type": "object",
+			"properties": {
+				"level": { "$ref": "#/$defs/RulePlainConfiguration" },
+				"options": { "$ref": "#/$defs/NoPlaywrightNetworkidleOptions" }
+			},
+			"additionalProperties": false,
+			"required": ["level"]
+		},
+		"RuleWithNoPlaywrightPagePauseOptions": {
+			"type": "object",
+			"properties": {
+				"level": { "$ref": "#/$defs/RulePlainConfiguration" },
+				"options": { "$ref": "#/$defs/NoPlaywrightPagePauseOptions" }
+			},
+			"additionalProperties": false,
+			"required": ["level"]
+		},
+		"RuleWithNoPlaywrightSkippedTestOptions": {
+			"type": "object",
+			"properties": {
+				"level": { "$ref": "#/$defs/RulePlainConfiguration" },
+				"options": { "$ref": "#/$defs/NoPlaywrightSkippedTestOptions" }
+			},
+			"additionalProperties": false,
+			"required": ["level"]
+		},
+		"RuleWithNoPlaywrightUselessAwaitOptions": {
+			"type": "object",
+			"properties": {
+				"fix": { "anyOf": [{ "$ref": "#/$defs/FixKind" }, { "type": "null" }] },
+				"level": { "$ref": "#/$defs/RulePlainConfiguration" },
+				"options": { "$ref": "#/$defs/NoPlaywrightUselessAwaitOptions" }
+			},
+			"additionalProperties": false,
+			"required": ["level"]
+		},
+		"RuleWithNoPlaywrightValidDescribeCallbackOptions": {
+			"type": "object",
+			"properties": {
+				"level": { "$ref": "#/$defs/RulePlainConfiguration" },
 				"options": {
-					"description": "Rule's options",
-					"allOf": [
-						{ "$ref": "#/definitions/NoPlaywrightElementHandleOptions" }
-					]
-				}
-			},
-			"additionalProperties": false
-		},
-		"RuleWithNoPlaywrightEvalOptions": {
-			"type": "object",
-			"required": ["level"],
-			"properties": {
-				"level": {
-					"description": "The severity of the emitted diagnostics by the rule",
-					"allOf": [{ "$ref": "#/definitions/RulePlainConfiguration" }]
-				},
-				"options": {
-					"description": "Rule's options",
-					"allOf": [{ "$ref": "#/definitions/NoPlaywrightEvalOptions" }]
-				}
-			},
-			"additionalProperties": false
-		},
-		"RuleWithNoPlaywrightForceOptionOptions": {
-			"type": "object",
-			"required": ["level"],
-			"properties": {
-				"level": {
-					"description": "The severity of the emitted diagnostics by the rule",
-					"allOf": [{ "$ref": "#/definitions/RulePlainConfiguration" }]
-				},
-				"options": {
-					"description": "Rule's options",
-					"allOf": [{ "$ref": "#/definitions/NoPlaywrightForceOptionOptions" }]
-				}
-			},
-			"additionalProperties": false
-		},
-		"RuleWithNoPlaywrightNetworkidleOptions": {
-			"type": "object",
-			"required": ["level"],
-			"properties": {
-				"level": {
-					"description": "The severity of the emitted diagnostics by the rule",
-					"allOf": [{ "$ref": "#/definitions/RulePlainConfiguration" }]
-				},
-				"options": {
-					"description": "Rule's options",
-					"allOf": [{ "$ref": "#/definitions/NoPlaywrightNetworkidleOptions" }]
-				}
-			},
-			"additionalProperties": false
-		},
-		"RuleWithNoPlaywrightPagePauseOptions": {
-			"type": "object",
-			"required": ["level"],
-			"properties": {
-				"level": {
-					"description": "The severity of the emitted diagnostics by the rule",
-					"allOf": [{ "$ref": "#/definitions/RulePlainConfiguration" }]
-				},
-				"options": {
-					"description": "Rule's options",
-					"allOf": [{ "$ref": "#/definitions/NoPlaywrightPagePauseOptions" }]
-				}
-			},
-			"additionalProperties": false
-		},
-		"RuleWithNoPlaywrightSkippedTestOptions": {
-			"type": "object",
-			"required": ["level"],
-			"properties": {
-				"level": {
-					"description": "The severity of the emitted diagnostics by the rule",
-					"allOf": [{ "$ref": "#/definitions/RulePlainConfiguration" }]
-				},
-				"options": {
-					"description": "Rule's options",
-					"allOf": [{ "$ref": "#/definitions/NoPlaywrightSkippedTestOptions" }]
-				}
-			},
-			"additionalProperties": false
-		},
-		"RuleWithNoPlaywrightUselessAwaitOptions": {
-			"type": "object",
-			"required": ["level"],
-			"properties": {
-				"fix": {
-					"description": "The kind of the code actions emitted by the rule",
-					"anyOf": [{ "$ref": "#/definitions/FixKind" }, { "type": "null" }]
-				},
-				"level": {
-					"description": "The severity of the emitted diagnostics by the rule",
-					"allOf": [{ "$ref": "#/definitions/RulePlainConfiguration" }]
-				},
-				"options": {
-					"description": "Rule's options",
-					"allOf": [{ "$ref": "#/definitions/NoPlaywrightUselessAwaitOptions" }]
-				}
-			},
-			"additionalProperties": false
-		},
-		"RuleWithNoPlaywrightValidDescribeCallbackOptions": {
-			"type": "object",
-			"required": ["level"],
-			"properties": {
-				"level": {
-					"description": "The severity of the emitted diagnostics by the rule",
-					"allOf": [{ "$ref": "#/definitions/RulePlainConfiguration" }]
-				},
-				"options": {
-					"description": "Rule's options",
-					"allOf": [
-						{ "$ref": "#/definitions/NoPlaywrightValidDescribeCallbackOptions" }
-					]
-				}
-			},
-			"additionalProperties": false
+					"$ref": "#/$defs/NoPlaywrightValidDescribeCallbackOptions"
+				}
+			},
+			"additionalProperties": false,
+			"required": ["level"]
 		},
 		"RuleWithNoPlaywrightWaitForNavigationOptions": {
 			"type": "object",
-			"required": ["level"],
-			"properties": {
-				"level": {
-					"description": "The severity of the emitted diagnostics by the rule",
-					"allOf": [{ "$ref": "#/definitions/RulePlainConfiguration" }]
-				},
-				"options": {
-					"description": "Rule's options",
-					"allOf": [
-						{ "$ref": "#/definitions/NoPlaywrightWaitForNavigationOptions" }
-					]
-				}
-			},
-			"additionalProperties": false
+			"properties": {
+				"level": { "$ref": "#/$defs/RulePlainConfiguration" },
+				"options": { "$ref": "#/$defs/NoPlaywrightWaitForNavigationOptions" }
+			},
+			"additionalProperties": false,
+			"required": ["level"]
 		},
 		"RuleWithNoPlaywrightWaitForSelectorOptions": {
 			"type": "object",
-			"required": ["level"],
-			"properties": {
-				"level": {
-					"description": "The severity of the emitted diagnostics by the rule",
-					"allOf": [{ "$ref": "#/definitions/RulePlainConfiguration" }]
-				},
-				"options": {
-					"description": "Rule's options",
-					"allOf": [
-						{ "$ref": "#/definitions/NoPlaywrightWaitForSelectorOptions" }
-					]
-				}
-			},
-			"additionalProperties": false
+			"properties": {
+				"level": { "$ref": "#/$defs/RulePlainConfiguration" },
+				"options": { "$ref": "#/$defs/NoPlaywrightWaitForSelectorOptions" }
+			},
+			"additionalProperties": false,
+			"required": ["level"]
 		},
 		"RuleWithNoPlaywrightWaitForTimeoutOptions": {
 			"type": "object",
-			"required": ["level"],
-			"properties": {
-				"level": {
-					"description": "The severity of the emitted diagnostics by the rule",
-					"allOf": [{ "$ref": "#/definitions/RulePlainConfiguration" }]
-				},
-				"options": {
-					"description": "Rule's options",
-					"allOf": [
-						{ "$ref": "#/definitions/NoPlaywrightWaitForTimeoutOptions" }
-					]
-				}
-			},
-			"additionalProperties": false
+			"properties": {
+				"level": { "$ref": "#/$defs/RulePlainConfiguration" },
+				"options": { "$ref": "#/$defs/NoPlaywrightWaitForTimeoutOptions" }
+			},
+			"additionalProperties": false,
+			"required": ["level"]
 		},
 		"RuleWithNoPositiveTabindexOptions": {
 			"type": "object",
