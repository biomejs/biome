{
	"$schema": "http://json-schema.org/draft-07/schema#",
	"title": "Configuration",
	"description": "The configuration that is contained inside the file `biome.json`",
	"type": "object",
	"properties": {
		"$schema": {
			"description": "A field for the [JSON schema](https://json-schema.org/) specification",
			"type": ["string", "null"]
		},
		"assists": {
			"description": "Specific configuration for assists",
			"anyOf": [
				{ "$ref": "#/definitions/AssistsConfiguration" },
				{ "type": "null" }
			]
		},
		"css": {
			"description": "Specific configuration for the Css language",
			"anyOf": [
				{ "$ref": "#/definitions/CssConfiguration" },
				{ "type": "null" }
			]
		},
		"extends": {
			"description": "A list of paths to other JSON files, used to extends the current configuration.",
			"anyOf": [{ "$ref": "#/definitions/StringSet" }, { "type": "null" }]
		},
		"files": {
			"description": "The configuration of the filesystem",
			"anyOf": [
				{ "$ref": "#/definitions/FilesConfiguration" },
				{ "type": "null" }
			]
		},
		"formatter": {
			"description": "The configuration of the formatter",
			"anyOf": [
				{ "$ref": "#/definitions/FormatterConfiguration" },
				{ "type": "null" }
			]
		},
		"graphql": {
			"description": "Specific configuration for the GraphQL language",
			"anyOf": [
				{ "$ref": "#/definitions/GraphqlConfiguration" },
				{ "type": "null" }
			]
		},
		"javascript": {
			"description": "Specific configuration for the JavaScript language",
			"anyOf": [
				{ "$ref": "#/definitions/JavascriptConfiguration" },
				{ "type": "null" }
			]
		},
		"json": {
			"description": "Specific configuration for the Json language",
			"anyOf": [
				{ "$ref": "#/definitions/JsonConfiguration" },
				{ "type": "null" }
			]
		},
		"linter": {
			"description": "The configuration for the linter",
			"anyOf": [
				{ "$ref": "#/definitions/LinterConfiguration" },
				{ "type": "null" }
			]
		},
		"organizeImports": {
			"description": "The configuration of the import sorting",
			"anyOf": [{ "$ref": "#/definitions/OrganizeImports" }, { "type": "null" }]
		},
		"overrides": {
			"description": "A list of granular patterns that should be applied only to a sub set of files",
			"anyOf": [{ "$ref": "#/definitions/Overrides" }, { "type": "null" }]
		},
		"vcs": {
			"description": "The configuration of the VCS integration",
			"anyOf": [
				{ "$ref": "#/definitions/VcsConfiguration" },
				{ "type": "null" }
			]
		}
	},
	"additionalProperties": false,
	"definitions": {
		"A11y": {
			"description": "A list of rules that belong to this group",
			"type": "object",
			"properties": {
				"all": {
					"description": "It enables ALL rules for this group.",
					"type": ["boolean", "null"]
				},
				"noAccessKey": {
					"description": "Enforce that the accessKey attribute is not used on any HTML element.",
					"anyOf": [
						{ "$ref": "#/definitions/RuleFixConfiguration" },
						{ "type": "null" }
					]
				},
				"noAriaHiddenOnFocusable": {
					"description": "Enforce that aria-hidden=\"true\" is not set on focusable elements.",
					"anyOf": [
						{ "$ref": "#/definitions/RuleFixConfiguration" },
						{ "type": "null" }
					]
				},
				"noAriaUnsupportedElements": {
					"description": "Enforce that elements that do not support ARIA roles, states, and properties do not have those attributes.",
					"anyOf": [
						{ "$ref": "#/definitions/RuleFixConfiguration" },
						{ "type": "null" }
					]
				},
				"noAutofocus": {
					"description": "Enforce that autoFocus prop is not used on elements.",
					"anyOf": [
						{ "$ref": "#/definitions/RuleFixConfiguration" },
						{ "type": "null" }
					]
				},
				"noBlankTarget": {
					"description": "Disallow target=\"_blank\" attribute without rel=\"noreferrer\"",
					"anyOf": [
						{ "$ref": "#/definitions/AllowDomainConfiguration" },
						{ "type": "null" }
					]
				},
				"noDistractingElements": {
					"description": "Enforces that no distracting elements are used.",
					"anyOf": [
						{ "$ref": "#/definitions/RuleFixConfiguration" },
						{ "type": "null" }
					]
				},
				"noHeaderScope": {
					"description": "The scope prop should be used only on \\<th> elements.",
					"anyOf": [
						{ "$ref": "#/definitions/RuleFixConfiguration" },
						{ "type": "null" }
					]
				},
				"noInteractiveElementToNoninteractiveRole": {
					"description": "Enforce that non-interactive ARIA roles are not assigned to interactive HTML elements.",
					"anyOf": [
						{ "$ref": "#/definitions/RuleFixConfiguration" },
						{ "type": "null" }
					]
				},
				"noLabelWithoutControl": {
					"description": "Enforce that a label element or component has a text label and an associated input.",
					"anyOf": [
						{ "$ref": "#/definitions/NoLabelWithoutControlConfiguration" },
						{ "type": "null" }
					]
				},
				"noNoninteractiveElementToInteractiveRole": {
					"description": "Enforce that interactive ARIA roles are not assigned to non-interactive HTML elements.",
					"anyOf": [
						{ "$ref": "#/definitions/RuleFixConfiguration" },
						{ "type": "null" }
					]
				},
				"noNoninteractiveTabindex": {
					"description": "Enforce that tabIndex is not assigned to non-interactive HTML elements.",
					"anyOf": [
						{ "$ref": "#/definitions/RuleFixConfiguration" },
						{ "type": "null" }
					]
				},
				"noPositiveTabindex": {
					"description": "Prevent the usage of positive integers on tabIndex property",
					"anyOf": [
						{ "$ref": "#/definitions/RuleFixConfiguration" },
						{ "type": "null" }
					]
				},
				"noRedundantAlt": {
					"description": "Enforce img alt prop does not contain the word \"image\", \"picture\", or \"photo\".",
					"anyOf": [
						{ "$ref": "#/definitions/RuleConfiguration" },
						{ "type": "null" }
					]
				},
				"noRedundantRoles": {
					"description": "Enforce explicit role property is not the same as implicit/default role property on an element.",
					"anyOf": [
						{ "$ref": "#/definitions/RuleFixConfiguration" },
						{ "type": "null" }
					]
				},
				"noSvgWithoutTitle": {
					"description": "Enforces the usage of the title element for the svg element.",
					"anyOf": [
						{ "$ref": "#/definitions/RuleConfiguration" },
						{ "type": "null" }
					]
				},
				"recommended": {
					"description": "It enables the recommended rules for this group",
					"type": ["boolean", "null"]
				},
				"useAltText": {
					"description": "Enforce that all elements that require alternative text have meaningful information to relay back to the end user.",
					"anyOf": [
						{ "$ref": "#/definitions/RuleConfiguration" },
						{ "type": "null" }
					]
				},
				"useAnchorContent": {
					"description": "Enforce that anchors have content and that the content is accessible to screen readers.",
					"anyOf": [
						{ "$ref": "#/definitions/RuleFixConfiguration" },
						{ "type": "null" }
					]
				},
				"useAriaActivedescendantWithTabindex": {
					"description": "Enforce that tabIndex is assigned to non-interactive HTML elements with aria-activedescendant.",
					"anyOf": [
						{ "$ref": "#/definitions/RuleFixConfiguration" },
						{ "type": "null" }
					]
				},
				"useAriaPropsForRole": {
					"description": "Enforce that elements with ARIA roles must have all required ARIA attributes for that role.",
					"anyOf": [
						{ "$ref": "#/definitions/RuleConfiguration" },
						{ "type": "null" }
					]
				},
				"useButtonType": {
					"description": "Enforces the usage of the attribute type for the element button",
					"anyOf": [
						{ "$ref": "#/definitions/RuleConfiguration" },
						{ "type": "null" }
					]
				},
				"useFocusableInteractive": {
					"description": "Elements with an interactive role and interaction handlers must be focusable.",
					"anyOf": [
						{ "$ref": "#/definitions/RuleConfiguration" },
						{ "type": "null" }
					]
				},
				"useGenericFontNames": {
					"description": "Disallow a missing generic family keyword within font families.",
					"anyOf": [
						{ "$ref": "#/definitions/RuleConfiguration" },
						{ "type": "null" }
					]
				},
				"useHeadingContent": {
					"description": "Enforce that heading elements (h1, h2, etc.) have content and that the content is accessible to screen readers. Accessible means that it is not hidden using the aria-hidden prop.",
					"anyOf": [
						{ "$ref": "#/definitions/RuleConfiguration" },
						{ "type": "null" }
					]
				},
				"useHtmlLang": {
					"description": "Enforce that html element has lang attribute.",
					"anyOf": [
						{ "$ref": "#/definitions/RuleConfiguration" },
						{ "type": "null" }
					]
				},
				"useIframeTitle": {
					"description": "Enforces the usage of the attribute title for the element iframe.",
					"anyOf": [
						{ "$ref": "#/definitions/RuleConfiguration" },
						{ "type": "null" }
					]
				},
				"useKeyWithClickEvents": {
					"description": "Enforce onClick is accompanied by at least one of the following: onKeyUp, onKeyDown, onKeyPress.",
					"anyOf": [
						{ "$ref": "#/definitions/RuleConfiguration" },
						{ "type": "null" }
					]
				},
				"useKeyWithMouseEvents": {
					"description": "Enforce onMouseOver / onMouseOut are accompanied by onFocus / onBlur.",
					"anyOf": [
						{ "$ref": "#/definitions/RuleConfiguration" },
						{ "type": "null" }
					]
				},
				"useMediaCaption": {
					"description": "Enforces that audio and video elements must have a track for captions.",
					"anyOf": [
						{ "$ref": "#/definitions/RuleConfiguration" },
						{ "type": "null" }
					]
				},
				"useSemanticElements": {
					"description": "It detects the use of role attributes in JSX elements and suggests using semantic elements instead.",
					"anyOf": [
						{ "$ref": "#/definitions/RuleConfiguration" },
						{ "type": "null" }
					]
				},
				"useValidAnchor": {
					"description": "Enforce that all anchors are valid, and they are navigable elements.",
					"anyOf": [
						{ "$ref": "#/definitions/RuleConfiguration" },
						{ "type": "null" }
					]
				},
				"useValidAriaProps": {
					"description": "Ensures that ARIA properties aria-* are all valid.",
					"anyOf": [
						{ "$ref": "#/definitions/RuleFixConfiguration" },
						{ "type": "null" }
					]
				},
				"useValidAriaRole": {
					"description": "Elements with ARIA roles must use a valid, non-abstract ARIA role.",
					"anyOf": [
						{ "$ref": "#/definitions/ValidAriaRoleConfiguration" },
						{ "type": "null" }
					]
				},
				"useValidAriaValues": {
					"description": "Enforce that ARIA state and property values are valid.",
					"anyOf": [
						{ "$ref": "#/definitions/RuleConfiguration" },
						{ "type": "null" }
					]
				},
				"useValidLang": {
					"description": "Ensure that the attribute passed to the lang attribute is a correct ISO language and/or country.",
					"anyOf": [
						{ "$ref": "#/definitions/RuleConfiguration" },
						{ "type": "null" }
					]
				}
			},
			"additionalProperties": false
		},
		"Accessibility": {
			"type": "string",
			"enum": ["noPublic", "explicit", "none"]
		},
		"Actions": {
			"type": "object",
			"properties": {
				"source": {
					"anyOf": [{ "$ref": "#/definitions/Source" }, { "type": "null" }]
				}
			},
			"additionalProperties": false
		},
		"AllowDomainConfiguration": {
			"anyOf": [
				{ "$ref": "#/definitions/RulePlainConfiguration" },
				{ "$ref": "#/definitions/RuleWithAllowDomainOptions" }
			]
		},
		"AllowDomainOptions": {
			"type": "object",
			"required": ["allowDomains"],
			"properties": {
				"allowDomains": {
					"description": "List of domains to allow `target=\"_blank\"` without `rel=\"noreferrer\"`",
					"type": "array",
					"items": { "type": "string" }
				}
			},
			"additionalProperties": false
		},
		"ArrowParentheses": { "type": "string", "enum": ["always", "asNeeded"] },
		"AssistsConfiguration": {
			"type": "object",
			"properties": {
				"actions": {
					"description": "Whether Biome should fail in CLI if the assists were not applied to the code.",
					"anyOf": [{ "$ref": "#/definitions/Actions" }, { "type": "null" }]
				},
				"enabled": {
					"description": "Whether Biome should enable assists via LSP.",
					"type": ["boolean", "null"]
				},
				"ignore": {
					"description": "A list of Unix shell style patterns. The formatter will ignore files/folders that will match these patterns.",
					"anyOf": [{ "$ref": "#/definitions/StringSet" }, { "type": "null" }]
				},
				"include": {
					"description": "A list of Unix shell style patterns. The formatter will include files/folders that will match these patterns.",
					"anyOf": [{ "$ref": "#/definitions/StringSet" }, { "type": "null" }]
				}
			},
			"additionalProperties": false
		},
		"AttributePosition": { "type": "string", "enum": ["auto", "multiline"] },
		"BracketSpacing": { "type": "boolean" },
		"Complexity": {
			"description": "A list of rules that belong to this group",
			"type": "object",
			"properties": {
				"all": {
					"description": "It enables ALL rules for this group.",
					"type": ["boolean", "null"]
				},
				"noBannedTypes": {
					"description": "Disallow primitive type aliases and misleading types.",
					"anyOf": [
						{ "$ref": "#/definitions/RuleFixConfiguration" },
						{ "type": "null" }
					]
				},
				"noEmptyTypeParameters": {
					"description": "Disallow empty type parameters in type aliases and interfaces.",
					"anyOf": [
						{ "$ref": "#/definitions/RuleConfiguration" },
						{ "type": "null" }
					]
				},
				"noExcessiveCognitiveComplexity": {
					"description": "Disallow functions that exceed a given Cognitive Complexity score.",
					"anyOf": [
						{ "$ref": "#/definitions/ComplexityConfiguration" },
						{ "type": "null" }
					]
				},
				"noExcessiveNestedTestSuites": {
					"description": "This rule enforces a maximum depth to nested describe() in test files.",
					"anyOf": [
						{ "$ref": "#/definitions/RuleConfiguration" },
						{ "type": "null" }
					]
				},
				"noExtraBooleanCast": {
					"description": "Disallow unnecessary boolean casts",
					"anyOf": [
						{ "$ref": "#/definitions/RuleFixConfiguration" },
						{ "type": "null" }
					]
				},
				"noForEach": {
					"description": "Prefer for...of statement instead of Array.forEach.",
					"anyOf": [
						{ "$ref": "#/definitions/RuleConfiguration" },
						{ "type": "null" }
					]
				},
				"noMultipleSpacesInRegularExpressionLiterals": {
					"description": "Disallow unclear usage of consecutive space characters in regular expression literals",
					"anyOf": [
						{ "$ref": "#/definitions/RuleFixConfiguration" },
						{ "type": "null" }
					]
				},
				"noStaticOnlyClass": {
					"description": "This rule reports when a class has no non-static members, such as for a class used exclusively as a static namespace.",
					"anyOf": [
						{ "$ref": "#/definitions/RuleConfiguration" },
						{ "type": "null" }
					]
				},
				"noThisInStatic": {
					"description": "Disallow this and super in static contexts.",
					"anyOf": [
						{ "$ref": "#/definitions/RuleFixConfiguration" },
						{ "type": "null" }
					]
				},
				"noUselessCatch": {
					"description": "Disallow unnecessary catch clauses.",
					"anyOf": [
						{ "$ref": "#/definitions/RuleFixConfiguration" },
						{ "type": "null" }
					]
				},
				"noUselessConstructor": {
					"description": "Disallow unnecessary constructors.",
					"anyOf": [
						{ "$ref": "#/definitions/RuleFixConfiguration" },
						{ "type": "null" }
					]
				},
				"noUselessEmptyExport": {
					"description": "Disallow empty exports that don't change anything in a module file.",
					"anyOf": [
						{ "$ref": "#/definitions/RuleFixConfiguration" },
						{ "type": "null" }
					]
				},
				"noUselessFragments": {
					"description": "Disallow unnecessary fragments",
					"anyOf": [
						{ "$ref": "#/definitions/RuleFixConfiguration" },
						{ "type": "null" }
					]
				},
				"noUselessLabel": {
					"description": "Disallow unnecessary labels.",
					"anyOf": [
						{ "$ref": "#/definitions/RuleFixConfiguration" },
						{ "type": "null" }
					]
				},
				"noUselessLoneBlockStatements": {
					"description": "Disallow unnecessary nested block statements.",
					"anyOf": [
						{ "$ref": "#/definitions/RuleFixConfiguration" },
						{ "type": "null" }
					]
				},
				"noUselessRename": {
					"description": "Disallow renaming import, export, and destructured assignments to the same name.",
					"anyOf": [
						{ "$ref": "#/definitions/RuleFixConfiguration" },
						{ "type": "null" }
					]
				},
				"noUselessStringConcat": {
					"description": "Disallow unnecessary concatenation of string or template literals.",
					"anyOf": [
						{ "$ref": "#/definitions/RuleFixConfiguration" },
						{ "type": "null" }
					]
				},
				"noUselessSwitchCase": {
					"description": "Disallow useless case in switch statements.",
					"anyOf": [
						{ "$ref": "#/definitions/RuleFixConfiguration" },
						{ "type": "null" }
					]
				},
				"noUselessTernary": {
					"description": "Disallow ternary operators when simpler alternatives exist.",
					"anyOf": [
						{ "$ref": "#/definitions/RuleFixConfiguration" },
						{ "type": "null" }
					]
				},
				"noUselessThisAlias": {
					"description": "Disallow useless this aliasing.",
					"anyOf": [
						{ "$ref": "#/definitions/RuleFixConfiguration" },
						{ "type": "null" }
					]
				},
				"noUselessTypeConstraint": {
					"description": "Disallow using any or unknown as type constraint.",
					"anyOf": [
						{ "$ref": "#/definitions/RuleFixConfiguration" },
						{ "type": "null" }
					]
				},
				"noUselessUndefinedInitialization": {
					"description": "Disallow initializing variables to undefined.",
					"anyOf": [
						{ "$ref": "#/definitions/RuleFixConfiguration" },
						{ "type": "null" }
					]
				},
				"noVoid": {
					"description": "Disallow the use of void operators, which is not a familiar operator.",
					"anyOf": [
						{ "$ref": "#/definitions/RuleConfiguration" },
						{ "type": "null" }
					]
				},
				"noWith": {
					"description": "Disallow with statements in non-strict contexts.",
					"anyOf": [
						{ "$ref": "#/definitions/RuleConfiguration" },
						{ "type": "null" }
					]
				},
				"recommended": {
					"description": "It enables the recommended rules for this group",
					"type": ["boolean", "null"]
				},
				"useArrowFunction": {
					"description": "Use arrow functions over function expressions.",
					"anyOf": [
						{ "$ref": "#/definitions/RuleFixConfiguration" },
						{ "type": "null" }
					]
				},
				"useDateNow": {
					"description": "Use Date.now() to get the number of milliseconds since the Unix Epoch.",
					"anyOf": [
						{ "$ref": "#/definitions/RuleFixConfiguration" },
						{ "type": "null" }
					]
				},
				"useFlatMap": {
					"description": "Promotes the use of .flatMap() when map().flat() are used together.",
					"anyOf": [
						{ "$ref": "#/definitions/RuleFixConfiguration" },
						{ "type": "null" }
					]
				},
				"useLiteralKeys": {
					"description": "Enforce the usage of a literal access to properties over computed property access.",
					"anyOf": [
						{ "$ref": "#/definitions/RuleFixConfiguration" },
						{ "type": "null" }
					]
				},
				"useOptionalChain": {
					"description": "Enforce using concise optional chain instead of chained logical expressions.",
					"anyOf": [
						{ "$ref": "#/definitions/RuleFixConfiguration" },
						{ "type": "null" }
					]
				},
				"useRegexLiterals": {
					"description": "Enforce the use of the regular expression literals instead of the RegExp constructor if possible.",
					"anyOf": [
						{ "$ref": "#/definitions/RuleFixConfiguration" },
						{ "type": "null" }
					]
				},
				"useSimpleNumberKeys": {
					"description": "Disallow number literal object member names which are not base10 or uses underscore as separator",
					"anyOf": [
						{ "$ref": "#/definitions/RuleFixConfiguration" },
						{ "type": "null" }
					]
				},
				"useSimplifiedLogicExpression": {
					"description": "Discard redundant terms from logical expressions.",
					"anyOf": [
						{ "$ref": "#/definitions/RuleFixConfiguration" },
						{ "type": "null" }
					]
				}
			},
			"additionalProperties": false
		},
		"ComplexityConfiguration": {
			"anyOf": [
				{ "$ref": "#/definitions/RulePlainConfiguration" },
				{ "$ref": "#/definitions/RuleWithComplexityOptions" }
			]
		},
		"ComplexityOptions": {
			"description": "Options for the rule `noExcessiveCognitiveComplexity`.",
			"type": "object",
			"required": ["maxAllowedComplexity"],
			"properties": {
				"maxAllowedComplexity": {
					"description": "The maximum complexity score that we allow. Anything higher is considered excessive.",
					"type": "integer",
					"format": "uint8",
					"minimum": 1.0
				}
			},
			"additionalProperties": false
		},
		"ConsistentArrayType": {
			"oneOf": [
				{
					"description": "`ItemType[]`",
					"type": "string",
					"enum": ["shorthand"]
				},
				{
					"description": "`Array<ItemType>`",
					"type": "string",
					"enum": ["generic"]
				}
			]
		},
		"ConsistentArrayTypeConfiguration": {
			"anyOf": [
				{ "$ref": "#/definitions/RulePlainConfiguration" },
				{ "$ref": "#/definitions/RuleWithConsistentArrayTypeOptions" }
			]
		},
		"ConsistentArrayTypeOptions": {
			"type": "object",
			"required": ["syntax"],
			"properties": {
				"syntax": { "$ref": "#/definitions/ConsistentArrayType" }
			},
			"additionalProperties": false
		},
		"ConsistentMemberAccessibilityConfiguration": {
			"anyOf": [
				{ "$ref": "#/definitions/RulePlainConfiguration" },
				{ "$ref": "#/definitions/RuleWithConsistentMemberAccessibilityOptions" }
			]
		},
		"ConsistentMemberAccessibilityOptions": {
			"type": "object",
			"required": ["accessibility"],
			"properties": {
				"accessibility": { "$ref": "#/definitions/Accessibility" }
			},
			"additionalProperties": false
		},
		"Convention": {
			"type": "object",
			"properties": {
				"formats": {
					"description": "String cases to enforce",
					"allOf": [{ "$ref": "#/definitions/Formats" }]
				},
				"match": {
					"description": "Regular expression to enforce",
					"anyOf": [{ "$ref": "#/definitions/Regex" }, { "type": "null" }]
				},
				"selector": {
					"description": "Declarations concerned by this convention",
					"allOf": [{ "$ref": "#/definitions/Selector" }]
				}
			},
			"additionalProperties": false
		},
		"Correctness": {
			"description": "A list of rules that belong to this group",
			"type": "object",
			"properties": {
				"all": {
					"description": "It enables ALL rules for this group.",
					"type": ["boolean", "null"]
				},
				"noChildrenProp": {
					"description": "Prevent passing of children as props.",
					"anyOf": [
						{ "$ref": "#/definitions/RuleConfiguration" },
						{ "type": "null" }
					]
				},
				"noConstAssign": {
					"description": "Prevents from having const variables being re-assigned.",
					"anyOf": [
						{ "$ref": "#/definitions/RuleFixConfiguration" },
						{ "type": "null" }
					]
				},
				"noConstantCondition": {
					"description": "Disallow constant expressions in conditions",
					"anyOf": [
						{ "$ref": "#/definitions/RuleConfiguration" },
						{ "type": "null" }
					]
				},
				"noConstantMathMinMaxClamp": {
					"description": "Disallow the use of Math.min and Math.max to clamp a value where the result itself is constant.",
					"anyOf": [
						{ "$ref": "#/definitions/RuleFixConfiguration" },
						{ "type": "null" }
					]
				},
				"noConstructorReturn": {
					"description": "Disallow returning a value from a constructor.",
					"anyOf": [
						{ "$ref": "#/definitions/RuleConfiguration" },
						{ "type": "null" }
					]
				},
				"noEmptyCharacterClassInRegex": {
					"description": "Disallow empty character classes in regular expression literals.",
					"anyOf": [
						{ "$ref": "#/definitions/RuleConfiguration" },
						{ "type": "null" }
					]
				},
				"noEmptyPattern": {
					"description": "Disallows empty destructuring patterns.",
					"anyOf": [
						{ "$ref": "#/definitions/RuleConfiguration" },
						{ "type": "null" }
					]
				},
				"noFlatMapIdentity": {
					"description": "Disallow to use unnecessary callback on flatMap.",
					"anyOf": [
						{ "$ref": "#/definitions/RuleFixConfiguration" },
						{ "type": "null" }
					]
				},
				"noGlobalObjectCalls": {
					"description": "Disallow calling global object properties as functions",
					"anyOf": [
						{ "$ref": "#/definitions/RuleConfiguration" },
						{ "type": "null" }
					]
				},
				"noInnerDeclarations": {
					"description": "Disallow function and var declarations that are accessible outside their block.",
					"anyOf": [
						{ "$ref": "#/definitions/RuleConfiguration" },
						{ "type": "null" }
					]
				},
				"noInvalidBuiltinInstantiation": {
					"description": "Ensure that builtins are correctly instantiated.",
					"anyOf": [
						{ "$ref": "#/definitions/RuleFixConfiguration" },
						{ "type": "null" }
					]
				},
				"noInvalidConstructorSuper": {
					"description": "Prevents the incorrect use of super() inside classes. It also checks whether a call super() is missing from classes that extends other constructors.",
					"anyOf": [
						{ "$ref": "#/definitions/RuleConfiguration" },
						{ "type": "null" }
					]
				},
				"noInvalidDirectionInLinearGradient": {
					"description": "Disallow non-standard direction values for linear gradient functions.",
					"anyOf": [
						{ "$ref": "#/definitions/RuleConfiguration" },
						{ "type": "null" }
					]
				},
				"noInvalidGridAreas": {
					"description": "Disallows invalid named grid areas in CSS Grid Layouts.",
					"anyOf": [
						{ "$ref": "#/definitions/RuleConfiguration" },
						{ "type": "null" }
					]
				},
				"noInvalidNewBuiltin": {
					"description": "Disallow new operators with global non-constructor functions.",
					"anyOf": [
						{ "$ref": "#/definitions/RuleFixConfiguration" },
						{ "type": "null" }
					]
				},
				"noInvalidPositionAtImportRule": {
					"description": "Disallow the use of @import at-rules in invalid positions.",
					"anyOf": [
						{ "$ref": "#/definitions/RuleConfiguration" },
						{ "type": "null" }
					]
				},
				"noInvalidUseBeforeDeclaration": {
					"description": "Disallow the use of variables and function parameters before their declaration",
					"anyOf": [
						{ "$ref": "#/definitions/RuleConfiguration" },
						{ "type": "null" }
					]
				},
				"noNewSymbol": {
					"description": "Disallow new operators with the Symbol object.",
					"anyOf": [
						{ "$ref": "#/definitions/RuleFixConfiguration" },
						{ "type": "null" }
					]
				},
				"noNodejsModules": {
					"description": "Forbid the use of Node.js builtin modules.",
					"anyOf": [
						{ "$ref": "#/definitions/RuleConfiguration" },
						{ "type": "null" }
					]
				},
				"noNonoctalDecimalEscape": {
					"description": "Disallow \\8 and \\9 escape sequences in string literals.",
					"anyOf": [
						{ "$ref": "#/definitions/RuleFixConfiguration" },
						{ "type": "null" }
					]
				},
				"noPrecisionLoss": {
					"description": "Disallow literal numbers that lose precision",
					"anyOf": [
						{ "$ref": "#/definitions/RuleConfiguration" },
						{ "type": "null" }
					]
				},
				"noRenderReturnValue": {
					"description": "Prevent the usage of the return value of React.render.",
					"anyOf": [
						{ "$ref": "#/definitions/RuleConfiguration" },
						{ "type": "null" }
					]
				},
				"noSelfAssign": {
					"description": "Disallow assignments where both sides are exactly the same.",
					"anyOf": [
						{ "$ref": "#/definitions/RuleConfiguration" },
						{ "type": "null" }
					]
				},
				"noSetterReturn": {
					"description": "Disallow returning a value from a setter",
					"anyOf": [
						{ "$ref": "#/definitions/RuleConfiguration" },
						{ "type": "null" }
					]
				},
				"noStringCaseMismatch": {
					"description": "Disallow comparison of expressions modifying the string case with non-compliant value.",
					"anyOf": [
						{ "$ref": "#/definitions/RuleFixConfiguration" },
						{ "type": "null" }
					]
				},
				"noSwitchDeclarations": {
					"description": "Disallow lexical declarations in switch clauses.",
					"anyOf": [
						{ "$ref": "#/definitions/RuleFixConfiguration" },
						{ "type": "null" }
					]
				},
				"noUndeclaredDependencies": {
					"description": "Disallow the use of dependencies that aren't specified in the package.json.",
					"anyOf": [
						{ "$ref": "#/definitions/RuleConfiguration" },
						{ "type": "null" }
					]
				},
				"noUndeclaredVariables": {
					"description": "Prevents the usage of variables that haven't been declared inside the document.",
					"anyOf": [
						{ "$ref": "#/definitions/RuleConfiguration" },
						{ "type": "null" }
					]
				},
				"noUnknownFunction": {
					"description": "Disallow unknown CSS value functions.",
					"anyOf": [
						{ "$ref": "#/definitions/RuleConfiguration" },
						{ "type": "null" }
					]
				},
				"noUnknownMediaFeatureName": {
					"description": "Disallow unknown media feature names.",
					"anyOf": [
						{ "$ref": "#/definitions/RuleConfiguration" },
						{ "type": "null" }
					]
				},
				"noUnknownProperty": {
					"description": "Disallow unknown properties.",
					"anyOf": [
						{ "$ref": "#/definitions/RuleConfiguration" },
						{ "type": "null" }
					]
				},
				"noUnknownUnit": {
					"description": "Disallow unknown CSS units.",
					"anyOf": [
						{ "$ref": "#/definitions/RuleConfiguration" },
						{ "type": "null" }
					]
				},
				"noUnmatchableAnbSelector": {
					"description": "Disallow unmatchable An+B selectors.",
					"anyOf": [
						{ "$ref": "#/definitions/RuleConfiguration" },
						{ "type": "null" }
					]
				},
				"noUnnecessaryContinue": {
					"description": "Avoid using unnecessary continue.",
					"anyOf": [
						{ "$ref": "#/definitions/RuleFixConfiguration" },
						{ "type": "null" }
					]
				},
				"noUnreachable": {
					"description": "Disallow unreachable code",
					"anyOf": [
						{ "$ref": "#/definitions/RuleConfiguration" },
						{ "type": "null" }
					]
				},
				"noUnreachableSuper": {
					"description": "Ensures the super() constructor is called exactly once on every code  path in a class constructor before this is accessed if the class has a superclass",
					"anyOf": [
						{ "$ref": "#/definitions/RuleConfiguration" },
						{ "type": "null" }
					]
				},
				"noUnsafeFinally": {
					"description": "Disallow control flow statements in finally blocks.",
					"anyOf": [
						{ "$ref": "#/definitions/RuleConfiguration" },
						{ "type": "null" }
					]
				},
				"noUnsafeOptionalChaining": {
					"description": "Disallow the use of optional chaining in contexts where the undefined value is not allowed.",
					"anyOf": [
						{ "$ref": "#/definitions/RuleConfiguration" },
						{ "type": "null" }
					]
				},
				"noUnusedFunctionParameters": {
					"description": "Disallow unused function parameters.",
					"anyOf": [
						{ "$ref": "#/definitions/RuleFixConfiguration" },
						{ "type": "null" }
					]
				},
				"noUnusedImports": {
					"description": "Disallow unused imports.",
					"anyOf": [
						{ "$ref": "#/definitions/RuleFixConfiguration" },
						{ "type": "null" }
					]
				},
				"noUnusedLabels": {
					"description": "Disallow unused labels.",
					"anyOf": [
						{ "$ref": "#/definitions/RuleFixConfiguration" },
						{ "type": "null" }
					]
				},
				"noUnusedPrivateClassMembers": {
					"description": "Disallow unused private class members",
					"anyOf": [
						{ "$ref": "#/definitions/RuleFixConfiguration" },
						{ "type": "null" }
					]
				},
				"noUnusedVariables": {
					"description": "Disallow unused variables.",
					"anyOf": [
						{ "$ref": "#/definitions/RuleFixConfiguration" },
						{ "type": "null" }
					]
				},
				"noVoidElementsWithChildren": {
					"description": "This rules prevents void elements (AKA self-closing elements) from having children.",
					"anyOf": [
						{ "$ref": "#/definitions/RuleFixConfiguration" },
						{ "type": "null" }
					]
				},
				"noVoidTypeReturn": {
					"description": "Disallow returning a value from a function with the return type 'void'",
					"anyOf": [
						{ "$ref": "#/definitions/RuleConfiguration" },
						{ "type": "null" }
					]
				},
				"recommended": {
					"description": "It enables the recommended rules for this group",
					"type": ["boolean", "null"]
				},
				"useArrayLiterals": {
					"description": "Disallow Array constructors.",
					"anyOf": [
						{ "$ref": "#/definitions/RuleFixConfiguration" },
						{ "type": "null" }
					]
				},
				"useExhaustiveDependencies": {
					"description": "Enforce all dependencies are correctly specified in a React hook.",
					"anyOf": [
						{ "$ref": "#/definitions/HooksConfiguration" },
						{ "type": "null" }
					]
				},
				"useHookAtTopLevel": {
					"description": "Enforce that all React hooks are being called from the Top Level component functions.",
					"anyOf": [
						{ "$ref": "#/definitions/DeprecatedHooksConfiguration" },
						{ "type": "null" }
					]
				},
				"useImportExtensions": {
					"description": "Enforce file extensions for relative imports.",
					"anyOf": [
						{ "$ref": "#/definitions/UseImportExtensionsConfiguration" },
						{ "type": "null" }
					]
				},
				"useIsNan": {
					"description": "Require calls to isNaN() when checking for NaN.",
					"anyOf": [
						{ "$ref": "#/definitions/RuleFixConfiguration" },
						{ "type": "null" }
					]
				},
				"useJsxKeyInIterable": {
					"description": "Disallow missing key props in iterators/collection literals.",
					"anyOf": [
						{ "$ref": "#/definitions/RuleConfiguration" },
						{ "type": "null" }
					]
				},
				"useValidForDirection": {
					"description": "Enforce \"for\" loop update clause moving the counter in the right direction.",
					"anyOf": [
						{ "$ref": "#/definitions/RuleConfiguration" },
						{ "type": "null" }
					]
				},
				"useYield": {
					"description": "Require generator functions to contain yield.",
					"anyOf": [
						{ "$ref": "#/definitions/RuleConfiguration" },
						{ "type": "null" }
					]
				}
			},
			"additionalProperties": false
		},
		"CssAssists": {
			"description": "Options that changes how the CSS assists behaves",
			"type": "object",
			"properties": {
				"enabled": {
					"description": "Control the assists for CSS files.",
					"type": ["boolean", "null"]
				}
			},
			"additionalProperties": false
		},
		"CssConfiguration": {
			"description": "Options applied to CSS files",
			"type": "object",
			"properties": {
				"assists": {
					"description": "CSS assists options",
					"anyOf": [{ "$ref": "#/definitions/CssAssists" }, { "type": "null" }]
				},
				"formatter": {
					"description": "CSS formatter options",
					"anyOf": [
						{ "$ref": "#/definitions/CssFormatter" },
						{ "type": "null" }
					]
				},
				"linter": {
					"description": "CSS linter options",
					"anyOf": [{ "$ref": "#/definitions/CssLinter" }, { "type": "null" }]
				},
				"parser": {
					"description": "CSS parsing options",
					"anyOf": [{ "$ref": "#/definitions/CssParser" }, { "type": "null" }]
				}
			},
			"additionalProperties": false
		},
		"CssFormatter": {
			"description": "Options that changes how the CSS formatter behaves",
			"type": "object",
			"properties": {
				"enabled": {
					"description": "Control the formatter for CSS (and its super languages) files.",
					"type": ["boolean", "null"]
				},
				"indentStyle": {
					"description": "The indent style applied to CSS (and its super languages) files.",
					"anyOf": [{ "$ref": "#/definitions/IndentStyle" }, { "type": "null" }]
				},
				"indentWidth": {
					"description": "The size of the indentation applied to CSS (and its super languages) files. Default to 2.",
					"anyOf": [{ "$ref": "#/definitions/IndentWidth" }, { "type": "null" }]
				},
				"lineEnding": {
					"description": "The type of line ending applied to CSS (and its super languages) files.",
					"anyOf": [{ "$ref": "#/definitions/LineEnding" }, { "type": "null" }]
				},
				"lineWidth": {
					"description": "What's the max width of a line applied to CSS (and its super languages) files. Defaults to 80.",
					"anyOf": [{ "$ref": "#/definitions/LineWidth" }, { "type": "null" }]
				},
				"quoteStyle": {
					"description": "The type of quotes used in CSS code. Defaults to double.",
					"anyOf": [{ "$ref": "#/definitions/QuoteStyle" }, { "type": "null" }]
				}
			},
			"additionalProperties": false
		},
		"CssLinter": {
			"description": "Options that changes how the CSS linter behaves",
			"type": "object",
			"properties": {
				"enabled": {
					"description": "Control the linter for CSS files.",
					"type": ["boolean", "null"]
				}
			},
			"additionalProperties": false
		},
		"CssParser": {
			"description": "Options that changes how the CSS parser behaves",
			"type": "object",
			"properties": {
				"allowWrongLineComments": {
					"description": "Allow comments to appear on incorrect lines in `.css` files",
					"type": ["boolean", "null"]
				},
				"cssModules": {
					"description": "Enables parsing of CSS Modules specific features.",
					"type": ["boolean", "null"]
				}
			},
			"additionalProperties": false
		},
		"CustomRestrictedType": {
			"anyOf": [
				{ "type": "string" },
				{ "$ref": "#/definitions/CustomRestrictedTypeOptions" }
			]
		},
		"CustomRestrictedTypeOptions": {
			"type": "object",
			"required": ["message"],
			"properties": {
				"message": { "type": "string" },
				"use": { "type": ["string", "null"] }
			},
			"additionalProperties": false
		},
		"DeprecatedHooksConfiguration": {
			"anyOf": [
				{ "$ref": "#/definitions/RulePlainConfiguration" },
				{ "$ref": "#/definitions/RuleWithDeprecatedHooksOptions" }
			]
		},
		"DeprecatedHooksOptions": {
			"description": "Options for the `useHookAtTopLevel` rule have been deprecated, since we now use the React hook naming convention to determine whether a function is a hook.",
			"type": "object",
			"additionalProperties": false
		},
		"FilenameCase": {
			"description": "Supported cases for file names.",
			"oneOf": [
				{ "description": "camelCase", "type": "string", "enum": ["camelCase"] },
				{
					"description": "Match an export name",
					"type": "string",
					"enum": ["export"]
				},
				{
					"description": "kebab-case",
					"type": "string",
					"enum": ["kebab-case"]
				},
				{
					"description": "PascalCase",
					"type": "string",
					"enum": ["PascalCase"]
				},
				{
					"description": "snake_case",
					"type": "string",
					"enum": ["snake_case"]
				}
			]
		},
		"FilenameCases": {
			"type": "array",
			"items": { "$ref": "#/definitions/FilenameCase" },
			"uniqueItems": true
		},
		"FilenamingConventionConfiguration": {
			"anyOf": [
				{ "$ref": "#/definitions/RulePlainConfiguration" },
				{ "$ref": "#/definitions/RuleWithFilenamingConventionOptions" }
			]
		},
		"FilenamingConventionOptions": {
			"description": "Rule's options.",
			"type": "object",
			"properties": {
				"filenameCases": {
					"description": "Allowed cases for file names.",
					"allOf": [{ "$ref": "#/definitions/FilenameCases" }]
				},
				"requireAscii": {
					"description": "If `false`, then non-ASCII characters are allowed.",
					"type": "boolean"
				},
				"strictCase": {
					"description": "If `false`, then consecutive uppercase are allowed in _camel_ and _pascal_ cases. This does not affect other [Case].",
					"type": "boolean"
				}
			},
			"additionalProperties": false
		},
		"FilesConfiguration": {
			"description": "The configuration of the filesystem",
			"type": "object",
			"properties": {
				"ignore": {
					"description": "A list of Unix shell style patterns. Biome will ignore files/folders that will match these patterns.",
					"anyOf": [{ "$ref": "#/definitions/StringSet" }, { "type": "null" }]
				},
				"ignoreUnknown": {
					"description": "Tells Biome to not emit diagnostics when handling files that doesn't know",
					"type": ["boolean", "null"]
				},
				"include": {
					"description": "A list of Unix shell style patterns. Biome will handle only those files/folders that will match these patterns.",
					"anyOf": [{ "$ref": "#/definitions/StringSet" }, { "type": "null" }]
				},
				"maxSize": {
					"description": "The maximum allowed size for source code files in bytes. Files above this limit will be ignored for performance reasons. Defaults to 1 MiB",
					"type": ["integer", "null"],
					"format": "uint64",
					"minimum": 1.0
				}
			},
			"additionalProperties": false
		},
		"FixKind": {
			"description": "Used to identify the kind of code action emitted by a rule",
			"oneOf": [
				{
					"description": "The rule doesn't emit code actions.",
					"type": "string",
					"enum": ["none"]
				},
				{
					"description": "The rule emits a code action that is safe to apply. Usually these fixes don't change the semantic of the program.",
					"type": "string",
					"enum": ["safe"]
				},
				{
					"description": "The rule emits a code action that is _unsafe_ to apply. Usually these fixes remove comments, or change the semantic of the program.",
					"type": "string",
					"enum": ["unsafe"]
				}
			]
		},
		"Format": {
			"description": "Supported cases.",
			"type": "string",
			"enum": ["camelCase", "CONSTANT_CASE", "PascalCase", "snake_case"]
		},
		"Formats": {
			"type": "array",
			"items": { "$ref": "#/definitions/Format" },
			"uniqueItems": true
		},
		"FormatterConfiguration": {
			"description": "Generic options applied to all files",
			"type": "object",
			"properties": {
				"attributePosition": {
					"description": "The attribute position style in HTMLish languages. By default auto.",
					"anyOf": [
						{ "$ref": "#/definitions/AttributePosition" },
						{ "type": "null" }
					]
				},
				"bracketSpacing": {
					"description": "Whether to insert spaces around brackets in object literals. Defaults to true.",
					"anyOf": [
						{ "$ref": "#/definitions/BracketSpacing" },
						{ "type": "null" }
					]
				},
				"enabled": { "type": ["boolean", "null"] },
				"formatWithErrors": {
					"description": "Stores whether formatting should be allowed to proceed if a given file has syntax errors",
					"type": ["boolean", "null"]
				},
				"ignore": {
					"description": "A list of Unix shell style patterns. The formatter will ignore files/folders that will match these patterns.",
					"anyOf": [{ "$ref": "#/definitions/StringSet" }, { "type": "null" }]
				},
				"include": {
					"description": "A list of Unix shell style patterns. The formatter will include files/folders that will match these patterns.",
					"anyOf": [{ "$ref": "#/definitions/StringSet" }, { "type": "null" }]
				},
				"indentSize": {
					"description": "The size of the indentation, 2 by default (deprecated, use `indent-width`)",
					"anyOf": [{ "$ref": "#/definitions/IndentWidth" }, { "type": "null" }]
				},
				"indentStyle": {
					"description": "The indent style.",
					"anyOf": [{ "$ref": "#/definitions/IndentStyle" }, { "type": "null" }]
				},
				"indentWidth": {
					"description": "The size of the indentation, 2 by default",
					"anyOf": [{ "$ref": "#/definitions/IndentWidth" }, { "type": "null" }]
				},
				"lineEnding": {
					"description": "The type of line ending.",
					"anyOf": [{ "$ref": "#/definitions/LineEnding" }, { "type": "null" }]
				},
				"lineWidth": {
					"description": "What's the max width of a line. Defaults to 80.",
					"anyOf": [{ "$ref": "#/definitions/LineWidth" }, { "type": "null" }]
				},
				"useEditorconfig": {
					"description": "Use any `.editorconfig` files to configure the formatter. Configuration in `biome.json` will override `.editorconfig` configuration. Default: false.",
					"type": ["boolean", "null"]
				}
			},
			"additionalProperties": false
		},
		"GraphqlConfiguration": {
			"description": "Options applied to GraphQL files",
			"type": "object",
			"properties": {
				"formatter": {
					"description": "GraphQL formatter options",
					"anyOf": [
						{ "$ref": "#/definitions/GraphqlFormatter" },
						{ "type": "null" }
					]
				},
				"linter": {
					"anyOf": [
						{ "$ref": "#/definitions/GraphqlLinter" },
						{ "type": "null" }
					]
				}
			},
			"additionalProperties": false
		},
		"GraphqlFormatter": {
			"description": "Options that changes how the GraphQL formatter behaves",
			"type": "object",
			"properties": {
				"bracketSpacing": {
					"description": "Whether to insert spaces around brackets in object literals. Defaults to true.",
					"anyOf": [
						{ "$ref": "#/definitions/BracketSpacing" },
						{ "type": "null" }
					]
				},
				"enabled": {
					"description": "Control the formatter for GraphQL files.",
					"type": ["boolean", "null"]
				},
				"indentStyle": {
					"description": "The indent style applied to GraphQL files.",
					"anyOf": [{ "$ref": "#/definitions/IndentStyle" }, { "type": "null" }]
				},
				"indentWidth": {
					"description": "The size of the indentation applied to GraphQL files. Default to 2.",
					"anyOf": [{ "$ref": "#/definitions/IndentWidth" }, { "type": "null" }]
				},
				"lineEnding": {
					"description": "The type of line ending applied to GraphQL files.",
					"anyOf": [{ "$ref": "#/definitions/LineEnding" }, { "type": "null" }]
				},
				"lineWidth": {
					"description": "What's the max width of a line applied to GraphQL files. Defaults to 80.",
					"anyOf": [{ "$ref": "#/definitions/LineWidth" }, { "type": "null" }]
				},
				"quoteStyle": {
					"description": "The type of quotes used in GraphQL code. Defaults to double.",
					"anyOf": [{ "$ref": "#/definitions/QuoteStyle" }, { "type": "null" }]
				}
			},
			"additionalProperties": false
		},
		"GraphqlLinter": {
			"description": "Options that changes how the GraphQL linter behaves",
			"type": "object",
			"properties": {
				"enabled": {
					"description": "Control the formatter for GraphQL files.",
					"type": ["boolean", "null"]
				}
			},
			"additionalProperties": false
		},
		"Hook": {
			"type": "object",
			"required": ["name"],
			"properties": {
				"closureIndex": {
					"description": "The \"position\" of the closure function, starting from zero.\n\nFor example, for React's `useEffect()` hook, the closure index is 0.",
					"type": ["integer", "null"],
					"format": "uint8",
					"minimum": 0.0
				},
				"dependenciesIndex": {
					"description": "The \"position\" of the array of dependencies, starting from zero.\n\nFor example, for React's `useEffect()` hook, the dependencies index is 1.",
					"type": ["integer", "null"],
					"format": "uint8",
					"minimum": 0.0
				},
				"name": { "description": "The name of the hook.", "type": "string" },
				"stableResult": {
					"description": "Whether the result of the hook is stable.\n\nSet to `true` to mark the identity of the hook's return value as stable, or use a number/an array of numbers to mark the \"positions\" in the return array as stable.\n\nFor example, for React's `useRef()` hook the value would be `true`, while for `useState()` it would be `[1]`.",
					"anyOf": [
						{ "$ref": "#/definitions/StableHookResult" },
						{ "type": "null" }
					]
				}
			},
			"additionalProperties": false
		},
		"HooksConfiguration": {
			"anyOf": [
				{ "$ref": "#/definitions/RulePlainConfiguration" },
				{ "$ref": "#/definitions/RuleWithHooksOptions" }
			]
		},
		"HooksOptions": {
			"description": "Options for the rule `useExhaustiveDependencies`",
			"type": "object",
			"required": ["hooks"],
			"properties": {
				"hooks": {
					"description": "List of hooks of which the dependencies should be validated.",
					"type": "array",
					"items": { "$ref": "#/definitions/Hook" }
				}
			},
			"additionalProperties": false
		},
		"IndentStyle": {
			"oneOf": [
				{ "description": "Tab", "type": "string", "enum": ["tab"] },
				{ "description": "Space", "type": "string", "enum": ["space"] }
			]
		},
		"IndentWidth": { "type": "integer", "format": "uint8", "minimum": 0.0 },
		"JavascriptAssists": {
			"description": "Linter options specific to the JavaScript linter",
			"type": "object",
			"properties": {
				"enabled": {
					"description": "Control the linter for JavaScript (and its super languages) files.",
					"type": ["boolean", "null"]
				}
			},
			"additionalProperties": false
		},
		"JavascriptConfiguration": {
			"description": "A set of options applied to the JavaScript files",
			"type": "object",
			"properties": {
				"assists": {
					"description": "Assists options",
					"anyOf": [
						{ "$ref": "#/definitions/JavascriptAssists" },
						{ "type": "null" }
					]
				},
				"formatter": {
					"description": "Formatting options",
					"anyOf": [
						{ "$ref": "#/definitions/JavascriptFormatter" },
						{ "type": "null" }
					]
				},
				"globals": {
					"description": "A list of global bindings that should be ignored by the analyzers\n\nIf defined here, they should not emit diagnostics.",
					"anyOf": [{ "$ref": "#/definitions/StringSet" }, { "type": "null" }]
				},
				"jsxRuntime": {
					"description": "Indicates the type of runtime or transformation used for interpreting JSX.",
					"anyOf": [{ "$ref": "#/definitions/JsxRuntime" }, { "type": "null" }]
				},
				"linter": {
					"description": "Linter options",
					"anyOf": [
						{ "$ref": "#/definitions/JavascriptLinter" },
						{ "type": "null" }
					]
				},
				"organizeImports": {
					"anyOf": [
						{ "$ref": "#/definitions/JavascriptOrganizeImports" },
						{ "type": "null" }
					]
				},
				"parser": {
					"description": "Parsing options",
					"anyOf": [
						{ "$ref": "#/definitions/JavascriptParser" },
						{ "type": "null" }
					]
				}
			},
			"additionalProperties": false
		},
		"JavascriptFormatter": {
			"description": "Formatting options specific to the JavaScript files",
			"type": "object",
			"properties": {
				"arrowParentheses": {
					"description": "Whether to add non-necessary parentheses to arrow functions. Defaults to \"always\".",
					"anyOf": [
						{ "$ref": "#/definitions/ArrowParentheses" },
						{ "type": "null" }
					]
				},
				"attributePosition": {
					"description": "The attribute position style in jsx elements. Defaults to auto.",
					"anyOf": [
						{ "$ref": "#/definitions/AttributePosition" },
						{ "type": "null" }
					]
				},
				"bracketSameLine": {
					"description": "Whether to hug the closing bracket of multiline HTML/JSX tags to the end of the last line, rather than being alone on the following line. Defaults to false.",
					"type": ["boolean", "null"]
				},
				"bracketSpacing": {
					"description": "Whether to insert spaces around brackets in object literals. Defaults to true.",
					"anyOf": [
						{ "$ref": "#/definitions/BracketSpacing" },
						{ "type": "null" }
					]
				},
				"enabled": {
					"description": "Control the formatter for JavaScript (and its super languages) files.",
					"type": ["boolean", "null"]
				},
				"indentSize": {
					"description": "The size of the indentation applied to JavaScript (and its super languages) files. Default to 2.",
					"anyOf": [{ "$ref": "#/definitions/IndentWidth" }, { "type": "null" }]
				},
				"indentStyle": {
					"description": "The indent style applied to JavaScript (and its super languages) files.",
					"anyOf": [{ "$ref": "#/definitions/IndentStyle" }, { "type": "null" }]
				},
				"indentWidth": {
					"description": "The size of the indentation applied to JavaScript (and its super languages) files. Default to 2.",
					"anyOf": [{ "$ref": "#/definitions/IndentWidth" }, { "type": "null" }]
				},
				"jsxQuoteStyle": {
					"description": "The type of quotes used in JSX. Defaults to double.",
					"anyOf": [{ "$ref": "#/definitions/QuoteStyle" }, { "type": "null" }]
				},
				"lineEnding": {
					"description": "The type of line ending applied to JavaScript (and its super languages) files.",
					"anyOf": [{ "$ref": "#/definitions/LineEnding" }, { "type": "null" }]
				},
				"lineWidth": {
					"description": "What's the max width of a line applied to JavaScript (and its super languages) files. Defaults to 80.",
					"anyOf": [{ "$ref": "#/definitions/LineWidth" }, { "type": "null" }]
				},
				"quoteProperties": {
					"description": "When properties in objects are quoted. Defaults to asNeeded.",
					"anyOf": [
						{ "$ref": "#/definitions/QuoteProperties" },
						{ "type": "null" }
					]
				},
				"quoteStyle": {
					"description": "The type of quotes used in JavaScript code. Defaults to double.",
					"anyOf": [{ "$ref": "#/definitions/QuoteStyle" }, { "type": "null" }]
				},
				"semicolons": {
					"description": "Whether the formatter prints semicolons for all statements or only in for statements where it is necessary because of ASI.",
					"anyOf": [{ "$ref": "#/definitions/Semicolons" }, { "type": "null" }]
				},
				"trailingComma": {
					"description": "Print trailing commas wherever possible in multi-line comma-separated syntactic structures. Defaults to \"all\".",
					"anyOf": [
						{ "$ref": "#/definitions/TrailingCommas" },
						{ "type": "null" }
					]
				},
				"trailingCommas": {
					"description": "Print trailing commas wherever possible in multi-line comma-separated syntactic structures. Defaults to \"all\".",
					"anyOf": [
						{ "$ref": "#/definitions/TrailingCommas" },
						{ "type": "null" }
					]
				}
			},
			"additionalProperties": false
		},
		"JavascriptLinter": {
			"description": "Linter options specific to the JavaScript linter",
			"type": "object",
			"properties": {
				"enabled": {
					"description": "Control the linter for JavaScript (and its super languages) files.",
					"type": ["boolean", "null"]
				}
			},
			"additionalProperties": false
		},
		"JavascriptOrganizeImports": {
			"type": "object",
			"additionalProperties": false
		},
		"JavascriptParser": {
			"description": "Options that changes how the JavaScript parser behaves",
			"type": "object",
			"properties": {
				"unsafeParameterDecoratorsEnabled": {
					"description": "It enables the experimental and unsafe parsing of parameter decorators\n\nThese decorators belong to an old proposal, and they are subject to change.",
					"type": ["boolean", "null"]
				}
			},
			"additionalProperties": false
		},
		"JsonAssists": {
			"description": "Linter options specific to the JSON linter",
			"type": "object",
			"properties": {
				"enabled": {
					"description": "Control the linter for JSON (and its super languages) files.",
					"type": ["boolean", "null"]
				}
			},
			"additionalProperties": false
		},
		"JsonConfiguration": {
			"description": "Options applied to JSON files",
			"type": "object",
			"properties": {
				"assists": {
					"description": "Assists options",
					"anyOf": [{ "$ref": "#/definitions/JsonAssists" }, { "type": "null" }]
				},
				"formatter": {
					"description": "Formatting options",
					"anyOf": [
						{ "$ref": "#/definitions/JsonFormatter" },
						{ "type": "null" }
					]
				},
				"linter": {
					"description": "Linting options",
					"anyOf": [{ "$ref": "#/definitions/JsonLinter" }, { "type": "null" }]
				},
				"parser": {
					"description": "Parsing options",
					"anyOf": [{ "$ref": "#/definitions/JsonParser" }, { "type": "null" }]
				}
			},
			"additionalProperties": false
		},
		"JsonFormatter": {
			"type": "object",
			"properties": {
				"enabled": {
					"description": "Control the formatter for JSON (and its super languages) files.",
					"type": ["boolean", "null"]
				},
				"indentSize": {
					"description": "The size of the indentation applied to JSON (and its super languages) files. Default to 2.",
					"anyOf": [{ "$ref": "#/definitions/IndentWidth" }, { "type": "null" }]
				},
				"indentStyle": {
					"description": "The indent style applied to JSON (and its super languages) files.",
					"anyOf": [{ "$ref": "#/definitions/IndentStyle" }, { "type": "null" }]
				},
				"indentWidth": {
					"description": "The size of the indentation applied to JSON (and its super languages) files. Default to 2.",
					"anyOf": [{ "$ref": "#/definitions/IndentWidth" }, { "type": "null" }]
				},
				"lineEnding": {
					"description": "The type of line ending applied to JSON (and its super languages) files.",
					"anyOf": [{ "$ref": "#/definitions/LineEnding" }, { "type": "null" }]
				},
				"lineWidth": {
					"description": "What's the max width of a line applied to JSON (and its super languages) files. Defaults to 80.",
					"anyOf": [{ "$ref": "#/definitions/LineWidth" }, { "type": "null" }]
				},
				"trailingCommas": {
					"description": "Print trailing commas wherever possible in multi-line comma-separated syntactic structures. Defaults to \"none\".",
					"anyOf": [
						{ "$ref": "#/definitions/TrailingCommas2" },
						{ "type": "null" }
					]
				}
			},
			"additionalProperties": false
		},
		"JsonLinter": {
			"description": "Linter options specific to the JSON linter",
			"type": "object",
			"properties": {
				"enabled": {
					"description": "Control the linter for JSON (and its super languages) files.",
					"type": ["boolean", "null"]
				}
			},
			"additionalProperties": false
		},
		"JsonParser": {
			"description": "Options that changes how the JSON parser behaves",
			"type": "object",
			"properties": {
				"allowComments": {
					"description": "Allow parsing comments in `.json` files",
					"type": ["boolean", "null"]
				},
				"allowTrailingCommas": {
					"description": "Allow parsing trailing commas in `.json` files",
					"type": ["boolean", "null"]
				}
			},
			"additionalProperties": false
		},
		"JsxRuntime": {
			"description": "Indicates the type of runtime or transformation used for interpreting JSX.",
			"oneOf": [
				{
					"description": "Indicates a modern or native JSX environment, that doesn't require special handling by Biome.",
					"type": "string",
					"enum": ["transparent"]
				},
				{
					"description": "Indicates a classic React environment that requires the `React` import.\n\nCorresponds to the `react` value for the `jsx` option in TypeScript's `tsconfig.json`.\n\nThis option should only be necessary if you cannot upgrade to a React version that supports the new JSX runtime. For more information about the old vs. new JSX runtime, please see: <https://legacy.reactjs.org/blog/2020/09/22/introducing-the-new-jsx-transform.html>",
					"type": "string",
					"enum": ["reactClassic"]
				}
			]
		},
		"Kind": {
			"oneOf": [
				{
					"type": "string",
					"enum": [
						"class",
						"enum",
						"interface",
						"enumMember",
						"importNamespace",
						"exportNamespace",
						"variable",
						"const",
						"let",
						"using",
						"var",
						"catchParameter",
						"indexParameter",
						"exportAlias",
						"importAlias",
						"classGetter",
						"classSetter",
						"classMethod",
						"objectLiteralProperty",
						"objectLiteralGetter",
						"objectLiteralSetter",
						"objectLiteralMethod",
						"typeAlias"
					]
				},
				{ "description": "All kinds", "type": "string", "enum": ["any"] },
				{
					"description": "All type definitions: classes, enums, interfaces, and type aliases",
					"type": "string",
					"enum": ["typeLike"]
				},
				{
					"description": "Named function declarations and expressions",
					"type": "string",
					"enum": ["function"]
				},
				{
					"description": "TypeScript namespaces, import and export namespaces",
					"type": "string",
					"enum": ["namespaceLike"]
				},
				{
					"description": "TypeScript mamespaces",
					"type": "string",
					"enum": ["namespace"]
				},
				{
					"description": "All function parameters, but parameter properties",
					"type": "string",
					"enum": ["functionParameter"]
				},
				{
					"description": "All generic type parameters",
					"type": "string",
					"enum": ["typeParameter"]
				},
				{
					"description": "All class members: properties, methods, getters, and setters",
					"type": "string",
					"enum": ["classMember"]
				},
				{
					"description": "All class properties, including parameter properties",
					"type": "string",
					"enum": ["classProperty"]
				},
				{
					"description": "All object literal members: properties, methods, getters, and setters",
					"type": "string",
					"enum": ["objectLiteralMember"]
				},
				{
					"description": "All members defined in type alaises and interfaces",
					"type": "string",
					"enum": ["typeMember"]
				},
				{
					"description": "All getters defined in type alaises and interfaces",
					"type": "string",
					"enum": ["typeGetter"]
				},
				{
					"description": "All properties defined in type alaises and interfaces",
					"type": "string",
					"enum": ["typeProperty"]
				},
				{
					"description": "All setters defined in type alaises and interfaces",
					"type": "string",
					"enum": ["typeSetter"]
				},
				{
					"description": "All methods defined in type alaises and interfaces",
					"type": "string",
					"enum": ["typeMethod"]
				}
			]
		},
		"LineEnding": {
			"oneOf": [
				{
					"description": "Line Feed only (\\n), common on Linux and macOS as well as inside git repos",
					"type": "string",
					"enum": ["lf"]
				},
				{
					"description": "Carriage Return + Line Feed characters (\\r\\n), common on Windows",
					"type": "string",
					"enum": ["crlf"]
				},
				{
					"description": "Carriage Return character only (\\r), used very rarely",
					"type": "string",
					"enum": ["cr"]
				}
			]
		},
		"LineWidth": {
			"description": "Validated value for the `line_width` formatter options\n\nThe allowed range of values is 1..=320",
			"type": "integer",
			"format": "uint16",
			"minimum": 0.0
		},
		"LinterConfiguration": {
			"type": "object",
			"properties": {
				"enabled": {
					"description": "if `false`, it disables the feature and the linter won't be executed. `true` by default",
					"type": ["boolean", "null"]
				},
				"ignore": {
					"description": "A list of Unix shell style patterns. The formatter will ignore files/folders that will match these patterns.",
					"anyOf": [{ "$ref": "#/definitions/StringSet" }, { "type": "null" }]
				},
				"include": {
					"description": "A list of Unix shell style patterns. The formatter will include files/folders that will match these patterns.",
					"anyOf": [{ "$ref": "#/definitions/StringSet" }, { "type": "null" }]
				},
				"rules": {
					"description": "List of rules",
					"anyOf": [{ "$ref": "#/definitions/Rules" }, { "type": "null" }]
				}
			},
			"additionalProperties": false
		},
		"Modifiers": {
			"type": "array",
			"items": { "$ref": "#/definitions/RestrictedModifier" },
			"uniqueItems": true
		},
		"NamingConventionConfiguration": {
			"anyOf": [
				{ "$ref": "#/definitions/RulePlainConfiguration" },
				{ "$ref": "#/definitions/RuleWithNamingConventionOptions" }
			]
		},
		"NamingConventionOptions": {
			"description": "Rule's options.",
			"type": "object",
			"properties": {
				"conventions": {
					"description": "Custom conventions.",
					"type": "array",
					"items": { "$ref": "#/definitions/Convention" }
				},
				"enumMemberCase": {
					"description": "Allowed cases for _TypeScript_ `enum` member names.",
					"allOf": [{ "$ref": "#/definitions/Format" }]
				},
				"requireAscii": {
					"description": "If `false`, then non-ASCII characters are allowed.",
					"type": "boolean"
				},
				"strictCase": {
					"description": "If `false`, then consecutive uppercase are allowed in _camel_ and _pascal_ cases. This does not affect other [Case].",
					"type": "boolean"
				}
			},
			"additionalProperties": false
		},
		"NoConsoleConfiguration": {
			"anyOf": [
				{ "$ref": "#/definitions/RulePlainConfiguration" },
				{ "$ref": "#/definitions/RuleWithNoConsoleOptions" }
			]
		},
		"NoConsoleOptions": {
			"type": "object",
			"required": ["allow"],
			"properties": {
				"allow": {
					"description": "Allowed calls on the console object.",
					"type": "array",
					"items": { "type": "string" }
				}
			},
			"additionalProperties": false
		},
		"NoDoubleEqualsConfiguration": {
			"anyOf": [
				{ "$ref": "#/definitions/RulePlainConfiguration" },
				{ "$ref": "#/definitions/RuleWithNoDoubleEqualsOptions" }
			]
		},
		"NoDoubleEqualsOptions": {
			"description": "Rule's options",
			"type": "object",
			"properties": {
				"ignoreNull": {
					"description": "If `true`, an exception is made when comparing with `null`, as it's often relied on to check both for `null` or `undefined`.\n\nIf `false`, no such exception will be made.",
					"type": "boolean"
				}
			},
			"additionalProperties": false
		},
		"NoLabelWithoutControlConfiguration": {
			"anyOf": [
				{ "$ref": "#/definitions/RulePlainConfiguration" },
				{ "$ref": "#/definitions/RuleWithNoLabelWithoutControlOptions" }
			]
		},
		"NoLabelWithoutControlOptions": {
			"type": "object",
			"required": ["inputComponents", "labelAttributes", "labelComponents"],
			"properties": {
				"inputComponents": {
					"description": "Array of component names that should be considered the same as an `input` element.",
					"type": "array",
					"items": { "type": "string" }
				},
				"labelAttributes": {
					"description": "Array of attributes that should be treated as the `label` accessible text content.",
					"type": "array",
					"items": { "type": "string" }
				},
				"labelComponents": {
					"description": "Array of component names that should be considered the same as a `label` element.",
					"type": "array",
					"items": { "type": "string" }
				}
			},
			"additionalProperties": false
		},
		"NoRestrictedTypesConfiguration": {
			"anyOf": [
				{ "$ref": "#/definitions/RulePlainConfiguration" },
				{ "$ref": "#/definitions/RuleWithNoRestrictedTypesOptions" }
			]
		},
		"NoRestrictedTypesOptions": {
			"type": "object",
			"required": ["types"],
			"properties": {
				"types": {
					"type": "object",
					"additionalProperties": {
						"$ref": "#/definitions/CustomRestrictedType"
					}
				}
			},
			"additionalProperties": false
		},
		"Nursery": {
			"description": "A list of rules that belong to this group",
			"type": "object",
			"properties": {
				"all": {
					"description": "It enables ALL rules for this group.",
					"type": ["boolean", "null"]
				},
				"noCommonJs": {
					"description": "Disallow use of CommonJs module system in favor of ESM style imports.",
					"anyOf": [
						{ "$ref": "#/definitions/RuleConfiguration" },
						{ "type": "null" }
					]
				},
				"noDuplicateCustomProperties": {
					"description": "Disallow duplicate custom properties within declaration blocks.",
					"anyOf": [
						{ "$ref": "#/definitions/RuleConfiguration" },
						{ "type": "null" }
					]
				},
				"noDuplicateElseIf": {
					"description": "Disallow duplicate conditions in if-else-if chains",
					"anyOf": [
						{ "$ref": "#/definitions/RuleConfiguration" },
						{ "type": "null" }
					]
				},
				"noDuplicatedFields": {
					"description": "No duplicated fields in GraphQL operations.",
					"anyOf": [
						{ "$ref": "#/definitions/RuleConfiguration" },
						{ "type": "null" }
					]
				},
				"noDynamicNamespaceImportAccess": {
					"description": "Disallow accessing namespace imports dynamically.",
					"anyOf": [
						{ "$ref": "#/definitions/RuleConfiguration" },
						{ "type": "null" }
					]
				},
				"noEnum": {
					"description": "Disallow TypeScript enum.",
					"anyOf": [
						{ "$ref": "#/definitions/RuleConfiguration" },
						{ "type": "null" }
					]
				},
				"noExportedImports": {
					"description": "Disallow exporting an imported variable.",
					"anyOf": [
						{ "$ref": "#/definitions/RuleConfiguration" },
						{ "type": "null" }
					]
				},
				"noIrregularWhitespace": {
					"description": "Disallows the use of irregular whitespace characters.",
					"anyOf": [
						{ "$ref": "#/definitions/RuleConfiguration" },
						{ "type": "null" }
					]
				},
				"noRestrictedImports": {
					"description": "Disallow specified modules when loaded by import or require.",
					"anyOf": [
						{ "$ref": "#/definitions/RestrictedImportsConfiguration" },
						{ "type": "null" }
					]
				},
				"noRestrictedTypes": {
					"description": "Disallow user defined types.",
					"anyOf": [
						{ "$ref": "#/definitions/NoRestrictedTypesConfiguration" },
						{ "type": "null" }
					]
				},
				"noSecrets": {
					"description": "Disallow usage of sensitive data such as API keys and tokens.",
					"anyOf": [
						{ "$ref": "#/definitions/RuleConfiguration" },
						{ "type": "null" }
					]
				},
				"noStaticElementInteractions": {
					"description": "Enforce that static, visible elements (such as \\<div>) that have click handlers use the valid role attribute.",
					"anyOf": [
						{ "$ref": "#/definitions/RuleConfiguration" },
						{ "type": "null" }
					]
				},
				"noSubstr": {
					"description": "Enforce the use of String.slice() over String.substr() and String.substring().",
					"anyOf": [
						{ "$ref": "#/definitions/RuleFixConfiguration" },
						{ "type": "null" }
					]
				},
				"noUnknownPseudoClass": {
					"description": "Disallow unknown pseudo-class selectors.",
					"anyOf": [
						{ "$ref": "#/definitions/RuleConfiguration" },
						{ "type": "null" }
					]
				},
				"noUnknownPseudoElement": {
					"description": "Disallow unknown pseudo-element selectors.",
					"anyOf": [
						{ "$ref": "#/definitions/RuleConfiguration" },
						{ "type": "null" }
					]
				},
				"noUselessEscapeInRegex": {
					"description": "Disallow unnecessary escape sequence in regular expression literals.",
					"anyOf": [
						{ "$ref": "#/definitions/RuleFixConfiguration" },
						{ "type": "null" }
					]
				},
				"noValueAtRule": {
					"description": "Disallow use of @value rule in css modules.",
					"anyOf": [
						{ "$ref": "#/definitions/RuleConfiguration" },
						{ "type": "null" }
					]
				},
				"recommended": {
					"description": "It enables the recommended rules for this group",
					"type": ["boolean", "null"]
				},
				"useAdjacentOverloadSignatures": {
					"description": "Disallow the use of overload signatures that are not next to each other.",
					"anyOf": [
						{ "$ref": "#/definitions/RuleConfiguration" },
						{ "type": "null" }
					]
				},
				"useAriaPropsSupportedByRole": {
					"description": "Enforce that ARIA properties are valid for the roles that are supported by the element.",
					"anyOf": [
						{ "$ref": "#/definitions/RuleConfiguration" },
						{ "type": "null" }
					]
				},
				"useConsistentCurlyBraces": {
					"description": "This rule enforces consistent use of curly braces inside JSX attributes and JSX children.",
					"anyOf": [
						{ "$ref": "#/definitions/RuleFixConfiguration" },
						{ "type": "null" }
					]
				},
				"useConsistentMemberAccessibility": {
					"description": "Require consistent accessibility modifiers on class properties and methods.",
					"anyOf": [
						{
							"$ref": "#/definitions/ConsistentMemberAccessibilityConfiguration"
						},
						{ "type": "null" }
					]
				},
<<<<<<< HEAD
				"noProcessEnv": {
					"description": "Disallow the use of process.env.",
					"anyOf": [
						{ "$ref": "#/definitions/RuleConfiguration" },
						{ "type": "null" }
					]
				},
				"noReactSpecificProps": {
					"description": "Prevents React-specific JSX properties from being used.",
=======
				"useDeprecatedReason": {
					"description": "Require specifying the reason argument when using @deprecated directive",
>>>>>>> 12688b65
					"anyOf": [
						{ "$ref": "#/definitions/RuleConfiguration" },
						{ "type": "null" }
					]
				},
				"useImportRestrictions": {
					"description": "Disallows package private imports.",
					"anyOf": [
						{ "$ref": "#/definitions/RuleConfiguration" },
						{ "type": "null" }
					]
				},
				"useSortedClasses": {
					"description": "Enforce the sorting of CSS utility classes.",
					"anyOf": [
						{ "$ref": "#/definitions/UtilityClassSortingConfiguration" },
						{ "type": "null" }
					]
				},
				"useStrictMode": {
					"description": "Enforce the use of the directive \"use strict\" in script files.",
					"anyOf": [
						{ "$ref": "#/definitions/RuleFixConfiguration" },
						{ "type": "null" }
					]
				},
				"useTrimStartEnd": {
					"description": "Enforce the use of String.trimStart() and String.trimEnd() over String.trimLeft() and String.trimRight().",
					"anyOf": [
						{ "$ref": "#/definitions/RuleFixConfiguration" },
						{ "type": "null" }
					]
				},
				"useValidAutocomplete": {
					"description": "Use valid values for the autocomplete attribute on input elements.",
					"anyOf": [
						{ "$ref": "#/definitions/UseValidAutocompleteConfiguration" },
						{ "type": "null" }
					]
				}
			},
			"additionalProperties": false
		},
		"OrganizeImports": {
			"type": "object",
			"properties": {
				"enabled": {
					"description": "Enables the organization of imports",
					"type": ["boolean", "null"]
				},
				"ignore": {
					"description": "A list of Unix shell style patterns. The formatter will ignore files/folders that will match these patterns.",
					"anyOf": [{ "$ref": "#/definitions/StringSet" }, { "type": "null" }]
				},
				"include": {
					"description": "A list of Unix shell style patterns. The formatter will include files/folders that will match these patterns.",
					"anyOf": [{ "$ref": "#/definitions/StringSet" }, { "type": "null" }]
				}
			},
			"additionalProperties": false
		},
		"OverrideFormatterConfiguration": {
			"type": "object",
			"properties": {
				"attributePosition": {
					"description": "The attribute position style.",
					"anyOf": [
						{ "$ref": "#/definitions/AttributePosition" },
						{ "type": "null" }
					]
				},
				"bracketSpacing": {
					"description": "Whether to insert spaces around brackets in object literals. Defaults to true.",
					"anyOf": [
						{ "$ref": "#/definitions/BracketSpacing" },
						{ "type": "null" }
					]
				},
				"enabled": { "type": ["boolean", "null"] },
				"formatWithErrors": {
					"description": "Stores whether formatting should be allowed to proceed if a given file has syntax errors",
					"type": ["boolean", "null"]
				},
				"indentSize": {
					"description": "The size of the indentation, 2 by default (deprecated, use `indent-width`)",
					"anyOf": [{ "$ref": "#/definitions/IndentWidth" }, { "type": "null" }]
				},
				"indentStyle": {
					"description": "The indent style.",
					"anyOf": [{ "$ref": "#/definitions/IndentStyle" }, { "type": "null" }]
				},
				"indentWidth": {
					"description": "The size of the indentation, 2 by default",
					"anyOf": [{ "$ref": "#/definitions/IndentWidth" }, { "type": "null" }]
				},
				"lineEnding": {
					"description": "The type of line ending.",
					"anyOf": [{ "$ref": "#/definitions/LineEnding" }, { "type": "null" }]
				},
				"lineWidth": {
					"description": "What's the max width of a line. Defaults to 80.",
					"anyOf": [{ "$ref": "#/definitions/LineWidth" }, { "type": "null" }]
				}
			},
			"additionalProperties": false
		},
		"OverrideLinterConfiguration": {
			"type": "object",
			"properties": {
				"enabled": {
					"description": "if `false`, it disables the feature and the linter won't be executed. `true` by default",
					"type": ["boolean", "null"]
				},
				"rules": {
					"description": "List of rules",
					"anyOf": [{ "$ref": "#/definitions/Rules" }, { "type": "null" }]
				}
			},
			"additionalProperties": false
		},
		"OverrideOrganizeImportsConfiguration": {
			"type": "object",
			"properties": {
				"enabled": {
					"description": "if `false`, it disables the feature and the linter won't be executed. `true` by default",
					"type": ["boolean", "null"]
				}
			},
			"additionalProperties": false
		},
		"OverridePattern": {
			"type": "object",
			"properties": {
				"css": {
					"description": "Specific configuration for the Css language",
					"anyOf": [
						{ "$ref": "#/definitions/CssConfiguration" },
						{ "type": "null" }
					]
				},
				"formatter": {
					"description": "Specific configuration for the Json language",
					"anyOf": [
						{ "$ref": "#/definitions/OverrideFormatterConfiguration" },
						{ "type": "null" }
					]
				},
				"graphql": {
					"description": "Specific configuration for the Graphql language",
					"anyOf": [
						{ "$ref": "#/definitions/GraphqlConfiguration" },
						{ "type": "null" }
					]
				},
				"ignore": {
					"description": "A list of Unix shell style patterns. The formatter will ignore files/folders that will match these patterns.",
					"anyOf": [{ "$ref": "#/definitions/StringSet" }, { "type": "null" }]
				},
				"include": {
					"description": "A list of Unix shell style patterns. The formatter will include files/folders that will match these patterns.",
					"anyOf": [{ "$ref": "#/definitions/StringSet" }, { "type": "null" }]
				},
				"javascript": {
					"description": "Specific configuration for the JavaScript language",
					"anyOf": [
						{ "$ref": "#/definitions/JavascriptConfiguration" },
						{ "type": "null" }
					]
				},
				"json": {
					"description": "Specific configuration for the Json language",
					"anyOf": [
						{ "$ref": "#/definitions/JsonConfiguration" },
						{ "type": "null" }
					]
				},
				"linter": {
					"description": "Specific configuration for the Json language",
					"anyOf": [
						{ "$ref": "#/definitions/OverrideLinterConfiguration" },
						{ "type": "null" }
					]
				},
				"organizeImports": {
					"description": "Specific configuration for the Json language",
					"anyOf": [
						{ "$ref": "#/definitions/OverrideOrganizeImportsConfiguration" },
						{ "type": "null" }
					]
				}
			},
			"additionalProperties": false
		},
		"Overrides": {
			"type": "array",
			"items": { "$ref": "#/definitions/OverridePattern" }
		},
		"Performance": {
			"description": "A list of rules that belong to this group",
			"type": "object",
			"properties": {
				"all": {
					"description": "It enables ALL rules for this group.",
					"type": ["boolean", "null"]
				},
				"noAccumulatingSpread": {
					"description": "Disallow the use of spread (...) syntax on accumulators.",
					"anyOf": [
						{ "$ref": "#/definitions/RuleConfiguration" },
						{ "type": "null" }
					]
				},
				"noBarrelFile": {
					"description": "Disallow the use of barrel file.",
					"anyOf": [
						{ "$ref": "#/definitions/RuleConfiguration" },
						{ "type": "null" }
					]
				},
				"noDelete": {
					"description": "Disallow the use of the delete operator.",
					"anyOf": [
						{ "$ref": "#/definitions/RuleFixConfiguration" },
						{ "type": "null" }
					]
				},
				"noReExportAll": {
					"description": "Avoid re-export all.",
					"anyOf": [
						{ "$ref": "#/definitions/RuleConfiguration" },
						{ "type": "null" }
					]
				},
				"recommended": {
					"description": "It enables the recommended rules for this group",
					"type": ["boolean", "null"]
				},
				"useTopLevelRegex": {
					"description": "Require regex literals to be declared at the top level.",
					"anyOf": [
						{ "$ref": "#/definitions/RuleConfiguration" },
						{ "type": "null" }
					]
				}
			},
			"additionalProperties": false
		},
		"QuoteProperties": { "type": "string", "enum": ["asNeeded", "preserve"] },
		"QuoteStyle": { "type": "string", "enum": ["double", "single"] },
		"Regex": { "type": "string" },
		"RestrictedGlobalsConfiguration": {
			"anyOf": [
				{ "$ref": "#/definitions/RulePlainConfiguration" },
				{ "$ref": "#/definitions/RuleWithRestrictedGlobalsOptions" }
			]
		},
		"RestrictedGlobalsOptions": {
			"description": "Options for the rule `noRestrictedGlobals`.",
			"type": "object",
			"required": ["deniedGlobals"],
			"properties": {
				"deniedGlobals": {
					"description": "A list of names that should trigger the rule",
					"type": "array",
					"items": { "type": "string" }
				}
			},
			"additionalProperties": false
		},
		"RestrictedImportsConfiguration": {
			"anyOf": [
				{ "$ref": "#/definitions/RulePlainConfiguration" },
				{ "$ref": "#/definitions/RuleWithRestrictedImportsOptions" }
			]
		},
		"RestrictedImportsOptions": {
			"description": "Options for the rule `noRestrictedImports`.",
			"type": "object",
			"required": ["paths"],
			"properties": {
				"paths": {
					"description": "A list of names that should trigger the rule",
					"type": "object",
					"additionalProperties": { "type": "string" }
				}
			},
			"additionalProperties": false
		},
		"RestrictedModifier": {
			"type": "string",
			"enum": ["abstract", "private", "protected", "readonly", "static"]
		},
		"RuleAssistConfiguration": { "type": "string", "enum": ["on", "off"] },
		"RuleConfiguration": {
			"anyOf": [
				{ "$ref": "#/definitions/RulePlainConfiguration" },
				{ "$ref": "#/definitions/RuleWithNoOptions" }
			]
		},
		"RuleFixConfiguration": {
			"anyOf": [
				{ "$ref": "#/definitions/RulePlainConfiguration" },
				{ "$ref": "#/definitions/RuleWithFixNoOptions" }
			]
		},
		"RulePlainConfiguration": {
			"type": "string",
			"enum": ["warn", "error", "info", "off"]
		},
		"RuleWithAllowDomainOptions": {
			"type": "object",
			"required": ["level", "options"],
			"properties": {
				"fix": {
					"description": "The kind of the code actions emitted by the rule",
					"anyOf": [{ "$ref": "#/definitions/FixKind" }, { "type": "null" }]
				},
				"level": {
					"description": "The severity of the emitted diagnostics by the rule",
					"allOf": [{ "$ref": "#/definitions/RulePlainConfiguration" }]
				},
				"options": {
					"description": "Rule's options",
					"allOf": [{ "$ref": "#/definitions/AllowDomainOptions" }]
				}
			},
			"additionalProperties": false
		},
		"RuleWithComplexityOptions": {
			"type": "object",
			"required": ["level", "options"],
			"properties": {
				"level": {
					"description": "The severity of the emitted diagnostics by the rule",
					"allOf": [{ "$ref": "#/definitions/RulePlainConfiguration" }]
				},
				"options": {
					"description": "Rule's options",
					"allOf": [{ "$ref": "#/definitions/ComplexityOptions" }]
				}
			},
			"additionalProperties": false
		},
		"RuleWithConsistentArrayTypeOptions": {
			"type": "object",
			"required": ["level", "options"],
			"properties": {
				"fix": {
					"description": "The kind of the code actions emitted by the rule",
					"anyOf": [{ "$ref": "#/definitions/FixKind" }, { "type": "null" }]
				},
				"level": {
					"description": "The severity of the emitted diagnostics by the rule",
					"allOf": [{ "$ref": "#/definitions/RulePlainConfiguration" }]
				},
				"options": {
					"description": "Rule's options",
					"allOf": [{ "$ref": "#/definitions/ConsistentArrayTypeOptions" }]
				}
			},
			"additionalProperties": false
		},
		"RuleWithConsistentMemberAccessibilityOptions": {
			"type": "object",
			"required": ["level", "options"],
			"properties": {
				"level": {
					"description": "The severity of the emitted diagnostics by the rule",
					"allOf": [{ "$ref": "#/definitions/RulePlainConfiguration" }]
				},
				"options": {
					"description": "Rule's options",
					"allOf": [
						{ "$ref": "#/definitions/ConsistentMemberAccessibilityOptions" }
					]
				}
			},
			"additionalProperties": false
		},
		"RuleWithDeprecatedHooksOptions": {
			"type": "object",
			"required": ["level", "options"],
			"properties": {
				"level": {
					"description": "The severity of the emitted diagnostics by the rule",
					"allOf": [{ "$ref": "#/definitions/RulePlainConfiguration" }]
				},
				"options": {
					"description": "Rule's options",
					"allOf": [{ "$ref": "#/definitions/DeprecatedHooksOptions" }]
				}
			},
			"additionalProperties": false
		},
		"RuleWithFilenamingConventionOptions": {
			"type": "object",
			"required": ["level", "options"],
			"properties": {
				"level": {
					"description": "The severity of the emitted diagnostics by the rule",
					"allOf": [{ "$ref": "#/definitions/RulePlainConfiguration" }]
				},
				"options": {
					"description": "Rule's options",
					"allOf": [{ "$ref": "#/definitions/FilenamingConventionOptions" }]
				}
			},
			"additionalProperties": false
		},
		"RuleWithFixNoOptions": {
			"type": "object",
			"required": ["level"],
			"properties": {
				"fix": {
					"description": "The kind of the code actions emitted by the rule",
					"anyOf": [{ "$ref": "#/definitions/FixKind" }, { "type": "null" }]
				},
				"level": {
					"description": "The severity of the emitted diagnostics by the rule",
					"allOf": [{ "$ref": "#/definitions/RulePlainConfiguration" }]
				}
			},
			"additionalProperties": false
		},
		"RuleWithHooksOptions": {
			"type": "object",
			"required": ["level", "options"],
			"properties": {
				"level": {
					"description": "The severity of the emitted diagnostics by the rule",
					"allOf": [{ "$ref": "#/definitions/RulePlainConfiguration" }]
				},
				"options": {
					"description": "Rule's options",
					"allOf": [{ "$ref": "#/definitions/HooksOptions" }]
				}
			},
			"additionalProperties": false
		},
		"RuleWithNamingConventionOptions": {
			"type": "object",
			"required": ["level", "options"],
			"properties": {
				"fix": {
					"description": "The kind of the code actions emitted by the rule",
					"anyOf": [{ "$ref": "#/definitions/FixKind" }, { "type": "null" }]
				},
				"level": {
					"description": "The severity of the emitted diagnostics by the rule",
					"allOf": [{ "$ref": "#/definitions/RulePlainConfiguration" }]
				},
				"options": {
					"description": "Rule's options",
					"allOf": [{ "$ref": "#/definitions/NamingConventionOptions" }]
				}
			},
			"additionalProperties": false
		},
		"RuleWithNoConsoleOptions": {
			"type": "object",
			"required": ["level", "options"],
			"properties": {
				"fix": {
					"description": "The kind of the code actions emitted by the rule",
					"anyOf": [{ "$ref": "#/definitions/FixKind" }, { "type": "null" }]
				},
				"level": {
					"description": "The severity of the emitted diagnostics by the rule",
					"allOf": [{ "$ref": "#/definitions/RulePlainConfiguration" }]
				},
				"options": {
					"description": "Rule's options",
					"allOf": [{ "$ref": "#/definitions/NoConsoleOptions" }]
				}
			},
			"additionalProperties": false
		},
		"RuleWithNoDoubleEqualsOptions": {
			"type": "object",
			"required": ["level", "options"],
			"properties": {
				"fix": {
					"description": "The kind of the code actions emitted by the rule",
					"anyOf": [{ "$ref": "#/definitions/FixKind" }, { "type": "null" }]
				},
				"level": {
					"description": "The severity of the emitted diagnostics by the rule",
					"allOf": [{ "$ref": "#/definitions/RulePlainConfiguration" }]
				},
				"options": {
					"description": "Rule's options",
					"allOf": [{ "$ref": "#/definitions/NoDoubleEqualsOptions" }]
				}
			},
			"additionalProperties": false
		},
		"RuleWithNoLabelWithoutControlOptions": {
			"type": "object",
			"required": ["level", "options"],
			"properties": {
				"level": {
					"description": "The severity of the emitted diagnostics by the rule",
					"allOf": [{ "$ref": "#/definitions/RulePlainConfiguration" }]
				},
				"options": {
					"description": "Rule's options",
					"allOf": [{ "$ref": "#/definitions/NoLabelWithoutControlOptions" }]
				}
			},
			"additionalProperties": false
		},
		"RuleWithNoOptions": {
			"type": "object",
			"required": ["level"],
			"properties": {
				"level": {
					"description": "The severity of the emitted diagnostics by the rule",
					"allOf": [{ "$ref": "#/definitions/RulePlainConfiguration" }]
				}
			},
			"additionalProperties": false
		},
		"RuleWithNoRestrictedTypesOptions": {
			"type": "object",
			"required": ["level", "options"],
			"properties": {
				"fix": {
					"description": "The kind of the code actions emitted by the rule",
					"anyOf": [{ "$ref": "#/definitions/FixKind" }, { "type": "null" }]
				},
				"level": {
					"description": "The severity of the emitted diagnostics by the rule",
					"allOf": [{ "$ref": "#/definitions/RulePlainConfiguration" }]
				},
				"options": {
					"description": "Rule's options",
					"allOf": [{ "$ref": "#/definitions/NoRestrictedTypesOptions" }]
				}
			},
			"additionalProperties": false
		},
		"RuleWithRestrictedGlobalsOptions": {
			"type": "object",
			"required": ["level", "options"],
			"properties": {
				"level": {
					"description": "The severity of the emitted diagnostics by the rule",
					"allOf": [{ "$ref": "#/definitions/RulePlainConfiguration" }]
				},
				"options": {
					"description": "Rule's options",
					"allOf": [{ "$ref": "#/definitions/RestrictedGlobalsOptions" }]
				}
			},
			"additionalProperties": false
		},
		"RuleWithRestrictedImportsOptions": {
			"type": "object",
			"required": ["level", "options"],
			"properties": {
				"level": {
					"description": "The severity of the emitted diagnostics by the rule",
					"allOf": [{ "$ref": "#/definitions/RulePlainConfiguration" }]
				},
				"options": {
					"description": "Rule's options",
					"allOf": [{ "$ref": "#/definitions/RestrictedImportsOptions" }]
				}
			},
			"additionalProperties": false
		},
		"RuleWithUseImportExtensionsOptions": {
			"type": "object",
			"required": ["level", "options"],
			"properties": {
				"fix": {
					"description": "The kind of the code actions emitted by the rule",
					"anyOf": [{ "$ref": "#/definitions/FixKind" }, { "type": "null" }]
				},
				"level": {
					"description": "The severity of the emitted diagnostics by the rule",
					"allOf": [{ "$ref": "#/definitions/RulePlainConfiguration" }]
				},
				"options": {
					"description": "Rule's options",
					"allOf": [{ "$ref": "#/definitions/UseImportExtensionsOptions" }]
				}
			},
			"additionalProperties": false
		},
		"RuleWithUseValidAutocompleteOptions": {
			"type": "object",
			"required": ["level", "options"],
			"properties": {
				"level": {
					"description": "The severity of the emitted diagnostics by the rule",
					"allOf": [{ "$ref": "#/definitions/RulePlainConfiguration" }]
				},
				"options": {
					"description": "Rule's options",
					"allOf": [{ "$ref": "#/definitions/UseValidAutocompleteOptions" }]
				}
			},
			"additionalProperties": false
		},
		"RuleWithUtilityClassSortingOptions": {
			"type": "object",
			"required": ["level", "options"],
			"properties": {
				"fix": {
					"description": "The kind of the code actions emitted by the rule",
					"anyOf": [{ "$ref": "#/definitions/FixKind" }, { "type": "null" }]
				},
				"level": {
					"description": "The severity of the emitted diagnostics by the rule",
					"allOf": [{ "$ref": "#/definitions/RulePlainConfiguration" }]
				},
				"options": {
					"description": "Rule's options",
					"allOf": [{ "$ref": "#/definitions/UtilityClassSortingOptions" }]
				}
			},
			"additionalProperties": false
		},
		"RuleWithValidAriaRoleOptions": {
			"type": "object",
			"required": ["level", "options"],
			"properties": {
				"fix": {
					"description": "The kind of the code actions emitted by the rule",
					"anyOf": [{ "$ref": "#/definitions/FixKind" }, { "type": "null" }]
				},
				"level": {
					"description": "The severity of the emitted diagnostics by the rule",
					"allOf": [{ "$ref": "#/definitions/RulePlainConfiguration" }]
				},
				"options": {
					"description": "Rule's options",
					"allOf": [{ "$ref": "#/definitions/ValidAriaRoleOptions" }]
				}
			},
			"additionalProperties": false
		},
		"Rules": {
			"type": "object",
			"properties": {
				"a11y": {
					"anyOf": [{ "$ref": "#/definitions/A11y" }, { "type": "null" }]
				},
				"all": {
					"description": "It enables ALL rules. The rules that belong to `nursery` won't be enabled.",
					"type": ["boolean", "null"]
				},
				"complexity": {
					"anyOf": [{ "$ref": "#/definitions/Complexity" }, { "type": "null" }]
				},
				"correctness": {
					"anyOf": [{ "$ref": "#/definitions/Correctness" }, { "type": "null" }]
				},
				"nursery": {
					"anyOf": [{ "$ref": "#/definitions/Nursery" }, { "type": "null" }]
				},
				"performance": {
					"anyOf": [{ "$ref": "#/definitions/Performance" }, { "type": "null" }]
				},
				"recommended": {
					"description": "It enables the lint rules recommended by Biome. `true` by default.",
					"type": ["boolean", "null"]
				},
				"security": {
					"anyOf": [{ "$ref": "#/definitions/Security" }, { "type": "null" }]
				},
				"style": {
					"anyOf": [{ "$ref": "#/definitions/Style" }, { "type": "null" }]
				},
				"suspicious": {
					"anyOf": [{ "$ref": "#/definitions/Suspicious" }, { "type": "null" }]
				}
			},
			"additionalProperties": false
		},
		"Scope": { "type": "string", "enum": ["any", "global"] },
		"Security": {
			"description": "A list of rules that belong to this group",
			"type": "object",
			"properties": {
				"all": {
					"description": "It enables ALL rules for this group.",
					"type": ["boolean", "null"]
				},
				"noDangerouslySetInnerHtml": {
					"description": "Prevent the usage of dangerous JSX props",
					"anyOf": [
						{ "$ref": "#/definitions/RuleConfiguration" },
						{ "type": "null" }
					]
				},
				"noDangerouslySetInnerHtmlWithChildren": {
					"description": "Report when a DOM element or a component uses both children and dangerouslySetInnerHTML prop.",
					"anyOf": [
						{ "$ref": "#/definitions/RuleConfiguration" },
						{ "type": "null" }
					]
				},
				"noGlobalEval": {
					"description": "Disallow the use of global eval().",
					"anyOf": [
						{ "$ref": "#/definitions/RuleConfiguration" },
						{ "type": "null" }
					]
				},
				"recommended": {
					"description": "It enables the recommended rules for this group",
					"type": ["boolean", "null"]
				}
			},
			"additionalProperties": false
		},
		"Selector": {
			"type": "object",
			"properties": {
				"kind": {
					"description": "Declaration kind",
					"allOf": [{ "$ref": "#/definitions/Kind" }]
				},
				"modifiers": {
					"description": "Modifiers used on the declaration",
					"allOf": [{ "$ref": "#/definitions/Modifiers" }]
				},
				"scope": {
					"description": "Scope of the declaration",
					"allOf": [{ "$ref": "#/definitions/Scope" }]
				}
			},
			"additionalProperties": false
		},
		"Semicolons": { "type": "string", "enum": ["always", "asNeeded"] },
		"Source": {
			"description": "A list of rules that belong to this group",
			"type": "object",
			"properties": {
				"sortJsxProps": {
					"description": "Enforce props sorting in JSX elements.",
					"anyOf": [
						{ "$ref": "#/definitions/RuleAssistConfiguration" },
						{ "type": "null" }
					]
				},
				"useSortedKeys": {
					"description": "Sorts the keys of a JSON object in natural order",
					"anyOf": [
						{ "$ref": "#/definitions/RuleAssistConfiguration" },
						{ "type": "null" }
					]
				}
			},
			"additionalProperties": false
		},
		"StableHookResult": {
			"oneOf": [
				{
					"description": "Whether the hook has a stable result.",
					"type": "boolean"
				},
				{
					"description": "Used to indicate the hook returns an array and some of its indices have stable identities.",
					"type": "array",
					"items": {
						"type": "integer",
						"format": "uint8",
						"maximum": 255.0,
						"minimum": 0.0
					},
					"minItems": 1
				}
			]
		},
		"StringSet": {
			"type": "array",
			"items": { "type": "string" },
			"uniqueItems": true
		},
		"Style": {
			"description": "A list of rules that belong to this group",
			"type": "object",
			"properties": {
				"all": {
					"description": "It enables ALL rules for this group.",
					"type": ["boolean", "null"]
				},
				"noArguments": {
					"description": "Disallow the use of arguments.",
					"anyOf": [
						{ "$ref": "#/definitions/RuleConfiguration" },
						{ "type": "null" }
					]
				},
				"noCommaOperator": {
					"description": "Disallow comma operator.",
					"anyOf": [
						{ "$ref": "#/definitions/RuleConfiguration" },
						{ "type": "null" }
					]
				},
				"noDefaultExport": {
					"description": "Disallow default exports.",
					"anyOf": [
						{ "$ref": "#/definitions/RuleConfiguration" },
						{ "type": "null" }
					]
				},
				"noDoneCallback": {
					"description": "Disallow using a callback in asynchronous tests and hooks.",
					"anyOf": [
						{ "$ref": "#/definitions/RuleConfiguration" },
						{ "type": "null" }
					]
				},
				"noImplicitBoolean": {
					"description": "Disallow implicit true values on JSX boolean attributes",
					"anyOf": [
						{ "$ref": "#/definitions/RuleFixConfiguration" },
						{ "type": "null" }
					]
				},
				"noInferrableTypes": {
					"description": "Disallow type annotations for variables, parameters, and class properties initialized with a literal expression.",
					"anyOf": [
						{ "$ref": "#/definitions/RuleFixConfiguration" },
						{ "type": "null" }
					]
				},
				"noNamespace": {
					"description": "Disallow the use of TypeScript's namespaces.",
					"anyOf": [
						{ "$ref": "#/definitions/RuleConfiguration" },
						{ "type": "null" }
					]
				},
				"noNamespaceImport": {
					"description": "Disallow the use of namespace imports.",
					"anyOf": [
						{ "$ref": "#/definitions/RuleConfiguration" },
						{ "type": "null" }
					]
				},
				"noNegationElse": {
					"description": "Disallow negation in the condition of an if statement if it has an else clause.",
					"anyOf": [
						{ "$ref": "#/definitions/RuleFixConfiguration" },
						{ "type": "null" }
					]
				},
				"noNonNullAssertion": {
					"description": "Disallow non-null assertions using the ! postfix operator.",
					"anyOf": [
						{ "$ref": "#/definitions/RuleFixConfiguration" },
						{ "type": "null" }
					]
				},
				"noParameterAssign": {
					"description": "Disallow reassigning function parameters.",
					"anyOf": [
						{ "$ref": "#/definitions/RuleConfiguration" },
						{ "type": "null" }
					]
				},
				"noParameterProperties": {
					"description": "Disallow the use of parameter properties in class constructors.",
					"anyOf": [
						{ "$ref": "#/definitions/RuleConfiguration" },
						{ "type": "null" }
					]
				},
				"noRestrictedGlobals": {
					"description": "This rule allows you to specify global variable names that you don’t want to use in your application.",
					"anyOf": [
						{ "$ref": "#/definitions/RestrictedGlobalsConfiguration" },
						{ "type": "null" }
					]
				},
				"noShoutyConstants": {
					"description": "Disallow the use of constants which its value is the upper-case version of its name.",
					"anyOf": [
						{ "$ref": "#/definitions/RuleFixConfiguration" },
						{ "type": "null" }
					]
				},
				"noUnusedTemplateLiteral": {
					"description": "Disallow template literals if interpolation and special-character handling are not needed",
					"anyOf": [
						{ "$ref": "#/definitions/RuleFixConfiguration" },
						{ "type": "null" }
					]
				},
				"noUselessElse": {
					"description": "Disallow else block when the if block breaks early.",
					"anyOf": [
						{ "$ref": "#/definitions/RuleFixConfiguration" },
						{ "type": "null" }
					]
				},
				"noVar": {
					"description": "Disallow the use of var",
					"anyOf": [
						{ "$ref": "#/definitions/RuleFixConfiguration" },
						{ "type": "null" }
					]
				},
				"noYodaExpression": {
					"description": "Disallow the use of yoda expressions.",
					"anyOf": [
						{ "$ref": "#/definitions/RuleFixConfiguration" },
						{ "type": "null" }
					]
				},
				"recommended": {
					"description": "It enables the recommended rules for this group",
					"type": ["boolean", "null"]
				},
				"useAsConstAssertion": {
					"description": "Enforce the use of as const over literal type and type annotation.",
					"anyOf": [
						{ "$ref": "#/definitions/RuleFixConfiguration" },
						{ "type": "null" }
					]
				},
				"useBlockStatements": {
					"description": "Requires following curly brace conventions.",
					"anyOf": [
						{ "$ref": "#/definitions/RuleFixConfiguration" },
						{ "type": "null" }
					]
				},
				"useCollapsedElseIf": {
					"description": "Enforce using else if instead of nested if in else clauses.",
					"anyOf": [
						{ "$ref": "#/definitions/RuleFixConfiguration" },
						{ "type": "null" }
					]
				},
				"useConsistentArrayType": {
					"description": "Require consistently using either T\\[] or Array\\<T>",
					"anyOf": [
						{ "$ref": "#/definitions/ConsistentArrayTypeConfiguration" },
						{ "type": "null" }
					]
				},
				"useConsistentBuiltinInstantiation": {
					"description": "Enforce the use of new for all builtins, except String, Number and Boolean.",
					"anyOf": [
						{ "$ref": "#/definitions/RuleFixConfiguration" },
						{ "type": "null" }
					]
				},
				"useConst": {
					"description": "Require const declarations for variables that are only assigned once.",
					"anyOf": [
						{ "$ref": "#/definitions/RuleFixConfiguration" },
						{ "type": "null" }
					]
				},
				"useDefaultParameterLast": {
					"description": "Enforce default function parameters and optional function parameters to be last.",
					"anyOf": [
						{ "$ref": "#/definitions/RuleFixConfiguration" },
						{ "type": "null" }
					]
				},
				"useDefaultSwitchClause": {
					"description": "Require the default clause in switch statements.",
					"anyOf": [
						{ "$ref": "#/definitions/RuleConfiguration" },
						{ "type": "null" }
					]
				},
				"useEnumInitializers": {
					"description": "Require that each enum member value be explicitly initialized.",
					"anyOf": [
						{ "$ref": "#/definitions/RuleFixConfiguration" },
						{ "type": "null" }
					]
				},
				"useExplicitLengthCheck": {
					"description": "Enforce explicitly comparing the length, size, byteLength or byteOffset property of a value.",
					"anyOf": [
						{ "$ref": "#/definitions/RuleFixConfiguration" },
						{ "type": "null" }
					]
				},
				"useExponentiationOperator": {
					"description": "Disallow the use of Math.pow in favor of the ** operator.",
					"anyOf": [
						{ "$ref": "#/definitions/RuleFixConfiguration" },
						{ "type": "null" }
					]
				},
				"useExportType": {
					"description": "Promotes the use of export type for types.",
					"anyOf": [
						{ "$ref": "#/definitions/RuleFixConfiguration" },
						{ "type": "null" }
					]
				},
				"useFilenamingConvention": {
					"description": "Enforce naming conventions for JavaScript and TypeScript filenames.",
					"anyOf": [
						{ "$ref": "#/definitions/FilenamingConventionConfiguration" },
						{ "type": "null" }
					]
				},
				"useForOf": {
					"description": "This rule recommends a for-of loop when in a for loop, the index used to extract an item from the iterated array.",
					"anyOf": [
						{ "$ref": "#/definitions/RuleConfiguration" },
						{ "type": "null" }
					]
				},
				"useFragmentSyntax": {
					"description": "This rule enforces the use of \\<>...\\</> over \\<Fragment>...\\</Fragment>.",
					"anyOf": [
						{ "$ref": "#/definitions/RuleFixConfiguration" },
						{ "type": "null" }
					]
				},
				"useImportType": {
					"description": "Promotes the use of import type for types.",
					"anyOf": [
						{ "$ref": "#/definitions/RuleFixConfiguration" },
						{ "type": "null" }
					]
				},
				"useLiteralEnumMembers": {
					"description": "Require all enum members to be literal values.",
					"anyOf": [
						{ "$ref": "#/definitions/RuleConfiguration" },
						{ "type": "null" }
					]
				},
				"useNamingConvention": {
					"description": "Enforce naming conventions for everything across a codebase.",
					"anyOf": [
						{ "$ref": "#/definitions/NamingConventionConfiguration" },
						{ "type": "null" }
					]
				},
				"useNodeAssertStrict": {
					"description": "Promotes the usage of node:assert/strict over node:assert.",
					"anyOf": [
						{ "$ref": "#/definitions/RuleFixConfiguration" },
						{ "type": "null" }
					]
				},
				"useNodejsImportProtocol": {
					"description": "Enforces using the node: protocol for Node.js builtin modules.",
					"anyOf": [
						{ "$ref": "#/definitions/RuleFixConfiguration" },
						{ "type": "null" }
					]
				},
				"useNumberNamespace": {
					"description": "Use the Number properties instead of global ones.",
					"anyOf": [
						{ "$ref": "#/definitions/RuleFixConfiguration" },
						{ "type": "null" }
					]
				},
				"useNumericLiterals": {
					"description": "Disallow parseInt() and Number.parseInt() in favor of binary, octal, and hexadecimal literals",
					"anyOf": [
						{ "$ref": "#/definitions/RuleFixConfiguration" },
						{ "type": "null" }
					]
				},
				"useSelfClosingElements": {
					"description": "Prevent extra closing tags for components without children",
					"anyOf": [
						{ "$ref": "#/definitions/RuleFixConfiguration" },
						{ "type": "null" }
					]
				},
				"useShorthandArrayType": {
					"description": "When expressing array types, this rule promotes the usage of T\\[] shorthand instead of Array\\<T>.",
					"anyOf": [
						{ "$ref": "#/definitions/RuleFixConfiguration" },
						{ "type": "null" }
					]
				},
				"useShorthandAssign": {
					"description": "Require assignment operator shorthand where possible.",
					"anyOf": [
						{ "$ref": "#/definitions/RuleFixConfiguration" },
						{ "type": "null" }
					]
				},
				"useShorthandFunctionType": {
					"description": "Enforce using function types instead of object type with call signatures.",
					"anyOf": [
						{ "$ref": "#/definitions/RuleFixConfiguration" },
						{ "type": "null" }
					]
				},
				"useSingleCaseStatement": {
					"description": "Enforces switch clauses have a single statement, emits a quick fix wrapping the statements in a block.",
					"anyOf": [
						{ "$ref": "#/definitions/RuleFixConfiguration" },
						{ "type": "null" }
					]
				},
				"useSingleVarDeclarator": {
					"description": "Disallow multiple variable declarations in the same variable statement",
					"anyOf": [
						{ "$ref": "#/definitions/RuleFixConfiguration" },
						{ "type": "null" }
					]
				},
				"useTemplate": {
					"description": "Prefer template literals over string concatenation.",
					"anyOf": [
						{ "$ref": "#/definitions/RuleFixConfiguration" },
						{ "type": "null" }
					]
				},
				"useThrowNewError": {
					"description": "Require new when throwing an error.",
					"anyOf": [
						{ "$ref": "#/definitions/RuleFixConfiguration" },
						{ "type": "null" }
					]
				},
				"useThrowOnlyError": {
					"description": "Disallow throwing non-Error values.",
					"anyOf": [
						{ "$ref": "#/definitions/RuleConfiguration" },
						{ "type": "null" }
					]
				},
				"useWhile": {
					"description": "Enforce the use of while loops instead of for loops when the initializer and update expressions are not needed.",
					"anyOf": [
						{ "$ref": "#/definitions/RuleFixConfiguration" },
						{ "type": "null" }
					]
				}
			},
			"additionalProperties": false
		},
		"SuggestedExtensionMapping": {
			"type": "object",
			"required": ["component", "module"],
			"properties": {
				"component": {
					"description": "Extension that should be used for component file imports",
					"type": "string"
				},
				"module": {
					"description": "Extension that should be used for module imports",
					"type": "string"
				}
			},
			"additionalProperties": false
		},
		"Suspicious": {
			"description": "A list of rules that belong to this group",
			"type": "object",
			"properties": {
				"all": {
					"description": "It enables ALL rules for this group.",
					"type": ["boolean", "null"]
				},
				"noApproximativeNumericConstant": {
					"description": "Use standard constants instead of approximated literals.",
					"anyOf": [
						{ "$ref": "#/definitions/RuleFixConfiguration" },
						{ "type": "null" }
					]
				},
				"noArrayIndexKey": {
					"description": "Discourage the usage of Array index in keys.",
					"anyOf": [
						{ "$ref": "#/definitions/RuleConfiguration" },
						{ "type": "null" }
					]
				},
				"noAssignInExpressions": {
					"description": "Disallow assignments in expressions.",
					"anyOf": [
						{ "$ref": "#/definitions/RuleConfiguration" },
						{ "type": "null" }
					]
				},
				"noAsyncPromiseExecutor": {
					"description": "Disallows using an async function as a Promise executor.",
					"anyOf": [
						{ "$ref": "#/definitions/RuleConfiguration" },
						{ "type": "null" }
					]
				},
				"noCatchAssign": {
					"description": "Disallow reassigning exceptions in catch clauses.",
					"anyOf": [
						{ "$ref": "#/definitions/RuleConfiguration" },
						{ "type": "null" }
					]
				},
				"noClassAssign": {
					"description": "Disallow reassigning class members.",
					"anyOf": [
						{ "$ref": "#/definitions/RuleConfiguration" },
						{ "type": "null" }
					]
				},
				"noCommentText": {
					"description": "Prevent comments from being inserted as text nodes",
					"anyOf": [
						{ "$ref": "#/definitions/RuleFixConfiguration" },
						{ "type": "null" }
					]
				},
				"noCompareNegZero": {
					"description": "Disallow comparing against -0",
					"anyOf": [
						{ "$ref": "#/definitions/RuleFixConfiguration" },
						{ "type": "null" }
					]
				},
				"noConfusingLabels": {
					"description": "Disallow labeled statements that are not loops.",
					"anyOf": [
						{ "$ref": "#/definitions/RuleConfiguration" },
						{ "type": "null" }
					]
				},
				"noConfusingVoidType": {
					"description": "Disallow void type outside of generic or return types.",
					"anyOf": [
						{ "$ref": "#/definitions/RuleFixConfiguration" },
						{ "type": "null" }
					]
				},
				"noConsole": {
					"description": "Disallow the use of console.",
					"anyOf": [
						{ "$ref": "#/definitions/NoConsoleConfiguration" },
						{ "type": "null" }
					]
				},
				"noConsoleLog": {
					"description": "Disallow the use of console.log",
					"anyOf": [
						{ "$ref": "#/definitions/RuleFixConfiguration" },
						{ "type": "null" }
					]
				},
				"noConstEnum": {
					"description": "Disallow TypeScript const enum",
					"anyOf": [
						{ "$ref": "#/definitions/RuleFixConfiguration" },
						{ "type": "null" }
					]
				},
				"noControlCharactersInRegex": {
					"description": "Prevents from having control characters and some escape sequences that match control characters in regular expressions.",
					"anyOf": [
						{ "$ref": "#/definitions/RuleConfiguration" },
						{ "type": "null" }
					]
				},
				"noDebugger": {
					"description": "Disallow the use of debugger",
					"anyOf": [
						{ "$ref": "#/definitions/RuleFixConfiguration" },
						{ "type": "null" }
					]
				},
				"noDoubleEquals": {
					"description": "Require the use of === and !==.",
					"anyOf": [
						{ "$ref": "#/definitions/NoDoubleEqualsConfiguration" },
						{ "type": "null" }
					]
				},
				"noDuplicateAtImportRules": {
					"description": "Disallow duplicate @import rules.",
					"anyOf": [
						{ "$ref": "#/definitions/RuleConfiguration" },
						{ "type": "null" }
					]
				},
				"noDuplicateCase": {
					"description": "Disallow duplicate case labels.",
					"anyOf": [
						{ "$ref": "#/definitions/RuleConfiguration" },
						{ "type": "null" }
					]
				},
				"noDuplicateClassMembers": {
					"description": "Disallow duplicate class members.",
					"anyOf": [
						{ "$ref": "#/definitions/RuleConfiguration" },
						{ "type": "null" }
					]
				},
				"noDuplicateFontNames": {
					"description": "Disallow duplicate names within font families.",
					"anyOf": [
						{ "$ref": "#/definitions/RuleConfiguration" },
						{ "type": "null" }
					]
				},
				"noDuplicateJsxProps": {
					"description": "Prevents JSX properties to be assigned multiple times.",
					"anyOf": [
						{ "$ref": "#/definitions/RuleConfiguration" },
						{ "type": "null" }
					]
				},
				"noDuplicateObjectKeys": {
					"description": "Disallow two keys with the same name inside objects.",
					"anyOf": [
						{ "$ref": "#/definitions/RuleConfiguration" },
						{ "type": "null" }
					]
				},
				"noDuplicateParameters": {
					"description": "Disallow duplicate function parameter name.",
					"anyOf": [
						{ "$ref": "#/definitions/RuleConfiguration" },
						{ "type": "null" }
					]
				},
				"noDuplicateSelectorsKeyframeBlock": {
					"description": "Disallow duplicate selectors within keyframe blocks.",
					"anyOf": [
						{ "$ref": "#/definitions/RuleConfiguration" },
						{ "type": "null" }
					]
				},
				"noDuplicateTestHooks": {
					"description": "A describe block should not contain duplicate hooks.",
					"anyOf": [
						{ "$ref": "#/definitions/RuleConfiguration" },
						{ "type": "null" }
					]
				},
				"noEmptyBlock": {
					"description": "Disallow CSS empty blocks.",
					"anyOf": [
						{ "$ref": "#/definitions/RuleConfiguration" },
						{ "type": "null" }
					]
				},
				"noEmptyBlockStatements": {
					"description": "Disallow empty block statements and static blocks.",
					"anyOf": [
						{ "$ref": "#/definitions/RuleConfiguration" },
						{ "type": "null" }
					]
				},
				"noEmptyInterface": {
					"description": "Disallow the declaration of empty interfaces.",
					"anyOf": [
						{ "$ref": "#/definitions/RuleFixConfiguration" },
						{ "type": "null" }
					]
				},
				"noEvolvingTypes": {
					"description": "Disallow variables from evolving into any type through reassignments.",
					"anyOf": [
						{ "$ref": "#/definitions/RuleConfiguration" },
						{ "type": "null" }
					]
				},
				"noExplicitAny": {
					"description": "Disallow the any type usage.",
					"anyOf": [
						{ "$ref": "#/definitions/RuleConfiguration" },
						{ "type": "null" }
					]
				},
				"noExportsInTest": {
					"description": "Disallow using export or module.exports in files containing tests",
					"anyOf": [
						{ "$ref": "#/definitions/RuleConfiguration" },
						{ "type": "null" }
					]
				},
				"noExtraNonNullAssertion": {
					"description": "Prevents the wrong usage of the non-null assertion operator (!) in TypeScript files.",
					"anyOf": [
						{ "$ref": "#/definitions/RuleFixConfiguration" },
						{ "type": "null" }
					]
				},
				"noFallthroughSwitchClause": {
					"description": "Disallow fallthrough of switch clauses.",
					"anyOf": [
						{ "$ref": "#/definitions/RuleConfiguration" },
						{ "type": "null" }
					]
				},
				"noFocusedTests": {
					"description": "Disallow focused tests.",
					"anyOf": [
						{ "$ref": "#/definitions/RuleFixConfiguration" },
						{ "type": "null" }
					]
				},
				"noFunctionAssign": {
					"description": "Disallow reassigning function declarations.",
					"anyOf": [
						{ "$ref": "#/definitions/RuleConfiguration" },
						{ "type": "null" }
					]
				},
				"noGlobalAssign": {
					"description": "Disallow assignments to native objects and read-only global variables.",
					"anyOf": [
						{ "$ref": "#/definitions/RuleConfiguration" },
						{ "type": "null" }
					]
				},
				"noGlobalIsFinite": {
					"description": "Use Number.isFinite instead of global isFinite.",
					"anyOf": [
						{ "$ref": "#/definitions/RuleFixConfiguration" },
						{ "type": "null" }
					]
				},
				"noGlobalIsNan": {
					"description": "Use Number.isNaN instead of global isNaN.",
					"anyOf": [
						{ "$ref": "#/definitions/RuleFixConfiguration" },
						{ "type": "null" }
					]
				},
				"noImplicitAnyLet": {
					"description": "Disallow use of implicit any type on variable declarations.",
					"anyOf": [
						{ "$ref": "#/definitions/RuleConfiguration" },
						{ "type": "null" }
					]
				},
				"noImportAssign": {
					"description": "Disallow assigning to imported bindings",
					"anyOf": [
						{ "$ref": "#/definitions/RuleConfiguration" },
						{ "type": "null" }
					]
				},
				"noImportantInKeyframe": {
					"description": "Disallow invalid !important within keyframe declarations",
					"anyOf": [
						{ "$ref": "#/definitions/RuleConfiguration" },
						{ "type": "null" }
					]
				},
				"noLabelVar": {
					"description": "Disallow labels that share a name with a variable",
					"anyOf": [
						{ "$ref": "#/definitions/RuleConfiguration" },
						{ "type": "null" }
					]
				},
				"noMisleadingCharacterClass": {
					"description": "Disallow characters made with multiple code points in character class syntax.",
					"anyOf": [
						{ "$ref": "#/definitions/RuleFixConfiguration" },
						{ "type": "null" }
					]
				},
				"noMisleadingInstantiator": {
					"description": "Enforce proper usage of new and constructor.",
					"anyOf": [
						{ "$ref": "#/definitions/RuleConfiguration" },
						{ "type": "null" }
					]
				},
				"noMisplacedAssertion": {
					"description": "Checks that the assertion function, for example expect, is placed inside an it() function call.",
					"anyOf": [
						{ "$ref": "#/definitions/RuleConfiguration" },
						{ "type": "null" }
					]
				},
				"noMisrefactoredShorthandAssign": {
					"description": "Disallow shorthand assign when variable appears on both sides.",
					"anyOf": [
						{ "$ref": "#/definitions/RuleFixConfiguration" },
						{ "type": "null" }
					]
				},
				"noPrototypeBuiltins": {
					"description": "Disallow direct use of Object.prototype builtins.",
					"anyOf": [
						{ "$ref": "#/definitions/RuleConfiguration" },
						{ "type": "null" }
					]
				},
				"noReactSpecificProps": {
					"description": "Prevents React-specific JSX properties from being used.",
					"anyOf": [
						{ "$ref": "#/definitions/RuleFixConfiguration" },
						{ "type": "null" }
					]
				},
				"noRedeclare": {
					"description": "Disallow variable, function, class, and type redeclarations in the same scope.",
					"anyOf": [
						{ "$ref": "#/definitions/RuleConfiguration" },
						{ "type": "null" }
					]
				},
				"noRedundantUseStrict": {
					"description": "Prevents from having redundant \"use strict\".",
					"anyOf": [
						{ "$ref": "#/definitions/RuleFixConfiguration" },
						{ "type": "null" }
					]
				},
				"noSelfCompare": {
					"description": "Disallow comparisons where both sides are exactly the same.",
					"anyOf": [
						{ "$ref": "#/definitions/RuleConfiguration" },
						{ "type": "null" }
					]
				},
				"noShadowRestrictedNames": {
					"description": "Disallow identifiers from shadowing restricted names.",
					"anyOf": [
						{ "$ref": "#/definitions/RuleConfiguration" },
						{ "type": "null" }
					]
				},
				"noShorthandPropertyOverrides": {
					"description": "Disallow shorthand properties that override related longhand properties.",
					"anyOf": [
						{ "$ref": "#/definitions/RuleConfiguration" },
						{ "type": "null" }
					]
				},
				"noSkippedTests": {
					"description": "Disallow disabled tests.",
					"anyOf": [
						{ "$ref": "#/definitions/RuleFixConfiguration" },
						{ "type": "null" }
					]
				},
				"noSparseArray": {
					"description": "Disallow sparse arrays",
					"anyOf": [
						{ "$ref": "#/definitions/RuleFixConfiguration" },
						{ "type": "null" }
					]
				},
				"noSuspiciousSemicolonInJsx": {
					"description": "It detects possible \"wrong\" semicolons inside JSX elements.",
					"anyOf": [
						{ "$ref": "#/definitions/RuleConfiguration" },
						{ "type": "null" }
					]
				},
				"noThenProperty": {
					"description": "Disallow then property.",
					"anyOf": [
						{ "$ref": "#/definitions/RuleConfiguration" },
						{ "type": "null" }
					]
				},
				"noUnsafeDeclarationMerging": {
					"description": "Disallow unsafe declaration merging between interfaces and classes.",
					"anyOf": [
						{ "$ref": "#/definitions/RuleConfiguration" },
						{ "type": "null" }
					]
				},
				"noUnsafeNegation": {
					"description": "Disallow using unsafe negation.",
					"anyOf": [
						{ "$ref": "#/definitions/RuleFixConfiguration" },
						{ "type": "null" }
					]
				},
				"recommended": {
					"description": "It enables the recommended rules for this group",
					"type": ["boolean", "null"]
				},
				"useAwait": {
					"description": "Ensure async functions utilize await.",
					"anyOf": [
						{ "$ref": "#/definitions/RuleConfiguration" },
						{ "type": "null" }
					]
				},
				"useDefaultSwitchClauseLast": {
					"description": "Enforce default clauses in switch statements to be last",
					"anyOf": [
						{ "$ref": "#/definitions/RuleConfiguration" },
						{ "type": "null" }
					]
				},
				"useErrorMessage": {
					"description": "Enforce passing a message value when creating a built-in error.",
					"anyOf": [
						{ "$ref": "#/definitions/RuleConfiguration" },
						{ "type": "null" }
					]
				},
				"useGetterReturn": {
					"description": "Enforce get methods to always return a value.",
					"anyOf": [
						{ "$ref": "#/definitions/RuleConfiguration" },
						{ "type": "null" }
					]
				},
				"useIsArray": {
					"description": "Use Array.isArray() instead of instanceof Array.",
					"anyOf": [
						{ "$ref": "#/definitions/RuleFixConfiguration" },
						{ "type": "null" }
					]
				},
				"useNamespaceKeyword": {
					"description": "Require using the namespace keyword over the module keyword to declare TypeScript namespaces.",
					"anyOf": [
						{ "$ref": "#/definitions/RuleFixConfiguration" },
						{ "type": "null" }
					]
				},
				"useNumberToFixedDigitsArgument": {
					"description": "Enforce using the digits argument with Number#toFixed().",
					"anyOf": [
						{ "$ref": "#/definitions/RuleFixConfiguration" },
						{ "type": "null" }
					]
				},
				"useValidTypeof": {
					"description": "This rule verifies the result of typeof $expr unary expressions is being compared to valid values, either string literals containing valid type names or other typeof expressions",
					"anyOf": [
						{ "$ref": "#/definitions/RuleFixConfiguration" },
						{ "type": "null" }
					]
				}
			},
			"additionalProperties": false
		},
		"TrailingCommas": {
			"description": "Print trailing commas wherever possible in multi-line comma-separated syntactic structures.",
			"oneOf": [
				{
					"description": "Trailing commas wherever possible (including function parameters and calls).",
					"type": "string",
					"enum": ["all"]
				},
				{
					"description": "Trailing commas where valid in ES5 (objects, arrays, etc.). No trailing commas in type parameters in TypeScript.",
					"type": "string",
					"enum": ["es5"]
				},
				{
					"description": "No trailing commas.",
					"type": "string",
					"enum": ["none"]
				}
			]
		},
		"TrailingCommas2": {
			"oneOf": [
				{
					"description": "The formatter will remove the trailing commas",
					"type": "string",
					"enum": ["none"]
				},
				{
					"description": "The trailing commas are allowed and advised",
					"type": "string",
					"enum": ["all"]
				}
			]
		},
		"UseImportExtensionsConfiguration": {
			"anyOf": [
				{ "$ref": "#/definitions/RulePlainConfiguration" },
				{ "$ref": "#/definitions/RuleWithUseImportExtensionsOptions" }
			]
		},
		"UseImportExtensionsOptions": {
			"type": "object",
			"required": ["suggestedExtensions"],
			"properties": {
				"suggestedExtensions": {
					"description": "A map of custom import extension mappings, where the key is the inspected file extension, and the value is a pair of `module` extension and `component` import extension",
					"type": "object",
					"additionalProperties": {
						"$ref": "#/definitions/SuggestedExtensionMapping"
					}
				}
			},
			"additionalProperties": false
		},
		"UseValidAutocompleteConfiguration": {
			"anyOf": [
				{ "$ref": "#/definitions/RulePlainConfiguration" },
				{ "$ref": "#/definitions/RuleWithUseValidAutocompleteOptions" }
			]
		},
		"UseValidAutocompleteOptions": {
			"type": "object",
			"required": ["inputComponents"],
			"properties": {
				"inputComponents": {
					"description": "`input` like custom components that should be checked.",
					"type": "array",
					"items": { "type": "string" }
				}
			},
			"additionalProperties": false
		},
		"UtilityClassSortingConfiguration": {
			"anyOf": [
				{ "$ref": "#/definitions/RulePlainConfiguration" },
				{ "$ref": "#/definitions/RuleWithUtilityClassSortingOptions" }
			]
		},
		"UtilityClassSortingOptions": {
			"type": "object",
			"properties": {
				"attributes": {
					"description": "Additional attributes that will be sorted.",
					"type": ["array", "null"],
					"items": { "type": "string" }
				},
				"functions": {
					"description": "Names of the functions or tagged templates that will be sorted.",
					"type": ["array", "null"],
					"items": { "type": "string" }
				}
			},
			"additionalProperties": false
		},
		"ValidAriaRoleConfiguration": {
			"anyOf": [
				{ "$ref": "#/definitions/RulePlainConfiguration" },
				{ "$ref": "#/definitions/RuleWithValidAriaRoleOptions" }
			]
		},
		"ValidAriaRoleOptions": {
			"type": "object",
			"required": ["allowInvalidRoles", "ignoreNonDom"],
			"properties": {
				"allowInvalidRoles": { "type": "array", "items": { "type": "string" } },
				"ignoreNonDom": { "type": "boolean" }
			},
			"additionalProperties": false
		},
		"VcsClientKind": {
			"oneOf": [
				{
					"description": "Integration with the git client as VCS",
					"type": "string",
					"enum": ["git"]
				}
			]
		},
		"VcsConfiguration": {
			"description": "Set of properties to integrate Biome with a VCS software.",
			"type": "object",
			"properties": {
				"clientKind": {
					"description": "The kind of client.",
					"anyOf": [
						{ "$ref": "#/definitions/VcsClientKind" },
						{ "type": "null" }
					]
				},
				"defaultBranch": {
					"description": "The main branch of the project",
					"type": ["string", "null"]
				},
				"enabled": {
					"description": "Whether Biome should integrate itself with the VCS client",
					"type": ["boolean", "null"]
				},
				"root": {
					"description": "The folder where Biome should check for VCS files. By default, Biome will use the same folder where `biome.json` was found.\n\nIf Biome can't find the configuration, it will attempt to use the current working directory. If no current working directory can't be found, Biome won't use the VCS integration, and a diagnostic will be emitted",
					"type": ["string", "null"]
				},
				"useIgnoreFile": {
					"description": "Whether Biome should use the VCS ignore file. When [true], Biome will ignore the files specified in the ignore file.",
					"type": ["boolean", "null"]
				}
			},
			"additionalProperties": false
		}
	}
}<|MERGE_RESOLUTION|>--- conflicted
+++ resolved
@@ -2132,6 +2132,34 @@
 						{ "type": "null" }
 					]
 				},
+				"noLabelWithoutControl": {
+					"description": "Enforce that a label element or component has a text label and an associated input.",
+					"anyOf": [
+						{ "$ref": "#/definitions/NoLabelWithoutControlConfiguration" },
+						{ "type": "null" }
+					]
+				},
+				"noMisplacedAssertion": {
+					"description": "Checks that the assertion function, for example expect, is placed inside an it() function call.",
+					"anyOf": [
+						{ "$ref": "#/definitions/RuleConfiguration" },
+						{ "type": "null" }
+					]
+				},
+				"noProcessEnv": {
+					"description": "Disallow the use of process.env.",
+					"anyOf": [
+						{ "$ref": "#/definitions/RuleConfiguration" },
+						{ "type": "null" }
+					]
+				},
+				"noReactSpecificProps": {
+					"description": "Prevents React-specific JSX properties from being used.",
+					"anyOf": [
+						{ "$ref": "#/definitions/RuleFixConfiguration" },
+						{ "type": "null" }
+					]
+				},
 				"noRestrictedImports": {
 					"description": "Disallow specified modules when loaded by import or require.",
 					"anyOf": [
@@ -2229,20 +2257,8 @@
 						{ "type": "null" }
 					]
 				},
-<<<<<<< HEAD
-				"noProcessEnv": {
-					"description": "Disallow the use of process.env.",
-					"anyOf": [
-						{ "$ref": "#/definitions/RuleConfiguration" },
-						{ "type": "null" }
-					]
-				},
-				"noReactSpecificProps": {
-					"description": "Prevents React-specific JSX properties from being used.",
-=======
 				"useDeprecatedReason": {
 					"description": "Require specifying the reason argument when using @deprecated directive",
->>>>>>> 12688b65
 					"anyOf": [
 						{ "$ref": "#/definitions/RuleConfiguration" },
 						{ "type": "null" }
