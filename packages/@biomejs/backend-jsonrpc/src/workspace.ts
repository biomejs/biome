// Generated file, do not edit by hand, see `xtask/codegen`
import type { Transport } from "./transport";
export interface SupportsFeatureParams {
	features: FeatureName;
	path: BiomePath;
	projectKey: ProjectKey;
}
export type FeatureName = FeatureKind[];
export type BiomePath = string;
export type ProjectKey = number;
export type FeatureKind = "format" | "lint" | "search" | "assist" | "debug";
export interface FileFeaturesResult {
	featuresSupported: FeaturesSupported;
}
export type FeaturesSupported = { [K in FeatureKind]?: SupportKind };
export type SupportKind =
	| "supported"
	| "ignored"
	| "protected"
	| "featureNotEnabled"
	| "fileNotSupported";
export interface UpdateSettingsParams {
	configuration: Configuration;
	projectKey: ProjectKey;
	workspaceDirectory?: BiomePath;
}
/**
 * The configuration that is contained inside the file `biome.json`
 */
export interface Configuration {
	/**
	 * A field for the [JSON schema](https://json-schema.org/) specification
	 */
	$schema?: Schema;
	/**
	 * Specific configuration for assists
	 */
	assist?: AssistConfiguration;
	/**
	 * Specific configuration for the Css language
	 */
	css?: CssConfiguration;
	/**
	 * A list of paths to other JSON files, used to extends the current configuration.
	 */
	extends?: Extends;
	/**
	 * The configuration of the filesystem
	 */
	files?: FilesConfiguration;
	/**
	 * The configuration of the formatter
	 */
	formatter?: FormatterConfiguration;
	/**
	 * Specific configuration for the GraphQL language
	 */
	graphql?: GraphqlConfiguration;
	/**
	 * Specific configuration for the GraphQL language
	 */
	grit?: GritConfiguration;
	/**
	 * Specific configuration for the HTML language
	 */
	html?: HtmlConfiguration;
	/**
	 * Specific configuration for the JavaScript language
	 */
	javascript?: JsConfiguration;
	/**
	 * Specific configuration for the Json language
	 */
	json?: JsonConfiguration;
	/**
	 * The configuration for the linter
	 */
	linter?: LinterConfiguration;
	/**
	 * A list of granular patterns that should be applied only to a sub set of files
	 */
	overrides?: Overrides;
	/**
	 * List of plugins to load.
	 */
	plugins?: Plugins;
	/**
	 * Indicates whether this configuration file is at the root of a Biome project. By default, this is `true`.
	 */
	root?: Bool;
	/**
	 * The configuration of the VCS integration
	 */
	vcs?: VcsConfiguration;
}
export type Schema = string;
export interface AssistConfiguration {
	/**
	 * Whether Biome should fail in CLI if the assist were not applied to the code.
	 */
	actions?: Actions;
	/**
	 * Whether Biome should enable assist via LSP and CLI.
	 */
	enabled?: Bool;
	/**
	 * A list of glob patterns. Biome will include files/folders that will match these patterns.
	 */
	includes?: NormalizedGlob[];
}
/**
 * Options applied to CSS files
 */
export interface CssConfiguration {
	/**
	 * CSS assist options
	 */
	assist?: CssAssistConfiguration;
	/**
	 * CSS formatter options
	 */
	formatter?: CssFormatterConfiguration;
	/**
	 * CSS globals
	 */
	globals?: string[];
	/**
	 * CSS linter options
	 */
	linter?: CssLinterConfiguration;
	/**
	 * CSS parsing options
	 */
	parser?: CssParserConfiguration;
}
export type Extends = string[] | string;
/**
 * The configuration of the filesystem
 */
export interface FilesConfiguration {
	/**
	* Set of file and folder names that should be unconditionally ignored by Biome's scanner.

Biome maintains an internal list of default ignore entries, which is based on user feedback and which may change in any release. This setting allows overriding this internal list completely.

This is considered an advanced feature that users _should_ not need to tweak themselves, but they can as a last resort. This setting can only be configured in root configurations, and is ignored in nested configs.

Entries must be file or folder *names*. Specific paths and globs are not supported.

Examples where this may be useful:

```jsonc { "files": { "experimentalScannerIgnores": [ // You almost certainly don't want to scan your `.git` // folder, which is why it's already ignored by default: ".git",

// But the scanner does scan `node_modules` by default. If // you *really* don't want this, you can ignore it like // this: "node_modules",

// But it's probably better to ignore a specific dependency. // For instance, one that happens to be particularly slow to // scan: "RedisCommander.d.ts", ], } } ```

Please be aware that rules relying on the module graph or type inference information may be negatively affected if dependencies of your project aren't (fully) scanned. 
	 */
	experimentalScannerIgnores?: string[];
	/**
	 * Tells Biome to not emit diagnostics when handling files that doesn't know
	 */
	ignoreUnknown?: Bool;
	/**
	 * A list of glob patterns. Biome will handle only those files/folders that will match these patterns.
	 */
	includes?: NormalizedGlob[];
	/**
	 * The maximum allowed size for source code files in bytes. Files above this limit will be ignored for performance reasons. Defaults to 1 MiB
	 */
	maxSize?: MaxSize;
}
/**
 * Generic options applied to all files
 */
export interface FormatterConfiguration {
	/**
	 * The attribute position style in HTML-ish languages. Defaults to auto.
	 */
	attributePosition?: AttributePosition;
	/**
	 * Put the `>` of a multi-line HTML or JSX element at the end of the last line instead of being alone on the next line (does not apply to self closing elements).
	 */
	bracketSameLine?: BracketSameLine;
	/**
	 * Whether to insert spaces around brackets in object literals. Defaults to true.
	 */
	bracketSpacing?: BracketSpacing;
	enabled?: Bool;
	/**
	 * Whether to expand arrays and objects on multiple lines. When set to `auto`, object literals are formatted on multiple lines if the first property has a newline, and array literals are formatted on a single line if it fits in the line. When set to `always`, these literals are formatted on multiple lines, regardless of length of the list. When set to `never`, these literals are formatted on a single line if it fits in the line. When formatting `package.json`, Biome will use `always` unless configured otherwise. Defaults to "auto".
	 */
	expand?: Expand;
	/**
	 * Stores whether formatting should be allowed to proceed if a given file has syntax errors
	 */
	formatWithErrors?: Bool;
	/**
	 * A list of glob patterns. The formatter will include files/folders that will match these patterns.
	 */
	includes?: NormalizedGlob[];
	/**
	 * The indent style.
	 */
	indentStyle?: IndentStyle;
	/**
	 * The size of the indentation, 2 by default
	 */
	indentWidth?: IndentWidth;
	/**
	 * The type of line ending.
	 */
	lineEnding?: LineEnding;
	/**
	 * What's the max width of a line. Defaults to 80.
	 */
	lineWidth?: LineWidth;
	/**
	* Use any `.editorconfig` files to configure the formatter. Configuration in `biome.json` will override `.editorconfig` configuration.

Default: `true`. 
	 */
	useEditorconfig?: Bool;
}
/**
 * Options applied to GraphQL files
 */
export interface GraphqlConfiguration {
	/**
	 * Assist options
	 */
	assist?: GraphqlAssistConfiguration;
	/**
	 * GraphQL formatter options
	 */
	formatter?: GraphqlFormatterConfiguration;
	linter?: GraphqlLinterConfiguration;
}
/**
 * Options applied to GritQL files
 */
export interface GritConfiguration {
	/**
	 * Assist options
	 */
	assist?: GritAssistConfiguration;
	/**
	 * Formatting options
	 */
	formatter?: GritFormatterConfiguration;
	/**
	 * Formatting options
	 */
	linter?: GritLinterConfiguration;
}
/**
 * Options applied to HTML files
 */
export interface HtmlConfiguration {
	/**
	 * HTML formatter options
	 */
	formatter?: HtmlFormatterConfiguration;
	/**
	 * HTML parsing options
	 */
	parser?: HtmlParserConfiguration;
}
/**
 * A set of options applied to the JavaScript files
 */
export interface JsConfiguration {
	/**
	 * Assist options
	 */
	assist?: JsAssistConfiguration;
	/**
	 * Formatting options
	 */
	formatter?: JsFormatterConfiguration;
	/**
	* A list of global bindings that should be ignored by the analyzers

If defined here, they should not emit diagnostics. 
	 */
	globals?: string[];
	/**
	 * Indicates the type of runtime or transformation used for interpreting JSX.
	 */
	jsxRuntime?: JsxRuntime;
	/**
	 * Linter options
	 */
	linter?: JsLinterConfiguration;
	/**
	 * Parsing options
	 */
	parser?: JsParserConfiguration;
}
/**
 * Options applied to JSON files
 */
export interface JsonConfiguration {
	/**
	 * Assist options
	 */
	assist?: JsonAssistConfiguration;
	/**
	 * Formatting options
	 */
	formatter?: JsonFormatterConfiguration;
	/**
	 * Linting options
	 */
	linter?: JsonLinterConfiguration;
	/**
	 * Parsing options
	 */
	parser?: JsonParserConfiguration;
}
export interface LinterConfiguration {
	/**
	 * An object where the keys are the names of the domains, and the values are `all`, `recommended`, or `none`.
	 */
	domains?: RuleDomains;
	/**
	 * if `false`, it disables the feature and the linter won't be executed. `true` by default
	 */
	enabled?: Bool;
	/**
	 * A list of glob patterns. The analyzer will handle only those files/folders that will match these patterns.
	 */
	includes?: NormalizedGlob[];
	/**
	 * List of rules
	 */
	rules?: Rules;
}
export type Overrides = OverridePattern[];
export type Plugins = PluginConfiguration[];
export type Bool = boolean;
/**
 * Set of properties to integrate Biome with a VCS software.
 */
export interface VcsConfiguration {
	/**
	 * The kind of client.
	 */
	clientKind?: VcsClientKind;
	/**
	 * The main branch of the project
	 */
	defaultBranch?: string;
	/**
	 * Whether Biome should integrate itself with the VCS client
	 */
	enabled?: Bool;
	/**
	* The folder where Biome should check for VCS files. By default, Biome will use the same folder where `biome.json` was found.

If Biome can't find the configuration, it will attempt to use the current working directory. If no current working directory can't be found, Biome won't use the VCS integration, and a diagnostic will be emitted 
	 */
	root?: string;
	/**
	 * Whether Biome should use the VCS ignore file. When [true], Biome will ignore the files specified in the ignore file.
	 */
	useIgnoreFile?: Bool;
}
export interface Actions {
	/**
	 * It enables the assist actions recommended by Biome. `true` by default.
	 */
	recommended?: boolean;
	source?: Source;
}
/**
 * Normalized Biome glob pattern that strips `./` from the pattern.
 */
export type NormalizedGlob = Glob;
/**
 * Options that changes how the CSS assist behaves
 */
export interface CssAssistConfiguration {
	/**
	 * Control the assist for CSS files.
	 */
	enabled?: Bool;
}
/**
 * Options that changes how the CSS formatter behaves
 */
export interface CssFormatterConfiguration {
	/**
	 * Control the formatter for CSS (and its super languages) files.
	 */
	enabled?: Bool;
	/**
	 * The indent style applied to CSS (and its super languages) files.
	 */
	indentStyle?: IndentStyle;
	/**
	 * The size of the indentation applied to CSS (and its super languages) files. Default to 2.
	 */
	indentWidth?: IndentWidth;
	/**
	 * The type of line ending applied to CSS (and its super languages) files.
	 */
	lineEnding?: LineEnding;
	/**
	 * What's the max width of a line applied to CSS (and its super languages) files. Defaults to 80.
	 */
	lineWidth?: LineWidth;
	/**
	 * The type of quotes used in CSS code. Defaults to double.
	 */
	quoteStyle?: QuoteStyle;
}
/**
 * Options that changes how the CSS linter behaves
 */
export interface CssLinterConfiguration {
	/**
	 * Control the linter for CSS files.
	 */
	enabled?: Bool;
}
/**
 * Options that changes how the CSS parser behaves
 */
export interface CssParserConfiguration {
	/**
	 * Allow comments to appear on incorrect lines in `.css` files
	 */
	allowWrongLineComments?: Bool;
	/**
	 * Enables parsing of CSS Modules specific features.
	 */
	cssModules?: Bool;
}
export type MaxSize = number;
export type AttributePosition = "auto" | "multiline";
/**
 * Put the `>` of a multi-line HTML or JSX element at the end of the last line instead of being alone on the next line (does not apply to self closing elements).
 */
export type BracketSameLine = boolean;
export type BracketSpacing = boolean;
export type Expand = "auto" | "always" | "never";
export type IndentStyle = "tab" | "space";
export type IndentWidth = number;
export type LineEnding = "lf" | "crlf" | "cr";
/**
	* Validated value for the `line_width` formatter options

The allowed range of values is 1..=320 
	 */
export type LineWidth = number;
/**
 * Options that changes how the GraphQL linter behaves
 */
export interface GraphqlAssistConfiguration {
	/**
	 * Control the formatter for GraphQL files.
	 */
	enabled?: Bool;
}
/**
 * Options that changes how the GraphQL formatter behaves
 */
export interface GraphqlFormatterConfiguration {
	/**
	 * Whether to insert spaces around brackets in object literals. Defaults to true.
	 */
	bracketSpacing?: BracketSpacing;
	/**
	 * Control the formatter for GraphQL files.
	 */
	enabled?: Bool;
	/**
	 * The indent style applied to GraphQL files.
	 */
	indentStyle?: IndentStyle;
	/**
	 * The size of the indentation applied to GraphQL files. Default to 2.
	 */
	indentWidth?: IndentWidth;
	/**
	 * The type of line ending applied to GraphQL files.
	 */
	lineEnding?: LineEnding;
	/**
	 * What's the max width of a line applied to GraphQL files. Defaults to 80.
	 */
	lineWidth?: LineWidth;
	/**
	 * The type of quotes used in GraphQL code. Defaults to double.
	 */
	quoteStyle?: QuoteStyle;
}
/**
 * Options that change how the GraphQL linter behaves.
 */
export interface GraphqlLinterConfiguration {
	/**
	 * Control the formatter for GraphQL files.
	 */
	enabled?: Bool;
}
export interface GritAssistConfiguration {
	/**
	 * Control the assist functionality for Grit files.
	 */
	enabled?: Bool;
}
export interface GritFormatterConfiguration {
	/**
	 * Control the formatter for Grit files.
	 */
	enabled?: Bool;
	/**
	 * The indent style applied to Grit files.
	 */
	indentStyle?: IndentStyle;
	/**
	 * The size of the indentation applied to Grit files. Default to 2.
	 */
	indentWidth?: IndentWidth;
	/**
	 * The type of line ending applied to Grit files.
	 */
	lineEnding?: LineEnding;
	/**
	 * What's the max width of a line applied to Grit files. Defaults to 80.
	 */
	lineWidth?: LineWidth;
}
export interface GritLinterConfiguration {
	/**
	 * Control the linter for Grit files.
	 */
	enabled?: Bool;
}
/**
 * Options that changes how the HTML formatter behaves
 */
export interface HtmlFormatterConfiguration {
	/**
	 * The attribute position style in HTML elements. Defaults to auto.
	 */
	attributePosition?: AttributePosition;
	/**
	 * Whether to hug the closing bracket of multiline HTML tags to the end of the last line, rather than being alone on the following line. Defaults to false.
	 */
	bracketSameLine?: BracketSameLine;
	/**
	 * Control the formatter for HTML (and its super languages) files.
	 */
	enabled?: Bool;
	/**
	 * Whether to indent the `<script>` and `<style>` tags for HTML (and its super languages). Defaults to false.
	 */
	indentScriptAndStyle?: IndentScriptAndStyle;
	/**
	 * The indent style applied to HTML (and its super languages) files.
	 */
	indentStyle?: IndentStyle;
	/**
	 * The size of the indentation applied to HTML (and its super languages) files. Default to 2.
	 */
	indentWidth?: IndentWidth;
	/**
	 * The type of line ending applied to HTML (and its super languages) files.
	 */
	lineEnding?: LineEnding;
	/**
	 * What's the max width of a line applied to HTML (and its super languages) files. Defaults to 80.
	 */
	lineWidth?: LineWidth;
	/**
	 * Whether void elements should be self-closed. Defaults to never.
	 */
	selfCloseVoidElements?: SelfCloseVoidElements;
	/**
	 * Whether to account for whitespace sensitivity when formatting HTML (and its super languages). Defaults to "css".
	 */
	whitespaceSensitivity?: WhitespaceSensitivity;
}
/**
 * Options that changes how the HTML parser behaves
 */
export interface HtmlParserConfiguration {
	/**
	 * Enables the parsing of double text expressions such as `{{ expression }}` inside `.html` files
	 */
	interpolation?: Bool;
}
/**
 * Assist options specific to the JavaScript assist
 */
export interface JsAssistConfiguration {
	/**
	 * Control the assist for JavaScript (and its super languages) files.
	 */
	enabled?: Bool;
}
/**
 * Formatting options specific to the JavaScript files
 */
export interface JsFormatterConfiguration {
	/**
	 * Whether to add non-necessary parentheses to arrow functions. Defaults to "always".
	 */
	arrowParentheses?: ArrowParentheses;
	/**
	 * The attribute position style in JSX elements. Defaults to auto.
	 */
	attributePosition?: AttributePosition;
	/**
	 * Whether to hug the closing bracket of multiline HTML/JSX tags to the end of the last line, rather than being alone on the following line. Defaults to false.
	 */
	bracketSameLine?: BracketSameLine;
	/**
	 * Whether to insert spaces around brackets in object literals. Defaults to true.
	 */
	bracketSpacing?: BracketSpacing;
	/**
	 * Control the formatter for JavaScript (and its super languages) files.
	 */
	enabled?: Bool;
	/**
	 * Whether to expand arrays and objects on multiple lines. When set to `auto`, object literals are formatted on multiple lines if the first property has a newline, and array literals are formatted on a single line if it fits in the line. When set to `always`, these literals are formatted on multiple lines, regardless of length of the list. When set to `never`, these literals are formatted on a single line if it fits in the line. When formatting `package.json`, Biome will use `always` unless configured otherwise. Defaults to "auto".
	 */
	expand?: Expand;
	/**
	 * The indent style applied to JavaScript (and its super languages) files.
	 */
	indentStyle?: IndentStyle;
	/**
	 * The size of the indentation applied to JavaScript (and its super languages) files. Default to 2.
	 */
	indentWidth?: IndentWidth;
	/**
	 * The type of quotes used in JSX. Defaults to double.
	 */
	jsxQuoteStyle?: QuoteStyle;
	/**
	 * The type of line ending applied to JavaScript (and its super languages) files.
	 */
	lineEnding?: LineEnding;
	/**
	 * What's the max width of a line applied to JavaScript (and its super languages) files. Defaults to 80.
	 */
	lineWidth?: LineWidth;
	/**
	 * When breaking binary expressions into multiple lines, whether to break them before or after the binary operator. Defaults to "after".
	 */
	operatorLinebreak?: OperatorLinebreak;
	/**
	 * When properties in objects are quoted. Defaults to asNeeded.
	 */
	quoteProperties?: QuoteProperties;
	/**
	 * The type of quotes used in JavaScript code. Defaults to double.
	 */
	quoteStyle?: QuoteStyle;
	/**
	 * Whether the formatter prints semicolons for all statements or only in for statements where it is necessary because of ASI.
	 */
	semicolons?: Semicolons;
	/**
	 * Print trailing commas wherever possible in multi-line comma-separated syntactic structures. Defaults to "all".
	 */
	trailingCommas?: TrailingCommas;
}
/**
 * Indicates the type of runtime or transformation used for interpreting JSX.
 */
export type JsxRuntime = "transparent" | "reactClassic";
/**
 * Linter options specific to the JavaScript linter
 */
export interface JsLinterConfiguration {
	/**
	 * Control the linter for JavaScript (and its super languages) files.
	 */
	enabled?: Bool;
}
/**
 * Options that changes how the JavaScript parser behaves
 */
export interface JsParserConfiguration {
	/**
	 * Enables parsing of Grit metavariables. Defaults to `false`.
	 */
	gritMetavariables?: Bool;
	/**
	* When enabled, files like `.js`/`.mjs`/`.cjs` may contain JSX syntax.

Defaults to `true`. 
	 */
	jsxEverywhere?: Bool;
	/**
	* It enables the experimental and unsafe parsing of parameter decorators

These decorators belong to an old proposal, and they are subject to change. 
	 */
	unsafeParameterDecoratorsEnabled?: Bool;
}
/**
 * Linter options specific to the JSON linter
 */
export interface JsonAssistConfiguration {
	/**
	 * Control the assist for JSON (and its super languages) files.
	 */
	enabled?: Bool;
}
export interface JsonFormatterConfiguration {
	/**
	 * Whether to insert spaces around brackets in object literals. Defaults to true.
	 */
	bracketSpacing?: BracketSpacing;
	/**
	 * Control the formatter for JSON (and its super languages) files.
	 */
	enabled?: Bool;
	/**
	 * Whether to expand arrays and objects on multiple lines. When set to `auto`, object literals are formatted on multiple lines if the first property has a newline, and array literals are formatted on a single line if it fits in the line. When set to `always`, these literals are formatted on multiple lines, regardless of length of the list. When set to `never`, these literals are formatted on a single line if it fits in the line. When formatting `package.json`, Biome will use `always` unless configured otherwise. Defaults to "auto".
	 */
	expand?: Expand;
	/**
	 * The indent style applied to JSON (and its super languages) files.
	 */
	indentStyle?: IndentStyle;
	/**
	 * The size of the indentation applied to JSON (and its super languages) files. Default to 2.
	 */
	indentWidth?: IndentWidth;
	/**
	 * The type of line ending applied to JSON (and its super languages) files.
	 */
	lineEnding?: LineEnding;
	/**
	 * What's the max width of a line applied to JSON (and its super languages) files. Defaults to 80.
	 */
	lineWidth?: LineWidth;
	/**
	 * Print trailing commas wherever possible in multi-line comma-separated syntactic structures. Defaults to "none".
	 */
	trailingCommas?: TrailingCommas2;
}
/**
 * Linter options specific to the JSON linter
 */
export interface JsonLinterConfiguration {
	/**
	 * Control the linter for JSON (and its super languages) files.
	 */
	enabled?: Bool;
}
/**
 * Options that changes how the JSON parser behaves
 */
export interface JsonParserConfiguration {
	/**
	 * Allow parsing comments in `.json` files
	 */
	allowComments?: Bool;
	/**
	 * Allow parsing trailing commas in `.json` files
	 */
	allowTrailingCommas?: Bool;
}
export type RuleDomains = { [K in RuleDomain]?: RuleDomainValue };
export interface Rules {
	a11y?: SeverityOrGroup_for_A11y;
	complexity?: SeverityOrGroup_for_Complexity;
	correctness?: SeverityOrGroup_for_Correctness;
	nursery?: SeverityOrGroup_for_Nursery;
	performance?: SeverityOrGroup_for_Performance;
	/**
	 * It enables the lint rules recommended by Biome. `true` by default.
	 */
	recommended?: boolean;
	security?: SeverityOrGroup_for_Security;
	style?: SeverityOrGroup_for_Style;
	suspicious?: SeverityOrGroup_for_Suspicious;
}
export interface OverridePattern {
	/**
	 * Specific configuration for the Json language
	 */
	assist?: OverrideAssistConfiguration;
	/**
	 * Specific configuration for the CSS language
	 */
	css?: CssConfiguration;
	/**
	 * Specific configuration for the filesystem
	 */
	files?: OverrideFilesConfiguration;
	/**
	 * Specific configuration for the Json language
	 */
	formatter?: OverrideFormatterConfiguration;
	/**
	 * Specific configuration for the Graphql language
	 */
	graphql?: GraphqlConfiguration;
	/**
	 * Specific configuration for the GritQL language
	 */
	grit?: GritConfiguration;
	/**
	 * Specific configuration for the GritQL language
	 */
	html?: HtmlConfiguration;
	/**
	 * A list of glob patterns. Biome will include files/folders that will match these patterns.
	 */
	includes?: OverrideGlobs;
	/**
	 * Specific configuration for the JavaScript language
	 */
	javascript?: JsConfiguration;
	/**
	 * Specific configuration for the Json language
	 */
	json?: JsonConfiguration;
	/**
	 * Specific configuration for the Json language
	 */
	linter?: OverrideLinterConfiguration;
	/**
	 * Specific configuration for additional plugins
	 */
	plugins?: Plugins;
}
export type PluginConfiguration = string;
export type VcsClientKind = "git";
/**
 * A list of rules that belong to this group
 */
export interface Source {
	/**
	 * Provides a code action to sort the imports and exports in the file using a built-in or custom order.
	 */
	organizeImports?: RuleAssistConfiguration_for_OrganizeImportsOptions;
	/**
	 * Enables the recommended rules for this group
	 */
	recommended?: boolean;
	/**
	 * Enforce attribute sorting in JSX elements.
	 */
	useSortedAttributes?: RuleAssistConfiguration_for_UseSortedAttributesOptions;
	/**
	 * Sort the keys of a JSON object in natural order.
	 */
	useSortedKeys?: RuleAssistConfiguration_for_UseSortedKeysOptions;
	/**
	 * Enforce ordering of CSS properties and nested rules.
	 */
	useSortedProperties?: RuleAssistConfiguration_for_UseSortedPropertiesOptions;
}
export type Glob = string;
export type QuoteStyle = "double" | "single";
/**
	* Whether to indent the content of `<script>` and `<style>` tags for HTML-ish templating languages (Vue, Svelte, etc.).

When true, the content of `<script>` and `<style>` tags will be indented one level. 
	 */
export type IndentScriptAndStyle = boolean;
/**
 * Controls whether void-elements should be self closed
 */
export type SelfCloseVoidElements = "never" | "always";
/**
	* Whitespace sensitivity for HTML formatting.

The following two cases won't produce the same output:

|                |      html      |    output    | | -------------- | :------------: | :----------: | | with spaces    | `1<b> 2 </b>3` | 1<b> 2 </b>3 | | without spaces |  `1<b>2</b>3`  |  1<b>2</b>3  |

This happens because whitespace is significant in inline elements.

As a consequence of this, the formatter must format blocks that look like this (assume a small line width, <20): ```html <span>really long content</span> ``` as this, where the content hugs the tags: ```html <span >really long content</span > ```

Note that this is only necessary for inline elements. Block elements do not have this restriction. 
	 */
export type WhitespaceSensitivity = "css" | "strict" | "ignore";
export type ArrowParentheses = "always" | "asNeeded";
export type OperatorLinebreak = "after" | "before";
export type QuoteProperties = "asNeeded" | "preserve";
export type Semicolons = "always" | "asNeeded";
/**
 * Print trailing commas wherever possible in multi-line comma-separated syntactic structures.
 */
export type TrailingCommas = "all" | "es5" | "none";
export type TrailingCommas2 = "none" | "all";
/**
 * Rule domains
 */
export type RuleDomain =
	| "react"
	| "test"
	| "solid"
	| "next"
	| "qwik"
	| "vue"
	| "project"
	| "tailwind";
export type RuleDomainValue = "all" | "none" | "recommended";
export type SeverityOrGroup_for_A11y = GroupPlainConfiguration | A11y;
export type SeverityOrGroup_for_Complexity =
	| GroupPlainConfiguration
	| Complexity;
export type SeverityOrGroup_for_Correctness =
	| GroupPlainConfiguration
	| Correctness;
export type SeverityOrGroup_for_Nursery = GroupPlainConfiguration | Nursery;
export type SeverityOrGroup_for_Performance =
	| GroupPlainConfiguration
	| Performance;
export type SeverityOrGroup_for_Security = GroupPlainConfiguration | Security;
export type SeverityOrGroup_for_Style = GroupPlainConfiguration | Style;
export type SeverityOrGroup_for_Suspicious =
	| GroupPlainConfiguration
	| Suspicious;
export interface OverrideAssistConfiguration {
	/**
	 * List of actions
	 */
	actions?: Actions;
	/**
	 * if `false`, it disables the feature and the assist won't be executed. `true` by default
	 */
	enabled?: Bool;
}
export interface OverrideFilesConfiguration {
	/**
	 * File size limit in bytes
	 */
	maxSize?: MaxSize;
}
export interface OverrideFormatterConfiguration {
	/**
	 * The attribute position style.
	 */
	attributePosition?: AttributePosition;
	/**
	 * Put the `>` of a multi-line HTML or JSX element at the end of the last line instead of being alone on the next line (does not apply to self closing elements).
	 */
	bracketSameLine?: BracketSameLine;
	/**
	 * Whether to insert spaces around brackets in object literals. Defaults to true.
	 */
	bracketSpacing?: BracketSpacing;
	enabled?: Bool;
	/**
	 * Whether to expand arrays and objects on multiple lines. When set to `auto`, object literals are formatted on multiple lines if the first property has a newline, and array literals are formatted on a single line if it fits in the line. When set to `always`, these literals are formatted on multiple lines, regardless of length of the list. When set to `never`, these literals are formatted on a single line if it fits in the line. When formatting `package.json`, Biome will use `always` unless configured otherwise. Defaults to "auto".
	 */
	expand?: Expand;
	/**
	 * Stores whether formatting should be allowed to proceed if a given file has syntax errors
	 */
	formatWithErrors?: Bool;
	/**
	 * The size of the indentation, 2 by default (deprecated, use `indent-width`)
	 */
	indentSize?: IndentWidth;
	/**
	 * The indent style.
	 */
	indentStyle?: IndentStyle;
	/**
	 * The size of the indentation, 2 by default
	 */
	indentWidth?: IndentWidth;
	/**
	 * The type of line ending.
	 */
	lineEnding?: LineEnding;
	/**
	 * What's the max width of a line. Defaults to 80.
	 */
	lineWidth?: LineWidth;
}
export type OverrideGlobs = Glob[];
export interface OverrideLinterConfiguration {
	/**
	 * List of rules
	 */
	domains?: RuleDomains;
	/**
	 * if `false`, it disables the feature and the linter won't be executed. `true` by default
	 */
	enabled?: Bool;
	/**
	 * List of rules
	 */
	rules?: Rules;
}
export type RuleAssistConfiguration_for_OrganizeImportsOptions =
	| RuleAssistPlainConfiguration
	| RuleAssistWithOptions_for_OrganizeImportsOptions;
export type RuleAssistConfiguration_for_UseSortedAttributesOptions =
	| RuleAssistPlainConfiguration
	| RuleAssistWithOptions_for_UseSortedAttributesOptions;
export type RuleAssistConfiguration_for_UseSortedKeysOptions =
	| RuleAssistPlainConfiguration
	| RuleAssistWithOptions_for_UseSortedKeysOptions;
export type RuleAssistConfiguration_for_UseSortedPropertiesOptions =
	| RuleAssistPlainConfiguration
	| RuleAssistWithOptions_for_UseSortedPropertiesOptions;
export type GroupPlainConfiguration = "off" | "on" | "info" | "warn" | "error";
/**
 * A list of rules that belong to this group
 */
export interface A11y {
	/**
	 * Enforce that the accessKey attribute is not used on any HTML element.
	 */
	noAccessKey?: RuleFixConfiguration_for_NoAccessKeyOptions;
	/**
	 * Enforce that aria-hidden="true" is not set on focusable elements.
	 */
	noAriaHiddenOnFocusable?: RuleFixConfiguration_for_NoAriaHiddenOnFocusableOptions;
	/**
	 * Enforce that elements that do not support ARIA roles, states, and properties do not have those attributes.
	 */
	noAriaUnsupportedElements?: RuleFixConfiguration_for_NoAriaUnsupportedElementsOptions;
	/**
	 * Enforce that autoFocus prop is not used on elements.
	 */
	noAutofocus?: RuleFixConfiguration_for_NoAutofocusOptions;
	/**
	 * Enforces that no distracting elements are used.
	 */
	noDistractingElements?: RuleFixConfiguration_for_NoDistractingElementsOptions;
	/**
	 * The scope prop should be used only on \<th> elements.
	 */
	noHeaderScope?: RuleFixConfiguration_for_NoHeaderScopeOptions;
	/**
	 * Enforce that non-interactive ARIA roles are not assigned to interactive HTML elements.
	 */
	noInteractiveElementToNoninteractiveRole?: RuleFixConfiguration_for_NoInteractiveElementToNoninteractiveRoleOptions;
	/**
	 * Enforce that a label element or component has a text label and an associated input.
	 */
	noLabelWithoutControl?: RuleConfiguration_for_NoLabelWithoutControlOptions;
	/**
	 * Disallow use event handlers on non-interactive elements.
	 */
	noNoninteractiveElementInteractions?: RuleConfiguration_for_NoNoninteractiveElementInteractionsOptions;
	/**
	 * Enforce that interactive ARIA roles are not assigned to non-interactive HTML elements.
	 */
	noNoninteractiveElementToInteractiveRole?: RuleFixConfiguration_for_NoNoninteractiveElementToInteractiveRoleOptions;
	/**
	 * Enforce that tabIndex is not assigned to non-interactive HTML elements.
	 */
	noNoninteractiveTabindex?: RuleFixConfiguration_for_NoNoninteractiveTabindexOptions;
	/**
	 * Prevent the usage of positive integers on tabIndex property
	 */
	noPositiveTabindex?: RuleFixConfiguration_for_NoPositiveTabindexOptions;
	/**
	 * Enforce img alt prop does not contain the word "image", "picture", or "photo".
	 */
	noRedundantAlt?: RuleConfiguration_for_NoRedundantAltOptions;
	/**
	 * Enforce explicit role property is not the same as implicit/default role property on an element.
	 */
	noRedundantRoles?: RuleFixConfiguration_for_NoRedundantRolesOptions;
	/**
	 * Enforce that static, visible elements (such as \<div>) that have click handlers use the valid role attribute.
	 */
	noStaticElementInteractions?: RuleConfiguration_for_NoStaticElementInteractionsOptions;
	/**
	 * Enforces the usage of the title element for the svg element.
	 */
	noSvgWithoutTitle?: RuleConfiguration_for_NoSvgWithoutTitleOptions;
	/**
	 * Enables the recommended rules for this group
	 */
	recommended?: boolean;
	/**
	 * Enforce that all elements that require alternative text have meaningful information to relay back to the end user.
	 */
	useAltText?: RuleConfiguration_for_UseAltTextOptions;
	/**
	 * Enforce that anchors have content and that the content is accessible to screen readers.
	 */
	useAnchorContent?: RuleFixConfiguration_for_UseAnchorContentOptions;
	/**
	 * Enforce that tabIndex is assigned to non-interactive HTML elements with aria-activedescendant.
	 */
	useAriaActivedescendantWithTabindex?: RuleFixConfiguration_for_UseAriaActivedescendantWithTabindexOptions;
	/**
	 * Enforce that elements with ARIA roles must have all required ARIA attributes for that role.
	 */
	useAriaPropsForRole?: RuleConfiguration_for_UseAriaPropsForRoleOptions;
	/**
	 * Enforce that ARIA properties are valid for the roles that are supported by the element.
	 */
	useAriaPropsSupportedByRole?: RuleConfiguration_for_UseAriaPropsSupportedByRoleOptions;
	/**
	 * Enforces the usage of the attribute type for the element button
	 */
	useButtonType?: RuleConfiguration_for_UseButtonTypeOptions;
	/**
	 * Elements with an interactive role and interaction handlers must be focusable.
	 */
	useFocusableInteractive?: RuleConfiguration_for_UseFocusableInteractiveOptions;
	/**
	 * Disallow a missing generic family keyword within font families.
	 */
	useGenericFontNames?: RuleConfiguration_for_UseGenericFontNamesOptions;
	/**
	 * Enforce that heading elements (h1, h2, etc.) have content and that the content is accessible to screen readers. Accessible means that it is not hidden using the aria-hidden prop.
	 */
	useHeadingContent?: RuleConfiguration_for_UseHeadingContentOptions;
	/**
	 * Enforce that html element has lang attribute.
	 */
	useHtmlLang?: RuleConfiguration_for_UseHtmlLangOptions;
	/**
	 * Enforces the usage of the attribute title for the element iframe.
	 */
	useIframeTitle?: RuleConfiguration_for_UseIframeTitleOptions;
	/**
	 * Enforce onClick is accompanied by at least one of the following: onKeyUp, onKeyDown, onKeyPress.
	 */
	useKeyWithClickEvents?: RuleConfiguration_for_UseKeyWithClickEventsOptions;
	/**
	 * Enforce onMouseOver / onMouseOut are accompanied by onFocus / onBlur.
	 */
	useKeyWithMouseEvents?: RuleConfiguration_for_UseKeyWithMouseEventsOptions;
	/**
	 * Enforces that audio and video elements must have a track for captions.
	 */
	useMediaCaption?: RuleConfiguration_for_UseMediaCaptionOptions;
	/**
	 * It detects the use of role attributes in JSX elements and suggests using semantic elements instead.
	 */
	useSemanticElements?: RuleConfiguration_for_UseSemanticElementsOptions;
	/**
	 * Enforce that all anchors are valid, and they are navigable elements.
	 */
	useValidAnchor?: RuleConfiguration_for_UseValidAnchorOptions;
	/**
	 * Ensures that ARIA properties aria-* are all valid.
	 */
	useValidAriaProps?: RuleFixConfiguration_for_UseValidAriaPropsOptions;
	/**
	 * Elements with ARIA roles must use a valid, non-abstract ARIA role.
	 */
	useValidAriaRole?: RuleFixConfiguration_for_UseValidAriaRoleOptions;
	/**
	 * Enforce that ARIA state and property values are valid.
	 */
	useValidAriaValues?: RuleConfiguration_for_UseValidAriaValuesOptions;
	/**
	 * Use valid values for the autocomplete attribute on input elements.
	 */
	useValidAutocomplete?: RuleConfiguration_for_UseValidAutocompleteOptions;
	/**
	 * Ensure that the attribute passed to the lang attribute is a correct ISO language and/or country.
	 */
	useValidLang?: RuleConfiguration_for_UseValidLangOptions;
}
/**
 * A list of rules that belong to this group
 */
export interface Complexity {
	/**
	 * Disallow unclear usage of consecutive space characters in regular expression literals
	 */
	noAdjacentSpacesInRegex?: RuleFixConfiguration_for_NoAdjacentSpacesInRegexOptions;
	/**
	 * Disallow the use of arguments.
	 */
	noArguments?: RuleConfiguration_for_NoArgumentsOptions;
	/**
	 * Disallow primitive type aliases and misleading types.
	 */
	noBannedTypes?: RuleFixConfiguration_for_NoBannedTypesOptions;
	/**
	 * Disallow comma operator.
	 */
	noCommaOperator?: RuleConfiguration_for_NoCommaOperatorOptions;
	/**
	 * Disallow empty type parameters in type aliases and interfaces.
	 */
	noEmptyTypeParameters?: RuleConfiguration_for_NoEmptyTypeParametersOptions;
	/**
	 * Disallow functions that exceed a given Cognitive Complexity score.
	 */
	noExcessiveCognitiveComplexity?: RuleConfiguration_for_NoExcessiveCognitiveComplexityOptions;
	/**
	 * Restrict the number of lines of code in a function.
	 */
	noExcessiveLinesPerFunction?: RuleConfiguration_for_NoExcessiveLinesPerFunctionOptions;
	/**
	 * This rule enforces a maximum depth to nested describe() in test files.
	 */
	noExcessiveNestedTestSuites?: RuleConfiguration_for_NoExcessiveNestedTestSuitesOptions;
	/**
	 * Disallow unnecessary boolean casts
	 */
	noExtraBooleanCast?: RuleFixConfiguration_for_NoExtraBooleanCastOptions;
	/**
	 * Disallow to use unnecessary callback on flatMap.
	 */
	noFlatMapIdentity?: RuleFixConfiguration_for_NoFlatMapIdentityOptions;
	/**
	 * Prefer for...of statement instead of Array.forEach.
	 */
	noForEach?: RuleConfiguration_for_NoForEachOptions;
	/**
	 * Disallow shorthand type conversions.
	 */
	noImplicitCoercions?: RuleFixConfiguration_for_NoImplicitCoercionsOptions;
	/**
	 * Disallow the use of the !important style.
	 */
	noImportantStyles?: RuleFixConfiguration_for_NoImportantStylesOptions;
	/**
	 * This rule reports when a class has no non-static members, such as for a class used exclusively as a static namespace.
	 */
	noStaticOnlyClass?: RuleConfiguration_for_NoStaticOnlyClassOptions;
	/**
	 * Disallow this and super in static contexts.
	 */
	noThisInStatic?: RuleFixConfiguration_for_NoThisInStaticOptions;
	/**
	 * Disallow unnecessary catch clauses.
	 */
	noUselessCatch?: RuleFixConfiguration_for_NoUselessCatchOptions;
	/**
	 * Disallow unnecessary constructors.
	 */
	noUselessConstructor?: RuleFixConfiguration_for_NoUselessConstructorOptions;
	/**
	 * Avoid using unnecessary continue.
	 */
	noUselessContinue?: RuleFixConfiguration_for_NoUselessContinueOptions;
	/**
	 * Disallow empty exports that don't change anything in a module file.
	 */
	noUselessEmptyExport?: RuleFixConfiguration_for_NoUselessEmptyExportOptions;
	/**
	 * Disallow unnecessary escape sequence in regular expression literals.
	 */
	noUselessEscapeInRegex?: RuleFixConfiguration_for_NoUselessEscapeInRegexOptions;
	/**
	 * Disallow unnecessary fragments
	 */
	noUselessFragments?: RuleFixConfiguration_for_NoUselessFragmentsOptions;
	/**
	 * Disallow unnecessary labels.
	 */
	noUselessLabel?: RuleFixConfiguration_for_NoUselessLabelOptions;
	/**
	 * Disallow unnecessary nested block statements.
	 */
	noUselessLoneBlockStatements?: RuleFixConfiguration_for_NoUselessLoneBlockStatementsOptions;
	/**
	 * Disallow renaming import, export, and destructured assignments to the same name.
	 */
	noUselessRename?: RuleFixConfiguration_for_NoUselessRenameOptions;
	/**
	 * Disallow unnecessary concatenation of string or template literals.
	 */
	noUselessStringConcat?: RuleFixConfiguration_for_NoUselessStringConcatOptions;
	/**
	 * Disallow unnecessary String.raw function in template string literals without any escape sequence.
	 */
	noUselessStringRaw?: RuleConfiguration_for_NoUselessStringRawOptions;
	/**
	 * Disallow useless case in switch statements.
	 */
	noUselessSwitchCase?: RuleFixConfiguration_for_NoUselessSwitchCaseOptions;
	/**
	 * Disallow ternary operators when simpler alternatives exist.
	 */
	noUselessTernary?: RuleFixConfiguration_for_NoUselessTernaryOptions;
	/**
	 * Disallow useless this aliasing.
	 */
	noUselessThisAlias?: RuleFixConfiguration_for_NoUselessThisAliasOptions;
	/**
	 * Disallow using any or unknown as type constraint.
	 */
	noUselessTypeConstraint?: RuleFixConfiguration_for_NoUselessTypeConstraintOptions;
	/**
	 * Disallow initializing variables to undefined.
	 */
	noUselessUndefinedInitialization?: RuleFixConfiguration_for_NoUselessUndefinedInitializationOptions;
	/**
	 * Disallow the use of void operators, which is not a familiar operator.
	 */
	noVoid?: RuleConfiguration_for_NoVoidOptions;
	/**
	 * Enables the recommended rules for this group
	 */
	recommended?: boolean;
	/**
	 * Use arrow functions over function expressions.
	 */
	useArrowFunction?: RuleFixConfiguration_for_UseArrowFunctionOptions;
	/**
	 * Use Date.now() to get the number of milliseconds since the Unix Epoch.
	 */
	useDateNow?: RuleFixConfiguration_for_UseDateNowOptions;
	/**
	 * Promotes the use of .flatMap() when map().flat() are used together.
	 */
	useFlatMap?: RuleFixConfiguration_for_UseFlatMapOptions;
	/**
	 * Prefer Array#{indexOf,lastIndexOf}() over Array#{findIndex,findLastIndex}() when looking for the index of an item.
	 */
	useIndexOf?: RuleFixConfiguration_for_UseIndexOfOptions;
	/**
	 * Enforce the usage of a literal access to properties over computed property access.
	 */
	useLiteralKeys?: RuleFixConfiguration_for_UseLiteralKeysOptions;
	/**
	 * Disallow parseInt() and Number.parseInt() in favor of binary, octal, and hexadecimal literals
	 */
	useNumericLiterals?: RuleFixConfiguration_for_UseNumericLiteralsOptions;
	/**
	 * Enforce using concise optional chain instead of chained logical expressions.
	 */
	useOptionalChain?: RuleFixConfiguration_for_UseOptionalChainOptions;
	/**
	 * Enforce the use of the regular expression literals instead of the RegExp constructor if possible.
	 */
	useRegexLiterals?: RuleFixConfiguration_for_UseRegexLiteralsOptions;
	/**
	 * Disallow number literal object member names which are not base 10 or use underscore as separator.
	 */
	useSimpleNumberKeys?: RuleFixConfiguration_for_UseSimpleNumberKeysOptions;
	/**
	 * Discard redundant terms from logical expressions.
	 */
	useSimplifiedLogicExpression?: RuleFixConfiguration_for_UseSimplifiedLogicExpressionOptions;
	/**
	 * Enforce the use of while loops instead of for loops when the initializer and update expressions are not needed.
	 */
	useWhile?: RuleFixConfiguration_for_UseWhileOptions;
}
/**
 * A list of rules that belong to this group
 */
export interface Correctness {
	/**
	 * Prevent passing of children as props.
	 */
	noChildrenProp?: RuleConfiguration_for_NoChildrenPropOptions;
	/**
	 * Prevents from having const variables being re-assigned.
	 */
	noConstAssign?: RuleFixConfiguration_for_NoConstAssignOptions;
	/**
	 * Disallow constant expressions in conditions
	 */
	noConstantCondition?: RuleConfiguration_for_NoConstantConditionOptions;
	/**
	 * Disallow the use of Math.min and Math.max to clamp a value where the result itself is constant.
	 */
	noConstantMathMinMaxClamp?: RuleFixConfiguration_for_NoConstantMathMinMaxClampOptions;
	/**
	 * Disallow returning a value from a constructor.
	 */
	noConstructorReturn?: RuleConfiguration_for_NoConstructorReturnOptions;
	/**
	 * Disallow empty character classes in regular expression literals.
	 */
	noEmptyCharacterClassInRegex?: RuleConfiguration_for_NoEmptyCharacterClassInRegexOptions;
	/**
	 * Disallows empty destructuring patterns.
	 */
	noEmptyPattern?: RuleConfiguration_for_NoEmptyPatternOptions;
	/**
	 * Disallow the use of __dirname and __filename in the global scope.
	 */
	noGlobalDirnameFilename?: RuleFixConfiguration_for_NoGlobalDirnameFilenameOptions;
	/**
	 * Disallow calling global object properties as functions
	 */
	noGlobalObjectCalls?: RuleConfiguration_for_NoGlobalObjectCallsOptions;
	/**
	 * Disallow function and var declarations that are accessible outside their block.
	 */
	noInnerDeclarations?: RuleConfiguration_for_NoInnerDeclarationsOptions;
	/**
	 * Ensure that builtins are correctly instantiated.
	 */
	noInvalidBuiltinInstantiation?: RuleFixConfiguration_for_NoInvalidBuiltinInstantiationOptions;
	/**
	 * Prevents the incorrect use of super() inside classes. It also checks whether a call super() is missing from classes that extends other constructors.
	 */
	noInvalidConstructorSuper?: RuleConfiguration_for_NoInvalidConstructorSuperOptions;
	/**
	 * Disallow non-standard direction values for linear gradient functions.
	 */
	noInvalidDirectionInLinearGradient?: RuleConfiguration_for_NoInvalidDirectionInLinearGradientOptions;
	/**
	 * Disallows invalid named grid areas in CSS Grid Layouts.
	 */
	noInvalidGridAreas?: RuleConfiguration_for_NoInvalidGridAreasOptions;
	/**
	 * Disallow the use of @import at-rules in invalid positions.
	 */
	noInvalidPositionAtImportRule?: RuleConfiguration_for_NoInvalidPositionAtImportRuleOptions;
	/**
	 * Disallow the use of variables and function parameters before their declaration
	 */
	noInvalidUseBeforeDeclaration?: RuleConfiguration_for_NoInvalidUseBeforeDeclarationOptions;
	/**
	 * Disallow missing var function for css variables.
	 */
	noMissingVarFunction?: RuleConfiguration_for_NoMissingVarFunctionOptions;
	/**
	 * Disallows defining React components inside other components.
	 */
	noNestedComponentDefinitions?: RuleConfiguration_for_NoNestedComponentDefinitionsOptions;
	/**
	 * Forbid the use of Node.js builtin modules.
	 */
	noNodejsModules?: RuleConfiguration_for_NoNodejsModulesOptions;
	/**
	 * Disallow \8 and \9 escape sequences in string literals.
	 */
	noNonoctalDecimalEscape?: RuleFixConfiguration_for_NoNonoctalDecimalEscapeOptions;
	/**
	 * Disallow literal numbers that lose precision
	 */
	noPrecisionLoss?: RuleConfiguration_for_NoPrecisionLossOptions;
	/**
	 * Restrict imports of private exports.
	 */
	noPrivateImports?: RuleConfiguration_for_NoPrivateImportsOptions;
	/**
	 * Disallow the use of process global.
	 */
	noProcessGlobal?: RuleFixConfiguration_for_NoProcessGlobalOptions;
	/**
	 * Disallow assigning to React component props.
	 */
	noReactPropAssignments?: RuleConfiguration_for_NoReactPropAssignmentsOptions;
	/**
	 * Prevent the usage of the return value of React.render.
	 */
	noRenderReturnValue?: RuleConfiguration_for_NoRenderReturnValueOptions;
	/**
	 * Disallow the use of configured elements.
	 */
	noRestrictedElements?: RuleConfiguration_for_NoRestrictedElementsOptions;
	/**
	 * Disallow assignments where both sides are exactly the same.
	 */
	noSelfAssign?: RuleConfiguration_for_NoSelfAssignOptions;
	/**
	 * Disallow returning a value from a setter
	 */
	noSetterReturn?: RuleConfiguration_for_NoSetterReturnOptions;
	/**
	 * Disallow destructuring props inside JSX components in Solid projects.
	 */
	noSolidDestructuredProps?: RuleConfiguration_for_NoSolidDestructuredPropsOptions;
	/**
	 * Disallow comparison of expressions modifying the string case with non-compliant value.
	 */
	noStringCaseMismatch?: RuleFixConfiguration_for_NoStringCaseMismatchOptions;
	/**
	 * Disallow lexical declarations in switch clauses.
	 */
	noSwitchDeclarations?: RuleFixConfiguration_for_NoSwitchDeclarationsOptions;
	/**
	 * Disallow the use of dependencies that aren't specified in the package.json.
	 */
	noUndeclaredDependencies?: RuleConfiguration_for_NoUndeclaredDependenciesOptions;
	/**
	 * Prevents the usage of variables that haven't been declared inside the document.
	 */
	noUndeclaredVariables?: RuleConfiguration_for_NoUndeclaredVariablesOptions;
	/**
	 * Disallow unknown CSS value functions.
	 */
	noUnknownFunction?: RuleConfiguration_for_NoUnknownFunctionOptions;
	/**
	 * Disallow unknown media feature names.
	 */
	noUnknownMediaFeatureName?: RuleConfiguration_for_NoUnknownMediaFeatureNameOptions;
	/**
	 * Disallow unknown properties.
	 */
	noUnknownProperty?: RuleConfiguration_for_NoUnknownPropertyOptions;
	/**
	 * Disallow unknown pseudo-class selectors.
	 */
	noUnknownPseudoClass?: RuleConfiguration_for_NoUnknownPseudoClassOptions;
	/**
	 * Disallow unknown pseudo-element selectors.
	 */
	noUnknownPseudoElement?: RuleConfiguration_for_NoUnknownPseudoElementOptions;
	/**
	 * Disallow unknown type selectors.
	 */
	noUnknownTypeSelector?: RuleConfiguration_for_NoUnknownTypeSelectorOptions;
	/**
	 * Disallow unknown CSS units.
	 */
	noUnknownUnit?: RuleConfiguration_for_NoUnknownUnitOptions;
	/**
	 * Disallow unmatchable An+B selectors.
	 */
	noUnmatchableAnbSelector?: RuleConfiguration_for_NoUnmatchableAnbSelectorOptions;
	/**
	 * Disallow unreachable code
	 */
	noUnreachable?: RuleConfiguration_for_NoUnreachableOptions;
	/**
	 * Ensures the super() constructor is called exactly once on every code  path in a class constructor before this is accessed if the class has a superclass
	 */
	noUnreachableSuper?: RuleConfiguration_for_NoUnreachableSuperOptions;
	/**
	 * Disallow control flow statements in finally blocks.
	 */
	noUnsafeFinally?: RuleConfiguration_for_NoUnsafeFinallyOptions;
	/**
	 * Disallow the use of optional chaining in contexts where the undefined value is not allowed.
	 */
	noUnsafeOptionalChaining?: RuleConfiguration_for_NoUnsafeOptionalChainingOptions;
	/**
	 * Disallow unused function parameters.
	 */
	noUnusedFunctionParameters?: RuleFixConfiguration_for_NoUnusedFunctionParametersOptions;
	/**
	 * Disallow unused imports.
	 */
	noUnusedImports?: RuleFixConfiguration_for_NoUnusedImportsOptions;
	/**
	 * Disallow unused labels.
	 */
	noUnusedLabels?: RuleFixConfiguration_for_NoUnusedLabelsOptions;
	/**
	 * Disallow unused private class members
	 */
	noUnusedPrivateClassMembers?: RuleFixConfiguration_for_NoUnusedPrivateClassMembersOptions;
	/**
	 * Disallow unused variables.
	 */
	noUnusedVariables?: RuleFixConfiguration_for_NoUnusedVariablesOptions;
	/**
	 * This rules prevents void elements (AKA self-closing elements) from having children.
	 */
	noVoidElementsWithChildren?: RuleFixConfiguration_for_NoVoidElementsWithChildrenOptions;
	/**
	 * Disallow returning a value from a function with the return type 'void'
	 */
	noVoidTypeReturn?: RuleConfiguration_for_NoVoidTypeReturnOptions;
	/**
	 * Enables the recommended rules for this group
	 */
	recommended?: boolean;
	/**
	 * Enforce all dependencies are correctly specified in a React hook.
	 */
	useExhaustiveDependencies?: RuleFixConfiguration_for_UseExhaustiveDependenciesOptions;
	/**
	 * Enforce specifying the name of GraphQL operations.
	 */
	useGraphqlNamedOperations?: RuleFixConfiguration_for_UseGraphqlNamedOperationsOptions;
	/**
	 * Enforce that all React hooks are being called from the Top Level component functions.
	 */
	useHookAtTopLevel?: RuleConfiguration_for_UseHookAtTopLevelOptions;
	/**
	 * Enforce file extensions for relative imports.
	 */
	useImportExtensions?: RuleFixConfiguration_for_UseImportExtensionsOptions;
	/**
	 * Require calls to isNaN() when checking for NaN.
	 */
	useIsNan?: RuleFixConfiguration_for_UseIsNanOptions;
	/**
	 * Enforces the use of with { type: "json" } for JSON module imports.
	 */
	useJsonImportAttributes?: RuleFixConfiguration_for_UseJsonImportAttributesOptions;
	/**
	 * Disallow missing key props in iterators/collection literals.
	 */
	useJsxKeyInIterable?: RuleConfiguration_for_UseJsxKeyInIterableOptions;
	/**
	 * Enforce the consistent use of the radix argument when using parseInt().
	 */
	useParseIntRadix?: RuleFixConfiguration_for_UseParseIntRadixOptions;
	/**
	 * Enforce JSDoc comment lines to start with a single asterisk, except for the first one.
	 */
	useSingleJsDocAsterisk?: RuleFixConfiguration_for_UseSingleJsDocAsteriskOptions;
	/**
	 * Prevent the usage of static string literal id attribute on elements.
	 */
	useUniqueElementIds?: RuleConfiguration_for_UseUniqueElementIdsOptions;
	/**
	 * Enforce "for" loop update clause moving the counter in the right direction.
	 */
	useValidForDirection?: RuleConfiguration_for_UseValidForDirectionOptions;
	/**
	 * This rule checks that the result of a typeof expression is compared to a valid value.
	 */
	useValidTypeof?: RuleFixConfiguration_for_UseValidTypeofOptions;
	/**
	 * Require generator functions to contain yield.
	 */
	useYield?: RuleConfiguration_for_UseYieldOptions;
}
/**
 * A list of rules that belong to this group
 */
export interface Nursery {
	/**
	 * Restrict imports of deprecated exports.
	 */
	noDeprecatedImports?: RuleConfiguration_for_NoDeprecatedImportsOptions;
	/**
	 * Prevent the listing of duplicate dependencies. The rule supports the following dependency groups: "bundledDependencies", "bundleDependencies", "dependencies", "devDependencies", "overrides", "optionalDependencies", and "peerDependencies".
	 */
	noDuplicateDependencies?: RuleConfiguration_for_NoDuplicateDependenciesOptions;
	/**
	 * Require Promise-like statements to be handled appropriately.
	 */
	noFloatingPromises?: RuleFixConfiguration_for_NoFloatingPromisesOptions;
	/**
	 * Prevent import cycles.
	 */
	noImportCycles?: RuleConfiguration_for_NoImportCyclesOptions;
	/**
	 * Disallow string literals inside JSX elements.
	 */
	noJsxLiterals?: RuleConfiguration_for_NoJsxLiteralsOptions;
	/**
	 * Disallow Promises to be used in places where they are almost certainly a mistake.
	 */
	noMisusedPromises?: RuleFixConfiguration_for_NoMisusedPromisesOptions;
	/**
	 * Prevent client components from being async functions.
	 */
	noNextAsyncClientComponent?: RuleConfiguration_for_NoNextAsyncClientComponentOptions;
	/**
	 * Disallow non-null assertions after optional chaining expressions.
	 */
	noNonNullAssertedOptionalChain?: RuleConfiguration_for_NoNonNullAssertedOptionalChainOptions;
	/**
	 * Disallow useVisibleTask$() functions in Qwik components.
	 */
	noQwikUseVisibleTask?: RuleConfiguration_for_NoQwikUseVisibleTaskOptions;
	/**
	 * Replaces usages of forwardRef with passing ref as a prop.
	 */
	noReactForwardRef?: RuleFixConfiguration_for_NoReactForwardRefOptions;
	/**
	 * Disallow usage of sensitive data such as API keys and tokens.
	 */
	noSecrets?: RuleConfiguration_for_NoSecretsOptions;
	/**
	 * Disallow variable declarations from shadowing variables declared in the outer scope.
	 */
	noShadow?: RuleConfiguration_for_NoShadowOptions;
	/**
	 * Disallow unnecessary type-based conditions that can be statically determined as redundant.
	 */
	noUnnecessaryConditions?: RuleConfiguration_for_NoUnnecessaryConditionsOptions;
	/**
	 * Warn when importing non-existing exports.
	 */
	noUnresolvedImports?: RuleConfiguration_for_NoUnresolvedImportsOptions;
	/**
	 * Disallow expression statements that are neither a function call nor an assignment.
	 */
	noUnusedExpressions?: RuleConfiguration_for_NoUnusedExpressionsOptions;
	/**
	 * Disallow unused catch bindings.
	 */
	noUselessCatchBinding?: RuleFixConfiguration_for_NoUselessCatchBindingOptions;
	/**
	 * Disallow the use of useless undefined.
	 */
	noUselessUndefined?: RuleFixConfiguration_for_NoUselessUndefinedOptions;
	/**
	 * Enforce that Vue component data options are declared as functions.
	 */
	noVueDataObjectDeclaration?: RuleFixConfiguration_for_NoVueDataObjectDeclarationOptions;
	/**
	 * Disallow duplicate keys in Vue component data, methods, computed properties, and other options.
	 */
	noVueDuplicateKeys?: RuleConfiguration_for_NoVueDuplicateKeysOptions;
	/**
	 * Disallow reserved keys in Vue component data and computed properties.
	 */
	noVueReservedKeys?: RuleConfiguration_for_NoVueReservedKeysOptions;
	/**
	 * Disallow reserved names to be used as props.
	 */
	noVueReservedProps?: RuleConfiguration_for_NoVueReservedPropsOptions;
	/**
	 * Enables the recommended rules for this group
	 */
	recommended?: boolean;
	/**
	 * Enforces href attribute for \<a> elements.
	 */
	useAnchorHref?: RuleConfiguration_for_UseAnchorHrefOptions;
	/**
	 * Enforce consistent arrow function bodies.
	 */
	useConsistentArrowReturn?: RuleFixConfiguration_for_UseConsistentArrowReturnOptions;
	/**
	 * Enforce type definitions to consistently use either interface or type.
	 */
	useConsistentTypeDefinitions?: RuleFixConfiguration_for_UseConsistentTypeDefinitionsOptions;
	/**
<<<<<<< HEAD
	 * Disallow rethrowing caught errors without wrapping them, using the cause property to preserve the original stack trace.
	 */
	useErrorCause?: RuleConfiguration_for_UseErrorCauseOptions;
=======
	 * Require the @deprecated directive to specify a deletion date.
	 */
	useDeprecatedDate?: RuleConfiguration_for_UseDeprecatedDateOptions;
>>>>>>> d6da4d5a
	/**
	 * Require switch-case statements to be exhaustive.
	 */
	useExhaustiveSwitchCases?: RuleFixConfiguration_for_UseExhaustiveSwitchCasesOptions;
	/**
	 * Enforce types in functions, methods, variables, and parameters.
	 */
	useExplicitType?: RuleConfiguration_for_UseExplicitTypeOptions;
	/**
	 * Enforces that \<img> elements have both width and height attributes.
	 */
	useImageSize?: RuleConfiguration_for_UseImageSizeOptions;
	/**
	 * Enforce a maximum number of parameters in function definitions.
	 */
	useMaxParams?: RuleConfiguration_for_UseMaxParamsOptions;
	/**
	 * Prefer using the class prop as a classlist over the classnames helper.
	 */
	useQwikClasslist?: RuleConfiguration_for_UseQwikClasslistOptions;
	/**
	 * Disallow use* hooks outside of component$ or other use* hooks in Qwik applications.
	 */
	useQwikMethodUsage?: RuleConfiguration_for_UseQwikMethodUsageOptions;
	/**
	 * Disallow unserializable expressions in Qwik dollar ($) scopes.
	 */
	useQwikValidLexicalScope?: RuleConfiguration_for_UseQwikValidLexicalScopeOptions;
	/**
	 * Enforce that components are defined as functions and never as classes.
	 */
	useReactFunctionComponents?: RuleConfiguration_for_UseReactFunctionComponentsOptions;
	/**
	 * Enforce the sorting of CSS utility classes.
	 */
	useSortedClasses?: RuleFixConfiguration_for_UseSortedClassesOptions;
	/**
	 * Enforce multi-word component names in Vue components.
	 */
	useVueMultiWordComponentNames?: RuleConfiguration_for_UseVueMultiWordComponentNamesOptions;
}
/**
 * A list of rules that belong to this group
 */
export interface Performance {
	/**
	 * Disallow the use of spread (...) syntax on accumulators.
	 */
	noAccumulatingSpread?: RuleConfiguration_for_NoAccumulatingSpreadOptions;
	/**
	 * Disallow await inside loops.
	 */
	noAwaitInLoops?: RuleConfiguration_for_NoAwaitInLoopsOptions;
	/**
	 * Disallow the use of barrel file.
	 */
	noBarrelFile?: RuleConfiguration_for_NoBarrelFileOptions;
	/**
	 * Disallow the use of the delete operator.
	 */
	noDelete?: RuleFixConfiguration_for_NoDeleteOptions;
	/**
	 * Disallow accessing namespace imports dynamically.
	 */
	noDynamicNamespaceImportAccess?: RuleConfiguration_for_NoDynamicNamespaceImportAccessOptions;
	/**
	 * Prevent usage of \<img> element in a Next.js project.
	 */
	noImgElement?: RuleConfiguration_for_NoImgElementOptions;
	/**
	 * Disallow the use of namespace imports.
	 */
	noNamespaceImport?: RuleConfiguration_for_NoNamespaceImportOptions;
	/**
	 * Avoid re-export all.
	 */
	noReExportAll?: RuleConfiguration_for_NoReExportAllOptions;
	/**
	 * Prevent duplicate polyfills from Polyfill.io.
	 */
	noUnwantedPolyfillio?: RuleConfiguration_for_NoUnwantedPolyfillioOptions;
	/**
	 * Enables the recommended rules for this group
	 */
	recommended?: boolean;
	/**
	 * Ensure the preconnect attribute is used when using Google Fonts.
	 */
	useGoogleFontPreconnect?: RuleFixConfiguration_for_UseGoogleFontPreconnectOptions;
	/**
	 * Enforce using Solid's \<For /> component for mapping an array to JSX elements.
	 */
	useSolidForComponent?: RuleConfiguration_for_UseSolidForComponentOptions;
	/**
	 * Require regex literals to be declared at the top level.
	 */
	useTopLevelRegex?: RuleConfiguration_for_UseTopLevelRegexOptions;
}
/**
 * A list of rules that belong to this group
 */
export interface Security {
	/**
	 * Disallow target="_blank" attribute without rel="noopener".
	 */
	noBlankTarget?: RuleFixConfiguration_for_NoBlankTargetOptions;
	/**
	 * Prevent the usage of dangerous JSX props
	 */
	noDangerouslySetInnerHtml?: RuleConfiguration_for_NoDangerouslySetInnerHtmlOptions;
	/**
	 * Report when a DOM element or a component uses both children and dangerouslySetInnerHTML prop.
	 */
	noDangerouslySetInnerHtmlWithChildren?: RuleConfiguration_for_NoDangerouslySetInnerHtmlWithChildrenOptions;
	/**
	 * Disallow the use of global eval().
	 */
	noGlobalEval?: RuleConfiguration_for_NoGlobalEvalOptions;
	/**
	 * Enables the recommended rules for this group
	 */
	recommended?: boolean;
}
/**
 * A list of rules that belong to this group
 */
export interface Style {
	/**
	 * Disallow use of CommonJs module system in favor of ESM style imports.
	 */
	noCommonJs?: RuleConfiguration_for_NoCommonJsOptions;
	/**
	 * Disallow default exports.
	 */
	noDefaultExport?: RuleConfiguration_for_NoDefaultExportOptions;
	/**
	 * Disallow a lower specificity selector from coming after a higher specificity selector.
	 */
	noDescendingSpecificity?: RuleConfiguration_for_NoDescendingSpecificityOptions;
	/**
	 * Disallow using a callback in asynchronous tests and hooks.
	 */
	noDoneCallback?: RuleConfiguration_for_NoDoneCallbackOptions;
	/**
	 * Disallow TypeScript enum.
	 */
	noEnum?: RuleConfiguration_for_NoEnumOptions;
	/**
	 * Disallow exporting an imported variable.
	 */
	noExportedImports?: RuleConfiguration_for_NoExportedImportsOptions;
	/**
	 * Prevent usage of \<head> element in a Next.js project.
	 */
	noHeadElement?: RuleConfiguration_for_NoHeadElementOptions;
	/**
	 * Disallow implicit true values on JSX boolean attributes
	 */
	noImplicitBoolean?: RuleFixConfiguration_for_NoImplicitBooleanOptions;
	/**
	 * Disallow type annotations for variables, parameters, and class properties initialized with a literal expression.
	 */
	noInferrableTypes?: RuleFixConfiguration_for_NoInferrableTypesOptions;
	/**
	 * Reports usage of "magic numbers" — numbers used directly instead of being assigned to named constants.
	 */
	noMagicNumbers?: RuleConfiguration_for_NoMagicNumbersOptions;
	/**
	 * Disallow the use of TypeScript's namespaces.
	 */
	noNamespace?: RuleConfiguration_for_NoNamespaceOptions;
	/**
	 * Disallow negation in the condition of an if statement if it has an else clause.
	 */
	noNegationElse?: RuleFixConfiguration_for_NoNegationElseOptions;
	/**
	 * Disallow nested ternary expressions.
	 */
	noNestedTernary?: RuleConfiguration_for_NoNestedTernaryOptions;
	/**
	 * Disallow non-null assertions using the ! postfix operator.
	 */
	noNonNullAssertion?: RuleFixConfiguration_for_NoNonNullAssertionOptions;
	/**
	 * Disallow reassigning function parameters.
	 */
	noParameterAssign?: RuleConfiguration_for_NoParameterAssignOptions;
	/**
	 * Disallow the use of parameter properties in class constructors.
	 */
	noParameterProperties?: RuleConfiguration_for_NoParameterPropertiesOptions;
	/**
	 * Disallow the use of process.env.
	 */
	noProcessEnv?: RuleConfiguration_for_NoProcessEnvOptions;
	/**
	 * This rule allows you to specify global variable names that you don’t want to use in your application.
	 */
	noRestrictedGlobals?: RuleConfiguration_for_NoRestrictedGlobalsOptions;
	/**
	 * Disallow specified modules when loaded by import or require.
	 */
	noRestrictedImports?: RuleConfiguration_for_NoRestrictedImportsOptions;
	/**
	 * Disallow user defined types.
	 */
	noRestrictedTypes?: RuleFixConfiguration_for_NoRestrictedTypesOptions;
	/**
	 * Disallow the use of constants which its value is the upper-case version of its name.
	 */
	noShoutyConstants?: RuleFixConfiguration_for_NoShoutyConstantsOptions;
	/**
	 * Enforce the use of String.slice() over String.substr() and String.substring().
	 */
	noSubstr?: RuleFixConfiguration_for_NoSubstrOptions;
	/**
	 * Disallow template literals if interpolation and special-character handling are not needed
	 */
	noUnusedTemplateLiteral?: RuleFixConfiguration_for_NoUnusedTemplateLiteralOptions;
	/**
	 * Disallow else block when the if block breaks early.
	 */
	noUselessElse?: RuleFixConfiguration_for_NoUselessElseOptions;
	/**
	 * Disallow use of @value rule in css modules.
	 */
	noValueAtRule?: RuleConfiguration_for_NoValueAtRuleOptions;
	/**
	 * Disallow the use of yoda expressions.
	 */
	noYodaExpression?: RuleFixConfiguration_for_NoYodaExpressionOptions;
	/**
	 * Enables the recommended rules for this group
	 */
	recommended?: boolean;
	/**
	 * Disallow Array constructors.
	 */
	useArrayLiterals?: RuleFixConfiguration_for_UseArrayLiteralsOptions;
	/**
	 * Enforce the use of as const over literal type and type annotation.
	 */
	useAsConstAssertion?: RuleFixConfiguration_for_UseAsConstAssertionOptions;
	/**
	 * Use at() instead of integer index access.
	 */
	useAtIndex?: RuleFixConfiguration_for_UseAtIndexOptions;
	/**
	 * Requires following curly brace conventions.
	 */
	useBlockStatements?: RuleFixConfiguration_for_UseBlockStatementsOptions;
	/**
	 * Enforce using else if instead of nested if in else clauses.
	 */
	useCollapsedElseIf?: RuleFixConfiguration_for_UseCollapsedElseIfOptions;
	/**
	 * Enforce using single if instead of nested if clauses.
	 */
	useCollapsedIf?: RuleFixConfiguration_for_UseCollapsedIfOptions;
	/**
	 * Enforce declaring components only within modules that export React Components exclusively.
	 */
	useComponentExportOnlyModules?: RuleConfiguration_for_UseComponentExportOnlyModulesOptions;
	/**
	 * Require consistently using either T\[] or Array\<T>
	 */
	useConsistentArrayType?: RuleFixConfiguration_for_UseConsistentArrayTypeOptions;
	/**
	 * Enforce the use of new for all builtins, except String, Number and Boolean.
	 */
	useConsistentBuiltinInstantiation?: RuleFixConfiguration_for_UseConsistentBuiltinInstantiationOptions;
	/**
	 * This rule enforces consistent use of curly braces inside JSX attributes and JSX children.
	 */
	useConsistentCurlyBraces?: RuleFixConfiguration_for_UseConsistentCurlyBracesOptions;
	/**
	 * Require consistent accessibility modifiers on class properties and methods.
	 */
	useConsistentMemberAccessibility?: RuleConfiguration_for_UseConsistentMemberAccessibilityOptions;
	/**
	 * Require the consistent declaration of object literals. Defaults to explicit definitions.
	 */
	useConsistentObjectDefinitions?: RuleFixConfiguration_for_UseConsistentObjectDefinitionsOptions;
	/**
	 * Require const declarations for variables that are only assigned once.
	 */
	useConst?: RuleFixConfiguration_for_UseConstOptions;
	/**
	 * Enforce default function parameters and optional function parameters to be last.
	 */
	useDefaultParameterLast?: RuleFixConfiguration_for_UseDefaultParameterLastOptions;
	/**
	 * Require the default clause in switch statements.
	 */
	useDefaultSwitchClause?: RuleConfiguration_for_UseDefaultSwitchClauseOptions;
	/**
	 * Require specifying the reason argument when using @deprecated directive
	 */
	useDeprecatedReason?: RuleConfiguration_for_UseDeprecatedReasonOptions;
	/**
	 * Require that each enum member value be explicitly initialized.
	 */
	useEnumInitializers?: RuleFixConfiguration_for_UseEnumInitializersOptions;
	/**
	 * Enforce explicitly comparing the length, size, byteLength or byteOffset property of a value.
	 */
	useExplicitLengthCheck?: RuleFixConfiguration_for_UseExplicitLengthCheckOptions;
	/**
	 * Disallow the use of Math.pow in favor of the ** operator.
	 */
	useExponentiationOperator?: RuleFixConfiguration_for_UseExponentiationOperatorOptions;
	/**
	 * Promotes the use of export type for types.
	 */
	useExportType?: RuleFixConfiguration_for_UseExportTypeOptions;
	/**
	 * Require that all exports are declared after all non-export statements.
	 */
	useExportsLast?: RuleConfiguration_for_UseExportsLastOptions;
	/**
	 * Enforce naming conventions for JavaScript and TypeScript filenames.
	 */
	useFilenamingConvention?: RuleConfiguration_for_UseFilenamingConventionOptions;
	/**
	 * Prefer using for...of loops over standard for loops where possible.
	 */
	useForOf?: RuleConfiguration_for_UseForOfOptions;
	/**
	 * This rule enforces the use of \<>...\</> over \<Fragment>...\</Fragment>.
	 */
	useFragmentSyntax?: RuleFixConfiguration_for_UseFragmentSyntaxOptions;
	/**
	 * Validates that all enum values are capitalized.
	 */
	useGraphqlNamingConvention?: RuleConfiguration_for_UseGraphqlNamingConventionOptions;
	/**
	 * Enforce that getters and setters for the same property are adjacent in class and object definitions.
	 */
	useGroupedAccessorPairs?: RuleConfiguration_for_UseGroupedAccessorPairsOptions;
	/**
	 * Promotes the use of import type for types.
	 */
	useImportType?: RuleFixConfiguration_for_UseImportTypeOptions;
	/**
	 * Require all enum members to be literal values.
	 */
	useLiteralEnumMembers?: RuleConfiguration_for_UseLiteralEnumMembersOptions;
	/**
	 * Enforce naming conventions for everything across a codebase.
	 */
	useNamingConvention?: RuleFixConfiguration_for_UseNamingConventionOptions;
	/**
	 * Promotes the usage of node:assert/strict over node:assert.
	 */
	useNodeAssertStrict?: RuleFixConfiguration_for_UseNodeAssertStrictOptions;
	/**
	 * Enforces using the node: protocol for Node.js builtin modules.
	 */
	useNodejsImportProtocol?: RuleFixConfiguration_for_UseNodejsImportProtocolOptions;
	/**
	 * Use the Number properties instead of global ones.
	 */
	useNumberNamespace?: RuleFixConfiguration_for_UseNumberNamespaceOptions;
	/**
	 * Enforce the use of numeric separators in numeric literals.
	 */
	useNumericSeparators?: RuleFixConfiguration_for_UseNumericSeparatorsOptions;
	/**
	 * Prefer object spread over Object.assign() when constructing new objects.
	 */
	useObjectSpread?: RuleFixConfiguration_for_UseObjectSpreadOptions;
	/**
	 * Enforce marking members as readonly if they are never modified outside the constructor.
	 */
	useReadonlyClassProperties?: RuleFixConfiguration_for_UseReadonlyClassPropertiesOptions;
	/**
	 * Prevent extra closing tags for components without children.
	 */
	useSelfClosingElements?: RuleFixConfiguration_for_UseSelfClosingElementsOptions;
	/**
	 * Require assignment operator shorthand where possible.
	 */
	useShorthandAssign?: RuleFixConfiguration_for_UseShorthandAssignOptions;
	/**
	 * Enforce using function types instead of object type with call signatures.
	 */
	useShorthandFunctionType?: RuleFixConfiguration_for_UseShorthandFunctionTypeOptions;
	/**
	 * Disallow multiple variable declarations in the same variable statement
	 */
	useSingleVarDeclarator?: RuleFixConfiguration_for_UseSingleVarDeclaratorOptions;
	/**
	 * Require a description parameter for the Symbol().
	 */
	useSymbolDescription?: RuleConfiguration_for_UseSymbolDescriptionOptions;
	/**
	 * Prefer template literals over string concatenation.
	 */
	useTemplate?: RuleFixConfiguration_for_UseTemplateOptions;
	/**
	 * Require new when throwing an error.
	 */
	useThrowNewError?: RuleFixConfiguration_for_UseThrowNewErrorOptions;
	/**
	 * Disallow throwing non-Error values.
	 */
	useThrowOnlyError?: RuleConfiguration_for_UseThrowOnlyErrorOptions;
	/**
	 * Enforce the use of String.trimStart() and String.trimEnd() over String.trimLeft() and String.trimRight().
	 */
	useTrimStartEnd?: RuleFixConfiguration_for_UseTrimStartEndOptions;
	/**
	 * Disallow overload signatures that can be unified into a single signature.
	 */
	useUnifiedTypeSignatures?: RuleFixConfiguration_for_UseUnifiedTypeSignaturesOptions;
}
/**
 * A list of rules that belong to this group
 */
export interface Suspicious {
	/**
	 * Disallow the use of alert, confirm, and prompt.
	 */
	noAlert?: RuleConfiguration_for_NoAlertOptions;
	/**
	 * Use standard constants instead of approximated literals.
	 */
	noApproximativeNumericConstant?: RuleFixConfiguration_for_NoApproximativeNumericConstantOptions;
	/**
	 * Discourage the usage of Array index in keys.
	 */
	noArrayIndexKey?: RuleConfiguration_for_NoArrayIndexKeyOptions;
	/**
	 * Disallow assignments in expressions.
	 */
	noAssignInExpressions?: RuleConfiguration_for_NoAssignInExpressionsOptions;
	/**
	 * Disallows using an async function as a Promise executor.
	 */
	noAsyncPromiseExecutor?: RuleConfiguration_for_NoAsyncPromiseExecutorOptions;
	/**
	 * Prevents the use of the ! pattern in the first position of files.includes in the configuration file.
	 */
	noBiomeFirstException?: RuleFixConfiguration_for_NoBiomeFirstExceptionOptions;
	/**
	 * Disallow bitwise operators.
	 */
	noBitwiseOperators?: RuleConfiguration_for_NoBitwiseOperatorsOptions;
	/**
	 * Disallow reassigning exceptions in catch clauses.
	 */
	noCatchAssign?: RuleConfiguration_for_NoCatchAssignOptions;
	/**
	 * Disallow reassigning class members.
	 */
	noClassAssign?: RuleConfiguration_for_NoClassAssignOptions;
	/**
	 * Prevent comments from being inserted as text nodes
	 */
	noCommentText?: RuleFixConfiguration_for_NoCommentTextOptions;
	/**
	 * Disallow comparing against -0
	 */
	noCompareNegZero?: RuleFixConfiguration_for_NoCompareNegZeroOptions;
	/**
	 * Disallow labeled statements that are not loops.
	 */
	noConfusingLabels?: RuleConfiguration_for_NoConfusingLabelsOptions;
	/**
	 * Disallow void type outside of generic or return types.
	 */
	noConfusingVoidType?: RuleFixConfiguration_for_NoConfusingVoidTypeOptions;
	/**
	 * Disallow the use of console.
	 */
	noConsole?: RuleFixConfiguration_for_NoConsoleOptions;
	/**
	 * Disallow TypeScript const enum
	 */
	noConstEnum?: RuleFixConfiguration_for_NoConstEnumOptions;
	/**
	 * Disallow expressions where the operation doesn't affect the value
	 */
	noConstantBinaryExpressions?: RuleConfiguration_for_NoConstantBinaryExpressionsOptions;
	/**
	 * Prevents from having control characters and some escape sequences that match control characters in regular expression literals.
	 */
	noControlCharactersInRegex?: RuleConfiguration_for_NoControlCharactersInRegexOptions;
	/**
	 * Disallow the use of debugger
	 */
	noDebugger?: RuleFixConfiguration_for_NoDebuggerOptions;
	/**
	 * Disallow direct assignments to document.cookie.
	 */
	noDocumentCookie?: RuleConfiguration_for_NoDocumentCookieOptions;
	/**
	 * Prevents importing next/document outside of pages/_document.jsx in Next.js projects.
	 */
	noDocumentImportInPage?: RuleConfiguration_for_NoDocumentImportInPageOptions;
	/**
	 * Require the use of === and !==.
	 */
	noDoubleEquals?: RuleFixConfiguration_for_NoDoubleEqualsOptions;
	/**
	 * Disallow duplicate @import rules.
	 */
	noDuplicateAtImportRules?: RuleConfiguration_for_NoDuplicateAtImportRulesOptions;
	/**
	 * Disallow duplicate case labels.
	 */
	noDuplicateCase?: RuleConfiguration_for_NoDuplicateCaseOptions;
	/**
	 * Disallow duplicate class members.
	 */
	noDuplicateClassMembers?: RuleConfiguration_for_NoDuplicateClassMembersOptions;
	/**
	 * Disallow duplicate custom properties within declaration blocks.
	 */
	noDuplicateCustomProperties?: RuleConfiguration_for_NoDuplicateCustomPropertiesOptions;
	/**
	 * Disallow duplicate conditions in if-else-if chains
	 */
	noDuplicateElseIf?: RuleConfiguration_for_NoDuplicateElseIfOptions;
	/**
	 * No duplicated fields in GraphQL operations.
	 */
	noDuplicateFields?: RuleConfiguration_for_NoDuplicateFieldsOptions;
	/**
	 * Disallow duplicate names within font families.
	 */
	noDuplicateFontNames?: RuleConfiguration_for_NoDuplicateFontNamesOptions;
	/**
	 * Prevents JSX properties to be assigned multiple times.
	 */
	noDuplicateJsxProps?: RuleConfiguration_for_NoDuplicateJsxPropsOptions;
	/**
	 * Disallow two keys with the same name inside objects.
	 */
	noDuplicateObjectKeys?: RuleConfiguration_for_NoDuplicateObjectKeysOptions;
	/**
	 * Disallow duplicate function parameter name.
	 */
	noDuplicateParameters?: RuleConfiguration_for_NoDuplicateParametersOptions;
	/**
	 * Disallow duplicate properties within declaration blocks.
	 */
	noDuplicateProperties?: RuleConfiguration_for_NoDuplicatePropertiesOptions;
	/**
	 * Disallow duplicate selectors within keyframe blocks.
	 */
	noDuplicateSelectorsKeyframeBlock?: RuleConfiguration_for_NoDuplicateSelectorsKeyframeBlockOptions;
	/**
	 * A describe block should not contain duplicate hooks.
	 */
	noDuplicateTestHooks?: RuleConfiguration_for_NoDuplicateTestHooksOptions;
	/**
	 * Disallow CSS empty blocks.
	 */
	noEmptyBlock?: RuleConfiguration_for_NoEmptyBlockOptions;
	/**
	 * Disallow empty block statements and static blocks.
	 */
	noEmptyBlockStatements?: RuleConfiguration_for_NoEmptyBlockStatementsOptions;
	/**
	 * Disallow the declaration of empty interfaces.
	 */
	noEmptyInterface?: RuleFixConfiguration_for_NoEmptyInterfaceOptions;
	/**
	 * Disallow variables from evolving into any type through reassignments.
	 */
	noEvolvingTypes?: RuleConfiguration_for_NoEvolvingTypesOptions;
	/**
	 * Disallow the any type usage.
	 */
	noExplicitAny?: RuleConfiguration_for_NoExplicitAnyOptions;
	/**
	 * Disallow using export or module.exports in files containing tests
	 */
	noExportsInTest?: RuleConfiguration_for_NoExportsInTestOptions;
	/**
	 * Prevents the wrong usage of the non-null assertion operator (!) in TypeScript files.
	 */
	noExtraNonNullAssertion?: RuleFixConfiguration_for_NoExtraNonNullAssertionOptions;
	/**
	 * Disallow fallthrough of switch clauses.
	 */
	noFallthroughSwitchClause?: RuleConfiguration_for_NoFallthroughSwitchClauseOptions;
	/**
	 * Disallow focused tests.
	 */
	noFocusedTests?: RuleFixConfiguration_for_NoFocusedTestsOptions;
	/**
	 * Disallow reassigning function declarations.
	 */
	noFunctionAssign?: RuleConfiguration_for_NoFunctionAssignOptions;
	/**
	 * Disallow assignments to native objects and read-only global variables.
	 */
	noGlobalAssign?: RuleConfiguration_for_NoGlobalAssignOptions;
	/**
	 * Use Number.isFinite instead of global isFinite.
	 */
	noGlobalIsFinite?: RuleFixConfiguration_for_NoGlobalIsFiniteOptions;
	/**
	 * Use Number.isNaN instead of global isNaN.
	 */
	noGlobalIsNan?: RuleFixConfiguration_for_NoGlobalIsNanOptions;
	/**
	 * Prevent using the next/head module in pages/_document.js on Next.js projects.
	 */
	noHeadImportInDocument?: RuleConfiguration_for_NoHeadImportInDocumentOptions;
	/**
	 * Disallow use of implicit any type on variable declarations.
	 */
	noImplicitAnyLet?: RuleConfiguration_for_NoImplicitAnyLetOptions;
	/**
	 * Disallow assigning to imported bindings
	 */
	noImportAssign?: RuleConfiguration_for_NoImportAssignOptions;
	/**
	 * Disallow invalid !important within keyframe declarations
	 */
	noImportantInKeyframe?: RuleConfiguration_for_NoImportantInKeyframeOptions;
	/**
	 * Disallows the use of irregular whitespace characters.
	 */
	noIrregularWhitespace?: RuleConfiguration_for_NoIrregularWhitespaceOptions;
	/**
	 * Disallow labels that share a name with a variable
	 */
	noLabelVar?: RuleConfiguration_for_NoLabelVarOptions;
	/**
	 * Disallow characters made with multiple code points in character class syntax.
	 */
	noMisleadingCharacterClass?: RuleFixConfiguration_for_NoMisleadingCharacterClassOptions;
	/**
	 * Enforce proper usage of new and constructor.
	 */
	noMisleadingInstantiator?: RuleConfiguration_for_NoMisleadingInstantiatorOptions;
	/**
	 * Checks that the assertion function, for example expect, is placed inside an it() function call.
	 */
	noMisplacedAssertion?: RuleConfiguration_for_NoMisplacedAssertionOptions;
	/**
	 * Disallow shorthand assign when variable appears on both sides.
	 */
	noMisrefactoredShorthandAssign?: RuleFixConfiguration_for_NoMisrefactoredShorthandAssignOptions;
	/**
	 * Disallow octal escape sequences in string literals
	 */
	noOctalEscape?: RuleFixConfiguration_for_NoOctalEscapeOptions;
	/**
	 * Disallow direct use of Object.prototype builtins.
	 */
	noPrototypeBuiltins?: RuleFixConfiguration_for_NoPrototypeBuiltinsOptions;
	/**
	 * Disallow the use if quickfix.biome inside editor settings file.
	 */
	noQuickfixBiome?: RuleFixConfiguration_for_NoQuickfixBiomeOptions;
	/**
	 * Prevents React-specific JSX properties from being used.
	 */
	noReactSpecificProps?: RuleFixConfiguration_for_NoReactSpecificPropsOptions;
	/**
	 * Disallow variable, function, class, and type redeclarations in the same scope.
	 */
	noRedeclare?: RuleConfiguration_for_NoRedeclareOptions;
	/**
	 * Prevents from having redundant "use strict".
	 */
	noRedundantUseStrict?: RuleFixConfiguration_for_NoRedundantUseStrictOptions;
	/**
	 * Disallow comparisons where both sides are exactly the same.
	 */
	noSelfCompare?: RuleConfiguration_for_NoSelfCompareOptions;
	/**
	 * Disallow identifiers from shadowing restricted names.
	 */
	noShadowRestrictedNames?: RuleConfiguration_for_NoShadowRestrictedNamesOptions;
	/**
	 * Disallow shorthand properties that override related longhand properties.
	 */
	noShorthandPropertyOverrides?: RuleConfiguration_for_NoShorthandPropertyOverridesOptions;
	/**
	 * Disallow disabled tests.
	 */
	noSkippedTests?: RuleFixConfiguration_for_NoSkippedTestsOptions;
	/**
	 * Prevents the use of sparse arrays (arrays with holes).
	 */
	noSparseArray?: RuleFixConfiguration_for_NoSparseArrayOptions;
	/**
	 * It detects possible "wrong" semicolons inside JSX elements.
	 */
	noSuspiciousSemicolonInJsx?: RuleConfiguration_for_NoSuspiciousSemicolonInJsxOptions;
	/**
	 * Disallow template literal placeholder syntax in regular strings.
	 */
	noTemplateCurlyInString?: RuleConfiguration_for_NoTemplateCurlyInStringOptions;
	/**
	 * Disallow then property.
	 */
	noThenProperty?: RuleConfiguration_for_NoThenPropertyOptions;
	/**
	 * Prevents the use of the TypeScript directive @ts-ignore.
	 */
	noTsIgnore?: RuleFixConfiguration_for_NoTsIgnoreOptions;
	/**
	 * Disallow let or var variables that are read but never assigned.
	 */
	noUnassignedVariables?: RuleConfiguration_for_NoUnassignedVariablesOptions;
	/**
	 * Disallow unknown at-rules.
	 */
	noUnknownAtRules?: RuleConfiguration_for_NoUnknownAtRulesOptions;
	/**
	 * Disallow unsafe declaration merging between interfaces and classes.
	 */
	noUnsafeDeclarationMerging?: RuleConfiguration_for_NoUnsafeDeclarationMergingOptions;
	/**
	 * Disallow using unsafe negation.
	 */
	noUnsafeNegation?: RuleFixConfiguration_for_NoUnsafeNegationOptions;
	/**
	 * Disallow unnecessary escapes in string literals.
	 */
	noUselessEscapeInString?: RuleFixConfiguration_for_NoUselessEscapeInStringOptions;
	/**
	 * Disallow useless backreferences in regular expression literals that always match an empty string.
	 */
	noUselessRegexBackrefs?: RuleConfiguration_for_NoUselessRegexBackrefsOptions;
	/**
	 * Disallow the use of var
	 */
	noVar?: RuleFixConfiguration_for_NoVarOptions;
	/**
	 * Disallow with statements in non-strict contexts.
	 */
	noWith?: RuleConfiguration_for_NoWithOptions;
	/**
	 * Enables the recommended rules for this group
	 */
	recommended?: boolean;
	/**
	 * Disallow the use of overload signatures that are not next to each other.
	 */
	useAdjacentOverloadSignatures?: RuleConfiguration_for_UseAdjacentOverloadSignaturesOptions;
	/**
	 * Ensure async functions utilize await.
	 */
	useAwait?: RuleConfiguration_for_UseAwaitOptions;
	/**
	 * Promotes the correct usage for ignoring folders in the configuration file.
	 */
	useBiomeIgnoreFolder?: RuleFixConfiguration_for_UseBiomeIgnoreFolderOptions;
	/**
	 * Enforce default clauses in switch statements to be last
	 */
	useDefaultSwitchClauseLast?: RuleConfiguration_for_UseDefaultSwitchClauseLastOptions;
	/**
	 * Enforce passing a message value when creating a built-in error.
	 */
	useErrorMessage?: RuleConfiguration_for_UseErrorMessageOptions;
	/**
	 * Enforce get methods to always return a value.
	 */
	useGetterReturn?: RuleConfiguration_for_UseGetterReturnOptions;
	/**
	 * Enforces the use of a recommended display strategy with Google Fonts.
	 */
	useGoogleFontDisplay?: RuleConfiguration_for_UseGoogleFontDisplayOptions;
	/**
	 * Require for-in loops to include an if statement.
	 */
	useGuardForIn?: RuleConfiguration_for_UseGuardForInOptions;
	/**
	 * Use Array.isArray() instead of instanceof Array.
	 */
	useIsArray?: RuleFixConfiguration_for_UseIsArrayOptions;
	/**
	 * Enforce consistent return values in iterable callbacks.
	 */
	useIterableCallbackReturn?: RuleConfiguration_for_UseIterableCallbackReturnOptions;
	/**
	 * Require using the namespace keyword over the module keyword to declare TypeScript namespaces.
	 */
	useNamespaceKeyword?: RuleFixConfiguration_for_UseNamespaceKeywordOptions;
	/**
	 * Enforce using the digits argument with Number#toFixed().
	 */
	useNumberToFixedDigitsArgument?: RuleFixConfiguration_for_UseNumberToFixedDigitsArgumentOptions;
	/**
	 * Use static Response methods instead of new Response() constructor when possible.
	 */
	useStaticResponseMethods?: RuleFixConfiguration_for_UseStaticResponseMethodsOptions;
	/**
	 * Enforce the use of the directive "use strict" in script files.
	 */
	useStrictMode?: RuleFixConfiguration_for_UseStrictModeOptions;
}
export type RuleAssistPlainConfiguration = "off" | "on";
export interface RuleAssistWithOptions_for_OrganizeImportsOptions {
	/**
	 * The severity of the emitted diagnostics by the rule
	 */
	level: RuleAssistPlainConfiguration;
	/**
	 * Rule's options
	 */
	options: OrganizeImportsOptions;
}
export interface RuleAssistWithOptions_for_UseSortedAttributesOptions {
	/**
	 * The severity of the emitted diagnostics by the rule
	 */
	level: RuleAssistPlainConfiguration;
	/**
	 * Rule's options
	 */
	options: UseSortedAttributesOptions;
}
export interface RuleAssistWithOptions_for_UseSortedKeysOptions {
	/**
	 * The severity of the emitted diagnostics by the rule
	 */
	level: RuleAssistPlainConfiguration;
	/**
	 * Rule's options
	 */
	options: UseSortedKeysOptions;
}
export interface RuleAssistWithOptions_for_UseSortedPropertiesOptions {
	/**
	 * The severity of the emitted diagnostics by the rule
	 */
	level: RuleAssistPlainConfiguration;
	/**
	 * Rule's options
	 */
	options: UseSortedPropertiesOptions;
}
export type RuleFixConfiguration_for_NoAccessKeyOptions =
	| RulePlainConfiguration
	| RuleWithFixOptions_for_NoAccessKeyOptions;
export type RuleFixConfiguration_for_NoAriaHiddenOnFocusableOptions =
	| RulePlainConfiguration
	| RuleWithFixOptions_for_NoAriaHiddenOnFocusableOptions;
export type RuleFixConfiguration_for_NoAriaUnsupportedElementsOptions =
	| RulePlainConfiguration
	| RuleWithFixOptions_for_NoAriaUnsupportedElementsOptions;
export type RuleFixConfiguration_for_NoAutofocusOptions =
	| RulePlainConfiguration
	| RuleWithFixOptions_for_NoAutofocusOptions;
export type RuleFixConfiguration_for_NoDistractingElementsOptions =
	| RulePlainConfiguration
	| RuleWithFixOptions_for_NoDistractingElementsOptions;
export type RuleFixConfiguration_for_NoHeaderScopeOptions =
	| RulePlainConfiguration
	| RuleWithFixOptions_for_NoHeaderScopeOptions;
export type RuleFixConfiguration_for_NoInteractiveElementToNoninteractiveRoleOptions =
	| RulePlainConfiguration
	| RuleWithFixOptions_for_NoInteractiveElementToNoninteractiveRoleOptions;
export type RuleConfiguration_for_NoLabelWithoutControlOptions =
	| RulePlainConfiguration
	| RuleWithOptions_for_NoLabelWithoutControlOptions;
export type RuleConfiguration_for_NoNoninteractiveElementInteractionsOptions =
	| RulePlainConfiguration
	| RuleWithOptions_for_NoNoninteractiveElementInteractionsOptions;
export type RuleFixConfiguration_for_NoNoninteractiveElementToInteractiveRoleOptions =
	| RulePlainConfiguration
	| RuleWithFixOptions_for_NoNoninteractiveElementToInteractiveRoleOptions;
export type RuleFixConfiguration_for_NoNoninteractiveTabindexOptions =
	| RulePlainConfiguration
	| RuleWithFixOptions_for_NoNoninteractiveTabindexOptions;
export type RuleFixConfiguration_for_NoPositiveTabindexOptions =
	| RulePlainConfiguration
	| RuleWithFixOptions_for_NoPositiveTabindexOptions;
export type RuleConfiguration_for_NoRedundantAltOptions =
	| RulePlainConfiguration
	| RuleWithOptions_for_NoRedundantAltOptions;
export type RuleFixConfiguration_for_NoRedundantRolesOptions =
	| RulePlainConfiguration
	| RuleWithFixOptions_for_NoRedundantRolesOptions;
export type RuleConfiguration_for_NoStaticElementInteractionsOptions =
	| RulePlainConfiguration
	| RuleWithOptions_for_NoStaticElementInteractionsOptions;
export type RuleConfiguration_for_NoSvgWithoutTitleOptions =
	| RulePlainConfiguration
	| RuleWithOptions_for_NoSvgWithoutTitleOptions;
export type RuleConfiguration_for_UseAltTextOptions =
	| RulePlainConfiguration
	| RuleWithOptions_for_UseAltTextOptions;
export type RuleFixConfiguration_for_UseAnchorContentOptions =
	| RulePlainConfiguration
	| RuleWithFixOptions_for_UseAnchorContentOptions;
export type RuleFixConfiguration_for_UseAriaActivedescendantWithTabindexOptions =
	| RulePlainConfiguration
	| RuleWithFixOptions_for_UseAriaActivedescendantWithTabindexOptions;
export type RuleConfiguration_for_UseAriaPropsForRoleOptions =
	| RulePlainConfiguration
	| RuleWithOptions_for_UseAriaPropsForRoleOptions;
export type RuleConfiguration_for_UseAriaPropsSupportedByRoleOptions =
	| RulePlainConfiguration
	| RuleWithOptions_for_UseAriaPropsSupportedByRoleOptions;
export type RuleConfiguration_for_UseButtonTypeOptions =
	| RulePlainConfiguration
	| RuleWithOptions_for_UseButtonTypeOptions;
export type RuleConfiguration_for_UseFocusableInteractiveOptions =
	| RulePlainConfiguration
	| RuleWithOptions_for_UseFocusableInteractiveOptions;
export type RuleConfiguration_for_UseGenericFontNamesOptions =
	| RulePlainConfiguration
	| RuleWithOptions_for_UseGenericFontNamesOptions;
export type RuleConfiguration_for_UseHeadingContentOptions =
	| RulePlainConfiguration
	| RuleWithOptions_for_UseHeadingContentOptions;
export type RuleConfiguration_for_UseHtmlLangOptions =
	| RulePlainConfiguration
	| RuleWithOptions_for_UseHtmlLangOptions;
export type RuleConfiguration_for_UseIframeTitleOptions =
	| RulePlainConfiguration
	| RuleWithOptions_for_UseIframeTitleOptions;
export type RuleConfiguration_for_UseKeyWithClickEventsOptions =
	| RulePlainConfiguration
	| RuleWithOptions_for_UseKeyWithClickEventsOptions;
export type RuleConfiguration_for_UseKeyWithMouseEventsOptions =
	| RulePlainConfiguration
	| RuleWithOptions_for_UseKeyWithMouseEventsOptions;
export type RuleConfiguration_for_UseMediaCaptionOptions =
	| RulePlainConfiguration
	| RuleWithOptions_for_UseMediaCaptionOptions;
export type RuleConfiguration_for_UseSemanticElementsOptions =
	| RulePlainConfiguration
	| RuleWithOptions_for_UseSemanticElementsOptions;
export type RuleConfiguration_for_UseValidAnchorOptions =
	| RulePlainConfiguration
	| RuleWithOptions_for_UseValidAnchorOptions;
export type RuleFixConfiguration_for_UseValidAriaPropsOptions =
	| RulePlainConfiguration
	| RuleWithFixOptions_for_UseValidAriaPropsOptions;
export type RuleFixConfiguration_for_UseValidAriaRoleOptions =
	| RulePlainConfiguration
	| RuleWithFixOptions_for_UseValidAriaRoleOptions;
export type RuleConfiguration_for_UseValidAriaValuesOptions =
	| RulePlainConfiguration
	| RuleWithOptions_for_UseValidAriaValuesOptions;
export type RuleConfiguration_for_UseValidAutocompleteOptions =
	| RulePlainConfiguration
	| RuleWithOptions_for_UseValidAutocompleteOptions;
export type RuleConfiguration_for_UseValidLangOptions =
	| RulePlainConfiguration
	| RuleWithOptions_for_UseValidLangOptions;
export type RuleFixConfiguration_for_NoAdjacentSpacesInRegexOptions =
	| RulePlainConfiguration
	| RuleWithFixOptions_for_NoAdjacentSpacesInRegexOptions;
export type RuleConfiguration_for_NoArgumentsOptions =
	| RulePlainConfiguration
	| RuleWithOptions_for_NoArgumentsOptions;
export type RuleFixConfiguration_for_NoBannedTypesOptions =
	| RulePlainConfiguration
	| RuleWithFixOptions_for_NoBannedTypesOptions;
export type RuleConfiguration_for_NoCommaOperatorOptions =
	| RulePlainConfiguration
	| RuleWithOptions_for_NoCommaOperatorOptions;
export type RuleConfiguration_for_NoEmptyTypeParametersOptions =
	| RulePlainConfiguration
	| RuleWithOptions_for_NoEmptyTypeParametersOptions;
export type RuleConfiguration_for_NoExcessiveCognitiveComplexityOptions =
	| RulePlainConfiguration
	| RuleWithOptions_for_NoExcessiveCognitiveComplexityOptions;
export type RuleConfiguration_for_NoExcessiveLinesPerFunctionOptions =
	| RulePlainConfiguration
	| RuleWithOptions_for_NoExcessiveLinesPerFunctionOptions;
export type RuleConfiguration_for_NoExcessiveNestedTestSuitesOptions =
	| RulePlainConfiguration
	| RuleWithOptions_for_NoExcessiveNestedTestSuitesOptions;
export type RuleFixConfiguration_for_NoExtraBooleanCastOptions =
	| RulePlainConfiguration
	| RuleWithFixOptions_for_NoExtraBooleanCastOptions;
export type RuleFixConfiguration_for_NoFlatMapIdentityOptions =
	| RulePlainConfiguration
	| RuleWithFixOptions_for_NoFlatMapIdentityOptions;
export type RuleConfiguration_for_NoForEachOptions =
	| RulePlainConfiguration
	| RuleWithOptions_for_NoForEachOptions;
export type RuleFixConfiguration_for_NoImplicitCoercionsOptions =
	| RulePlainConfiguration
	| RuleWithFixOptions_for_NoImplicitCoercionsOptions;
export type RuleFixConfiguration_for_NoImportantStylesOptions =
	| RulePlainConfiguration
	| RuleWithFixOptions_for_NoImportantStylesOptions;
export type RuleConfiguration_for_NoStaticOnlyClassOptions =
	| RulePlainConfiguration
	| RuleWithOptions_for_NoStaticOnlyClassOptions;
export type RuleFixConfiguration_for_NoThisInStaticOptions =
	| RulePlainConfiguration
	| RuleWithFixOptions_for_NoThisInStaticOptions;
export type RuleFixConfiguration_for_NoUselessCatchOptions =
	| RulePlainConfiguration
	| RuleWithFixOptions_for_NoUselessCatchOptions;
export type RuleFixConfiguration_for_NoUselessConstructorOptions =
	| RulePlainConfiguration
	| RuleWithFixOptions_for_NoUselessConstructorOptions;
export type RuleFixConfiguration_for_NoUselessContinueOptions =
	| RulePlainConfiguration
	| RuleWithFixOptions_for_NoUselessContinueOptions;
export type RuleFixConfiguration_for_NoUselessEmptyExportOptions =
	| RulePlainConfiguration
	| RuleWithFixOptions_for_NoUselessEmptyExportOptions;
export type RuleFixConfiguration_for_NoUselessEscapeInRegexOptions =
	| RulePlainConfiguration
	| RuleWithFixOptions_for_NoUselessEscapeInRegexOptions;
export type RuleFixConfiguration_for_NoUselessFragmentsOptions =
	| RulePlainConfiguration
	| RuleWithFixOptions_for_NoUselessFragmentsOptions;
export type RuleFixConfiguration_for_NoUselessLabelOptions =
	| RulePlainConfiguration
	| RuleWithFixOptions_for_NoUselessLabelOptions;
export type RuleFixConfiguration_for_NoUselessLoneBlockStatementsOptions =
	| RulePlainConfiguration
	| RuleWithFixOptions_for_NoUselessLoneBlockStatementsOptions;
export type RuleFixConfiguration_for_NoUselessRenameOptions =
	| RulePlainConfiguration
	| RuleWithFixOptions_for_NoUselessRenameOptions;
export type RuleFixConfiguration_for_NoUselessStringConcatOptions =
	| RulePlainConfiguration
	| RuleWithFixOptions_for_NoUselessStringConcatOptions;
export type RuleConfiguration_for_NoUselessStringRawOptions =
	| RulePlainConfiguration
	| RuleWithOptions_for_NoUselessStringRawOptions;
export type RuleFixConfiguration_for_NoUselessSwitchCaseOptions =
	| RulePlainConfiguration
	| RuleWithFixOptions_for_NoUselessSwitchCaseOptions;
export type RuleFixConfiguration_for_NoUselessTernaryOptions =
	| RulePlainConfiguration
	| RuleWithFixOptions_for_NoUselessTernaryOptions;
export type RuleFixConfiguration_for_NoUselessThisAliasOptions =
	| RulePlainConfiguration
	| RuleWithFixOptions_for_NoUselessThisAliasOptions;
export type RuleFixConfiguration_for_NoUselessTypeConstraintOptions =
	| RulePlainConfiguration
	| RuleWithFixOptions_for_NoUselessTypeConstraintOptions;
export type RuleFixConfiguration_for_NoUselessUndefinedInitializationOptions =
	| RulePlainConfiguration
	| RuleWithFixOptions_for_NoUselessUndefinedInitializationOptions;
export type RuleConfiguration_for_NoVoidOptions =
	| RulePlainConfiguration
	| RuleWithOptions_for_NoVoidOptions;
export type RuleFixConfiguration_for_UseArrowFunctionOptions =
	| RulePlainConfiguration
	| RuleWithFixOptions_for_UseArrowFunctionOptions;
export type RuleFixConfiguration_for_UseDateNowOptions =
	| RulePlainConfiguration
	| RuleWithFixOptions_for_UseDateNowOptions;
export type RuleFixConfiguration_for_UseFlatMapOptions =
	| RulePlainConfiguration
	| RuleWithFixOptions_for_UseFlatMapOptions;
export type RuleFixConfiguration_for_UseIndexOfOptions =
	| RulePlainConfiguration
	| RuleWithFixOptions_for_UseIndexOfOptions;
export type RuleFixConfiguration_for_UseLiteralKeysOptions =
	| RulePlainConfiguration
	| RuleWithFixOptions_for_UseLiteralKeysOptions;
export type RuleFixConfiguration_for_UseNumericLiteralsOptions =
	| RulePlainConfiguration
	| RuleWithFixOptions_for_UseNumericLiteralsOptions;
export type RuleFixConfiguration_for_UseOptionalChainOptions =
	| RulePlainConfiguration
	| RuleWithFixOptions_for_UseOptionalChainOptions;
export type RuleFixConfiguration_for_UseRegexLiteralsOptions =
	| RulePlainConfiguration
	| RuleWithFixOptions_for_UseRegexLiteralsOptions;
export type RuleFixConfiguration_for_UseSimpleNumberKeysOptions =
	| RulePlainConfiguration
	| RuleWithFixOptions_for_UseSimpleNumberKeysOptions;
export type RuleFixConfiguration_for_UseSimplifiedLogicExpressionOptions =
	| RulePlainConfiguration
	| RuleWithFixOptions_for_UseSimplifiedLogicExpressionOptions;
export type RuleFixConfiguration_for_UseWhileOptions =
	| RulePlainConfiguration
	| RuleWithFixOptions_for_UseWhileOptions;
export type RuleConfiguration_for_NoChildrenPropOptions =
	| RulePlainConfiguration
	| RuleWithOptions_for_NoChildrenPropOptions;
export type RuleFixConfiguration_for_NoConstAssignOptions =
	| RulePlainConfiguration
	| RuleWithFixOptions_for_NoConstAssignOptions;
export type RuleConfiguration_for_NoConstantConditionOptions =
	| RulePlainConfiguration
	| RuleWithOptions_for_NoConstantConditionOptions;
export type RuleFixConfiguration_for_NoConstantMathMinMaxClampOptions =
	| RulePlainConfiguration
	| RuleWithFixOptions_for_NoConstantMathMinMaxClampOptions;
export type RuleConfiguration_for_NoConstructorReturnOptions =
	| RulePlainConfiguration
	| RuleWithOptions_for_NoConstructorReturnOptions;
export type RuleConfiguration_for_NoEmptyCharacterClassInRegexOptions =
	| RulePlainConfiguration
	| RuleWithOptions_for_NoEmptyCharacterClassInRegexOptions;
export type RuleConfiguration_for_NoEmptyPatternOptions =
	| RulePlainConfiguration
	| RuleWithOptions_for_NoEmptyPatternOptions;
export type RuleFixConfiguration_for_NoGlobalDirnameFilenameOptions =
	| RulePlainConfiguration
	| RuleWithFixOptions_for_NoGlobalDirnameFilenameOptions;
export type RuleConfiguration_for_NoGlobalObjectCallsOptions =
	| RulePlainConfiguration
	| RuleWithOptions_for_NoGlobalObjectCallsOptions;
export type RuleConfiguration_for_NoInnerDeclarationsOptions =
	| RulePlainConfiguration
	| RuleWithOptions_for_NoInnerDeclarationsOptions;
export type RuleFixConfiguration_for_NoInvalidBuiltinInstantiationOptions =
	| RulePlainConfiguration
	| RuleWithFixOptions_for_NoInvalidBuiltinInstantiationOptions;
export type RuleConfiguration_for_NoInvalidConstructorSuperOptions =
	| RulePlainConfiguration
	| RuleWithOptions_for_NoInvalidConstructorSuperOptions;
export type RuleConfiguration_for_NoInvalidDirectionInLinearGradientOptions =
	| RulePlainConfiguration
	| RuleWithOptions_for_NoInvalidDirectionInLinearGradientOptions;
export type RuleConfiguration_for_NoInvalidGridAreasOptions =
	| RulePlainConfiguration
	| RuleWithOptions_for_NoInvalidGridAreasOptions;
export type RuleConfiguration_for_NoInvalidPositionAtImportRuleOptions =
	| RulePlainConfiguration
	| RuleWithOptions_for_NoInvalidPositionAtImportRuleOptions;
export type RuleConfiguration_for_NoInvalidUseBeforeDeclarationOptions =
	| RulePlainConfiguration
	| RuleWithOptions_for_NoInvalidUseBeforeDeclarationOptions;
export type RuleConfiguration_for_NoMissingVarFunctionOptions =
	| RulePlainConfiguration
	| RuleWithOptions_for_NoMissingVarFunctionOptions;
export type RuleConfiguration_for_NoNestedComponentDefinitionsOptions =
	| RulePlainConfiguration
	| RuleWithOptions_for_NoNestedComponentDefinitionsOptions;
export type RuleConfiguration_for_NoNodejsModulesOptions =
	| RulePlainConfiguration
	| RuleWithOptions_for_NoNodejsModulesOptions;
export type RuleFixConfiguration_for_NoNonoctalDecimalEscapeOptions =
	| RulePlainConfiguration
	| RuleWithFixOptions_for_NoNonoctalDecimalEscapeOptions;
export type RuleConfiguration_for_NoPrecisionLossOptions =
	| RulePlainConfiguration
	| RuleWithOptions_for_NoPrecisionLossOptions;
export type RuleConfiguration_for_NoPrivateImportsOptions =
	| RulePlainConfiguration
	| RuleWithOptions_for_NoPrivateImportsOptions;
export type RuleFixConfiguration_for_NoProcessGlobalOptions =
	| RulePlainConfiguration
	| RuleWithFixOptions_for_NoProcessGlobalOptions;
export type RuleConfiguration_for_NoReactPropAssignmentsOptions =
	| RulePlainConfiguration
	| RuleWithOptions_for_NoReactPropAssignmentsOptions;
export type RuleConfiguration_for_NoRenderReturnValueOptions =
	| RulePlainConfiguration
	| RuleWithOptions_for_NoRenderReturnValueOptions;
export type RuleConfiguration_for_NoRestrictedElementsOptions =
	| RulePlainConfiguration
	| RuleWithOptions_for_NoRestrictedElementsOptions;
export type RuleConfiguration_for_NoSelfAssignOptions =
	| RulePlainConfiguration
	| RuleWithOptions_for_NoSelfAssignOptions;
export type RuleConfiguration_for_NoSetterReturnOptions =
	| RulePlainConfiguration
	| RuleWithOptions_for_NoSetterReturnOptions;
export type RuleConfiguration_for_NoSolidDestructuredPropsOptions =
	| RulePlainConfiguration
	| RuleWithOptions_for_NoSolidDestructuredPropsOptions;
export type RuleFixConfiguration_for_NoStringCaseMismatchOptions =
	| RulePlainConfiguration
	| RuleWithFixOptions_for_NoStringCaseMismatchOptions;
export type RuleFixConfiguration_for_NoSwitchDeclarationsOptions =
	| RulePlainConfiguration
	| RuleWithFixOptions_for_NoSwitchDeclarationsOptions;
export type RuleConfiguration_for_NoUndeclaredDependenciesOptions =
	| RulePlainConfiguration
	| RuleWithOptions_for_NoUndeclaredDependenciesOptions;
export type RuleConfiguration_for_NoUndeclaredVariablesOptions =
	| RulePlainConfiguration
	| RuleWithOptions_for_NoUndeclaredVariablesOptions;
export type RuleConfiguration_for_NoUnknownFunctionOptions =
	| RulePlainConfiguration
	| RuleWithOptions_for_NoUnknownFunctionOptions;
export type RuleConfiguration_for_NoUnknownMediaFeatureNameOptions =
	| RulePlainConfiguration
	| RuleWithOptions_for_NoUnknownMediaFeatureNameOptions;
export type RuleConfiguration_for_NoUnknownPropertyOptions =
	| RulePlainConfiguration
	| RuleWithOptions_for_NoUnknownPropertyOptions;
export type RuleConfiguration_for_NoUnknownPseudoClassOptions =
	| RulePlainConfiguration
	| RuleWithOptions_for_NoUnknownPseudoClassOptions;
export type RuleConfiguration_for_NoUnknownPseudoElementOptions =
	| RulePlainConfiguration
	| RuleWithOptions_for_NoUnknownPseudoElementOptions;
export type RuleConfiguration_for_NoUnknownTypeSelectorOptions =
	| RulePlainConfiguration
	| RuleWithOptions_for_NoUnknownTypeSelectorOptions;
export type RuleConfiguration_for_NoUnknownUnitOptions =
	| RulePlainConfiguration
	| RuleWithOptions_for_NoUnknownUnitOptions;
export type RuleConfiguration_for_NoUnmatchableAnbSelectorOptions =
	| RulePlainConfiguration
	| RuleWithOptions_for_NoUnmatchableAnbSelectorOptions;
export type RuleConfiguration_for_NoUnreachableOptions =
	| RulePlainConfiguration
	| RuleWithOptions_for_NoUnreachableOptions;
export type RuleConfiguration_for_NoUnreachableSuperOptions =
	| RulePlainConfiguration
	| RuleWithOptions_for_NoUnreachableSuperOptions;
export type RuleConfiguration_for_NoUnsafeFinallyOptions =
	| RulePlainConfiguration
	| RuleWithOptions_for_NoUnsafeFinallyOptions;
export type RuleConfiguration_for_NoUnsafeOptionalChainingOptions =
	| RulePlainConfiguration
	| RuleWithOptions_for_NoUnsafeOptionalChainingOptions;
export type RuleFixConfiguration_for_NoUnusedFunctionParametersOptions =
	| RulePlainConfiguration
	| RuleWithFixOptions_for_NoUnusedFunctionParametersOptions;
export type RuleFixConfiguration_for_NoUnusedImportsOptions =
	| RulePlainConfiguration
	| RuleWithFixOptions_for_NoUnusedImportsOptions;
export type RuleFixConfiguration_for_NoUnusedLabelsOptions =
	| RulePlainConfiguration
	| RuleWithFixOptions_for_NoUnusedLabelsOptions;
export type RuleFixConfiguration_for_NoUnusedPrivateClassMembersOptions =
	| RulePlainConfiguration
	| RuleWithFixOptions_for_NoUnusedPrivateClassMembersOptions;
export type RuleFixConfiguration_for_NoUnusedVariablesOptions =
	| RulePlainConfiguration
	| RuleWithFixOptions_for_NoUnusedVariablesOptions;
export type RuleFixConfiguration_for_NoVoidElementsWithChildrenOptions =
	| RulePlainConfiguration
	| RuleWithFixOptions_for_NoVoidElementsWithChildrenOptions;
export type RuleConfiguration_for_NoVoidTypeReturnOptions =
	| RulePlainConfiguration
	| RuleWithOptions_for_NoVoidTypeReturnOptions;
export type RuleFixConfiguration_for_UseExhaustiveDependenciesOptions =
	| RulePlainConfiguration
	| RuleWithFixOptions_for_UseExhaustiveDependenciesOptions;
export type RuleFixConfiguration_for_UseGraphqlNamedOperationsOptions =
	| RulePlainConfiguration
	| RuleWithFixOptions_for_UseGraphqlNamedOperationsOptions;
export type RuleConfiguration_for_UseHookAtTopLevelOptions =
	| RulePlainConfiguration
	| RuleWithOptions_for_UseHookAtTopLevelOptions;
export type RuleFixConfiguration_for_UseImportExtensionsOptions =
	| RulePlainConfiguration
	| RuleWithFixOptions_for_UseImportExtensionsOptions;
export type RuleFixConfiguration_for_UseIsNanOptions =
	| RulePlainConfiguration
	| RuleWithFixOptions_for_UseIsNanOptions;
export type RuleFixConfiguration_for_UseJsonImportAttributesOptions =
	| RulePlainConfiguration
	| RuleWithFixOptions_for_UseJsonImportAttributesOptions;
export type RuleConfiguration_for_UseJsxKeyInIterableOptions =
	| RulePlainConfiguration
	| RuleWithOptions_for_UseJsxKeyInIterableOptions;
export type RuleFixConfiguration_for_UseParseIntRadixOptions =
	| RulePlainConfiguration
	| RuleWithFixOptions_for_UseParseIntRadixOptions;
export type RuleFixConfiguration_for_UseSingleJsDocAsteriskOptions =
	| RulePlainConfiguration
	| RuleWithFixOptions_for_UseSingleJsDocAsteriskOptions;
export type RuleConfiguration_for_UseUniqueElementIdsOptions =
	| RulePlainConfiguration
	| RuleWithOptions_for_UseUniqueElementIdsOptions;
export type RuleConfiguration_for_UseValidForDirectionOptions =
	| RulePlainConfiguration
	| RuleWithOptions_for_UseValidForDirectionOptions;
export type RuleFixConfiguration_for_UseValidTypeofOptions =
	| RulePlainConfiguration
	| RuleWithFixOptions_for_UseValidTypeofOptions;
export type RuleConfiguration_for_UseYieldOptions =
	| RulePlainConfiguration
	| RuleWithOptions_for_UseYieldOptions;
export type RuleConfiguration_for_NoDeprecatedImportsOptions =
	| RulePlainConfiguration
	| RuleWithOptions_for_NoDeprecatedImportsOptions;
export type RuleConfiguration_for_NoDuplicateDependenciesOptions =
	| RulePlainConfiguration
	| RuleWithOptions_for_NoDuplicateDependenciesOptions;
export type RuleFixConfiguration_for_NoFloatingPromisesOptions =
	| RulePlainConfiguration
	| RuleWithFixOptions_for_NoFloatingPromisesOptions;
export type RuleConfiguration_for_NoImportCyclesOptions =
	| RulePlainConfiguration
	| RuleWithOptions_for_NoImportCyclesOptions;
export type RuleConfiguration_for_NoJsxLiteralsOptions =
	| RulePlainConfiguration
	| RuleWithOptions_for_NoJsxLiteralsOptions;
export type RuleFixConfiguration_for_NoMisusedPromisesOptions =
	| RulePlainConfiguration
	| RuleWithFixOptions_for_NoMisusedPromisesOptions;
export type RuleConfiguration_for_NoNextAsyncClientComponentOptions =
	| RulePlainConfiguration
	| RuleWithOptions_for_NoNextAsyncClientComponentOptions;
export type RuleConfiguration_for_NoNonNullAssertedOptionalChainOptions =
	| RulePlainConfiguration
	| RuleWithOptions_for_NoNonNullAssertedOptionalChainOptions;
export type RuleConfiguration_for_NoQwikUseVisibleTaskOptions =
	| RulePlainConfiguration
	| RuleWithOptions_for_NoQwikUseVisibleTaskOptions;
export type RuleFixConfiguration_for_NoReactForwardRefOptions =
	| RulePlainConfiguration
	| RuleWithFixOptions_for_NoReactForwardRefOptions;
export type RuleConfiguration_for_NoSecretsOptions =
	| RulePlainConfiguration
	| RuleWithOptions_for_NoSecretsOptions;
export type RuleConfiguration_for_NoShadowOptions =
	| RulePlainConfiguration
	| RuleWithOptions_for_NoShadowOptions;
export type RuleConfiguration_for_NoUnnecessaryConditionsOptions =
	| RulePlainConfiguration
	| RuleWithOptions_for_NoUnnecessaryConditionsOptions;
export type RuleConfiguration_for_NoUnresolvedImportsOptions =
	| RulePlainConfiguration
	| RuleWithOptions_for_NoUnresolvedImportsOptions;
export type RuleConfiguration_for_NoUnusedExpressionsOptions =
	| RulePlainConfiguration
	| RuleWithOptions_for_NoUnusedExpressionsOptions;
export type RuleFixConfiguration_for_NoUselessCatchBindingOptions =
	| RulePlainConfiguration
	| RuleWithFixOptions_for_NoUselessCatchBindingOptions;
export type RuleFixConfiguration_for_NoUselessUndefinedOptions =
	| RulePlainConfiguration
	| RuleWithFixOptions_for_NoUselessUndefinedOptions;
export type RuleFixConfiguration_for_NoVueDataObjectDeclarationOptions =
	| RulePlainConfiguration
	| RuleWithFixOptions_for_NoVueDataObjectDeclarationOptions;
export type RuleConfiguration_for_NoVueDuplicateKeysOptions =
	| RulePlainConfiguration
	| RuleWithOptions_for_NoVueDuplicateKeysOptions;
export type RuleConfiguration_for_NoVueReservedKeysOptions =
	| RulePlainConfiguration
	| RuleWithOptions_for_NoVueReservedKeysOptions;
export type RuleConfiguration_for_NoVueReservedPropsOptions =
	| RulePlainConfiguration
	| RuleWithOptions_for_NoVueReservedPropsOptions;
export type RuleConfiguration_for_UseAnchorHrefOptions =
	| RulePlainConfiguration
	| RuleWithOptions_for_UseAnchorHrefOptions;
export type RuleFixConfiguration_for_UseConsistentArrowReturnOptions =
	| RulePlainConfiguration
	| RuleWithFixOptions_for_UseConsistentArrowReturnOptions;
export type RuleFixConfiguration_for_UseConsistentTypeDefinitionsOptions =
	| RulePlainConfiguration
	| RuleWithFixOptions_for_UseConsistentTypeDefinitionsOptions;
<<<<<<< HEAD
export type RuleConfiguration_for_UseErrorCauseOptions =
	| RulePlainConfiguration
	| RuleWithOptions_for_UseErrorCauseOptions;
=======
export type RuleConfiguration_for_UseDeprecatedDateOptions =
	| RulePlainConfiguration
	| RuleWithOptions_for_UseDeprecatedDateOptions;
>>>>>>> d6da4d5a
export type RuleFixConfiguration_for_UseExhaustiveSwitchCasesOptions =
	| RulePlainConfiguration
	| RuleWithFixOptions_for_UseExhaustiveSwitchCasesOptions;
export type RuleConfiguration_for_UseExplicitTypeOptions =
	| RulePlainConfiguration
	| RuleWithOptions_for_UseExplicitTypeOptions;
export type RuleConfiguration_for_UseImageSizeOptions =
	| RulePlainConfiguration
	| RuleWithOptions_for_UseImageSizeOptions;
export type RuleConfiguration_for_UseMaxParamsOptions =
	| RulePlainConfiguration
	| RuleWithOptions_for_UseMaxParamsOptions;
export type RuleConfiguration_for_UseQwikClasslistOptions =
	| RulePlainConfiguration
	| RuleWithOptions_for_UseQwikClasslistOptions;
export type RuleConfiguration_for_UseQwikMethodUsageOptions =
	| RulePlainConfiguration
	| RuleWithOptions_for_UseQwikMethodUsageOptions;
export type RuleConfiguration_for_UseQwikValidLexicalScopeOptions =
	| RulePlainConfiguration
	| RuleWithOptions_for_UseQwikValidLexicalScopeOptions;
export type RuleConfiguration_for_UseReactFunctionComponentsOptions =
	| RulePlainConfiguration
	| RuleWithOptions_for_UseReactFunctionComponentsOptions;
export type RuleFixConfiguration_for_UseSortedClassesOptions =
	| RulePlainConfiguration
	| RuleWithFixOptions_for_UseSortedClassesOptions;
export type RuleConfiguration_for_UseVueMultiWordComponentNamesOptions =
	| RulePlainConfiguration
	| RuleWithOptions_for_UseVueMultiWordComponentNamesOptions;
export type RuleConfiguration_for_NoAccumulatingSpreadOptions =
	| RulePlainConfiguration
	| RuleWithOptions_for_NoAccumulatingSpreadOptions;
export type RuleConfiguration_for_NoAwaitInLoopsOptions =
	| RulePlainConfiguration
	| RuleWithOptions_for_NoAwaitInLoopsOptions;
export type RuleConfiguration_for_NoBarrelFileOptions =
	| RulePlainConfiguration
	| RuleWithOptions_for_NoBarrelFileOptions;
export type RuleFixConfiguration_for_NoDeleteOptions =
	| RulePlainConfiguration
	| RuleWithFixOptions_for_NoDeleteOptions;
export type RuleConfiguration_for_NoDynamicNamespaceImportAccessOptions =
	| RulePlainConfiguration
	| RuleWithOptions_for_NoDynamicNamespaceImportAccessOptions;
export type RuleConfiguration_for_NoImgElementOptions =
	| RulePlainConfiguration
	| RuleWithOptions_for_NoImgElementOptions;
export type RuleConfiguration_for_NoNamespaceImportOptions =
	| RulePlainConfiguration
	| RuleWithOptions_for_NoNamespaceImportOptions;
export type RuleConfiguration_for_NoReExportAllOptions =
	| RulePlainConfiguration
	| RuleWithOptions_for_NoReExportAllOptions;
export type RuleConfiguration_for_NoUnwantedPolyfillioOptions =
	| RulePlainConfiguration
	| RuleWithOptions_for_NoUnwantedPolyfillioOptions;
export type RuleFixConfiguration_for_UseGoogleFontPreconnectOptions =
	| RulePlainConfiguration
	| RuleWithFixOptions_for_UseGoogleFontPreconnectOptions;
export type RuleConfiguration_for_UseSolidForComponentOptions =
	| RulePlainConfiguration
	| RuleWithOptions_for_UseSolidForComponentOptions;
export type RuleConfiguration_for_UseTopLevelRegexOptions =
	| RulePlainConfiguration
	| RuleWithOptions_for_UseTopLevelRegexOptions;
export type RuleFixConfiguration_for_NoBlankTargetOptions =
	| RulePlainConfiguration
	| RuleWithFixOptions_for_NoBlankTargetOptions;
export type RuleConfiguration_for_NoDangerouslySetInnerHtmlOptions =
	| RulePlainConfiguration
	| RuleWithOptions_for_NoDangerouslySetInnerHtmlOptions;
export type RuleConfiguration_for_NoDangerouslySetInnerHtmlWithChildrenOptions =
	| RulePlainConfiguration
	| RuleWithOptions_for_NoDangerouslySetInnerHtmlWithChildrenOptions;
export type RuleConfiguration_for_NoGlobalEvalOptions =
	| RulePlainConfiguration
	| RuleWithOptions_for_NoGlobalEvalOptions;
export type RuleConfiguration_for_NoCommonJsOptions =
	| RulePlainConfiguration
	| RuleWithOptions_for_NoCommonJsOptions;
export type RuleConfiguration_for_NoDefaultExportOptions =
	| RulePlainConfiguration
	| RuleWithOptions_for_NoDefaultExportOptions;
export type RuleConfiguration_for_NoDescendingSpecificityOptions =
	| RulePlainConfiguration
	| RuleWithOptions_for_NoDescendingSpecificityOptions;
export type RuleConfiguration_for_NoDoneCallbackOptions =
	| RulePlainConfiguration
	| RuleWithOptions_for_NoDoneCallbackOptions;
export type RuleConfiguration_for_NoEnumOptions =
	| RulePlainConfiguration
	| RuleWithOptions_for_NoEnumOptions;
export type RuleConfiguration_for_NoExportedImportsOptions =
	| RulePlainConfiguration
	| RuleWithOptions_for_NoExportedImportsOptions;
export type RuleConfiguration_for_NoHeadElementOptions =
	| RulePlainConfiguration
	| RuleWithOptions_for_NoHeadElementOptions;
export type RuleFixConfiguration_for_NoImplicitBooleanOptions =
	| RulePlainConfiguration
	| RuleWithFixOptions_for_NoImplicitBooleanOptions;
export type RuleFixConfiguration_for_NoInferrableTypesOptions =
	| RulePlainConfiguration
	| RuleWithFixOptions_for_NoInferrableTypesOptions;
export type RuleConfiguration_for_NoMagicNumbersOptions =
	| RulePlainConfiguration
	| RuleWithOptions_for_NoMagicNumbersOptions;
export type RuleConfiguration_for_NoNamespaceOptions =
	| RulePlainConfiguration
	| RuleWithOptions_for_NoNamespaceOptions;
export type RuleFixConfiguration_for_NoNegationElseOptions =
	| RulePlainConfiguration
	| RuleWithFixOptions_for_NoNegationElseOptions;
export type RuleConfiguration_for_NoNestedTernaryOptions =
	| RulePlainConfiguration
	| RuleWithOptions_for_NoNestedTernaryOptions;
export type RuleFixConfiguration_for_NoNonNullAssertionOptions =
	| RulePlainConfiguration
	| RuleWithFixOptions_for_NoNonNullAssertionOptions;
export type RuleConfiguration_for_NoParameterAssignOptions =
	| RulePlainConfiguration
	| RuleWithOptions_for_NoParameterAssignOptions;
export type RuleConfiguration_for_NoParameterPropertiesOptions =
	| RulePlainConfiguration
	| RuleWithOptions_for_NoParameterPropertiesOptions;
export type RuleConfiguration_for_NoProcessEnvOptions =
	| RulePlainConfiguration
	| RuleWithOptions_for_NoProcessEnvOptions;
export type RuleConfiguration_for_NoRestrictedGlobalsOptions =
	| RulePlainConfiguration
	| RuleWithOptions_for_NoRestrictedGlobalsOptions;
export type RuleConfiguration_for_NoRestrictedImportsOptions =
	| RulePlainConfiguration
	| RuleWithOptions_for_NoRestrictedImportsOptions;
export type RuleFixConfiguration_for_NoRestrictedTypesOptions =
	| RulePlainConfiguration
	| RuleWithFixOptions_for_NoRestrictedTypesOptions;
export type RuleFixConfiguration_for_NoShoutyConstantsOptions =
	| RulePlainConfiguration
	| RuleWithFixOptions_for_NoShoutyConstantsOptions;
export type RuleFixConfiguration_for_NoSubstrOptions =
	| RulePlainConfiguration
	| RuleWithFixOptions_for_NoSubstrOptions;
export type RuleFixConfiguration_for_NoUnusedTemplateLiteralOptions =
	| RulePlainConfiguration
	| RuleWithFixOptions_for_NoUnusedTemplateLiteralOptions;
export type RuleFixConfiguration_for_NoUselessElseOptions =
	| RulePlainConfiguration
	| RuleWithFixOptions_for_NoUselessElseOptions;
export type RuleConfiguration_for_NoValueAtRuleOptions =
	| RulePlainConfiguration
	| RuleWithOptions_for_NoValueAtRuleOptions;
export type RuleFixConfiguration_for_NoYodaExpressionOptions =
	| RulePlainConfiguration
	| RuleWithFixOptions_for_NoYodaExpressionOptions;
export type RuleFixConfiguration_for_UseArrayLiteralsOptions =
	| RulePlainConfiguration
	| RuleWithFixOptions_for_UseArrayLiteralsOptions;
export type RuleFixConfiguration_for_UseAsConstAssertionOptions =
	| RulePlainConfiguration
	| RuleWithFixOptions_for_UseAsConstAssertionOptions;
export type RuleFixConfiguration_for_UseAtIndexOptions =
	| RulePlainConfiguration
	| RuleWithFixOptions_for_UseAtIndexOptions;
export type RuleFixConfiguration_for_UseBlockStatementsOptions =
	| RulePlainConfiguration
	| RuleWithFixOptions_for_UseBlockStatementsOptions;
export type RuleFixConfiguration_for_UseCollapsedElseIfOptions =
	| RulePlainConfiguration
	| RuleWithFixOptions_for_UseCollapsedElseIfOptions;
export type RuleFixConfiguration_for_UseCollapsedIfOptions =
	| RulePlainConfiguration
	| RuleWithFixOptions_for_UseCollapsedIfOptions;
export type RuleConfiguration_for_UseComponentExportOnlyModulesOptions =
	| RulePlainConfiguration
	| RuleWithOptions_for_UseComponentExportOnlyModulesOptions;
export type RuleFixConfiguration_for_UseConsistentArrayTypeOptions =
	| RulePlainConfiguration
	| RuleWithFixOptions_for_UseConsistentArrayTypeOptions;
export type RuleFixConfiguration_for_UseConsistentBuiltinInstantiationOptions =
	| RulePlainConfiguration
	| RuleWithFixOptions_for_UseConsistentBuiltinInstantiationOptions;
export type RuleFixConfiguration_for_UseConsistentCurlyBracesOptions =
	| RulePlainConfiguration
	| RuleWithFixOptions_for_UseConsistentCurlyBracesOptions;
export type RuleConfiguration_for_UseConsistentMemberAccessibilityOptions =
	| RulePlainConfiguration
	| RuleWithOptions_for_UseConsistentMemberAccessibilityOptions;
export type RuleFixConfiguration_for_UseConsistentObjectDefinitionsOptions =
	| RulePlainConfiguration
	| RuleWithFixOptions_for_UseConsistentObjectDefinitionsOptions;
export type RuleFixConfiguration_for_UseConstOptions =
	| RulePlainConfiguration
	| RuleWithFixOptions_for_UseConstOptions;
export type RuleFixConfiguration_for_UseDefaultParameterLastOptions =
	| RulePlainConfiguration
	| RuleWithFixOptions_for_UseDefaultParameterLastOptions;
export type RuleConfiguration_for_UseDefaultSwitchClauseOptions =
	| RulePlainConfiguration
	| RuleWithOptions_for_UseDefaultSwitchClauseOptions;
export type RuleConfiguration_for_UseDeprecatedReasonOptions =
	| RulePlainConfiguration
	| RuleWithOptions_for_UseDeprecatedReasonOptions;
export type RuleFixConfiguration_for_UseEnumInitializersOptions =
	| RulePlainConfiguration
	| RuleWithFixOptions_for_UseEnumInitializersOptions;
export type RuleFixConfiguration_for_UseExplicitLengthCheckOptions =
	| RulePlainConfiguration
	| RuleWithFixOptions_for_UseExplicitLengthCheckOptions;
export type RuleFixConfiguration_for_UseExponentiationOperatorOptions =
	| RulePlainConfiguration
	| RuleWithFixOptions_for_UseExponentiationOperatorOptions;
export type RuleFixConfiguration_for_UseExportTypeOptions =
	| RulePlainConfiguration
	| RuleWithFixOptions_for_UseExportTypeOptions;
export type RuleConfiguration_for_UseExportsLastOptions =
	| RulePlainConfiguration
	| RuleWithOptions_for_UseExportsLastOptions;
export type RuleConfiguration_for_UseFilenamingConventionOptions =
	| RulePlainConfiguration
	| RuleWithOptions_for_UseFilenamingConventionOptions;
export type RuleConfiguration_for_UseForOfOptions =
	| RulePlainConfiguration
	| RuleWithOptions_for_UseForOfOptions;
export type RuleFixConfiguration_for_UseFragmentSyntaxOptions =
	| RulePlainConfiguration
	| RuleWithFixOptions_for_UseFragmentSyntaxOptions;
export type RuleConfiguration_for_UseGraphqlNamingConventionOptions =
	| RulePlainConfiguration
	| RuleWithOptions_for_UseGraphqlNamingConventionOptions;
export type RuleConfiguration_for_UseGroupedAccessorPairsOptions =
	| RulePlainConfiguration
	| RuleWithOptions_for_UseGroupedAccessorPairsOptions;
export type RuleFixConfiguration_for_UseImportTypeOptions =
	| RulePlainConfiguration
	| RuleWithFixOptions_for_UseImportTypeOptions;
export type RuleConfiguration_for_UseLiteralEnumMembersOptions =
	| RulePlainConfiguration
	| RuleWithOptions_for_UseLiteralEnumMembersOptions;
export type RuleFixConfiguration_for_UseNamingConventionOptions =
	| RulePlainConfiguration
	| RuleWithFixOptions_for_UseNamingConventionOptions;
export type RuleFixConfiguration_for_UseNodeAssertStrictOptions =
	| RulePlainConfiguration
	| RuleWithFixOptions_for_UseNodeAssertStrictOptions;
export type RuleFixConfiguration_for_UseNodejsImportProtocolOptions =
	| RulePlainConfiguration
	| RuleWithFixOptions_for_UseNodejsImportProtocolOptions;
export type RuleFixConfiguration_for_UseNumberNamespaceOptions =
	| RulePlainConfiguration
	| RuleWithFixOptions_for_UseNumberNamespaceOptions;
export type RuleFixConfiguration_for_UseNumericSeparatorsOptions =
	| RulePlainConfiguration
	| RuleWithFixOptions_for_UseNumericSeparatorsOptions;
export type RuleFixConfiguration_for_UseObjectSpreadOptions =
	| RulePlainConfiguration
	| RuleWithFixOptions_for_UseObjectSpreadOptions;
export type RuleFixConfiguration_for_UseReadonlyClassPropertiesOptions =
	| RulePlainConfiguration
	| RuleWithFixOptions_for_UseReadonlyClassPropertiesOptions;
export type RuleFixConfiguration_for_UseSelfClosingElementsOptions =
	| RulePlainConfiguration
	| RuleWithFixOptions_for_UseSelfClosingElementsOptions;
export type RuleFixConfiguration_for_UseShorthandAssignOptions =
	| RulePlainConfiguration
	| RuleWithFixOptions_for_UseShorthandAssignOptions;
export type RuleFixConfiguration_for_UseShorthandFunctionTypeOptions =
	| RulePlainConfiguration
	| RuleWithFixOptions_for_UseShorthandFunctionTypeOptions;
export type RuleFixConfiguration_for_UseSingleVarDeclaratorOptions =
	| RulePlainConfiguration
	| RuleWithFixOptions_for_UseSingleVarDeclaratorOptions;
export type RuleConfiguration_for_UseSymbolDescriptionOptions =
	| RulePlainConfiguration
	| RuleWithOptions_for_UseSymbolDescriptionOptions;
export type RuleFixConfiguration_for_UseTemplateOptions =
	| RulePlainConfiguration
	| RuleWithFixOptions_for_UseTemplateOptions;
export type RuleFixConfiguration_for_UseThrowNewErrorOptions =
	| RulePlainConfiguration
	| RuleWithFixOptions_for_UseThrowNewErrorOptions;
export type RuleConfiguration_for_UseThrowOnlyErrorOptions =
	| RulePlainConfiguration
	| RuleWithOptions_for_UseThrowOnlyErrorOptions;
export type RuleFixConfiguration_for_UseTrimStartEndOptions =
	| RulePlainConfiguration
	| RuleWithFixOptions_for_UseTrimStartEndOptions;
export type RuleFixConfiguration_for_UseUnifiedTypeSignaturesOptions =
	| RulePlainConfiguration
	| RuleWithFixOptions_for_UseUnifiedTypeSignaturesOptions;
export type RuleConfiguration_for_NoAlertOptions =
	| RulePlainConfiguration
	| RuleWithOptions_for_NoAlertOptions;
export type RuleFixConfiguration_for_NoApproximativeNumericConstantOptions =
	| RulePlainConfiguration
	| RuleWithFixOptions_for_NoApproximativeNumericConstantOptions;
export type RuleConfiguration_for_NoArrayIndexKeyOptions =
	| RulePlainConfiguration
	| RuleWithOptions_for_NoArrayIndexKeyOptions;
export type RuleConfiguration_for_NoAssignInExpressionsOptions =
	| RulePlainConfiguration
	| RuleWithOptions_for_NoAssignInExpressionsOptions;
export type RuleConfiguration_for_NoAsyncPromiseExecutorOptions =
	| RulePlainConfiguration
	| RuleWithOptions_for_NoAsyncPromiseExecutorOptions;
export type RuleFixConfiguration_for_NoBiomeFirstExceptionOptions =
	| RulePlainConfiguration
	| RuleWithFixOptions_for_NoBiomeFirstExceptionOptions;
export type RuleConfiguration_for_NoBitwiseOperatorsOptions =
	| RulePlainConfiguration
	| RuleWithOptions_for_NoBitwiseOperatorsOptions;
export type RuleConfiguration_for_NoCatchAssignOptions =
	| RulePlainConfiguration
	| RuleWithOptions_for_NoCatchAssignOptions;
export type RuleConfiguration_for_NoClassAssignOptions =
	| RulePlainConfiguration
	| RuleWithOptions_for_NoClassAssignOptions;
export type RuleFixConfiguration_for_NoCommentTextOptions =
	| RulePlainConfiguration
	| RuleWithFixOptions_for_NoCommentTextOptions;
export type RuleFixConfiguration_for_NoCompareNegZeroOptions =
	| RulePlainConfiguration
	| RuleWithFixOptions_for_NoCompareNegZeroOptions;
export type RuleConfiguration_for_NoConfusingLabelsOptions =
	| RulePlainConfiguration
	| RuleWithOptions_for_NoConfusingLabelsOptions;
export type RuleFixConfiguration_for_NoConfusingVoidTypeOptions =
	| RulePlainConfiguration
	| RuleWithFixOptions_for_NoConfusingVoidTypeOptions;
export type RuleFixConfiguration_for_NoConsoleOptions =
	| RulePlainConfiguration
	| RuleWithFixOptions_for_NoConsoleOptions;
export type RuleFixConfiguration_for_NoConstEnumOptions =
	| RulePlainConfiguration
	| RuleWithFixOptions_for_NoConstEnumOptions;
export type RuleConfiguration_for_NoConstantBinaryExpressionsOptions =
	| RulePlainConfiguration
	| RuleWithOptions_for_NoConstantBinaryExpressionsOptions;
export type RuleConfiguration_for_NoControlCharactersInRegexOptions =
	| RulePlainConfiguration
	| RuleWithOptions_for_NoControlCharactersInRegexOptions;
export type RuleFixConfiguration_for_NoDebuggerOptions =
	| RulePlainConfiguration
	| RuleWithFixOptions_for_NoDebuggerOptions;
export type RuleConfiguration_for_NoDocumentCookieOptions =
	| RulePlainConfiguration
	| RuleWithOptions_for_NoDocumentCookieOptions;
export type RuleConfiguration_for_NoDocumentImportInPageOptions =
	| RulePlainConfiguration
	| RuleWithOptions_for_NoDocumentImportInPageOptions;
export type RuleFixConfiguration_for_NoDoubleEqualsOptions =
	| RulePlainConfiguration
	| RuleWithFixOptions_for_NoDoubleEqualsOptions;
export type RuleConfiguration_for_NoDuplicateAtImportRulesOptions =
	| RulePlainConfiguration
	| RuleWithOptions_for_NoDuplicateAtImportRulesOptions;
export type RuleConfiguration_for_NoDuplicateCaseOptions =
	| RulePlainConfiguration
	| RuleWithOptions_for_NoDuplicateCaseOptions;
export type RuleConfiguration_for_NoDuplicateClassMembersOptions =
	| RulePlainConfiguration
	| RuleWithOptions_for_NoDuplicateClassMembersOptions;
export type RuleConfiguration_for_NoDuplicateCustomPropertiesOptions =
	| RulePlainConfiguration
	| RuleWithOptions_for_NoDuplicateCustomPropertiesOptions;
export type RuleConfiguration_for_NoDuplicateElseIfOptions =
	| RulePlainConfiguration
	| RuleWithOptions_for_NoDuplicateElseIfOptions;
export type RuleConfiguration_for_NoDuplicateFieldsOptions =
	| RulePlainConfiguration
	| RuleWithOptions_for_NoDuplicateFieldsOptions;
export type RuleConfiguration_for_NoDuplicateFontNamesOptions =
	| RulePlainConfiguration
	| RuleWithOptions_for_NoDuplicateFontNamesOptions;
export type RuleConfiguration_for_NoDuplicateJsxPropsOptions =
	| RulePlainConfiguration
	| RuleWithOptions_for_NoDuplicateJsxPropsOptions;
export type RuleConfiguration_for_NoDuplicateObjectKeysOptions =
	| RulePlainConfiguration
	| RuleWithOptions_for_NoDuplicateObjectKeysOptions;
export type RuleConfiguration_for_NoDuplicateParametersOptions =
	| RulePlainConfiguration
	| RuleWithOptions_for_NoDuplicateParametersOptions;
export type RuleConfiguration_for_NoDuplicatePropertiesOptions =
	| RulePlainConfiguration
	| RuleWithOptions_for_NoDuplicatePropertiesOptions;
export type RuleConfiguration_for_NoDuplicateSelectorsKeyframeBlockOptions =
	| RulePlainConfiguration
	| RuleWithOptions_for_NoDuplicateSelectorsKeyframeBlockOptions;
export type RuleConfiguration_for_NoDuplicateTestHooksOptions =
	| RulePlainConfiguration
	| RuleWithOptions_for_NoDuplicateTestHooksOptions;
export type RuleConfiguration_for_NoEmptyBlockOptions =
	| RulePlainConfiguration
	| RuleWithOptions_for_NoEmptyBlockOptions;
export type RuleConfiguration_for_NoEmptyBlockStatementsOptions =
	| RulePlainConfiguration
	| RuleWithOptions_for_NoEmptyBlockStatementsOptions;
export type RuleFixConfiguration_for_NoEmptyInterfaceOptions =
	| RulePlainConfiguration
	| RuleWithFixOptions_for_NoEmptyInterfaceOptions;
export type RuleConfiguration_for_NoEvolvingTypesOptions =
	| RulePlainConfiguration
	| RuleWithOptions_for_NoEvolvingTypesOptions;
export type RuleConfiguration_for_NoExplicitAnyOptions =
	| RulePlainConfiguration
	| RuleWithOptions_for_NoExplicitAnyOptions;
export type RuleConfiguration_for_NoExportsInTestOptions =
	| RulePlainConfiguration
	| RuleWithOptions_for_NoExportsInTestOptions;
export type RuleFixConfiguration_for_NoExtraNonNullAssertionOptions =
	| RulePlainConfiguration
	| RuleWithFixOptions_for_NoExtraNonNullAssertionOptions;
export type RuleConfiguration_for_NoFallthroughSwitchClauseOptions =
	| RulePlainConfiguration
	| RuleWithOptions_for_NoFallthroughSwitchClauseOptions;
export type RuleFixConfiguration_for_NoFocusedTestsOptions =
	| RulePlainConfiguration
	| RuleWithFixOptions_for_NoFocusedTestsOptions;
export type RuleConfiguration_for_NoFunctionAssignOptions =
	| RulePlainConfiguration
	| RuleWithOptions_for_NoFunctionAssignOptions;
export type RuleConfiguration_for_NoGlobalAssignOptions =
	| RulePlainConfiguration
	| RuleWithOptions_for_NoGlobalAssignOptions;
export type RuleFixConfiguration_for_NoGlobalIsFiniteOptions =
	| RulePlainConfiguration
	| RuleWithFixOptions_for_NoGlobalIsFiniteOptions;
export type RuleFixConfiguration_for_NoGlobalIsNanOptions =
	| RulePlainConfiguration
	| RuleWithFixOptions_for_NoGlobalIsNanOptions;
export type RuleConfiguration_for_NoHeadImportInDocumentOptions =
	| RulePlainConfiguration
	| RuleWithOptions_for_NoHeadImportInDocumentOptions;
export type RuleConfiguration_for_NoImplicitAnyLetOptions =
	| RulePlainConfiguration
	| RuleWithOptions_for_NoImplicitAnyLetOptions;
export type RuleConfiguration_for_NoImportAssignOptions =
	| RulePlainConfiguration
	| RuleWithOptions_for_NoImportAssignOptions;
export type RuleConfiguration_for_NoImportantInKeyframeOptions =
	| RulePlainConfiguration
	| RuleWithOptions_for_NoImportantInKeyframeOptions;
export type RuleConfiguration_for_NoIrregularWhitespaceOptions =
	| RulePlainConfiguration
	| RuleWithOptions_for_NoIrregularWhitespaceOptions;
export type RuleConfiguration_for_NoLabelVarOptions =
	| RulePlainConfiguration
	| RuleWithOptions_for_NoLabelVarOptions;
export type RuleFixConfiguration_for_NoMisleadingCharacterClassOptions =
	| RulePlainConfiguration
	| RuleWithFixOptions_for_NoMisleadingCharacterClassOptions;
export type RuleConfiguration_for_NoMisleadingInstantiatorOptions =
	| RulePlainConfiguration
	| RuleWithOptions_for_NoMisleadingInstantiatorOptions;
export type RuleConfiguration_for_NoMisplacedAssertionOptions =
	| RulePlainConfiguration
	| RuleWithOptions_for_NoMisplacedAssertionOptions;
export type RuleFixConfiguration_for_NoMisrefactoredShorthandAssignOptions =
	| RulePlainConfiguration
	| RuleWithFixOptions_for_NoMisrefactoredShorthandAssignOptions;
export type RuleFixConfiguration_for_NoOctalEscapeOptions =
	| RulePlainConfiguration
	| RuleWithFixOptions_for_NoOctalEscapeOptions;
export type RuleFixConfiguration_for_NoPrototypeBuiltinsOptions =
	| RulePlainConfiguration
	| RuleWithFixOptions_for_NoPrototypeBuiltinsOptions;
export type RuleFixConfiguration_for_NoQuickfixBiomeOptions =
	| RulePlainConfiguration
	| RuleWithFixOptions_for_NoQuickfixBiomeOptions;
export type RuleFixConfiguration_for_NoReactSpecificPropsOptions =
	| RulePlainConfiguration
	| RuleWithFixOptions_for_NoReactSpecificPropsOptions;
export type RuleConfiguration_for_NoRedeclareOptions =
	| RulePlainConfiguration
	| RuleWithOptions_for_NoRedeclareOptions;
export type RuleFixConfiguration_for_NoRedundantUseStrictOptions =
	| RulePlainConfiguration
	| RuleWithFixOptions_for_NoRedundantUseStrictOptions;
export type RuleConfiguration_for_NoSelfCompareOptions =
	| RulePlainConfiguration
	| RuleWithOptions_for_NoSelfCompareOptions;
export type RuleConfiguration_for_NoShadowRestrictedNamesOptions =
	| RulePlainConfiguration
	| RuleWithOptions_for_NoShadowRestrictedNamesOptions;
export type RuleConfiguration_for_NoShorthandPropertyOverridesOptions =
	| RulePlainConfiguration
	| RuleWithOptions_for_NoShorthandPropertyOverridesOptions;
export type RuleFixConfiguration_for_NoSkippedTestsOptions =
	| RulePlainConfiguration
	| RuleWithFixOptions_for_NoSkippedTestsOptions;
export type RuleFixConfiguration_for_NoSparseArrayOptions =
	| RulePlainConfiguration
	| RuleWithFixOptions_for_NoSparseArrayOptions;
export type RuleConfiguration_for_NoSuspiciousSemicolonInJsxOptions =
	| RulePlainConfiguration
	| RuleWithOptions_for_NoSuspiciousSemicolonInJsxOptions;
export type RuleConfiguration_for_NoTemplateCurlyInStringOptions =
	| RulePlainConfiguration
	| RuleWithOptions_for_NoTemplateCurlyInStringOptions;
export type RuleConfiguration_for_NoThenPropertyOptions =
	| RulePlainConfiguration
	| RuleWithOptions_for_NoThenPropertyOptions;
export type RuleFixConfiguration_for_NoTsIgnoreOptions =
	| RulePlainConfiguration
	| RuleWithFixOptions_for_NoTsIgnoreOptions;
export type RuleConfiguration_for_NoUnassignedVariablesOptions =
	| RulePlainConfiguration
	| RuleWithOptions_for_NoUnassignedVariablesOptions;
export type RuleConfiguration_for_NoUnknownAtRulesOptions =
	| RulePlainConfiguration
	| RuleWithOptions_for_NoUnknownAtRulesOptions;
export type RuleConfiguration_for_NoUnsafeDeclarationMergingOptions =
	| RulePlainConfiguration
	| RuleWithOptions_for_NoUnsafeDeclarationMergingOptions;
export type RuleFixConfiguration_for_NoUnsafeNegationOptions =
	| RulePlainConfiguration
	| RuleWithFixOptions_for_NoUnsafeNegationOptions;
export type RuleFixConfiguration_for_NoUselessEscapeInStringOptions =
	| RulePlainConfiguration
	| RuleWithFixOptions_for_NoUselessEscapeInStringOptions;
export type RuleConfiguration_for_NoUselessRegexBackrefsOptions =
	| RulePlainConfiguration
	| RuleWithOptions_for_NoUselessRegexBackrefsOptions;
export type RuleFixConfiguration_for_NoVarOptions =
	| RulePlainConfiguration
	| RuleWithFixOptions_for_NoVarOptions;
export type RuleConfiguration_for_NoWithOptions =
	| RulePlainConfiguration
	| RuleWithOptions_for_NoWithOptions;
export type RuleConfiguration_for_UseAdjacentOverloadSignaturesOptions =
	| RulePlainConfiguration
	| RuleWithOptions_for_UseAdjacentOverloadSignaturesOptions;
export type RuleConfiguration_for_UseAwaitOptions =
	| RulePlainConfiguration
	| RuleWithOptions_for_UseAwaitOptions;
export type RuleFixConfiguration_for_UseBiomeIgnoreFolderOptions =
	| RulePlainConfiguration
	| RuleWithFixOptions_for_UseBiomeIgnoreFolderOptions;
export type RuleConfiguration_for_UseDefaultSwitchClauseLastOptions =
	| RulePlainConfiguration
	| RuleWithOptions_for_UseDefaultSwitchClauseLastOptions;
export type RuleConfiguration_for_UseErrorMessageOptions =
	| RulePlainConfiguration
	| RuleWithOptions_for_UseErrorMessageOptions;
export type RuleConfiguration_for_UseGetterReturnOptions =
	| RulePlainConfiguration
	| RuleWithOptions_for_UseGetterReturnOptions;
export type RuleConfiguration_for_UseGoogleFontDisplayOptions =
	| RulePlainConfiguration
	| RuleWithOptions_for_UseGoogleFontDisplayOptions;
export type RuleConfiguration_for_UseGuardForInOptions =
	| RulePlainConfiguration
	| RuleWithOptions_for_UseGuardForInOptions;
export type RuleFixConfiguration_for_UseIsArrayOptions =
	| RulePlainConfiguration
	| RuleWithFixOptions_for_UseIsArrayOptions;
export type RuleConfiguration_for_UseIterableCallbackReturnOptions =
	| RulePlainConfiguration
	| RuleWithOptions_for_UseIterableCallbackReturnOptions;
export type RuleFixConfiguration_for_UseNamespaceKeywordOptions =
	| RulePlainConfiguration
	| RuleWithFixOptions_for_UseNamespaceKeywordOptions;
export type RuleFixConfiguration_for_UseNumberToFixedDigitsArgumentOptions =
	| RulePlainConfiguration
	| RuleWithFixOptions_for_UseNumberToFixedDigitsArgumentOptions;
export type RuleFixConfiguration_for_UseStaticResponseMethodsOptions =
	| RulePlainConfiguration
	| RuleWithFixOptions_for_UseStaticResponseMethodsOptions;
export type RuleFixConfiguration_for_UseStrictModeOptions =
	| RulePlainConfiguration
	| RuleWithFixOptions_for_UseStrictModeOptions;
export interface OrganizeImportsOptions {
	groups?: ImportGroups;
	identifierOrder?: SortOrder;
}
export interface UseSortedAttributesOptions {
	sortOrder?: SortOrder;
}
export interface UseSortedKeysOptions {
	sortOrder?: SortOrder;
}
export interface UseSortedPropertiesOptions {}
export type RulePlainConfiguration = "off" | "on" | "info" | "warn" | "error";
export interface RuleWithFixOptions_for_NoAccessKeyOptions {
	/**
	 * The kind of the code actions emitted by the rule
	 */
	fix?: FixKind;
	/**
	 * The severity of the emitted diagnostics by the rule
	 */
	level: RulePlainConfiguration;
	/**
	 * Rule's options
	 */
	options: NoAccessKeyOptions;
}
export interface RuleWithFixOptions_for_NoAriaHiddenOnFocusableOptions {
	/**
	 * The kind of the code actions emitted by the rule
	 */
	fix?: FixKind;
	/**
	 * The severity of the emitted diagnostics by the rule
	 */
	level: RulePlainConfiguration;
	/**
	 * Rule's options
	 */
	options: NoAriaHiddenOnFocusableOptions;
}
export interface RuleWithFixOptions_for_NoAriaUnsupportedElementsOptions {
	/**
	 * The kind of the code actions emitted by the rule
	 */
	fix?: FixKind;
	/**
	 * The severity of the emitted diagnostics by the rule
	 */
	level: RulePlainConfiguration;
	/**
	 * Rule's options
	 */
	options: NoAriaUnsupportedElementsOptions;
}
export interface RuleWithFixOptions_for_NoAutofocusOptions {
	/**
	 * The kind of the code actions emitted by the rule
	 */
	fix?: FixKind;
	/**
	 * The severity of the emitted diagnostics by the rule
	 */
	level: RulePlainConfiguration;
	/**
	 * Rule's options
	 */
	options: NoAutofocusOptions;
}
export interface RuleWithFixOptions_for_NoDistractingElementsOptions {
	/**
	 * The kind of the code actions emitted by the rule
	 */
	fix?: FixKind;
	/**
	 * The severity of the emitted diagnostics by the rule
	 */
	level: RulePlainConfiguration;
	/**
	 * Rule's options
	 */
	options: NoDistractingElementsOptions;
}
export interface RuleWithFixOptions_for_NoHeaderScopeOptions {
	/**
	 * The kind of the code actions emitted by the rule
	 */
	fix?: FixKind;
	/**
	 * The severity of the emitted diagnostics by the rule
	 */
	level: RulePlainConfiguration;
	/**
	 * Rule's options
	 */
	options: NoHeaderScopeOptions;
}
export interface RuleWithFixOptions_for_NoInteractiveElementToNoninteractiveRoleOptions {
	/**
	 * The kind of the code actions emitted by the rule
	 */
	fix?: FixKind;
	/**
	 * The severity of the emitted diagnostics by the rule
	 */
	level: RulePlainConfiguration;
	/**
	 * Rule's options
	 */
	options: NoInteractiveElementToNoninteractiveRoleOptions;
}
export interface RuleWithOptions_for_NoLabelWithoutControlOptions {
	/**
	 * The severity of the emitted diagnostics by the rule
	 */
	level: RulePlainConfiguration;
	/**
	 * Rule's options
	 */
	options: NoLabelWithoutControlOptions;
}
export interface RuleWithOptions_for_NoNoninteractiveElementInteractionsOptions {
	/**
	 * The severity of the emitted diagnostics by the rule
	 */
	level: RulePlainConfiguration;
	/**
	 * Rule's options
	 */
	options: NoNoninteractiveElementInteractionsOptions;
}
export interface RuleWithFixOptions_for_NoNoninteractiveElementToInteractiveRoleOptions {
	/**
	 * The kind of the code actions emitted by the rule
	 */
	fix?: FixKind;
	/**
	 * The severity of the emitted diagnostics by the rule
	 */
	level: RulePlainConfiguration;
	/**
	 * Rule's options
	 */
	options: NoNoninteractiveElementToInteractiveRoleOptions;
}
export interface RuleWithFixOptions_for_NoNoninteractiveTabindexOptions {
	/**
	 * The kind of the code actions emitted by the rule
	 */
	fix?: FixKind;
	/**
	 * The severity of the emitted diagnostics by the rule
	 */
	level: RulePlainConfiguration;
	/**
	 * Rule's options
	 */
	options: NoNoninteractiveTabindexOptions;
}
export interface RuleWithFixOptions_for_NoPositiveTabindexOptions {
	/**
	 * The kind of the code actions emitted by the rule
	 */
	fix?: FixKind;
	/**
	 * The severity of the emitted diagnostics by the rule
	 */
	level: RulePlainConfiguration;
	/**
	 * Rule's options
	 */
	options: NoPositiveTabindexOptions;
}
export interface RuleWithOptions_for_NoRedundantAltOptions {
	/**
	 * The severity of the emitted diagnostics by the rule
	 */
	level: RulePlainConfiguration;
	/**
	 * Rule's options
	 */
	options: NoRedundantAltOptions;
}
export interface RuleWithFixOptions_for_NoRedundantRolesOptions {
	/**
	 * The kind of the code actions emitted by the rule
	 */
	fix?: FixKind;
	/**
	 * The severity of the emitted diagnostics by the rule
	 */
	level: RulePlainConfiguration;
	/**
	 * Rule's options
	 */
	options: NoRedundantRolesOptions;
}
export interface RuleWithOptions_for_NoStaticElementInteractionsOptions {
	/**
	 * The severity of the emitted diagnostics by the rule
	 */
	level: RulePlainConfiguration;
	/**
	 * Rule's options
	 */
	options: NoStaticElementInteractionsOptions;
}
export interface RuleWithOptions_for_NoSvgWithoutTitleOptions {
	/**
	 * The severity of the emitted diagnostics by the rule
	 */
	level: RulePlainConfiguration;
	/**
	 * Rule's options
	 */
	options: NoSvgWithoutTitleOptions;
}
export interface RuleWithOptions_for_UseAltTextOptions {
	/**
	 * The severity of the emitted diagnostics by the rule
	 */
	level: RulePlainConfiguration;
	/**
	 * Rule's options
	 */
	options: UseAltTextOptions;
}
export interface RuleWithFixOptions_for_UseAnchorContentOptions {
	/**
	 * The kind of the code actions emitted by the rule
	 */
	fix?: FixKind;
	/**
	 * The severity of the emitted diagnostics by the rule
	 */
	level: RulePlainConfiguration;
	/**
	 * Rule's options
	 */
	options: UseAnchorContentOptions;
}
export interface RuleWithFixOptions_for_UseAriaActivedescendantWithTabindexOptions {
	/**
	 * The kind of the code actions emitted by the rule
	 */
	fix?: FixKind;
	/**
	 * The severity of the emitted diagnostics by the rule
	 */
	level: RulePlainConfiguration;
	/**
	 * Rule's options
	 */
	options: UseAriaActivedescendantWithTabindexOptions;
}
export interface RuleWithOptions_for_UseAriaPropsForRoleOptions {
	/**
	 * The severity of the emitted diagnostics by the rule
	 */
	level: RulePlainConfiguration;
	/**
	 * Rule's options
	 */
	options: UseAriaPropsForRoleOptions;
}
export interface RuleWithOptions_for_UseAriaPropsSupportedByRoleOptions {
	/**
	 * The severity of the emitted diagnostics by the rule
	 */
	level: RulePlainConfiguration;
	/**
	 * Rule's options
	 */
	options: UseAriaPropsSupportedByRoleOptions;
}
export interface RuleWithOptions_for_UseButtonTypeOptions {
	/**
	 * The severity of the emitted diagnostics by the rule
	 */
	level: RulePlainConfiguration;
	/**
	 * Rule's options
	 */
	options: UseButtonTypeOptions;
}
export interface RuleWithOptions_for_UseFocusableInteractiveOptions {
	/**
	 * The severity of the emitted diagnostics by the rule
	 */
	level: RulePlainConfiguration;
	/**
	 * Rule's options
	 */
	options: UseFocusableInteractiveOptions;
}
export interface RuleWithOptions_for_UseGenericFontNamesOptions {
	/**
	 * The severity of the emitted diagnostics by the rule
	 */
	level: RulePlainConfiguration;
	/**
	 * Rule's options
	 */
	options: UseGenericFontNamesOptions;
}
export interface RuleWithOptions_for_UseHeadingContentOptions {
	/**
	 * The severity of the emitted diagnostics by the rule
	 */
	level: RulePlainConfiguration;
	/**
	 * Rule's options
	 */
	options: UseHeadingContentOptions;
}
export interface RuleWithOptions_for_UseHtmlLangOptions {
	/**
	 * The severity of the emitted diagnostics by the rule
	 */
	level: RulePlainConfiguration;
	/**
	 * Rule's options
	 */
	options: UseHtmlLangOptions;
}
export interface RuleWithOptions_for_UseIframeTitleOptions {
	/**
	 * The severity of the emitted diagnostics by the rule
	 */
	level: RulePlainConfiguration;
	/**
	 * Rule's options
	 */
	options: UseIframeTitleOptions;
}
export interface RuleWithOptions_for_UseKeyWithClickEventsOptions {
	/**
	 * The severity of the emitted diagnostics by the rule
	 */
	level: RulePlainConfiguration;
	/**
	 * Rule's options
	 */
	options: UseKeyWithClickEventsOptions;
}
export interface RuleWithOptions_for_UseKeyWithMouseEventsOptions {
	/**
	 * The severity of the emitted diagnostics by the rule
	 */
	level: RulePlainConfiguration;
	/**
	 * Rule's options
	 */
	options: UseKeyWithMouseEventsOptions;
}
export interface RuleWithOptions_for_UseMediaCaptionOptions {
	/**
	 * The severity of the emitted diagnostics by the rule
	 */
	level: RulePlainConfiguration;
	/**
	 * Rule's options
	 */
	options: UseMediaCaptionOptions;
}
export interface RuleWithOptions_for_UseSemanticElementsOptions {
	/**
	 * The severity of the emitted diagnostics by the rule
	 */
	level: RulePlainConfiguration;
	/**
	 * Rule's options
	 */
	options: UseSemanticElementsOptions;
}
export interface RuleWithOptions_for_UseValidAnchorOptions {
	/**
	 * The severity of the emitted diagnostics by the rule
	 */
	level: RulePlainConfiguration;
	/**
	 * Rule's options
	 */
	options: UseValidAnchorOptions;
}
export interface RuleWithFixOptions_for_UseValidAriaPropsOptions {
	/**
	 * The kind of the code actions emitted by the rule
	 */
	fix?: FixKind;
	/**
	 * The severity of the emitted diagnostics by the rule
	 */
	level: RulePlainConfiguration;
	/**
	 * Rule's options
	 */
	options: UseValidAriaPropsOptions;
}
export interface RuleWithFixOptions_for_UseValidAriaRoleOptions {
	/**
	 * The kind of the code actions emitted by the rule
	 */
	fix?: FixKind;
	/**
	 * The severity of the emitted diagnostics by the rule
	 */
	level: RulePlainConfiguration;
	/**
	 * Rule's options
	 */
	options: UseValidAriaRoleOptions;
}
export interface RuleWithOptions_for_UseValidAriaValuesOptions {
	/**
	 * The severity of the emitted diagnostics by the rule
	 */
	level: RulePlainConfiguration;
	/**
	 * Rule's options
	 */
	options: UseValidAriaValuesOptions;
}
export interface RuleWithOptions_for_UseValidAutocompleteOptions {
	/**
	 * The severity of the emitted diagnostics by the rule
	 */
	level: RulePlainConfiguration;
	/**
	 * Rule's options
	 */
	options: UseValidAutocompleteOptions;
}
export interface RuleWithOptions_for_UseValidLangOptions {
	/**
	 * The severity of the emitted diagnostics by the rule
	 */
	level: RulePlainConfiguration;
	/**
	 * Rule's options
	 */
	options: UseValidLangOptions;
}
export interface RuleWithFixOptions_for_NoAdjacentSpacesInRegexOptions {
	/**
	 * The kind of the code actions emitted by the rule
	 */
	fix?: FixKind;
	/**
	 * The severity of the emitted diagnostics by the rule
	 */
	level: RulePlainConfiguration;
	/**
	 * Rule's options
	 */
	options: NoAdjacentSpacesInRegexOptions;
}
export interface RuleWithOptions_for_NoArgumentsOptions {
	/**
	 * The severity of the emitted diagnostics by the rule
	 */
	level: RulePlainConfiguration;
	/**
	 * Rule's options
	 */
	options: NoArgumentsOptions;
}
export interface RuleWithFixOptions_for_NoBannedTypesOptions {
	/**
	 * The kind of the code actions emitted by the rule
	 */
	fix?: FixKind;
	/**
	 * The severity of the emitted diagnostics by the rule
	 */
	level: RulePlainConfiguration;
	/**
	 * Rule's options
	 */
	options: NoBannedTypesOptions;
}
export interface RuleWithOptions_for_NoCommaOperatorOptions {
	/**
	 * The severity of the emitted diagnostics by the rule
	 */
	level: RulePlainConfiguration;
	/**
	 * Rule's options
	 */
	options: NoCommaOperatorOptions;
}
export interface RuleWithOptions_for_NoEmptyTypeParametersOptions {
	/**
	 * The severity of the emitted diagnostics by the rule
	 */
	level: RulePlainConfiguration;
	/**
	 * Rule's options
	 */
	options: NoEmptyTypeParametersOptions;
}
export interface RuleWithOptions_for_NoExcessiveCognitiveComplexityOptions {
	/**
	 * The severity of the emitted diagnostics by the rule
	 */
	level: RulePlainConfiguration;
	/**
	 * Rule's options
	 */
	options: NoExcessiveCognitiveComplexityOptions;
}
export interface RuleWithOptions_for_NoExcessiveLinesPerFunctionOptions {
	/**
	 * The severity of the emitted diagnostics by the rule
	 */
	level: RulePlainConfiguration;
	/**
	 * Rule's options
	 */
	options: NoExcessiveLinesPerFunctionOptions;
}
export interface RuleWithOptions_for_NoExcessiveNestedTestSuitesOptions {
	/**
	 * The severity of the emitted diagnostics by the rule
	 */
	level: RulePlainConfiguration;
	/**
	 * Rule's options
	 */
	options: NoExcessiveNestedTestSuitesOptions;
}
export interface RuleWithFixOptions_for_NoExtraBooleanCastOptions {
	/**
	 * The kind of the code actions emitted by the rule
	 */
	fix?: FixKind;
	/**
	 * The severity of the emitted diagnostics by the rule
	 */
	level: RulePlainConfiguration;
	/**
	 * Rule's options
	 */
	options: NoExtraBooleanCastOptions;
}
export interface RuleWithFixOptions_for_NoFlatMapIdentityOptions {
	/**
	 * The kind of the code actions emitted by the rule
	 */
	fix?: FixKind;
	/**
	 * The severity of the emitted diagnostics by the rule
	 */
	level: RulePlainConfiguration;
	/**
	 * Rule's options
	 */
	options: NoFlatMapIdentityOptions;
}
export interface RuleWithOptions_for_NoForEachOptions {
	/**
	 * The severity of the emitted diagnostics by the rule
	 */
	level: RulePlainConfiguration;
	/**
	 * Rule's options
	 */
	options: NoForEachOptions;
}
export interface RuleWithFixOptions_for_NoImplicitCoercionsOptions {
	/**
	 * The kind of the code actions emitted by the rule
	 */
	fix?: FixKind;
	/**
	 * The severity of the emitted diagnostics by the rule
	 */
	level: RulePlainConfiguration;
	/**
	 * Rule's options
	 */
	options: NoImplicitCoercionsOptions;
}
export interface RuleWithFixOptions_for_NoImportantStylesOptions {
	/**
	 * The kind of the code actions emitted by the rule
	 */
	fix?: FixKind;
	/**
	 * The severity of the emitted diagnostics by the rule
	 */
	level: RulePlainConfiguration;
	/**
	 * Rule's options
	 */
	options: NoImportantStylesOptions;
}
export interface RuleWithOptions_for_NoStaticOnlyClassOptions {
	/**
	 * The severity of the emitted diagnostics by the rule
	 */
	level: RulePlainConfiguration;
	/**
	 * Rule's options
	 */
	options: NoStaticOnlyClassOptions;
}
export interface RuleWithFixOptions_for_NoThisInStaticOptions {
	/**
	 * The kind of the code actions emitted by the rule
	 */
	fix?: FixKind;
	/**
	 * The severity of the emitted diagnostics by the rule
	 */
	level: RulePlainConfiguration;
	/**
	 * Rule's options
	 */
	options: NoThisInStaticOptions;
}
export interface RuleWithFixOptions_for_NoUselessCatchOptions {
	/**
	 * The kind of the code actions emitted by the rule
	 */
	fix?: FixKind;
	/**
	 * The severity of the emitted diagnostics by the rule
	 */
	level: RulePlainConfiguration;
	/**
	 * Rule's options
	 */
	options: NoUselessCatchOptions;
}
export interface RuleWithFixOptions_for_NoUselessConstructorOptions {
	/**
	 * The kind of the code actions emitted by the rule
	 */
	fix?: FixKind;
	/**
	 * The severity of the emitted diagnostics by the rule
	 */
	level: RulePlainConfiguration;
	/**
	 * Rule's options
	 */
	options: NoUselessConstructorOptions;
}
export interface RuleWithFixOptions_for_NoUselessContinueOptions {
	/**
	 * The kind of the code actions emitted by the rule
	 */
	fix?: FixKind;
	/**
	 * The severity of the emitted diagnostics by the rule
	 */
	level: RulePlainConfiguration;
	/**
	 * Rule's options
	 */
	options: NoUselessContinueOptions;
}
export interface RuleWithFixOptions_for_NoUselessEmptyExportOptions {
	/**
	 * The kind of the code actions emitted by the rule
	 */
	fix?: FixKind;
	/**
	 * The severity of the emitted diagnostics by the rule
	 */
	level: RulePlainConfiguration;
	/**
	 * Rule's options
	 */
	options: NoUselessEmptyExportOptions;
}
export interface RuleWithFixOptions_for_NoUselessEscapeInRegexOptions {
	/**
	 * The kind of the code actions emitted by the rule
	 */
	fix?: FixKind;
	/**
	 * The severity of the emitted diagnostics by the rule
	 */
	level: RulePlainConfiguration;
	/**
	 * Rule's options
	 */
	options: NoUselessEscapeInRegexOptions;
}
export interface RuleWithFixOptions_for_NoUselessFragmentsOptions {
	/**
	 * The kind of the code actions emitted by the rule
	 */
	fix?: FixKind;
	/**
	 * The severity of the emitted diagnostics by the rule
	 */
	level: RulePlainConfiguration;
	/**
	 * Rule's options
	 */
	options: NoUselessFragmentsOptions;
}
export interface RuleWithFixOptions_for_NoUselessLabelOptions {
	/**
	 * The kind of the code actions emitted by the rule
	 */
	fix?: FixKind;
	/**
	 * The severity of the emitted diagnostics by the rule
	 */
	level: RulePlainConfiguration;
	/**
	 * Rule's options
	 */
	options: NoUselessLabelOptions;
}
export interface RuleWithFixOptions_for_NoUselessLoneBlockStatementsOptions {
	/**
	 * The kind of the code actions emitted by the rule
	 */
	fix?: FixKind;
	/**
	 * The severity of the emitted diagnostics by the rule
	 */
	level: RulePlainConfiguration;
	/**
	 * Rule's options
	 */
	options: NoUselessLoneBlockStatementsOptions;
}
export interface RuleWithFixOptions_for_NoUselessRenameOptions {
	/**
	 * The kind of the code actions emitted by the rule
	 */
	fix?: FixKind;
	/**
	 * The severity of the emitted diagnostics by the rule
	 */
	level: RulePlainConfiguration;
	/**
	 * Rule's options
	 */
	options: NoUselessRenameOptions;
}
export interface RuleWithFixOptions_for_NoUselessStringConcatOptions {
	/**
	 * The kind of the code actions emitted by the rule
	 */
	fix?: FixKind;
	/**
	 * The severity of the emitted diagnostics by the rule
	 */
	level: RulePlainConfiguration;
	/**
	 * Rule's options
	 */
	options: NoUselessStringConcatOptions;
}
export interface RuleWithOptions_for_NoUselessStringRawOptions {
	/**
	 * The severity of the emitted diagnostics by the rule
	 */
	level: RulePlainConfiguration;
	/**
	 * Rule's options
	 */
	options: NoUselessStringRawOptions;
}
export interface RuleWithFixOptions_for_NoUselessSwitchCaseOptions {
	/**
	 * The kind of the code actions emitted by the rule
	 */
	fix?: FixKind;
	/**
	 * The severity of the emitted diagnostics by the rule
	 */
	level: RulePlainConfiguration;
	/**
	 * Rule's options
	 */
	options: NoUselessSwitchCaseOptions;
}
export interface RuleWithFixOptions_for_NoUselessTernaryOptions {
	/**
	 * The kind of the code actions emitted by the rule
	 */
	fix?: FixKind;
	/**
	 * The severity of the emitted diagnostics by the rule
	 */
	level: RulePlainConfiguration;
	/**
	 * Rule's options
	 */
	options: NoUselessTernaryOptions;
}
export interface RuleWithFixOptions_for_NoUselessThisAliasOptions {
	/**
	 * The kind of the code actions emitted by the rule
	 */
	fix?: FixKind;
	/**
	 * The severity of the emitted diagnostics by the rule
	 */
	level: RulePlainConfiguration;
	/**
	 * Rule's options
	 */
	options: NoUselessThisAliasOptions;
}
export interface RuleWithFixOptions_for_NoUselessTypeConstraintOptions {
	/**
	 * The kind of the code actions emitted by the rule
	 */
	fix?: FixKind;
	/**
	 * The severity of the emitted diagnostics by the rule
	 */
	level: RulePlainConfiguration;
	/**
	 * Rule's options
	 */
	options: NoUselessTypeConstraintOptions;
}
export interface RuleWithFixOptions_for_NoUselessUndefinedInitializationOptions {
	/**
	 * The kind of the code actions emitted by the rule
	 */
	fix?: FixKind;
	/**
	 * The severity of the emitted diagnostics by the rule
	 */
	level: RulePlainConfiguration;
	/**
	 * Rule's options
	 */
	options: NoUselessUndefinedInitializationOptions;
}
export interface RuleWithOptions_for_NoVoidOptions {
	/**
	 * The severity of the emitted diagnostics by the rule
	 */
	level: RulePlainConfiguration;
	/**
	 * Rule's options
	 */
	options: NoVoidOptions;
}
export interface RuleWithFixOptions_for_UseArrowFunctionOptions {
	/**
	 * The kind of the code actions emitted by the rule
	 */
	fix?: FixKind;
	/**
	 * The severity of the emitted diagnostics by the rule
	 */
	level: RulePlainConfiguration;
	/**
	 * Rule's options
	 */
	options: UseArrowFunctionOptions;
}
export interface RuleWithFixOptions_for_UseDateNowOptions {
	/**
	 * The kind of the code actions emitted by the rule
	 */
	fix?: FixKind;
	/**
	 * The severity of the emitted diagnostics by the rule
	 */
	level: RulePlainConfiguration;
	/**
	 * Rule's options
	 */
	options: UseDateNowOptions;
}
export interface RuleWithFixOptions_for_UseFlatMapOptions {
	/**
	 * The kind of the code actions emitted by the rule
	 */
	fix?: FixKind;
	/**
	 * The severity of the emitted diagnostics by the rule
	 */
	level: RulePlainConfiguration;
	/**
	 * Rule's options
	 */
	options: UseFlatMapOptions;
}
export interface RuleWithFixOptions_for_UseIndexOfOptions {
	/**
	 * The kind of the code actions emitted by the rule
	 */
	fix?: FixKind;
	/**
	 * The severity of the emitted diagnostics by the rule
	 */
	level: RulePlainConfiguration;
	/**
	 * Rule's options
	 */
	options: UseIndexOfOptions;
}
export interface RuleWithFixOptions_for_UseLiteralKeysOptions {
	/**
	 * The kind of the code actions emitted by the rule
	 */
	fix?: FixKind;
	/**
	 * The severity of the emitted diagnostics by the rule
	 */
	level: RulePlainConfiguration;
	/**
	 * Rule's options
	 */
	options: UseLiteralKeysOptions;
}
export interface RuleWithFixOptions_for_UseNumericLiteralsOptions {
	/**
	 * The kind of the code actions emitted by the rule
	 */
	fix?: FixKind;
	/**
	 * The severity of the emitted diagnostics by the rule
	 */
	level: RulePlainConfiguration;
	/**
	 * Rule's options
	 */
	options: UseNumericLiteralsOptions;
}
export interface RuleWithFixOptions_for_UseOptionalChainOptions {
	/**
	 * The kind of the code actions emitted by the rule
	 */
	fix?: FixKind;
	/**
	 * The severity of the emitted diagnostics by the rule
	 */
	level: RulePlainConfiguration;
	/**
	 * Rule's options
	 */
	options: UseOptionalChainOptions;
}
export interface RuleWithFixOptions_for_UseRegexLiteralsOptions {
	/**
	 * The kind of the code actions emitted by the rule
	 */
	fix?: FixKind;
	/**
	 * The severity of the emitted diagnostics by the rule
	 */
	level: RulePlainConfiguration;
	/**
	 * Rule's options
	 */
	options: UseRegexLiteralsOptions;
}
export interface RuleWithFixOptions_for_UseSimpleNumberKeysOptions {
	/**
	 * The kind of the code actions emitted by the rule
	 */
	fix?: FixKind;
	/**
	 * The severity of the emitted diagnostics by the rule
	 */
	level: RulePlainConfiguration;
	/**
	 * Rule's options
	 */
	options: UseSimpleNumberKeysOptions;
}
export interface RuleWithFixOptions_for_UseSimplifiedLogicExpressionOptions {
	/**
	 * The kind of the code actions emitted by the rule
	 */
	fix?: FixKind;
	/**
	 * The severity of the emitted diagnostics by the rule
	 */
	level: RulePlainConfiguration;
	/**
	 * Rule's options
	 */
	options: UseSimplifiedLogicExpressionOptions;
}
export interface RuleWithFixOptions_for_UseWhileOptions {
	/**
	 * The kind of the code actions emitted by the rule
	 */
	fix?: FixKind;
	/**
	 * The severity of the emitted diagnostics by the rule
	 */
	level: RulePlainConfiguration;
	/**
	 * Rule's options
	 */
	options: UseWhileOptions;
}
export interface RuleWithOptions_for_NoChildrenPropOptions {
	/**
	 * The severity of the emitted diagnostics by the rule
	 */
	level: RulePlainConfiguration;
	/**
	 * Rule's options
	 */
	options: NoChildrenPropOptions;
}
export interface RuleWithFixOptions_for_NoConstAssignOptions {
	/**
	 * The kind of the code actions emitted by the rule
	 */
	fix?: FixKind;
	/**
	 * The severity of the emitted diagnostics by the rule
	 */
	level: RulePlainConfiguration;
	/**
	 * Rule's options
	 */
	options: NoConstAssignOptions;
}
export interface RuleWithOptions_for_NoConstantConditionOptions {
	/**
	 * The severity of the emitted diagnostics by the rule
	 */
	level: RulePlainConfiguration;
	/**
	 * Rule's options
	 */
	options: NoConstantConditionOptions;
}
export interface RuleWithFixOptions_for_NoConstantMathMinMaxClampOptions {
	/**
	 * The kind of the code actions emitted by the rule
	 */
	fix?: FixKind;
	/**
	 * The severity of the emitted diagnostics by the rule
	 */
	level: RulePlainConfiguration;
	/**
	 * Rule's options
	 */
	options: NoConstantMathMinMaxClampOptions;
}
export interface RuleWithOptions_for_NoConstructorReturnOptions {
	/**
	 * The severity of the emitted diagnostics by the rule
	 */
	level: RulePlainConfiguration;
	/**
	 * Rule's options
	 */
	options: NoConstructorReturnOptions;
}
export interface RuleWithOptions_for_NoEmptyCharacterClassInRegexOptions {
	/**
	 * The severity of the emitted diagnostics by the rule
	 */
	level: RulePlainConfiguration;
	/**
	 * Rule's options
	 */
	options: NoEmptyCharacterClassInRegexOptions;
}
export interface RuleWithOptions_for_NoEmptyPatternOptions {
	/**
	 * The severity of the emitted diagnostics by the rule
	 */
	level: RulePlainConfiguration;
	/**
	 * Rule's options
	 */
	options: NoEmptyPatternOptions;
}
export interface RuleWithFixOptions_for_NoGlobalDirnameFilenameOptions {
	/**
	 * The kind of the code actions emitted by the rule
	 */
	fix?: FixKind;
	/**
	 * The severity of the emitted diagnostics by the rule
	 */
	level: RulePlainConfiguration;
	/**
	 * Rule's options
	 */
	options: NoGlobalDirnameFilenameOptions;
}
export interface RuleWithOptions_for_NoGlobalObjectCallsOptions {
	/**
	 * The severity of the emitted diagnostics by the rule
	 */
	level: RulePlainConfiguration;
	/**
	 * Rule's options
	 */
	options: NoGlobalObjectCallsOptions;
}
export interface RuleWithOptions_for_NoInnerDeclarationsOptions {
	/**
	 * The severity of the emitted diagnostics by the rule
	 */
	level: RulePlainConfiguration;
	/**
	 * Rule's options
	 */
	options: NoInnerDeclarationsOptions;
}
export interface RuleWithFixOptions_for_NoInvalidBuiltinInstantiationOptions {
	/**
	 * The kind of the code actions emitted by the rule
	 */
	fix?: FixKind;
	/**
	 * The severity of the emitted diagnostics by the rule
	 */
	level: RulePlainConfiguration;
	/**
	 * Rule's options
	 */
	options: NoInvalidBuiltinInstantiationOptions;
}
export interface RuleWithOptions_for_NoInvalidConstructorSuperOptions {
	/**
	 * The severity of the emitted diagnostics by the rule
	 */
	level: RulePlainConfiguration;
	/**
	 * Rule's options
	 */
	options: NoInvalidConstructorSuperOptions;
}
export interface RuleWithOptions_for_NoInvalidDirectionInLinearGradientOptions {
	/**
	 * The severity of the emitted diagnostics by the rule
	 */
	level: RulePlainConfiguration;
	/**
	 * Rule's options
	 */
	options: NoInvalidDirectionInLinearGradientOptions;
}
export interface RuleWithOptions_for_NoInvalidGridAreasOptions {
	/**
	 * The severity of the emitted diagnostics by the rule
	 */
	level: RulePlainConfiguration;
	/**
	 * Rule's options
	 */
	options: NoInvalidGridAreasOptions;
}
export interface RuleWithOptions_for_NoInvalidPositionAtImportRuleOptions {
	/**
	 * The severity of the emitted diagnostics by the rule
	 */
	level: RulePlainConfiguration;
	/**
	 * Rule's options
	 */
	options: NoInvalidPositionAtImportRuleOptions;
}
export interface RuleWithOptions_for_NoInvalidUseBeforeDeclarationOptions {
	/**
	 * The severity of the emitted diagnostics by the rule
	 */
	level: RulePlainConfiguration;
	/**
	 * Rule's options
	 */
	options: NoInvalidUseBeforeDeclarationOptions;
}
export interface RuleWithOptions_for_NoMissingVarFunctionOptions {
	/**
	 * The severity of the emitted diagnostics by the rule
	 */
	level: RulePlainConfiguration;
	/**
	 * Rule's options
	 */
	options: NoMissingVarFunctionOptions;
}
export interface RuleWithOptions_for_NoNestedComponentDefinitionsOptions {
	/**
	 * The severity of the emitted diagnostics by the rule
	 */
	level: RulePlainConfiguration;
	/**
	 * Rule's options
	 */
	options: NoNestedComponentDefinitionsOptions;
}
export interface RuleWithOptions_for_NoNodejsModulesOptions {
	/**
	 * The severity of the emitted diagnostics by the rule
	 */
	level: RulePlainConfiguration;
	/**
	 * Rule's options
	 */
	options: NoNodejsModulesOptions;
}
export interface RuleWithFixOptions_for_NoNonoctalDecimalEscapeOptions {
	/**
	 * The kind of the code actions emitted by the rule
	 */
	fix?: FixKind;
	/**
	 * The severity of the emitted diagnostics by the rule
	 */
	level: RulePlainConfiguration;
	/**
	 * Rule's options
	 */
	options: NoNonoctalDecimalEscapeOptions;
}
export interface RuleWithOptions_for_NoPrecisionLossOptions {
	/**
	 * The severity of the emitted diagnostics by the rule
	 */
	level: RulePlainConfiguration;
	/**
	 * Rule's options
	 */
	options: NoPrecisionLossOptions;
}
export interface RuleWithOptions_for_NoPrivateImportsOptions {
	/**
	 * The severity of the emitted diagnostics by the rule
	 */
	level: RulePlainConfiguration;
	/**
	 * Rule's options
	 */
	options: NoPrivateImportsOptions;
}
export interface RuleWithFixOptions_for_NoProcessGlobalOptions {
	/**
	 * The kind of the code actions emitted by the rule
	 */
	fix?: FixKind;
	/**
	 * The severity of the emitted diagnostics by the rule
	 */
	level: RulePlainConfiguration;
	/**
	 * Rule's options
	 */
	options: NoProcessGlobalOptions;
}
export interface RuleWithOptions_for_NoReactPropAssignmentsOptions {
	/**
	 * The severity of the emitted diagnostics by the rule
	 */
	level: RulePlainConfiguration;
	/**
	 * Rule's options
	 */
	options: NoReactPropAssignmentsOptions;
}
export interface RuleWithOptions_for_NoRenderReturnValueOptions {
	/**
	 * The severity of the emitted diagnostics by the rule
	 */
	level: RulePlainConfiguration;
	/**
	 * Rule's options
	 */
	options: NoRenderReturnValueOptions;
}
export interface RuleWithOptions_for_NoRestrictedElementsOptions {
	/**
	 * The severity of the emitted diagnostics by the rule
	 */
	level: RulePlainConfiguration;
	/**
	 * Rule's options
	 */
	options: NoRestrictedElementsOptions;
}
export interface RuleWithOptions_for_NoSelfAssignOptions {
	/**
	 * The severity of the emitted diagnostics by the rule
	 */
	level: RulePlainConfiguration;
	/**
	 * Rule's options
	 */
	options: NoSelfAssignOptions;
}
export interface RuleWithOptions_for_NoSetterReturnOptions {
	/**
	 * The severity of the emitted diagnostics by the rule
	 */
	level: RulePlainConfiguration;
	/**
	 * Rule's options
	 */
	options: NoSetterReturnOptions;
}
export interface RuleWithOptions_for_NoSolidDestructuredPropsOptions {
	/**
	 * The severity of the emitted diagnostics by the rule
	 */
	level: RulePlainConfiguration;
	/**
	 * Rule's options
	 */
	options: NoSolidDestructuredPropsOptions;
}
export interface RuleWithFixOptions_for_NoStringCaseMismatchOptions {
	/**
	 * The kind of the code actions emitted by the rule
	 */
	fix?: FixKind;
	/**
	 * The severity of the emitted diagnostics by the rule
	 */
	level: RulePlainConfiguration;
	/**
	 * Rule's options
	 */
	options: NoStringCaseMismatchOptions;
}
export interface RuleWithFixOptions_for_NoSwitchDeclarationsOptions {
	/**
	 * The kind of the code actions emitted by the rule
	 */
	fix?: FixKind;
	/**
	 * The severity of the emitted diagnostics by the rule
	 */
	level: RulePlainConfiguration;
	/**
	 * Rule's options
	 */
	options: NoSwitchDeclarationsOptions;
}
export interface RuleWithOptions_for_NoUndeclaredDependenciesOptions {
	/**
	 * The severity of the emitted diagnostics by the rule
	 */
	level: RulePlainConfiguration;
	/**
	 * Rule's options
	 */
	options: NoUndeclaredDependenciesOptions;
}
export interface RuleWithOptions_for_NoUndeclaredVariablesOptions {
	/**
	 * The severity of the emitted diagnostics by the rule
	 */
	level: RulePlainConfiguration;
	/**
	 * Rule's options
	 */
	options: NoUndeclaredVariablesOptions;
}
export interface RuleWithOptions_for_NoUnknownFunctionOptions {
	/**
	 * The severity of the emitted diagnostics by the rule
	 */
	level: RulePlainConfiguration;
	/**
	 * Rule's options
	 */
	options: NoUnknownFunctionOptions;
}
export interface RuleWithOptions_for_NoUnknownMediaFeatureNameOptions {
	/**
	 * The severity of the emitted diagnostics by the rule
	 */
	level: RulePlainConfiguration;
	/**
	 * Rule's options
	 */
	options: NoUnknownMediaFeatureNameOptions;
}
export interface RuleWithOptions_for_NoUnknownPropertyOptions {
	/**
	 * The severity of the emitted diagnostics by the rule
	 */
	level: RulePlainConfiguration;
	/**
	 * Rule's options
	 */
	options: NoUnknownPropertyOptions;
}
export interface RuleWithOptions_for_NoUnknownPseudoClassOptions {
	/**
	 * The severity of the emitted diagnostics by the rule
	 */
	level: RulePlainConfiguration;
	/**
	 * Rule's options
	 */
	options: NoUnknownPseudoClassOptions;
}
export interface RuleWithOptions_for_NoUnknownPseudoElementOptions {
	/**
	 * The severity of the emitted diagnostics by the rule
	 */
	level: RulePlainConfiguration;
	/**
	 * Rule's options
	 */
	options: NoUnknownPseudoElementOptions;
}
export interface RuleWithOptions_for_NoUnknownTypeSelectorOptions {
	/**
	 * The severity of the emitted diagnostics by the rule
	 */
	level: RulePlainConfiguration;
	/**
	 * Rule's options
	 */
	options: NoUnknownTypeSelectorOptions;
}
export interface RuleWithOptions_for_NoUnknownUnitOptions {
	/**
	 * The severity of the emitted diagnostics by the rule
	 */
	level: RulePlainConfiguration;
	/**
	 * Rule's options
	 */
	options: NoUnknownUnitOptions;
}
export interface RuleWithOptions_for_NoUnmatchableAnbSelectorOptions {
	/**
	 * The severity of the emitted diagnostics by the rule
	 */
	level: RulePlainConfiguration;
	/**
	 * Rule's options
	 */
	options: NoUnmatchableAnbSelectorOptions;
}
export interface RuleWithOptions_for_NoUnreachableOptions {
	/**
	 * The severity of the emitted diagnostics by the rule
	 */
	level: RulePlainConfiguration;
	/**
	 * Rule's options
	 */
	options: NoUnreachableOptions;
}
export interface RuleWithOptions_for_NoUnreachableSuperOptions {
	/**
	 * The severity of the emitted diagnostics by the rule
	 */
	level: RulePlainConfiguration;
	/**
	 * Rule's options
	 */
	options: NoUnreachableSuperOptions;
}
export interface RuleWithOptions_for_NoUnsafeFinallyOptions {
	/**
	 * The severity of the emitted diagnostics by the rule
	 */
	level: RulePlainConfiguration;
	/**
	 * Rule's options
	 */
	options: NoUnsafeFinallyOptions;
}
export interface RuleWithOptions_for_NoUnsafeOptionalChainingOptions {
	/**
	 * The severity of the emitted diagnostics by the rule
	 */
	level: RulePlainConfiguration;
	/**
	 * Rule's options
	 */
	options: NoUnsafeOptionalChainingOptions;
}
export interface RuleWithFixOptions_for_NoUnusedFunctionParametersOptions {
	/**
	 * The kind of the code actions emitted by the rule
	 */
	fix?: FixKind;
	/**
	 * The severity of the emitted diagnostics by the rule
	 */
	level: RulePlainConfiguration;
	/**
	 * Rule's options
	 */
	options: NoUnusedFunctionParametersOptions;
}
export interface RuleWithFixOptions_for_NoUnusedImportsOptions {
	/**
	 * The kind of the code actions emitted by the rule
	 */
	fix?: FixKind;
	/**
	 * The severity of the emitted diagnostics by the rule
	 */
	level: RulePlainConfiguration;
	/**
	 * Rule's options
	 */
	options: NoUnusedImportsOptions;
}
export interface RuleWithFixOptions_for_NoUnusedLabelsOptions {
	/**
	 * The kind of the code actions emitted by the rule
	 */
	fix?: FixKind;
	/**
	 * The severity of the emitted diagnostics by the rule
	 */
	level: RulePlainConfiguration;
	/**
	 * Rule's options
	 */
	options: NoUnusedLabelsOptions;
}
export interface RuleWithFixOptions_for_NoUnusedPrivateClassMembersOptions {
	/**
	 * The kind of the code actions emitted by the rule
	 */
	fix?: FixKind;
	/**
	 * The severity of the emitted diagnostics by the rule
	 */
	level: RulePlainConfiguration;
	/**
	 * Rule's options
	 */
	options: NoUnusedPrivateClassMembersOptions;
}
export interface RuleWithFixOptions_for_NoUnusedVariablesOptions {
	/**
	 * The kind of the code actions emitted by the rule
	 */
	fix?: FixKind;
	/**
	 * The severity of the emitted diagnostics by the rule
	 */
	level: RulePlainConfiguration;
	/**
	 * Rule's options
	 */
	options: NoUnusedVariablesOptions;
}
export interface RuleWithFixOptions_for_NoVoidElementsWithChildrenOptions {
	/**
	 * The kind of the code actions emitted by the rule
	 */
	fix?: FixKind;
	/**
	 * The severity of the emitted diagnostics by the rule
	 */
	level: RulePlainConfiguration;
	/**
	 * Rule's options
	 */
	options: NoVoidElementsWithChildrenOptions;
}
export interface RuleWithOptions_for_NoVoidTypeReturnOptions {
	/**
	 * The severity of the emitted diagnostics by the rule
	 */
	level: RulePlainConfiguration;
	/**
	 * Rule's options
	 */
	options: NoVoidTypeReturnOptions;
}
export interface RuleWithFixOptions_for_UseExhaustiveDependenciesOptions {
	/**
	 * The kind of the code actions emitted by the rule
	 */
	fix?: FixKind;
	/**
	 * The severity of the emitted diagnostics by the rule
	 */
	level: RulePlainConfiguration;
	/**
	 * Rule's options
	 */
	options: UseExhaustiveDependenciesOptions;
}
export interface RuleWithFixOptions_for_UseGraphqlNamedOperationsOptions {
	/**
	 * The kind of the code actions emitted by the rule
	 */
	fix?: FixKind;
	/**
	 * The severity of the emitted diagnostics by the rule
	 */
	level: RulePlainConfiguration;
	/**
	 * Rule's options
	 */
	options: UseGraphqlNamedOperationsOptions;
}
export interface RuleWithOptions_for_UseHookAtTopLevelOptions {
	/**
	 * The severity of the emitted diagnostics by the rule
	 */
	level: RulePlainConfiguration;
	/**
	 * Rule's options
	 */
	options: UseHookAtTopLevelOptions;
}
export interface RuleWithFixOptions_for_UseImportExtensionsOptions {
	/**
	 * The kind of the code actions emitted by the rule
	 */
	fix?: FixKind;
	/**
	 * The severity of the emitted diagnostics by the rule
	 */
	level: RulePlainConfiguration;
	/**
	 * Rule's options
	 */
	options: UseImportExtensionsOptions;
}
export interface RuleWithFixOptions_for_UseIsNanOptions {
	/**
	 * The kind of the code actions emitted by the rule
	 */
	fix?: FixKind;
	/**
	 * The severity of the emitted diagnostics by the rule
	 */
	level: RulePlainConfiguration;
	/**
	 * Rule's options
	 */
	options: UseIsNanOptions;
}
export interface RuleWithFixOptions_for_UseJsonImportAttributesOptions {
	/**
	 * The kind of the code actions emitted by the rule
	 */
	fix?: FixKind;
	/**
	 * The severity of the emitted diagnostics by the rule
	 */
	level: RulePlainConfiguration;
	/**
	 * Rule's options
	 */
	options: UseJsonImportAttributesOptions;
}
export interface RuleWithOptions_for_UseJsxKeyInIterableOptions {
	/**
	 * The severity of the emitted diagnostics by the rule
	 */
	level: RulePlainConfiguration;
	/**
	 * Rule's options
	 */
	options: UseJsxKeyInIterableOptions;
}
export interface RuleWithFixOptions_for_UseParseIntRadixOptions {
	/**
	 * The kind of the code actions emitted by the rule
	 */
	fix?: FixKind;
	/**
	 * The severity of the emitted diagnostics by the rule
	 */
	level: RulePlainConfiguration;
	/**
	 * Rule's options
	 */
	options: UseParseIntRadixOptions;
}
export interface RuleWithFixOptions_for_UseSingleJsDocAsteriskOptions {
	/**
	 * The kind of the code actions emitted by the rule
	 */
	fix?: FixKind;
	/**
	 * The severity of the emitted diagnostics by the rule
	 */
	level: RulePlainConfiguration;
	/**
	 * Rule's options
	 */
	options: UseSingleJsDocAsteriskOptions;
}
export interface RuleWithOptions_for_UseUniqueElementIdsOptions {
	/**
	 * The severity of the emitted diagnostics by the rule
	 */
	level: RulePlainConfiguration;
	/**
	 * Rule's options
	 */
	options: UseUniqueElementIdsOptions;
}
export interface RuleWithOptions_for_UseValidForDirectionOptions {
	/**
	 * The severity of the emitted diagnostics by the rule
	 */
	level: RulePlainConfiguration;
	/**
	 * Rule's options
	 */
	options: UseValidForDirectionOptions;
}
export interface RuleWithFixOptions_for_UseValidTypeofOptions {
	/**
	 * The kind of the code actions emitted by the rule
	 */
	fix?: FixKind;
	/**
	 * The severity of the emitted diagnostics by the rule
	 */
	level: RulePlainConfiguration;
	/**
	 * Rule's options
	 */
	options: UseValidTypeofOptions;
}
export interface RuleWithOptions_for_UseYieldOptions {
	/**
	 * The severity of the emitted diagnostics by the rule
	 */
	level: RulePlainConfiguration;
	/**
	 * Rule's options
	 */
	options: UseYieldOptions;
}
export interface RuleWithOptions_for_NoDeprecatedImportsOptions {
	/**
	 * The severity of the emitted diagnostics by the rule
	 */
	level: RulePlainConfiguration;
	/**
	 * Rule's options
	 */
	options: NoDeprecatedImportsOptions;
}
export interface RuleWithOptions_for_NoDuplicateDependenciesOptions {
	/**
	 * The severity of the emitted diagnostics by the rule
	 */
	level: RulePlainConfiguration;
	/**
	 * Rule's options
	 */
	options: NoDuplicateDependenciesOptions;
}
export interface RuleWithFixOptions_for_NoFloatingPromisesOptions {
	/**
	 * The kind of the code actions emitted by the rule
	 */
	fix?: FixKind;
	/**
	 * The severity of the emitted diagnostics by the rule
	 */
	level: RulePlainConfiguration;
	/**
	 * Rule's options
	 */
	options: NoFloatingPromisesOptions;
}
export interface RuleWithOptions_for_NoImportCyclesOptions {
	/**
	 * The severity of the emitted diagnostics by the rule
	 */
	level: RulePlainConfiguration;
	/**
	 * Rule's options
	 */
	options: NoImportCyclesOptions;
}
export interface RuleWithOptions_for_NoJsxLiteralsOptions {
	/**
	 * The severity of the emitted diagnostics by the rule
	 */
	level: RulePlainConfiguration;
	/**
	 * Rule's options
	 */
	options: NoJsxLiteralsOptions;
}
export interface RuleWithFixOptions_for_NoMisusedPromisesOptions {
	/**
	 * The kind of the code actions emitted by the rule
	 */
	fix?: FixKind;
	/**
	 * The severity of the emitted diagnostics by the rule
	 */
	level: RulePlainConfiguration;
	/**
	 * Rule's options
	 */
	options: NoMisusedPromisesOptions;
}
export interface RuleWithOptions_for_NoNextAsyncClientComponentOptions {
	/**
	 * The severity of the emitted diagnostics by the rule
	 */
	level: RulePlainConfiguration;
	/**
	 * Rule's options
	 */
	options: NoNextAsyncClientComponentOptions;
}
export interface RuleWithOptions_for_NoNonNullAssertedOptionalChainOptions {
	/**
	 * The severity of the emitted diagnostics by the rule
	 */
	level: RulePlainConfiguration;
	/**
	 * Rule's options
	 */
	options: NoNonNullAssertedOptionalChainOptions;
}
export interface RuleWithOptions_for_NoQwikUseVisibleTaskOptions {
	/**
	 * The severity of the emitted diagnostics by the rule
	 */
	level: RulePlainConfiguration;
	/**
	 * Rule's options
	 */
	options: NoQwikUseVisibleTaskOptions;
}
export interface RuleWithFixOptions_for_NoReactForwardRefOptions {
	/**
	 * The kind of the code actions emitted by the rule
	 */
	fix?: FixKind;
	/**
	 * The severity of the emitted diagnostics by the rule
	 */
	level: RulePlainConfiguration;
	/**
	 * Rule's options
	 */
	options: NoReactForwardRefOptions;
}
export interface RuleWithOptions_for_NoSecretsOptions {
	/**
	 * The severity of the emitted diagnostics by the rule
	 */
	level: RulePlainConfiguration;
	/**
	 * Rule's options
	 */
	options: NoSecretsOptions;
}
export interface RuleWithOptions_for_NoShadowOptions {
	/**
	 * The severity of the emitted diagnostics by the rule
	 */
	level: RulePlainConfiguration;
	/**
	 * Rule's options
	 */
	options: NoShadowOptions;
}
export interface RuleWithOptions_for_NoUnnecessaryConditionsOptions {
	/**
	 * The severity of the emitted diagnostics by the rule
	 */
	level: RulePlainConfiguration;
	/**
	 * Rule's options
	 */
	options: NoUnnecessaryConditionsOptions;
}
export interface RuleWithOptions_for_NoUnresolvedImportsOptions {
	/**
	 * The severity of the emitted diagnostics by the rule
	 */
	level: RulePlainConfiguration;
	/**
	 * Rule's options
	 */
	options: NoUnresolvedImportsOptions;
}
export interface RuleWithOptions_for_NoUnusedExpressionsOptions {
	/**
	 * The severity of the emitted diagnostics by the rule
	 */
	level: RulePlainConfiguration;
	/**
	 * Rule's options
	 */
	options: NoUnusedExpressionsOptions;
}
export interface RuleWithFixOptions_for_NoUselessCatchBindingOptions {
	/**
	 * The kind of the code actions emitted by the rule
	 */
	fix?: FixKind;
	/**
	 * The severity of the emitted diagnostics by the rule
	 */
	level: RulePlainConfiguration;
	/**
	 * Rule's options
	 */
	options: NoUselessCatchBindingOptions;
}
export interface RuleWithFixOptions_for_NoUselessUndefinedOptions {
	/**
	 * The kind of the code actions emitted by the rule
	 */
	fix?: FixKind;
	/**
	 * The severity of the emitted diagnostics by the rule
	 */
	level: RulePlainConfiguration;
	/**
	 * Rule's options
	 */
	options: NoUselessUndefinedOptions;
}
export interface RuleWithFixOptions_for_NoVueDataObjectDeclarationOptions {
	/**
	 * The kind of the code actions emitted by the rule
	 */
	fix?: FixKind;
	/**
	 * The severity of the emitted diagnostics by the rule
	 */
	level: RulePlainConfiguration;
	/**
	 * Rule's options
	 */
	options: NoVueDataObjectDeclarationOptions;
}
export interface RuleWithOptions_for_NoVueDuplicateKeysOptions {
	/**
	 * The severity of the emitted diagnostics by the rule
	 */
	level: RulePlainConfiguration;
	/**
	 * Rule's options
	 */
	options: NoVueDuplicateKeysOptions;
}
export interface RuleWithOptions_for_NoVueReservedKeysOptions {
	/**
	 * The severity of the emitted diagnostics by the rule
	 */
	level: RulePlainConfiguration;
	/**
	 * Rule's options
	 */
	options: NoVueReservedKeysOptions;
}
export interface RuleWithOptions_for_NoVueReservedPropsOptions {
	/**
	 * The severity of the emitted diagnostics by the rule
	 */
	level: RulePlainConfiguration;
	/**
	 * Rule's options
	 */
	options: NoVueReservedPropsOptions;
}
export interface RuleWithOptions_for_UseAnchorHrefOptions {
	/**
	 * The severity of the emitted diagnostics by the rule
	 */
	level: RulePlainConfiguration;
	/**
	 * Rule's options
	 */
	options: UseAnchorHrefOptions;
}
export interface RuleWithFixOptions_for_UseConsistentArrowReturnOptions {
	/**
	 * The kind of the code actions emitted by the rule
	 */
	fix?: FixKind;
	/**
	 * The severity of the emitted diagnostics by the rule
	 */
	level: RulePlainConfiguration;
	/**
	 * Rule's options
	 */
	options: UseConsistentArrowReturnOptions;
}
export interface RuleWithFixOptions_for_UseConsistentTypeDefinitionsOptions {
	/**
	 * The kind of the code actions emitted by the rule
	 */
	fix?: FixKind;
	/**
	 * The severity of the emitted diagnostics by the rule
	 */
	level: RulePlainConfiguration;
	/**
	 * Rule's options
	 */
	options: UseConsistentTypeDefinitionsOptions;
}
<<<<<<< HEAD
export interface RuleWithOptions_for_UseErrorCauseOptions {
=======
export interface RuleWithOptions_for_UseDeprecatedDateOptions {
>>>>>>> d6da4d5a
	/**
	 * The severity of the emitted diagnostics by the rule
	 */
	level: RulePlainConfiguration;
	/**
	 * Rule's options
	 */
<<<<<<< HEAD
	options: UseErrorCauseOptions;
=======
	options: UseDeprecatedDateOptions;
>>>>>>> d6da4d5a
}
export interface RuleWithFixOptions_for_UseExhaustiveSwitchCasesOptions {
	/**
	 * The kind of the code actions emitted by the rule
	 */
	fix?: FixKind;
	/**
	 * The severity of the emitted diagnostics by the rule
	 */
	level: RulePlainConfiguration;
	/**
	 * Rule's options
	 */
	options: UseExhaustiveSwitchCasesOptions;
}
export interface RuleWithOptions_for_UseExplicitTypeOptions {
	/**
	 * The severity of the emitted diagnostics by the rule
	 */
	level: RulePlainConfiguration;
	/**
	 * Rule's options
	 */
	options: UseExplicitTypeOptions;
}
export interface RuleWithOptions_for_UseImageSizeOptions {
	/**
	 * The severity of the emitted diagnostics by the rule
	 */
	level: RulePlainConfiguration;
	/**
	 * Rule's options
	 */
	options: UseImageSizeOptions;
}
export interface RuleWithOptions_for_UseMaxParamsOptions {
	/**
	 * The severity of the emitted diagnostics by the rule
	 */
	level: RulePlainConfiguration;
	/**
	 * Rule's options
	 */
	options: UseMaxParamsOptions;
}
export interface RuleWithOptions_for_UseQwikClasslistOptions {
	/**
	 * The severity of the emitted diagnostics by the rule
	 */
	level: RulePlainConfiguration;
	/**
	 * Rule's options
	 */
	options: UseQwikClasslistOptions;
}
export interface RuleWithOptions_for_UseQwikMethodUsageOptions {
	/**
	 * The severity of the emitted diagnostics by the rule
	 */
	level: RulePlainConfiguration;
	/**
	 * Rule's options
	 */
	options: UseQwikMethodUsageOptions;
}
export interface RuleWithOptions_for_UseQwikValidLexicalScopeOptions {
	/**
	 * The severity of the emitted diagnostics by the rule
	 */
	level: RulePlainConfiguration;
	/**
	 * Rule's options
	 */
	options: UseQwikValidLexicalScopeOptions;
}
export interface RuleWithOptions_for_UseReactFunctionComponentsOptions {
	/**
	 * The severity of the emitted diagnostics by the rule
	 */
	level: RulePlainConfiguration;
	/**
	 * Rule's options
	 */
	options: UseReactFunctionComponentsOptions;
}
export interface RuleWithFixOptions_for_UseSortedClassesOptions {
	/**
	 * The kind of the code actions emitted by the rule
	 */
	fix?: FixKind;
	/**
	 * The severity of the emitted diagnostics by the rule
	 */
	level: RulePlainConfiguration;
	/**
	 * Rule's options
	 */
	options: UseSortedClassesOptions;
}
export interface RuleWithOptions_for_UseVueMultiWordComponentNamesOptions {
	/**
	 * The severity of the emitted diagnostics by the rule
	 */
	level: RulePlainConfiguration;
	/**
	 * Rule's options
	 */
	options: UseVueMultiWordComponentNamesOptions;
}
export interface RuleWithOptions_for_NoAccumulatingSpreadOptions {
	/**
	 * The severity of the emitted diagnostics by the rule
	 */
	level: RulePlainConfiguration;
	/**
	 * Rule's options
	 */
	options: NoAccumulatingSpreadOptions;
}
export interface RuleWithOptions_for_NoAwaitInLoopsOptions {
	/**
	 * The severity of the emitted diagnostics by the rule
	 */
	level: RulePlainConfiguration;
	/**
	 * Rule's options
	 */
	options: NoAwaitInLoopsOptions;
}
export interface RuleWithOptions_for_NoBarrelFileOptions {
	/**
	 * The severity of the emitted diagnostics by the rule
	 */
	level: RulePlainConfiguration;
	/**
	 * Rule's options
	 */
	options: NoBarrelFileOptions;
}
export interface RuleWithFixOptions_for_NoDeleteOptions {
	/**
	 * The kind of the code actions emitted by the rule
	 */
	fix?: FixKind;
	/**
	 * The severity of the emitted diagnostics by the rule
	 */
	level: RulePlainConfiguration;
	/**
	 * Rule's options
	 */
	options: NoDeleteOptions;
}
export interface RuleWithOptions_for_NoDynamicNamespaceImportAccessOptions {
	/**
	 * The severity of the emitted diagnostics by the rule
	 */
	level: RulePlainConfiguration;
	/**
	 * Rule's options
	 */
	options: NoDynamicNamespaceImportAccessOptions;
}
export interface RuleWithOptions_for_NoImgElementOptions {
	/**
	 * The severity of the emitted diagnostics by the rule
	 */
	level: RulePlainConfiguration;
	/**
	 * Rule's options
	 */
	options: NoImgElementOptions;
}
export interface RuleWithOptions_for_NoNamespaceImportOptions {
	/**
	 * The severity of the emitted diagnostics by the rule
	 */
	level: RulePlainConfiguration;
	/**
	 * Rule's options
	 */
	options: NoNamespaceImportOptions;
}
export interface RuleWithOptions_for_NoReExportAllOptions {
	/**
	 * The severity of the emitted diagnostics by the rule
	 */
	level: RulePlainConfiguration;
	/**
	 * Rule's options
	 */
	options: NoReExportAllOptions;
}
export interface RuleWithOptions_for_NoUnwantedPolyfillioOptions {
	/**
	 * The severity of the emitted diagnostics by the rule
	 */
	level: RulePlainConfiguration;
	/**
	 * Rule's options
	 */
	options: NoUnwantedPolyfillioOptions;
}
export interface RuleWithFixOptions_for_UseGoogleFontPreconnectOptions {
	/**
	 * The kind of the code actions emitted by the rule
	 */
	fix?: FixKind;
	/**
	 * The severity of the emitted diagnostics by the rule
	 */
	level: RulePlainConfiguration;
	/**
	 * Rule's options
	 */
	options: UseGoogleFontPreconnectOptions;
}
export interface RuleWithOptions_for_UseSolidForComponentOptions {
	/**
	 * The severity of the emitted diagnostics by the rule
	 */
	level: RulePlainConfiguration;
	/**
	 * Rule's options
	 */
	options: UseSolidForComponentOptions;
}
export interface RuleWithOptions_for_UseTopLevelRegexOptions {
	/**
	 * The severity of the emitted diagnostics by the rule
	 */
	level: RulePlainConfiguration;
	/**
	 * Rule's options
	 */
	options: UseTopLevelRegexOptions;
}
export interface RuleWithFixOptions_for_NoBlankTargetOptions {
	/**
	 * The kind of the code actions emitted by the rule
	 */
	fix?: FixKind;
	/**
	 * The severity of the emitted diagnostics by the rule
	 */
	level: RulePlainConfiguration;
	/**
	 * Rule's options
	 */
	options: NoBlankTargetOptions;
}
export interface RuleWithOptions_for_NoDangerouslySetInnerHtmlOptions {
	/**
	 * The severity of the emitted diagnostics by the rule
	 */
	level: RulePlainConfiguration;
	/**
	 * Rule's options
	 */
	options: NoDangerouslySetInnerHtmlOptions;
}
export interface RuleWithOptions_for_NoDangerouslySetInnerHtmlWithChildrenOptions {
	/**
	 * The severity of the emitted diagnostics by the rule
	 */
	level: RulePlainConfiguration;
	/**
	 * Rule's options
	 */
	options: NoDangerouslySetInnerHtmlWithChildrenOptions;
}
export interface RuleWithOptions_for_NoGlobalEvalOptions {
	/**
	 * The severity of the emitted diagnostics by the rule
	 */
	level: RulePlainConfiguration;
	/**
	 * Rule's options
	 */
	options: NoGlobalEvalOptions;
}
export interface RuleWithOptions_for_NoCommonJsOptions {
	/**
	 * The severity of the emitted diagnostics by the rule
	 */
	level: RulePlainConfiguration;
	/**
	 * Rule's options
	 */
	options: NoCommonJsOptions;
}
export interface RuleWithOptions_for_NoDefaultExportOptions {
	/**
	 * The severity of the emitted diagnostics by the rule
	 */
	level: RulePlainConfiguration;
	/**
	 * Rule's options
	 */
	options: NoDefaultExportOptions;
}
export interface RuleWithOptions_for_NoDescendingSpecificityOptions {
	/**
	 * The severity of the emitted diagnostics by the rule
	 */
	level: RulePlainConfiguration;
	/**
	 * Rule's options
	 */
	options: NoDescendingSpecificityOptions;
}
export interface RuleWithOptions_for_NoDoneCallbackOptions {
	/**
	 * The severity of the emitted diagnostics by the rule
	 */
	level: RulePlainConfiguration;
	/**
	 * Rule's options
	 */
	options: NoDoneCallbackOptions;
}
export interface RuleWithOptions_for_NoEnumOptions {
	/**
	 * The severity of the emitted diagnostics by the rule
	 */
	level: RulePlainConfiguration;
	/**
	 * Rule's options
	 */
	options: NoEnumOptions;
}
export interface RuleWithOptions_for_NoExportedImportsOptions {
	/**
	 * The severity of the emitted diagnostics by the rule
	 */
	level: RulePlainConfiguration;
	/**
	 * Rule's options
	 */
	options: NoExportedImportsOptions;
}
export interface RuleWithOptions_for_NoHeadElementOptions {
	/**
	 * The severity of the emitted diagnostics by the rule
	 */
	level: RulePlainConfiguration;
	/**
	 * Rule's options
	 */
	options: NoHeadElementOptions;
}
export interface RuleWithFixOptions_for_NoImplicitBooleanOptions {
	/**
	 * The kind of the code actions emitted by the rule
	 */
	fix?: FixKind;
	/**
	 * The severity of the emitted diagnostics by the rule
	 */
	level: RulePlainConfiguration;
	/**
	 * Rule's options
	 */
	options: NoImplicitBooleanOptions;
}
export interface RuleWithFixOptions_for_NoInferrableTypesOptions {
	/**
	 * The kind of the code actions emitted by the rule
	 */
	fix?: FixKind;
	/**
	 * The severity of the emitted diagnostics by the rule
	 */
	level: RulePlainConfiguration;
	/**
	 * Rule's options
	 */
	options: NoInferrableTypesOptions;
}
export interface RuleWithOptions_for_NoMagicNumbersOptions {
	/**
	 * The severity of the emitted diagnostics by the rule
	 */
	level: RulePlainConfiguration;
	/**
	 * Rule's options
	 */
	options: NoMagicNumbersOptions;
}
export interface RuleWithOptions_for_NoNamespaceOptions {
	/**
	 * The severity of the emitted diagnostics by the rule
	 */
	level: RulePlainConfiguration;
	/**
	 * Rule's options
	 */
	options: NoNamespaceOptions;
}
export interface RuleWithFixOptions_for_NoNegationElseOptions {
	/**
	 * The kind of the code actions emitted by the rule
	 */
	fix?: FixKind;
	/**
	 * The severity of the emitted diagnostics by the rule
	 */
	level: RulePlainConfiguration;
	/**
	 * Rule's options
	 */
	options: NoNegationElseOptions;
}
export interface RuleWithOptions_for_NoNestedTernaryOptions {
	/**
	 * The severity of the emitted diagnostics by the rule
	 */
	level: RulePlainConfiguration;
	/**
	 * Rule's options
	 */
	options: NoNestedTernaryOptions;
}
export interface RuleWithFixOptions_for_NoNonNullAssertionOptions {
	/**
	 * The kind of the code actions emitted by the rule
	 */
	fix?: FixKind;
	/**
	 * The severity of the emitted diagnostics by the rule
	 */
	level: RulePlainConfiguration;
	/**
	 * Rule's options
	 */
	options: NoNonNullAssertionOptions;
}
export interface RuleWithOptions_for_NoParameterAssignOptions {
	/**
	 * The severity of the emitted diagnostics by the rule
	 */
	level: RulePlainConfiguration;
	/**
	 * Rule's options
	 */
	options: NoParameterAssignOptions;
}
export interface RuleWithOptions_for_NoParameterPropertiesOptions {
	/**
	 * The severity of the emitted diagnostics by the rule
	 */
	level: RulePlainConfiguration;
	/**
	 * Rule's options
	 */
	options: NoParameterPropertiesOptions;
}
export interface RuleWithOptions_for_NoProcessEnvOptions {
	/**
	 * The severity of the emitted diagnostics by the rule
	 */
	level: RulePlainConfiguration;
	/**
	 * Rule's options
	 */
	options: NoProcessEnvOptions;
}
export interface RuleWithOptions_for_NoRestrictedGlobalsOptions {
	/**
	 * The severity of the emitted diagnostics by the rule
	 */
	level: RulePlainConfiguration;
	/**
	 * Rule's options
	 */
	options: NoRestrictedGlobalsOptions;
}
export interface RuleWithOptions_for_NoRestrictedImportsOptions {
	/**
	 * The severity of the emitted diagnostics by the rule
	 */
	level: RulePlainConfiguration;
	/**
	 * Rule's options
	 */
	options: NoRestrictedImportsOptions;
}
export interface RuleWithFixOptions_for_NoRestrictedTypesOptions {
	/**
	 * The kind of the code actions emitted by the rule
	 */
	fix?: FixKind;
	/**
	 * The severity of the emitted diagnostics by the rule
	 */
	level: RulePlainConfiguration;
	/**
	 * Rule's options
	 */
	options: NoRestrictedTypesOptions;
}
export interface RuleWithFixOptions_for_NoShoutyConstantsOptions {
	/**
	 * The kind of the code actions emitted by the rule
	 */
	fix?: FixKind;
	/**
	 * The severity of the emitted diagnostics by the rule
	 */
	level: RulePlainConfiguration;
	/**
	 * Rule's options
	 */
	options: NoShoutyConstantsOptions;
}
export interface RuleWithFixOptions_for_NoSubstrOptions {
	/**
	 * The kind of the code actions emitted by the rule
	 */
	fix?: FixKind;
	/**
	 * The severity of the emitted diagnostics by the rule
	 */
	level: RulePlainConfiguration;
	/**
	 * Rule's options
	 */
	options: NoSubstrOptions;
}
export interface RuleWithFixOptions_for_NoUnusedTemplateLiteralOptions {
	/**
	 * The kind of the code actions emitted by the rule
	 */
	fix?: FixKind;
	/**
	 * The severity of the emitted diagnostics by the rule
	 */
	level: RulePlainConfiguration;
	/**
	 * Rule's options
	 */
	options: NoUnusedTemplateLiteralOptions;
}
export interface RuleWithFixOptions_for_NoUselessElseOptions {
	/**
	 * The kind of the code actions emitted by the rule
	 */
	fix?: FixKind;
	/**
	 * The severity of the emitted diagnostics by the rule
	 */
	level: RulePlainConfiguration;
	/**
	 * Rule's options
	 */
	options: NoUselessElseOptions;
}
export interface RuleWithOptions_for_NoValueAtRuleOptions {
	/**
	 * The severity of the emitted diagnostics by the rule
	 */
	level: RulePlainConfiguration;
	/**
	 * Rule's options
	 */
	options: NoValueAtRuleOptions;
}
export interface RuleWithFixOptions_for_NoYodaExpressionOptions {
	/**
	 * The kind of the code actions emitted by the rule
	 */
	fix?: FixKind;
	/**
	 * The severity of the emitted diagnostics by the rule
	 */
	level: RulePlainConfiguration;
	/**
	 * Rule's options
	 */
	options: NoYodaExpressionOptions;
}
export interface RuleWithFixOptions_for_UseArrayLiteralsOptions {
	/**
	 * The kind of the code actions emitted by the rule
	 */
	fix?: FixKind;
	/**
	 * The severity of the emitted diagnostics by the rule
	 */
	level: RulePlainConfiguration;
	/**
	 * Rule's options
	 */
	options: UseArrayLiteralsOptions;
}
export interface RuleWithFixOptions_for_UseAsConstAssertionOptions {
	/**
	 * The kind of the code actions emitted by the rule
	 */
	fix?: FixKind;
	/**
	 * The severity of the emitted diagnostics by the rule
	 */
	level: RulePlainConfiguration;
	/**
	 * Rule's options
	 */
	options: UseAsConstAssertionOptions;
}
export interface RuleWithFixOptions_for_UseAtIndexOptions {
	/**
	 * The kind of the code actions emitted by the rule
	 */
	fix?: FixKind;
	/**
	 * The severity of the emitted diagnostics by the rule
	 */
	level: RulePlainConfiguration;
	/**
	 * Rule's options
	 */
	options: UseAtIndexOptions;
}
export interface RuleWithFixOptions_for_UseBlockStatementsOptions {
	/**
	 * The kind of the code actions emitted by the rule
	 */
	fix?: FixKind;
	/**
	 * The severity of the emitted diagnostics by the rule
	 */
	level: RulePlainConfiguration;
	/**
	 * Rule's options
	 */
	options: UseBlockStatementsOptions;
}
export interface RuleWithFixOptions_for_UseCollapsedElseIfOptions {
	/**
	 * The kind of the code actions emitted by the rule
	 */
	fix?: FixKind;
	/**
	 * The severity of the emitted diagnostics by the rule
	 */
	level: RulePlainConfiguration;
	/**
	 * Rule's options
	 */
	options: UseCollapsedElseIfOptions;
}
export interface RuleWithFixOptions_for_UseCollapsedIfOptions {
	/**
	 * The kind of the code actions emitted by the rule
	 */
	fix?: FixKind;
	/**
	 * The severity of the emitted diagnostics by the rule
	 */
	level: RulePlainConfiguration;
	/**
	 * Rule's options
	 */
	options: UseCollapsedIfOptions;
}
export interface RuleWithOptions_for_UseComponentExportOnlyModulesOptions {
	/**
	 * The severity of the emitted diagnostics by the rule
	 */
	level: RulePlainConfiguration;
	/**
	 * Rule's options
	 */
	options: UseComponentExportOnlyModulesOptions;
}
export interface RuleWithFixOptions_for_UseConsistentArrayTypeOptions {
	/**
	 * The kind of the code actions emitted by the rule
	 */
	fix?: FixKind;
	/**
	 * The severity of the emitted diagnostics by the rule
	 */
	level: RulePlainConfiguration;
	/**
	 * Rule's options
	 */
	options: UseConsistentArrayTypeOptions;
}
export interface RuleWithFixOptions_for_UseConsistentBuiltinInstantiationOptions {
	/**
	 * The kind of the code actions emitted by the rule
	 */
	fix?: FixKind;
	/**
	 * The severity of the emitted diagnostics by the rule
	 */
	level: RulePlainConfiguration;
	/**
	 * Rule's options
	 */
	options: UseConsistentBuiltinInstantiationOptions;
}
export interface RuleWithFixOptions_for_UseConsistentCurlyBracesOptions {
	/**
	 * The kind of the code actions emitted by the rule
	 */
	fix?: FixKind;
	/**
	 * The severity of the emitted diagnostics by the rule
	 */
	level: RulePlainConfiguration;
	/**
	 * Rule's options
	 */
	options: UseConsistentCurlyBracesOptions;
}
export interface RuleWithOptions_for_UseConsistentMemberAccessibilityOptions {
	/**
	 * The severity of the emitted diagnostics by the rule
	 */
	level: RulePlainConfiguration;
	/**
	 * Rule's options
	 */
	options: UseConsistentMemberAccessibilityOptions;
}
export interface RuleWithFixOptions_for_UseConsistentObjectDefinitionsOptions {
	/**
	 * The kind of the code actions emitted by the rule
	 */
	fix?: FixKind;
	/**
	 * The severity of the emitted diagnostics by the rule
	 */
	level: RulePlainConfiguration;
	/**
	 * Rule's options
	 */
	options: UseConsistentObjectDefinitionsOptions;
}
export interface RuleWithFixOptions_for_UseConstOptions {
	/**
	 * The kind of the code actions emitted by the rule
	 */
	fix?: FixKind;
	/**
	 * The severity of the emitted diagnostics by the rule
	 */
	level: RulePlainConfiguration;
	/**
	 * Rule's options
	 */
	options: UseConstOptions;
}
export interface RuleWithFixOptions_for_UseDefaultParameterLastOptions {
	/**
	 * The kind of the code actions emitted by the rule
	 */
	fix?: FixKind;
	/**
	 * The severity of the emitted diagnostics by the rule
	 */
	level: RulePlainConfiguration;
	/**
	 * Rule's options
	 */
	options: UseDefaultParameterLastOptions;
}
export interface RuleWithOptions_for_UseDefaultSwitchClauseOptions {
	/**
	 * The severity of the emitted diagnostics by the rule
	 */
	level: RulePlainConfiguration;
	/**
	 * Rule's options
	 */
	options: UseDefaultSwitchClauseOptions;
}
export interface RuleWithOptions_for_UseDeprecatedReasonOptions {
	/**
	 * The severity of the emitted diagnostics by the rule
	 */
	level: RulePlainConfiguration;
	/**
	 * Rule's options
	 */
	options: UseDeprecatedReasonOptions;
}
export interface RuleWithFixOptions_for_UseEnumInitializersOptions {
	/**
	 * The kind of the code actions emitted by the rule
	 */
	fix?: FixKind;
	/**
	 * The severity of the emitted diagnostics by the rule
	 */
	level: RulePlainConfiguration;
	/**
	 * Rule's options
	 */
	options: UseEnumInitializersOptions;
}
export interface RuleWithFixOptions_for_UseExplicitLengthCheckOptions {
	/**
	 * The kind of the code actions emitted by the rule
	 */
	fix?: FixKind;
	/**
	 * The severity of the emitted diagnostics by the rule
	 */
	level: RulePlainConfiguration;
	/**
	 * Rule's options
	 */
	options: UseExplicitLengthCheckOptions;
}
export interface RuleWithFixOptions_for_UseExponentiationOperatorOptions {
	/**
	 * The kind of the code actions emitted by the rule
	 */
	fix?: FixKind;
	/**
	 * The severity of the emitted diagnostics by the rule
	 */
	level: RulePlainConfiguration;
	/**
	 * Rule's options
	 */
	options: UseExponentiationOperatorOptions;
}
export interface RuleWithFixOptions_for_UseExportTypeOptions {
	/**
	 * The kind of the code actions emitted by the rule
	 */
	fix?: FixKind;
	/**
	 * The severity of the emitted diagnostics by the rule
	 */
	level: RulePlainConfiguration;
	/**
	 * Rule's options
	 */
	options: UseExportTypeOptions;
}
export interface RuleWithOptions_for_UseExportsLastOptions {
	/**
	 * The severity of the emitted diagnostics by the rule
	 */
	level: RulePlainConfiguration;
	/**
	 * Rule's options
	 */
	options: UseExportsLastOptions;
}
export interface RuleWithOptions_for_UseFilenamingConventionOptions {
	/**
	 * The severity of the emitted diagnostics by the rule
	 */
	level: RulePlainConfiguration;
	/**
	 * Rule's options
	 */
	options: UseFilenamingConventionOptions;
}
export interface RuleWithOptions_for_UseForOfOptions {
	/**
	 * The severity of the emitted diagnostics by the rule
	 */
	level: RulePlainConfiguration;
	/**
	 * Rule's options
	 */
	options: UseForOfOptions;
}
export interface RuleWithFixOptions_for_UseFragmentSyntaxOptions {
	/**
	 * The kind of the code actions emitted by the rule
	 */
	fix?: FixKind;
	/**
	 * The severity of the emitted diagnostics by the rule
	 */
	level: RulePlainConfiguration;
	/**
	 * Rule's options
	 */
	options: UseFragmentSyntaxOptions;
}
export interface RuleWithOptions_for_UseGraphqlNamingConventionOptions {
	/**
	 * The severity of the emitted diagnostics by the rule
	 */
	level: RulePlainConfiguration;
	/**
	 * Rule's options
	 */
	options: UseGraphqlNamingConventionOptions;
}
export interface RuleWithOptions_for_UseGroupedAccessorPairsOptions {
	/**
	 * The severity of the emitted diagnostics by the rule
	 */
	level: RulePlainConfiguration;
	/**
	 * Rule's options
	 */
	options: UseGroupedAccessorPairsOptions;
}
export interface RuleWithFixOptions_for_UseImportTypeOptions {
	/**
	 * The kind of the code actions emitted by the rule
	 */
	fix?: FixKind;
	/**
	 * The severity of the emitted diagnostics by the rule
	 */
	level: RulePlainConfiguration;
	/**
	 * Rule's options
	 */
	options: UseImportTypeOptions;
}
export interface RuleWithOptions_for_UseLiteralEnumMembersOptions {
	/**
	 * The severity of the emitted diagnostics by the rule
	 */
	level: RulePlainConfiguration;
	/**
	 * Rule's options
	 */
	options: UseLiteralEnumMembersOptions;
}
export interface RuleWithFixOptions_for_UseNamingConventionOptions {
	/**
	 * The kind of the code actions emitted by the rule
	 */
	fix?: FixKind;
	/**
	 * The severity of the emitted diagnostics by the rule
	 */
	level: RulePlainConfiguration;
	/**
	 * Rule's options
	 */
	options: UseNamingConventionOptions;
}
export interface RuleWithFixOptions_for_UseNodeAssertStrictOptions {
	/**
	 * The kind of the code actions emitted by the rule
	 */
	fix?: FixKind;
	/**
	 * The severity of the emitted diagnostics by the rule
	 */
	level: RulePlainConfiguration;
	/**
	 * Rule's options
	 */
	options: UseNodeAssertStrictOptions;
}
export interface RuleWithFixOptions_for_UseNodejsImportProtocolOptions {
	/**
	 * The kind of the code actions emitted by the rule
	 */
	fix?: FixKind;
	/**
	 * The severity of the emitted diagnostics by the rule
	 */
	level: RulePlainConfiguration;
	/**
	 * Rule's options
	 */
	options: UseNodejsImportProtocolOptions;
}
export interface RuleWithFixOptions_for_UseNumberNamespaceOptions {
	/**
	 * The kind of the code actions emitted by the rule
	 */
	fix?: FixKind;
	/**
	 * The severity of the emitted diagnostics by the rule
	 */
	level: RulePlainConfiguration;
	/**
	 * Rule's options
	 */
	options: UseNumberNamespaceOptions;
}
export interface RuleWithFixOptions_for_UseNumericSeparatorsOptions {
	/**
	 * The kind of the code actions emitted by the rule
	 */
	fix?: FixKind;
	/**
	 * The severity of the emitted diagnostics by the rule
	 */
	level: RulePlainConfiguration;
	/**
	 * Rule's options
	 */
	options: UseNumericSeparatorsOptions;
}
export interface RuleWithFixOptions_for_UseObjectSpreadOptions {
	/**
	 * The kind of the code actions emitted by the rule
	 */
	fix?: FixKind;
	/**
	 * The severity of the emitted diagnostics by the rule
	 */
	level: RulePlainConfiguration;
	/**
	 * Rule's options
	 */
	options: UseObjectSpreadOptions;
}
export interface RuleWithFixOptions_for_UseReadonlyClassPropertiesOptions {
	/**
	 * The kind of the code actions emitted by the rule
	 */
	fix?: FixKind;
	/**
	 * The severity of the emitted diagnostics by the rule
	 */
	level: RulePlainConfiguration;
	/**
	 * Rule's options
	 */
	options: UseReadonlyClassPropertiesOptions;
}
export interface RuleWithFixOptions_for_UseSelfClosingElementsOptions {
	/**
	 * The kind of the code actions emitted by the rule
	 */
	fix?: FixKind;
	/**
	 * The severity of the emitted diagnostics by the rule
	 */
	level: RulePlainConfiguration;
	/**
	 * Rule's options
	 */
	options: UseSelfClosingElementsOptions;
}
export interface RuleWithFixOptions_for_UseShorthandAssignOptions {
	/**
	 * The kind of the code actions emitted by the rule
	 */
	fix?: FixKind;
	/**
	 * The severity of the emitted diagnostics by the rule
	 */
	level: RulePlainConfiguration;
	/**
	 * Rule's options
	 */
	options: UseShorthandAssignOptions;
}
export interface RuleWithFixOptions_for_UseShorthandFunctionTypeOptions {
	/**
	 * The kind of the code actions emitted by the rule
	 */
	fix?: FixKind;
	/**
	 * The severity of the emitted diagnostics by the rule
	 */
	level: RulePlainConfiguration;
	/**
	 * Rule's options
	 */
	options: UseShorthandFunctionTypeOptions;
}
export interface RuleWithFixOptions_for_UseSingleVarDeclaratorOptions {
	/**
	 * The kind of the code actions emitted by the rule
	 */
	fix?: FixKind;
	/**
	 * The severity of the emitted diagnostics by the rule
	 */
	level: RulePlainConfiguration;
	/**
	 * Rule's options
	 */
	options: UseSingleVarDeclaratorOptions;
}
export interface RuleWithOptions_for_UseSymbolDescriptionOptions {
	/**
	 * The severity of the emitted diagnostics by the rule
	 */
	level: RulePlainConfiguration;
	/**
	 * Rule's options
	 */
	options: UseSymbolDescriptionOptions;
}
export interface RuleWithFixOptions_for_UseTemplateOptions {
	/**
	 * The kind of the code actions emitted by the rule
	 */
	fix?: FixKind;
	/**
	 * The severity of the emitted diagnostics by the rule
	 */
	level: RulePlainConfiguration;
	/**
	 * Rule's options
	 */
	options: UseTemplateOptions;
}
export interface RuleWithFixOptions_for_UseThrowNewErrorOptions {
	/**
	 * The kind of the code actions emitted by the rule
	 */
	fix?: FixKind;
	/**
	 * The severity of the emitted diagnostics by the rule
	 */
	level: RulePlainConfiguration;
	/**
	 * Rule's options
	 */
	options: UseThrowNewErrorOptions;
}
export interface RuleWithOptions_for_UseThrowOnlyErrorOptions {
	/**
	 * The severity of the emitted diagnostics by the rule
	 */
	level: RulePlainConfiguration;
	/**
	 * Rule's options
	 */
	options: UseThrowOnlyErrorOptions;
}
export interface RuleWithFixOptions_for_UseTrimStartEndOptions {
	/**
	 * The kind of the code actions emitted by the rule
	 */
	fix?: FixKind;
	/**
	 * The severity of the emitted diagnostics by the rule
	 */
	level: RulePlainConfiguration;
	/**
	 * Rule's options
	 */
	options: UseTrimStartEndOptions;
}
export interface RuleWithFixOptions_for_UseUnifiedTypeSignaturesOptions {
	/**
	 * The kind of the code actions emitted by the rule
	 */
	fix?: FixKind;
	/**
	 * The severity of the emitted diagnostics by the rule
	 */
	level: RulePlainConfiguration;
	/**
	 * Rule's options
	 */
	options: UseUnifiedTypeSignaturesOptions;
}
export interface RuleWithOptions_for_NoAlertOptions {
	/**
	 * The severity of the emitted diagnostics by the rule
	 */
	level: RulePlainConfiguration;
	/**
	 * Rule's options
	 */
	options: NoAlertOptions;
}
export interface RuleWithFixOptions_for_NoApproximativeNumericConstantOptions {
	/**
	 * The kind of the code actions emitted by the rule
	 */
	fix?: FixKind;
	/**
	 * The severity of the emitted diagnostics by the rule
	 */
	level: RulePlainConfiguration;
	/**
	 * Rule's options
	 */
	options: NoApproximativeNumericConstantOptions;
}
export interface RuleWithOptions_for_NoArrayIndexKeyOptions {
	/**
	 * The severity of the emitted diagnostics by the rule
	 */
	level: RulePlainConfiguration;
	/**
	 * Rule's options
	 */
	options: NoArrayIndexKeyOptions;
}
export interface RuleWithOptions_for_NoAssignInExpressionsOptions {
	/**
	 * The severity of the emitted diagnostics by the rule
	 */
	level: RulePlainConfiguration;
	/**
	 * Rule's options
	 */
	options: NoAssignInExpressionsOptions;
}
export interface RuleWithOptions_for_NoAsyncPromiseExecutorOptions {
	/**
	 * The severity of the emitted diagnostics by the rule
	 */
	level: RulePlainConfiguration;
	/**
	 * Rule's options
	 */
	options: NoAsyncPromiseExecutorOptions;
}
export interface RuleWithFixOptions_for_NoBiomeFirstExceptionOptions {
	/**
	 * The kind of the code actions emitted by the rule
	 */
	fix?: FixKind;
	/**
	 * The severity of the emitted diagnostics by the rule
	 */
	level: RulePlainConfiguration;
	/**
	 * Rule's options
	 */
	options: NoBiomeFirstExceptionOptions;
}
export interface RuleWithOptions_for_NoBitwiseOperatorsOptions {
	/**
	 * The severity of the emitted diagnostics by the rule
	 */
	level: RulePlainConfiguration;
	/**
	 * Rule's options
	 */
	options: NoBitwiseOperatorsOptions;
}
export interface RuleWithOptions_for_NoCatchAssignOptions {
	/**
	 * The severity of the emitted diagnostics by the rule
	 */
	level: RulePlainConfiguration;
	/**
	 * Rule's options
	 */
	options: NoCatchAssignOptions;
}
export interface RuleWithOptions_for_NoClassAssignOptions {
	/**
	 * The severity of the emitted diagnostics by the rule
	 */
	level: RulePlainConfiguration;
	/**
	 * Rule's options
	 */
	options: NoClassAssignOptions;
}
export interface RuleWithFixOptions_for_NoCommentTextOptions {
	/**
	 * The kind of the code actions emitted by the rule
	 */
	fix?: FixKind;
	/**
	 * The severity of the emitted diagnostics by the rule
	 */
	level: RulePlainConfiguration;
	/**
	 * Rule's options
	 */
	options: NoCommentTextOptions;
}
export interface RuleWithFixOptions_for_NoCompareNegZeroOptions {
	/**
	 * The kind of the code actions emitted by the rule
	 */
	fix?: FixKind;
	/**
	 * The severity of the emitted diagnostics by the rule
	 */
	level: RulePlainConfiguration;
	/**
	 * Rule's options
	 */
	options: NoCompareNegZeroOptions;
}
export interface RuleWithOptions_for_NoConfusingLabelsOptions {
	/**
	 * The severity of the emitted diagnostics by the rule
	 */
	level: RulePlainConfiguration;
	/**
	 * Rule's options
	 */
	options: NoConfusingLabelsOptions;
}
export interface RuleWithFixOptions_for_NoConfusingVoidTypeOptions {
	/**
	 * The kind of the code actions emitted by the rule
	 */
	fix?: FixKind;
	/**
	 * The severity of the emitted diagnostics by the rule
	 */
	level: RulePlainConfiguration;
	/**
	 * Rule's options
	 */
	options: NoConfusingVoidTypeOptions;
}
export interface RuleWithFixOptions_for_NoConsoleOptions {
	/**
	 * The kind of the code actions emitted by the rule
	 */
	fix?: FixKind;
	/**
	 * The severity of the emitted diagnostics by the rule
	 */
	level: RulePlainConfiguration;
	/**
	 * Rule's options
	 */
	options: NoConsoleOptions;
}
export interface RuleWithFixOptions_for_NoConstEnumOptions {
	/**
	 * The kind of the code actions emitted by the rule
	 */
	fix?: FixKind;
	/**
	 * The severity of the emitted diagnostics by the rule
	 */
	level: RulePlainConfiguration;
	/**
	 * Rule's options
	 */
	options: NoConstEnumOptions;
}
export interface RuleWithOptions_for_NoConstantBinaryExpressionsOptions {
	/**
	 * The severity of the emitted diagnostics by the rule
	 */
	level: RulePlainConfiguration;
	/**
	 * Rule's options
	 */
	options: NoConstantBinaryExpressionsOptions;
}
export interface RuleWithOptions_for_NoControlCharactersInRegexOptions {
	/**
	 * The severity of the emitted diagnostics by the rule
	 */
	level: RulePlainConfiguration;
	/**
	 * Rule's options
	 */
	options: NoControlCharactersInRegexOptions;
}
export interface RuleWithFixOptions_for_NoDebuggerOptions {
	/**
	 * The kind of the code actions emitted by the rule
	 */
	fix?: FixKind;
	/**
	 * The severity of the emitted diagnostics by the rule
	 */
	level: RulePlainConfiguration;
	/**
	 * Rule's options
	 */
	options: NoDebuggerOptions;
}
export interface RuleWithOptions_for_NoDocumentCookieOptions {
	/**
	 * The severity of the emitted diagnostics by the rule
	 */
	level: RulePlainConfiguration;
	/**
	 * Rule's options
	 */
	options: NoDocumentCookieOptions;
}
export interface RuleWithOptions_for_NoDocumentImportInPageOptions {
	/**
	 * The severity of the emitted diagnostics by the rule
	 */
	level: RulePlainConfiguration;
	/**
	 * Rule's options
	 */
	options: NoDocumentImportInPageOptions;
}
export interface RuleWithFixOptions_for_NoDoubleEqualsOptions {
	/**
	 * The kind of the code actions emitted by the rule
	 */
	fix?: FixKind;
	/**
	 * The severity of the emitted diagnostics by the rule
	 */
	level: RulePlainConfiguration;
	/**
	 * Rule's options
	 */
	options: NoDoubleEqualsOptions;
}
export interface RuleWithOptions_for_NoDuplicateAtImportRulesOptions {
	/**
	 * The severity of the emitted diagnostics by the rule
	 */
	level: RulePlainConfiguration;
	/**
	 * Rule's options
	 */
	options: NoDuplicateAtImportRulesOptions;
}
export interface RuleWithOptions_for_NoDuplicateCaseOptions {
	/**
	 * The severity of the emitted diagnostics by the rule
	 */
	level: RulePlainConfiguration;
	/**
	 * Rule's options
	 */
	options: NoDuplicateCaseOptions;
}
export interface RuleWithOptions_for_NoDuplicateClassMembersOptions {
	/**
	 * The severity of the emitted diagnostics by the rule
	 */
	level: RulePlainConfiguration;
	/**
	 * Rule's options
	 */
	options: NoDuplicateClassMembersOptions;
}
export interface RuleWithOptions_for_NoDuplicateCustomPropertiesOptions {
	/**
	 * The severity of the emitted diagnostics by the rule
	 */
	level: RulePlainConfiguration;
	/**
	 * Rule's options
	 */
	options: NoDuplicateCustomPropertiesOptions;
}
export interface RuleWithOptions_for_NoDuplicateElseIfOptions {
	/**
	 * The severity of the emitted diagnostics by the rule
	 */
	level: RulePlainConfiguration;
	/**
	 * Rule's options
	 */
	options: NoDuplicateElseIfOptions;
}
export interface RuleWithOptions_for_NoDuplicateFieldsOptions {
	/**
	 * The severity of the emitted diagnostics by the rule
	 */
	level: RulePlainConfiguration;
	/**
	 * Rule's options
	 */
	options: NoDuplicateFieldsOptions;
}
export interface RuleWithOptions_for_NoDuplicateFontNamesOptions {
	/**
	 * The severity of the emitted diagnostics by the rule
	 */
	level: RulePlainConfiguration;
	/**
	 * Rule's options
	 */
	options: NoDuplicateFontNamesOptions;
}
export interface RuleWithOptions_for_NoDuplicateJsxPropsOptions {
	/**
	 * The severity of the emitted diagnostics by the rule
	 */
	level: RulePlainConfiguration;
	/**
	 * Rule's options
	 */
	options: NoDuplicateJsxPropsOptions;
}
export interface RuleWithOptions_for_NoDuplicateObjectKeysOptions {
	/**
	 * The severity of the emitted diagnostics by the rule
	 */
	level: RulePlainConfiguration;
	/**
	 * Rule's options
	 */
	options: NoDuplicateObjectKeysOptions;
}
export interface RuleWithOptions_for_NoDuplicateParametersOptions {
	/**
	 * The severity of the emitted diagnostics by the rule
	 */
	level: RulePlainConfiguration;
	/**
	 * Rule's options
	 */
	options: NoDuplicateParametersOptions;
}
export interface RuleWithOptions_for_NoDuplicatePropertiesOptions {
	/**
	 * The severity of the emitted diagnostics by the rule
	 */
	level: RulePlainConfiguration;
	/**
	 * Rule's options
	 */
	options: NoDuplicatePropertiesOptions;
}
export interface RuleWithOptions_for_NoDuplicateSelectorsKeyframeBlockOptions {
	/**
	 * The severity of the emitted diagnostics by the rule
	 */
	level: RulePlainConfiguration;
	/**
	 * Rule's options
	 */
	options: NoDuplicateSelectorsKeyframeBlockOptions;
}
export interface RuleWithOptions_for_NoDuplicateTestHooksOptions {
	/**
	 * The severity of the emitted diagnostics by the rule
	 */
	level: RulePlainConfiguration;
	/**
	 * Rule's options
	 */
	options: NoDuplicateTestHooksOptions;
}
export interface RuleWithOptions_for_NoEmptyBlockOptions {
	/**
	 * The severity of the emitted diagnostics by the rule
	 */
	level: RulePlainConfiguration;
	/**
	 * Rule's options
	 */
	options: NoEmptyBlockOptions;
}
export interface RuleWithOptions_for_NoEmptyBlockStatementsOptions {
	/**
	 * The severity of the emitted diagnostics by the rule
	 */
	level: RulePlainConfiguration;
	/**
	 * Rule's options
	 */
	options: NoEmptyBlockStatementsOptions;
}
export interface RuleWithFixOptions_for_NoEmptyInterfaceOptions {
	/**
	 * The kind of the code actions emitted by the rule
	 */
	fix?: FixKind;
	/**
	 * The severity of the emitted diagnostics by the rule
	 */
	level: RulePlainConfiguration;
	/**
	 * Rule's options
	 */
	options: NoEmptyInterfaceOptions;
}
export interface RuleWithOptions_for_NoEvolvingTypesOptions {
	/**
	 * The severity of the emitted diagnostics by the rule
	 */
	level: RulePlainConfiguration;
	/**
	 * Rule's options
	 */
	options: NoEvolvingTypesOptions;
}
export interface RuleWithOptions_for_NoExplicitAnyOptions {
	/**
	 * The severity of the emitted diagnostics by the rule
	 */
	level: RulePlainConfiguration;
	/**
	 * Rule's options
	 */
	options: NoExplicitAnyOptions;
}
export interface RuleWithOptions_for_NoExportsInTestOptions {
	/**
	 * The severity of the emitted diagnostics by the rule
	 */
	level: RulePlainConfiguration;
	/**
	 * Rule's options
	 */
	options: NoExportsInTestOptions;
}
export interface RuleWithFixOptions_for_NoExtraNonNullAssertionOptions {
	/**
	 * The kind of the code actions emitted by the rule
	 */
	fix?: FixKind;
	/**
	 * The severity of the emitted diagnostics by the rule
	 */
	level: RulePlainConfiguration;
	/**
	 * Rule's options
	 */
	options: NoExtraNonNullAssertionOptions;
}
export interface RuleWithOptions_for_NoFallthroughSwitchClauseOptions {
	/**
	 * The severity of the emitted diagnostics by the rule
	 */
	level: RulePlainConfiguration;
	/**
	 * Rule's options
	 */
	options: NoFallthroughSwitchClauseOptions;
}
export interface RuleWithFixOptions_for_NoFocusedTestsOptions {
	/**
	 * The kind of the code actions emitted by the rule
	 */
	fix?: FixKind;
	/**
	 * The severity of the emitted diagnostics by the rule
	 */
	level: RulePlainConfiguration;
	/**
	 * Rule's options
	 */
	options: NoFocusedTestsOptions;
}
export interface RuleWithOptions_for_NoFunctionAssignOptions {
	/**
	 * The severity of the emitted diagnostics by the rule
	 */
	level: RulePlainConfiguration;
	/**
	 * Rule's options
	 */
	options: NoFunctionAssignOptions;
}
export interface RuleWithOptions_for_NoGlobalAssignOptions {
	/**
	 * The severity of the emitted diagnostics by the rule
	 */
	level: RulePlainConfiguration;
	/**
	 * Rule's options
	 */
	options: NoGlobalAssignOptions;
}
export interface RuleWithFixOptions_for_NoGlobalIsFiniteOptions {
	/**
	 * The kind of the code actions emitted by the rule
	 */
	fix?: FixKind;
	/**
	 * The severity of the emitted diagnostics by the rule
	 */
	level: RulePlainConfiguration;
	/**
	 * Rule's options
	 */
	options: NoGlobalIsFiniteOptions;
}
export interface RuleWithFixOptions_for_NoGlobalIsNanOptions {
	/**
	 * The kind of the code actions emitted by the rule
	 */
	fix?: FixKind;
	/**
	 * The severity of the emitted diagnostics by the rule
	 */
	level: RulePlainConfiguration;
	/**
	 * Rule's options
	 */
	options: NoGlobalIsNanOptions;
}
export interface RuleWithOptions_for_NoHeadImportInDocumentOptions {
	/**
	 * The severity of the emitted diagnostics by the rule
	 */
	level: RulePlainConfiguration;
	/**
	 * Rule's options
	 */
	options: NoHeadImportInDocumentOptions;
}
export interface RuleWithOptions_for_NoImplicitAnyLetOptions {
	/**
	 * The severity of the emitted diagnostics by the rule
	 */
	level: RulePlainConfiguration;
	/**
	 * Rule's options
	 */
	options: NoImplicitAnyLetOptions;
}
export interface RuleWithOptions_for_NoImportAssignOptions {
	/**
	 * The severity of the emitted diagnostics by the rule
	 */
	level: RulePlainConfiguration;
	/**
	 * Rule's options
	 */
	options: NoImportAssignOptions;
}
export interface RuleWithOptions_for_NoImportantInKeyframeOptions {
	/**
	 * The severity of the emitted diagnostics by the rule
	 */
	level: RulePlainConfiguration;
	/**
	 * Rule's options
	 */
	options: NoImportantInKeyframeOptions;
}
export interface RuleWithOptions_for_NoIrregularWhitespaceOptions {
	/**
	 * The severity of the emitted diagnostics by the rule
	 */
	level: RulePlainConfiguration;
	/**
	 * Rule's options
	 */
	options: NoIrregularWhitespaceOptions;
}
export interface RuleWithOptions_for_NoLabelVarOptions {
	/**
	 * The severity of the emitted diagnostics by the rule
	 */
	level: RulePlainConfiguration;
	/**
	 * Rule's options
	 */
	options: NoLabelVarOptions;
}
export interface RuleWithFixOptions_for_NoMisleadingCharacterClassOptions {
	/**
	 * The kind of the code actions emitted by the rule
	 */
	fix?: FixKind;
	/**
	 * The severity of the emitted diagnostics by the rule
	 */
	level: RulePlainConfiguration;
	/**
	 * Rule's options
	 */
	options: NoMisleadingCharacterClassOptions;
}
export interface RuleWithOptions_for_NoMisleadingInstantiatorOptions {
	/**
	 * The severity of the emitted diagnostics by the rule
	 */
	level: RulePlainConfiguration;
	/**
	 * Rule's options
	 */
	options: NoMisleadingInstantiatorOptions;
}
export interface RuleWithOptions_for_NoMisplacedAssertionOptions {
	/**
	 * The severity of the emitted diagnostics by the rule
	 */
	level: RulePlainConfiguration;
	/**
	 * Rule's options
	 */
	options: NoMisplacedAssertionOptions;
}
export interface RuleWithFixOptions_for_NoMisrefactoredShorthandAssignOptions {
	/**
	 * The kind of the code actions emitted by the rule
	 */
	fix?: FixKind;
	/**
	 * The severity of the emitted diagnostics by the rule
	 */
	level: RulePlainConfiguration;
	/**
	 * Rule's options
	 */
	options: NoMisrefactoredShorthandAssignOptions;
}
export interface RuleWithFixOptions_for_NoOctalEscapeOptions {
	/**
	 * The kind of the code actions emitted by the rule
	 */
	fix?: FixKind;
	/**
	 * The severity of the emitted diagnostics by the rule
	 */
	level: RulePlainConfiguration;
	/**
	 * Rule's options
	 */
	options: NoOctalEscapeOptions;
}
export interface RuleWithFixOptions_for_NoPrototypeBuiltinsOptions {
	/**
	 * The kind of the code actions emitted by the rule
	 */
	fix?: FixKind;
	/**
	 * The severity of the emitted diagnostics by the rule
	 */
	level: RulePlainConfiguration;
	/**
	 * Rule's options
	 */
	options: NoPrototypeBuiltinsOptions;
}
export interface RuleWithFixOptions_for_NoQuickfixBiomeOptions {
	/**
	 * The kind of the code actions emitted by the rule
	 */
	fix?: FixKind;
	/**
	 * The severity of the emitted diagnostics by the rule
	 */
	level: RulePlainConfiguration;
	/**
	 * Rule's options
	 */
	options: NoQuickfixBiomeOptions;
}
export interface RuleWithFixOptions_for_NoReactSpecificPropsOptions {
	/**
	 * The kind of the code actions emitted by the rule
	 */
	fix?: FixKind;
	/**
	 * The severity of the emitted diagnostics by the rule
	 */
	level: RulePlainConfiguration;
	/**
	 * Rule's options
	 */
	options: NoReactSpecificPropsOptions;
}
export interface RuleWithOptions_for_NoRedeclareOptions {
	/**
	 * The severity of the emitted diagnostics by the rule
	 */
	level: RulePlainConfiguration;
	/**
	 * Rule's options
	 */
	options: NoRedeclareOptions;
}
export interface RuleWithFixOptions_for_NoRedundantUseStrictOptions {
	/**
	 * The kind of the code actions emitted by the rule
	 */
	fix?: FixKind;
	/**
	 * The severity of the emitted diagnostics by the rule
	 */
	level: RulePlainConfiguration;
	/**
	 * Rule's options
	 */
	options: NoRedundantUseStrictOptions;
}
export interface RuleWithOptions_for_NoSelfCompareOptions {
	/**
	 * The severity of the emitted diagnostics by the rule
	 */
	level: RulePlainConfiguration;
	/**
	 * Rule's options
	 */
	options: NoSelfCompareOptions;
}
export interface RuleWithOptions_for_NoShadowRestrictedNamesOptions {
	/**
	 * The severity of the emitted diagnostics by the rule
	 */
	level: RulePlainConfiguration;
	/**
	 * Rule's options
	 */
	options: NoShadowRestrictedNamesOptions;
}
export interface RuleWithOptions_for_NoShorthandPropertyOverridesOptions {
	/**
	 * The severity of the emitted diagnostics by the rule
	 */
	level: RulePlainConfiguration;
	/**
	 * Rule's options
	 */
	options: NoShorthandPropertyOverridesOptions;
}
export interface RuleWithFixOptions_for_NoSkippedTestsOptions {
	/**
	 * The kind of the code actions emitted by the rule
	 */
	fix?: FixKind;
	/**
	 * The severity of the emitted diagnostics by the rule
	 */
	level: RulePlainConfiguration;
	/**
	 * Rule's options
	 */
	options: NoSkippedTestsOptions;
}
export interface RuleWithFixOptions_for_NoSparseArrayOptions {
	/**
	 * The kind of the code actions emitted by the rule
	 */
	fix?: FixKind;
	/**
	 * The severity of the emitted diagnostics by the rule
	 */
	level: RulePlainConfiguration;
	/**
	 * Rule's options
	 */
	options: NoSparseArrayOptions;
}
export interface RuleWithOptions_for_NoSuspiciousSemicolonInJsxOptions {
	/**
	 * The severity of the emitted diagnostics by the rule
	 */
	level: RulePlainConfiguration;
	/**
	 * Rule's options
	 */
	options: NoSuspiciousSemicolonInJsxOptions;
}
export interface RuleWithOptions_for_NoTemplateCurlyInStringOptions {
	/**
	 * The severity of the emitted diagnostics by the rule
	 */
	level: RulePlainConfiguration;
	/**
	 * Rule's options
	 */
	options: NoTemplateCurlyInStringOptions;
}
export interface RuleWithOptions_for_NoThenPropertyOptions {
	/**
	 * The severity of the emitted diagnostics by the rule
	 */
	level: RulePlainConfiguration;
	/**
	 * Rule's options
	 */
	options: NoThenPropertyOptions;
}
export interface RuleWithFixOptions_for_NoTsIgnoreOptions {
	/**
	 * The kind of the code actions emitted by the rule
	 */
	fix?: FixKind;
	/**
	 * The severity of the emitted diagnostics by the rule
	 */
	level: RulePlainConfiguration;
	/**
	 * Rule's options
	 */
	options: NoTsIgnoreOptions;
}
export interface RuleWithOptions_for_NoUnassignedVariablesOptions {
	/**
	 * The severity of the emitted diagnostics by the rule
	 */
	level: RulePlainConfiguration;
	/**
	 * Rule's options
	 */
	options: NoUnassignedVariablesOptions;
}
export interface RuleWithOptions_for_NoUnknownAtRulesOptions {
	/**
	 * The severity of the emitted diagnostics by the rule
	 */
	level: RulePlainConfiguration;
	/**
	 * Rule's options
	 */
	options: NoUnknownAtRulesOptions;
}
export interface RuleWithOptions_for_NoUnsafeDeclarationMergingOptions {
	/**
	 * The severity of the emitted diagnostics by the rule
	 */
	level: RulePlainConfiguration;
	/**
	 * Rule's options
	 */
	options: NoUnsafeDeclarationMergingOptions;
}
export interface RuleWithFixOptions_for_NoUnsafeNegationOptions {
	/**
	 * The kind of the code actions emitted by the rule
	 */
	fix?: FixKind;
	/**
	 * The severity of the emitted diagnostics by the rule
	 */
	level: RulePlainConfiguration;
	/**
	 * Rule's options
	 */
	options: NoUnsafeNegationOptions;
}
export interface RuleWithFixOptions_for_NoUselessEscapeInStringOptions {
	/**
	 * The kind of the code actions emitted by the rule
	 */
	fix?: FixKind;
	/**
	 * The severity of the emitted diagnostics by the rule
	 */
	level: RulePlainConfiguration;
	/**
	 * Rule's options
	 */
	options: NoUselessEscapeInStringOptions;
}
export interface RuleWithOptions_for_NoUselessRegexBackrefsOptions {
	/**
	 * The severity of the emitted diagnostics by the rule
	 */
	level: RulePlainConfiguration;
	/**
	 * Rule's options
	 */
	options: NoUselessRegexBackrefsOptions;
}
export interface RuleWithFixOptions_for_NoVarOptions {
	/**
	 * The kind of the code actions emitted by the rule
	 */
	fix?: FixKind;
	/**
	 * The severity of the emitted diagnostics by the rule
	 */
	level: RulePlainConfiguration;
	/**
	 * Rule's options
	 */
	options: NoVarOptions;
}
export interface RuleWithOptions_for_NoWithOptions {
	/**
	 * The severity of the emitted diagnostics by the rule
	 */
	level: RulePlainConfiguration;
	/**
	 * Rule's options
	 */
	options: NoWithOptions;
}
export interface RuleWithOptions_for_UseAdjacentOverloadSignaturesOptions {
	/**
	 * The severity of the emitted diagnostics by the rule
	 */
	level: RulePlainConfiguration;
	/**
	 * Rule's options
	 */
	options: UseAdjacentOverloadSignaturesOptions;
}
export interface RuleWithOptions_for_UseAwaitOptions {
	/**
	 * The severity of the emitted diagnostics by the rule
	 */
	level: RulePlainConfiguration;
	/**
	 * Rule's options
	 */
	options: UseAwaitOptions;
}
export interface RuleWithFixOptions_for_UseBiomeIgnoreFolderOptions {
	/**
	 * The kind of the code actions emitted by the rule
	 */
	fix?: FixKind;
	/**
	 * The severity of the emitted diagnostics by the rule
	 */
	level: RulePlainConfiguration;
	/**
	 * Rule's options
	 */
	options: UseBiomeIgnoreFolderOptions;
}
export interface RuleWithOptions_for_UseDefaultSwitchClauseLastOptions {
	/**
	 * The severity of the emitted diagnostics by the rule
	 */
	level: RulePlainConfiguration;
	/**
	 * Rule's options
	 */
	options: UseDefaultSwitchClauseLastOptions;
}
export interface RuleWithOptions_for_UseErrorMessageOptions {
	/**
	 * The severity of the emitted diagnostics by the rule
	 */
	level: RulePlainConfiguration;
	/**
	 * Rule's options
	 */
	options: UseErrorMessageOptions;
}
export interface RuleWithOptions_for_UseGetterReturnOptions {
	/**
	 * The severity of the emitted diagnostics by the rule
	 */
	level: RulePlainConfiguration;
	/**
	 * Rule's options
	 */
	options: UseGetterReturnOptions;
}
export interface RuleWithOptions_for_UseGoogleFontDisplayOptions {
	/**
	 * The severity of the emitted diagnostics by the rule
	 */
	level: RulePlainConfiguration;
	/**
	 * Rule's options
	 */
	options: UseGoogleFontDisplayOptions;
}
export interface RuleWithOptions_for_UseGuardForInOptions {
	/**
	 * The severity of the emitted diagnostics by the rule
	 */
	level: RulePlainConfiguration;
	/**
	 * Rule's options
	 */
	options: UseGuardForInOptions;
}
export interface RuleWithFixOptions_for_UseIsArrayOptions {
	/**
	 * The kind of the code actions emitted by the rule
	 */
	fix?: FixKind;
	/**
	 * The severity of the emitted diagnostics by the rule
	 */
	level: RulePlainConfiguration;
	/**
	 * Rule's options
	 */
	options: UseIsArrayOptions;
}
export interface RuleWithOptions_for_UseIterableCallbackReturnOptions {
	/**
	 * The severity of the emitted diagnostics by the rule
	 */
	level: RulePlainConfiguration;
	/**
	 * Rule's options
	 */
	options: UseIterableCallbackReturnOptions;
}
export interface RuleWithFixOptions_for_UseNamespaceKeywordOptions {
	/**
	 * The kind of the code actions emitted by the rule
	 */
	fix?: FixKind;
	/**
	 * The severity of the emitted diagnostics by the rule
	 */
	level: RulePlainConfiguration;
	/**
	 * Rule's options
	 */
	options: UseNamespaceKeywordOptions;
}
export interface RuleWithFixOptions_for_UseNumberToFixedDigitsArgumentOptions {
	/**
	 * The kind of the code actions emitted by the rule
	 */
	fix?: FixKind;
	/**
	 * The severity of the emitted diagnostics by the rule
	 */
	level: RulePlainConfiguration;
	/**
	 * Rule's options
	 */
	options: UseNumberToFixedDigitsArgumentOptions;
}
export interface RuleWithFixOptions_for_UseStaticResponseMethodsOptions {
	/**
	 * The kind of the code actions emitted by the rule
	 */
	fix?: FixKind;
	/**
	 * The severity of the emitted diagnostics by the rule
	 */
	level: RulePlainConfiguration;
	/**
	 * Rule's options
	 */
	options: UseStaticResponseMethodsOptions;
}
export interface RuleWithFixOptions_for_UseStrictModeOptions {
	/**
	 * The kind of the code actions emitted by the rule
	 */
	fix?: FixKind;
	/**
	 * The severity of the emitted diagnostics by the rule
	 */
	level: RulePlainConfiguration;
	/**
	 * Rule's options
	 */
	options: UseStrictModeOptions;
}
export type ImportGroups = ImportGroup[];
export type SortOrder = "natural" | "lexicographic";
/**
 * Used to identify the kind of code action emitted by a rule
 */
export type FixKind = "none" | "safe" | "unsafe";
export interface NoAccessKeyOptions {}
export interface NoAriaHiddenOnFocusableOptions {}
export interface NoAriaUnsupportedElementsOptions {}
export interface NoAutofocusOptions {}
export interface NoDistractingElementsOptions {}
export interface NoHeaderScopeOptions {}
export interface NoInteractiveElementToNoninteractiveRoleOptions {}
export interface NoLabelWithoutControlOptions {
	/**
	 * Array of component names that should be considered the same as an `input` element.
	 */
	inputComponents?: string[];
	/**
	 * Array of attributes that should be treated as the `label` accessible text content.
	 */
	labelAttributes?: string[];
	/**
	 * Array of component names that should be considered the same as a `label` element.
	 */
	labelComponents?: string[];
}
export interface NoNoninteractiveElementInteractionsOptions {}
export interface NoNoninteractiveElementToInteractiveRoleOptions {}
export interface NoNoninteractiveTabindexOptions {}
export interface NoPositiveTabindexOptions {}
export interface NoRedundantAltOptions {}
export interface NoRedundantRolesOptions {}
export interface NoStaticElementInteractionsOptions {}
export interface NoSvgWithoutTitleOptions {}
export interface UseAltTextOptions {}
export interface UseAnchorContentOptions {}
export interface UseAriaActivedescendantWithTabindexOptions {}
export interface UseAriaPropsForRoleOptions {}
export interface UseAriaPropsSupportedByRoleOptions {}
export interface UseButtonTypeOptions {}
export interface UseFocusableInteractiveOptions {}
export interface UseGenericFontNamesOptions {}
export interface UseHeadingContentOptions {}
export interface UseHtmlLangOptions {}
export interface UseIframeTitleOptions {}
export interface UseKeyWithClickEventsOptions {}
export interface UseKeyWithMouseEventsOptions {}
export interface UseMediaCaptionOptions {}
export interface UseSemanticElementsOptions {}
export interface UseValidAnchorOptions {}
export interface UseValidAriaPropsOptions {}
export interface UseValidAriaRoleOptions {
	/**
	 * It allows specifying a list of roles that might be invalid otherwise
	 */
	allowInvalidRoles?: string[];
	/**
	 * Use this option to ignore non-DOM elements, such as custom components
	 */
	ignoreNonDom?: boolean;
}
export interface UseValidAriaValuesOptions {}
export interface UseValidAutocompleteOptions {
	/**
	 * `input` like custom components that should be checked.
	 */
	inputComponents?: string[];
}
export interface UseValidLangOptions {}
export interface NoAdjacentSpacesInRegexOptions {}
export interface NoArgumentsOptions {}
export interface NoBannedTypesOptions {}
export interface NoCommaOperatorOptions {}
export interface NoEmptyTypeParametersOptions {}
export interface NoExcessiveCognitiveComplexityOptions {
	/**
	 * The maximum complexity score that we allow. Anything higher is considered excessive.
	 */
	maxAllowedComplexity?: number;
}
export interface NoExcessiveLinesPerFunctionOptions {
	/**
	 * The maximum number of lines allowed in a function body.
	 */
	maxLines?: number;
	/**
	 * When this options is set to `true`, blank lines in the function body are not counted towards the maximum line limit.
	 */
	skipBlankLines?: boolean;
	/**
	 * When this option is set to `true`, Immediately Invoked Function Expressions (IIFEs) are not checked for the maximum line limit.
	 */
	skipIifes?: boolean;
}
export interface NoExcessiveNestedTestSuitesOptions {}
export interface NoExtraBooleanCastOptions {}
export interface NoFlatMapIdentityOptions {}
export interface NoForEachOptions {
	/**
	 * A list of variable names allowed for `forEach` calls.
	 */
	allowedIdentifiers?: string[];
}
export interface NoImplicitCoercionsOptions {}
export interface NoImportantStylesOptions {}
export interface NoStaticOnlyClassOptions {}
export interface NoThisInStaticOptions {}
export interface NoUselessCatchOptions {}
export interface NoUselessConstructorOptions {}
export interface NoUselessContinueOptions {}
export interface NoUselessEmptyExportOptions {}
export interface NoUselessEscapeInRegexOptions {}
export interface NoUselessFragmentsOptions {}
export interface NoUselessLabelOptions {}
export interface NoUselessLoneBlockStatementsOptions {}
export interface NoUselessRenameOptions {}
export interface NoUselessStringConcatOptions {}
export interface NoUselessStringRawOptions {}
export interface NoUselessSwitchCaseOptions {}
export interface NoUselessTernaryOptions {}
export interface NoUselessThisAliasOptions {}
export interface NoUselessTypeConstraintOptions {}
export interface NoUselessUndefinedInitializationOptions {}
export interface NoVoidOptions {}
export interface UseArrowFunctionOptions {}
export interface UseDateNowOptions {}
export interface UseFlatMapOptions {}
export interface UseIndexOfOptions {}
export interface UseLiteralKeysOptions {}
export interface UseNumericLiteralsOptions {}
export interface UseOptionalChainOptions {}
export interface UseRegexLiteralsOptions {}
export interface UseSimpleNumberKeysOptions {}
export interface UseSimplifiedLogicExpressionOptions {}
export interface UseWhileOptions {}
export interface NoChildrenPropOptions {}
export interface NoConstAssignOptions {}
export interface NoConstantConditionOptions {}
export interface NoConstantMathMinMaxClampOptions {}
export interface NoConstructorReturnOptions {}
export interface NoEmptyCharacterClassInRegexOptions {}
export interface NoEmptyPatternOptions {}
export interface NoGlobalDirnameFilenameOptions {}
export interface NoGlobalObjectCallsOptions {}
export interface NoInnerDeclarationsOptions {}
export interface NoInvalidBuiltinInstantiationOptions {}
export interface NoInvalidConstructorSuperOptions {}
export interface NoInvalidDirectionInLinearGradientOptions {}
export interface NoInvalidGridAreasOptions {}
export interface NoInvalidPositionAtImportRuleOptions {}
export interface NoInvalidUseBeforeDeclarationOptions {}
export interface NoMissingVarFunctionOptions {}
export interface NoNestedComponentDefinitionsOptions {}
export interface NoNodejsModulesOptions {}
export interface NoNonoctalDecimalEscapeOptions {}
export interface NoPrecisionLossOptions {}
export interface NoPrivateImportsOptions {
	/**
	* The default visibility to assume for symbols without visibility tag.

Default: **public**. 
	 */
	defaultVisibility?: Visibility;
}
export interface NoProcessGlobalOptions {}
export interface NoReactPropAssignmentsOptions {}
export interface NoRenderReturnValueOptions {}
export interface NoRestrictedElementsOptions {
	/**
	 * Elements to restrict. Each key is the element name, and the value is the message to show when the element is used.
	 */
	elements: CustomRestrictedElements;
}
export interface NoSelfAssignOptions {}
export interface NoSetterReturnOptions {}
export interface NoSolidDestructuredPropsOptions {}
export interface NoStringCaseMismatchOptions {}
export interface NoSwitchDeclarationsOptions {}
export interface NoUndeclaredDependenciesOptions {
	/**
	 * If set to `false`, then the rule will show an error when `devDependencies` are imported. Defaults to `true`.
	 */
	devDependencies?: DependencyAvailability;
	/**
	 * If set to `false`, then the rule will show an error when `optionalDependencies` are imported. Defaults to `true`.
	 */
	optionalDependencies?: DependencyAvailability;
	/**
	 * If set to `false`, then the rule will show an error when `peerDependencies` are imported. Defaults to `true`.
	 */
	peerDependencies?: DependencyAvailability;
}
export interface NoUndeclaredVariablesOptions {
	/**
	 * Check undeclared types.
	 */
	checkTypes?: boolean;
}
export interface NoUnknownFunctionOptions {}
export interface NoUnknownMediaFeatureNameOptions {}
export interface NoUnknownPropertyOptions {}
export interface NoUnknownPseudoClassOptions {}
export interface NoUnknownPseudoElementOptions {}
export interface NoUnknownTypeSelectorOptions {}
export interface NoUnknownUnitOptions {}
export interface NoUnmatchableAnbSelectorOptions {}
export interface NoUnreachableOptions {}
export interface NoUnreachableSuperOptions {}
export interface NoUnsafeFinallyOptions {}
export interface NoUnsafeOptionalChainingOptions {}
export interface NoUnusedFunctionParametersOptions {
	/**
	 * Whether to ignore unused variables from an object destructuring with a spread.
	 */
	ignoreRestSiblings?: boolean;
}
export interface NoUnusedImportsOptions {}
export interface NoUnusedLabelsOptions {}
export interface NoUnusedPrivateClassMembersOptions {}
export interface NoUnusedVariablesOptions {
	/**
	 * Whether to ignore unused variables from an object destructuring with a spread.
	 */
	ignoreRestSiblings?: boolean;
}
export interface NoVoidElementsWithChildrenOptions {}
export interface NoVoidTypeReturnOptions {}
export interface UseExhaustiveDependenciesOptions {
	/**
	 * List of hooks of which the dependencies should be validated.
	 */
	hooks?: Hook[];
	/**
	 * Whether to report an error when a hook has no dependencies array.
	 */
	reportMissingDependenciesArray?: boolean;
	/**
	 * Whether to report an error when a dependency is listed in the dependencies array but isn't used. Defaults to true.
	 */
	reportUnnecessaryDependencies?: boolean;
}
export interface UseGraphqlNamedOperationsOptions {}
export interface UseHookAtTopLevelOptions {}
export interface UseImportExtensionsOptions {
	/**
	 * If `true`, the suggested extension is always `.js` regardless of what extension the source file has in your project.
	 */
	forceJsExtensions?: boolean;
}
export interface UseIsNanOptions {}
export interface UseJsonImportAttributesOptions {}
export interface UseJsxKeyInIterableOptions {
	/**
	 * Set to `true` to check shorthand fragments (`<></>`)
	 */
	checkShorthandFragments?: boolean;
}
export interface UseParseIntRadixOptions {}
export interface UseSingleJsDocAsteriskOptions {}
export interface UseUniqueElementIdsOptions {
	/**
	 * Component names that accept an `id` prop that does not translate to a DOM element id.
	 */
	excludedComponents?: string[];
}
export interface UseValidForDirectionOptions {}
export interface UseValidTypeofOptions {}
export interface UseYieldOptions {}
export interface NoDeprecatedImportsOptions {}
export interface NoDuplicateDependenciesOptions {}
export interface NoFloatingPromisesOptions {}
export interface NoImportCyclesOptions {
	/**
	 * Ignores type-only imports when finding an import cycle. A type-only import (`import type`) will be removed by the compiler, so it cuts an import cycle at runtime. Note that named type imports (`import { type Foo }`) aren't considered as type-only because it's not removed by the compiler if the `verbatimModuleSyntax` option is enabled. Enabled by default.
	 */
	ignoreTypes?: boolean;
}
export interface NoJsxLiteralsOptions {
	/**
	 * An array of strings that won't trigger the rule. Whitespaces are taken into consideration
	 */
	allowedStrings?: string[];
	/**
	 * When enabled, strings inside props are always ignored
	 */
	ignoreProps?: boolean;
	/**
	 * When enabled, also flag string literals inside JSX expressions and attributes
	 */
	noStrings?: boolean;
}
export interface NoMisusedPromisesOptions {}
export interface NoNextAsyncClientComponentOptions {}
export interface NoNonNullAssertedOptionalChainOptions {}
export interface NoQwikUseVisibleTaskOptions {}
export interface NoReactForwardRefOptions {}
export interface NoSecretsOptions {
	/**
	 * Set entropy threshold (default is 41).
	 */
	entropyThreshold?: number;
}
export interface NoShadowOptions {}
export interface NoUnnecessaryConditionsOptions {}
export interface NoUnresolvedImportsOptions {}
export interface NoUnusedExpressionsOptions {}
/**
 * Options for the `noUselessCatchBinding` rule. Currently empty; reserved for future extensions (e.g. allowlist of names).
 */
export interface NoUselessCatchBindingOptions {}
export interface NoUselessUndefinedOptions {}
export interface NoVueDataObjectDeclarationOptions {}
export interface NoVueDuplicateKeysOptions {}
export interface NoVueReservedKeysOptions {}
export interface NoVueReservedPropsOptions {}
export type UseAnchorHrefOptions = null;
/**
 * Options for the `useConsistentArrowReturn` rule.
 */
export interface UseConsistentArrowReturnOptions {
	/**
	* Determines whether the rule enforces a consistent style when the return value is an object literal.

This option is only applicable when used in conjunction with the `asNeeded` option. 
	 */
	requireForObjectLiteral?: boolean;
	/**
	 * The style to enforce for arrow function return statements.
	 */
	style?: UseConsistentArrowReturnStyle;
}
export interface UseConsistentTypeDefinitionsOptions {
	style?: ConsistentTypeDefinition;
}
<<<<<<< HEAD
/**
 * Options for the `useErrorCause` rule.
 */
export interface UseErrorCauseOptions {
	/**
	 * When set to `true`, the rule requires that `catch` clauses have a parameter.
	 */
	requireCatchParameter?: boolean;
=======
export interface UseDeprecatedDateOptions {
	argumentName?: string;
>>>>>>> d6da4d5a
}
export interface UseExhaustiveSwitchCasesOptions {}
export interface UseExplicitTypeOptions {}
export type UseImageSizeOptions = null;
export interface UseMaxParamsOptions {
	/**
	 * Maximum number of parameters allowed (default: 4)
	 */
	max?: number;
}
export interface UseQwikClasslistOptions {}
export interface UseQwikMethodUsageOptions {}
export interface UseQwikValidLexicalScopeOptions {}
export interface UseReactFunctionComponentsOptions {}
export interface UseSortedClassesOptions {
	/**
	 * Additional attributes that will be sorted.
	 */
	attributes?: string[];
	/**
	 * Names of the functions or tagged templates that will be sorted.
	 */
	functions?: string[];
}
export interface UseVueMultiWordComponentNamesOptions {
	/**
	 * Component names to ignore (allowed to be single-word).
	 */
	ignores: string[];
}
export interface NoAccumulatingSpreadOptions {}
export interface NoAwaitInLoopsOptions {}
export interface NoBarrelFileOptions {}
export interface NoDeleteOptions {}
export interface NoDynamicNamespaceImportAccessOptions {}
export interface NoImgElementOptions {}
export interface NoNamespaceImportOptions {}
export interface NoReExportAllOptions {}
export interface NoUnwantedPolyfillioOptions {}
export interface UseGoogleFontPreconnectOptions {}
export interface UseSolidForComponentOptions {}
export interface UseTopLevelRegexOptions {}
export interface NoBlankTargetOptions {
	/**
	 * List of domains where `target="_blank"` is allowed without `rel="noopener"`.
	 */
	allowDomains: string[];
	/**
	 * Whether `noreferrer` is allowed in addition to `noopener`.
	 */
	allowNoReferrer?: boolean;
}
export interface NoDangerouslySetInnerHtmlOptions {}
export interface NoDangerouslySetInnerHtmlWithChildrenOptions {}
export interface NoGlobalEvalOptions {}
export interface NoCommonJsOptions {}
export interface NoDefaultExportOptions {}
export interface NoDescendingSpecificityOptions {}
export interface NoDoneCallbackOptions {}
export interface NoEnumOptions {}
export interface NoExportedImportsOptions {}
export interface NoHeadElementOptions {}
export interface NoImplicitBooleanOptions {}
export interface NoInferrableTypesOptions {}
export interface NoMagicNumbersOptions {}
export interface NoNamespaceOptions {}
export interface NoNegationElseOptions {}
export interface NoNestedTernaryOptions {}
export interface NoNonNullAssertionOptions {}
export interface NoParameterAssignOptions {
	/**
	 * Whether to report an error when a dependency is listed in the dependencies array but isn't used. Defaults to `allow`.
	 */
	propertyAssignment?: PropertyAssignmentMode;
}
export interface NoParameterPropertiesOptions {}
export interface NoProcessEnvOptions {}
export interface NoRestrictedGlobalsOptions {
	/**
	 * A list of names that should trigger the rule
	 */
	deniedGlobals: Record<string, string>;
}
export interface NoRestrictedImportsOptions {
	/**
	 * A list of import paths that should trigger the rule.
	 */
	paths: Record<string, Paths>;
	/**
	 * gitignore-style patterns that should trigger the rule.
	 */
	patterns?: Patterns[];
}
export interface NoRestrictedTypesOptions {
	types?: Record<string, CustomRestrictedType>;
}
export interface NoShoutyConstantsOptions {}
export interface NoSubstrOptions {}
export interface NoUnusedTemplateLiteralOptions {}
export interface NoUselessElseOptions {}
export interface NoValueAtRuleOptions {}
export interface NoYodaExpressionOptions {}
export interface UseArrayLiteralsOptions {}
export interface UseAsConstAssertionOptions {}
export interface UseAtIndexOptions {}
export interface UseBlockStatementsOptions {}
export interface UseCollapsedElseIfOptions {}
export interface UseCollapsedIfOptions {}
export interface UseComponentExportOnlyModulesOptions {
	/**
	 * Allows the export of constants. This option is for environments that support it, such as [Vite](https://vitejs.dev/)
	 */
	allowConstantExport?: boolean;
	/**
	 * A list of names that can be additionally exported from the module This option is for exports that do not hinder [React Fast Refresh](https://github.com/facebook/react/tree/main/packages/react-refresh), such as [`meta` in Remix](https://remix.run/docs/en/main/route/meta)
	 */
	allowExportNames: string[];
}
export interface UseConsistentArrayTypeOptions {
	syntax?: ConsistentArrayType;
}
export interface UseConsistentBuiltinInstantiationOptions {}
export interface UseConsistentCurlyBracesOptions {}
export interface UseConsistentMemberAccessibilityOptions {
	/**
	 * The kind of accessibility you want to enforce. Default to "noPublic"
	 */
	accessibility?: Accessibility;
}
export interface UseConsistentObjectDefinitionsOptions {
	/**
	 * The preferred syntax to enforce.
	 */
	syntax?: ObjectPropertySyntax;
}
export interface UseConstOptions {}
export interface UseDefaultParameterLastOptions {}
export interface UseDefaultSwitchClauseOptions {}
export interface UseDeprecatedReasonOptions {}
export interface UseEnumInitializersOptions {}
export interface UseExplicitLengthCheckOptions {}
export interface UseExponentiationOperatorOptions {}
export interface UseExportTypeOptions {}
export interface UseExportsLastOptions {}
export interface UseFilenamingConventionOptions {
	/**
	 * Allowed cases for file names.
	 */
	filenameCases: FilenameCases;
	/**
	 * Regular expression to enforce
	 */
	match?: Regex;
	/**
	 * If `false`, then non-ASCII characters are allowed.
	 */
	requireAscii: boolean;
	/**
	 * If `false`, then consecutive uppercase are allowed in _camel_ and _pascal_ cases. This does not affect other [Case].
	 */
	strictCase: boolean;
}
export interface UseForOfOptions {}
export interface UseFragmentSyntaxOptions {}
export interface UseGraphqlNamingConventionOptions {}
export interface UseGroupedAccessorPairsOptions {}
export interface UseImportTypeOptions {
	/**
	 * The style to apply when import types. Default to "auto"
	 */
	style?: Style2;
}
export interface UseLiteralEnumMembersOptions {}
/**
 * Rule's options.
 */
export interface UseNamingConventionOptions {
	/**
	 * Custom conventions.
	 */
	conventions: Convention[];
	/**
	 * If `false`, then non-ASCII characters are allowed.
	 */
	requireAscii: boolean;
	/**
	 * If `false`, then consecutive uppercase are allowed in _camel_ and _pascal_ cases. This does not affect other [Case].
	 */
	strictCase: boolean;
}
export interface UseNodeAssertStrictOptions {}
export interface UseNodejsImportProtocolOptions {}
export interface UseNumberNamespaceOptions {}
export interface UseNumericSeparatorsOptions {}
export interface UseObjectSpreadOptions {}
export interface UseReadonlyClassPropertiesOptions {
	/**
	 * When `true`, the keywords `public`, `protected`, and `private` are analyzed by the rule.
	 */
	checkAllProperties: boolean;
}
export interface UseSelfClosingElementsOptions {
	ignoreHtmlElements?: boolean;
}
export interface UseShorthandAssignOptions {}
export interface UseShorthandFunctionTypeOptions {}
export interface UseSingleVarDeclaratorOptions {}
export interface UseSymbolDescriptionOptions {}
export interface UseTemplateOptions {}
export interface UseThrowNewErrorOptions {}
export interface UseThrowOnlyErrorOptions {}
export interface UseTrimStartEndOptions {}
export interface UseUnifiedTypeSignaturesOptions {}
export interface NoAlertOptions {}
export interface NoApproximativeNumericConstantOptions {}
export interface NoArrayIndexKeyOptions {}
export interface NoAssignInExpressionsOptions {}
export interface NoAsyncPromiseExecutorOptions {}
export interface NoBiomeFirstExceptionOptions {}
export interface NoBitwiseOperatorsOptions {
	/**
	 * Allows a list of bitwise operators to be used as exceptions.
	 */
	allow: string[];
}
export interface NoCatchAssignOptions {}
export interface NoClassAssignOptions {}
export interface NoCommentTextOptions {}
export interface NoCompareNegZeroOptions {}
export interface NoConfusingLabelsOptions {
	/**
	 * A list of (non-confusing) labels that should be allowed
	 */
	allowedLabels: string[];
}
export interface NoConfusingVoidTypeOptions {}
export interface NoConsoleOptions {
	/**
	 * Allowed calls on the console object.
	 */
	allow: string[];
}
export interface NoConstEnumOptions {}
export interface NoConstantBinaryExpressionsOptions {}
export interface NoControlCharactersInRegexOptions {}
export interface NoDebuggerOptions {}
export interface NoDocumentCookieOptions {}
export interface NoDocumentImportInPageOptions {}
export interface NoDoubleEqualsOptions {
	/**
	* If `true`, an exception is made when comparing with `null`, as it's often relied on to check both for `null` or `undefined`.

If `false`, no such exception will be made. 
	 */
	ignoreNull: boolean;
}
export interface NoDuplicateAtImportRulesOptions {}
export interface NoDuplicateCaseOptions {}
export interface NoDuplicateClassMembersOptions {}
export interface NoDuplicateCustomPropertiesOptions {}
export interface NoDuplicateElseIfOptions {}
export interface NoDuplicateFieldsOptions {}
export interface NoDuplicateFontNamesOptions {}
export interface NoDuplicateJsxPropsOptions {}
export interface NoDuplicateObjectKeysOptions {}
export interface NoDuplicateParametersOptions {}
export interface NoDuplicatePropertiesOptions {}
export interface NoDuplicateSelectorsKeyframeBlockOptions {}
export interface NoDuplicateTestHooksOptions {}
export interface NoEmptyBlockOptions {}
export interface NoEmptyBlockStatementsOptions {}
export interface NoEmptyInterfaceOptions {}
export interface NoEvolvingTypesOptions {}
export interface NoExplicitAnyOptions {}
export interface NoExportsInTestOptions {}
export interface NoExtraNonNullAssertionOptions {}
export interface NoFallthroughSwitchClauseOptions {}
export interface NoFocusedTestsOptions {}
export interface NoFunctionAssignOptions {}
export interface NoGlobalAssignOptions {}
export interface NoGlobalIsFiniteOptions {}
export interface NoGlobalIsNanOptions {}
export interface NoHeadImportInDocumentOptions {}
export interface NoImplicitAnyLetOptions {}
export interface NoImportAssignOptions {}
export interface NoImportantInKeyframeOptions {}
export interface NoIrregularWhitespaceOptions {}
export interface NoLabelVarOptions {}
export interface NoMisleadingCharacterClassOptions {}
export interface NoMisleadingInstantiatorOptions {}
export interface NoMisplacedAssertionOptions {}
export interface NoMisrefactoredShorthandAssignOptions {}
export interface NoOctalEscapeOptions {}
export interface NoPrototypeBuiltinsOptions {}
export interface NoQuickfixBiomeOptions {
	/**
	 * A list of additional JSON files that should be checked.
	 */
	additionalPaths?: string[];
}
export interface NoReactSpecificPropsOptions {}
export interface NoRedeclareOptions {}
export interface NoRedundantUseStrictOptions {}
export interface NoSelfCompareOptions {}
export interface NoShadowRestrictedNamesOptions {}
export interface NoShorthandPropertyOverridesOptions {}
export interface NoSkippedTestsOptions {}
export interface NoSparseArrayOptions {}
export interface NoSuspiciousSemicolonInJsxOptions {}
export interface NoTemplateCurlyInStringOptions {}
export interface NoThenPropertyOptions {}
export interface NoTsIgnoreOptions {}
export interface NoUnassignedVariablesOptions {}
export interface NoUnknownAtRulesOptions {}
export interface NoUnsafeDeclarationMergingOptions {}
export interface NoUnsafeNegationOptions {}
export interface NoUselessEscapeInStringOptions {}
export interface NoUselessRegexBackrefsOptions {}
export interface NoVarOptions {}
export interface NoWithOptions {}
export interface UseAdjacentOverloadSignaturesOptions {}
export interface UseAwaitOptions {}
export interface UseBiomeIgnoreFolderOptions {}
export interface UseDefaultSwitchClauseLastOptions {}
export interface UseErrorMessageOptions {}
export interface UseGetterReturnOptions {}
export interface UseGoogleFontDisplayOptions {}
export interface UseGuardForInOptions {}
export interface UseIsArrayOptions {}
export interface UseIterableCallbackReturnOptions {}
export interface UseNamespaceKeywordOptions {}
export interface UseNumberToFixedDigitsArgumentOptions {}
export interface UseStaticResponseMethodsOptions {}
export interface UseStrictModeOptions {}
export type ImportGroup = null | GroupMatcher | GroupMatcher[];
export type Visibility = "public" | "package" | "private";
export type CustomRestrictedElements = Record<string, string>;
export type DependencyAvailability = boolean | string[];
export interface Hook {
	/**
	* The "position" of the closure function, starting from zero.

For example, for React's `useEffect()` hook, the closure index is 0. 
	 */
	closureIndex?: number;
	/**
	* The "position" of the array of dependencies, starting from zero.

For example, for React's `useEffect()` hook, the dependencies index is 1. 
	 */
	dependenciesIndex?: number;
	/**
	 * The name of the hook.
	 */
	name?: string;
	/**
	* Whether the result of the hook is stable.

Set to `true` to mark the identity of the hook's return value as stable, or use a number/an array of numbers to mark the "positions" in the return array as stable.

For example, for React's `useRef()` hook the value would be `true`, while for `useState()` it would be `[1]`. 
	 */
	stableResult?: StableHookResult;
}
export type UseConsistentArrowReturnStyle = "asNeeded" | "always" | "never";
export type ConsistentTypeDefinition = "interface" | "type";
/**
 * Specifies whether property assignments on function parameters are allowed or denied.
 */
export type PropertyAssignmentMode = "allow" | "deny";
export type Paths = string | PathOptions;
export type Patterns = PatternOptions;
export type CustomRestrictedType = string | CustomRestrictedTypeOptions;
export type ConsistentArrayType = "shorthand" | "generic";
export type Accessibility = "noPublic" | "explicit" | "none";
export type ObjectPropertySyntax = "explicit" | "shorthand";
export type FilenameCases = FilenameCase[];
export type Regex = string;
/**
 * Rule's options.
 */
export type Style2 = "auto" | "inlineType" | "separatedType";
export interface Convention {
	/**
	 * String cases to enforce
	 */
	formats: Formats;
	/**
	 * Regular expression to enforce
	 */
	match?: Regex;
	/**
	 * Declarations concerned by this convention
	 */
	selector: Selector;
}
export type GroupMatcher = ImportMatcher | SourceMatcher;
export type StableHookResult = boolean | number[] | string[];
export interface PathOptions {
	/**
	 * Names of the exported members that allowed to be not be used.
	 */
	allowImportNames: string[];
	/**
	 * Names of the exported members that should not be used.
	 */
	importNames: string[];
	/**
	 * The message to display when this module is imported.
	 */
	message: string;
}
export interface PatternOptions {
	/**
	 * An array of gitignore-style patterns.
	 */
	group?: SourcesMatcher;
	/**
	 * A regex pattern for import names to forbid within the matched modules.
	 */
	importNamePattern?: Regex;
	/**
	 * If true, the matched patterns in the importNamePattern will be allowed. Defaults to `false`.
	 */
	invertImportNamePattern?: boolean;
	/**
	 * A custom message for diagnostics related to this pattern.
	 */
	message?: string;
}
export interface CustomRestrictedTypeOptions {
	message?: string;
	use?: string;
}
/**
 * Supported cases for file names.
 */
export type FilenameCase =
	| "camelCase"
	| "export"
	| "kebab-case"
	| "PascalCase"
	| "snake_case";
export type Formats = Format[];
export interface Selector {
	/**
	 * Declaration kind
	 */
	kind: Kind;
	/**
	 * Modifiers used on the declaration
	 */
	modifiers: Modifiers;
	/**
	 * Scope of the declaration
	 */
	scope: Scope;
}
export interface ImportMatcher {
	source?: SourcesMatcher;
	type?: boolean;
}
export type SourceMatcher = NegatablePredefinedSourceMatcher | ImportSourceGlob;
export type SourcesMatcher = SourceMatcher | SourceMatcher[];
/**
 * Supported cases.
 */
export type Format =
	| "camelCase"
	| "CONSTANT_CASE"
	| "PascalCase"
	| "snake_case";
export type Kind =
	| "class"
	| "enum"
	| "interface"
	| "enumMember"
	| "importNamespace"
	| "exportNamespace"
	| "variable"
	| "const"
	| "let"
	| "using"
	| "var"
	| "catchParameter"
	| "indexParameter"
	| "exportAlias"
	| "importAlias"
	| "classGetter"
	| "classSetter"
	| "classMethod"
	| "objectLiteralProperty"
	| "objectLiteralGetter"
	| "objectLiteralSetter"
	| "objectLiteralMethod"
	| "typeAlias"
	| "any"
	| "typeLike"
	| "function"
	| "namespaceLike"
	| "namespace"
	| "functionParameter"
	| "typeParameter"
	| "classMember"
	| "classProperty"
	| "objectLiteralMember"
	| "typeMember"
	| "typeGetter"
	| "typeProperty"
	| "typeSetter"
	| "typeMethod";
export type Modifiers = RestrictedModifier[];
export type Scope = "any" | "global";
export type NegatablePredefinedSourceMatcher =
	| ":ALIAS:"
	| ":BUN:"
	| ":NODE:"
	| ":PACKAGE:"
	| ":PACKAGE_WITH_PROTOCOL:"
	| ":PATH:"
	| ":URL:"
	| "!:ALIAS:"
	| "!:BUN:"
	| "!:NODE:"
	| "!:PACKAGE:"
	| "!:PACKAGE_WITH_PROTOCOL:"
	| "!:PATH:"
	| "!:URL:";
/**
 * Glob to match against import sources.
 */
export type ImportSourceGlob = Glob;
export type RestrictedModifier =
	| "abstract"
	| "private"
	| "protected"
	| "readonly"
	| "static";
export interface UpdateSettingsResult {
	diagnostics: Diagnostic[];
}
/**
 * Serializable representation for a [Diagnostic](super::Diagnostic).
 */
export interface Diagnostic {
	advices: Advices;
	category?: Category;
	description: string;
	location: Location;
	message: MarkupBuf;
	severity: Severity;
	source?: Diagnostic;
	tags: DiagnosticTags;
	verboseAdvices: Advices;
}
/**
 * Implementation of [Visitor] collecting serializable [Advice] into a vector.
 */
export interface Advices {
	advices: Advice[];
}
export type Category =
	| "lint/a11y/noAccessKey"
	| "lint/a11y/noAriaHiddenOnFocusable"
	| "lint/a11y/noAriaUnsupportedElements"
	| "lint/a11y/noAutofocus"
	| "lint/a11y/noDistractingElements"
	| "lint/a11y/noHeaderScope"
	| "lint/a11y/noInteractiveElementToNoninteractiveRole"
	| "lint/a11y/noLabelWithoutControl"
	| "lint/a11y/noNoninteractiveElementInteractions"
	| "lint/a11y/noNoninteractiveElementToInteractiveRole"
	| "lint/a11y/noNoninteractiveTabindex"
	| "lint/a11y/noPositiveTabindex"
	| "lint/a11y/noRedundantAlt"
	| "lint/a11y/noRedundantRoles"
	| "lint/a11y/noStaticElementInteractions"
	| "lint/a11y/noSvgWithoutTitle"
	| "lint/a11y/useAltText"
	| "lint/a11y/useAnchorContent"
	| "lint/a11y/useAriaActivedescendantWithTabindex"
	| "lint/a11y/useAriaPropsForRole"
	| "lint/a11y/useAriaPropsSupportedByRole"
	| "lint/a11y/useButtonType"
	| "lint/a11y/useFocusableInteractive"
	| "lint/a11y/useGenericFontNames"
	| "lint/a11y/useHeadingContent"
	| "lint/a11y/useHtmlLang"
	| "lint/a11y/useIframeTitle"
	| "lint/a11y/useKeyWithClickEvents"
	| "lint/a11y/useKeyWithMouseEvents"
	| "lint/a11y/useMediaCaption"
	| "lint/a11y/useSemanticElements"
	| "lint/a11y/useValidAnchor"
	| "lint/a11y/useValidAriaProps"
	| "lint/a11y/useValidAriaRole"
	| "lint/a11y/useValidAriaValues"
	| "lint/a11y/useValidAutocomplete"
	| "lint/a11y/useValidLang"
	| "lint/complexity/noAdjacentSpacesInRegex"
	| "lint/complexity/noArguments"
	| "lint/complexity/noBannedTypes"
	| "lint/complexity/noCommaOperator"
	| "lint/complexity/noEmptyTypeParameters"
	| "lint/complexity/noExcessiveCognitiveComplexity"
	| "lint/complexity/noExcessiveLinesPerFunction"
	| "lint/complexity/noExcessiveNestedTestSuites"
	| "lint/complexity/noExtraBooleanCast"
	| "lint/complexity/noFlatMapIdentity"
	| "lint/complexity/noForEach"
	| "lint/complexity/noImplicitCoercions"
	| "lint/complexity/noImportantStyles"
	| "lint/complexity/noStaticOnlyClass"
	| "lint/complexity/noThisInStatic"
	| "lint/complexity/noUselessCatch"
	| "lint/complexity/noUselessConstructor"
	| "lint/complexity/noUselessContinue"
	| "lint/complexity/noUselessEmptyExport"
	| "lint/complexity/noUselessEscapeInRegex"
	| "lint/complexity/noUselessFragments"
	| "lint/complexity/noUselessLabel"
	| "lint/complexity/noUselessLoneBlockStatements"
	| "lint/complexity/noUselessRename"
	| "lint/complexity/noUselessStringConcat"
	| "lint/complexity/noUselessStringRaw"
	| "lint/complexity/noUselessSwitchCase"
	| "lint/complexity/noUselessTernary"
	| "lint/complexity/noUselessThisAlias"
	| "lint/complexity/noUselessTypeConstraint"
	| "lint/complexity/noUselessUndefinedInitialization"
	| "lint/complexity/noVoid"
	| "lint/complexity/useArrowFunction"
	| "lint/complexity/useDateNow"
	| "lint/complexity/useFlatMap"
	| "lint/complexity/useIndexOf"
	| "lint/complexity/useLiteralKeys"
	| "lint/complexity/useNumericLiterals"
	| "lint/complexity/useOptionalChain"
	| "lint/complexity/useRegexLiterals"
	| "lint/complexity/useSimpleNumberKeys"
	| "lint/complexity/useSimplifiedLogicExpression"
	| "lint/complexity/useWhile"
	| "lint/correctness/noChildrenProp"
	| "lint/correctness/noConstAssign"
	| "lint/correctness/noConstantCondition"
	| "lint/correctness/noConstantMathMinMaxClamp"
	| "lint/correctness/noConstructorReturn"
	| "lint/correctness/noEmptyCharacterClassInRegex"
	| "lint/correctness/noEmptyPattern"
	| "lint/correctness/noGlobalDirnameFilename"
	| "lint/correctness/noGlobalObjectCalls"
	| "lint/correctness/noInnerDeclarations"
	| "lint/correctness/noInvalidBuiltinInstantiation"
	| "lint/correctness/noInvalidConstructorSuper"
	| "lint/correctness/noInvalidDirectionInLinearGradient"
	| "lint/correctness/noInvalidGridAreas"
	| "lint/correctness/noInvalidNewBuiltin"
	| "lint/correctness/noInvalidPositionAtImportRule"
	| "lint/correctness/noInvalidUseBeforeDeclaration"
	| "lint/correctness/noMissingVarFunction"
	| "lint/correctness/noNestedComponentDefinitions"
	| "lint/correctness/noNewSymbol"
	| "lint/correctness/noNodejsModules"
	| "lint/correctness/noNonoctalDecimalEscape"
	| "lint/correctness/noPrecisionLoss"
	| "lint/correctness/noPrivateImports"
	| "lint/correctness/noProcessGlobal"
	| "lint/correctness/noReactPropAssignments"
	| "lint/correctness/noRenderReturnValue"
	| "lint/correctness/noRestrictedElements"
	| "lint/correctness/noSelfAssign"
	| "lint/correctness/noSetterReturn"
	| "lint/correctness/noSolidDestructuredProps"
	| "lint/correctness/noStringCaseMismatch"
	| "lint/correctness/noSwitchDeclarations"
	| "lint/correctness/noUndeclaredDependencies"
	| "lint/correctness/noUndeclaredVariables"
	| "lint/correctness/noUnknownFunction"
	| "lint/correctness/noUnknownMediaFeatureName"
	| "lint/correctness/noUnknownProperty"
	| "lint/correctness/noUnknownPseudoClass"
	| "lint/correctness/noUnknownPseudoClassSelector"
	| "lint/correctness/noUnknownPseudoElement"
	| "lint/correctness/noUnknownTypeSelector"
	| "lint/correctness/noUnknownUnit"
	| "lint/correctness/noUnmatchableAnbSelector"
	| "lint/correctness/noUnreachable"
	| "lint/correctness/noUnreachableSuper"
	| "lint/correctness/noUnsafeFinally"
	| "lint/correctness/noUnsafeOptionalChaining"
	| "lint/correctness/noUnusedFunctionParameters"
	| "lint/correctness/noUnusedImports"
	| "lint/correctness/noUnusedLabels"
	| "lint/correctness/noUnusedPrivateClassMembers"
	| "lint/correctness/noUnusedVariables"
	| "lint/correctness/noVoidElementsWithChildren"
	| "lint/correctness/noVoidTypeReturn"
	| "lint/correctness/useExhaustiveDependencies"
	| "lint/correctness/useGraphqlNamedOperations"
	| "lint/correctness/useHookAtTopLevel"
	| "lint/correctness/useImportExtensions"
	| "lint/correctness/useIsNan"
	| "lint/correctness/useJsonImportAttributes"
	| "lint/correctness/useJsxKeyInIterable"
	| "lint/correctness/useParseIntRadix"
	| "lint/correctness/useSingleJsDocAsterisk"
	| "lint/correctness/useUniqueElementIds"
	| "lint/correctness/useValidForDirection"
	| "lint/correctness/useValidTypeof"
	| "lint/correctness/useYield"
	| "lint/nursery/noColorInvalidHex"
	| "lint/nursery/noDeprecatedImports"
	| "lint/nursery/noDuplicateDependencies"
	| "lint/nursery/noFloatingPromises"
	| "lint/nursery/noImplicitCoercion"
	| "lint/nursery/noImportCycles"
	| "lint/nursery/noJsxLiterals"
	| "lint/nursery/noMissingGenericFamilyKeyword"
	| "lint/nursery/noMisusedPromises"
	| "lint/nursery/noNextAsyncClientComponent"
	| "lint/nursery/noNonNullAssertedOptionalChain"
	| "lint/nursery/noQwikUseVisibleTask"
	| "lint/nursery/noReactForwardRef"
	| "lint/nursery/noSecrets"
	| "lint/nursery/noShadow"
	| "lint/nursery/noUnnecessaryConditions"
	| "lint/nursery/noUnresolvedImports"
	| "lint/nursery/noUnusedExpressions"
	| "lint/nursery/noUnwantedPolyfillio"
	| "lint/nursery/noUselessBackrefInRegex"
	| "lint/nursery/noUselessCatchBinding"
	| "lint/nursery/noUselessUndefined"
	| "lint/nursery/noVueDataObjectDeclaration"
	| "lint/nursery/noVueDuplicateKeys"
	| "lint/nursery/noVueReservedKeys"
	| "lint/nursery/noVueReservedProps"
	| "lint/nursery/useAnchorHref"
	| "lint/nursery/useBiomeSuppressionComment"
	| "lint/nursery/useConsistentArrowReturn"
	| "lint/nursery/useErrorCause"
	| "lint/nursery/useConsistentObjectDefinition"
	| "lint/nursery/useConsistentTypeDefinitions"
	| "lint/nursery/useDeprecatedDate"
	| "lint/nursery/useExhaustiveSwitchCases"
	| "lint/nursery/useExplicitFunctionReturnType"
	| "lint/nursery/useExplicitType"
	| "lint/nursery/useImageSize"
	| "lint/nursery/useImportRestrictions"
	| "lint/nursery/useJsxCurlyBraceConvention"
	| "lint/nursery/useMaxParams"
	| "lint/nursery/useQwikClasslist"
	| "lint/nursery/useQwikMethodUsage"
	| "lint/nursery/useQwikValidLexicalScope"
	| "lint/nursery/useReactFunctionComponents"
	| "lint/nursery/useSortedClasses"
	| "lint/nursery/useVueMultiWordComponentNames"
	| "lint/performance/noAccumulatingSpread"
	| "lint/performance/noAwaitInLoops"
	| "lint/performance/noBarrelFile"
	| "lint/performance/noDelete"
	| "lint/performance/noDynamicNamespaceImportAccess"
	| "lint/performance/noImgElement"
	| "lint/performance/noNamespaceImport"
	| "lint/performance/noReExportAll"
	| "lint/performance/noUnwantedPolyfillio"
	| "lint/performance/useGoogleFontPreconnect"
	| "lint/performance/useSolidForComponent"
	| "lint/performance/useTopLevelRegex"
	| "lint/security/noBlankTarget"
	| "lint/security/noDangerouslySetInnerHtml"
	| "lint/security/noDangerouslySetInnerHtmlWithChildren"
	| "lint/security/noGlobalEval"
	| "lint/style/noCommonJs"
	| "lint/style/noDefaultExport"
	| "lint/style/noDescendingSpecificity"
	| "lint/style/noDoneCallback"
	| "lint/style/noEnum"
	| "lint/style/noExportedImports"
	| "lint/style/noHeadElement"
	| "lint/style/noImplicitBoolean"
	| "lint/style/noInferrableTypes"
	| "lint/style/noMagicNumbers"
	| "lint/style/noNamespace"
	| "lint/style/noNegationElse"
	| "lint/style/noNestedTernary"
	| "lint/style/noNonNullAssertion"
	| "lint/style/noParameterAssign"
	| "lint/style/noParameterProperties"
	| "lint/style/noProcessEnv"
	| "lint/style/noRestrictedGlobals"
	| "lint/style/noRestrictedImports"
	| "lint/style/noRestrictedTypes"
	| "lint/style/noShoutyConstants"
	| "lint/style/noSubstr"
	| "lint/style/noUnusedTemplateLiteral"
	| "lint/style/noUselessElse"
	| "lint/style/noValueAtRule"
	| "lint/style/noYodaExpression"
	| "lint/style/useArrayLiterals"
	| "lint/style/useAsConstAssertion"
	| "lint/style/useAtIndex"
	| "lint/style/useBlockStatements"
	| "lint/style/useCollapsedElseIf"
	| "lint/style/useCollapsedIf"
	| "lint/style/useComponentExportOnlyModules"
	| "lint/style/useConsistentArrayType"
	| "lint/style/useConsistentBuiltinInstantiation"
	| "lint/style/useConsistentCurlyBraces"
	| "lint/style/useConsistentMemberAccessibility"
	| "lint/style/useConsistentObjectDefinitions"
	| "lint/style/useConst"
	| "lint/style/useDefaultParameterLast"
	| "lint/style/useDefaultSwitchClause"
	| "lint/style/useDeprecatedReason"
	| "lint/style/useEnumInitializers"
	| "lint/style/useExplicitLengthCheck"
	| "lint/style/useExponentiationOperator"
	| "lint/style/useExportType"
	| "lint/style/useExportsLast"
	| "lint/style/useFilenamingConvention"
	| "lint/style/useForOf"
	| "lint/style/useFragmentSyntax"
	| "lint/style/useGraphqlNamingConvention"
	| "lint/style/useGroupedAccessorPairs"
	| "lint/style/useImportType"
	| "lint/style/useLiteralEnumMembers"
	| "lint/style/useNamingConvention"
	| "lint/style/useNodeAssertStrict"
	| "lint/style/useNodejsImportProtocol"
	| "lint/style/useNumberNamespace"
	| "lint/style/useNumericSeparators"
	| "lint/style/useObjectSpread"
	| "lint/style/useReadonlyClassProperties"
	| "lint/style/useSelfClosingElements"
	| "lint/style/useShorthandArrayType"
	| "lint/style/useShorthandAssign"
	| "lint/style/useShorthandFunctionType"
	| "lint/style/useSingleCaseStatement"
	| "lint/style/useSingleVarDeclarator"
	| "lint/style/useSymbolDescription"
	| "lint/style/useTemplate"
	| "lint/style/useThrowNewError"
	| "lint/style/useThrowOnlyError"
	| "lint/style/useTrimStartEnd"
	| "lint/style/useUnifiedTypeSignatures"
	| "lint/suspicious/noAlert"
	| "lint/suspicious/noApproximativeNumericConstant"
	| "lint/suspicious/noArrayIndexKey"
	| "lint/suspicious/noAssignInExpressions"
	| "lint/suspicious/noAsyncPromiseExecutor"
	| "lint/suspicious/noBiomeFirstException"
	| "lint/suspicious/noBitwiseOperators"
	| "lint/suspicious/noCatchAssign"
	| "lint/suspicious/noClassAssign"
	| "lint/suspicious/noCommentText"
	| "lint/suspicious/noCompareNegZero"
	| "lint/suspicious/noConfusingLabels"
	| "lint/suspicious/noConfusingVoidType"
	| "lint/suspicious/noConsole"
	| "lint/suspicious/noConstEnum"
	| "lint/suspicious/noConstantBinaryExpressions"
	| "lint/suspicious/noControlCharactersInRegex"
	| "lint/suspicious/noDebugger"
	| "lint/suspicious/noDocumentCookie"
	| "lint/suspicious/noDocumentImportInPage"
	| "lint/suspicious/noDoubleEquals"
	| "lint/suspicious/noDuplicateAtImportRules"
	| "lint/suspicious/noDuplicateCase"
	| "lint/suspicious/noDuplicateClassMembers"
	| "lint/suspicious/noDuplicateCustomProperties"
	| "lint/suspicious/noDuplicateElseIf"
	| "lint/suspicious/noDuplicateFields"
	| "lint/suspicious/noDuplicateFontNames"
	| "lint/suspicious/noDuplicateJsxProps"
	| "lint/suspicious/noDuplicateObjectKeys"
	| "lint/suspicious/noDuplicateParameters"
	| "lint/suspicious/noDuplicateProperties"
	| "lint/suspicious/noDuplicateSelectorsKeyframeBlock"
	| "lint/suspicious/noDuplicateTestHooks"
	| "lint/suspicious/noEmptyBlock"
	| "lint/suspicious/noEmptyBlockStatements"
	| "lint/suspicious/noEmptyInterface"
	| "lint/suspicious/noEvolvingTypes"
	| "lint/suspicious/noExplicitAny"
	| "lint/suspicious/noExportsInTest"
	| "lint/suspicious/noExtraNonNullAssertion"
	| "lint/suspicious/noFallthroughSwitchClause"
	| "lint/suspicious/noFocusedTests"
	| "lint/suspicious/noFunctionAssign"
	| "lint/suspicious/noGlobalAssign"
	| "lint/suspicious/noGlobalIsFinite"
	| "lint/suspicious/noGlobalIsNan"
	| "lint/suspicious/noHeadImportInDocument"
	| "lint/suspicious/noImplicitAnyLet"
	| "lint/suspicious/noImportAssign"
	| "lint/suspicious/noImportantInKeyframe"
	| "lint/suspicious/noIrregularWhitespace"
	| "lint/suspicious/noLabelVar"
	| "lint/suspicious/noMisleadingCharacterClass"
	| "lint/suspicious/noMisleadingInstantiator"
	| "lint/suspicious/noMisplacedAssertion"
	| "lint/suspicious/noMisrefactoredShorthandAssign"
	| "lint/suspicious/noOctalEscape"
	| "lint/suspicious/noPrototypeBuiltins"
	| "lint/suspicious/noQuickfixBiome"
	| "lint/suspicious/noReactSpecificProps"
	| "lint/suspicious/noRedeclare"
	| "lint/suspicious/noRedundantUseStrict"
	| "lint/suspicious/noSelfCompare"
	| "lint/suspicious/noShadowRestrictedNames"
	| "lint/suspicious/noShorthandPropertyOverrides"
	| "lint/suspicious/noSkippedTests"
	| "lint/suspicious/noSparseArray"
	| "lint/suspicious/noSuspiciousSemicolonInJsx"
	| "lint/suspicious/noTemplateCurlyInString"
	| "lint/suspicious/noThenProperty"
	| "lint/suspicious/noTsIgnore"
	| "lint/suspicious/noUnassignedVariables"
	| "lint/suspicious/noUnknownAtRules"
	| "lint/suspicious/noUnsafeDeclarationMerging"
	| "lint/suspicious/noUnsafeNegation"
	| "lint/suspicious/noUselessEscapeInString"
	| "lint/suspicious/noUselessRegexBackrefs"
	| "lint/suspicious/noVar"
	| "lint/suspicious/noWith"
	| "lint/suspicious/useAdjacentOverloadSignatures"
	| "lint/suspicious/useAwait"
	| "lint/suspicious/useBiomeIgnoreFolder"
	| "lint/suspicious/useDefaultSwitchClauseLast"
	| "lint/suspicious/useErrorMessage"
	| "lint/suspicious/useGetterReturn"
	| "lint/suspicious/useGoogleFontDisplay"
	| "lint/suspicious/useGuardForIn"
	| "lint/suspicious/useIsArray"
	| "lint/suspicious/useIterableCallbackReturn"
	| "lint/suspicious/useNamespaceKeyword"
	| "lint/suspicious/useNumberToFixedDigitsArgument"
	| "lint/suspicious/useStaticResponseMethods"
	| "lint/suspicious/useStrictMode"
	| "assist/source/useSortedKeys"
	| "assist/source/useSortedProperties"
	| "assist/source/useSortedAttributes"
	| "assist/source/organizeImports"
	| "syntax/correctness/noTypeOnlyImportAttributes"
	| "syntax/correctness/noSuperWithoutExtends"
	| "syntax/correctness/noInitializerWithDefinite"
	| "syntax/correctness/noDuplicatePrivateClassMembers"
	| "files/missingHandler"
	| "format"
	| "check"
	| "ci"
	| "stdin"
	| "configuration"
	| "assist"
	| "migrate"
	| "deserialize"
	| "plugin"
	| "project"
	| "search"
	| "internalError/io"
	| "internalError/fs"
	| "internalError/panic"
	| "reporter/parse"
	| "reporter/format"
	| "reporter/violations"
	| "parse"
	| "lint"
	| "lint/a11y"
	| "lint/complexity"
	| "lint/correctness"
	| "lint/nursery"
	| "lint/performance"
	| "lint/security"
	| "lint/style"
	| "lint/suspicious"
	| "lint/plugin"
	| "suppressions/parse"
	| "suppressions/unknownGroup"
	| "suppressions/unknownRule"
	| "suppressions/unknownAction"
	| "suppressions/unused"
	| "suppressions/incorrect"
	| "args/fileNotFound"
	| "flags/invalid"
	| "semanticTests";
export interface Location {
	path?: Resource_for_String;
	sourceCode?: string;
	span?: TextRange;
}
export type MarkupBuf = MarkupNodeBuf[];
/**
 * The severity to associate to a diagnostic.
 */
export type Severity = "hint" | "information" | "warning" | "error" | "fatal";
export type DiagnosticTags = DiagnosticTag[];
/**
	* Serializable representation of a [Diagnostic](super::Diagnostic) advice

See the [Visitor] trait for additional documentation on all the supported advice types. 
	 */
export type Advice =
	| { log: [LogCategory, MarkupBuf] }
	| { list: MarkupBuf[] }
	| { frame: Location }
	| { diff: TextEdit }
	| { backtrace: [MarkupBuf, Backtrace] }
	| { command: string }
	| { group: [MarkupBuf, Advices] };
/**
 * Represents the resource a diagnostic is associated with.
 */
export type Resource_for_String = "argv" | "memory" | { file: string };
export type TextRange = [TextSize, TextSize];
export interface MarkupNodeBuf {
	content: string;
	elements: MarkupElement[];
}
/**
 * Internal enum used to automatically generate bit offsets for [DiagnosticTags] and help with the implementation of `serde` and `schemars` for tags.
 */
export type DiagnosticTag =
	| "fixable"
	| "internal"
	| "unnecessaryCode"
	| "deprecatedCode"
	| "verbose";
/**
 * The category for a log advice, defines how the message should be presented to the user.
 */
export type LogCategory = "none" | "info" | "warn" | "error";
export interface TextEdit {
	dictionary: string;
	ops: CompressedOp[];
}
export type Backtrace = BacktraceFrame[];
export type TextSize = number;
/**
 * Enumeration of all the supported markup elements
 */
export type MarkupElement =
	| "Emphasis"
	| "Dim"
	| "Italic"
	| "Underline"
	| "Error"
	| "Success"
	| "Warn"
	| "Info"
	| "Debug"
	| "Trace"
	| "Inverse"
	| { Hyperlink: { href: string } };
export type CompressedOp =
	| { diffOp: DiffOp }
	| { equalLines: { line_count: number } };
/**
 * Serializable representation of a backtrace frame.
 */
export interface BacktraceFrame {
	ip: number;
	symbols: BacktraceSymbol[];
}
export type DiffOp =
	| { equal: { range: TextRange } }
	| { insert: { range: TextRange } }
	| { delete: { range: TextRange } };
/**
 * Serializable representation of a backtrace frame symbol.
 */
export interface BacktraceSymbol {
	colno?: number;
	filename?: string;
	lineno?: number;
	name?: string;
}
export interface OpenProjectParams {
	/**
	 * Whether the folder should be opened as a project, even if no `biome.json` can be found.
	 */
	openUninitialized: boolean;
	/**
	 * The path to open
	 */
	path: BiomePath;
}
export interface OpenProjectResult {
	/**
	 * A unique identifier for this project
	 */
	projectKey: ProjectKey;
}
export interface ScanProjectParams {
	/**
	 * Forces scanning of the folder, even if it is already being watched.
	 */
	force: boolean;
	projectKey: ProjectKey;
	scanKind: ScanKind;
	verbose: boolean;
	/**
	* Whether the watcher should watch this path.

Does nothing if the watcher is already watching this path. 
	 */
	watch: boolean;
}
export type ScanKind =
	| "noScanner"
	| "knownFiles"
	| {
			targetedKnownFiles: {
				/**
				 * Determines whether the file scanner should descend into subdirectories of the target paths.
				 */
				descendFromTargets: boolean;
				/**
	* The paths to target by the scanner.

If a target path indicates a folder, all files within are scanned as well.

Target paths must be absolute. 
	 */
				targetPaths: BiomePath[];
			};
	  }
	| "project";
export interface ScanProjectResult {
	/**
	 * A list of child configuration files found inside the project
	 */
	configurationFiles: BiomePath[];
	/**
	 * Diagnostics reported while scanning the project.
	 */
	diagnostics: Diagnostic[];
	/**
	 * Duration of the scan.
	 */
	duration: Duration;
}
export interface Duration {
	nanos: number;
	secs: number;
}
export interface OpenFileParams {
	content: FileContent;
	documentFileSource?: DocumentFileSource;
	path: BiomePath;
	/**
	* Set to `true` to persist the node cache used during parsing, in order to speed up subsequent reparsing if the document has been edited.

This should only be enabled if reparsing is to be expected, such as when the file is opened through the LSP Proxy. 
	 */
	persistNodeCache?: boolean;
	projectKey: ProjectKey;
}
export type FileContent =
	| { content: string; type: "fromClient"; version: number }
	| { type: "fromServer" };
export type DocumentFileSource =
	| "Ignore"
	| "Unknown"
	| { Js: JsFileSource }
	| { Json: JsonFileSource }
	| { Css: CssFileSource }
	| { Graphql: GraphqlFileSource }
	| { Html: HtmlFileSource }
	| { Grit: GritFileSource };
export interface JsFileSource {
	/**
	 * Used to mark if the source is being used for an Astro, Svelte or Vue file
	 */
	embedding_kind: EmbeddingKind;
	language: Language;
	module_kind: ModuleKind;
	variant: LanguageVariant;
	version: LanguageVersion;
}
export interface JsonFileSource {
	allowComments: boolean;
	allowTrailingCommas: boolean;
	variant: JsonFileVariant;
}
export interface CssFileSource {
	variant: CssVariant;
}
export interface GraphqlFileSource {
	variant: GraphqlVariant;
}
export interface HtmlFileSource {
	variant: HtmlVariant;
}
export interface GritFileSource {
	variant: GritVariant;
}
export type EmbeddingKind = "Astro" | "Vue" | "Svelte" | "None";
export type Language =
	| "javaScript"
	| { typeScript: { definition_file: boolean } };
/**
 * Is the source file an ECMAScript Module or Script. Changes the parsing semantic.
 */
export type ModuleKind = "script" | "module";
export type LanguageVariant = "standard" | "standardRestricted" | "jsx";
/**
	* Enum of the different ECMAScript standard versions. The versions are ordered in increasing order; The newest version comes last.

Defaults to the latest stable ECMAScript standard. 
	 */
export type LanguageVersion = "eS2022" | "eSNext";
/**
 * It represents the extension of the file
 */
export type JsonFileVariant = "standard" | "jsonc";
/**
	* The style of CSS contained in the file.

Currently, Biome only supports plain CSS, and aims to be compatible with the latest Recommendation level standards. 
	 */
export type CssVariant = "standard";
/**
 * The style of GraphQL contained in the file.
 */
export type GraphqlVariant = "standard";
export type HtmlVariant =
	| { Standard: HtmlTextExpressions }
	| "Astro"
	| "Vue"
	| "Svelte";
export type GritVariant = "Standard";
export type HtmlTextExpressions = "None" | "Single" | "Double";
export interface OpenFileResult {
	diagnostics: Diagnostic[];
}
export interface ChangeFileParams {
	content: string;
	path: BiomePath;
	projectKey: ProjectKey;
	version: number;
}
export interface ChangeFileResult {
	diagnostics: Diagnostic[];
}
export interface CloseFileParams {
	path: BiomePath;
	projectKey: ProjectKey;
}
export interface FileExitsParams {
	filePath: BiomePath;
}
export interface PathIsIgnoredParams {
	/**
	 * Whether the path is ignored for specific features e.g. `formatter.includes`. When this field is empty, Biome checks only `files.includes`.
	 */
	features: FeatureName;
	/**
	 * Controls how to ignore check should be done
	 */
	ignoreKind?: IgnoreKind;
	/**
	 * The path to inspect
	 */
	path: BiomePath;
	projectKey: ProjectKey;
}
export type IgnoreKind = "path" | "ancestors";
export interface UpdateModuleGraphParams {
	path: BiomePath;
	/**
	 * The kind of update to apply to the module graph
	 */
	updateKind: UpdateKind;
}
export type UpdateKind = "addOrUpdate" | "remove";
export interface GetSyntaxTreeParams {
	path: BiomePath;
	projectKey: ProjectKey;
}
export interface GetSyntaxTreeResult {
	ast: string;
	cst: string;
}
export interface CheckFileSizeParams {
	path: BiomePath;
	projectKey: ProjectKey;
}
export interface CheckFileSizeResult {
	fileSize: number;
	limit: number;
}
export interface GetFileContentParams {
	path: BiomePath;
	projectKey: ProjectKey;
}
export interface GetControlFlowGraphParams {
	cursor: TextSize;
	path: BiomePath;
	projectKey: ProjectKey;
}
export interface GetFormatterIRParams {
	path: BiomePath;
	projectKey: ProjectKey;
}
export interface GetTypeInfoParams {
	path: BiomePath;
	projectKey: ProjectKey;
}
export interface GetRegisteredTypesParams {
	path: BiomePath;
	projectKey: ProjectKey;
}
export interface GetSemanticModelParams {
	path: BiomePath;
	projectKey: ProjectKey;
}
export interface GetModuleGraphParams {}
export interface GetModuleGraphResult {
	data: Record<string, SerializedJsModuleInfo>;
}
export interface SerializedJsModuleInfo {
	/**
	 * Dynamic imports.
	 */
	dynamicImports: string[];
	/**
	 * Exported symbols.
	 */
	exports: string[];
	/**
	* Map of all the paths from static imports in the module.

Maps from the source specifier name to the absolute path it resolves to. Specifiers that could not be resolved to an absolute will map to the specifier itself.

## Example

```json { "./foo": "/absolute/path/to/foo.js", "react": "react" } ``` 
	 */
	staticImportPaths: Record<string, string>;
	/**
	* Map of all static imports found in the module.

Maps from the local imported name to the absolute path it resolves to. 
	 */
	staticImports: Record<string, string>;
}
export interface PullDiagnosticsParams {
	categories: RuleCategories;
	/**
	 * Rules to apply on top of the configuration
	 */
	enabledRules?: RuleCode[];
	only?: RuleCode[];
	path: BiomePath;
	projectKey: ProjectKey;
	/**
	 * When `false` the diagnostics, don't have code frames of the code actions (fixes, suppressions, etc.)
	 */
	pullCodeActions: boolean;
	skip?: RuleCode[];
}
export type RuleCategories = RuleCategory[];
export type RuleCode = string;
export type RuleCategory = "syntax" | "lint" | "action" | "transformation";
export interface PullDiagnosticsResult {
	diagnostics: Diagnostic[];
	errors: number;
	skippedDiagnostics: number;
}
export interface PullActionsParams {
	categories?: RuleCategories;
	enabledRules?: RuleCode[];
	only?: RuleCode[];
	path: BiomePath;
	projectKey: ProjectKey;
	range?: TextRange;
	skip?: RuleCode[];
	suppressionReason?: string;
}
export interface PullActionsResult {
	actions: CodeAction[];
}
export interface CodeAction {
	category: ActionCategory;
	ruleName?: [string, string];
	suggestion: CodeSuggestion;
}
/**
	* The category of a code action, this type maps directly to the [CodeActionKind] type in the Language Server Protocol specification

[CodeActionKind]: https://microsoft.github.io/language-server-protocol/specifications/lsp/3.17/specification/#codeActionKind 
	 */
export type ActionCategory =
	| { quickFix: string }
	| { refactor: RefactorKind }
	| { source: SourceActionKind }
	| { other: OtherActionCategory };
/**
 * A Suggestion that is provided by Biome's linter, and can be reported to the user, and can be automatically applied if it has the right [`Applicability`].
 */
export interface CodeSuggestion {
	applicability: Applicability;
	labels: TextRange[];
	msg: MarkupBuf;
	span: TextRange;
	suggestion: TextEdit;
}
/**
	* The sub-category of a refactor code action.

[Check the LSP spec](https://microsoft.github.io/language-server-protocol/specifications/lsp/3.17/specification/#codeActionKind) for more information: 
	 */
export type RefactorKind =
	| "none"
	| "extract"
	| "inline"
	| "rewrite"
	| { other: string };
/**
 * The sub-category of a source code action
 */
export type SourceActionKind =
	| "fixAll"
	| "none"
	| "organizeImports"
	| { other: string };
export type OtherActionCategory =
	| "inlineSuppression"
	| "toplevelSuppression"
	| { generic: string };
/**
 * Indicates how a tool should manage this suggestion.
 */
export type Applicability = "always" | "maybeIncorrect";
export interface FormatFileParams {
	path: BiomePath;
	projectKey: ProjectKey;
}
export interface Printed {
	code: string;
	range?: TextRange;
	sourcemap: SourceMarker[];
	verbatimRanges: TextRange[];
}
/**
 * Lightweight sourcemap marker between source and output tokens
 */
export interface SourceMarker {
	/**
	 * Position of the marker in the output code
	 */
	dest: TextSize;
	/**
	 * Position of the marker in the original source
	 */
	source: TextSize;
}
export interface FormatRangeParams {
	path: BiomePath;
	projectKey: ProjectKey;
	range: TextRange;
}
export interface FormatOnTypeParams {
	offset: TextSize;
	path: BiomePath;
	projectKey: ProjectKey;
}
export interface FixFileParams {
	/**
	 * Rules to apply to the file
	 */
	enabledRules?: RuleCode[];
	fixFileMode: FixFileMode;
	only?: RuleCode[];
	path: BiomePath;
	projectKey: ProjectKey;
	ruleCategories: RuleCategories;
	shouldFormat: boolean;
	skip?: RuleCode[];
	suppressionReason?: string;
}
/**
 * Which fixes should be applied during the analyzing phase
 */
export type FixFileMode =
	| "safeFixes"
	| "safeAndUnsafeFixes"
	| "applySuppressions";
export interface FixFileResult {
	/**
	 * List of all the code actions applied to the file
	 */
	actions: FixAction[];
	/**
	 * New source code for the file with all fixes applied
	 */
	code: string;
	/**
	 * Number of errors
	 */
	errors: number;
	/**
	 * number of skipped suggested fixes
	 */
	skippedSuggestedFixes: number;
}
export interface FixAction {
	/**
	 * Source range at which this action was applied
	 */
	range: TextRange;
	/**
	 * Name of the rule group and rule that emitted this code action
	 */
	rule_name?: [string, string];
}
export interface RenameParams {
	newName: string;
	path: BiomePath;
	projectKey: ProjectKey;
	symbolAt: TextSize;
}
export interface RenameResult {
	/**
	 * List of text edit operations to apply on the source code
	 */
	indels: TextEdit;
	/**
	 * Range of source code modified by this rename operation
	 */
	range: TextRange;
}
export interface ParsePatternParams {
	defaultLanguage: GritTargetLanguage;
	pattern: string;
}
export type GritTargetLanguage = "CSS" | "JavaScript";
export interface ParsePatternResult {
	patternId: PatternId;
}
export type PatternId = string;
export interface SearchPatternParams {
	path: BiomePath;
	pattern: PatternId;
	projectKey: ProjectKey;
}
export interface SearchResults {
	matches: TextRange[];
	path: BiomePath;
}
export interface DropPatternParams {
	pattern: PatternId;
}
export interface Workspace {
	fileFeatures(params: SupportsFeatureParams): Promise<FileFeaturesResult>;
	updateSettings(params: UpdateSettingsParams): Promise<UpdateSettingsResult>;
	openProject(params: OpenProjectParams): Promise<OpenProjectResult>;
	scanProject(params: ScanProjectParams): Promise<ScanProjectResult>;
	openFile(params: OpenFileParams): Promise<OpenFileResult>;
	changeFile(params: ChangeFileParams): Promise<ChangeFileResult>;
	closeFile(params: CloseFileParams): Promise<void>;
	fileExists(params: FileExitsParams): Promise<boolean>;
	isPathIgnored(params: PathIsIgnoredParams): Promise<boolean>;
	updateModuleGraph(params: UpdateModuleGraphParams): Promise<void>;
	getSyntaxTree(params: GetSyntaxTreeParams): Promise<GetSyntaxTreeResult>;
	checkFileSize(params: CheckFileSizeParams): Promise<CheckFileSizeResult>;
	getFileContent(params: GetFileContentParams): Promise<string>;
	getControlFlowGraph(params: GetControlFlowGraphParams): Promise<string>;
	getFormatterIr(params: GetFormatterIRParams): Promise<string>;
	getTypeInfo(params: GetTypeInfoParams): Promise<string>;
	getRegisteredTypes(params: GetRegisteredTypesParams): Promise<string>;
	getSemanticModel(params: GetSemanticModelParams): Promise<string>;
	getModuleGraph(params: GetModuleGraphParams): Promise<GetModuleGraphResult>;
	pullDiagnostics(
		params: PullDiagnosticsParams,
	): Promise<PullDiagnosticsResult>;
	pullActions(params: PullActionsParams): Promise<PullActionsResult>;
	formatFile(params: FormatFileParams): Promise<Printed>;
	formatRange(params: FormatRangeParams): Promise<Printed>;
	formatOnType(params: FormatOnTypeParams): Promise<Printed>;
	fixFile(params: FixFileParams): Promise<FixFileResult>;
	rename(params: RenameParams): Promise<RenameResult>;
	parsePattern(params: ParsePatternParams): Promise<ParsePatternResult>;
	searchPattern(params: SearchPatternParams): Promise<SearchResults>;
	dropPattern(params: DropPatternParams): Promise<void>;
	destroy(): void;
}
export function createWorkspace(transport: Transport): Workspace {
	return {
		fileFeatures(params) {
			return transport.request("biome/file_features", params);
		},
		updateSettings(params) {
			return transport.request("biome/update_settings", params);
		},
		openProject(params) {
			return transport.request("biome/open_project", params);
		},
		scanProject(params) {
			return transport.request("biome/scan_project", params);
		},
		openFile(params) {
			return transport.request("biome/open_file", params);
		},
		changeFile(params) {
			return transport.request("biome/change_file", params);
		},
		closeFile(params) {
			return transport.request("biome/close_file", params);
		},
		fileExists(params) {
			return transport.request("biome/file_exists", params);
		},
		isPathIgnored(params) {
			return transport.request("biome/is_path_ignored", params);
		},
		updateModuleGraph(params) {
			return transport.request("biome/update_module_graph", params);
		},
		getSyntaxTree(params) {
			return transport.request("biome/get_syntax_tree", params);
		},
		checkFileSize(params) {
			return transport.request("biome/check_file_size", params);
		},
		getFileContent(params) {
			return transport.request("biome/get_file_content", params);
		},
		getControlFlowGraph(params) {
			return transport.request("biome/get_control_flow_graph", params);
		},
		getFormatterIr(params) {
			return transport.request("biome/get_formatter_ir", params);
		},
		getTypeInfo(params) {
			return transport.request("biome/get_type_info", params);
		},
		getRegisteredTypes(params) {
			return transport.request("biome/get_registered_types", params);
		},
		getSemanticModel(params) {
			return transport.request("biome/get_semantic_model", params);
		},
		getModuleGraph(params) {
			return transport.request("biome/get_module_graph", params);
		},
		pullDiagnostics(params) {
			return transport.request("biome/pull_diagnostics", params);
		},
		pullActions(params) {
			return transport.request("biome/pull_actions", params);
		},
		formatFile(params) {
			return transport.request("biome/format_file", params);
		},
		formatRange(params) {
			return transport.request("biome/format_range", params);
		},
		formatOnType(params) {
			return transport.request("biome/format_on_type", params);
		},
		fixFile(params) {
			return transport.request("biome/fix_file", params);
		},
		rename(params) {
			return transport.request("biome/rename", params);
		},
		parsePattern(params) {
			return transport.request("biome/parse_pattern", params);
		},
		searchPattern(params) {
			return transport.request("biome/search_pattern", params);
		},
		dropPattern(params) {
			return transport.request("biome/drop_pattern", params);
		},
		destroy() {
			transport.destroy();
		},
	};
}<|MERGE_RESOLUTION|>--- conflicted
+++ resolved
@@ -1726,15 +1726,13 @@
 	 */
 	useConsistentTypeDefinitions?: RuleFixConfiguration_for_UseConsistentTypeDefinitionsOptions;
 	/**
-<<<<<<< HEAD
+	 * Require the @deprecated directive to specify a deletion date.
+	 */
+	useDeprecatedDate?: RuleConfiguration_for_UseDeprecatedDateOptions;
+	/**
 	 * Disallow rethrowing caught errors without wrapping them, using the cause property to preserve the original stack trace.
 	 */
 	useErrorCause?: RuleConfiguration_for_UseErrorCauseOptions;
-=======
-	 * Require the @deprecated directive to specify a deletion date.
-	 */
-	useDeprecatedDate?: RuleConfiguration_for_UseDeprecatedDateOptions;
->>>>>>> d6da4d5a
 	/**
 	 * Require switch-case statements to be exhaustive.
 	 */
@@ -3084,15 +3082,12 @@
 export type RuleFixConfiguration_for_UseConsistentTypeDefinitionsOptions =
 	| RulePlainConfiguration
 	| RuleWithFixOptions_for_UseConsistentTypeDefinitionsOptions;
-<<<<<<< HEAD
+export type RuleConfiguration_for_UseDeprecatedDateOptions =
+	| RulePlainConfiguration
+	| RuleWithOptions_for_UseDeprecatedDateOptions;
 export type RuleConfiguration_for_UseErrorCauseOptions =
 	| RulePlainConfiguration
 	| RuleWithOptions_for_UseErrorCauseOptions;
-=======
-export type RuleConfiguration_for_UseDeprecatedDateOptions =
-	| RulePlainConfiguration
-	| RuleWithOptions_for_UseDeprecatedDateOptions;
->>>>>>> d6da4d5a
 export type RuleFixConfiguration_for_UseExhaustiveSwitchCasesOptions =
 	| RulePlainConfiguration
 	| RuleWithFixOptions_for_UseExhaustiveSwitchCasesOptions;
@@ -5680,23 +5675,25 @@
 	 */
 	options: UseConsistentTypeDefinitionsOptions;
 }
-<<<<<<< HEAD
+export interface RuleWithOptions_for_UseDeprecatedDateOptions {
+	/**
+	 * The severity of the emitted diagnostics by the rule
+	 */
+	level: RulePlainConfiguration;
+	/**
+	 * Rule's options
+	 */
+	options: UseDeprecatedDateOptions;
+}
 export interface RuleWithOptions_for_UseErrorCauseOptions {
-=======
-export interface RuleWithOptions_for_UseDeprecatedDateOptions {
->>>>>>> d6da4d5a
-	/**
-	 * The severity of the emitted diagnostics by the rule
-	 */
-	level: RulePlainConfiguration;
-	/**
-	 * Rule's options
-	 */
-<<<<<<< HEAD
+	/**
+	 * The severity of the emitted diagnostics by the rule
+	 */
+	level: RulePlainConfiguration;
+	/**
+	 * Rule's options
+	 */
 	options: UseErrorCauseOptions;
-=======
-	options: UseDeprecatedDateOptions;
->>>>>>> d6da4d5a
 }
 export interface RuleWithFixOptions_for_UseExhaustiveSwitchCasesOptions {
 	/**
@@ -8267,7 +8264,9 @@
 export interface UseConsistentTypeDefinitionsOptions {
 	style?: ConsistentTypeDefinition;
 }
-<<<<<<< HEAD
+export interface UseDeprecatedDateOptions {
+	argumentName?: string;
+}
 /**
  * Options for the `useErrorCause` rule.
  */
@@ -8276,10 +8275,6 @@
 	 * When set to `true`, the rule requires that `catch` clauses have a parameter.
 	 */
 	requireCatchParameter?: boolean;
-=======
-export interface UseDeprecatedDateOptions {
-	argumentName?: string;
->>>>>>> d6da4d5a
 }
 export interface UseExhaustiveSwitchCasesOptions {}
 export interface UseExplicitTypeOptions {}
