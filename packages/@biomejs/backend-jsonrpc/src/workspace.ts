// Generated file, do not edit by hand, see `xtask/codegen`
import type { Transport } from "./transport";
export interface SupportsFeatureParams {
	features: FeatureName;
	path: BiomePath;
	projectKey: ProjectKey;
}
export type FeatureName = FeatureKind[];
export type BiomePath = string;
export type ProjectKey = number;
export type FeatureKind = "format" | "lint" | "search" | "assist" | "debug";
export interface FileFeaturesResult {
	featuresSupported: FeaturesSupported;
}
export type FeaturesSupported = { [K in FeatureKind]?: SupportKind };
export type SupportKind =
	| "supported"
	| "ignored"
	| "protected"
	| "featureNotEnabled"
	| "fileNotSupported";
export interface UpdateSettingsParams {
	configuration: Configuration;
	projectKey: ProjectKey;
	workspaceDirectory?: BiomePath;
}
/**
 * The configuration that is contained inside the file `biome.json`
 */
export interface Configuration {
	/**
	 * A field for the [JSON schema](https://json-schema.org/) specification
	 */
	$schema?: Schema;
	/**
	 * Specific configuration for assists
	 */
	assist?: AssistConfiguration;
	/**
	 * Specific configuration for the Css language
	 */
	css?: CssConfiguration;
	/**
	 * A list of paths to other JSON files, used to extends the current configuration.
	 */
	extends?: Extends;
	/**
	 * The configuration of the filesystem
	 */
	files?: FilesConfiguration;
	/**
	 * The configuration of the formatter
	 */
	formatter?: FormatterConfiguration;
	/**
	 * Specific configuration for the GraphQL language
	 */
	graphql?: GraphqlConfiguration;
	/**
	 * Specific configuration for the GraphQL language
	 */
	grit?: GritConfiguration;
	/**
	 * Specific configuration for the HTML language
	 */
	html?: HtmlConfiguration;
	/**
	 * Specific configuration for the JavaScript language
	 */
	javascript?: JsConfiguration;
	/**
	 * Specific configuration for the Json language
	 */
	json?: JsonConfiguration;
	/**
	 * The configuration for the linter
	 */
	linter?: LinterConfiguration;
	/**
	 * A list of granular patterns that should be applied only to a sub set of files
	 */
	overrides?: Overrides;
	/**
	 * List of plugins to load.
	 */
	plugins?: Plugins;
	/**
	 * Indicates whether this configuration file is at the root of a Biome project. By default, this is `true`.
	 */
	root?: Bool;
	/**
	 * The configuration of the VCS integration
	 */
	vcs?: VcsConfiguration;
}
export type Schema = string;
export interface AssistConfiguration {
	/**
	 * Whether Biome should fail in CLI if the assist were not applied to the code.
	 */
	actions?: Actions;
	/**
	 * Whether Biome should enable assist via LSP and CLI.
	 */
	enabled?: Bool;
	/**
	 * A list of glob patterns. Biome will include files/folders that will match these patterns.
	 */
	includes?: NormalizedGlob[];
}
/**
 * Options applied to CSS files
 */
export interface CssConfiguration {
	/**
	 * CSS assist options
	 */
	assist?: CssAssistConfiguration;
	/**
	 * CSS formatter options
	 */
	formatter?: CssFormatterConfiguration;
	/**
	 * CSS globals
	 */
	globals?: string[];
	/**
	 * CSS linter options
	 */
	linter?: CssLinterConfiguration;
	/**
	 * CSS parsing options
	 */
	parser?: CssParserConfiguration;
}
export type Extends = string[] | string;
/**
 * The configuration of the filesystem
 */
export interface FilesConfiguration {
	/**
	* Set of file and folder names that should be unconditionally ignored by Biome's scanner.

Biome maintains an internal list of default ignore entries, which is based on user feedback and which may change in any release. This setting allows overriding this internal list completely.

This is considered an advanced feature that users _should_ not need to tweak themselves, but they can as a last resort. This setting can only be configured in root configurations, and is ignored in nested configs.

Entries must be file or folder *names*. Specific paths and globs are not supported.

Examples where this may be useful:

```jsonc { "files": { "experimentalScannerIgnores": [ // You almost certainly don't want to scan your `.git` // folder, which is why it's already ignored by default: ".git",

// But the scanner does scan `node_modules` by default. If // you *really* don't want this, you can ignore it like // this: "node_modules",

// But it's probably better to ignore a specific dependency. // For instance, one that happens to be particularly slow to // scan: "RedisCommander.d.ts", ], } } ```

Please be aware that rules relying on the module graph or type inference information may be negatively affected if dependencies of your project aren't (fully) scanned. 
	 */
	experimentalScannerIgnores?: string[];
	/**
	 * Tells Biome to not emit diagnostics when handling files that doesn't know
	 */
	ignoreUnknown?: Bool;
	/**
	 * A list of glob patterns. Biome will handle only those files/folders that will match these patterns.
	 */
	includes?: NormalizedGlob[];
	/**
	 * The maximum allowed size for source code files in bytes. Files above this limit will be ignored for performance reasons. Defaults to 1 MiB
	 */
	maxSize?: MaxSize;
}
/**
 * Generic options applied to all files
 */
export interface FormatterConfiguration {
	/**
	 * The attribute position style in HTML-ish languages. Defaults to auto.
	 */
	attributePosition?: AttributePosition;
	/**
	 * Put the `>` of a multi-line HTML or JSX element at the end of the last line instead of being alone on the next line (does not apply to self closing elements).
	 */
	bracketSameLine?: BracketSameLine;
	/**
	 * Whether to insert spaces around brackets in object literals. Defaults to true.
	 */
	bracketSpacing?: BracketSpacing;
	enabled?: Bool;
	/**
	 * Whether to expand arrays and objects on multiple lines. When set to `auto`, object literals are formatted on multiple lines if the first property has a newline, and array literals are formatted on a single line if it fits in the line. When set to `always`, these literals are formatted on multiple lines, regardless of length of the list. When set to `never`, these literals are formatted on a single line if it fits in the line. When formatting `package.json`, Biome will use `always` unless configured otherwise. Defaults to "auto".
	 */
	expand?: Expand;
	/**
	 * Stores whether formatting should be allowed to proceed if a given file has syntax errors
	 */
	formatWithErrors?: Bool;
	/**
	 * A list of glob patterns. The formatter will include files/folders that will match these patterns.
	 */
	includes?: NormalizedGlob[];
	/**
	 * The indent style.
	 */
	indentStyle?: IndentStyle;
	/**
	 * The size of the indentation, 2 by default
	 */
	indentWidth?: IndentWidth;
	/**
	 * The type of line ending.
	 */
	lineEnding?: LineEnding;
	/**
	 * What's the max width of a line. Defaults to 80.
	 */
	lineWidth?: LineWidth;
	/**
	* Use any `.editorconfig` files to configure the formatter. Configuration in `biome.json` will override `.editorconfig` configuration.

Default: `true`. 
	 */
	useEditorconfig?: Bool;
}
/**
 * Options applied to GraphQL files
 */
export interface GraphqlConfiguration {
	/**
	 * Assist options
	 */
	assist?: GraphqlAssistConfiguration;
	/**
	 * GraphQL formatter options
	 */
	formatter?: GraphqlFormatterConfiguration;
	linter?: GraphqlLinterConfiguration;
}
/**
 * Options applied to GritQL files
 */
export interface GritConfiguration {
	/**
	 * Assist options
	 */
	assist?: GritAssistConfiguration;
	/**
	 * Formatting options
	 */
	formatter?: GritFormatterConfiguration;
	/**
	 * Formatting options
	 */
	linter?: GritLinterConfiguration;
}
/**
 * Options applied to HTML files
 */
export interface HtmlConfiguration {
	/**
	 * HTML formatter options
	 */
	formatter?: HtmlFormatterConfiguration;
	/**
	 * HTML parsing options
	 */
	parser?: HtmlParserConfiguration;
}
/**
 * A set of options applied to the JavaScript files
 */
export interface JsConfiguration {
	/**
	 * Assist options
	 */
	assist?: JsAssistConfiguration;
	/**
	 * Formatting options
	 */
	formatter?: JsFormatterConfiguration;
	/**
	* A list of global bindings that should be ignored by the analyzers

If defined here, they should not emit diagnostics. 
	 */
	globals?: string[];
	/**
	 * Indicates the type of runtime or transformation used for interpreting JSX.
	 */
	jsxRuntime?: JsxRuntime;
	/**
	 * Linter options
	 */
	linter?: JsLinterConfiguration;
	/**
	 * Parsing options
	 */
	parser?: JsParserConfiguration;
}
/**
 * Options applied to JSON files
 */
export interface JsonConfiguration {
	/**
	 * Assist options
	 */
	assist?: JsonAssistConfiguration;
	/**
	 * Formatting options
	 */
	formatter?: JsonFormatterConfiguration;
	/**
	 * Linting options
	 */
	linter?: JsonLinterConfiguration;
	/**
	 * Parsing options
	 */
	parser?: JsonParserConfiguration;
}
export interface LinterConfiguration {
	/**
	 * An object where the keys are the names of the domains, and the values are `all`, `recommended`, or `none`.
	 */
	domains?: RuleDomains;
	/**
	 * if `false`, it disables the feature and the linter won't be executed. `true` by default
	 */
	enabled?: Bool;
	/**
	 * A list of glob patterns. The analyzer will handle only those files/folders that will match these patterns.
	 */
	includes?: NormalizedGlob[];
	/**
	 * List of rules
	 */
	rules?: Rules;
}
export type Overrides = OverridePattern[];
export type Plugins = PluginConfiguration[];
export type Bool = boolean;
/**
 * Set of properties to integrate Biome with a VCS software.
 */
export interface VcsConfiguration {
	/**
	 * The kind of client.
	 */
	clientKind?: VcsClientKind;
	/**
	 * The main branch of the project
	 */
	defaultBranch?: string;
	/**
	 * Whether Biome should integrate itself with the VCS client
	 */
	enabled?: Bool;
	/**
	* The folder where Biome should check for VCS files. By default, Biome will use the same folder where `biome.json` was found.

If Biome can't find the configuration, it will attempt to use the current working directory. If no current working directory can't be found, Biome won't use the VCS integration, and a diagnostic will be emitted 
	 */
	root?: string;
	/**
	 * Whether Biome should use the VCS ignore file. When [true], Biome will ignore the files specified in the ignore file.
	 */
	useIgnoreFile?: Bool;
}
export interface Actions {
	/**
	 * It enables the assist actions recommended by Biome. `true` by default.
	 */
	recommended?: boolean;
	source?: Source;
}
/**
 * Normalized Biome glob pattern that strips `./` from the pattern.
 */
export type NormalizedGlob = Glob;
/**
 * Options that changes how the CSS assist behaves
 */
export interface CssAssistConfiguration {
	/**
	 * Control the assist for CSS files.
	 */
	enabled?: Bool;
}
/**
 * Options that changes how the CSS formatter behaves
 */
export interface CssFormatterConfiguration {
	/**
	 * Control the formatter for CSS (and its super languages) files.
	 */
	enabled?: Bool;
	/**
	 * The indent style applied to CSS (and its super languages) files.
	 */
	indentStyle?: IndentStyle;
	/**
	 * The size of the indentation applied to CSS (and its super languages) files. Default to 2.
	 */
	indentWidth?: IndentWidth;
	/**
	 * The type of line ending applied to CSS (and its super languages) files.
	 */
	lineEnding?: LineEnding;
	/**
	 * What's the max width of a line applied to CSS (and its super languages) files. Defaults to 80.
	 */
	lineWidth?: LineWidth;
	/**
	 * The type of quotes used in CSS code. Defaults to double.
	 */
	quoteStyle?: QuoteStyle;
}
/**
 * Options that changes how the CSS linter behaves
 */
export interface CssLinterConfiguration {
	/**
	 * Control the linter for CSS files.
	 */
	enabled?: Bool;
}
/**
 * Options that changes how the CSS parser behaves
 */
export interface CssParserConfiguration {
	/**
	 * Allow comments to appear on incorrect lines in `.css` files
	 */
	allowWrongLineComments?: Bool;
	/**
	 * Enables parsing of CSS Modules specific features.
	 */
	cssModules?: Bool;
}
export type MaxSize = number;
export type AttributePosition = "auto" | "multiline";
/**
 * Put the `>` of a multi-line HTML or JSX element at the end of the last line instead of being alone on the next line (does not apply to self closing elements).
 */
export type BracketSameLine = boolean;
export type BracketSpacing = boolean;
export type Expand = "auto" | "always" | "never";
export type IndentStyle = "tab" | "space";
export type IndentWidth = number;
export type LineEnding = "lf" | "crlf" | "cr";
/**
	* Validated value for the `line_width` formatter options

The allowed range of values is 1..=320 
	 */
export type LineWidth = number;
/**
 * Options that changes how the GraphQL linter behaves
 */
export interface GraphqlAssistConfiguration {
	/**
	 * Control the formatter for GraphQL files.
	 */
	enabled?: Bool;
}
/**
 * Options that changes how the GraphQL formatter behaves
 */
export interface GraphqlFormatterConfiguration {
	/**
	 * Whether to insert spaces around brackets in object literals. Defaults to true.
	 */
	bracketSpacing?: BracketSpacing;
	/**
	 * Control the formatter for GraphQL files.
	 */
	enabled?: Bool;
	/**
	 * The indent style applied to GraphQL files.
	 */
	indentStyle?: IndentStyle;
	/**
	 * The size of the indentation applied to GraphQL files. Default to 2.
	 */
	indentWidth?: IndentWidth;
	/**
	 * The type of line ending applied to GraphQL files.
	 */
	lineEnding?: LineEnding;
	/**
	 * What's the max width of a line applied to GraphQL files. Defaults to 80.
	 */
	lineWidth?: LineWidth;
	/**
	 * The type of quotes used in GraphQL code. Defaults to double.
	 */
	quoteStyle?: QuoteStyle;
}
/**
 * Options that change how the GraphQL linter behaves.
 */
export interface GraphqlLinterConfiguration {
	/**
	 * Control the formatter for GraphQL files.
	 */
	enabled?: Bool;
}
export interface GritAssistConfiguration {
	/**
	 * Control the assist functionality for Grit files.
	 */
	enabled?: Bool;
}
export interface GritFormatterConfiguration {
	/**
	 * Control the formatter for Grit files.
	 */
	enabled?: Bool;
	/**
	 * The indent style applied to Grit files.
	 */
	indentStyle?: IndentStyle;
	/**
	 * The size of the indentation applied to Grit files. Default to 2.
	 */
	indentWidth?: IndentWidth;
	/**
	 * The type of line ending applied to Grit files.
	 */
	lineEnding?: LineEnding;
	/**
	 * What's the max width of a line applied to Grit files. Defaults to 80.
	 */
	lineWidth?: LineWidth;
}
export interface GritLinterConfiguration {
	/**
	 * Control the linter for Grit files.
	 */
	enabled?: Bool;
}
/**
 * Options that changes how the HTML formatter behaves
 */
export interface HtmlFormatterConfiguration {
	/**
	 * The attribute position style in HTML elements. Defaults to auto.
	 */
	attributePosition?: AttributePosition;
	/**
	 * Whether to hug the closing bracket of multiline HTML tags to the end of the last line, rather than being alone on the following line. Defaults to false.
	 */
	bracketSameLine?: BracketSameLine;
	/**
	 * Control the formatter for HTML (and its super languages) files.
	 */
	enabled?: Bool;
	/**
	 * Whether to indent the `<script>` and `<style>` tags for HTML (and its super languages). Defaults to false.
	 */
	indentScriptAndStyle?: IndentScriptAndStyle;
	/**
	 * The indent style applied to HTML (and its super languages) files.
	 */
	indentStyle?: IndentStyle;
	/**
	 * The size of the indentation applied to HTML (and its super languages) files. Default to 2.
	 */
	indentWidth?: IndentWidth;
	/**
	 * The type of line ending applied to HTML (and its super languages) files.
	 */
	lineEnding?: LineEnding;
	/**
	 * What's the max width of a line applied to HTML (and its super languages) files. Defaults to 80.
	 */
	lineWidth?: LineWidth;
	/**
	 * Whether void elements should be self-closed. Defaults to never.
	 */
	selfCloseVoidElements?: SelfCloseVoidElements;
	/**
	 * Whether to account for whitespace sensitivity when formatting HTML (and its super languages). Defaults to "css".
	 */
	whitespaceSensitivity?: WhitespaceSensitivity;
}
/**
 * Options that changes how the HTML parser behaves
 */
export interface HtmlParserConfiguration {
	/**
	 * Enables the parsing of double text expressions such as `{{ expression }}` inside `.html` files
	 */
	interpolation?: Bool;
}
/**
 * Assist options specific to the JavaScript assist
 */
export interface JsAssistConfiguration {
	/**
	 * Control the assist for JavaScript (and its super languages) files.
	 */
	enabled?: Bool;
}
/**
 * Formatting options specific to the JavaScript files
 */
export interface JsFormatterConfiguration {
	/**
	 * Whether to add non-necessary parentheses to arrow functions. Defaults to "always".
	 */
	arrowParentheses?: ArrowParentheses;
	/**
	 * The attribute position style in JSX elements. Defaults to auto.
	 */
	attributePosition?: AttributePosition;
	/**
	 * Whether to hug the closing bracket of multiline HTML/JSX tags to the end of the last line, rather than being alone on the following line. Defaults to false.
	 */
	bracketSameLine?: BracketSameLine;
	/**
	 * Whether to insert spaces around brackets in object literals. Defaults to true.
	 */
	bracketSpacing?: BracketSpacing;
	/**
	 * Control the formatter for JavaScript (and its super languages) files.
	 */
	enabled?: Bool;
	/**
	 * Whether to expand arrays and objects on multiple lines. When set to `auto`, object literals are formatted on multiple lines if the first property has a newline, and array literals are formatted on a single line if it fits in the line. When set to `always`, these literals are formatted on multiple lines, regardless of length of the list. When set to `never`, these literals are formatted on a single line if it fits in the line. When formatting `package.json`, Biome will use `always` unless configured otherwise. Defaults to "auto".
	 */
	expand?: Expand;
	/**
	 * The indent style applied to JavaScript (and its super languages) files.
	 */
	indentStyle?: IndentStyle;
	/**
	 * The size of the indentation applied to JavaScript (and its super languages) files. Default to 2.
	 */
	indentWidth?: IndentWidth;
	/**
	 * The type of quotes used in JSX. Defaults to double.
	 */
	jsxQuoteStyle?: QuoteStyle;
	/**
	 * The type of line ending applied to JavaScript (and its super languages) files.
	 */
	lineEnding?: LineEnding;
	/**
	 * What's the max width of a line applied to JavaScript (and its super languages) files. Defaults to 80.
	 */
	lineWidth?: LineWidth;
	/**
	 * When breaking binary expressions into multiple lines, whether to break them before or after the binary operator. Defaults to "after".
	 */
	operatorLinebreak?: OperatorLinebreak;
	/**
	 * When properties in objects are quoted. Defaults to asNeeded.
	 */
	quoteProperties?: QuoteProperties;
	/**
	 * The type of quotes used in JavaScript code. Defaults to double.
	 */
	quoteStyle?: QuoteStyle;
	/**
	 * Whether the formatter prints semicolons for all statements or only in for statements where it is necessary because of ASI.
	 */
	semicolons?: Semicolons;
	/**
	 * Print trailing commas wherever possible in multi-line comma-separated syntactic structures. Defaults to "all".
	 */
	trailingCommas?: TrailingCommas;
}
/**
 * Indicates the type of runtime or transformation used for interpreting JSX.
 */
export type JsxRuntime = "transparent" | "reactClassic";
/**
 * Linter options specific to the JavaScript linter
 */
export interface JsLinterConfiguration {
	/**
	 * Control the linter for JavaScript (and its super languages) files.
	 */
	enabled?: Bool;
}
/**
 * Options that changes how the JavaScript parser behaves
 */
export interface JsParserConfiguration {
	/**
	 * Enables parsing of Grit metavariables. Defaults to `false`.
	 */
	gritMetavariables?: Bool;
	/**
	* When enabled, files like `.js`/`.mjs`/`.cjs` may contain JSX syntax.

Defaults to `true`. 
	 */
	jsxEverywhere?: Bool;
	/**
	* It enables the experimental and unsafe parsing of parameter decorators

These decorators belong to an old proposal, and they are subject to change. 
	 */
	unsafeParameterDecoratorsEnabled?: Bool;
}
/**
 * Linter options specific to the JSON linter
 */
export interface JsonAssistConfiguration {
	/**
	 * Control the assist for JSON (and its super languages) files.
	 */
	enabled?: Bool;
}
export interface JsonFormatterConfiguration {
	/**
	 * Whether to insert spaces around brackets in object literals. Defaults to true.
	 */
	bracketSpacing?: BracketSpacing;
	/**
	 * Control the formatter for JSON (and its super languages) files.
	 */
	enabled?: Bool;
	/**
	 * Whether to expand arrays and objects on multiple lines. When set to `auto`, object literals are formatted on multiple lines if the first property has a newline, and array literals are formatted on a single line if it fits in the line. When set to `always`, these literals are formatted on multiple lines, regardless of length of the list. When set to `never`, these literals are formatted on a single line if it fits in the line. When formatting `package.json`, Biome will use `always` unless configured otherwise. Defaults to "auto".
	 */
	expand?: Expand;
	/**
	 * The indent style applied to JSON (and its super languages) files.
	 */
	indentStyle?: IndentStyle;
	/**
	 * The size of the indentation applied to JSON (and its super languages) files. Default to 2.
	 */
	indentWidth?: IndentWidth;
	/**
	 * The type of line ending applied to JSON (and its super languages) files.
	 */
	lineEnding?: LineEnding;
	/**
	 * What's the max width of a line applied to JSON (and its super languages) files. Defaults to 80.
	 */
	lineWidth?: LineWidth;
	/**
	 * Print trailing commas wherever possible in multi-line comma-separated syntactic structures. Defaults to "none".
	 */
	trailingCommas?: TrailingCommas2;
}
/**
 * Linter options specific to the JSON linter
 */
export interface JsonLinterConfiguration {
	/**
	 * Control the linter for JSON (and its super languages) files.
	 */
	enabled?: Bool;
}
/**
 * Options that changes how the JSON parser behaves
 */
export interface JsonParserConfiguration {
	/**
	 * Allow parsing comments in `.json` files
	 */
	allowComments?: Bool;
	/**
	 * Allow parsing trailing commas in `.json` files
	 */
	allowTrailingCommas?: Bool;
}
export type RuleDomains = { [K in RuleDomain]?: RuleDomainValue };
export interface Rules {
	a11y?: SeverityOrGroup_for_A11y;
	complexity?: SeverityOrGroup_for_Complexity;
	correctness?: SeverityOrGroup_for_Correctness;
	nursery?: SeverityOrGroup_for_Nursery;
	performance?: SeverityOrGroup_for_Performance;
	/**
	 * It enables the lint rules recommended by Biome. `true` by default.
	 */
	recommended?: boolean;
	security?: SeverityOrGroup_for_Security;
	style?: SeverityOrGroup_for_Style;
	suspicious?: SeverityOrGroup_for_Suspicious;
}
export interface OverridePattern {
	/**
	 * Specific configuration for the Json language
	 */
	assist?: OverrideAssistConfiguration;
	/**
	 * Specific configuration for the CSS language
	 */
	css?: CssConfiguration;
	/**
	 * Specific configuration for the filesystem
	 */
	files?: OverrideFilesConfiguration;
	/**
	 * Specific configuration for the Json language
	 */
	formatter?: OverrideFormatterConfiguration;
	/**
	 * Specific configuration for the Graphql language
	 */
	graphql?: GraphqlConfiguration;
	/**
	 * Specific configuration for the GritQL language
	 */
	grit?: GritConfiguration;
	/**
	 * Specific configuration for the GritQL language
	 */
	html?: HtmlConfiguration;
	/**
	 * A list of glob patterns. Biome will include files/folders that will match these patterns.
	 */
	includes?: OverrideGlobs;
	/**
	 * Specific configuration for the JavaScript language
	 */
	javascript?: JsConfiguration;
	/**
	 * Specific configuration for the Json language
	 */
	json?: JsonConfiguration;
	/**
	 * Specific configuration for the Json language
	 */
	linter?: OverrideLinterConfiguration;
	/**
	 * Specific configuration for additional plugins
	 */
	plugins?: Plugins;
}
export type PluginConfiguration = string;
export type VcsClientKind = "git";
/**
 * A list of rules that belong to this group
 */
export interface Source {
	/**
	 * Provides a code action to sort the imports and exports in the file using a built-in or custom order.
	 */
	organizeImports?: RuleAssistConfiguration_for_OrganizeImportsOptions;
	/**
	 * Enables the recommended rules for this group
	 */
	recommended?: boolean;
	/**
	 * Enforce attribute sorting in JSX elements.
	 */
	useSortedAttributes?: RuleAssistConfiguration_for_UseSortedAttributesOptions;
	/**
	 * Sort the keys of a JSON object in natural order.
	 */
	useSortedKeys?: RuleAssistConfiguration_for_UseSortedKeysOptions;
	/**
	 * Enforce ordering of CSS properties and nested rules.
	 */
	useSortedProperties?: RuleAssistConfiguration_for_UseSortedPropertiesOptions;
}
export type Glob = string;
export type QuoteStyle = "double" | "single";
/**
	* Whether to indent the content of `<script>` and `<style>` tags for HTML-ish templating languages (Vue, Svelte, etc.).

When true, the content of `<script>` and `<style>` tags will be indented one level. 
	 */
export type IndentScriptAndStyle = boolean;
/**
 * Controls whether void-elements should be self closed
 */
export type SelfCloseVoidElements = "never" | "always";
/**
	* Whitespace sensitivity for HTML formatting.

The following two cases won't produce the same output:

|                |      html      |    output    | | -------------- | :------------: | :----------: | | with spaces    | `1<b> 2 </b>3` | 1<b> 2 </b>3 | | without spaces |  `1<b>2</b>3`  |  1<b>2</b>3  |

This happens because whitespace is significant in inline elements.

As a consequence of this, the formatter must format blocks that look like this (assume a small line width, <20): ```html <span>really long content</span> ``` as this, where the content hugs the tags: ```html <span >really long content</span > ```

Note that this is only necessary for inline elements. Block elements do not have this restriction. 
	 */
export type WhitespaceSensitivity = "css" | "strict" | "ignore";
export type ArrowParentheses = "always" | "asNeeded";
export type OperatorLinebreak = "after" | "before";
export type QuoteProperties = "asNeeded" | "preserve";
export type Semicolons = "always" | "asNeeded";
/**
 * Print trailing commas wherever possible in multi-line comma-separated syntactic structures.
 */
export type TrailingCommas = "all" | "es5" | "none";
export type TrailingCommas2 = "none" | "all";
/**
 * Rule domains
 */
export type RuleDomain =
	| "react"
	| "test"
	| "solid"
	| "next"
	| "qwik"
	| "vue"
	| "project"
	| "tailwind";
export type RuleDomainValue = "all" | "none" | "recommended";
export type SeverityOrGroup_for_A11y = GroupPlainConfiguration | A11y;
export type SeverityOrGroup_for_Complexity =
	| GroupPlainConfiguration
	| Complexity;
export type SeverityOrGroup_for_Correctness =
	| GroupPlainConfiguration
	| Correctness;
export type SeverityOrGroup_for_Nursery = GroupPlainConfiguration | Nursery;
export type SeverityOrGroup_for_Performance =
	| GroupPlainConfiguration
	| Performance;
export type SeverityOrGroup_for_Security = GroupPlainConfiguration | Security;
export type SeverityOrGroup_for_Style = GroupPlainConfiguration | Style;
export type SeverityOrGroup_for_Suspicious =
	| GroupPlainConfiguration
	| Suspicious;
export interface OverrideAssistConfiguration {
	/**
	 * List of actions
	 */
	actions?: Actions;
	/**
	 * if `false`, it disables the feature and the assist won't be executed. `true` by default
	 */
	enabled?: Bool;
}
export interface OverrideFilesConfiguration {
	/**
	 * File size limit in bytes
	 */
	maxSize?: MaxSize;
}
export interface OverrideFormatterConfiguration {
	/**
	 * The attribute position style.
	 */
	attributePosition?: AttributePosition;
	/**
	 * Put the `>` of a multi-line HTML or JSX element at the end of the last line instead of being alone on the next line (does not apply to self closing elements).
	 */
	bracketSameLine?: BracketSameLine;
	/**
	 * Whether to insert spaces around brackets in object literals. Defaults to true.
	 */
	bracketSpacing?: BracketSpacing;
	enabled?: Bool;
	/**
	 * Whether to expand arrays and objects on multiple lines. When set to `auto`, object literals are formatted on multiple lines if the first property has a newline, and array literals are formatted on a single line if it fits in the line. When set to `always`, these literals are formatted on multiple lines, regardless of length of the list. When set to `never`, these literals are formatted on a single line if it fits in the line. When formatting `package.json`, Biome will use `always` unless configured otherwise. Defaults to "auto".
	 */
	expand?: Expand;
	/**
	 * Stores whether formatting should be allowed to proceed if a given file has syntax errors
	 */
	formatWithErrors?: Bool;
	/**
	 * The size of the indentation, 2 by default (deprecated, use `indent-width`)
	 */
	indentSize?: IndentWidth;
	/**
	 * The indent style.
	 */
	indentStyle?: IndentStyle;
	/**
	 * The size of the indentation, 2 by default
	 */
	indentWidth?: IndentWidth;
	/**
	 * The type of line ending.
	 */
	lineEnding?: LineEnding;
	/**
	 * What's the max width of a line. Defaults to 80.
	 */
	lineWidth?: LineWidth;
}
export type OverrideGlobs = Glob[];
export interface OverrideLinterConfiguration {
	/**
	 * List of rules
	 */
	domains?: RuleDomains;
	/**
	 * if `false`, it disables the feature and the linter won't be executed. `true` by default
	 */
	enabled?: Bool;
	/**
	 * List of rules
	 */
	rules?: Rules;
}
export type RuleAssistConfiguration_for_OrganizeImportsOptions =
	| RuleAssistPlainConfiguration
	| RuleAssistWithOptions_for_OrganizeImportsOptions;
export type RuleAssistConfiguration_for_UseSortedAttributesOptions =
	| RuleAssistPlainConfiguration
	| RuleAssistWithOptions_for_UseSortedAttributesOptions;
export type RuleAssistConfiguration_for_UseSortedKeysOptions =
	| RuleAssistPlainConfiguration
	| RuleAssistWithOptions_for_UseSortedKeysOptions;
export type RuleAssistConfiguration_for_UseSortedPropertiesOptions =
	| RuleAssistPlainConfiguration
	| RuleAssistWithOptions_for_UseSortedPropertiesOptions;
export type GroupPlainConfiguration = "off" | "on" | "info" | "warn" | "error";
/**
 * A list of rules that belong to this group
 */
export interface A11y {
	/**
	 * Enforce that the accessKey attribute is not used on any HTML element.
	 */
	noAccessKey?: RuleFixConfiguration_for_NoAccessKeyOptions;
	/**
	 * Enforce that aria-hidden="true" is not set on focusable elements.
	 */
	noAriaHiddenOnFocusable?: RuleFixConfiguration_for_NoAriaHiddenOnFocusableOptions;
	/**
	 * Enforce that elements that do not support ARIA roles, states, and properties do not have those attributes.
	 */
	noAriaUnsupportedElements?: RuleFixConfiguration_for_NoAriaUnsupportedElementsOptions;
	/**
	 * Enforce that autoFocus prop is not used on elements.
	 */
	noAutofocus?: RuleFixConfiguration_for_NoAutofocusOptions;
	/**
	 * Enforces that no distracting elements are used.
	 */
	noDistractingElements?: RuleFixConfiguration_for_NoDistractingElementsOptions;
	/**
	 * The scope prop should be used only on \<th> elements.
	 */
	noHeaderScope?: RuleFixConfiguration_for_NoHeaderScopeOptions;
	/**
	 * Enforce that non-interactive ARIA roles are not assigned to interactive HTML elements.
	 */
	noInteractiveElementToNoninteractiveRole?: RuleFixConfiguration_for_NoInteractiveElementToNoninteractiveRoleOptions;
	/**
	 * Enforce that a label element or component has a text label and an associated input.
	 */
	noLabelWithoutControl?: RuleConfiguration_for_NoLabelWithoutControlOptions;
	/**
	 * Disallow use event handlers on non-interactive elements.
	 */
	noNoninteractiveElementInteractions?: RuleConfiguration_for_NoNoninteractiveElementInteractionsOptions;
	/**
	 * Enforce that interactive ARIA roles are not assigned to non-interactive HTML elements.
	 */
	noNoninteractiveElementToInteractiveRole?: RuleFixConfiguration_for_NoNoninteractiveElementToInteractiveRoleOptions;
	/**
	 * Enforce that tabIndex is not assigned to non-interactive HTML elements.
	 */
	noNoninteractiveTabindex?: RuleFixConfiguration_for_NoNoninteractiveTabindexOptions;
	/**
	 * Prevent the usage of positive integers on tabIndex property
	 */
	noPositiveTabindex?: RuleFixConfiguration_for_NoPositiveTabindexOptions;
	/**
	 * Enforce img alt prop does not contain the word "image", "picture", or "photo".
	 */
	noRedundantAlt?: RuleConfiguration_for_NoRedundantAltOptions;
	/**
	 * Enforce explicit role property is not the same as implicit/default role property on an element.
	 */
	noRedundantRoles?: RuleFixConfiguration_for_NoRedundantRolesOptions;
	/**
	 * Enforce that static, visible elements (such as \<div>) that have click handlers use the valid role attribute.
	 */
	noStaticElementInteractions?: RuleConfiguration_for_NoStaticElementInteractionsOptions;
	/**
	 * Enforces the usage of the title element for the svg element.
	 */
	noSvgWithoutTitle?: RuleConfiguration_for_NoSvgWithoutTitleOptions;
	/**
	 * Enables the recommended rules for this group
	 */
	recommended?: boolean;
	/**
	 * Enforce that all elements that require alternative text have meaningful information to relay back to the end user.
	 */
	useAltText?: RuleConfiguration_for_UseAltTextOptions;
	/**
	 * Enforce that anchors have content and that the content is accessible to screen readers.
	 */
	useAnchorContent?: RuleFixConfiguration_for_UseAnchorContentOptions;
	/**
	 * Enforce that tabIndex is assigned to non-interactive HTML elements with aria-activedescendant.
	 */
	useAriaActivedescendantWithTabindex?: RuleFixConfiguration_for_UseAriaActivedescendantWithTabindexOptions;
	/**
	 * Enforce that elements with ARIA roles must have all required ARIA attributes for that role.
	 */
	useAriaPropsForRole?: RuleConfiguration_for_UseAriaPropsForRoleOptions;
	/**
	 * Enforce that ARIA properties are valid for the roles that are supported by the element.
	 */
	useAriaPropsSupportedByRole?: RuleConfiguration_for_UseAriaPropsSupportedByRoleOptions;
	/**
	 * Enforces the usage of the attribute type for the element button
	 */
	useButtonType?: RuleConfiguration_for_UseButtonTypeOptions;
	/**
	 * Elements with an interactive role and interaction handlers must be focusable.
	 */
	useFocusableInteractive?: RuleConfiguration_for_UseFocusableInteractiveOptions;
	/**
	 * Disallow a missing generic family keyword within font families.
	 */
	useGenericFontNames?: RuleConfiguration_for_UseGenericFontNamesOptions;
	/**
	 * Enforce that heading elements (h1, h2, etc.) have content and that the content is accessible to screen readers. Accessible means that it is not hidden using the aria-hidden prop.
	 */
	useHeadingContent?: RuleConfiguration_for_UseHeadingContentOptions;
	/**
	 * Enforce that html element has lang attribute.
	 */
	useHtmlLang?: RuleConfiguration_for_UseHtmlLangOptions;
	/**
	 * Enforces the usage of the attribute title for the element iframe.
	 */
	useIframeTitle?: RuleConfiguration_for_UseIframeTitleOptions;
	/**
	 * Enforce onClick is accompanied by at least one of the following: onKeyUp, onKeyDown, onKeyPress.
	 */
	useKeyWithClickEvents?: RuleConfiguration_for_UseKeyWithClickEventsOptions;
	/**
	 * Enforce onMouseOver / onMouseOut are accompanied by onFocus / onBlur.
	 */
	useKeyWithMouseEvents?: RuleConfiguration_for_UseKeyWithMouseEventsOptions;
	/**
	 * Enforces that audio and video elements must have a track for captions.
	 */
	useMediaCaption?: RuleConfiguration_for_UseMediaCaptionOptions;
	/**
	 * It detects the use of role attributes in JSX elements and suggests using semantic elements instead.
	 */
	useSemanticElements?: RuleConfiguration_for_UseSemanticElementsOptions;
	/**
	 * Enforce that all anchors are valid, and they are navigable elements.
	 */
	useValidAnchor?: RuleConfiguration_for_UseValidAnchorOptions;
	/**
	 * Ensures that ARIA properties aria-* are all valid.
	 */
	useValidAriaProps?: RuleFixConfiguration_for_UseValidAriaPropsOptions;
	/**
	 * Elements with ARIA roles must use a valid, non-abstract ARIA role.
	 */
	useValidAriaRole?: RuleFixConfiguration_for_UseValidAriaRoleOptions;
	/**
	 * Enforce that ARIA state and property values are valid.
	 */
	useValidAriaValues?: RuleConfiguration_for_UseValidAriaValuesOptions;
	/**
	 * Use valid values for the autocomplete attribute on input elements.
	 */
	useValidAutocomplete?: RuleConfiguration_for_UseValidAutocompleteOptions;
	/**
	 * Ensure that the attribute passed to the lang attribute is a correct ISO language and/or country.
	 */
	useValidLang?: RuleConfiguration_for_UseValidLangOptions;
}
/**
 * A list of rules that belong to this group
 */
export interface Complexity {
	/**
	 * Disallow unclear usage of consecutive space characters in regular expression literals
	 */
	noAdjacentSpacesInRegex?: RuleFixConfiguration_for_NoAdjacentSpacesInRegexOptions;
	/**
	 * Disallow the use of arguments.
	 */
	noArguments?: RuleConfiguration_for_NoArgumentsOptions;
	/**
	 * Disallow primitive type aliases and misleading types.
	 */
	noBannedTypes?: RuleFixConfiguration_for_NoBannedTypesOptions;
	/**
	 * Disallow comma operator.
	 */
	noCommaOperator?: RuleConfiguration_for_NoCommaOperatorOptions;
	/**
	 * Disallow empty type parameters in type aliases and interfaces.
	 */
	noEmptyTypeParameters?: RuleConfiguration_for_NoEmptyTypeParametersOptions;
	/**
	 * Disallow functions that exceed a given Cognitive Complexity score.
	 */
	noExcessiveCognitiveComplexity?: RuleConfiguration_for_NoExcessiveCognitiveComplexityOptions;
	/**
	 * Restrict the number of lines of code in a function.
	 */
	noExcessiveLinesPerFunction?: RuleConfiguration_for_NoExcessiveLinesPerFunctionOptions;
	/**
	 * This rule enforces a maximum depth to nested describe() in test files.
	 */
	noExcessiveNestedTestSuites?: RuleConfiguration_for_NoExcessiveNestedTestSuitesOptions;
	/**
	 * Disallow unnecessary boolean casts
	 */
	noExtraBooleanCast?: RuleFixConfiguration_for_NoExtraBooleanCastOptions;
	/**
	 * Disallow to use unnecessary callback on flatMap.
	 */
	noFlatMapIdentity?: RuleFixConfiguration_for_NoFlatMapIdentityOptions;
	/**
	 * Prefer for...of statement instead of Array.forEach.
	 */
	noForEach?: RuleConfiguration_for_NoForEachOptions;
	/**
	 * Disallow shorthand type conversions.
	 */
	noImplicitCoercions?: RuleFixConfiguration_for_NoImplicitCoercionsOptions;
	/**
	 * Disallow the use of the !important style.
	 */
	noImportantStyles?: RuleFixConfiguration_for_NoImportantStylesOptions;
	/**
	 * This rule reports when a class has no non-static members, such as for a class used exclusively as a static namespace.
	 */
	noStaticOnlyClass?: RuleConfiguration_for_NoStaticOnlyClassOptions;
	/**
	 * Disallow this and super in static contexts.
	 */
	noThisInStatic?: RuleFixConfiguration_for_NoThisInStaticOptions;
	/**
	 * Disallow unnecessary catch clauses.
	 */
	noUselessCatch?: RuleFixConfiguration_for_NoUselessCatchOptions;
	/**
	 * Disallow unnecessary constructors.
	 */
	noUselessConstructor?: RuleFixConfiguration_for_NoUselessConstructorOptions;
	/**
	 * Avoid using unnecessary continue.
	 */
	noUselessContinue?: RuleFixConfiguration_for_NoUselessContinueOptions;
	/**
	 * Disallow empty exports that don't change anything in a module file.
	 */
	noUselessEmptyExport?: RuleFixConfiguration_for_NoUselessEmptyExportOptions;
	/**
	 * Disallow unnecessary escape sequence in regular expression literals.
	 */
	noUselessEscapeInRegex?: RuleFixConfiguration_for_NoUselessEscapeInRegexOptions;
	/**
	 * Disallow unnecessary fragments
	 */
	noUselessFragments?: RuleFixConfiguration_for_NoUselessFragmentsOptions;
	/**
	 * Disallow unnecessary labels.
	 */
	noUselessLabel?: RuleFixConfiguration_for_NoUselessLabelOptions;
	/**
	 * Disallow unnecessary nested block statements.
	 */
	noUselessLoneBlockStatements?: RuleFixConfiguration_for_NoUselessLoneBlockStatementsOptions;
	/**
	 * Disallow renaming import, export, and destructured assignments to the same name.
	 */
	noUselessRename?: RuleFixConfiguration_for_NoUselessRenameOptions;
	/**
	 * Disallow unnecessary concatenation of string or template literals.
	 */
	noUselessStringConcat?: RuleFixConfiguration_for_NoUselessStringConcatOptions;
	/**
	 * Disallow unnecessary String.raw function in template string literals without any escape sequence.
	 */
	noUselessStringRaw?: RuleConfiguration_for_NoUselessStringRawOptions;
	/**
	 * Disallow useless case in switch statements.
	 */
	noUselessSwitchCase?: RuleFixConfiguration_for_NoUselessSwitchCaseOptions;
	/**
	 * Disallow ternary operators when simpler alternatives exist.
	 */
	noUselessTernary?: RuleFixConfiguration_for_NoUselessTernaryOptions;
	/**
	 * Disallow useless this aliasing.
	 */
	noUselessThisAlias?: RuleFixConfiguration_for_NoUselessThisAliasOptions;
	/**
	 * Disallow using any or unknown as type constraint.
	 */
	noUselessTypeConstraint?: RuleFixConfiguration_for_NoUselessTypeConstraintOptions;
	/**
	 * Disallow initializing variables to undefined.
	 */
	noUselessUndefinedInitialization?: RuleFixConfiguration_for_NoUselessUndefinedInitializationOptions;
	/**
	 * Disallow the use of void operators, which is not a familiar operator.
	 */
	noVoid?: RuleConfiguration_for_NoVoidOptions;
	/**
	 * Enables the recommended rules for this group
	 */
	recommended?: boolean;
	/**
	 * Use arrow functions over function expressions.
	 */
	useArrowFunction?: RuleFixConfiguration_for_UseArrowFunctionOptions;
	/**
	 * Use Date.now() to get the number of milliseconds since the Unix Epoch.
	 */
	useDateNow?: RuleFixConfiguration_for_UseDateNowOptions;
	/**
	 * Promotes the use of .flatMap() when map().flat() are used together.
	 */
	useFlatMap?: RuleFixConfiguration_for_UseFlatMapOptions;
	/**
	 * Prefer Array#{indexOf,lastIndexOf}() over Array#{findIndex,findLastIndex}() when looking for the index of an item.
	 */
	useIndexOf?: RuleFixConfiguration_for_UseIndexOfOptions;
	/**
	 * Enforce the usage of a literal access to properties over computed property access.
	 */
	useLiteralKeys?: RuleFixConfiguration_for_UseLiteralKeysOptions;
	/**
	 * Disallow parseInt() and Number.parseInt() in favor of binary, octal, and hexadecimal literals
	 */
	useNumericLiterals?: RuleFixConfiguration_for_UseNumericLiteralsOptions;
	/**
	 * Enforce using concise optional chain instead of chained logical expressions.
	 */
	useOptionalChain?: RuleFixConfiguration_for_UseOptionalChainOptions;
	/**
	 * Enforce the use of the regular expression literals instead of the RegExp constructor if possible.
	 */
	useRegexLiterals?: RuleFixConfiguration_for_UseRegexLiteralsOptions;
	/**
	 * Disallow number literal object member names which are not base 10 or use underscore as separator.
	 */
	useSimpleNumberKeys?: RuleFixConfiguration_for_UseSimpleNumberKeysOptions;
	/**
	 * Discard redundant terms from logical expressions.
	 */
	useSimplifiedLogicExpression?: RuleFixConfiguration_for_UseSimplifiedLogicExpressionOptions;
	/**
	 * Enforce the use of while loops instead of for loops when the initializer and update expressions are not needed.
	 */
	useWhile?: RuleFixConfiguration_for_UseWhileOptions;
}
/**
 * A list of rules that belong to this group
 */
export interface Correctness {
	/**
	 * Prevent passing of children as props.
	 */
	noChildrenProp?: RuleConfiguration_for_NoChildrenPropOptions;
	/**
	 * Prevents from having const variables being re-assigned.
	 */
	noConstAssign?: RuleFixConfiguration_for_NoConstAssignOptions;
	/**
	 * Disallow constant expressions in conditions
	 */
	noConstantCondition?: RuleConfiguration_for_NoConstantConditionOptions;
	/**
	 * Disallow the use of Math.min and Math.max to clamp a value where the result itself is constant.
	 */
	noConstantMathMinMaxClamp?: RuleFixConfiguration_for_NoConstantMathMinMaxClampOptions;
	/**
	 * Disallow returning a value from a constructor.
	 */
	noConstructorReturn?: RuleConfiguration_for_NoConstructorReturnOptions;
	/**
	 * Disallow empty character classes in regular expression literals.
	 */
	noEmptyCharacterClassInRegex?: RuleConfiguration_for_NoEmptyCharacterClassInRegexOptions;
	/**
	 * Disallows empty destructuring patterns.
	 */
	noEmptyPattern?: RuleConfiguration_for_NoEmptyPatternOptions;
	/**
	 * Disallow the use of __dirname and __filename in the global scope.
	 */
	noGlobalDirnameFilename?: RuleFixConfiguration_for_NoGlobalDirnameFilenameOptions;
	/**
	 * Disallow calling global object properties as functions
	 */
	noGlobalObjectCalls?: RuleConfiguration_for_NoGlobalObjectCallsOptions;
	/**
	 * Disallow function and var declarations that are accessible outside their block.
	 */
	noInnerDeclarations?: RuleConfiguration_for_NoInnerDeclarationsOptions;
	/**
	 * Ensure that builtins are correctly instantiated.
	 */
	noInvalidBuiltinInstantiation?: RuleFixConfiguration_for_NoInvalidBuiltinInstantiationOptions;
	/**
	 * Prevents the incorrect use of super() inside classes. It also checks whether a call super() is missing from classes that extends other constructors.
	 */
	noInvalidConstructorSuper?: RuleConfiguration_for_NoInvalidConstructorSuperOptions;
	/**
	 * Disallow non-standard direction values for linear gradient functions.
	 */
	noInvalidDirectionInLinearGradient?: RuleConfiguration_for_NoInvalidDirectionInLinearGradientOptions;
	/**
	 * Disallows invalid named grid areas in CSS Grid Layouts.
	 */
	noInvalidGridAreas?: RuleConfiguration_for_NoInvalidGridAreasOptions;
	/**
	 * Disallow the use of @import at-rules in invalid positions.
	 */
	noInvalidPositionAtImportRule?: RuleConfiguration_for_NoInvalidPositionAtImportRuleOptions;
	/**
	 * Disallow the use of variables and function parameters before their declaration
	 */
	noInvalidUseBeforeDeclaration?: RuleConfiguration_for_NoInvalidUseBeforeDeclarationOptions;
	/**
	 * Disallow missing var function for css variables.
	 */
	noMissingVarFunction?: RuleConfiguration_for_NoMissingVarFunctionOptions;
	/**
	 * Disallows defining React components inside other components.
	 */
	noNestedComponentDefinitions?: RuleConfiguration_for_NoNestedComponentDefinitionsOptions;
	/**
	 * Forbid the use of Node.js builtin modules.
	 */
	noNodejsModules?: RuleConfiguration_for_NoNodejsModulesOptions;
	/**
	 * Disallow \8 and \9 escape sequences in string literals.
	 */
	noNonoctalDecimalEscape?: RuleFixConfiguration_for_NoNonoctalDecimalEscapeOptions;
	/**
	 * Disallow literal numbers that lose precision
	 */
	noPrecisionLoss?: RuleConfiguration_for_NoPrecisionLossOptions;
	/**
	 * Restrict imports of private exports.
	 */
	noPrivateImports?: RuleConfiguration_for_NoPrivateImportsOptions;
	/**
	 * Disallow the use of process global.
	 */
	noProcessGlobal?: RuleFixConfiguration_for_NoProcessGlobalOptions;
	/**
	 * Disallow assigning to React component props.
	 */
	noReactPropAssignments?: RuleConfiguration_for_NoReactPropAssignmentsOptions;
	/**
	 * Prevent the usage of the return value of React.render.
	 */
	noRenderReturnValue?: RuleConfiguration_for_NoRenderReturnValueOptions;
	/**
	 * Disallow the use of configured elements.
	 */
	noRestrictedElements?: RuleConfiguration_for_NoRestrictedElementsOptions;
	/**
	 * Disallow assignments where both sides are exactly the same.
	 */
	noSelfAssign?: RuleConfiguration_for_NoSelfAssignOptions;
	/**
	 * Disallow returning a value from a setter
	 */
	noSetterReturn?: RuleConfiguration_for_NoSetterReturnOptions;
	/**
	 * Disallow destructuring props inside JSX components in Solid projects.
	 */
	noSolidDestructuredProps?: RuleConfiguration_for_NoSolidDestructuredPropsOptions;
	/**
	 * Disallow comparison of expressions modifying the string case with non-compliant value.
	 */
	noStringCaseMismatch?: RuleFixConfiguration_for_NoStringCaseMismatchOptions;
	/**
	 * Disallow lexical declarations in switch clauses.
	 */
	noSwitchDeclarations?: RuleFixConfiguration_for_NoSwitchDeclarationsOptions;
	/**
	 * Disallow the use of dependencies that aren't specified in the package.json.
	 */
	noUndeclaredDependencies?: RuleConfiguration_for_NoUndeclaredDependenciesOptions;
	/**
	 * Prevents the usage of variables that haven't been declared inside the document.
	 */
	noUndeclaredVariables?: RuleConfiguration_for_NoUndeclaredVariablesOptions;
	/**
	 * Disallow unknown CSS value functions.
	 */
	noUnknownFunction?: RuleConfiguration_for_NoUnknownFunctionOptions;
	/**
	 * Disallow unknown media feature names.
	 */
	noUnknownMediaFeatureName?: RuleConfiguration_for_NoUnknownMediaFeatureNameOptions;
	/**
	 * Disallow unknown properties.
	 */
	noUnknownProperty?: RuleConfiguration_for_NoUnknownPropertyOptions;
	/**
	 * Disallow unknown pseudo-class selectors.
	 */
	noUnknownPseudoClass?: RuleConfiguration_for_NoUnknownPseudoClassOptions;
	/**
	 * Disallow unknown pseudo-element selectors.
	 */
	noUnknownPseudoElement?: RuleConfiguration_for_NoUnknownPseudoElementOptions;
	/**
	 * Disallow unknown type selectors.
	 */
	noUnknownTypeSelector?: RuleConfiguration_for_NoUnknownTypeSelectorOptions;
	/**
	 * Disallow unknown CSS units.
	 */
	noUnknownUnit?: RuleConfiguration_for_NoUnknownUnitOptions;
	/**
	 * Disallow unmatchable An+B selectors.
	 */
	noUnmatchableAnbSelector?: RuleConfiguration_for_NoUnmatchableAnbSelectorOptions;
	/**
	 * Disallow unreachable code
	 */
	noUnreachable?: RuleConfiguration_for_NoUnreachableOptions;
	/**
	 * Ensures the super() constructor is called exactly once on every code  path in a class constructor before this is accessed if the class has a superclass
	 */
	noUnreachableSuper?: RuleConfiguration_for_NoUnreachableSuperOptions;
	/**
	 * Disallow control flow statements in finally blocks.
	 */
	noUnsafeFinally?: RuleConfiguration_for_NoUnsafeFinallyOptions;
	/**
	 * Disallow the use of optional chaining in contexts where the undefined value is not allowed.
	 */
	noUnsafeOptionalChaining?: RuleConfiguration_for_NoUnsafeOptionalChainingOptions;
	/**
	 * Disallow unused function parameters.
	 */
	noUnusedFunctionParameters?: RuleFixConfiguration_for_NoUnusedFunctionParametersOptions;
	/**
	 * Disallow unused imports.
	 */
	noUnusedImports?: RuleFixConfiguration_for_NoUnusedImportsOptions;
	/**
	 * Disallow unused labels.
	 */
	noUnusedLabels?: RuleFixConfiguration_for_NoUnusedLabelsOptions;
	/**
	 * Disallow unused private class members
	 */
	noUnusedPrivateClassMembers?: RuleFixConfiguration_for_NoUnusedPrivateClassMembersOptions;
	/**
	 * Disallow unused variables.
	 */
	noUnusedVariables?: RuleFixConfiguration_for_NoUnusedVariablesOptions;
	/**
	 * This rules prevents void elements (AKA self-closing elements) from having children.
	 */
	noVoidElementsWithChildren?: RuleFixConfiguration_for_NoVoidElementsWithChildrenOptions;
	/**
	 * Disallow returning a value from a function with the return type 'void'
	 */
	noVoidTypeReturn?: RuleConfiguration_for_NoVoidTypeReturnOptions;
	/**
	 * Enables the recommended rules for this group
	 */
	recommended?: boolean;
	/**
	 * Enforce all dependencies are correctly specified in a React hook.
	 */
	useExhaustiveDependencies?: RuleFixConfiguration_for_UseExhaustiveDependenciesOptions;
	/**
	 * Enforce specifying the name of GraphQL operations.
	 */
	useGraphqlNamedOperations?: RuleFixConfiguration_for_UseGraphqlNamedOperationsOptions;
	/**
	 * Enforce that all React hooks are being called from the Top Level component functions.
	 */
	useHookAtTopLevel?: RuleConfiguration_for_UseHookAtTopLevelOptions;
	/**
	 * Enforce file extensions for relative imports.
	 */
	useImportExtensions?: RuleFixConfiguration_for_UseImportExtensionsOptions;
	/**
	 * Require calls to isNaN() when checking for NaN.
	 */
	useIsNan?: RuleFixConfiguration_for_UseIsNanOptions;
	/**
	 * Enforces the use of with { type: "json" } for JSON module imports.
	 */
	useJsonImportAttributes?: RuleFixConfiguration_for_UseJsonImportAttributesOptions;
	/**
	 * Disallow missing key props in iterators/collection literals.
	 */
	useJsxKeyInIterable?: RuleConfiguration_for_UseJsxKeyInIterableOptions;
	/**
	 * Enforce the consistent use of the radix argument when using parseInt().
	 */
	useParseIntRadix?: RuleFixConfiguration_for_UseParseIntRadixOptions;
	/**
	 * Enforce JSDoc comment lines to start with a single asterisk, except for the first one.
	 */
	useSingleJsDocAsterisk?: RuleFixConfiguration_for_UseSingleJsDocAsteriskOptions;
	/**
	 * Prevent the usage of static string literal id attribute on elements.
	 */
	useUniqueElementIds?: RuleConfiguration_for_UseUniqueElementIdsOptions;
	/**
	 * Enforce "for" loop update clause moving the counter in the right direction.
	 */
	useValidForDirection?: RuleConfiguration_for_UseValidForDirectionOptions;
	/**
	 * This rule checks that the result of a typeof expression is compared to a valid value.
	 */
	useValidTypeof?: RuleFixConfiguration_for_UseValidTypeofOptions;
	/**
	 * Require generator functions to contain yield.
	 */
	useYield?: RuleConfiguration_for_UseYieldOptions;
}
/**
 * A list of rules that belong to this group
 */
export interface Nursery {
	/**
	 * Require Promise-like statements to be handled appropriately.
	 */
	noFloatingPromises?: RuleFixConfiguration_for_NoFloatingPromisesOptions;
	/**
	 * Prevent import cycles.
	 */
	noImportCycles?: RuleConfiguration_for_NoImportCyclesOptions;
	/**
	 * Disallow Promises to be used in places where they are almost certainly a mistake.
	 */
	noMisusedPromises?: RuleFixConfiguration_for_NoMisusedPromisesOptions;
	/**
	 * Prevent client components from being async functions.
	 */
	noNextAsyncClientComponent?: RuleConfiguration_for_NoNextAsyncClientComponentOptions;
	/**
	 * Disallow non-null assertions after optional chaining expressions.
	 */
	noNonNullAssertedOptionalChain?: RuleConfiguration_for_NoNonNullAssertedOptionalChainOptions;
	/**
	 * Disallow useVisibleTask$() functions in Qwik components.
	 */
	noQwikUseVisibleTask?: RuleConfiguration_for_NoQwikUseVisibleTaskOptions;
	/**
	 * Disallow usage of sensitive data such as API keys and tokens.
	 */
	noSecrets?: RuleConfiguration_for_NoSecretsOptions;
	/**
	 * Disallow variable declarations from shadowing variables declared in the outer scope.
	 */
	noShadow?: RuleConfiguration_for_NoShadowOptions;
	/**
	 * Disallow unnecessary type-based conditions that can be statically determined as redundant.
	 */
	noUnnecessaryConditions?: RuleConfiguration_for_NoUnnecessaryConditionsOptions;
	/**
	 * Warn when importing non-existing exports.
	 */
	noUnresolvedImports?: RuleConfiguration_for_NoUnresolvedImportsOptions;
	/**
	 * Disallow unused catch bindings.
	 */
	noUselessCatchBinding?: RuleFixConfiguration_for_NoUselessCatchBindingOptions;
	/**
	 * Disallow the use of useless undefined.
	 */
<<<<<<< HEAD
	noUselessUndefined?: RuleFixConfiguration_for_Null;
	/**
	 * Enables the recommended rules for this group
	 */
	recommended?: boolean;
=======
	noUselessUndefined?: RuleFixConfiguration_for_NoUselessUndefinedOptions;
>>>>>>> b35090f4
	/**
	 * Enforce that Vue component data options are declared as functions.
	 */
	noVueDataObjectDeclaration?: RuleFixConfiguration_for_NoVueDataObjectDeclarationOptions;
	/**
	 * Disallow reserved keys in Vue component data and computed properties.
	 */
	noVueReservedKeys?: RuleConfiguration_for_NoVueReservedKeysOptions;
	/**
	 * Disallow reserved names to be used as props.
	 */
	noVueReservedProps?: RuleConfiguration_for_NoVueReservedPropsOptions;
	/**
	 * It enables the recommended rules for this group
	 */
	recommended?: boolean;
	/**
	 * Enforces href attribute for \<a> elements.
	 */
	useAnchorHref?: RuleConfiguration_for_UseAnchorHrefOptions;
	/**
	 * Enforce consistent arrow function bodies.
	 */
	useConsistentArrowReturn?: RuleFixConfiguration_for_UseConsistentArrowReturnOptions;
	/**
	 * Enforce type definitions to consistently use either interface or type.
	 */
	useConsistentTypeDefinitions?: RuleFixConfiguration_for_UseConsistentTypeDefinitionsOptions;
	/**
	 * Require switch-case statements to be exhaustive.
	 */
	useExhaustiveSwitchCases?: RuleFixConfiguration_for_UseExhaustiveSwitchCasesOptions;
	/**
	 * Enforce types in functions, methods, variables, and parameters.
	 */
	useExplicitType?: RuleConfiguration_for_UseExplicitTypeOptions;
	/**
	 * Enforces that \<img> elements have both width and height attributes.
	 */
	useImageSize?: RuleConfiguration_for_UseImageSizeOptions;
	/**
	 * Enforce a maximum number of parameters in function definitions.
	 */
	useMaxParams?: RuleConfiguration_for_UseMaxParamsOptions;
	/**
	 * Prefer using the class prop as a classlist over the classnames helper.
	 */
	useQwikClasslist?: RuleConfiguration_for_UseQwikClasslistOptions;
	/**
	 * Enforce that components are defined as functions and never as classes.
	 */
	useReactFunctionComponents?: RuleConfiguration_for_UseReactFunctionComponentsOptions;
	/**
	 * Enforce the sorting of CSS utility classes.
	 */
	useSortedClasses?: RuleFixConfiguration_for_UseSortedClassesOptions;
	/**
	 * Enforce multi-word component names in Vue components.
	 */
	useVueMultiWordComponentNames?: RuleConfiguration_for_UseVueMultiWordComponentNamesOptions;
}
/**
 * A list of rules that belong to this group
 */
export interface Performance {
	/**
	 * Disallow the use of spread (...) syntax on accumulators.
	 */
	noAccumulatingSpread?: RuleConfiguration_for_NoAccumulatingSpreadOptions;
	/**
	 * Disallow await inside loops.
	 */
	noAwaitInLoops?: RuleConfiguration_for_NoAwaitInLoopsOptions;
	/**
	 * Disallow the use of barrel file.
	 */
	noBarrelFile?: RuleConfiguration_for_NoBarrelFileOptions;
	/**
	 * Disallow the use of the delete operator.
	 */
	noDelete?: RuleFixConfiguration_for_NoDeleteOptions;
	/**
	 * Disallow accessing namespace imports dynamically.
	 */
	noDynamicNamespaceImportAccess?: RuleConfiguration_for_NoDynamicNamespaceImportAccessOptions;
	/**
	 * Prevent usage of \<img> element in a Next.js project.
	 */
	noImgElement?: RuleConfiguration_for_NoImgElementOptions;
	/**
	 * Disallow the use of namespace imports.
	 */
	noNamespaceImport?: RuleConfiguration_for_NoNamespaceImportOptions;
	/**
	 * Avoid re-export all.
	 */
	noReExportAll?: RuleConfiguration_for_NoReExportAllOptions;
	/**
	 * Prevent duplicate polyfills from Polyfill.io.
	 */
	noUnwantedPolyfillio?: RuleConfiguration_for_NoUnwantedPolyfillioOptions;
	/**
	 * Enables the recommended rules for this group
	 */
	recommended?: boolean;
	/**
	 * Ensure the preconnect attribute is used when using Google Fonts.
	 */
	useGoogleFontPreconnect?: RuleFixConfiguration_for_UseGoogleFontPreconnectOptions;
	/**
	 * Enforce using Solid's \<For /> component for mapping an array to JSX elements.
	 */
	useSolidForComponent?: RuleConfiguration_for_UseSolidForComponentOptions;
	/**
	 * Require regex literals to be declared at the top level.
	 */
	useTopLevelRegex?: RuleConfiguration_for_UseTopLevelRegexOptions;
}
/**
 * A list of rules that belong to this group
 */
export interface Security {
	/**
	 * Disallow target="_blank" attribute without rel="noopener".
	 */
	noBlankTarget?: RuleFixConfiguration_for_NoBlankTargetOptions;
	/**
	 * Prevent the usage of dangerous JSX props
	 */
	noDangerouslySetInnerHtml?: RuleConfiguration_for_NoDangerouslySetInnerHtmlOptions;
	/**
	 * Report when a DOM element or a component uses both children and dangerouslySetInnerHTML prop.
	 */
	noDangerouslySetInnerHtmlWithChildren?: RuleConfiguration_for_NoDangerouslySetInnerHtmlWithChildrenOptions;
	/**
	 * Disallow the use of global eval().
	 */
	noGlobalEval?: RuleConfiguration_for_NoGlobalEvalOptions;
	/**
	 * Enables the recommended rules for this group
	 */
	recommended?: boolean;
}
/**
 * A list of rules that belong to this group
 */
export interface Style {
	/**
	 * Disallow use of CommonJs module system in favor of ESM style imports.
	 */
	noCommonJs?: RuleConfiguration_for_NoCommonJsOptions;
	/**
	 * Disallow default exports.
	 */
	noDefaultExport?: RuleConfiguration_for_NoDefaultExportOptions;
	/**
	 * Disallow a lower specificity selector from coming after a higher specificity selector.
	 */
	noDescendingSpecificity?: RuleConfiguration_for_NoDescendingSpecificityOptions;
	/**
	 * Disallow using a callback in asynchronous tests and hooks.
	 */
	noDoneCallback?: RuleConfiguration_for_NoDoneCallbackOptions;
	/**
	 * Disallow TypeScript enum.
	 */
	noEnum?: RuleConfiguration_for_NoEnumOptions;
	/**
	 * Disallow exporting an imported variable.
	 */
	noExportedImports?: RuleConfiguration_for_NoExportedImportsOptions;
	/**
	 * Prevent usage of \<head> element in a Next.js project.
	 */
	noHeadElement?: RuleConfiguration_for_NoHeadElementOptions;
	/**
	 * Disallow implicit true values on JSX boolean attributes
	 */
	noImplicitBoolean?: RuleFixConfiguration_for_NoImplicitBooleanOptions;
	/**
	 * Disallow type annotations for variables, parameters, and class properties initialized with a literal expression.
	 */
	noInferrableTypes?: RuleFixConfiguration_for_NoInferrableTypesOptions;
	/**
	 * Reports usage of "magic numbers" — numbers used directly instead of being assigned to named constants.
	 */
	noMagicNumbers?: RuleConfiguration_for_NoMagicNumbersOptions;
	/**
	 * Disallow the use of TypeScript's namespaces.
	 */
	noNamespace?: RuleConfiguration_for_NoNamespaceOptions;
	/**
	 * Disallow negation in the condition of an if statement if it has an else clause.
	 */
	noNegationElse?: RuleFixConfiguration_for_NoNegationElseOptions;
	/**
	 * Disallow nested ternary expressions.
	 */
	noNestedTernary?: RuleConfiguration_for_NoNestedTernaryOptions;
	/**
	 * Disallow non-null assertions using the ! postfix operator.
	 */
	noNonNullAssertion?: RuleFixConfiguration_for_NoNonNullAssertionOptions;
	/**
	 * Disallow reassigning function parameters.
	 */
	noParameterAssign?: RuleConfiguration_for_NoParameterAssignOptions;
	/**
	 * Disallow the use of parameter properties in class constructors.
	 */
	noParameterProperties?: RuleConfiguration_for_NoParameterPropertiesOptions;
	/**
	 * Disallow the use of process.env.
	 */
	noProcessEnv?: RuleConfiguration_for_NoProcessEnvOptions;
	/**
	 * This rule allows you to specify global variable names that you don’t want to use in your application.
	 */
	noRestrictedGlobals?: RuleConfiguration_for_NoRestrictedGlobalsOptions;
	/**
	 * Disallow specified modules when loaded by import or require.
	 */
	noRestrictedImports?: RuleConfiguration_for_NoRestrictedImportsOptions;
	/**
	 * Disallow user defined types.
	 */
	noRestrictedTypes?: RuleFixConfiguration_for_NoRestrictedTypesOptions;
	/**
	 * Disallow the use of constants which its value is the upper-case version of its name.
	 */
	noShoutyConstants?: RuleFixConfiguration_for_NoShoutyConstantsOptions;
	/**
	 * Enforce the use of String.slice() over String.substr() and String.substring().
	 */
	noSubstr?: RuleFixConfiguration_for_NoSubstrOptions;
	/**
	 * Disallow template literals if interpolation and special-character handling are not needed
	 */
	noUnusedTemplateLiteral?: RuleFixConfiguration_for_NoUnusedTemplateLiteralOptions;
	/**
	 * Disallow else block when the if block breaks early.
	 */
	noUselessElse?: RuleFixConfiguration_for_NoUselessElseOptions;
	/**
	 * Disallow use of @value rule in css modules.
	 */
	noValueAtRule?: RuleConfiguration_for_NoValueAtRuleOptions;
	/**
	 * Disallow the use of yoda expressions.
	 */
	noYodaExpression?: RuleFixConfiguration_for_NoYodaExpressionOptions;
	/**
	 * Enables the recommended rules for this group
	 */
	recommended?: boolean;
	/**
	 * Disallow Array constructors.
	 */
	useArrayLiterals?: RuleFixConfiguration_for_UseArrayLiteralsOptions;
	/**
	 * Enforce the use of as const over literal type and type annotation.
	 */
	useAsConstAssertion?: RuleFixConfiguration_for_UseAsConstAssertionOptions;
	/**
	 * Use at() instead of integer index access.
	 */
	useAtIndex?: RuleFixConfiguration_for_UseAtIndexOptions;
	/**
	 * Requires following curly brace conventions.
	 */
	useBlockStatements?: RuleFixConfiguration_for_UseBlockStatementsOptions;
	/**
	 * Enforce using else if instead of nested if in else clauses.
	 */
	useCollapsedElseIf?: RuleFixConfiguration_for_UseCollapsedElseIfOptions;
	/**
	 * Enforce using single if instead of nested if clauses.
	 */
	useCollapsedIf?: RuleFixConfiguration_for_UseCollapsedIfOptions;
	/**
	 * Enforce declaring components only within modules that export React Components exclusively.
	 */
	useComponentExportOnlyModules?: RuleConfiguration_for_UseComponentExportOnlyModulesOptions;
	/**
	 * Require consistently using either T\[] or Array\<T>
	 */
	useConsistentArrayType?: RuleFixConfiguration_for_UseConsistentArrayTypeOptions;
	/**
	 * Enforce the use of new for all builtins, except String, Number and Boolean.
	 */
	useConsistentBuiltinInstantiation?: RuleFixConfiguration_for_UseConsistentBuiltinInstantiationOptions;
	/**
	 * This rule enforces consistent use of curly braces inside JSX attributes and JSX children.
	 */
	useConsistentCurlyBraces?: RuleFixConfiguration_for_UseConsistentCurlyBracesOptions;
	/**
	 * Require consistent accessibility modifiers on class properties and methods.
	 */
	useConsistentMemberAccessibility?: RuleConfiguration_for_UseConsistentMemberAccessibilityOptions;
	/**
	 * Require the consistent declaration of object literals. Defaults to explicit definitions.
	 */
	useConsistentObjectDefinitions?: RuleFixConfiguration_for_UseConsistentObjectDefinitionsOptions;
	/**
	 * Require const declarations for variables that are only assigned once.
	 */
	useConst?: RuleFixConfiguration_for_UseConstOptions;
	/**
	 * Enforce default function parameters and optional function parameters to be last.
	 */
	useDefaultParameterLast?: RuleFixConfiguration_for_UseDefaultParameterLastOptions;
	/**
	 * Require the default clause in switch statements.
	 */
	useDefaultSwitchClause?: RuleConfiguration_for_UseDefaultSwitchClauseOptions;
	/**
	 * Require specifying the reason argument when using @deprecated directive
	 */
	useDeprecatedReason?: RuleConfiguration_for_UseDeprecatedReasonOptions;
	/**
	 * Require that each enum member value be explicitly initialized.
	 */
	useEnumInitializers?: RuleFixConfiguration_for_UseEnumInitializersOptions;
	/**
	 * Enforce explicitly comparing the length, size, byteLength or byteOffset property of a value.
	 */
	useExplicitLengthCheck?: RuleFixConfiguration_for_UseExplicitLengthCheckOptions;
	/**
	 * Disallow the use of Math.pow in favor of the ** operator.
	 */
	useExponentiationOperator?: RuleFixConfiguration_for_UseExponentiationOperatorOptions;
	/**
	 * Promotes the use of export type for types.
	 */
	useExportType?: RuleFixConfiguration_for_UseExportTypeOptions;
	/**
	 * Require that all exports are declared after all non-export statements.
	 */
	useExportsLast?: RuleConfiguration_for_UseExportsLastOptions;
	/**
	 * Enforce naming conventions for JavaScript and TypeScript filenames.
	 */
	useFilenamingConvention?: RuleConfiguration_for_UseFilenamingConventionOptions;
	/**
	 * Prefer using for...of loops over standard for loops where possible.
	 */
	useForOf?: RuleConfiguration_for_UseForOfOptions;
	/**
	 * This rule enforces the use of \<>...\</> over \<Fragment>...\</Fragment>.
	 */
	useFragmentSyntax?: RuleFixConfiguration_for_UseFragmentSyntaxOptions;
	/**
	 * Validates that all enum values are capitalized.
	 */
	useGraphqlNamingConvention?: RuleConfiguration_for_UseGraphqlNamingConventionOptions;
	/**
	 * Enforce that getters and setters for the same property are adjacent in class and object definitions.
	 */
	useGroupedAccessorPairs?: RuleConfiguration_for_UseGroupedAccessorPairsOptions;
	/**
	 * Promotes the use of import type for types.
	 */
	useImportType?: RuleFixConfiguration_for_UseImportTypeOptions;
	/**
	 * Require all enum members to be literal values.
	 */
	useLiteralEnumMembers?: RuleConfiguration_for_UseLiteralEnumMembersOptions;
	/**
	 * Enforce naming conventions for everything across a codebase.
	 */
	useNamingConvention?: RuleFixConfiguration_for_UseNamingConventionOptions;
	/**
	 * Promotes the usage of node:assert/strict over node:assert.
	 */
	useNodeAssertStrict?: RuleFixConfiguration_for_UseNodeAssertStrictOptions;
	/**
	 * Enforces using the node: protocol for Node.js builtin modules.
	 */
	useNodejsImportProtocol?: RuleFixConfiguration_for_UseNodejsImportProtocolOptions;
	/**
	 * Use the Number properties instead of global ones.
	 */
	useNumberNamespace?: RuleFixConfiguration_for_UseNumberNamespaceOptions;
	/**
	 * Enforce the use of numeric separators in numeric literals.
	 */
	useNumericSeparators?: RuleFixConfiguration_for_UseNumericSeparatorsOptions;
	/**
	 * Prefer object spread over Object.assign() when constructing new objects.
	 */
	useObjectSpread?: RuleFixConfiguration_for_UseObjectSpreadOptions;
	/**
	 * Enforce marking members as readonly if they are never modified outside the constructor.
	 */
	useReadonlyClassProperties?: RuleFixConfiguration_for_UseReadonlyClassPropertiesOptions;
	/**
	 * Prevent extra closing tags for components without children.
	 */
	useSelfClosingElements?: RuleFixConfiguration_for_UseSelfClosingElementsOptions;
	/**
	 * Require assignment operator shorthand where possible.
	 */
	useShorthandAssign?: RuleFixConfiguration_for_UseShorthandAssignOptions;
	/**
	 * Enforce using function types instead of object type with call signatures.
	 */
	useShorthandFunctionType?: RuleFixConfiguration_for_UseShorthandFunctionTypeOptions;
	/**
	 * Disallow multiple variable declarations in the same variable statement
	 */
	useSingleVarDeclarator?: RuleFixConfiguration_for_UseSingleVarDeclaratorOptions;
	/**
	 * Require a description parameter for the Symbol().
	 */
	useSymbolDescription?: RuleConfiguration_for_UseSymbolDescriptionOptions;
	/**
	 * Prefer template literals over string concatenation.
	 */
	useTemplate?: RuleFixConfiguration_for_UseTemplateOptions;
	/**
	 * Require new when throwing an error.
	 */
	useThrowNewError?: RuleFixConfiguration_for_UseThrowNewErrorOptions;
	/**
	 * Disallow throwing non-Error values.
	 */
	useThrowOnlyError?: RuleConfiguration_for_UseThrowOnlyErrorOptions;
	/**
	 * Enforce the use of String.trimStart() and String.trimEnd() over String.trimLeft() and String.trimRight().
	 */
	useTrimStartEnd?: RuleFixConfiguration_for_UseTrimStartEndOptions;
	/**
	 * Disallow overload signatures that can be unified into a single signature.
	 */
	useUnifiedTypeSignatures?: RuleFixConfiguration_for_UseUnifiedTypeSignaturesOptions;
}
/**
 * A list of rules that belong to this group
 */
export interface Suspicious {
	/**
	 * Disallow the use of alert, confirm, and prompt.
	 */
	noAlert?: RuleConfiguration_for_NoAlertOptions;
	/**
	 * Use standard constants instead of approximated literals.
	 */
	noApproximativeNumericConstant?: RuleFixConfiguration_for_NoApproximativeNumericConstantOptions;
	/**
	 * Discourage the usage of Array index in keys.
	 */
	noArrayIndexKey?: RuleConfiguration_for_NoArrayIndexKeyOptions;
	/**
	 * Disallow assignments in expressions.
	 */
	noAssignInExpressions?: RuleConfiguration_for_NoAssignInExpressionsOptions;
	/**
	 * Disallows using an async function as a Promise executor.
	 */
	noAsyncPromiseExecutor?: RuleConfiguration_for_NoAsyncPromiseExecutorOptions;
	/**
	 * Prevents the use of the ! pattern in the first position of files.includes in the configuration file.
	 */
	noBiomeFirstException?: RuleFixConfiguration_for_NoBiomeFirstExceptionOptions;
	/**
	 * Disallow bitwise operators.
	 */
	noBitwiseOperators?: RuleConfiguration_for_NoBitwiseOperatorsOptions;
	/**
	 * Disallow reassigning exceptions in catch clauses.
	 */
	noCatchAssign?: RuleConfiguration_for_NoCatchAssignOptions;
	/**
	 * Disallow reassigning class members.
	 */
	noClassAssign?: RuleConfiguration_for_NoClassAssignOptions;
	/**
	 * Prevent comments from being inserted as text nodes
	 */
	noCommentText?: RuleFixConfiguration_for_NoCommentTextOptions;
	/**
	 * Disallow comparing against -0
	 */
	noCompareNegZero?: RuleFixConfiguration_for_NoCompareNegZeroOptions;
	/**
	 * Disallow labeled statements that are not loops.
	 */
	noConfusingLabels?: RuleConfiguration_for_NoConfusingLabelsOptions;
	/**
	 * Disallow void type outside of generic or return types.
	 */
	noConfusingVoidType?: RuleFixConfiguration_for_NoConfusingVoidTypeOptions;
	/**
	 * Disallow the use of console.
	 */
	noConsole?: RuleFixConfiguration_for_NoConsoleOptions;
	/**
	 * Disallow TypeScript const enum
	 */
	noConstEnum?: RuleFixConfiguration_for_NoConstEnumOptions;
	/**
	 * Disallow expressions where the operation doesn't affect the value
	 */
	noConstantBinaryExpressions?: RuleConfiguration_for_NoConstantBinaryExpressionsOptions;
	/**
	 * Prevents from having control characters and some escape sequences that match control characters in regular expression literals.
	 */
	noControlCharactersInRegex?: RuleConfiguration_for_NoControlCharactersInRegexOptions;
	/**
	 * Disallow the use of debugger
	 */
	noDebugger?: RuleFixConfiguration_for_NoDebuggerOptions;
	/**
	 * Disallow direct assignments to document.cookie.
	 */
	noDocumentCookie?: RuleConfiguration_for_NoDocumentCookieOptions;
	/**
	 * Prevents importing next/document outside of pages/_document.jsx in Next.js projects.
	 */
	noDocumentImportInPage?: RuleConfiguration_for_NoDocumentImportInPageOptions;
	/**
	 * Require the use of === and !==.
	 */
	noDoubleEquals?: RuleFixConfiguration_for_NoDoubleEqualsOptions;
	/**
	 * Disallow duplicate @import rules.
	 */
	noDuplicateAtImportRules?: RuleConfiguration_for_NoDuplicateAtImportRulesOptions;
	/**
	 * Disallow duplicate case labels.
	 */
	noDuplicateCase?: RuleConfiguration_for_NoDuplicateCaseOptions;
	/**
	 * Disallow duplicate class members.
	 */
	noDuplicateClassMembers?: RuleConfiguration_for_NoDuplicateClassMembersOptions;
	/**
	 * Disallow duplicate custom properties within declaration blocks.
	 */
	noDuplicateCustomProperties?: RuleConfiguration_for_NoDuplicateCustomPropertiesOptions;
	/**
	 * Disallow duplicate conditions in if-else-if chains
	 */
	noDuplicateElseIf?: RuleConfiguration_for_NoDuplicateElseIfOptions;
	/**
	 * No duplicated fields in GraphQL operations.
	 */
	noDuplicateFields?: RuleConfiguration_for_NoDuplicateFieldsOptions;
	/**
	 * Disallow duplicate names within font families.
	 */
	noDuplicateFontNames?: RuleConfiguration_for_NoDuplicateFontNamesOptions;
	/**
	 * Prevents JSX properties to be assigned multiple times.
	 */
	noDuplicateJsxProps?: RuleConfiguration_for_NoDuplicateJsxPropsOptions;
	/**
	 * Disallow two keys with the same name inside objects.
	 */
	noDuplicateObjectKeys?: RuleConfiguration_for_NoDuplicateObjectKeysOptions;
	/**
	 * Disallow duplicate function parameter name.
	 */
	noDuplicateParameters?: RuleConfiguration_for_NoDuplicateParametersOptions;
	/**
	 * Disallow duplicate properties within declaration blocks.
	 */
	noDuplicateProperties?: RuleConfiguration_for_NoDuplicatePropertiesOptions;
	/**
	 * Disallow duplicate selectors within keyframe blocks.
	 */
	noDuplicateSelectorsKeyframeBlock?: RuleConfiguration_for_NoDuplicateSelectorsKeyframeBlockOptions;
	/**
	 * A describe block should not contain duplicate hooks.
	 */
	noDuplicateTestHooks?: RuleConfiguration_for_NoDuplicateTestHooksOptions;
	/**
	 * Disallow CSS empty blocks.
	 */
	noEmptyBlock?: RuleConfiguration_for_NoEmptyBlockOptions;
	/**
	 * Disallow empty block statements and static blocks.
	 */
	noEmptyBlockStatements?: RuleConfiguration_for_NoEmptyBlockStatementsOptions;
	/**
	 * Disallow the declaration of empty interfaces.
	 */
	noEmptyInterface?: RuleFixConfiguration_for_NoEmptyInterfaceOptions;
	/**
	 * Disallow variables from evolving into any type through reassignments.
	 */
	noEvolvingTypes?: RuleConfiguration_for_NoEvolvingTypesOptions;
	/**
	 * Disallow the any type usage.
	 */
	noExplicitAny?: RuleConfiguration_for_NoExplicitAnyOptions;
	/**
	 * Disallow using export or module.exports in files containing tests
	 */
	noExportsInTest?: RuleConfiguration_for_NoExportsInTestOptions;
	/**
	 * Prevents the wrong usage of the non-null assertion operator (!) in TypeScript files.
	 */
	noExtraNonNullAssertion?: RuleFixConfiguration_for_NoExtraNonNullAssertionOptions;
	/**
	 * Disallow fallthrough of switch clauses.
	 */
	noFallthroughSwitchClause?: RuleConfiguration_for_NoFallthroughSwitchClauseOptions;
	/**
	 * Disallow focused tests.
	 */
	noFocusedTests?: RuleFixConfiguration_for_NoFocusedTestsOptions;
	/**
	 * Disallow reassigning function declarations.
	 */
	noFunctionAssign?: RuleConfiguration_for_NoFunctionAssignOptions;
	/**
	 * Disallow assignments to native objects and read-only global variables.
	 */
	noGlobalAssign?: RuleConfiguration_for_NoGlobalAssignOptions;
	/**
	 * Use Number.isFinite instead of global isFinite.
	 */
	noGlobalIsFinite?: RuleFixConfiguration_for_NoGlobalIsFiniteOptions;
	/**
	 * Use Number.isNaN instead of global isNaN.
	 */
	noGlobalIsNan?: RuleFixConfiguration_for_NoGlobalIsNanOptions;
	/**
	 * Prevent using the next/head module in pages/_document.js on Next.js projects.
	 */
	noHeadImportInDocument?: RuleConfiguration_for_NoHeadImportInDocumentOptions;
	/**
	 * Disallow use of implicit any type on variable declarations.
	 */
	noImplicitAnyLet?: RuleConfiguration_for_NoImplicitAnyLetOptions;
	/**
	 * Disallow assigning to imported bindings
	 */
	noImportAssign?: RuleConfiguration_for_NoImportAssignOptions;
	/**
	 * Disallow invalid !important within keyframe declarations
	 */
	noImportantInKeyframe?: RuleConfiguration_for_NoImportantInKeyframeOptions;
	/**
	 * Disallows the use of irregular whitespace characters.
	 */
	noIrregularWhitespace?: RuleConfiguration_for_NoIrregularWhitespaceOptions;
	/**
	 * Disallow labels that share a name with a variable
	 */
	noLabelVar?: RuleConfiguration_for_NoLabelVarOptions;
	/**
	 * Disallow characters made with multiple code points in character class syntax.
	 */
	noMisleadingCharacterClass?: RuleFixConfiguration_for_NoMisleadingCharacterClassOptions;
	/**
	 * Enforce proper usage of new and constructor.
	 */
	noMisleadingInstantiator?: RuleConfiguration_for_NoMisleadingInstantiatorOptions;
	/**
	 * Checks that the assertion function, for example expect, is placed inside an it() function call.
	 */
	noMisplacedAssertion?: RuleConfiguration_for_NoMisplacedAssertionOptions;
	/**
	 * Disallow shorthand assign when variable appears on both sides.
	 */
	noMisrefactoredShorthandAssign?: RuleFixConfiguration_for_NoMisrefactoredShorthandAssignOptions;
	/**
	 * Disallow octal escape sequences in string literals
	 */
	noOctalEscape?: RuleFixConfiguration_for_NoOctalEscapeOptions;
	/**
	 * Disallow direct use of Object.prototype builtins.
	 */
	noPrototypeBuiltins?: RuleFixConfiguration_for_NoPrototypeBuiltinsOptions;
	/**
	 * Disallow the use if quickfix.biome inside editor settings file.
	 */
	noQuickfixBiome?: RuleFixConfiguration_for_NoQuickfixBiomeOptions;
	/**
	 * Prevents React-specific JSX properties from being used.
	 */
	noReactSpecificProps?: RuleFixConfiguration_for_NoReactSpecificPropsOptions;
	/**
	 * Disallow variable, function, class, and type redeclarations in the same scope.
	 */
	noRedeclare?: RuleConfiguration_for_NoRedeclareOptions;
	/**
	 * Prevents from having redundant "use strict".
	 */
	noRedundantUseStrict?: RuleFixConfiguration_for_NoRedundantUseStrictOptions;
	/**
	 * Disallow comparisons where both sides are exactly the same.
	 */
	noSelfCompare?: RuleConfiguration_for_NoSelfCompareOptions;
	/**
	 * Disallow identifiers from shadowing restricted names.
	 */
	noShadowRestrictedNames?: RuleConfiguration_for_NoShadowRestrictedNamesOptions;
	/**
	 * Disallow shorthand properties that override related longhand properties.
	 */
	noShorthandPropertyOverrides?: RuleConfiguration_for_NoShorthandPropertyOverridesOptions;
	/**
	 * Disallow disabled tests.
	 */
	noSkippedTests?: RuleFixConfiguration_for_NoSkippedTestsOptions;
	/**
	 * Prevents the use of sparse arrays (arrays with holes).
	 */
	noSparseArray?: RuleFixConfiguration_for_NoSparseArrayOptions;
	/**
	 * It detects possible "wrong" semicolons inside JSX elements.
	 */
	noSuspiciousSemicolonInJsx?: RuleConfiguration_for_NoSuspiciousSemicolonInJsxOptions;
	/**
	 * Disallow template literal placeholder syntax in regular strings.
	 */
	noTemplateCurlyInString?: RuleConfiguration_for_NoTemplateCurlyInStringOptions;
	/**
	 * Disallow then property.
	 */
	noThenProperty?: RuleConfiguration_for_NoThenPropertyOptions;
	/**
	 * Prevents the use of the TypeScript directive @ts-ignore.
	 */
	noTsIgnore?: RuleFixConfiguration_for_NoTsIgnoreOptions;
	/**
	 * Disallow let or var variables that are read but never assigned.
	 */
	noUnassignedVariables?: RuleConfiguration_for_NoUnassignedVariablesOptions;
	/**
	 * Disallow unknown at-rules.
	 */
	noUnknownAtRules?: RuleConfiguration_for_NoUnknownAtRulesOptions;
	/**
	 * Disallow unsafe declaration merging between interfaces and classes.
	 */
	noUnsafeDeclarationMerging?: RuleConfiguration_for_NoUnsafeDeclarationMergingOptions;
	/**
	 * Disallow using unsafe negation.
	 */
	noUnsafeNegation?: RuleFixConfiguration_for_NoUnsafeNegationOptions;
	/**
	 * Disallow unnecessary escapes in string literals.
	 */
	noUselessEscapeInString?: RuleFixConfiguration_for_NoUselessEscapeInStringOptions;
	/**
	 * Disallow useless backreferences in regular expression literals that always match an empty string.
	 */
	noUselessRegexBackrefs?: RuleConfiguration_for_NoUselessRegexBackrefsOptions;
	/**
	 * Disallow the use of var
	 */
	noVar?: RuleFixConfiguration_for_NoVarOptions;
	/**
	 * Disallow with statements in non-strict contexts.
	 */
	noWith?: RuleConfiguration_for_NoWithOptions;
	/**
	 * Enables the recommended rules for this group
	 */
	recommended?: boolean;
	/**
	 * Disallow the use of overload signatures that are not next to each other.
	 */
	useAdjacentOverloadSignatures?: RuleConfiguration_for_UseAdjacentOverloadSignaturesOptions;
	/**
	 * Ensure async functions utilize await.
	 */
	useAwait?: RuleConfiguration_for_UseAwaitOptions;
	/**
	 * Promotes the correct usage for ignoring folders in the configuration file.
	 */
	useBiomeIgnoreFolder?: RuleFixConfiguration_for_UseBiomeIgnoreFolderOptions;
	/**
	 * Enforce default clauses in switch statements to be last
	 */
	useDefaultSwitchClauseLast?: RuleConfiguration_for_UseDefaultSwitchClauseLastOptions;
	/**
	 * Enforce passing a message value when creating a built-in error.
	 */
	useErrorMessage?: RuleConfiguration_for_UseErrorMessageOptions;
	/**
	 * Enforce get methods to always return a value.
	 */
	useGetterReturn?: RuleConfiguration_for_UseGetterReturnOptions;
	/**
	 * Enforces the use of a recommended display strategy with Google Fonts.
	 */
	useGoogleFontDisplay?: RuleConfiguration_for_UseGoogleFontDisplayOptions;
	/**
	 * Require for-in loops to include an if statement.
	 */
	useGuardForIn?: RuleConfiguration_for_UseGuardForInOptions;
	/**
	 * Use Array.isArray() instead of instanceof Array.
	 */
	useIsArray?: RuleFixConfiguration_for_UseIsArrayOptions;
	/**
	 * Enforce consistent return values in iterable callbacks.
	 */
	useIterableCallbackReturn?: RuleConfiguration_for_UseIterableCallbackReturnOptions;
	/**
	 * Require using the namespace keyword over the module keyword to declare TypeScript namespaces.
	 */
	useNamespaceKeyword?: RuleFixConfiguration_for_UseNamespaceKeywordOptions;
	/**
	 * Enforce using the digits argument with Number#toFixed().
	 */
	useNumberToFixedDigitsArgument?: RuleFixConfiguration_for_UseNumberToFixedDigitsArgumentOptions;
	/**
	 * Use static Response methods instead of new Response() constructor when possible.
	 */
	useStaticResponseMethods?: RuleFixConfiguration_for_UseStaticResponseMethodsOptions;
	/**
	 * Enforce the use of the directive "use strict" in script files.
	 */
	useStrictMode?: RuleFixConfiguration_for_UseStrictModeOptions;
}
export type RuleAssistPlainConfiguration = "off" | "on";
export interface RuleAssistWithOptions_for_OrganizeImportsOptions {
	/**
	 * The severity of the emitted diagnostics by the rule
	 */
	level: RuleAssistPlainConfiguration;
	/**
	 * Rule's options
	 */
	options: OrganizeImportsOptions;
}
export interface RuleAssistWithOptions_for_UseSortedAttributesOptions {
	/**
	 * The severity of the emitted diagnostics by the rule
	 */
	level: RuleAssistPlainConfiguration;
	/**
	 * Rule's options
	 */
	options: UseSortedAttributesOptions;
}
export interface RuleAssistWithOptions_for_UseSortedKeysOptions {
	/**
	 * The severity of the emitted diagnostics by the rule
	 */
	level: RuleAssistPlainConfiguration;
	/**
	 * Rule's options
	 */
	options: UseSortedKeysOptions;
}
export interface RuleAssistWithOptions_for_UseSortedPropertiesOptions {
	/**
	 * The severity of the emitted diagnostics by the rule
	 */
	level: RuleAssistPlainConfiguration;
	/**
	 * Rule's options
	 */
	options: UseSortedPropertiesOptions;
}
export type RuleFixConfiguration_for_NoAccessKeyOptions =
	| RulePlainConfiguration
	| RuleWithFixOptions_for_NoAccessKeyOptions;
export type RuleFixConfiguration_for_NoAriaHiddenOnFocusableOptions =
	| RulePlainConfiguration
	| RuleWithFixOptions_for_NoAriaHiddenOnFocusableOptions;
export type RuleFixConfiguration_for_NoAriaUnsupportedElementsOptions =
	| RulePlainConfiguration
	| RuleWithFixOptions_for_NoAriaUnsupportedElementsOptions;
export type RuleFixConfiguration_for_NoAutofocusOptions =
	| RulePlainConfiguration
	| RuleWithFixOptions_for_NoAutofocusOptions;
export type RuleFixConfiguration_for_NoDistractingElementsOptions =
	| RulePlainConfiguration
	| RuleWithFixOptions_for_NoDistractingElementsOptions;
export type RuleFixConfiguration_for_NoHeaderScopeOptions =
	| RulePlainConfiguration
	| RuleWithFixOptions_for_NoHeaderScopeOptions;
export type RuleFixConfiguration_for_NoInteractiveElementToNoninteractiveRoleOptions =
	| RulePlainConfiguration
	| RuleWithFixOptions_for_NoInteractiveElementToNoninteractiveRoleOptions;
export type RuleConfiguration_for_NoLabelWithoutControlOptions =
	| RulePlainConfiguration
	| RuleWithOptions_for_NoLabelWithoutControlOptions;
export type RuleConfiguration_for_NoNoninteractiveElementInteractionsOptions =
	| RulePlainConfiguration
	| RuleWithOptions_for_NoNoninteractiveElementInteractionsOptions;
export type RuleFixConfiguration_for_NoNoninteractiveElementToInteractiveRoleOptions =
	| RulePlainConfiguration
	| RuleWithFixOptions_for_NoNoninteractiveElementToInteractiveRoleOptions;
export type RuleFixConfiguration_for_NoNoninteractiveTabindexOptions =
	| RulePlainConfiguration
	| RuleWithFixOptions_for_NoNoninteractiveTabindexOptions;
export type RuleFixConfiguration_for_NoPositiveTabindexOptions =
	| RulePlainConfiguration
	| RuleWithFixOptions_for_NoPositiveTabindexOptions;
export type RuleConfiguration_for_NoRedundantAltOptions =
	| RulePlainConfiguration
	| RuleWithOptions_for_NoRedundantAltOptions;
export type RuleFixConfiguration_for_NoRedundantRolesOptions =
	| RulePlainConfiguration
	| RuleWithFixOptions_for_NoRedundantRolesOptions;
export type RuleConfiguration_for_NoStaticElementInteractionsOptions =
	| RulePlainConfiguration
	| RuleWithOptions_for_NoStaticElementInteractionsOptions;
export type RuleConfiguration_for_NoSvgWithoutTitleOptions =
	| RulePlainConfiguration
	| RuleWithOptions_for_NoSvgWithoutTitleOptions;
export type RuleConfiguration_for_UseAltTextOptions =
	| RulePlainConfiguration
	| RuleWithOptions_for_UseAltTextOptions;
export type RuleFixConfiguration_for_UseAnchorContentOptions =
	| RulePlainConfiguration
	| RuleWithFixOptions_for_UseAnchorContentOptions;
export type RuleFixConfiguration_for_UseAriaActivedescendantWithTabindexOptions =
	| RulePlainConfiguration
	| RuleWithFixOptions_for_UseAriaActivedescendantWithTabindexOptions;
export type RuleConfiguration_for_UseAriaPropsForRoleOptions =
	| RulePlainConfiguration
	| RuleWithOptions_for_UseAriaPropsForRoleOptions;
export type RuleConfiguration_for_UseAriaPropsSupportedByRoleOptions =
	| RulePlainConfiguration
	| RuleWithOptions_for_UseAriaPropsSupportedByRoleOptions;
export type RuleConfiguration_for_UseButtonTypeOptions =
	| RulePlainConfiguration
	| RuleWithOptions_for_UseButtonTypeOptions;
export type RuleConfiguration_for_UseFocusableInteractiveOptions =
	| RulePlainConfiguration
	| RuleWithOptions_for_UseFocusableInteractiveOptions;
export type RuleConfiguration_for_UseGenericFontNamesOptions =
	| RulePlainConfiguration
	| RuleWithOptions_for_UseGenericFontNamesOptions;
export type RuleConfiguration_for_UseHeadingContentOptions =
	| RulePlainConfiguration
	| RuleWithOptions_for_UseHeadingContentOptions;
export type RuleConfiguration_for_UseHtmlLangOptions =
	| RulePlainConfiguration
	| RuleWithOptions_for_UseHtmlLangOptions;
export type RuleConfiguration_for_UseIframeTitleOptions =
	| RulePlainConfiguration
	| RuleWithOptions_for_UseIframeTitleOptions;
export type RuleConfiguration_for_UseKeyWithClickEventsOptions =
	| RulePlainConfiguration
	| RuleWithOptions_for_UseKeyWithClickEventsOptions;
export type RuleConfiguration_for_UseKeyWithMouseEventsOptions =
	| RulePlainConfiguration
	| RuleWithOptions_for_UseKeyWithMouseEventsOptions;
export type RuleConfiguration_for_UseMediaCaptionOptions =
	| RulePlainConfiguration
	| RuleWithOptions_for_UseMediaCaptionOptions;
export type RuleConfiguration_for_UseSemanticElementsOptions =
	| RulePlainConfiguration
	| RuleWithOptions_for_UseSemanticElementsOptions;
export type RuleConfiguration_for_UseValidAnchorOptions =
	| RulePlainConfiguration
	| RuleWithOptions_for_UseValidAnchorOptions;
export type RuleFixConfiguration_for_UseValidAriaPropsOptions =
	| RulePlainConfiguration
	| RuleWithFixOptions_for_UseValidAriaPropsOptions;
export type RuleFixConfiguration_for_UseValidAriaRoleOptions =
	| RulePlainConfiguration
	| RuleWithFixOptions_for_UseValidAriaRoleOptions;
export type RuleConfiguration_for_UseValidAriaValuesOptions =
	| RulePlainConfiguration
	| RuleWithOptions_for_UseValidAriaValuesOptions;
export type RuleConfiguration_for_UseValidAutocompleteOptions =
	| RulePlainConfiguration
	| RuleWithOptions_for_UseValidAutocompleteOptions;
export type RuleConfiguration_for_UseValidLangOptions =
	| RulePlainConfiguration
	| RuleWithOptions_for_UseValidLangOptions;
export type RuleFixConfiguration_for_NoAdjacentSpacesInRegexOptions =
	| RulePlainConfiguration
	| RuleWithFixOptions_for_NoAdjacentSpacesInRegexOptions;
export type RuleConfiguration_for_NoArgumentsOptions =
	| RulePlainConfiguration
	| RuleWithOptions_for_NoArgumentsOptions;
export type RuleFixConfiguration_for_NoBannedTypesOptions =
	| RulePlainConfiguration
	| RuleWithFixOptions_for_NoBannedTypesOptions;
export type RuleConfiguration_for_NoCommaOperatorOptions =
	| RulePlainConfiguration
	| RuleWithOptions_for_NoCommaOperatorOptions;
export type RuleConfiguration_for_NoEmptyTypeParametersOptions =
	| RulePlainConfiguration
	| RuleWithOptions_for_NoEmptyTypeParametersOptions;
export type RuleConfiguration_for_NoExcessiveCognitiveComplexityOptions =
	| RulePlainConfiguration
	| RuleWithOptions_for_NoExcessiveCognitiveComplexityOptions;
export type RuleConfiguration_for_NoExcessiveLinesPerFunctionOptions =
	| RulePlainConfiguration
	| RuleWithOptions_for_NoExcessiveLinesPerFunctionOptions;
export type RuleConfiguration_for_NoExcessiveNestedTestSuitesOptions =
	| RulePlainConfiguration
	| RuleWithOptions_for_NoExcessiveNestedTestSuitesOptions;
export type RuleFixConfiguration_for_NoExtraBooleanCastOptions =
	| RulePlainConfiguration
	| RuleWithFixOptions_for_NoExtraBooleanCastOptions;
export type RuleFixConfiguration_for_NoFlatMapIdentityOptions =
	| RulePlainConfiguration
	| RuleWithFixOptions_for_NoFlatMapIdentityOptions;
export type RuleConfiguration_for_NoForEachOptions =
	| RulePlainConfiguration
	| RuleWithOptions_for_NoForEachOptions;
export type RuleFixConfiguration_for_NoImplicitCoercionsOptions =
	| RulePlainConfiguration
	| RuleWithFixOptions_for_NoImplicitCoercionsOptions;
export type RuleFixConfiguration_for_NoImportantStylesOptions =
	| RulePlainConfiguration
	| RuleWithFixOptions_for_NoImportantStylesOptions;
export type RuleConfiguration_for_NoStaticOnlyClassOptions =
	| RulePlainConfiguration
	| RuleWithOptions_for_NoStaticOnlyClassOptions;
export type RuleFixConfiguration_for_NoThisInStaticOptions =
	| RulePlainConfiguration
	| RuleWithFixOptions_for_NoThisInStaticOptions;
export type RuleFixConfiguration_for_NoUselessCatchOptions =
	| RulePlainConfiguration
	| RuleWithFixOptions_for_NoUselessCatchOptions;
export type RuleFixConfiguration_for_NoUselessConstructorOptions =
	| RulePlainConfiguration
	| RuleWithFixOptions_for_NoUselessConstructorOptions;
export type RuleFixConfiguration_for_NoUselessContinueOptions =
	| RulePlainConfiguration
	| RuleWithFixOptions_for_NoUselessContinueOptions;
export type RuleFixConfiguration_for_NoUselessEmptyExportOptions =
	| RulePlainConfiguration
	| RuleWithFixOptions_for_NoUselessEmptyExportOptions;
export type RuleFixConfiguration_for_NoUselessEscapeInRegexOptions =
	| RulePlainConfiguration
	| RuleWithFixOptions_for_NoUselessEscapeInRegexOptions;
export type RuleFixConfiguration_for_NoUselessFragmentsOptions =
	| RulePlainConfiguration
	| RuleWithFixOptions_for_NoUselessFragmentsOptions;
export type RuleFixConfiguration_for_NoUselessLabelOptions =
	| RulePlainConfiguration
	| RuleWithFixOptions_for_NoUselessLabelOptions;
export type RuleFixConfiguration_for_NoUselessLoneBlockStatementsOptions =
	| RulePlainConfiguration
	| RuleWithFixOptions_for_NoUselessLoneBlockStatementsOptions;
export type RuleFixConfiguration_for_NoUselessRenameOptions =
	| RulePlainConfiguration
	| RuleWithFixOptions_for_NoUselessRenameOptions;
export type RuleFixConfiguration_for_NoUselessStringConcatOptions =
	| RulePlainConfiguration
	| RuleWithFixOptions_for_NoUselessStringConcatOptions;
export type RuleConfiguration_for_NoUselessStringRawOptions =
	| RulePlainConfiguration
	| RuleWithOptions_for_NoUselessStringRawOptions;
export type RuleFixConfiguration_for_NoUselessSwitchCaseOptions =
	| RulePlainConfiguration
	| RuleWithFixOptions_for_NoUselessSwitchCaseOptions;
export type RuleFixConfiguration_for_NoUselessTernaryOptions =
	| RulePlainConfiguration
	| RuleWithFixOptions_for_NoUselessTernaryOptions;
export type RuleFixConfiguration_for_NoUselessThisAliasOptions =
	| RulePlainConfiguration
	| RuleWithFixOptions_for_NoUselessThisAliasOptions;
export type RuleFixConfiguration_for_NoUselessTypeConstraintOptions =
	| RulePlainConfiguration
	| RuleWithFixOptions_for_NoUselessTypeConstraintOptions;
export type RuleFixConfiguration_for_NoUselessUndefinedInitializationOptions =
	| RulePlainConfiguration
	| RuleWithFixOptions_for_NoUselessUndefinedInitializationOptions;
export type RuleConfiguration_for_NoVoidOptions =
	| RulePlainConfiguration
	| RuleWithOptions_for_NoVoidOptions;
export type RuleFixConfiguration_for_UseArrowFunctionOptions =
	| RulePlainConfiguration
	| RuleWithFixOptions_for_UseArrowFunctionOptions;
export type RuleFixConfiguration_for_UseDateNowOptions =
	| RulePlainConfiguration
	| RuleWithFixOptions_for_UseDateNowOptions;
export type RuleFixConfiguration_for_UseFlatMapOptions =
	| RulePlainConfiguration
	| RuleWithFixOptions_for_UseFlatMapOptions;
export type RuleFixConfiguration_for_UseIndexOfOptions =
	| RulePlainConfiguration
	| RuleWithFixOptions_for_UseIndexOfOptions;
export type RuleFixConfiguration_for_UseLiteralKeysOptions =
	| RulePlainConfiguration
	| RuleWithFixOptions_for_UseLiteralKeysOptions;
export type RuleFixConfiguration_for_UseNumericLiteralsOptions =
	| RulePlainConfiguration
	| RuleWithFixOptions_for_UseNumericLiteralsOptions;
export type RuleFixConfiguration_for_UseOptionalChainOptions =
	| RulePlainConfiguration
	| RuleWithFixOptions_for_UseOptionalChainOptions;
export type RuleFixConfiguration_for_UseRegexLiteralsOptions =
	| RulePlainConfiguration
	| RuleWithFixOptions_for_UseRegexLiteralsOptions;
export type RuleFixConfiguration_for_UseSimpleNumberKeysOptions =
	| RulePlainConfiguration
	| RuleWithFixOptions_for_UseSimpleNumberKeysOptions;
export type RuleFixConfiguration_for_UseSimplifiedLogicExpressionOptions =
	| RulePlainConfiguration
	| RuleWithFixOptions_for_UseSimplifiedLogicExpressionOptions;
export type RuleFixConfiguration_for_UseWhileOptions =
	| RulePlainConfiguration
	| RuleWithFixOptions_for_UseWhileOptions;
export type RuleConfiguration_for_NoChildrenPropOptions =
	| RulePlainConfiguration
	| RuleWithOptions_for_NoChildrenPropOptions;
export type RuleFixConfiguration_for_NoConstAssignOptions =
	| RulePlainConfiguration
	| RuleWithFixOptions_for_NoConstAssignOptions;
export type RuleConfiguration_for_NoConstantConditionOptions =
	| RulePlainConfiguration
	| RuleWithOptions_for_NoConstantConditionOptions;
export type RuleFixConfiguration_for_NoConstantMathMinMaxClampOptions =
	| RulePlainConfiguration
	| RuleWithFixOptions_for_NoConstantMathMinMaxClampOptions;
export type RuleConfiguration_for_NoConstructorReturnOptions =
	| RulePlainConfiguration
	| RuleWithOptions_for_NoConstructorReturnOptions;
export type RuleConfiguration_for_NoEmptyCharacterClassInRegexOptions =
	| RulePlainConfiguration
	| RuleWithOptions_for_NoEmptyCharacterClassInRegexOptions;
export type RuleConfiguration_for_NoEmptyPatternOptions =
	| RulePlainConfiguration
	| RuleWithOptions_for_NoEmptyPatternOptions;
export type RuleFixConfiguration_for_NoGlobalDirnameFilenameOptions =
	| RulePlainConfiguration
	| RuleWithFixOptions_for_NoGlobalDirnameFilenameOptions;
export type RuleConfiguration_for_NoGlobalObjectCallsOptions =
	| RulePlainConfiguration
	| RuleWithOptions_for_NoGlobalObjectCallsOptions;
export type RuleConfiguration_for_NoInnerDeclarationsOptions =
	| RulePlainConfiguration
	| RuleWithOptions_for_NoInnerDeclarationsOptions;
export type RuleFixConfiguration_for_NoInvalidBuiltinInstantiationOptions =
	| RulePlainConfiguration
	| RuleWithFixOptions_for_NoInvalidBuiltinInstantiationOptions;
export type RuleConfiguration_for_NoInvalidConstructorSuperOptions =
	| RulePlainConfiguration
	| RuleWithOptions_for_NoInvalidConstructorSuperOptions;
export type RuleConfiguration_for_NoInvalidDirectionInLinearGradientOptions =
	| RulePlainConfiguration
	| RuleWithOptions_for_NoInvalidDirectionInLinearGradientOptions;
export type RuleConfiguration_for_NoInvalidGridAreasOptions =
	| RulePlainConfiguration
	| RuleWithOptions_for_NoInvalidGridAreasOptions;
export type RuleConfiguration_for_NoInvalidPositionAtImportRuleOptions =
	| RulePlainConfiguration
	| RuleWithOptions_for_NoInvalidPositionAtImportRuleOptions;
export type RuleConfiguration_for_NoInvalidUseBeforeDeclarationOptions =
	| RulePlainConfiguration
	| RuleWithOptions_for_NoInvalidUseBeforeDeclarationOptions;
export type RuleConfiguration_for_NoMissingVarFunctionOptions =
	| RulePlainConfiguration
	| RuleWithOptions_for_NoMissingVarFunctionOptions;
export type RuleConfiguration_for_NoNestedComponentDefinitionsOptions =
	| RulePlainConfiguration
	| RuleWithOptions_for_NoNestedComponentDefinitionsOptions;
export type RuleConfiguration_for_NoNodejsModulesOptions =
	| RulePlainConfiguration
	| RuleWithOptions_for_NoNodejsModulesOptions;
export type RuleFixConfiguration_for_NoNonoctalDecimalEscapeOptions =
	| RulePlainConfiguration
	| RuleWithFixOptions_for_NoNonoctalDecimalEscapeOptions;
export type RuleConfiguration_for_NoPrecisionLossOptions =
	| RulePlainConfiguration
	| RuleWithOptions_for_NoPrecisionLossOptions;
export type RuleConfiguration_for_NoPrivateImportsOptions =
	| RulePlainConfiguration
	| RuleWithOptions_for_NoPrivateImportsOptions;
export type RuleFixConfiguration_for_NoProcessGlobalOptions =
	| RulePlainConfiguration
	| RuleWithFixOptions_for_NoProcessGlobalOptions;
export type RuleConfiguration_for_NoReactPropAssignmentsOptions =
	| RulePlainConfiguration
	| RuleWithOptions_for_NoReactPropAssignmentsOptions;
export type RuleConfiguration_for_NoRenderReturnValueOptions =
	| RulePlainConfiguration
	| RuleWithOptions_for_NoRenderReturnValueOptions;
export type RuleConfiguration_for_NoRestrictedElementsOptions =
	| RulePlainConfiguration
	| RuleWithOptions_for_NoRestrictedElementsOptions;
export type RuleConfiguration_for_NoSelfAssignOptions =
	| RulePlainConfiguration
	| RuleWithOptions_for_NoSelfAssignOptions;
export type RuleConfiguration_for_NoSetterReturnOptions =
	| RulePlainConfiguration
	| RuleWithOptions_for_NoSetterReturnOptions;
export type RuleConfiguration_for_NoSolidDestructuredPropsOptions =
	| RulePlainConfiguration
	| RuleWithOptions_for_NoSolidDestructuredPropsOptions;
export type RuleFixConfiguration_for_NoStringCaseMismatchOptions =
	| RulePlainConfiguration
	| RuleWithFixOptions_for_NoStringCaseMismatchOptions;
export type RuleFixConfiguration_for_NoSwitchDeclarationsOptions =
	| RulePlainConfiguration
	| RuleWithFixOptions_for_NoSwitchDeclarationsOptions;
export type RuleConfiguration_for_NoUndeclaredDependenciesOptions =
	| RulePlainConfiguration
	| RuleWithOptions_for_NoUndeclaredDependenciesOptions;
export type RuleConfiguration_for_NoUndeclaredVariablesOptions =
	| RulePlainConfiguration
	| RuleWithOptions_for_NoUndeclaredVariablesOptions;
export type RuleConfiguration_for_NoUnknownFunctionOptions =
	| RulePlainConfiguration
	| RuleWithOptions_for_NoUnknownFunctionOptions;
export type RuleConfiguration_for_NoUnknownMediaFeatureNameOptions =
	| RulePlainConfiguration
	| RuleWithOptions_for_NoUnknownMediaFeatureNameOptions;
export type RuleConfiguration_for_NoUnknownPropertyOptions =
	| RulePlainConfiguration
	| RuleWithOptions_for_NoUnknownPropertyOptions;
export type RuleConfiguration_for_NoUnknownPseudoClassOptions =
	| RulePlainConfiguration
	| RuleWithOptions_for_NoUnknownPseudoClassOptions;
export type RuleConfiguration_for_NoUnknownPseudoElementOptions =
	| RulePlainConfiguration
	| RuleWithOptions_for_NoUnknownPseudoElementOptions;
export type RuleConfiguration_for_NoUnknownTypeSelectorOptions =
	| RulePlainConfiguration
	| RuleWithOptions_for_NoUnknownTypeSelectorOptions;
export type RuleConfiguration_for_NoUnknownUnitOptions =
	| RulePlainConfiguration
	| RuleWithOptions_for_NoUnknownUnitOptions;
export type RuleConfiguration_for_NoUnmatchableAnbSelectorOptions =
	| RulePlainConfiguration
	| RuleWithOptions_for_NoUnmatchableAnbSelectorOptions;
export type RuleConfiguration_for_NoUnreachableOptions =
	| RulePlainConfiguration
	| RuleWithOptions_for_NoUnreachableOptions;
export type RuleConfiguration_for_NoUnreachableSuperOptions =
	| RulePlainConfiguration
	| RuleWithOptions_for_NoUnreachableSuperOptions;
export type RuleConfiguration_for_NoUnsafeFinallyOptions =
	| RulePlainConfiguration
	| RuleWithOptions_for_NoUnsafeFinallyOptions;
export type RuleConfiguration_for_NoUnsafeOptionalChainingOptions =
	| RulePlainConfiguration
	| RuleWithOptions_for_NoUnsafeOptionalChainingOptions;
export type RuleFixConfiguration_for_NoUnusedFunctionParametersOptions =
	| RulePlainConfiguration
	| RuleWithFixOptions_for_NoUnusedFunctionParametersOptions;
export type RuleFixConfiguration_for_NoUnusedImportsOptions =
	| RulePlainConfiguration
	| RuleWithFixOptions_for_NoUnusedImportsOptions;
export type RuleFixConfiguration_for_NoUnusedLabelsOptions =
	| RulePlainConfiguration
	| RuleWithFixOptions_for_NoUnusedLabelsOptions;
export type RuleFixConfiguration_for_NoUnusedPrivateClassMembersOptions =
	| RulePlainConfiguration
	| RuleWithFixOptions_for_NoUnusedPrivateClassMembersOptions;
export type RuleFixConfiguration_for_NoUnusedVariablesOptions =
	| RulePlainConfiguration
	| RuleWithFixOptions_for_NoUnusedVariablesOptions;
export type RuleFixConfiguration_for_NoVoidElementsWithChildrenOptions =
	| RulePlainConfiguration
	| RuleWithFixOptions_for_NoVoidElementsWithChildrenOptions;
export type RuleConfiguration_for_NoVoidTypeReturnOptions =
	| RulePlainConfiguration
	| RuleWithOptions_for_NoVoidTypeReturnOptions;
export type RuleFixConfiguration_for_UseExhaustiveDependenciesOptions =
	| RulePlainConfiguration
	| RuleWithFixOptions_for_UseExhaustiveDependenciesOptions;
export type RuleFixConfiguration_for_UseGraphqlNamedOperationsOptions =
	| RulePlainConfiguration
	| RuleWithFixOptions_for_UseGraphqlNamedOperationsOptions;
export type RuleConfiguration_for_UseHookAtTopLevelOptions =
	| RulePlainConfiguration
	| RuleWithOptions_for_UseHookAtTopLevelOptions;
export type RuleFixConfiguration_for_UseImportExtensionsOptions =
	| RulePlainConfiguration
	| RuleWithFixOptions_for_UseImportExtensionsOptions;
export type RuleFixConfiguration_for_UseIsNanOptions =
	| RulePlainConfiguration
	| RuleWithFixOptions_for_UseIsNanOptions;
export type RuleFixConfiguration_for_UseJsonImportAttributesOptions =
	| RulePlainConfiguration
	| RuleWithFixOptions_for_UseJsonImportAttributesOptions;
export type RuleConfiguration_for_UseJsxKeyInIterableOptions =
	| RulePlainConfiguration
	| RuleWithOptions_for_UseJsxKeyInIterableOptions;
export type RuleFixConfiguration_for_UseParseIntRadixOptions =
	| RulePlainConfiguration
	| RuleWithFixOptions_for_UseParseIntRadixOptions;
export type RuleFixConfiguration_for_UseSingleJsDocAsteriskOptions =
	| RulePlainConfiguration
	| RuleWithFixOptions_for_UseSingleJsDocAsteriskOptions;
export type RuleConfiguration_for_UseUniqueElementIdsOptions =
	| RulePlainConfiguration
	| RuleWithOptions_for_UseUniqueElementIdsOptions;
export type RuleConfiguration_for_UseValidForDirectionOptions =
	| RulePlainConfiguration
	| RuleWithOptions_for_UseValidForDirectionOptions;
export type RuleFixConfiguration_for_UseValidTypeofOptions =
	| RulePlainConfiguration
	| RuleWithFixOptions_for_UseValidTypeofOptions;
export type RuleConfiguration_for_UseYieldOptions =
	| RulePlainConfiguration
	| RuleWithOptions_for_UseYieldOptions;
export type RuleFixConfiguration_for_NoFloatingPromisesOptions =
	| RulePlainConfiguration
	| RuleWithFixOptions_for_NoFloatingPromisesOptions;
export type RuleConfiguration_for_NoImportCyclesOptions =
	| RulePlainConfiguration
	| RuleWithOptions_for_NoImportCyclesOptions;
export type RuleFixConfiguration_for_NoMisusedPromisesOptions =
	| RulePlainConfiguration
	| RuleWithFixOptions_for_NoMisusedPromisesOptions;
export type RuleConfiguration_for_NoNextAsyncClientComponentOptions =
	| RulePlainConfiguration
	| RuleWithOptions_for_NoNextAsyncClientComponentOptions;
export type RuleConfiguration_for_NoNonNullAssertedOptionalChainOptions =
	| RulePlainConfiguration
	| RuleWithOptions_for_NoNonNullAssertedOptionalChainOptions;
export type RuleConfiguration_for_NoQwikUseVisibleTaskOptions =
	| RulePlainConfiguration
	| RuleWithOptions_for_NoQwikUseVisibleTaskOptions;
export type RuleConfiguration_for_NoSecretsOptions =
	| RulePlainConfiguration
	| RuleWithOptions_for_NoSecretsOptions;
export type RuleConfiguration_for_NoShadowOptions =
	| RulePlainConfiguration
	| RuleWithOptions_for_NoShadowOptions;
export type RuleConfiguration_for_NoUnnecessaryConditionsOptions =
	| RulePlainConfiguration
	| RuleWithOptions_for_NoUnnecessaryConditionsOptions;
export type RuleConfiguration_for_NoUnresolvedImportsOptions =
	| RulePlainConfiguration
	| RuleWithOptions_for_NoUnresolvedImportsOptions;
export type RuleFixConfiguration_for_NoUselessCatchBindingOptions =
	| RulePlainConfiguration
	| RuleWithFixOptions_for_NoUselessCatchBindingOptions;
export type RuleFixConfiguration_for_NoUselessUndefinedOptions =
	| RulePlainConfiguration
	| RuleWithFixOptions_for_NoUselessUndefinedOptions;
export type RuleFixConfiguration_for_NoVueDataObjectDeclarationOptions =
	| RulePlainConfiguration
	| RuleWithFixOptions_for_NoVueDataObjectDeclarationOptions;
export type RuleConfiguration_for_NoVueReservedKeysOptions =
	| RulePlainConfiguration
	| RuleWithOptions_for_NoVueReservedKeysOptions;
export type RuleConfiguration_for_NoVueReservedPropsOptions =
	| RulePlainConfiguration
	| RuleWithOptions_for_NoVueReservedPropsOptions;
export type RuleConfiguration_for_UseAnchorHrefOptions =
	| RulePlainConfiguration
	| RuleWithOptions_for_UseAnchorHrefOptions;
export type RuleFixConfiguration_for_UseConsistentArrowReturnOptions =
	| RulePlainConfiguration
	| RuleWithFixOptions_for_UseConsistentArrowReturnOptions;
export type RuleFixConfiguration_for_UseConsistentTypeDefinitionsOptions =
	| RulePlainConfiguration
	| RuleWithFixOptions_for_UseConsistentTypeDefinitionsOptions;
export type RuleFixConfiguration_for_UseExhaustiveSwitchCasesOptions =
	| RulePlainConfiguration
	| RuleWithFixOptions_for_UseExhaustiveSwitchCasesOptions;
export type RuleConfiguration_for_UseExplicitTypeOptions =
	| RulePlainConfiguration
	| RuleWithOptions_for_UseExplicitTypeOptions;
export type RuleConfiguration_for_UseImageSizeOptions =
	| RulePlainConfiguration
	| RuleWithOptions_for_UseImageSizeOptions;
export type RuleConfiguration_for_UseMaxParamsOptions =
	| RulePlainConfiguration
	| RuleWithOptions_for_UseMaxParamsOptions;
export type RuleConfiguration_for_UseQwikClasslistOptions =
	| RulePlainConfiguration
	| RuleWithOptions_for_UseQwikClasslistOptions;
export type RuleConfiguration_for_UseReactFunctionComponentsOptions =
	| RulePlainConfiguration
	| RuleWithOptions_for_UseReactFunctionComponentsOptions;
export type RuleFixConfiguration_for_UseSortedClassesOptions =
	| RulePlainConfiguration
	| RuleWithFixOptions_for_UseSortedClassesOptions;
export type RuleConfiguration_for_UseVueMultiWordComponentNamesOptions =
	| RulePlainConfiguration
	| RuleWithOptions_for_UseVueMultiWordComponentNamesOptions;
export type RuleConfiguration_for_NoAccumulatingSpreadOptions =
	| RulePlainConfiguration
	| RuleWithOptions_for_NoAccumulatingSpreadOptions;
export type RuleConfiguration_for_NoAwaitInLoopsOptions =
	| RulePlainConfiguration
	| RuleWithOptions_for_NoAwaitInLoopsOptions;
export type RuleConfiguration_for_NoBarrelFileOptions =
	| RulePlainConfiguration
	| RuleWithOptions_for_NoBarrelFileOptions;
export type RuleFixConfiguration_for_NoDeleteOptions =
	| RulePlainConfiguration
	| RuleWithFixOptions_for_NoDeleteOptions;
export type RuleConfiguration_for_NoDynamicNamespaceImportAccessOptions =
	| RulePlainConfiguration
	| RuleWithOptions_for_NoDynamicNamespaceImportAccessOptions;
export type RuleConfiguration_for_NoImgElementOptions =
	| RulePlainConfiguration
	| RuleWithOptions_for_NoImgElementOptions;
export type RuleConfiguration_for_NoNamespaceImportOptions =
	| RulePlainConfiguration
	| RuleWithOptions_for_NoNamespaceImportOptions;
export type RuleConfiguration_for_NoReExportAllOptions =
	| RulePlainConfiguration
	| RuleWithOptions_for_NoReExportAllOptions;
export type RuleConfiguration_for_NoUnwantedPolyfillioOptions =
	| RulePlainConfiguration
	| RuleWithOptions_for_NoUnwantedPolyfillioOptions;
export type RuleFixConfiguration_for_UseGoogleFontPreconnectOptions =
	| RulePlainConfiguration
	| RuleWithFixOptions_for_UseGoogleFontPreconnectOptions;
export type RuleConfiguration_for_UseSolidForComponentOptions =
	| RulePlainConfiguration
	| RuleWithOptions_for_UseSolidForComponentOptions;
export type RuleConfiguration_for_UseTopLevelRegexOptions =
	| RulePlainConfiguration
	| RuleWithOptions_for_UseTopLevelRegexOptions;
export type RuleFixConfiguration_for_NoBlankTargetOptions =
	| RulePlainConfiguration
	| RuleWithFixOptions_for_NoBlankTargetOptions;
export type RuleConfiguration_for_NoDangerouslySetInnerHtmlOptions =
	| RulePlainConfiguration
	| RuleWithOptions_for_NoDangerouslySetInnerHtmlOptions;
export type RuleConfiguration_for_NoDangerouslySetInnerHtmlWithChildrenOptions =
	| RulePlainConfiguration
	| RuleWithOptions_for_NoDangerouslySetInnerHtmlWithChildrenOptions;
export type RuleConfiguration_for_NoGlobalEvalOptions =
	| RulePlainConfiguration
	| RuleWithOptions_for_NoGlobalEvalOptions;
export type RuleConfiguration_for_NoCommonJsOptions =
	| RulePlainConfiguration
	| RuleWithOptions_for_NoCommonJsOptions;
export type RuleConfiguration_for_NoDefaultExportOptions =
	| RulePlainConfiguration
	| RuleWithOptions_for_NoDefaultExportOptions;
export type RuleConfiguration_for_NoDescendingSpecificityOptions =
	| RulePlainConfiguration
	| RuleWithOptions_for_NoDescendingSpecificityOptions;
export type RuleConfiguration_for_NoDoneCallbackOptions =
	| RulePlainConfiguration
	| RuleWithOptions_for_NoDoneCallbackOptions;
export type RuleConfiguration_for_NoEnumOptions =
	| RulePlainConfiguration
	| RuleWithOptions_for_NoEnumOptions;
export type RuleConfiguration_for_NoExportedImportsOptions =
	| RulePlainConfiguration
	| RuleWithOptions_for_NoExportedImportsOptions;
export type RuleConfiguration_for_NoHeadElementOptions =
	| RulePlainConfiguration
	| RuleWithOptions_for_NoHeadElementOptions;
export type RuleFixConfiguration_for_NoImplicitBooleanOptions =
	| RulePlainConfiguration
	| RuleWithFixOptions_for_NoImplicitBooleanOptions;
export type RuleFixConfiguration_for_NoInferrableTypesOptions =
	| RulePlainConfiguration
	| RuleWithFixOptions_for_NoInferrableTypesOptions;
export type RuleConfiguration_for_NoMagicNumbersOptions =
	| RulePlainConfiguration
	| RuleWithOptions_for_NoMagicNumbersOptions;
export type RuleConfiguration_for_NoNamespaceOptions =
	| RulePlainConfiguration
	| RuleWithOptions_for_NoNamespaceOptions;
export type RuleFixConfiguration_for_NoNegationElseOptions =
	| RulePlainConfiguration
	| RuleWithFixOptions_for_NoNegationElseOptions;
export type RuleConfiguration_for_NoNestedTernaryOptions =
	| RulePlainConfiguration
	| RuleWithOptions_for_NoNestedTernaryOptions;
export type RuleFixConfiguration_for_NoNonNullAssertionOptions =
	| RulePlainConfiguration
	| RuleWithFixOptions_for_NoNonNullAssertionOptions;
export type RuleConfiguration_for_NoParameterAssignOptions =
	| RulePlainConfiguration
	| RuleWithOptions_for_NoParameterAssignOptions;
export type RuleConfiguration_for_NoParameterPropertiesOptions =
	| RulePlainConfiguration
	| RuleWithOptions_for_NoParameterPropertiesOptions;
export type RuleConfiguration_for_NoProcessEnvOptions =
	| RulePlainConfiguration
	| RuleWithOptions_for_NoProcessEnvOptions;
export type RuleConfiguration_for_NoRestrictedGlobalsOptions =
	| RulePlainConfiguration
	| RuleWithOptions_for_NoRestrictedGlobalsOptions;
export type RuleConfiguration_for_NoRestrictedImportsOptions =
	| RulePlainConfiguration
	| RuleWithOptions_for_NoRestrictedImportsOptions;
export type RuleFixConfiguration_for_NoRestrictedTypesOptions =
	| RulePlainConfiguration
	| RuleWithFixOptions_for_NoRestrictedTypesOptions;
export type RuleFixConfiguration_for_NoShoutyConstantsOptions =
	| RulePlainConfiguration
	| RuleWithFixOptions_for_NoShoutyConstantsOptions;
export type RuleFixConfiguration_for_NoSubstrOptions =
	| RulePlainConfiguration
	| RuleWithFixOptions_for_NoSubstrOptions;
export type RuleFixConfiguration_for_NoUnusedTemplateLiteralOptions =
	| RulePlainConfiguration
	| RuleWithFixOptions_for_NoUnusedTemplateLiteralOptions;
export type RuleFixConfiguration_for_NoUselessElseOptions =
	| RulePlainConfiguration
	| RuleWithFixOptions_for_NoUselessElseOptions;
export type RuleConfiguration_for_NoValueAtRuleOptions =
	| RulePlainConfiguration
	| RuleWithOptions_for_NoValueAtRuleOptions;
export type RuleFixConfiguration_for_NoYodaExpressionOptions =
	| RulePlainConfiguration
	| RuleWithFixOptions_for_NoYodaExpressionOptions;
export type RuleFixConfiguration_for_UseArrayLiteralsOptions =
	| RulePlainConfiguration
	| RuleWithFixOptions_for_UseArrayLiteralsOptions;
export type RuleFixConfiguration_for_UseAsConstAssertionOptions =
	| RulePlainConfiguration
	| RuleWithFixOptions_for_UseAsConstAssertionOptions;
export type RuleFixConfiguration_for_UseAtIndexOptions =
	| RulePlainConfiguration
	| RuleWithFixOptions_for_UseAtIndexOptions;
export type RuleFixConfiguration_for_UseBlockStatementsOptions =
	| RulePlainConfiguration
	| RuleWithFixOptions_for_UseBlockStatementsOptions;
export type RuleFixConfiguration_for_UseCollapsedElseIfOptions =
	| RulePlainConfiguration
	| RuleWithFixOptions_for_UseCollapsedElseIfOptions;
export type RuleFixConfiguration_for_UseCollapsedIfOptions =
	| RulePlainConfiguration
	| RuleWithFixOptions_for_UseCollapsedIfOptions;
export type RuleConfiguration_for_UseComponentExportOnlyModulesOptions =
	| RulePlainConfiguration
	| RuleWithOptions_for_UseComponentExportOnlyModulesOptions;
export type RuleFixConfiguration_for_UseConsistentArrayTypeOptions =
	| RulePlainConfiguration
	| RuleWithFixOptions_for_UseConsistentArrayTypeOptions;
export type RuleFixConfiguration_for_UseConsistentBuiltinInstantiationOptions =
	| RulePlainConfiguration
	| RuleWithFixOptions_for_UseConsistentBuiltinInstantiationOptions;
export type RuleFixConfiguration_for_UseConsistentCurlyBracesOptions =
	| RulePlainConfiguration
	| RuleWithFixOptions_for_UseConsistentCurlyBracesOptions;
export type RuleConfiguration_for_UseConsistentMemberAccessibilityOptions =
	| RulePlainConfiguration
	| RuleWithOptions_for_UseConsistentMemberAccessibilityOptions;
export type RuleFixConfiguration_for_UseConsistentObjectDefinitionsOptions =
	| RulePlainConfiguration
	| RuleWithFixOptions_for_UseConsistentObjectDefinitionsOptions;
export type RuleFixConfiguration_for_UseConstOptions =
	| RulePlainConfiguration
	| RuleWithFixOptions_for_UseConstOptions;
export type RuleFixConfiguration_for_UseDefaultParameterLastOptions =
	| RulePlainConfiguration
	| RuleWithFixOptions_for_UseDefaultParameterLastOptions;
export type RuleConfiguration_for_UseDefaultSwitchClauseOptions =
	| RulePlainConfiguration
	| RuleWithOptions_for_UseDefaultSwitchClauseOptions;
export type RuleConfiguration_for_UseDeprecatedReasonOptions =
	| RulePlainConfiguration
	| RuleWithOptions_for_UseDeprecatedReasonOptions;
export type RuleFixConfiguration_for_UseEnumInitializersOptions =
	| RulePlainConfiguration
	| RuleWithFixOptions_for_UseEnumInitializersOptions;
export type RuleFixConfiguration_for_UseExplicitLengthCheckOptions =
	| RulePlainConfiguration
	| RuleWithFixOptions_for_UseExplicitLengthCheckOptions;
export type RuleFixConfiguration_for_UseExponentiationOperatorOptions =
	| RulePlainConfiguration
	| RuleWithFixOptions_for_UseExponentiationOperatorOptions;
export type RuleFixConfiguration_for_UseExportTypeOptions =
	| RulePlainConfiguration
	| RuleWithFixOptions_for_UseExportTypeOptions;
export type RuleConfiguration_for_UseExportsLastOptions =
	| RulePlainConfiguration
	| RuleWithOptions_for_UseExportsLastOptions;
export type RuleConfiguration_for_UseFilenamingConventionOptions =
	| RulePlainConfiguration
	| RuleWithOptions_for_UseFilenamingConventionOptions;
export type RuleConfiguration_for_UseForOfOptions =
	| RulePlainConfiguration
	| RuleWithOptions_for_UseForOfOptions;
export type RuleFixConfiguration_for_UseFragmentSyntaxOptions =
	| RulePlainConfiguration
	| RuleWithFixOptions_for_UseFragmentSyntaxOptions;
export type RuleConfiguration_for_UseGraphqlNamingConventionOptions =
	| RulePlainConfiguration
	| RuleWithOptions_for_UseGraphqlNamingConventionOptions;
export type RuleConfiguration_for_UseGroupedAccessorPairsOptions =
	| RulePlainConfiguration
	| RuleWithOptions_for_UseGroupedAccessorPairsOptions;
export type RuleFixConfiguration_for_UseImportTypeOptions =
	| RulePlainConfiguration
	| RuleWithFixOptions_for_UseImportTypeOptions;
export type RuleConfiguration_for_UseLiteralEnumMembersOptions =
	| RulePlainConfiguration
	| RuleWithOptions_for_UseLiteralEnumMembersOptions;
export type RuleFixConfiguration_for_UseNamingConventionOptions =
	| RulePlainConfiguration
	| RuleWithFixOptions_for_UseNamingConventionOptions;
export type RuleFixConfiguration_for_UseNodeAssertStrictOptions =
	| RulePlainConfiguration
	| RuleWithFixOptions_for_UseNodeAssertStrictOptions;
export type RuleFixConfiguration_for_UseNodejsImportProtocolOptions =
	| RulePlainConfiguration
	| RuleWithFixOptions_for_UseNodejsImportProtocolOptions;
export type RuleFixConfiguration_for_UseNumberNamespaceOptions =
	| RulePlainConfiguration
	| RuleWithFixOptions_for_UseNumberNamespaceOptions;
export type RuleFixConfiguration_for_UseNumericSeparatorsOptions =
	| RulePlainConfiguration
	| RuleWithFixOptions_for_UseNumericSeparatorsOptions;
export type RuleFixConfiguration_for_UseObjectSpreadOptions =
	| RulePlainConfiguration
	| RuleWithFixOptions_for_UseObjectSpreadOptions;
export type RuleFixConfiguration_for_UseReadonlyClassPropertiesOptions =
	| RulePlainConfiguration
	| RuleWithFixOptions_for_UseReadonlyClassPropertiesOptions;
export type RuleFixConfiguration_for_UseSelfClosingElementsOptions =
	| RulePlainConfiguration
	| RuleWithFixOptions_for_UseSelfClosingElementsOptions;
export type RuleFixConfiguration_for_UseShorthandAssignOptions =
	| RulePlainConfiguration
	| RuleWithFixOptions_for_UseShorthandAssignOptions;
export type RuleFixConfiguration_for_UseShorthandFunctionTypeOptions =
	| RulePlainConfiguration
	| RuleWithFixOptions_for_UseShorthandFunctionTypeOptions;
export type RuleFixConfiguration_for_UseSingleVarDeclaratorOptions =
	| RulePlainConfiguration
	| RuleWithFixOptions_for_UseSingleVarDeclaratorOptions;
export type RuleConfiguration_for_UseSymbolDescriptionOptions =
	| RulePlainConfiguration
	| RuleWithOptions_for_UseSymbolDescriptionOptions;
export type RuleFixConfiguration_for_UseTemplateOptions =
	| RulePlainConfiguration
	| RuleWithFixOptions_for_UseTemplateOptions;
export type RuleFixConfiguration_for_UseThrowNewErrorOptions =
	| RulePlainConfiguration
	| RuleWithFixOptions_for_UseThrowNewErrorOptions;
export type RuleConfiguration_for_UseThrowOnlyErrorOptions =
	| RulePlainConfiguration
	| RuleWithOptions_for_UseThrowOnlyErrorOptions;
export type RuleFixConfiguration_for_UseTrimStartEndOptions =
	| RulePlainConfiguration
	| RuleWithFixOptions_for_UseTrimStartEndOptions;
export type RuleFixConfiguration_for_UseUnifiedTypeSignaturesOptions =
	| RulePlainConfiguration
	| RuleWithFixOptions_for_UseUnifiedTypeSignaturesOptions;
export type RuleConfiguration_for_NoAlertOptions =
	| RulePlainConfiguration
	| RuleWithOptions_for_NoAlertOptions;
export type RuleFixConfiguration_for_NoApproximativeNumericConstantOptions =
	| RulePlainConfiguration
	| RuleWithFixOptions_for_NoApproximativeNumericConstantOptions;
export type RuleConfiguration_for_NoArrayIndexKeyOptions =
	| RulePlainConfiguration
	| RuleWithOptions_for_NoArrayIndexKeyOptions;
export type RuleConfiguration_for_NoAssignInExpressionsOptions =
	| RulePlainConfiguration
	| RuleWithOptions_for_NoAssignInExpressionsOptions;
export type RuleConfiguration_for_NoAsyncPromiseExecutorOptions =
	| RulePlainConfiguration
	| RuleWithOptions_for_NoAsyncPromiseExecutorOptions;
export type RuleFixConfiguration_for_NoBiomeFirstExceptionOptions =
	| RulePlainConfiguration
	| RuleWithFixOptions_for_NoBiomeFirstExceptionOptions;
export type RuleConfiguration_for_NoBitwiseOperatorsOptions =
	| RulePlainConfiguration
	| RuleWithOptions_for_NoBitwiseOperatorsOptions;
export type RuleConfiguration_for_NoCatchAssignOptions =
	| RulePlainConfiguration
	| RuleWithOptions_for_NoCatchAssignOptions;
export type RuleConfiguration_for_NoClassAssignOptions =
	| RulePlainConfiguration
	| RuleWithOptions_for_NoClassAssignOptions;
export type RuleFixConfiguration_for_NoCommentTextOptions =
	| RulePlainConfiguration
	| RuleWithFixOptions_for_NoCommentTextOptions;
export type RuleFixConfiguration_for_NoCompareNegZeroOptions =
	| RulePlainConfiguration
	| RuleWithFixOptions_for_NoCompareNegZeroOptions;
export type RuleConfiguration_for_NoConfusingLabelsOptions =
	| RulePlainConfiguration
	| RuleWithOptions_for_NoConfusingLabelsOptions;
export type RuleFixConfiguration_for_NoConfusingVoidTypeOptions =
	| RulePlainConfiguration
	| RuleWithFixOptions_for_NoConfusingVoidTypeOptions;
export type RuleFixConfiguration_for_NoConsoleOptions =
	| RulePlainConfiguration
	| RuleWithFixOptions_for_NoConsoleOptions;
export type RuleFixConfiguration_for_NoConstEnumOptions =
	| RulePlainConfiguration
	| RuleWithFixOptions_for_NoConstEnumOptions;
export type RuleConfiguration_for_NoConstantBinaryExpressionsOptions =
	| RulePlainConfiguration
	| RuleWithOptions_for_NoConstantBinaryExpressionsOptions;
export type RuleConfiguration_for_NoControlCharactersInRegexOptions =
	| RulePlainConfiguration
	| RuleWithOptions_for_NoControlCharactersInRegexOptions;
export type RuleFixConfiguration_for_NoDebuggerOptions =
	| RulePlainConfiguration
	| RuleWithFixOptions_for_NoDebuggerOptions;
export type RuleConfiguration_for_NoDocumentCookieOptions =
	| RulePlainConfiguration
	| RuleWithOptions_for_NoDocumentCookieOptions;
export type RuleConfiguration_for_NoDocumentImportInPageOptions =
	| RulePlainConfiguration
	| RuleWithOptions_for_NoDocumentImportInPageOptions;
export type RuleFixConfiguration_for_NoDoubleEqualsOptions =
	| RulePlainConfiguration
	| RuleWithFixOptions_for_NoDoubleEqualsOptions;
export type RuleConfiguration_for_NoDuplicateAtImportRulesOptions =
	| RulePlainConfiguration
	| RuleWithOptions_for_NoDuplicateAtImportRulesOptions;
export type RuleConfiguration_for_NoDuplicateCaseOptions =
	| RulePlainConfiguration
	| RuleWithOptions_for_NoDuplicateCaseOptions;
export type RuleConfiguration_for_NoDuplicateClassMembersOptions =
	| RulePlainConfiguration
	| RuleWithOptions_for_NoDuplicateClassMembersOptions;
export type RuleConfiguration_for_NoDuplicateCustomPropertiesOptions =
	| RulePlainConfiguration
	| RuleWithOptions_for_NoDuplicateCustomPropertiesOptions;
export type RuleConfiguration_for_NoDuplicateElseIfOptions =
	| RulePlainConfiguration
	| RuleWithOptions_for_NoDuplicateElseIfOptions;
export type RuleConfiguration_for_NoDuplicateFieldsOptions =
	| RulePlainConfiguration
	| RuleWithOptions_for_NoDuplicateFieldsOptions;
export type RuleConfiguration_for_NoDuplicateFontNamesOptions =
	| RulePlainConfiguration
	| RuleWithOptions_for_NoDuplicateFontNamesOptions;
export type RuleConfiguration_for_NoDuplicateJsxPropsOptions =
	| RulePlainConfiguration
	| RuleWithOptions_for_NoDuplicateJsxPropsOptions;
export type RuleConfiguration_for_NoDuplicateObjectKeysOptions =
	| RulePlainConfiguration
	| RuleWithOptions_for_NoDuplicateObjectKeysOptions;
export type RuleConfiguration_for_NoDuplicateParametersOptions =
	| RulePlainConfiguration
	| RuleWithOptions_for_NoDuplicateParametersOptions;
export type RuleConfiguration_for_NoDuplicatePropertiesOptions =
	| RulePlainConfiguration
	| RuleWithOptions_for_NoDuplicatePropertiesOptions;
export type RuleConfiguration_for_NoDuplicateSelectorsKeyframeBlockOptions =
	| RulePlainConfiguration
	| RuleWithOptions_for_NoDuplicateSelectorsKeyframeBlockOptions;
export type RuleConfiguration_for_NoDuplicateTestHooksOptions =
	| RulePlainConfiguration
	| RuleWithOptions_for_NoDuplicateTestHooksOptions;
export type RuleConfiguration_for_NoEmptyBlockOptions =
	| RulePlainConfiguration
	| RuleWithOptions_for_NoEmptyBlockOptions;
export type RuleConfiguration_for_NoEmptyBlockStatementsOptions =
	| RulePlainConfiguration
	| RuleWithOptions_for_NoEmptyBlockStatementsOptions;
export type RuleFixConfiguration_for_NoEmptyInterfaceOptions =
	| RulePlainConfiguration
	| RuleWithFixOptions_for_NoEmptyInterfaceOptions;
export type RuleConfiguration_for_NoEvolvingTypesOptions =
	| RulePlainConfiguration
	| RuleWithOptions_for_NoEvolvingTypesOptions;
export type RuleConfiguration_for_NoExplicitAnyOptions =
	| RulePlainConfiguration
	| RuleWithOptions_for_NoExplicitAnyOptions;
export type RuleConfiguration_for_NoExportsInTestOptions =
	| RulePlainConfiguration
	| RuleWithOptions_for_NoExportsInTestOptions;
export type RuleFixConfiguration_for_NoExtraNonNullAssertionOptions =
	| RulePlainConfiguration
	| RuleWithFixOptions_for_NoExtraNonNullAssertionOptions;
export type RuleConfiguration_for_NoFallthroughSwitchClauseOptions =
	| RulePlainConfiguration
	| RuleWithOptions_for_NoFallthroughSwitchClauseOptions;
export type RuleFixConfiguration_for_NoFocusedTestsOptions =
	| RulePlainConfiguration
	| RuleWithFixOptions_for_NoFocusedTestsOptions;
export type RuleConfiguration_for_NoFunctionAssignOptions =
	| RulePlainConfiguration
	| RuleWithOptions_for_NoFunctionAssignOptions;
export type RuleConfiguration_for_NoGlobalAssignOptions =
	| RulePlainConfiguration
	| RuleWithOptions_for_NoGlobalAssignOptions;
export type RuleFixConfiguration_for_NoGlobalIsFiniteOptions =
	| RulePlainConfiguration
	| RuleWithFixOptions_for_NoGlobalIsFiniteOptions;
export type RuleFixConfiguration_for_NoGlobalIsNanOptions =
	| RulePlainConfiguration
	| RuleWithFixOptions_for_NoGlobalIsNanOptions;
export type RuleConfiguration_for_NoHeadImportInDocumentOptions =
	| RulePlainConfiguration
	| RuleWithOptions_for_NoHeadImportInDocumentOptions;
export type RuleConfiguration_for_NoImplicitAnyLetOptions =
	| RulePlainConfiguration
	| RuleWithOptions_for_NoImplicitAnyLetOptions;
export type RuleConfiguration_for_NoImportAssignOptions =
	| RulePlainConfiguration
	| RuleWithOptions_for_NoImportAssignOptions;
export type RuleConfiguration_for_NoImportantInKeyframeOptions =
	| RulePlainConfiguration
	| RuleWithOptions_for_NoImportantInKeyframeOptions;
export type RuleConfiguration_for_NoIrregularWhitespaceOptions =
	| RulePlainConfiguration
	| RuleWithOptions_for_NoIrregularWhitespaceOptions;
export type RuleConfiguration_for_NoLabelVarOptions =
	| RulePlainConfiguration
	| RuleWithOptions_for_NoLabelVarOptions;
export type RuleFixConfiguration_for_NoMisleadingCharacterClassOptions =
	| RulePlainConfiguration
	| RuleWithFixOptions_for_NoMisleadingCharacterClassOptions;
export type RuleConfiguration_for_NoMisleadingInstantiatorOptions =
	| RulePlainConfiguration
	| RuleWithOptions_for_NoMisleadingInstantiatorOptions;
export type RuleConfiguration_for_NoMisplacedAssertionOptions =
	| RulePlainConfiguration
	| RuleWithOptions_for_NoMisplacedAssertionOptions;
export type RuleFixConfiguration_for_NoMisrefactoredShorthandAssignOptions =
	| RulePlainConfiguration
	| RuleWithFixOptions_for_NoMisrefactoredShorthandAssignOptions;
export type RuleFixConfiguration_for_NoOctalEscapeOptions =
	| RulePlainConfiguration
	| RuleWithFixOptions_for_NoOctalEscapeOptions;
export type RuleFixConfiguration_for_NoPrototypeBuiltinsOptions =
	| RulePlainConfiguration
	| RuleWithFixOptions_for_NoPrototypeBuiltinsOptions;
export type RuleFixConfiguration_for_NoQuickfixBiomeOptions =
	| RulePlainConfiguration
	| RuleWithFixOptions_for_NoQuickfixBiomeOptions;
export type RuleFixConfiguration_for_NoReactSpecificPropsOptions =
	| RulePlainConfiguration
	| RuleWithFixOptions_for_NoReactSpecificPropsOptions;
export type RuleConfiguration_for_NoRedeclareOptions =
	| RulePlainConfiguration
	| RuleWithOptions_for_NoRedeclareOptions;
export type RuleFixConfiguration_for_NoRedundantUseStrictOptions =
	| RulePlainConfiguration
	| RuleWithFixOptions_for_NoRedundantUseStrictOptions;
export type RuleConfiguration_for_NoSelfCompareOptions =
	| RulePlainConfiguration
	| RuleWithOptions_for_NoSelfCompareOptions;
export type RuleConfiguration_for_NoShadowRestrictedNamesOptions =
	| RulePlainConfiguration
	| RuleWithOptions_for_NoShadowRestrictedNamesOptions;
export type RuleConfiguration_for_NoShorthandPropertyOverridesOptions =
	| RulePlainConfiguration
	| RuleWithOptions_for_NoShorthandPropertyOverridesOptions;
export type RuleFixConfiguration_for_NoSkippedTestsOptions =
	| RulePlainConfiguration
	| RuleWithFixOptions_for_NoSkippedTestsOptions;
export type RuleFixConfiguration_for_NoSparseArrayOptions =
	| RulePlainConfiguration
	| RuleWithFixOptions_for_NoSparseArrayOptions;
export type RuleConfiguration_for_NoSuspiciousSemicolonInJsxOptions =
	| RulePlainConfiguration
	| RuleWithOptions_for_NoSuspiciousSemicolonInJsxOptions;
export type RuleConfiguration_for_NoTemplateCurlyInStringOptions =
	| RulePlainConfiguration
	| RuleWithOptions_for_NoTemplateCurlyInStringOptions;
export type RuleConfiguration_for_NoThenPropertyOptions =
	| RulePlainConfiguration
	| RuleWithOptions_for_NoThenPropertyOptions;
export type RuleFixConfiguration_for_NoTsIgnoreOptions =
	| RulePlainConfiguration
	| RuleWithFixOptions_for_NoTsIgnoreOptions;
export type RuleConfiguration_for_NoUnassignedVariablesOptions =
	| RulePlainConfiguration
	| RuleWithOptions_for_NoUnassignedVariablesOptions;
export type RuleConfiguration_for_NoUnknownAtRulesOptions =
	| RulePlainConfiguration
	| RuleWithOptions_for_NoUnknownAtRulesOptions;
export type RuleConfiguration_for_NoUnsafeDeclarationMergingOptions =
	| RulePlainConfiguration
	| RuleWithOptions_for_NoUnsafeDeclarationMergingOptions;
export type RuleFixConfiguration_for_NoUnsafeNegationOptions =
	| RulePlainConfiguration
	| RuleWithFixOptions_for_NoUnsafeNegationOptions;
export type RuleFixConfiguration_for_NoUselessEscapeInStringOptions =
	| RulePlainConfiguration
	| RuleWithFixOptions_for_NoUselessEscapeInStringOptions;
export type RuleConfiguration_for_NoUselessRegexBackrefsOptions =
	| RulePlainConfiguration
	| RuleWithOptions_for_NoUselessRegexBackrefsOptions;
export type RuleFixConfiguration_for_NoVarOptions =
	| RulePlainConfiguration
	| RuleWithFixOptions_for_NoVarOptions;
export type RuleConfiguration_for_NoWithOptions =
	| RulePlainConfiguration
	| RuleWithOptions_for_NoWithOptions;
export type RuleConfiguration_for_UseAdjacentOverloadSignaturesOptions =
	| RulePlainConfiguration
	| RuleWithOptions_for_UseAdjacentOverloadSignaturesOptions;
export type RuleConfiguration_for_UseAwaitOptions =
	| RulePlainConfiguration
	| RuleWithOptions_for_UseAwaitOptions;
export type RuleFixConfiguration_for_UseBiomeIgnoreFolderOptions =
	| RulePlainConfiguration
	| RuleWithFixOptions_for_UseBiomeIgnoreFolderOptions;
export type RuleConfiguration_for_UseDefaultSwitchClauseLastOptions =
	| RulePlainConfiguration
	| RuleWithOptions_for_UseDefaultSwitchClauseLastOptions;
export type RuleConfiguration_for_UseErrorMessageOptions =
	| RulePlainConfiguration
	| RuleWithOptions_for_UseErrorMessageOptions;
export type RuleConfiguration_for_UseGetterReturnOptions =
	| RulePlainConfiguration
	| RuleWithOptions_for_UseGetterReturnOptions;
export type RuleConfiguration_for_UseGoogleFontDisplayOptions =
	| RulePlainConfiguration
	| RuleWithOptions_for_UseGoogleFontDisplayOptions;
export type RuleConfiguration_for_UseGuardForInOptions =
	| RulePlainConfiguration
	| RuleWithOptions_for_UseGuardForInOptions;
export type RuleFixConfiguration_for_UseIsArrayOptions =
	| RulePlainConfiguration
	| RuleWithFixOptions_for_UseIsArrayOptions;
export type RuleConfiguration_for_UseIterableCallbackReturnOptions =
	| RulePlainConfiguration
	| RuleWithOptions_for_UseIterableCallbackReturnOptions;
export type RuleFixConfiguration_for_UseNamespaceKeywordOptions =
	| RulePlainConfiguration
	| RuleWithFixOptions_for_UseNamespaceKeywordOptions;
export type RuleFixConfiguration_for_UseNumberToFixedDigitsArgumentOptions =
	| RulePlainConfiguration
	| RuleWithFixOptions_for_UseNumberToFixedDigitsArgumentOptions;
export type RuleFixConfiguration_for_UseStaticResponseMethodsOptions =
	| RulePlainConfiguration
	| RuleWithFixOptions_for_UseStaticResponseMethodsOptions;
export type RuleFixConfiguration_for_UseStrictModeOptions =
	| RulePlainConfiguration
	| RuleWithFixOptions_for_UseStrictModeOptions;
export interface OrganizeImportsOptions {
	groups?: ImportGroups;
	identifierOrder?: SortOrder;
}
export interface UseSortedAttributesOptions {
	sortOrder?: SortOrder;
}
export interface UseSortedKeysOptions {
	sortOrder?: SortOrder;
}
export interface UseSortedPropertiesOptions {}
export type RulePlainConfiguration = "off" | "on" | "info" | "warn" | "error";
export interface RuleWithFixOptions_for_NoAccessKeyOptions {
	/**
	 * The kind of the code actions emitted by the rule
	 */
	fix?: FixKind;
	/**
	 * The severity of the emitted diagnostics by the rule
	 */
	level: RulePlainConfiguration;
	/**
	 * Rule's options
	 */
	options: NoAccessKeyOptions;
}
export interface RuleWithFixOptions_for_NoAriaHiddenOnFocusableOptions {
	/**
	 * The kind of the code actions emitted by the rule
	 */
	fix?: FixKind;
	/**
	 * The severity of the emitted diagnostics by the rule
	 */
	level: RulePlainConfiguration;
	/**
	 * Rule's options
	 */
	options: NoAriaHiddenOnFocusableOptions;
}
export interface RuleWithFixOptions_for_NoAriaUnsupportedElementsOptions {
	/**
	 * The kind of the code actions emitted by the rule
	 */
	fix?: FixKind;
	/**
	 * The severity of the emitted diagnostics by the rule
	 */
	level: RulePlainConfiguration;
	/**
	 * Rule's options
	 */
	options: NoAriaUnsupportedElementsOptions;
}
export interface RuleWithFixOptions_for_NoAutofocusOptions {
	/**
	 * The kind of the code actions emitted by the rule
	 */
	fix?: FixKind;
	/**
	 * The severity of the emitted diagnostics by the rule
	 */
	level: RulePlainConfiguration;
	/**
	 * Rule's options
	 */
	options: NoAutofocusOptions;
}
export interface RuleWithFixOptions_for_NoDistractingElementsOptions {
	/**
	 * The kind of the code actions emitted by the rule
	 */
	fix?: FixKind;
	/**
	 * The severity of the emitted diagnostics by the rule
	 */
	level: RulePlainConfiguration;
	/**
	 * Rule's options
	 */
	options: NoDistractingElementsOptions;
}
export interface RuleWithFixOptions_for_NoHeaderScopeOptions {
	/**
	 * The kind of the code actions emitted by the rule
	 */
	fix?: FixKind;
	/**
	 * The severity of the emitted diagnostics by the rule
	 */
	level: RulePlainConfiguration;
	/**
	 * Rule's options
	 */
	options: NoHeaderScopeOptions;
}
export interface RuleWithFixOptions_for_NoInteractiveElementToNoninteractiveRoleOptions {
	/**
	 * The kind of the code actions emitted by the rule
	 */
	fix?: FixKind;
	/**
	 * The severity of the emitted diagnostics by the rule
	 */
	level: RulePlainConfiguration;
	/**
	 * Rule's options
	 */
	options: NoInteractiveElementToNoninteractiveRoleOptions;
}
export interface RuleWithOptions_for_NoLabelWithoutControlOptions {
	/**
	 * The severity of the emitted diagnostics by the rule
	 */
	level: RulePlainConfiguration;
	/**
	 * Rule's options
	 */
	options: NoLabelWithoutControlOptions;
}
export interface RuleWithOptions_for_NoNoninteractiveElementInteractionsOptions {
	/**
	 * The severity of the emitted diagnostics by the rule
	 */
	level: RulePlainConfiguration;
	/**
	 * Rule's options
	 */
	options: NoNoninteractiveElementInteractionsOptions;
}
export interface RuleWithFixOptions_for_NoNoninteractiveElementToInteractiveRoleOptions {
	/**
	 * The kind of the code actions emitted by the rule
	 */
	fix?: FixKind;
	/**
	 * The severity of the emitted diagnostics by the rule
	 */
	level: RulePlainConfiguration;
	/**
	 * Rule's options
	 */
	options: NoNoninteractiveElementToInteractiveRoleOptions;
}
export interface RuleWithFixOptions_for_NoNoninteractiveTabindexOptions {
	/**
	 * The kind of the code actions emitted by the rule
	 */
	fix?: FixKind;
	/**
	 * The severity of the emitted diagnostics by the rule
	 */
	level: RulePlainConfiguration;
	/**
	 * Rule's options
	 */
	options: NoNoninteractiveTabindexOptions;
}
export interface RuleWithFixOptions_for_NoPositiveTabindexOptions {
	/**
	 * The kind of the code actions emitted by the rule
	 */
	fix?: FixKind;
	/**
	 * The severity of the emitted diagnostics by the rule
	 */
	level: RulePlainConfiguration;
	/**
	 * Rule's options
	 */
	options: NoPositiveTabindexOptions;
}
export interface RuleWithOptions_for_NoRedundantAltOptions {
	/**
	 * The severity of the emitted diagnostics by the rule
	 */
	level: RulePlainConfiguration;
	/**
	 * Rule's options
	 */
	options: NoRedundantAltOptions;
}
export interface RuleWithFixOptions_for_NoRedundantRolesOptions {
	/**
	 * The kind of the code actions emitted by the rule
	 */
	fix?: FixKind;
	/**
	 * The severity of the emitted diagnostics by the rule
	 */
	level: RulePlainConfiguration;
	/**
	 * Rule's options
	 */
	options: NoRedundantRolesOptions;
}
export interface RuleWithOptions_for_NoStaticElementInteractionsOptions {
	/**
	 * The severity of the emitted diagnostics by the rule
	 */
	level: RulePlainConfiguration;
	/**
	 * Rule's options
	 */
	options: NoStaticElementInteractionsOptions;
}
export interface RuleWithOptions_for_NoSvgWithoutTitleOptions {
	/**
	 * The severity of the emitted diagnostics by the rule
	 */
	level: RulePlainConfiguration;
	/**
	 * Rule's options
	 */
	options: NoSvgWithoutTitleOptions;
}
export interface RuleWithOptions_for_UseAltTextOptions {
	/**
	 * The severity of the emitted diagnostics by the rule
	 */
	level: RulePlainConfiguration;
	/**
	 * Rule's options
	 */
	options: UseAltTextOptions;
}
export interface RuleWithFixOptions_for_UseAnchorContentOptions {
	/**
	 * The kind of the code actions emitted by the rule
	 */
	fix?: FixKind;
	/**
	 * The severity of the emitted diagnostics by the rule
	 */
	level: RulePlainConfiguration;
	/**
	 * Rule's options
	 */
	options: UseAnchorContentOptions;
}
export interface RuleWithFixOptions_for_UseAriaActivedescendantWithTabindexOptions {
	/**
	 * The kind of the code actions emitted by the rule
	 */
	fix?: FixKind;
	/**
	 * The severity of the emitted diagnostics by the rule
	 */
	level: RulePlainConfiguration;
	/**
	 * Rule's options
	 */
	options: UseAriaActivedescendantWithTabindexOptions;
}
export interface RuleWithOptions_for_UseAriaPropsForRoleOptions {
	/**
	 * The severity of the emitted diagnostics by the rule
	 */
	level: RulePlainConfiguration;
	/**
	 * Rule's options
	 */
	options: UseAriaPropsForRoleOptions;
}
export interface RuleWithOptions_for_UseAriaPropsSupportedByRoleOptions {
	/**
	 * The severity of the emitted diagnostics by the rule
	 */
	level: RulePlainConfiguration;
	/**
	 * Rule's options
	 */
	options: UseAriaPropsSupportedByRoleOptions;
}
export interface RuleWithOptions_for_UseButtonTypeOptions {
	/**
	 * The severity of the emitted diagnostics by the rule
	 */
	level: RulePlainConfiguration;
	/**
	 * Rule's options
	 */
	options: UseButtonTypeOptions;
}
export interface RuleWithOptions_for_UseFocusableInteractiveOptions {
	/**
	 * The severity of the emitted diagnostics by the rule
	 */
	level: RulePlainConfiguration;
	/**
	 * Rule's options
	 */
	options: UseFocusableInteractiveOptions;
}
export interface RuleWithOptions_for_UseGenericFontNamesOptions {
	/**
	 * The severity of the emitted diagnostics by the rule
	 */
	level: RulePlainConfiguration;
	/**
	 * Rule's options
	 */
	options: UseGenericFontNamesOptions;
}
export interface RuleWithOptions_for_UseHeadingContentOptions {
	/**
	 * The severity of the emitted diagnostics by the rule
	 */
	level: RulePlainConfiguration;
	/**
	 * Rule's options
	 */
	options: UseHeadingContentOptions;
}
export interface RuleWithOptions_for_UseHtmlLangOptions {
	/**
	 * The severity of the emitted diagnostics by the rule
	 */
	level: RulePlainConfiguration;
	/**
	 * Rule's options
	 */
	options: UseHtmlLangOptions;
}
export interface RuleWithOptions_for_UseIframeTitleOptions {
	/**
	 * The severity of the emitted diagnostics by the rule
	 */
	level: RulePlainConfiguration;
	/**
	 * Rule's options
	 */
	options: UseIframeTitleOptions;
}
export interface RuleWithOptions_for_UseKeyWithClickEventsOptions {
	/**
	 * The severity of the emitted diagnostics by the rule
	 */
	level: RulePlainConfiguration;
	/**
	 * Rule's options
	 */
	options: UseKeyWithClickEventsOptions;
}
export interface RuleWithOptions_for_UseKeyWithMouseEventsOptions {
	/**
	 * The severity of the emitted diagnostics by the rule
	 */
	level: RulePlainConfiguration;
	/**
	 * Rule's options
	 */
	options: UseKeyWithMouseEventsOptions;
}
export interface RuleWithOptions_for_UseMediaCaptionOptions {
	/**
	 * The severity of the emitted diagnostics by the rule
	 */
	level: RulePlainConfiguration;
	/**
	 * Rule's options
	 */
	options: UseMediaCaptionOptions;
}
export interface RuleWithOptions_for_UseSemanticElementsOptions {
	/**
	 * The severity of the emitted diagnostics by the rule
	 */
	level: RulePlainConfiguration;
	/**
	 * Rule's options
	 */
	options: UseSemanticElementsOptions;
}
export interface RuleWithOptions_for_UseValidAnchorOptions {
	/**
	 * The severity of the emitted diagnostics by the rule
	 */
	level: RulePlainConfiguration;
	/**
	 * Rule's options
	 */
	options: UseValidAnchorOptions;
}
export interface RuleWithFixOptions_for_UseValidAriaPropsOptions {
	/**
	 * The kind of the code actions emitted by the rule
	 */
	fix?: FixKind;
	/**
	 * The severity of the emitted diagnostics by the rule
	 */
	level: RulePlainConfiguration;
	/**
	 * Rule's options
	 */
	options: UseValidAriaPropsOptions;
}
export interface RuleWithFixOptions_for_UseValidAriaRoleOptions {
	/**
	 * The kind of the code actions emitted by the rule
	 */
	fix?: FixKind;
	/**
	 * The severity of the emitted diagnostics by the rule
	 */
	level: RulePlainConfiguration;
	/**
	 * Rule's options
	 */
	options: UseValidAriaRoleOptions;
}
export interface RuleWithOptions_for_UseValidAriaValuesOptions {
	/**
	 * The severity of the emitted diagnostics by the rule
	 */
	level: RulePlainConfiguration;
	/**
	 * Rule's options
	 */
	options: UseValidAriaValuesOptions;
}
export interface RuleWithOptions_for_UseValidAutocompleteOptions {
	/**
	 * The severity of the emitted diagnostics by the rule
	 */
	level: RulePlainConfiguration;
	/**
	 * Rule's options
	 */
	options: UseValidAutocompleteOptions;
}
export interface RuleWithOptions_for_UseValidLangOptions {
	/**
	 * The severity of the emitted diagnostics by the rule
	 */
	level: RulePlainConfiguration;
	/**
	 * Rule's options
	 */
	options: UseValidLangOptions;
}
export interface RuleWithFixOptions_for_NoAdjacentSpacesInRegexOptions {
	/**
	 * The kind of the code actions emitted by the rule
	 */
	fix?: FixKind;
	/**
	 * The severity of the emitted diagnostics by the rule
	 */
	level: RulePlainConfiguration;
	/**
	 * Rule's options
	 */
	options: NoAdjacentSpacesInRegexOptions;
}
export interface RuleWithOptions_for_NoArgumentsOptions {
	/**
	 * The severity of the emitted diagnostics by the rule
	 */
	level: RulePlainConfiguration;
	/**
	 * Rule's options
	 */
	options: NoArgumentsOptions;
}
export interface RuleWithFixOptions_for_NoBannedTypesOptions {
	/**
	 * The kind of the code actions emitted by the rule
	 */
	fix?: FixKind;
	/**
	 * The severity of the emitted diagnostics by the rule
	 */
	level: RulePlainConfiguration;
	/**
	 * Rule's options
	 */
	options: NoBannedTypesOptions;
}
export interface RuleWithOptions_for_NoCommaOperatorOptions {
	/**
	 * The severity of the emitted diagnostics by the rule
	 */
	level: RulePlainConfiguration;
	/**
	 * Rule's options
	 */
	options: NoCommaOperatorOptions;
}
export interface RuleWithOptions_for_NoEmptyTypeParametersOptions {
	/**
	 * The severity of the emitted diagnostics by the rule
	 */
	level: RulePlainConfiguration;
	/**
	 * Rule's options
	 */
	options: NoEmptyTypeParametersOptions;
}
export interface RuleWithOptions_for_NoExcessiveCognitiveComplexityOptions {
	/**
	 * The severity of the emitted diagnostics by the rule
	 */
	level: RulePlainConfiguration;
	/**
	 * Rule's options
	 */
	options: NoExcessiveCognitiveComplexityOptions;
}
export interface RuleWithOptions_for_NoExcessiveLinesPerFunctionOptions {
	/**
	 * The severity of the emitted diagnostics by the rule
	 */
	level: RulePlainConfiguration;
	/**
	 * Rule's options
	 */
	options: NoExcessiveLinesPerFunctionOptions;
}
export interface RuleWithOptions_for_NoExcessiveNestedTestSuitesOptions {
	/**
	 * The severity of the emitted diagnostics by the rule
	 */
	level: RulePlainConfiguration;
	/**
	 * Rule's options
	 */
	options: NoExcessiveNestedTestSuitesOptions;
}
export interface RuleWithFixOptions_for_NoExtraBooleanCastOptions {
	/**
	 * The kind of the code actions emitted by the rule
	 */
	fix?: FixKind;
	/**
	 * The severity of the emitted diagnostics by the rule
	 */
	level: RulePlainConfiguration;
	/**
	 * Rule's options
	 */
	options: NoExtraBooleanCastOptions;
}
export interface RuleWithFixOptions_for_NoFlatMapIdentityOptions {
	/**
	 * The kind of the code actions emitted by the rule
	 */
	fix?: FixKind;
	/**
	 * The severity of the emitted diagnostics by the rule
	 */
	level: RulePlainConfiguration;
	/**
	 * Rule's options
	 */
	options: NoFlatMapIdentityOptions;
}
export interface RuleWithOptions_for_NoForEachOptions {
	/**
	 * The severity of the emitted diagnostics by the rule
	 */
	level: RulePlainConfiguration;
	/**
	 * Rule's options
	 */
	options: NoForEachOptions;
}
export interface RuleWithFixOptions_for_NoImplicitCoercionsOptions {
	/**
	 * The kind of the code actions emitted by the rule
	 */
	fix?: FixKind;
	/**
	 * The severity of the emitted diagnostics by the rule
	 */
	level: RulePlainConfiguration;
	/**
	 * Rule's options
	 */
	options: NoImplicitCoercionsOptions;
}
export interface RuleWithFixOptions_for_NoImportantStylesOptions {
	/**
	 * The kind of the code actions emitted by the rule
	 */
	fix?: FixKind;
	/**
	 * The severity of the emitted diagnostics by the rule
	 */
	level: RulePlainConfiguration;
	/**
	 * Rule's options
	 */
	options: NoImportantStylesOptions;
}
export interface RuleWithOptions_for_NoStaticOnlyClassOptions {
	/**
	 * The severity of the emitted diagnostics by the rule
	 */
	level: RulePlainConfiguration;
	/**
	 * Rule's options
	 */
	options: NoStaticOnlyClassOptions;
}
export interface RuleWithFixOptions_for_NoThisInStaticOptions {
	/**
	 * The kind of the code actions emitted by the rule
	 */
	fix?: FixKind;
	/**
	 * The severity of the emitted diagnostics by the rule
	 */
	level: RulePlainConfiguration;
	/**
	 * Rule's options
	 */
	options: NoThisInStaticOptions;
}
export interface RuleWithFixOptions_for_NoUselessCatchOptions {
	/**
	 * The kind of the code actions emitted by the rule
	 */
	fix?: FixKind;
	/**
	 * The severity of the emitted diagnostics by the rule
	 */
	level: RulePlainConfiguration;
	/**
	 * Rule's options
	 */
	options: NoUselessCatchOptions;
}
export interface RuleWithFixOptions_for_NoUselessConstructorOptions {
	/**
	 * The kind of the code actions emitted by the rule
	 */
	fix?: FixKind;
	/**
	 * The severity of the emitted diagnostics by the rule
	 */
	level: RulePlainConfiguration;
	/**
	 * Rule's options
	 */
	options: NoUselessConstructorOptions;
}
export interface RuleWithFixOptions_for_NoUselessContinueOptions {
	/**
	 * The kind of the code actions emitted by the rule
	 */
	fix?: FixKind;
	/**
	 * The severity of the emitted diagnostics by the rule
	 */
	level: RulePlainConfiguration;
	/**
	 * Rule's options
	 */
	options: NoUselessContinueOptions;
}
export interface RuleWithFixOptions_for_NoUselessEmptyExportOptions {
	/**
	 * The kind of the code actions emitted by the rule
	 */
	fix?: FixKind;
	/**
	 * The severity of the emitted diagnostics by the rule
	 */
	level: RulePlainConfiguration;
	/**
	 * Rule's options
	 */
	options: NoUselessEmptyExportOptions;
}
export interface RuleWithFixOptions_for_NoUselessEscapeInRegexOptions {
	/**
	 * The kind of the code actions emitted by the rule
	 */
	fix?: FixKind;
	/**
	 * The severity of the emitted diagnostics by the rule
	 */
	level: RulePlainConfiguration;
	/**
	 * Rule's options
	 */
	options: NoUselessEscapeInRegexOptions;
}
export interface RuleWithFixOptions_for_NoUselessFragmentsOptions {
	/**
	 * The kind of the code actions emitted by the rule
	 */
	fix?: FixKind;
	/**
	 * The severity of the emitted diagnostics by the rule
	 */
	level: RulePlainConfiguration;
	/**
	 * Rule's options
	 */
	options: NoUselessFragmentsOptions;
}
export interface RuleWithFixOptions_for_NoUselessLabelOptions {
	/**
	 * The kind of the code actions emitted by the rule
	 */
	fix?: FixKind;
	/**
	 * The severity of the emitted diagnostics by the rule
	 */
	level: RulePlainConfiguration;
	/**
	 * Rule's options
	 */
	options: NoUselessLabelOptions;
}
export interface RuleWithFixOptions_for_NoUselessLoneBlockStatementsOptions {
	/**
	 * The kind of the code actions emitted by the rule
	 */
	fix?: FixKind;
	/**
	 * The severity of the emitted diagnostics by the rule
	 */
	level: RulePlainConfiguration;
	/**
	 * Rule's options
	 */
	options: NoUselessLoneBlockStatementsOptions;
}
export interface RuleWithFixOptions_for_NoUselessRenameOptions {
	/**
	 * The kind of the code actions emitted by the rule
	 */
	fix?: FixKind;
	/**
	 * The severity of the emitted diagnostics by the rule
	 */
	level: RulePlainConfiguration;
	/**
	 * Rule's options
	 */
	options: NoUselessRenameOptions;
}
export interface RuleWithFixOptions_for_NoUselessStringConcatOptions {
	/**
	 * The kind of the code actions emitted by the rule
	 */
	fix?: FixKind;
	/**
	 * The severity of the emitted diagnostics by the rule
	 */
	level: RulePlainConfiguration;
	/**
	 * Rule's options
	 */
	options: NoUselessStringConcatOptions;
}
export interface RuleWithOptions_for_NoUselessStringRawOptions {
	/**
	 * The severity of the emitted diagnostics by the rule
	 */
	level: RulePlainConfiguration;
	/**
	 * Rule's options
	 */
	options: NoUselessStringRawOptions;
}
export interface RuleWithFixOptions_for_NoUselessSwitchCaseOptions {
	/**
	 * The kind of the code actions emitted by the rule
	 */
	fix?: FixKind;
	/**
	 * The severity of the emitted diagnostics by the rule
	 */
	level: RulePlainConfiguration;
	/**
	 * Rule's options
	 */
	options: NoUselessSwitchCaseOptions;
}
export interface RuleWithFixOptions_for_NoUselessTernaryOptions {
	/**
	 * The kind of the code actions emitted by the rule
	 */
	fix?: FixKind;
	/**
	 * The severity of the emitted diagnostics by the rule
	 */
	level: RulePlainConfiguration;
	/**
	 * Rule's options
	 */
	options: NoUselessTernaryOptions;
}
export interface RuleWithFixOptions_for_NoUselessThisAliasOptions {
	/**
	 * The kind of the code actions emitted by the rule
	 */
	fix?: FixKind;
	/**
	 * The severity of the emitted diagnostics by the rule
	 */
	level: RulePlainConfiguration;
	/**
	 * Rule's options
	 */
	options: NoUselessThisAliasOptions;
}
export interface RuleWithFixOptions_for_NoUselessTypeConstraintOptions {
	/**
	 * The kind of the code actions emitted by the rule
	 */
	fix?: FixKind;
	/**
	 * The severity of the emitted diagnostics by the rule
	 */
	level: RulePlainConfiguration;
	/**
	 * Rule's options
	 */
	options: NoUselessTypeConstraintOptions;
}
export interface RuleWithFixOptions_for_NoUselessUndefinedInitializationOptions {
	/**
	 * The kind of the code actions emitted by the rule
	 */
	fix?: FixKind;
	/**
	 * The severity of the emitted diagnostics by the rule
	 */
	level: RulePlainConfiguration;
	/**
	 * Rule's options
	 */
	options: NoUselessUndefinedInitializationOptions;
}
export interface RuleWithOptions_for_NoVoidOptions {
	/**
	 * The severity of the emitted diagnostics by the rule
	 */
	level: RulePlainConfiguration;
	/**
	 * Rule's options
	 */
	options: NoVoidOptions;
}
export interface RuleWithFixOptions_for_UseArrowFunctionOptions {
	/**
	 * The kind of the code actions emitted by the rule
	 */
	fix?: FixKind;
	/**
	 * The severity of the emitted diagnostics by the rule
	 */
	level: RulePlainConfiguration;
	/**
	 * Rule's options
	 */
	options: UseArrowFunctionOptions;
}
export interface RuleWithFixOptions_for_UseDateNowOptions {
	/**
	 * The kind of the code actions emitted by the rule
	 */
	fix?: FixKind;
	/**
	 * The severity of the emitted diagnostics by the rule
	 */
	level: RulePlainConfiguration;
	/**
	 * Rule's options
	 */
	options: UseDateNowOptions;
}
export interface RuleWithFixOptions_for_UseFlatMapOptions {
	/**
	 * The kind of the code actions emitted by the rule
	 */
	fix?: FixKind;
	/**
	 * The severity of the emitted diagnostics by the rule
	 */
	level: RulePlainConfiguration;
	/**
	 * Rule's options
	 */
	options: UseFlatMapOptions;
}
export interface RuleWithFixOptions_for_UseIndexOfOptions {
	/**
	 * The kind of the code actions emitted by the rule
	 */
	fix?: FixKind;
	/**
	 * The severity of the emitted diagnostics by the rule
	 */
	level: RulePlainConfiguration;
	/**
	 * Rule's options
	 */
	options: UseIndexOfOptions;
}
export interface RuleWithFixOptions_for_UseLiteralKeysOptions {
	/**
	 * The kind of the code actions emitted by the rule
	 */
	fix?: FixKind;
	/**
	 * The severity of the emitted diagnostics by the rule
	 */
	level: RulePlainConfiguration;
	/**
	 * Rule's options
	 */
	options: UseLiteralKeysOptions;
}
export interface RuleWithFixOptions_for_UseNumericLiteralsOptions {
	/**
	 * The kind of the code actions emitted by the rule
	 */
	fix?: FixKind;
	/**
	 * The severity of the emitted diagnostics by the rule
	 */
	level: RulePlainConfiguration;
	/**
	 * Rule's options
	 */
	options: UseNumericLiteralsOptions;
}
export interface RuleWithFixOptions_for_UseOptionalChainOptions {
	/**
	 * The kind of the code actions emitted by the rule
	 */
	fix?: FixKind;
	/**
	 * The severity of the emitted diagnostics by the rule
	 */
	level: RulePlainConfiguration;
	/**
	 * Rule's options
	 */
	options: UseOptionalChainOptions;
}
export interface RuleWithFixOptions_for_UseRegexLiteralsOptions {
	/**
	 * The kind of the code actions emitted by the rule
	 */
	fix?: FixKind;
	/**
	 * The severity of the emitted diagnostics by the rule
	 */
	level: RulePlainConfiguration;
	/**
	 * Rule's options
	 */
	options: UseRegexLiteralsOptions;
}
export interface RuleWithFixOptions_for_UseSimpleNumberKeysOptions {
	/**
	 * The kind of the code actions emitted by the rule
	 */
	fix?: FixKind;
	/**
	 * The severity of the emitted diagnostics by the rule
	 */
	level: RulePlainConfiguration;
	/**
	 * Rule's options
	 */
	options: UseSimpleNumberKeysOptions;
}
export interface RuleWithFixOptions_for_UseSimplifiedLogicExpressionOptions {
	/**
	 * The kind of the code actions emitted by the rule
	 */
	fix?: FixKind;
	/**
	 * The severity of the emitted diagnostics by the rule
	 */
	level: RulePlainConfiguration;
	/**
	 * Rule's options
	 */
	options: UseSimplifiedLogicExpressionOptions;
}
export interface RuleWithFixOptions_for_UseWhileOptions {
	/**
	 * The kind of the code actions emitted by the rule
	 */
	fix?: FixKind;
	/**
	 * The severity of the emitted diagnostics by the rule
	 */
	level: RulePlainConfiguration;
	/**
	 * Rule's options
	 */
	options: UseWhileOptions;
}
export interface RuleWithOptions_for_NoChildrenPropOptions {
	/**
	 * The severity of the emitted diagnostics by the rule
	 */
	level: RulePlainConfiguration;
	/**
	 * Rule's options
	 */
	options: NoChildrenPropOptions;
}
export interface RuleWithFixOptions_for_NoConstAssignOptions {
	/**
	 * The kind of the code actions emitted by the rule
	 */
	fix?: FixKind;
	/**
	 * The severity of the emitted diagnostics by the rule
	 */
	level: RulePlainConfiguration;
	/**
	 * Rule's options
	 */
	options: NoConstAssignOptions;
}
export interface RuleWithOptions_for_NoConstantConditionOptions {
	/**
	 * The severity of the emitted diagnostics by the rule
	 */
	level: RulePlainConfiguration;
	/**
	 * Rule's options
	 */
	options: NoConstantConditionOptions;
}
export interface RuleWithFixOptions_for_NoConstantMathMinMaxClampOptions {
	/**
	 * The kind of the code actions emitted by the rule
	 */
	fix?: FixKind;
	/**
	 * The severity of the emitted diagnostics by the rule
	 */
	level: RulePlainConfiguration;
	/**
	 * Rule's options
	 */
	options: NoConstantMathMinMaxClampOptions;
}
export interface RuleWithOptions_for_NoConstructorReturnOptions {
	/**
	 * The severity of the emitted diagnostics by the rule
	 */
	level: RulePlainConfiguration;
	/**
	 * Rule's options
	 */
	options: NoConstructorReturnOptions;
}
export interface RuleWithOptions_for_NoEmptyCharacterClassInRegexOptions {
	/**
	 * The severity of the emitted diagnostics by the rule
	 */
	level: RulePlainConfiguration;
	/**
	 * Rule's options
	 */
	options: NoEmptyCharacterClassInRegexOptions;
}
export interface RuleWithOptions_for_NoEmptyPatternOptions {
	/**
	 * The severity of the emitted diagnostics by the rule
	 */
	level: RulePlainConfiguration;
	/**
	 * Rule's options
	 */
	options: NoEmptyPatternOptions;
}
export interface RuleWithFixOptions_for_NoGlobalDirnameFilenameOptions {
	/**
	 * The kind of the code actions emitted by the rule
	 */
	fix?: FixKind;
	/**
	 * The severity of the emitted diagnostics by the rule
	 */
	level: RulePlainConfiguration;
	/**
	 * Rule's options
	 */
	options: NoGlobalDirnameFilenameOptions;
}
export interface RuleWithOptions_for_NoGlobalObjectCallsOptions {
	/**
	 * The severity of the emitted diagnostics by the rule
	 */
	level: RulePlainConfiguration;
	/**
	 * Rule's options
	 */
	options: NoGlobalObjectCallsOptions;
}
export interface RuleWithOptions_for_NoInnerDeclarationsOptions {
	/**
	 * The severity of the emitted diagnostics by the rule
	 */
	level: RulePlainConfiguration;
	/**
	 * Rule's options
	 */
	options: NoInnerDeclarationsOptions;
}
export interface RuleWithFixOptions_for_NoInvalidBuiltinInstantiationOptions {
	/**
	 * The kind of the code actions emitted by the rule
	 */
	fix?: FixKind;
	/**
	 * The severity of the emitted diagnostics by the rule
	 */
	level: RulePlainConfiguration;
	/**
	 * Rule's options
	 */
	options: NoInvalidBuiltinInstantiationOptions;
}
export interface RuleWithOptions_for_NoInvalidConstructorSuperOptions {
	/**
	 * The severity of the emitted diagnostics by the rule
	 */
	level: RulePlainConfiguration;
	/**
	 * Rule's options
	 */
	options: NoInvalidConstructorSuperOptions;
}
export interface RuleWithOptions_for_NoInvalidDirectionInLinearGradientOptions {
	/**
	 * The severity of the emitted diagnostics by the rule
	 */
	level: RulePlainConfiguration;
	/**
	 * Rule's options
	 */
	options: NoInvalidDirectionInLinearGradientOptions;
}
export interface RuleWithOptions_for_NoInvalidGridAreasOptions {
	/**
	 * The severity of the emitted diagnostics by the rule
	 */
	level: RulePlainConfiguration;
	/**
	 * Rule's options
	 */
	options: NoInvalidGridAreasOptions;
}
export interface RuleWithOptions_for_NoInvalidPositionAtImportRuleOptions {
	/**
	 * The severity of the emitted diagnostics by the rule
	 */
	level: RulePlainConfiguration;
	/**
	 * Rule's options
	 */
	options: NoInvalidPositionAtImportRuleOptions;
}
export interface RuleWithOptions_for_NoInvalidUseBeforeDeclarationOptions {
	/**
	 * The severity of the emitted diagnostics by the rule
	 */
	level: RulePlainConfiguration;
	/**
	 * Rule's options
	 */
	options: NoInvalidUseBeforeDeclarationOptions;
}
export interface RuleWithOptions_for_NoMissingVarFunctionOptions {
	/**
	 * The severity of the emitted diagnostics by the rule
	 */
	level: RulePlainConfiguration;
	/**
	 * Rule's options
	 */
	options: NoMissingVarFunctionOptions;
}
export interface RuleWithOptions_for_NoNestedComponentDefinitionsOptions {
	/**
	 * The severity of the emitted diagnostics by the rule
	 */
	level: RulePlainConfiguration;
	/**
	 * Rule's options
	 */
	options: NoNestedComponentDefinitionsOptions;
}
export interface RuleWithOptions_for_NoNodejsModulesOptions {
	/**
	 * The severity of the emitted diagnostics by the rule
	 */
	level: RulePlainConfiguration;
	/**
	 * Rule's options
	 */
	options: NoNodejsModulesOptions;
}
export interface RuleWithFixOptions_for_NoNonoctalDecimalEscapeOptions {
	/**
	 * The kind of the code actions emitted by the rule
	 */
	fix?: FixKind;
	/**
	 * The severity of the emitted diagnostics by the rule
	 */
	level: RulePlainConfiguration;
	/**
	 * Rule's options
	 */
	options: NoNonoctalDecimalEscapeOptions;
}
export interface RuleWithOptions_for_NoPrecisionLossOptions {
	/**
	 * The severity of the emitted diagnostics by the rule
	 */
	level: RulePlainConfiguration;
	/**
	 * Rule's options
	 */
	options: NoPrecisionLossOptions;
}
export interface RuleWithOptions_for_NoPrivateImportsOptions {
	/**
	 * The severity of the emitted diagnostics by the rule
	 */
	level: RulePlainConfiguration;
	/**
	 * Rule's options
	 */
	options: NoPrivateImportsOptions;
}
export interface RuleWithFixOptions_for_NoProcessGlobalOptions {
	/**
	 * The kind of the code actions emitted by the rule
	 */
	fix?: FixKind;
	/**
	 * The severity of the emitted diagnostics by the rule
	 */
	level: RulePlainConfiguration;
	/**
	 * Rule's options
	 */
	options: NoProcessGlobalOptions;
}
export interface RuleWithOptions_for_NoReactPropAssignmentsOptions {
	/**
	 * The severity of the emitted diagnostics by the rule
	 */
	level: RulePlainConfiguration;
	/**
	 * Rule's options
	 */
	options: NoReactPropAssignmentsOptions;
}
export interface RuleWithOptions_for_NoRenderReturnValueOptions {
	/**
	 * The severity of the emitted diagnostics by the rule
	 */
	level: RulePlainConfiguration;
	/**
	 * Rule's options
	 */
	options: NoRenderReturnValueOptions;
}
export interface RuleWithOptions_for_NoRestrictedElementsOptions {
	/**
	 * The severity of the emitted diagnostics by the rule
	 */
	level: RulePlainConfiguration;
	/**
	 * Rule's options
	 */
	options: NoRestrictedElementsOptions;
}
export interface RuleWithOptions_for_NoSelfAssignOptions {
	/**
	 * The severity of the emitted diagnostics by the rule
	 */
	level: RulePlainConfiguration;
	/**
	 * Rule's options
	 */
	options: NoSelfAssignOptions;
}
export interface RuleWithOptions_for_NoSetterReturnOptions {
	/**
	 * The severity of the emitted diagnostics by the rule
	 */
	level: RulePlainConfiguration;
	/**
	 * Rule's options
	 */
	options: NoSetterReturnOptions;
}
export interface RuleWithOptions_for_NoSolidDestructuredPropsOptions {
	/**
	 * The severity of the emitted diagnostics by the rule
	 */
	level: RulePlainConfiguration;
	/**
	 * Rule's options
	 */
	options: NoSolidDestructuredPropsOptions;
}
export interface RuleWithFixOptions_for_NoStringCaseMismatchOptions {
	/**
	 * The kind of the code actions emitted by the rule
	 */
	fix?: FixKind;
	/**
	 * The severity of the emitted diagnostics by the rule
	 */
	level: RulePlainConfiguration;
	/**
	 * Rule's options
	 */
	options: NoStringCaseMismatchOptions;
}
export interface RuleWithFixOptions_for_NoSwitchDeclarationsOptions {
	/**
	 * The kind of the code actions emitted by the rule
	 */
	fix?: FixKind;
	/**
	 * The severity of the emitted diagnostics by the rule
	 */
	level: RulePlainConfiguration;
	/**
	 * Rule's options
	 */
	options: NoSwitchDeclarationsOptions;
}
export interface RuleWithOptions_for_NoUndeclaredDependenciesOptions {
	/**
	 * The severity of the emitted diagnostics by the rule
	 */
	level: RulePlainConfiguration;
	/**
	 * Rule's options
	 */
	options: NoUndeclaredDependenciesOptions;
}
export interface RuleWithOptions_for_NoUndeclaredVariablesOptions {
	/**
	 * The severity of the emitted diagnostics by the rule
	 */
	level: RulePlainConfiguration;
	/**
	 * Rule's options
	 */
	options: NoUndeclaredVariablesOptions;
}
export interface RuleWithOptions_for_NoUnknownFunctionOptions {
	/**
	 * The severity of the emitted diagnostics by the rule
	 */
	level: RulePlainConfiguration;
	/**
	 * Rule's options
	 */
	options: NoUnknownFunctionOptions;
}
export interface RuleWithOptions_for_NoUnknownMediaFeatureNameOptions {
	/**
	 * The severity of the emitted diagnostics by the rule
	 */
	level: RulePlainConfiguration;
	/**
	 * Rule's options
	 */
	options: NoUnknownMediaFeatureNameOptions;
}
export interface RuleWithOptions_for_NoUnknownPropertyOptions {
	/**
	 * The severity of the emitted diagnostics by the rule
	 */
	level: RulePlainConfiguration;
	/**
	 * Rule's options
	 */
	options: NoUnknownPropertyOptions;
}
export interface RuleWithOptions_for_NoUnknownPseudoClassOptions {
	/**
	 * The severity of the emitted diagnostics by the rule
	 */
	level: RulePlainConfiguration;
	/**
	 * Rule's options
	 */
	options: NoUnknownPseudoClassOptions;
}
export interface RuleWithOptions_for_NoUnknownPseudoElementOptions {
	/**
	 * The severity of the emitted diagnostics by the rule
	 */
	level: RulePlainConfiguration;
	/**
	 * Rule's options
	 */
	options: NoUnknownPseudoElementOptions;
}
export interface RuleWithOptions_for_NoUnknownTypeSelectorOptions {
	/**
	 * The severity of the emitted diagnostics by the rule
	 */
	level: RulePlainConfiguration;
	/**
	 * Rule's options
	 */
	options: NoUnknownTypeSelectorOptions;
}
export interface RuleWithOptions_for_NoUnknownUnitOptions {
	/**
	 * The severity of the emitted diagnostics by the rule
	 */
	level: RulePlainConfiguration;
	/**
	 * Rule's options
	 */
	options: NoUnknownUnitOptions;
}
export interface RuleWithOptions_for_NoUnmatchableAnbSelectorOptions {
	/**
	 * The severity of the emitted diagnostics by the rule
	 */
	level: RulePlainConfiguration;
	/**
	 * Rule's options
	 */
	options: NoUnmatchableAnbSelectorOptions;
}
export interface RuleWithOptions_for_NoUnreachableOptions {
	/**
	 * The severity of the emitted diagnostics by the rule
	 */
	level: RulePlainConfiguration;
	/**
	 * Rule's options
	 */
	options: NoUnreachableOptions;
}
export interface RuleWithOptions_for_NoUnreachableSuperOptions {
	/**
	 * The severity of the emitted diagnostics by the rule
	 */
	level: RulePlainConfiguration;
	/**
	 * Rule's options
	 */
	options: NoUnreachableSuperOptions;
}
export interface RuleWithOptions_for_NoUnsafeFinallyOptions {
	/**
	 * The severity of the emitted diagnostics by the rule
	 */
	level: RulePlainConfiguration;
	/**
	 * Rule's options
	 */
	options: NoUnsafeFinallyOptions;
}
export interface RuleWithOptions_for_NoUnsafeOptionalChainingOptions {
	/**
	 * The severity of the emitted diagnostics by the rule
	 */
	level: RulePlainConfiguration;
	/**
	 * Rule's options
	 */
	options: NoUnsafeOptionalChainingOptions;
}
export interface RuleWithFixOptions_for_NoUnusedFunctionParametersOptions {
	/**
	 * The kind of the code actions emitted by the rule
	 */
	fix?: FixKind;
	/**
	 * The severity of the emitted diagnostics by the rule
	 */
	level: RulePlainConfiguration;
	/**
	 * Rule's options
	 */
	options: NoUnusedFunctionParametersOptions;
}
export interface RuleWithFixOptions_for_NoUnusedImportsOptions {
	/**
	 * The kind of the code actions emitted by the rule
	 */
	fix?: FixKind;
	/**
	 * The severity of the emitted diagnostics by the rule
	 */
	level: RulePlainConfiguration;
	/**
	 * Rule's options
	 */
	options: NoUnusedImportsOptions;
}
export interface RuleWithFixOptions_for_NoUnusedLabelsOptions {
	/**
	 * The kind of the code actions emitted by the rule
	 */
	fix?: FixKind;
	/**
	 * The severity of the emitted diagnostics by the rule
	 */
	level: RulePlainConfiguration;
	/**
	 * Rule's options
	 */
	options: NoUnusedLabelsOptions;
}
export interface RuleWithFixOptions_for_NoUnusedPrivateClassMembersOptions {
	/**
	 * The kind of the code actions emitted by the rule
	 */
	fix?: FixKind;
	/**
	 * The severity of the emitted diagnostics by the rule
	 */
	level: RulePlainConfiguration;
	/**
	 * Rule's options
	 */
	options: NoUnusedPrivateClassMembersOptions;
}
export interface RuleWithFixOptions_for_NoUnusedVariablesOptions {
	/**
	 * The kind of the code actions emitted by the rule
	 */
	fix?: FixKind;
	/**
	 * The severity of the emitted diagnostics by the rule
	 */
	level: RulePlainConfiguration;
	/**
	 * Rule's options
	 */
	options: NoUnusedVariablesOptions;
}
export interface RuleWithFixOptions_for_NoVoidElementsWithChildrenOptions {
	/**
	 * The kind of the code actions emitted by the rule
	 */
	fix?: FixKind;
	/**
	 * The severity of the emitted diagnostics by the rule
	 */
	level: RulePlainConfiguration;
	/**
	 * Rule's options
	 */
	options: NoVoidElementsWithChildrenOptions;
}
export interface RuleWithOptions_for_NoVoidTypeReturnOptions {
	/**
	 * The severity of the emitted diagnostics by the rule
	 */
	level: RulePlainConfiguration;
	/**
	 * Rule's options
	 */
	options: NoVoidTypeReturnOptions;
}
export interface RuleWithFixOptions_for_UseExhaustiveDependenciesOptions {
	/**
	 * The kind of the code actions emitted by the rule
	 */
	fix?: FixKind;
	/**
	 * The severity of the emitted diagnostics by the rule
	 */
	level: RulePlainConfiguration;
	/**
	 * Rule's options
	 */
	options: UseExhaustiveDependenciesOptions;
}
export interface RuleWithFixOptions_for_UseGraphqlNamedOperationsOptions {
	/**
	 * The kind of the code actions emitted by the rule
	 */
	fix?: FixKind;
	/**
	 * The severity of the emitted diagnostics by the rule
	 */
	level: RulePlainConfiguration;
	/**
	 * Rule's options
	 */
	options: UseGraphqlNamedOperationsOptions;
}
export interface RuleWithOptions_for_UseHookAtTopLevelOptions {
	/**
	 * The severity of the emitted diagnostics by the rule
	 */
	level: RulePlainConfiguration;
	/**
	 * Rule's options
	 */
	options: UseHookAtTopLevelOptions;
}
export interface RuleWithFixOptions_for_UseImportExtensionsOptions {
	/**
	 * The kind of the code actions emitted by the rule
	 */
	fix?: FixKind;
	/**
	 * The severity of the emitted diagnostics by the rule
	 */
	level: RulePlainConfiguration;
	/**
	 * Rule's options
	 */
	options: UseImportExtensionsOptions;
}
export interface RuleWithFixOptions_for_UseIsNanOptions {
	/**
	 * The kind of the code actions emitted by the rule
	 */
	fix?: FixKind;
	/**
	 * The severity of the emitted diagnostics by the rule
	 */
	level: RulePlainConfiguration;
	/**
	 * Rule's options
	 */
	options: UseIsNanOptions;
}
export interface RuleWithFixOptions_for_UseJsonImportAttributesOptions {
	/**
	 * The kind of the code actions emitted by the rule
	 */
	fix?: FixKind;
	/**
	 * The severity of the emitted diagnostics by the rule
	 */
	level: RulePlainConfiguration;
	/**
	 * Rule's options
	 */
	options: UseJsonImportAttributesOptions;
}
export interface RuleWithOptions_for_UseJsxKeyInIterableOptions {
	/**
	 * The severity of the emitted diagnostics by the rule
	 */
	level: RulePlainConfiguration;
	/**
	 * Rule's options
	 */
	options: UseJsxKeyInIterableOptions;
}
export interface RuleWithFixOptions_for_UseParseIntRadixOptions {
	/**
	 * The kind of the code actions emitted by the rule
	 */
	fix?: FixKind;
	/**
	 * The severity of the emitted diagnostics by the rule
	 */
	level: RulePlainConfiguration;
	/**
	 * Rule's options
	 */
	options: UseParseIntRadixOptions;
}
export interface RuleWithFixOptions_for_UseSingleJsDocAsteriskOptions {
	/**
	 * The kind of the code actions emitted by the rule
	 */
	fix?: FixKind;
	/**
	 * The severity of the emitted diagnostics by the rule
	 */
	level: RulePlainConfiguration;
	/**
	 * Rule's options
	 */
	options: UseSingleJsDocAsteriskOptions;
}
export interface RuleWithOptions_for_UseUniqueElementIdsOptions {
	/**
	 * The severity of the emitted diagnostics by the rule
	 */
	level: RulePlainConfiguration;
	/**
	 * Rule's options
	 */
	options: UseUniqueElementIdsOptions;
}
export interface RuleWithOptions_for_UseValidForDirectionOptions {
	/**
	 * The severity of the emitted diagnostics by the rule
	 */
	level: RulePlainConfiguration;
	/**
	 * Rule's options
	 */
	options: UseValidForDirectionOptions;
}
export interface RuleWithFixOptions_for_UseValidTypeofOptions {
	/**
	 * The kind of the code actions emitted by the rule
	 */
	fix?: FixKind;
	/**
	 * The severity of the emitted diagnostics by the rule
	 */
	level: RulePlainConfiguration;
	/**
	 * Rule's options
	 */
	options: UseValidTypeofOptions;
}
export interface RuleWithOptions_for_UseYieldOptions {
	/**
	 * The severity of the emitted diagnostics by the rule
	 */
	level: RulePlainConfiguration;
	/**
	 * Rule's options
	 */
	options: UseYieldOptions;
}
export interface RuleWithFixOptions_for_NoFloatingPromisesOptions {
	/**
	 * The kind of the code actions emitted by the rule
	 */
	fix?: FixKind;
	/**
	 * The severity of the emitted diagnostics by the rule
	 */
	level: RulePlainConfiguration;
	/**
	 * Rule's options
	 */
	options: NoFloatingPromisesOptions;
}
export interface RuleWithOptions_for_NoImportCyclesOptions {
	/**
	 * The severity of the emitted diagnostics by the rule
	 */
	level: RulePlainConfiguration;
	/**
	 * Rule's options
	 */
	options: NoImportCyclesOptions;
}
export interface RuleWithFixOptions_for_NoMisusedPromisesOptions {
	/**
	 * The kind of the code actions emitted by the rule
	 */
	fix?: FixKind;
	/**
	 * The severity of the emitted diagnostics by the rule
	 */
	level: RulePlainConfiguration;
	/**
	 * Rule's options
	 */
	options: NoMisusedPromisesOptions;
}
export interface RuleWithOptions_for_NoNextAsyncClientComponentOptions {
	/**
	 * The severity of the emitted diagnostics by the rule
	 */
	level: RulePlainConfiguration;
	/**
	 * Rule's options
	 */
	options: NoNextAsyncClientComponentOptions;
}
export interface RuleWithOptions_for_NoNonNullAssertedOptionalChainOptions {
	/**
	 * The severity of the emitted diagnostics by the rule
	 */
	level: RulePlainConfiguration;
	/**
	 * Rule's options
	 */
	options: NoNonNullAssertedOptionalChainOptions;
}
export interface RuleWithOptions_for_NoQwikUseVisibleTaskOptions {
	/**
	 * The severity of the emitted diagnostics by the rule
	 */
	level: RulePlainConfiguration;
	/**
	 * Rule's options
	 */
	options: NoQwikUseVisibleTaskOptions;
}
export interface RuleWithOptions_for_NoSecretsOptions {
	/**
	 * The severity of the emitted diagnostics by the rule
	 */
	level: RulePlainConfiguration;
	/**
	 * Rule's options
	 */
	options: NoSecretsOptions;
}
export interface RuleWithOptions_for_NoShadowOptions {
	/**
	 * The severity of the emitted diagnostics by the rule
	 */
	level: RulePlainConfiguration;
	/**
	 * Rule's options
	 */
	options: NoShadowOptions;
}
export interface RuleWithOptions_for_NoUnnecessaryConditionsOptions {
	/**
	 * The severity of the emitted diagnostics by the rule
	 */
	level: RulePlainConfiguration;
	/**
	 * Rule's options
	 */
	options: NoUnnecessaryConditionsOptions;
}
export interface RuleWithOptions_for_NoUnresolvedImportsOptions {
	/**
	 * The severity of the emitted diagnostics by the rule
	 */
	level: RulePlainConfiguration;
	/**
	 * Rule's options
	 */
	options: NoUnresolvedImportsOptions;
}
export interface RuleWithFixOptions_for_NoUselessCatchBindingOptions {
	/**
	 * The kind of the code actions emitted by the rule
	 */
	fix?: FixKind;
	/**
	 * The severity of the emitted diagnostics by the rule
	 */
	level: RulePlainConfiguration;
	/**
	 * Rule's options
	 */
	options: NoUselessCatchBindingOptions;
}
export interface RuleWithFixOptions_for_NoUselessUndefinedOptions {
	/**
	 * The kind of the code actions emitted by the rule
	 */
	fix?: FixKind;
	/**
	 * The severity of the emitted diagnostics by the rule
	 */
	level: RulePlainConfiguration;
	/**
	 * Rule's options
	 */
	options: NoUselessUndefinedOptions;
}
export interface RuleWithFixOptions_for_NoVueDataObjectDeclarationOptions {
	/**
	 * The kind of the code actions emitted by the rule
	 */
	fix?: FixKind;
	/**
	 * The severity of the emitted diagnostics by the rule
	 */
	level: RulePlainConfiguration;
	/**
	 * Rule's options
	 */
	options: NoVueDataObjectDeclarationOptions;
}
export interface RuleWithOptions_for_NoVueReservedKeysOptions {
	/**
	 * The severity of the emitted diagnostics by the rule
	 */
	level: RulePlainConfiguration;
	/**
	 * Rule's options
	 */
	options: NoVueReservedKeysOptions;
}
export interface RuleWithOptions_for_NoVueReservedPropsOptions {
	/**
	 * The severity of the emitted diagnostics by the rule
	 */
	level: RulePlainConfiguration;
	/**
	 * Rule's options
	 */
	options: NoVueReservedPropsOptions;
}
export interface RuleWithOptions_for_UseAnchorHrefOptions {
	/**
	 * The severity of the emitted diagnostics by the rule
	 */
	level: RulePlainConfiguration;
	/**
	 * Rule's options
	 */
	options: UseAnchorHrefOptions;
}
export interface RuleWithFixOptions_for_UseConsistentArrowReturnOptions {
	/**
	 * The kind of the code actions emitted by the rule
	 */
	fix?: FixKind;
	/**
	 * The severity of the emitted diagnostics by the rule
	 */
	level: RulePlainConfiguration;
	/**
	 * Rule's options
	 */
	options: UseConsistentArrowReturnOptions;
}
export interface RuleWithFixOptions_for_UseConsistentTypeDefinitionsOptions {
	/**
	 * The kind of the code actions emitted by the rule
	 */
	fix?: FixKind;
	/**
	 * The severity of the emitted diagnostics by the rule
	 */
	level: RulePlainConfiguration;
	/**
	 * Rule's options
	 */
	options: UseConsistentTypeDefinitionsOptions;
}
export interface RuleWithFixOptions_for_UseExhaustiveSwitchCasesOptions {
	/**
	 * The kind of the code actions emitted by the rule
	 */
	fix?: FixKind;
	/**
	 * The severity of the emitted diagnostics by the rule
	 */
	level: RulePlainConfiguration;
	/**
	 * Rule's options
	 */
	options: UseExhaustiveSwitchCasesOptions;
}
export interface RuleWithOptions_for_UseExplicitTypeOptions {
	/**
	 * The severity of the emitted diagnostics by the rule
	 */
	level: RulePlainConfiguration;
	/**
	 * Rule's options
	 */
	options: UseExplicitTypeOptions;
}
export interface RuleWithOptions_for_UseImageSizeOptions {
	/**
	 * The severity of the emitted diagnostics by the rule
	 */
	level: RulePlainConfiguration;
	/**
	 * Rule's options
	 */
	options: UseImageSizeOptions;
}
export interface RuleWithOptions_for_UseMaxParamsOptions {
	/**
	 * The severity of the emitted diagnostics by the rule
	 */
	level: RulePlainConfiguration;
	/**
	 * Rule's options
	 */
	options: UseMaxParamsOptions;
}
export interface RuleWithOptions_for_UseQwikClasslistOptions {
	/**
	 * The severity of the emitted diagnostics by the rule
	 */
	level: RulePlainConfiguration;
	/**
	 * Rule's options
	 */
	options: UseQwikClasslistOptions;
}
export interface RuleWithOptions_for_UseReactFunctionComponentsOptions {
	/**
	 * The severity of the emitted diagnostics by the rule
	 */
	level: RulePlainConfiguration;
	/**
	 * Rule's options
	 */
	options: UseReactFunctionComponentsOptions;
}
export interface RuleWithFixOptions_for_UseSortedClassesOptions {
	/**
	 * The kind of the code actions emitted by the rule
	 */
	fix?: FixKind;
	/**
	 * The severity of the emitted diagnostics by the rule
	 */
	level: RulePlainConfiguration;
	/**
	 * Rule's options
	 */
	options: UseSortedClassesOptions;
}
export interface RuleWithOptions_for_UseVueMultiWordComponentNamesOptions {
	/**
	 * The severity of the emitted diagnostics by the rule
	 */
	level: RulePlainConfiguration;
	/**
	 * Rule's options
	 */
	options: UseVueMultiWordComponentNamesOptions;
}
export interface RuleWithOptions_for_NoAccumulatingSpreadOptions {
	/**
	 * The severity of the emitted diagnostics by the rule
	 */
	level: RulePlainConfiguration;
	/**
	 * Rule's options
	 */
	options: NoAccumulatingSpreadOptions;
}
export interface RuleWithOptions_for_NoAwaitInLoopsOptions {
	/**
	 * The severity of the emitted diagnostics by the rule
	 */
	level: RulePlainConfiguration;
	/**
	 * Rule's options
	 */
	options: NoAwaitInLoopsOptions;
}
export interface RuleWithOptions_for_NoBarrelFileOptions {
	/**
	 * The severity of the emitted diagnostics by the rule
	 */
	level: RulePlainConfiguration;
	/**
	 * Rule's options
	 */
	options: NoBarrelFileOptions;
}
export interface RuleWithFixOptions_for_NoDeleteOptions {
	/**
	 * The kind of the code actions emitted by the rule
	 */
	fix?: FixKind;
	/**
	 * The severity of the emitted diagnostics by the rule
	 */
	level: RulePlainConfiguration;
	/**
	 * Rule's options
	 */
	options: NoDeleteOptions;
}
export interface RuleWithOptions_for_NoDynamicNamespaceImportAccessOptions {
	/**
	 * The severity of the emitted diagnostics by the rule
	 */
	level: RulePlainConfiguration;
	/**
	 * Rule's options
	 */
	options: NoDynamicNamespaceImportAccessOptions;
}
export interface RuleWithOptions_for_NoImgElementOptions {
	/**
	 * The severity of the emitted diagnostics by the rule
	 */
	level: RulePlainConfiguration;
	/**
	 * Rule's options
	 */
	options: NoImgElementOptions;
}
export interface RuleWithOptions_for_NoNamespaceImportOptions {
	/**
	 * The severity of the emitted diagnostics by the rule
	 */
	level: RulePlainConfiguration;
	/**
	 * Rule's options
	 */
	options: NoNamespaceImportOptions;
}
export interface RuleWithOptions_for_NoReExportAllOptions {
	/**
	 * The severity of the emitted diagnostics by the rule
	 */
	level: RulePlainConfiguration;
	/**
	 * Rule's options
	 */
	options: NoReExportAllOptions;
}
export interface RuleWithOptions_for_NoUnwantedPolyfillioOptions {
	/**
	 * The severity of the emitted diagnostics by the rule
	 */
	level: RulePlainConfiguration;
	/**
	 * Rule's options
	 */
	options: NoUnwantedPolyfillioOptions;
}
export interface RuleWithFixOptions_for_UseGoogleFontPreconnectOptions {
	/**
	 * The kind of the code actions emitted by the rule
	 */
	fix?: FixKind;
	/**
	 * The severity of the emitted diagnostics by the rule
	 */
	level: RulePlainConfiguration;
	/**
	 * Rule's options
	 */
	options: UseGoogleFontPreconnectOptions;
}
export interface RuleWithOptions_for_UseSolidForComponentOptions {
	/**
	 * The severity of the emitted diagnostics by the rule
	 */
	level: RulePlainConfiguration;
	/**
	 * Rule's options
	 */
	options: UseSolidForComponentOptions;
}
export interface RuleWithOptions_for_UseTopLevelRegexOptions {
	/**
	 * The severity of the emitted diagnostics by the rule
	 */
	level: RulePlainConfiguration;
	/**
	 * Rule's options
	 */
	options: UseTopLevelRegexOptions;
}
export interface RuleWithFixOptions_for_NoBlankTargetOptions {
	/**
	 * The kind of the code actions emitted by the rule
	 */
	fix?: FixKind;
	/**
	 * The severity of the emitted diagnostics by the rule
	 */
	level: RulePlainConfiguration;
	/**
	 * Rule's options
	 */
	options: NoBlankTargetOptions;
}
export interface RuleWithOptions_for_NoDangerouslySetInnerHtmlOptions {
	/**
	 * The severity of the emitted diagnostics by the rule
	 */
	level: RulePlainConfiguration;
	/**
	 * Rule's options
	 */
	options: NoDangerouslySetInnerHtmlOptions;
}
export interface RuleWithOptions_for_NoDangerouslySetInnerHtmlWithChildrenOptions {
	/**
	 * The severity of the emitted diagnostics by the rule
	 */
	level: RulePlainConfiguration;
	/**
	 * Rule's options
	 */
	options: NoDangerouslySetInnerHtmlWithChildrenOptions;
}
export interface RuleWithOptions_for_NoGlobalEvalOptions {
	/**
	 * The severity of the emitted diagnostics by the rule
	 */
	level: RulePlainConfiguration;
	/**
	 * Rule's options
	 */
	options: NoGlobalEvalOptions;
}
export interface RuleWithOptions_for_NoCommonJsOptions {
	/**
	 * The severity of the emitted diagnostics by the rule
	 */
	level: RulePlainConfiguration;
	/**
	 * Rule's options
	 */
	options: NoCommonJsOptions;
}
export interface RuleWithOptions_for_NoDefaultExportOptions {
	/**
	 * The severity of the emitted diagnostics by the rule
	 */
	level: RulePlainConfiguration;
	/**
	 * Rule's options
	 */
	options: NoDefaultExportOptions;
}
export interface RuleWithOptions_for_NoDescendingSpecificityOptions {
	/**
	 * The severity of the emitted diagnostics by the rule
	 */
	level: RulePlainConfiguration;
	/**
	 * Rule's options
	 */
	options: NoDescendingSpecificityOptions;
}
export interface RuleWithOptions_for_NoDoneCallbackOptions {
	/**
	 * The severity of the emitted diagnostics by the rule
	 */
	level: RulePlainConfiguration;
	/**
	 * Rule's options
	 */
	options: NoDoneCallbackOptions;
}
export interface RuleWithOptions_for_NoEnumOptions {
	/**
	 * The severity of the emitted diagnostics by the rule
	 */
	level: RulePlainConfiguration;
	/**
	 * Rule's options
	 */
	options: NoEnumOptions;
}
export interface RuleWithOptions_for_NoExportedImportsOptions {
	/**
	 * The severity of the emitted diagnostics by the rule
	 */
	level: RulePlainConfiguration;
	/**
	 * Rule's options
	 */
	options: NoExportedImportsOptions;
}
export interface RuleWithOptions_for_NoHeadElementOptions {
	/**
	 * The severity of the emitted diagnostics by the rule
	 */
	level: RulePlainConfiguration;
	/**
	 * Rule's options
	 */
	options: NoHeadElementOptions;
}
export interface RuleWithFixOptions_for_NoImplicitBooleanOptions {
	/**
	 * The kind of the code actions emitted by the rule
	 */
	fix?: FixKind;
	/**
	 * The severity of the emitted diagnostics by the rule
	 */
	level: RulePlainConfiguration;
	/**
	 * Rule's options
	 */
	options: NoImplicitBooleanOptions;
}
export interface RuleWithFixOptions_for_NoInferrableTypesOptions {
	/**
	 * The kind of the code actions emitted by the rule
	 */
	fix?: FixKind;
	/**
	 * The severity of the emitted diagnostics by the rule
	 */
	level: RulePlainConfiguration;
	/**
	 * Rule's options
	 */
	options: NoInferrableTypesOptions;
}
export interface RuleWithOptions_for_NoMagicNumbersOptions {
	/**
	 * The severity of the emitted diagnostics by the rule
	 */
	level: RulePlainConfiguration;
	/**
	 * Rule's options
	 */
	options: NoMagicNumbersOptions;
}
export interface RuleWithOptions_for_NoNamespaceOptions {
	/**
	 * The severity of the emitted diagnostics by the rule
	 */
	level: RulePlainConfiguration;
	/**
	 * Rule's options
	 */
	options: NoNamespaceOptions;
}
export interface RuleWithFixOptions_for_NoNegationElseOptions {
	/**
	 * The kind of the code actions emitted by the rule
	 */
	fix?: FixKind;
	/**
	 * The severity of the emitted diagnostics by the rule
	 */
	level: RulePlainConfiguration;
	/**
	 * Rule's options
	 */
	options: NoNegationElseOptions;
}
export interface RuleWithOptions_for_NoNestedTernaryOptions {
	/**
	 * The severity of the emitted diagnostics by the rule
	 */
	level: RulePlainConfiguration;
	/**
	 * Rule's options
	 */
	options: NoNestedTernaryOptions;
}
export interface RuleWithFixOptions_for_NoNonNullAssertionOptions {
	/**
	 * The kind of the code actions emitted by the rule
	 */
	fix?: FixKind;
	/**
	 * The severity of the emitted diagnostics by the rule
	 */
	level: RulePlainConfiguration;
	/**
	 * Rule's options
	 */
	options: NoNonNullAssertionOptions;
}
export interface RuleWithOptions_for_NoParameterAssignOptions {
	/**
	 * The severity of the emitted diagnostics by the rule
	 */
	level: RulePlainConfiguration;
	/**
	 * Rule's options
	 */
	options: NoParameterAssignOptions;
}
export interface RuleWithOptions_for_NoParameterPropertiesOptions {
	/**
	 * The severity of the emitted diagnostics by the rule
	 */
	level: RulePlainConfiguration;
	/**
	 * Rule's options
	 */
	options: NoParameterPropertiesOptions;
}
export interface RuleWithOptions_for_NoProcessEnvOptions {
	/**
	 * The severity of the emitted diagnostics by the rule
	 */
	level: RulePlainConfiguration;
	/**
	 * Rule's options
	 */
	options: NoProcessEnvOptions;
}
export interface RuleWithOptions_for_NoRestrictedGlobalsOptions {
	/**
	 * The severity of the emitted diagnostics by the rule
	 */
	level: RulePlainConfiguration;
	/**
	 * Rule's options
	 */
	options: NoRestrictedGlobalsOptions;
}
export interface RuleWithOptions_for_NoRestrictedImportsOptions {
	/**
	 * The severity of the emitted diagnostics by the rule
	 */
	level: RulePlainConfiguration;
	/**
	 * Rule's options
	 */
	options: NoRestrictedImportsOptions;
}
export interface RuleWithFixOptions_for_NoRestrictedTypesOptions {
	/**
	 * The kind of the code actions emitted by the rule
	 */
	fix?: FixKind;
	/**
	 * The severity of the emitted diagnostics by the rule
	 */
	level: RulePlainConfiguration;
	/**
	 * Rule's options
	 */
	options: NoRestrictedTypesOptions;
}
export interface RuleWithFixOptions_for_NoShoutyConstantsOptions {
	/**
	 * The kind of the code actions emitted by the rule
	 */
	fix?: FixKind;
	/**
	 * The severity of the emitted diagnostics by the rule
	 */
	level: RulePlainConfiguration;
	/**
	 * Rule's options
	 */
	options: NoShoutyConstantsOptions;
}
export interface RuleWithFixOptions_for_NoSubstrOptions {
	/**
	 * The kind of the code actions emitted by the rule
	 */
	fix?: FixKind;
	/**
	 * The severity of the emitted diagnostics by the rule
	 */
	level: RulePlainConfiguration;
	/**
	 * Rule's options
	 */
	options: NoSubstrOptions;
}
export interface RuleWithFixOptions_for_NoUnusedTemplateLiteralOptions {
	/**
	 * The kind of the code actions emitted by the rule
	 */
	fix?: FixKind;
	/**
	 * The severity of the emitted diagnostics by the rule
	 */
	level: RulePlainConfiguration;
	/**
	 * Rule's options
	 */
	options: NoUnusedTemplateLiteralOptions;
}
export interface RuleWithFixOptions_for_NoUselessElseOptions {
	/**
	 * The kind of the code actions emitted by the rule
	 */
	fix?: FixKind;
	/**
	 * The severity of the emitted diagnostics by the rule
	 */
	level: RulePlainConfiguration;
	/**
	 * Rule's options
	 */
	options: NoUselessElseOptions;
}
export interface RuleWithOptions_for_NoValueAtRuleOptions {
	/**
	 * The severity of the emitted diagnostics by the rule
	 */
	level: RulePlainConfiguration;
	/**
	 * Rule's options
	 */
	options: NoValueAtRuleOptions;
}
export interface RuleWithFixOptions_for_NoYodaExpressionOptions {
	/**
	 * The kind of the code actions emitted by the rule
	 */
	fix?: FixKind;
	/**
	 * The severity of the emitted diagnostics by the rule
	 */
	level: RulePlainConfiguration;
	/**
	 * Rule's options
	 */
	options: NoYodaExpressionOptions;
}
export interface RuleWithFixOptions_for_UseArrayLiteralsOptions {
	/**
	 * The kind of the code actions emitted by the rule
	 */
	fix?: FixKind;
	/**
	 * The severity of the emitted diagnostics by the rule
	 */
	level: RulePlainConfiguration;
	/**
	 * Rule's options
	 */
	options: UseArrayLiteralsOptions;
}
export interface RuleWithFixOptions_for_UseAsConstAssertionOptions {
	/**
	 * The kind of the code actions emitted by the rule
	 */
	fix?: FixKind;
	/**
	 * The severity of the emitted diagnostics by the rule
	 */
	level: RulePlainConfiguration;
	/**
	 * Rule's options
	 */
	options: UseAsConstAssertionOptions;
}
export interface RuleWithFixOptions_for_UseAtIndexOptions {
	/**
	 * The kind of the code actions emitted by the rule
	 */
	fix?: FixKind;
	/**
	 * The severity of the emitted diagnostics by the rule
	 */
	level: RulePlainConfiguration;
	/**
	 * Rule's options
	 */
	options: UseAtIndexOptions;
}
export interface RuleWithFixOptions_for_UseBlockStatementsOptions {
	/**
	 * The kind of the code actions emitted by the rule
	 */
	fix?: FixKind;
	/**
	 * The severity of the emitted diagnostics by the rule
	 */
	level: RulePlainConfiguration;
	/**
	 * Rule's options
	 */
	options: UseBlockStatementsOptions;
}
export interface RuleWithFixOptions_for_UseCollapsedElseIfOptions {
	/**
	 * The kind of the code actions emitted by the rule
	 */
	fix?: FixKind;
	/**
	 * The severity of the emitted diagnostics by the rule
	 */
	level: RulePlainConfiguration;
	/**
	 * Rule's options
	 */
	options: UseCollapsedElseIfOptions;
}
export interface RuleWithFixOptions_for_UseCollapsedIfOptions {
	/**
	 * The kind of the code actions emitted by the rule
	 */
	fix?: FixKind;
	/**
	 * The severity of the emitted diagnostics by the rule
	 */
	level: RulePlainConfiguration;
	/**
	 * Rule's options
	 */
	options: UseCollapsedIfOptions;
}
export interface RuleWithOptions_for_UseComponentExportOnlyModulesOptions {
	/**
	 * The severity of the emitted diagnostics by the rule
	 */
	level: RulePlainConfiguration;
	/**
	 * Rule's options
	 */
	options: UseComponentExportOnlyModulesOptions;
}
export interface RuleWithFixOptions_for_UseConsistentArrayTypeOptions {
	/**
	 * The kind of the code actions emitted by the rule
	 */
	fix?: FixKind;
	/**
	 * The severity of the emitted diagnostics by the rule
	 */
	level: RulePlainConfiguration;
	/**
	 * Rule's options
	 */
	options: UseConsistentArrayTypeOptions;
}
export interface RuleWithFixOptions_for_UseConsistentBuiltinInstantiationOptions {
	/**
	 * The kind of the code actions emitted by the rule
	 */
	fix?: FixKind;
	/**
	 * The severity of the emitted diagnostics by the rule
	 */
	level: RulePlainConfiguration;
	/**
	 * Rule's options
	 */
	options: UseConsistentBuiltinInstantiationOptions;
}
export interface RuleWithFixOptions_for_UseConsistentCurlyBracesOptions {
	/**
	 * The kind of the code actions emitted by the rule
	 */
	fix?: FixKind;
	/**
	 * The severity of the emitted diagnostics by the rule
	 */
	level: RulePlainConfiguration;
	/**
	 * Rule's options
	 */
	options: UseConsistentCurlyBracesOptions;
}
export interface RuleWithOptions_for_UseConsistentMemberAccessibilityOptions {
	/**
	 * The severity of the emitted diagnostics by the rule
	 */
	level: RulePlainConfiguration;
	/**
	 * Rule's options
	 */
	options: UseConsistentMemberAccessibilityOptions;
}
export interface RuleWithFixOptions_for_UseConsistentObjectDefinitionsOptions {
	/**
	 * The kind of the code actions emitted by the rule
	 */
	fix?: FixKind;
	/**
	 * The severity of the emitted diagnostics by the rule
	 */
	level: RulePlainConfiguration;
	/**
	 * Rule's options
	 */
	options: UseConsistentObjectDefinitionsOptions;
}
export interface RuleWithFixOptions_for_UseConstOptions {
	/**
	 * The kind of the code actions emitted by the rule
	 */
	fix?: FixKind;
	/**
	 * The severity of the emitted diagnostics by the rule
	 */
	level: RulePlainConfiguration;
	/**
	 * Rule's options
	 */
	options: UseConstOptions;
}
export interface RuleWithFixOptions_for_UseDefaultParameterLastOptions {
	/**
	 * The kind of the code actions emitted by the rule
	 */
	fix?: FixKind;
	/**
	 * The severity of the emitted diagnostics by the rule
	 */
	level: RulePlainConfiguration;
	/**
	 * Rule's options
	 */
	options: UseDefaultParameterLastOptions;
}
export interface RuleWithOptions_for_UseDefaultSwitchClauseOptions {
	/**
	 * The severity of the emitted diagnostics by the rule
	 */
	level: RulePlainConfiguration;
	/**
	 * Rule's options
	 */
	options: UseDefaultSwitchClauseOptions;
}
export interface RuleWithOptions_for_UseDeprecatedReasonOptions {
	/**
	 * The severity of the emitted diagnostics by the rule
	 */
	level: RulePlainConfiguration;
	/**
	 * Rule's options
	 */
	options: UseDeprecatedReasonOptions;
}
export interface RuleWithFixOptions_for_UseEnumInitializersOptions {
	/**
	 * The kind of the code actions emitted by the rule
	 */
	fix?: FixKind;
	/**
	 * The severity of the emitted diagnostics by the rule
	 */
	level: RulePlainConfiguration;
	/**
	 * Rule's options
	 */
	options: UseEnumInitializersOptions;
}
export interface RuleWithFixOptions_for_UseExplicitLengthCheckOptions {
	/**
	 * The kind of the code actions emitted by the rule
	 */
	fix?: FixKind;
	/**
	 * The severity of the emitted diagnostics by the rule
	 */
	level: RulePlainConfiguration;
	/**
	 * Rule's options
	 */
	options: UseExplicitLengthCheckOptions;
}
export interface RuleWithFixOptions_for_UseExponentiationOperatorOptions {
	/**
	 * The kind of the code actions emitted by the rule
	 */
	fix?: FixKind;
	/**
	 * The severity of the emitted diagnostics by the rule
	 */
	level: RulePlainConfiguration;
	/**
	 * Rule's options
	 */
	options: UseExponentiationOperatorOptions;
}
export interface RuleWithFixOptions_for_UseExportTypeOptions {
	/**
	 * The kind of the code actions emitted by the rule
	 */
	fix?: FixKind;
	/**
	 * The severity of the emitted diagnostics by the rule
	 */
	level: RulePlainConfiguration;
	/**
	 * Rule's options
	 */
	options: UseExportTypeOptions;
}
export interface RuleWithOptions_for_UseExportsLastOptions {
	/**
	 * The severity of the emitted diagnostics by the rule
	 */
	level: RulePlainConfiguration;
	/**
	 * Rule's options
	 */
	options: UseExportsLastOptions;
}
export interface RuleWithOptions_for_UseFilenamingConventionOptions {
	/**
	 * The severity of the emitted diagnostics by the rule
	 */
	level: RulePlainConfiguration;
	/**
	 * Rule's options
	 */
	options: UseFilenamingConventionOptions;
}
export interface RuleWithOptions_for_UseForOfOptions {
	/**
	 * The severity of the emitted diagnostics by the rule
	 */
	level: RulePlainConfiguration;
	/**
	 * Rule's options
	 */
	options: UseForOfOptions;
}
export interface RuleWithFixOptions_for_UseFragmentSyntaxOptions {
	/**
	 * The kind of the code actions emitted by the rule
	 */
	fix?: FixKind;
	/**
	 * The severity of the emitted diagnostics by the rule
	 */
	level: RulePlainConfiguration;
	/**
	 * Rule's options
	 */
	options: UseFragmentSyntaxOptions;
}
export interface RuleWithOptions_for_UseGraphqlNamingConventionOptions {
	/**
	 * The severity of the emitted diagnostics by the rule
	 */
	level: RulePlainConfiguration;
	/**
	 * Rule's options
	 */
	options: UseGraphqlNamingConventionOptions;
}
export interface RuleWithOptions_for_UseGroupedAccessorPairsOptions {
	/**
	 * The severity of the emitted diagnostics by the rule
	 */
	level: RulePlainConfiguration;
	/**
	 * Rule's options
	 */
	options: UseGroupedAccessorPairsOptions;
}
export interface RuleWithFixOptions_for_UseImportTypeOptions {
	/**
	 * The kind of the code actions emitted by the rule
	 */
	fix?: FixKind;
	/**
	 * The severity of the emitted diagnostics by the rule
	 */
	level: RulePlainConfiguration;
	/**
	 * Rule's options
	 */
	options: UseImportTypeOptions;
}
export interface RuleWithOptions_for_UseLiteralEnumMembersOptions {
	/**
	 * The severity of the emitted diagnostics by the rule
	 */
	level: RulePlainConfiguration;
	/**
	 * Rule's options
	 */
	options: UseLiteralEnumMembersOptions;
}
export interface RuleWithFixOptions_for_UseNamingConventionOptions {
	/**
	 * The kind of the code actions emitted by the rule
	 */
	fix?: FixKind;
	/**
	 * The severity of the emitted diagnostics by the rule
	 */
	level: RulePlainConfiguration;
	/**
	 * Rule's options
	 */
	options: UseNamingConventionOptions;
}
export interface RuleWithFixOptions_for_UseNodeAssertStrictOptions {
	/**
	 * The kind of the code actions emitted by the rule
	 */
	fix?: FixKind;
	/**
	 * The severity of the emitted diagnostics by the rule
	 */
	level: RulePlainConfiguration;
	/**
	 * Rule's options
	 */
	options: UseNodeAssertStrictOptions;
}
export interface RuleWithFixOptions_for_UseNodejsImportProtocolOptions {
	/**
	 * The kind of the code actions emitted by the rule
	 */
	fix?: FixKind;
	/**
	 * The severity of the emitted diagnostics by the rule
	 */
	level: RulePlainConfiguration;
	/**
	 * Rule's options
	 */
	options: UseNodejsImportProtocolOptions;
}
export interface RuleWithFixOptions_for_UseNumberNamespaceOptions {
	/**
	 * The kind of the code actions emitted by the rule
	 */
	fix?: FixKind;
	/**
	 * The severity of the emitted diagnostics by the rule
	 */
	level: RulePlainConfiguration;
	/**
	 * Rule's options
	 */
	options: UseNumberNamespaceOptions;
}
export interface RuleWithFixOptions_for_UseNumericSeparatorsOptions {
	/**
	 * The kind of the code actions emitted by the rule
	 */
	fix?: FixKind;
	/**
	 * The severity of the emitted diagnostics by the rule
	 */
	level: RulePlainConfiguration;
	/**
	 * Rule's options
	 */
	options: UseNumericSeparatorsOptions;
}
export interface RuleWithFixOptions_for_UseObjectSpreadOptions {
	/**
	 * The kind of the code actions emitted by the rule
	 */
	fix?: FixKind;
	/**
	 * The severity of the emitted diagnostics by the rule
	 */
	level: RulePlainConfiguration;
	/**
	 * Rule's options
	 */
	options: UseObjectSpreadOptions;
}
export interface RuleWithFixOptions_for_UseReadonlyClassPropertiesOptions {
	/**
	 * The kind of the code actions emitted by the rule
	 */
	fix?: FixKind;
	/**
	 * The severity of the emitted diagnostics by the rule
	 */
	level: RulePlainConfiguration;
	/**
	 * Rule's options
	 */
	options: UseReadonlyClassPropertiesOptions;
}
export interface RuleWithFixOptions_for_UseSelfClosingElementsOptions {
	/**
	 * The kind of the code actions emitted by the rule
	 */
	fix?: FixKind;
	/**
	 * The severity of the emitted diagnostics by the rule
	 */
	level: RulePlainConfiguration;
	/**
	 * Rule's options
	 */
	options: UseSelfClosingElementsOptions;
}
export interface RuleWithFixOptions_for_UseShorthandAssignOptions {
	/**
	 * The kind of the code actions emitted by the rule
	 */
	fix?: FixKind;
	/**
	 * The severity of the emitted diagnostics by the rule
	 */
	level: RulePlainConfiguration;
	/**
	 * Rule's options
	 */
	options: UseShorthandAssignOptions;
}
export interface RuleWithFixOptions_for_UseShorthandFunctionTypeOptions {
	/**
	 * The kind of the code actions emitted by the rule
	 */
	fix?: FixKind;
	/**
	 * The severity of the emitted diagnostics by the rule
	 */
	level: RulePlainConfiguration;
	/**
	 * Rule's options
	 */
	options: UseShorthandFunctionTypeOptions;
}
export interface RuleWithFixOptions_for_UseSingleVarDeclaratorOptions {
	/**
	 * The kind of the code actions emitted by the rule
	 */
	fix?: FixKind;
	/**
	 * The severity of the emitted diagnostics by the rule
	 */
	level: RulePlainConfiguration;
	/**
	 * Rule's options
	 */
	options: UseSingleVarDeclaratorOptions;
}
export interface RuleWithOptions_for_UseSymbolDescriptionOptions {
	/**
	 * The severity of the emitted diagnostics by the rule
	 */
	level: RulePlainConfiguration;
	/**
	 * Rule's options
	 */
	options: UseSymbolDescriptionOptions;
}
export interface RuleWithFixOptions_for_UseTemplateOptions {
	/**
	 * The kind of the code actions emitted by the rule
	 */
	fix?: FixKind;
	/**
	 * The severity of the emitted diagnostics by the rule
	 */
	level: RulePlainConfiguration;
	/**
	 * Rule's options
	 */
	options: UseTemplateOptions;
}
export interface RuleWithFixOptions_for_UseThrowNewErrorOptions {
	/**
	 * The kind of the code actions emitted by the rule
	 */
	fix?: FixKind;
	/**
	 * The severity of the emitted diagnostics by the rule
	 */
	level: RulePlainConfiguration;
	/**
	 * Rule's options
	 */
	options: UseThrowNewErrorOptions;
}
export interface RuleWithOptions_for_UseThrowOnlyErrorOptions {
	/**
	 * The severity of the emitted diagnostics by the rule
	 */
	level: RulePlainConfiguration;
	/**
	 * Rule's options
	 */
	options: UseThrowOnlyErrorOptions;
}
export interface RuleWithFixOptions_for_UseTrimStartEndOptions {
	/**
	 * The kind of the code actions emitted by the rule
	 */
	fix?: FixKind;
	/**
	 * The severity of the emitted diagnostics by the rule
	 */
	level: RulePlainConfiguration;
	/**
	 * Rule's options
	 */
	options: UseTrimStartEndOptions;
}
export interface RuleWithFixOptions_for_UseUnifiedTypeSignaturesOptions {
	/**
	 * The kind of the code actions emitted by the rule
	 */
	fix?: FixKind;
	/**
	 * The severity of the emitted diagnostics by the rule
	 */
	level: RulePlainConfiguration;
	/**
	 * Rule's options
	 */
	options: UseUnifiedTypeSignaturesOptions;
}
export interface RuleWithOptions_for_NoAlertOptions {
	/**
	 * The severity of the emitted diagnostics by the rule
	 */
	level: RulePlainConfiguration;
	/**
	 * Rule's options
	 */
	options: NoAlertOptions;
}
export interface RuleWithFixOptions_for_NoApproximativeNumericConstantOptions {
	/**
	 * The kind of the code actions emitted by the rule
	 */
	fix?: FixKind;
	/**
	 * The severity of the emitted diagnostics by the rule
	 */
	level: RulePlainConfiguration;
	/**
	 * Rule's options
	 */
	options: NoApproximativeNumericConstantOptions;
}
export interface RuleWithOptions_for_NoArrayIndexKeyOptions {
	/**
	 * The severity of the emitted diagnostics by the rule
	 */
	level: RulePlainConfiguration;
	/**
	 * Rule's options
	 */
	options: NoArrayIndexKeyOptions;
}
export interface RuleWithOptions_for_NoAssignInExpressionsOptions {
	/**
	 * The severity of the emitted diagnostics by the rule
	 */
	level: RulePlainConfiguration;
	/**
	 * Rule's options
	 */
	options: NoAssignInExpressionsOptions;
}
export interface RuleWithOptions_for_NoAsyncPromiseExecutorOptions {
	/**
	 * The severity of the emitted diagnostics by the rule
	 */
	level: RulePlainConfiguration;
	/**
	 * Rule's options
	 */
	options: NoAsyncPromiseExecutorOptions;
}
export interface RuleWithFixOptions_for_NoBiomeFirstExceptionOptions {
	/**
	 * The kind of the code actions emitted by the rule
	 */
	fix?: FixKind;
	/**
	 * The severity of the emitted diagnostics by the rule
	 */
	level: RulePlainConfiguration;
	/**
	 * Rule's options
	 */
	options: NoBiomeFirstExceptionOptions;
}
export interface RuleWithOptions_for_NoBitwiseOperatorsOptions {
	/**
	 * The severity of the emitted diagnostics by the rule
	 */
	level: RulePlainConfiguration;
	/**
	 * Rule's options
	 */
	options: NoBitwiseOperatorsOptions;
}
export interface RuleWithOptions_for_NoCatchAssignOptions {
	/**
	 * The severity of the emitted diagnostics by the rule
	 */
	level: RulePlainConfiguration;
	/**
	 * Rule's options
	 */
	options: NoCatchAssignOptions;
}
export interface RuleWithOptions_for_NoClassAssignOptions {
	/**
	 * The severity of the emitted diagnostics by the rule
	 */
	level: RulePlainConfiguration;
	/**
	 * Rule's options
	 */
	options: NoClassAssignOptions;
}
export interface RuleWithFixOptions_for_NoCommentTextOptions {
	/**
	 * The kind of the code actions emitted by the rule
	 */
	fix?: FixKind;
	/**
	 * The severity of the emitted diagnostics by the rule
	 */
	level: RulePlainConfiguration;
	/**
	 * Rule's options
	 */
	options: NoCommentTextOptions;
}
export interface RuleWithFixOptions_for_NoCompareNegZeroOptions {
	/**
	 * The kind of the code actions emitted by the rule
	 */
	fix?: FixKind;
	/**
	 * The severity of the emitted diagnostics by the rule
	 */
	level: RulePlainConfiguration;
	/**
	 * Rule's options
	 */
	options: NoCompareNegZeroOptions;
}
export interface RuleWithOptions_for_NoConfusingLabelsOptions {
	/**
	 * The severity of the emitted diagnostics by the rule
	 */
	level: RulePlainConfiguration;
	/**
	 * Rule's options
	 */
	options: NoConfusingLabelsOptions;
}
export interface RuleWithFixOptions_for_NoConfusingVoidTypeOptions {
	/**
	 * The kind of the code actions emitted by the rule
	 */
	fix?: FixKind;
	/**
	 * The severity of the emitted diagnostics by the rule
	 */
	level: RulePlainConfiguration;
	/**
	 * Rule's options
	 */
	options: NoConfusingVoidTypeOptions;
}
export interface RuleWithFixOptions_for_NoConsoleOptions {
	/**
	 * The kind of the code actions emitted by the rule
	 */
	fix?: FixKind;
	/**
	 * The severity of the emitted diagnostics by the rule
	 */
	level: RulePlainConfiguration;
	/**
	 * Rule's options
	 */
	options: NoConsoleOptions;
}
export interface RuleWithFixOptions_for_NoConstEnumOptions {
	/**
	 * The kind of the code actions emitted by the rule
	 */
	fix?: FixKind;
	/**
	 * The severity of the emitted diagnostics by the rule
	 */
	level: RulePlainConfiguration;
	/**
	 * Rule's options
	 */
	options: NoConstEnumOptions;
}
export interface RuleWithOptions_for_NoConstantBinaryExpressionsOptions {
	/**
	 * The severity of the emitted diagnostics by the rule
	 */
	level: RulePlainConfiguration;
	/**
	 * Rule's options
	 */
	options: NoConstantBinaryExpressionsOptions;
}
export interface RuleWithOptions_for_NoControlCharactersInRegexOptions {
	/**
	 * The severity of the emitted diagnostics by the rule
	 */
	level: RulePlainConfiguration;
	/**
	 * Rule's options
	 */
	options: NoControlCharactersInRegexOptions;
}
export interface RuleWithFixOptions_for_NoDebuggerOptions {
	/**
	 * The kind of the code actions emitted by the rule
	 */
	fix?: FixKind;
	/**
	 * The severity of the emitted diagnostics by the rule
	 */
	level: RulePlainConfiguration;
	/**
	 * Rule's options
	 */
	options: NoDebuggerOptions;
}
export interface RuleWithOptions_for_NoDocumentCookieOptions {
	/**
	 * The severity of the emitted diagnostics by the rule
	 */
	level: RulePlainConfiguration;
	/**
	 * Rule's options
	 */
	options: NoDocumentCookieOptions;
}
export interface RuleWithOptions_for_NoDocumentImportInPageOptions {
	/**
	 * The severity of the emitted diagnostics by the rule
	 */
	level: RulePlainConfiguration;
	/**
	 * Rule's options
	 */
	options: NoDocumentImportInPageOptions;
}
export interface RuleWithFixOptions_for_NoDoubleEqualsOptions {
	/**
	 * The kind of the code actions emitted by the rule
	 */
	fix?: FixKind;
	/**
	 * The severity of the emitted diagnostics by the rule
	 */
	level: RulePlainConfiguration;
	/**
	 * Rule's options
	 */
	options: NoDoubleEqualsOptions;
}
export interface RuleWithOptions_for_NoDuplicateAtImportRulesOptions {
	/**
	 * The severity of the emitted diagnostics by the rule
	 */
	level: RulePlainConfiguration;
	/**
	 * Rule's options
	 */
	options: NoDuplicateAtImportRulesOptions;
}
export interface RuleWithOptions_for_NoDuplicateCaseOptions {
	/**
	 * The severity of the emitted diagnostics by the rule
	 */
	level: RulePlainConfiguration;
	/**
	 * Rule's options
	 */
	options: NoDuplicateCaseOptions;
}
export interface RuleWithOptions_for_NoDuplicateClassMembersOptions {
	/**
	 * The severity of the emitted diagnostics by the rule
	 */
	level: RulePlainConfiguration;
	/**
	 * Rule's options
	 */
	options: NoDuplicateClassMembersOptions;
}
export interface RuleWithOptions_for_NoDuplicateCustomPropertiesOptions {
	/**
	 * The severity of the emitted diagnostics by the rule
	 */
	level: RulePlainConfiguration;
	/**
	 * Rule's options
	 */
	options: NoDuplicateCustomPropertiesOptions;
}
export interface RuleWithOptions_for_NoDuplicateElseIfOptions {
	/**
	 * The severity of the emitted diagnostics by the rule
	 */
	level: RulePlainConfiguration;
	/**
	 * Rule's options
	 */
	options: NoDuplicateElseIfOptions;
}
export interface RuleWithOptions_for_NoDuplicateFieldsOptions {
	/**
	 * The severity of the emitted diagnostics by the rule
	 */
	level: RulePlainConfiguration;
	/**
	 * Rule's options
	 */
	options: NoDuplicateFieldsOptions;
}
export interface RuleWithOptions_for_NoDuplicateFontNamesOptions {
	/**
	 * The severity of the emitted diagnostics by the rule
	 */
	level: RulePlainConfiguration;
	/**
	 * Rule's options
	 */
	options: NoDuplicateFontNamesOptions;
}
export interface RuleWithOptions_for_NoDuplicateJsxPropsOptions {
	/**
	 * The severity of the emitted diagnostics by the rule
	 */
	level: RulePlainConfiguration;
	/**
	 * Rule's options
	 */
	options: NoDuplicateJsxPropsOptions;
}
export interface RuleWithOptions_for_NoDuplicateObjectKeysOptions {
	/**
	 * The severity of the emitted diagnostics by the rule
	 */
	level: RulePlainConfiguration;
	/**
	 * Rule's options
	 */
	options: NoDuplicateObjectKeysOptions;
}
export interface RuleWithOptions_for_NoDuplicateParametersOptions {
	/**
	 * The severity of the emitted diagnostics by the rule
	 */
	level: RulePlainConfiguration;
	/**
	 * Rule's options
	 */
	options: NoDuplicateParametersOptions;
}
export interface RuleWithOptions_for_NoDuplicatePropertiesOptions {
	/**
	 * The severity of the emitted diagnostics by the rule
	 */
	level: RulePlainConfiguration;
	/**
	 * Rule's options
	 */
	options: NoDuplicatePropertiesOptions;
}
export interface RuleWithOptions_for_NoDuplicateSelectorsKeyframeBlockOptions {
	/**
	 * The severity of the emitted diagnostics by the rule
	 */
	level: RulePlainConfiguration;
	/**
	 * Rule's options
	 */
	options: NoDuplicateSelectorsKeyframeBlockOptions;
}
export interface RuleWithOptions_for_NoDuplicateTestHooksOptions {
	/**
	 * The severity of the emitted diagnostics by the rule
	 */
	level: RulePlainConfiguration;
	/**
	 * Rule's options
	 */
	options: NoDuplicateTestHooksOptions;
}
export interface RuleWithOptions_for_NoEmptyBlockOptions {
	/**
	 * The severity of the emitted diagnostics by the rule
	 */
	level: RulePlainConfiguration;
	/**
	 * Rule's options
	 */
	options: NoEmptyBlockOptions;
}
export interface RuleWithOptions_for_NoEmptyBlockStatementsOptions {
	/**
	 * The severity of the emitted diagnostics by the rule
	 */
	level: RulePlainConfiguration;
	/**
	 * Rule's options
	 */
	options: NoEmptyBlockStatementsOptions;
}
export interface RuleWithFixOptions_for_NoEmptyInterfaceOptions {
	/**
	 * The kind of the code actions emitted by the rule
	 */
	fix?: FixKind;
	/**
	 * The severity of the emitted diagnostics by the rule
	 */
	level: RulePlainConfiguration;
	/**
	 * Rule's options
	 */
	options: NoEmptyInterfaceOptions;
}
export interface RuleWithOptions_for_NoEvolvingTypesOptions {
	/**
	 * The severity of the emitted diagnostics by the rule
	 */
	level: RulePlainConfiguration;
	/**
	 * Rule's options
	 */
	options: NoEvolvingTypesOptions;
}
export interface RuleWithOptions_for_NoExplicitAnyOptions {
	/**
	 * The severity of the emitted diagnostics by the rule
	 */
	level: RulePlainConfiguration;
	/**
	 * Rule's options
	 */
	options: NoExplicitAnyOptions;
}
export interface RuleWithOptions_for_NoExportsInTestOptions {
	/**
	 * The severity of the emitted diagnostics by the rule
	 */
	level: RulePlainConfiguration;
	/**
	 * Rule's options
	 */
	options: NoExportsInTestOptions;
}
export interface RuleWithFixOptions_for_NoExtraNonNullAssertionOptions {
	/**
	 * The kind of the code actions emitted by the rule
	 */
	fix?: FixKind;
	/**
	 * The severity of the emitted diagnostics by the rule
	 */
	level: RulePlainConfiguration;
	/**
	 * Rule's options
	 */
	options: NoExtraNonNullAssertionOptions;
}
export interface RuleWithOptions_for_NoFallthroughSwitchClauseOptions {
	/**
	 * The severity of the emitted diagnostics by the rule
	 */
	level: RulePlainConfiguration;
	/**
	 * Rule's options
	 */
	options: NoFallthroughSwitchClauseOptions;
}
export interface RuleWithFixOptions_for_NoFocusedTestsOptions {
	/**
	 * The kind of the code actions emitted by the rule
	 */
	fix?: FixKind;
	/**
	 * The severity of the emitted diagnostics by the rule
	 */
	level: RulePlainConfiguration;
	/**
	 * Rule's options
	 */
	options: NoFocusedTestsOptions;
}
export interface RuleWithOptions_for_NoFunctionAssignOptions {
	/**
	 * The severity of the emitted diagnostics by the rule
	 */
	level: RulePlainConfiguration;
	/**
	 * Rule's options
	 */
	options: NoFunctionAssignOptions;
}
export interface RuleWithOptions_for_NoGlobalAssignOptions {
	/**
	 * The severity of the emitted diagnostics by the rule
	 */
	level: RulePlainConfiguration;
	/**
	 * Rule's options
	 */
	options: NoGlobalAssignOptions;
}
export interface RuleWithFixOptions_for_NoGlobalIsFiniteOptions {
	/**
	 * The kind of the code actions emitted by the rule
	 */
	fix?: FixKind;
	/**
	 * The severity of the emitted diagnostics by the rule
	 */
	level: RulePlainConfiguration;
	/**
	 * Rule's options
	 */
	options: NoGlobalIsFiniteOptions;
}
export interface RuleWithFixOptions_for_NoGlobalIsNanOptions {
	/**
	 * The kind of the code actions emitted by the rule
	 */
	fix?: FixKind;
	/**
	 * The severity of the emitted diagnostics by the rule
	 */
	level: RulePlainConfiguration;
	/**
	 * Rule's options
	 */
	options: NoGlobalIsNanOptions;
}
export interface RuleWithOptions_for_NoHeadImportInDocumentOptions {
	/**
	 * The severity of the emitted diagnostics by the rule
	 */
	level: RulePlainConfiguration;
	/**
	 * Rule's options
	 */
	options: NoHeadImportInDocumentOptions;
}
export interface RuleWithOptions_for_NoImplicitAnyLetOptions {
	/**
	 * The severity of the emitted diagnostics by the rule
	 */
	level: RulePlainConfiguration;
	/**
	 * Rule's options
	 */
	options: NoImplicitAnyLetOptions;
}
export interface RuleWithOptions_for_NoImportAssignOptions {
	/**
	 * The severity of the emitted diagnostics by the rule
	 */
	level: RulePlainConfiguration;
	/**
	 * Rule's options
	 */
	options: NoImportAssignOptions;
}
export interface RuleWithOptions_for_NoImportantInKeyframeOptions {
	/**
	 * The severity of the emitted diagnostics by the rule
	 */
	level: RulePlainConfiguration;
	/**
	 * Rule's options
	 */
	options: NoImportantInKeyframeOptions;
}
export interface RuleWithOptions_for_NoIrregularWhitespaceOptions {
	/**
	 * The severity of the emitted diagnostics by the rule
	 */
	level: RulePlainConfiguration;
	/**
	 * Rule's options
	 */
	options: NoIrregularWhitespaceOptions;
}
export interface RuleWithOptions_for_NoLabelVarOptions {
	/**
	 * The severity of the emitted diagnostics by the rule
	 */
	level: RulePlainConfiguration;
	/**
	 * Rule's options
	 */
	options: NoLabelVarOptions;
}
export interface RuleWithFixOptions_for_NoMisleadingCharacterClassOptions {
	/**
	 * The kind of the code actions emitted by the rule
	 */
	fix?: FixKind;
	/**
	 * The severity of the emitted diagnostics by the rule
	 */
	level: RulePlainConfiguration;
	/**
	 * Rule's options
	 */
	options: NoMisleadingCharacterClassOptions;
}
export interface RuleWithOptions_for_NoMisleadingInstantiatorOptions {
	/**
	 * The severity of the emitted diagnostics by the rule
	 */
	level: RulePlainConfiguration;
	/**
	 * Rule's options
	 */
	options: NoMisleadingInstantiatorOptions;
}
export interface RuleWithOptions_for_NoMisplacedAssertionOptions {
	/**
	 * The severity of the emitted diagnostics by the rule
	 */
	level: RulePlainConfiguration;
	/**
	 * Rule's options
	 */
	options: NoMisplacedAssertionOptions;
}
export interface RuleWithFixOptions_for_NoMisrefactoredShorthandAssignOptions {
	/**
	 * The kind of the code actions emitted by the rule
	 */
	fix?: FixKind;
	/**
	 * The severity of the emitted diagnostics by the rule
	 */
	level: RulePlainConfiguration;
	/**
	 * Rule's options
	 */
	options: NoMisrefactoredShorthandAssignOptions;
}
export interface RuleWithFixOptions_for_NoOctalEscapeOptions {
	/**
	 * The kind of the code actions emitted by the rule
	 */
	fix?: FixKind;
	/**
	 * The severity of the emitted diagnostics by the rule
	 */
	level: RulePlainConfiguration;
	/**
	 * Rule's options
	 */
	options: NoOctalEscapeOptions;
}
export interface RuleWithFixOptions_for_NoPrototypeBuiltinsOptions {
	/**
	 * The kind of the code actions emitted by the rule
	 */
	fix?: FixKind;
	/**
	 * The severity of the emitted diagnostics by the rule
	 */
	level: RulePlainConfiguration;
	/**
	 * Rule's options
	 */
	options: NoPrototypeBuiltinsOptions;
}
export interface RuleWithFixOptions_for_NoQuickfixBiomeOptions {
	/**
	 * The kind of the code actions emitted by the rule
	 */
	fix?: FixKind;
	/**
	 * The severity of the emitted diagnostics by the rule
	 */
	level: RulePlainConfiguration;
	/**
	 * Rule's options
	 */
	options: NoQuickfixBiomeOptions;
}
export interface RuleWithFixOptions_for_NoReactSpecificPropsOptions {
	/**
	 * The kind of the code actions emitted by the rule
	 */
	fix?: FixKind;
	/**
	 * The severity of the emitted diagnostics by the rule
	 */
	level: RulePlainConfiguration;
	/**
	 * Rule's options
	 */
	options: NoReactSpecificPropsOptions;
}
export interface RuleWithOptions_for_NoRedeclareOptions {
	/**
	 * The severity of the emitted diagnostics by the rule
	 */
	level: RulePlainConfiguration;
	/**
	 * Rule's options
	 */
	options: NoRedeclareOptions;
}
export interface RuleWithFixOptions_for_NoRedundantUseStrictOptions {
	/**
	 * The kind of the code actions emitted by the rule
	 */
	fix?: FixKind;
	/**
	 * The severity of the emitted diagnostics by the rule
	 */
	level: RulePlainConfiguration;
	/**
	 * Rule's options
	 */
	options: NoRedundantUseStrictOptions;
}
export interface RuleWithOptions_for_NoSelfCompareOptions {
	/**
	 * The severity of the emitted diagnostics by the rule
	 */
	level: RulePlainConfiguration;
	/**
	 * Rule's options
	 */
	options: NoSelfCompareOptions;
}
export interface RuleWithOptions_for_NoShadowRestrictedNamesOptions {
	/**
	 * The severity of the emitted diagnostics by the rule
	 */
	level: RulePlainConfiguration;
	/**
	 * Rule's options
	 */
	options: NoShadowRestrictedNamesOptions;
}
export interface RuleWithOptions_for_NoShorthandPropertyOverridesOptions {
	/**
	 * The severity of the emitted diagnostics by the rule
	 */
	level: RulePlainConfiguration;
	/**
	 * Rule's options
	 */
	options: NoShorthandPropertyOverridesOptions;
}
export interface RuleWithFixOptions_for_NoSkippedTestsOptions {
	/**
	 * The kind of the code actions emitted by the rule
	 */
	fix?: FixKind;
	/**
	 * The severity of the emitted diagnostics by the rule
	 */
	level: RulePlainConfiguration;
	/**
	 * Rule's options
	 */
	options: NoSkippedTestsOptions;
}
export interface RuleWithFixOptions_for_NoSparseArrayOptions {
	/**
	 * The kind of the code actions emitted by the rule
	 */
	fix?: FixKind;
	/**
	 * The severity of the emitted diagnostics by the rule
	 */
	level: RulePlainConfiguration;
	/**
	 * Rule's options
	 */
	options: NoSparseArrayOptions;
}
export interface RuleWithOptions_for_NoSuspiciousSemicolonInJsxOptions {
	/**
	 * The severity of the emitted diagnostics by the rule
	 */
	level: RulePlainConfiguration;
	/**
	 * Rule's options
	 */
	options: NoSuspiciousSemicolonInJsxOptions;
}
export interface RuleWithOptions_for_NoTemplateCurlyInStringOptions {
	/**
	 * The severity of the emitted diagnostics by the rule
	 */
	level: RulePlainConfiguration;
	/**
	 * Rule's options
	 */
	options: NoTemplateCurlyInStringOptions;
}
export interface RuleWithOptions_for_NoThenPropertyOptions {
	/**
	 * The severity of the emitted diagnostics by the rule
	 */
	level: RulePlainConfiguration;
	/**
	 * Rule's options
	 */
	options: NoThenPropertyOptions;
}
export interface RuleWithFixOptions_for_NoTsIgnoreOptions {
	/**
	 * The kind of the code actions emitted by the rule
	 */
	fix?: FixKind;
	/**
	 * The severity of the emitted diagnostics by the rule
	 */
	level: RulePlainConfiguration;
	/**
	 * Rule's options
	 */
	options: NoTsIgnoreOptions;
}
export interface RuleWithOptions_for_NoUnassignedVariablesOptions {
	/**
	 * The severity of the emitted diagnostics by the rule
	 */
	level: RulePlainConfiguration;
	/**
	 * Rule's options
	 */
	options: NoUnassignedVariablesOptions;
}
export interface RuleWithOptions_for_NoUnknownAtRulesOptions {
	/**
	 * The severity of the emitted diagnostics by the rule
	 */
	level: RulePlainConfiguration;
	/**
	 * Rule's options
	 */
	options: NoUnknownAtRulesOptions;
}
export interface RuleWithOptions_for_NoUnsafeDeclarationMergingOptions {
	/**
	 * The severity of the emitted diagnostics by the rule
	 */
	level: RulePlainConfiguration;
	/**
	 * Rule's options
	 */
	options: NoUnsafeDeclarationMergingOptions;
}
export interface RuleWithFixOptions_for_NoUnsafeNegationOptions {
	/**
	 * The kind of the code actions emitted by the rule
	 */
	fix?: FixKind;
	/**
	 * The severity of the emitted diagnostics by the rule
	 */
	level: RulePlainConfiguration;
	/**
	 * Rule's options
	 */
	options: NoUnsafeNegationOptions;
}
export interface RuleWithFixOptions_for_NoUselessEscapeInStringOptions {
	/**
	 * The kind of the code actions emitted by the rule
	 */
	fix?: FixKind;
	/**
	 * The severity of the emitted diagnostics by the rule
	 */
	level: RulePlainConfiguration;
	/**
	 * Rule's options
	 */
	options: NoUselessEscapeInStringOptions;
}
export interface RuleWithOptions_for_NoUselessRegexBackrefsOptions {
	/**
	 * The severity of the emitted diagnostics by the rule
	 */
	level: RulePlainConfiguration;
	/**
	 * Rule's options
	 */
	options: NoUselessRegexBackrefsOptions;
}
export interface RuleWithFixOptions_for_NoVarOptions {
	/**
	 * The kind of the code actions emitted by the rule
	 */
	fix?: FixKind;
	/**
	 * The severity of the emitted diagnostics by the rule
	 */
	level: RulePlainConfiguration;
	/**
	 * Rule's options
	 */
	options: NoVarOptions;
}
export interface RuleWithOptions_for_NoWithOptions {
	/**
	 * The severity of the emitted diagnostics by the rule
	 */
	level: RulePlainConfiguration;
	/**
	 * Rule's options
	 */
	options: NoWithOptions;
}
export interface RuleWithOptions_for_UseAdjacentOverloadSignaturesOptions {
	/**
	 * The severity of the emitted diagnostics by the rule
	 */
	level: RulePlainConfiguration;
	/**
	 * Rule's options
	 */
	options: UseAdjacentOverloadSignaturesOptions;
}
export interface RuleWithOptions_for_UseAwaitOptions {
	/**
	 * The severity of the emitted diagnostics by the rule
	 */
	level: RulePlainConfiguration;
	/**
	 * Rule's options
	 */
	options: UseAwaitOptions;
}
export interface RuleWithFixOptions_for_UseBiomeIgnoreFolderOptions {
	/**
	 * The kind of the code actions emitted by the rule
	 */
	fix?: FixKind;
	/**
	 * The severity of the emitted diagnostics by the rule
	 */
	level: RulePlainConfiguration;
	/**
	 * Rule's options
	 */
	options: UseBiomeIgnoreFolderOptions;
}
export interface RuleWithOptions_for_UseDefaultSwitchClauseLastOptions {
	/**
	 * The severity of the emitted diagnostics by the rule
	 */
	level: RulePlainConfiguration;
	/**
	 * Rule's options
	 */
	options: UseDefaultSwitchClauseLastOptions;
}
export interface RuleWithOptions_for_UseErrorMessageOptions {
	/**
	 * The severity of the emitted diagnostics by the rule
	 */
	level: RulePlainConfiguration;
	/**
	 * Rule's options
	 */
	options: UseErrorMessageOptions;
}
export interface RuleWithOptions_for_UseGetterReturnOptions {
	/**
	 * The severity of the emitted diagnostics by the rule
	 */
	level: RulePlainConfiguration;
	/**
	 * Rule's options
	 */
	options: UseGetterReturnOptions;
}
export interface RuleWithOptions_for_UseGoogleFontDisplayOptions {
	/**
	 * The severity of the emitted diagnostics by the rule
	 */
	level: RulePlainConfiguration;
	/**
	 * Rule's options
	 */
	options: UseGoogleFontDisplayOptions;
}
export interface RuleWithOptions_for_UseGuardForInOptions {
	/**
	 * The severity of the emitted diagnostics by the rule
	 */
	level: RulePlainConfiguration;
	/**
	 * Rule's options
	 */
	options: UseGuardForInOptions;
}
export interface RuleWithFixOptions_for_UseIsArrayOptions {
	/**
	 * The kind of the code actions emitted by the rule
	 */
	fix?: FixKind;
	/**
	 * The severity of the emitted diagnostics by the rule
	 */
	level: RulePlainConfiguration;
	/**
	 * Rule's options
	 */
	options: UseIsArrayOptions;
}
export interface RuleWithOptions_for_UseIterableCallbackReturnOptions {
	/**
	 * The severity of the emitted diagnostics by the rule
	 */
	level: RulePlainConfiguration;
	/**
	 * Rule's options
	 */
	options: UseIterableCallbackReturnOptions;
}
export interface RuleWithFixOptions_for_UseNamespaceKeywordOptions {
	/**
	 * The kind of the code actions emitted by the rule
	 */
	fix?: FixKind;
	/**
	 * The severity of the emitted diagnostics by the rule
	 */
	level: RulePlainConfiguration;
	/**
	 * Rule's options
	 */
	options: UseNamespaceKeywordOptions;
}
export interface RuleWithFixOptions_for_UseNumberToFixedDigitsArgumentOptions {
	/**
	 * The kind of the code actions emitted by the rule
	 */
	fix?: FixKind;
	/**
	 * The severity of the emitted diagnostics by the rule
	 */
	level: RulePlainConfiguration;
	/**
	 * Rule's options
	 */
	options: UseNumberToFixedDigitsArgumentOptions;
}
export interface RuleWithFixOptions_for_UseStaticResponseMethodsOptions {
	/**
	 * The kind of the code actions emitted by the rule
	 */
	fix?: FixKind;
	/**
	 * The severity of the emitted diagnostics by the rule
	 */
	level: RulePlainConfiguration;
	/**
	 * Rule's options
	 */
	options: UseStaticResponseMethodsOptions;
}
export interface RuleWithFixOptions_for_UseStrictModeOptions {
	/**
	 * The kind of the code actions emitted by the rule
	 */
	fix?: FixKind;
	/**
	 * The severity of the emitted diagnostics by the rule
	 */
	level: RulePlainConfiguration;
	/**
	 * Rule's options
	 */
	options: UseStrictModeOptions;
}
export type ImportGroups = ImportGroup[];
export type SortOrder = "natural" | "lexicographic";
/**
 * Used to identify the kind of code action emitted by a rule
 */
export type FixKind = "none" | "safe" | "unsafe";
export interface NoAccessKeyOptions {}
export interface NoAriaHiddenOnFocusableOptions {}
export interface NoAriaUnsupportedElementsOptions {}
export interface NoAutofocusOptions {}
export interface NoDistractingElementsOptions {}
export interface NoHeaderScopeOptions {}
export interface NoInteractiveElementToNoninteractiveRoleOptions {}
export interface NoLabelWithoutControlOptions {
	/**
	 * Array of component names that should be considered the same as an `input` element.
	 */
	inputComponents?: string[];
	/**
	 * Array of attributes that should be treated as the `label` accessible text content.
	 */
	labelAttributes?: string[];
	/**
	 * Array of component names that should be considered the same as a `label` element.
	 */
	labelComponents?: string[];
}
export interface NoNoninteractiveElementInteractionsOptions {}
export interface NoNoninteractiveElementToInteractiveRoleOptions {}
export interface NoNoninteractiveTabindexOptions {}
export interface NoPositiveTabindexOptions {}
export interface NoRedundantAltOptions {}
export interface NoRedundantRolesOptions {}
export interface NoStaticElementInteractionsOptions {}
export interface NoSvgWithoutTitleOptions {}
export interface UseAltTextOptions {}
export interface UseAnchorContentOptions {}
export interface UseAriaActivedescendantWithTabindexOptions {}
export interface UseAriaPropsForRoleOptions {}
export interface UseAriaPropsSupportedByRoleOptions {}
export interface UseButtonTypeOptions {}
export interface UseFocusableInteractiveOptions {}
export interface UseGenericFontNamesOptions {}
export interface UseHeadingContentOptions {}
export interface UseHtmlLangOptions {}
export interface UseIframeTitleOptions {}
export interface UseKeyWithClickEventsOptions {}
export interface UseKeyWithMouseEventsOptions {}
export interface UseMediaCaptionOptions {}
export interface UseSemanticElementsOptions {}
export interface UseValidAnchorOptions {}
export interface UseValidAriaPropsOptions {}
export interface UseValidAriaRoleOptions {
	/**
	 * It allows specifying a list of roles that might be invalid otherwise
	 */
	allowInvalidRoles?: string[];
	/**
	 * Use this option to ignore non-DOM elements, such as custom components
	 */
	ignoreNonDom?: boolean;
}
export interface UseValidAriaValuesOptions {}
export interface UseValidAutocompleteOptions {
	/**
	 * `input` like custom components that should be checked.
	 */
	inputComponents?: string[];
}
export interface UseValidLangOptions {}
export interface NoAdjacentSpacesInRegexOptions {}
export interface NoArgumentsOptions {}
export interface NoBannedTypesOptions {}
export interface NoCommaOperatorOptions {}
export interface NoEmptyTypeParametersOptions {}
export interface NoExcessiveCognitiveComplexityOptions {
	/**
	 * The maximum complexity score that we allow. Anything higher is considered excessive.
	 */
	maxAllowedComplexity?: number;
}
export interface NoExcessiveLinesPerFunctionOptions {
	/**
	 * The maximum number of lines allowed in a function body.
	 */
	maxLines?: number;
	/**
	 * When this options is set to `true`, blank lines in the function body are not counted towards the maximum line limit.
	 */
	skipBlankLines?: boolean;
	/**
	 * When this option is set to `true`, Immediately Invoked Function Expressions (IIFEs) are not checked for the maximum line limit.
	 */
	skipIifes?: boolean;
}
export interface NoExcessiveNestedTestSuitesOptions {}
export interface NoExtraBooleanCastOptions {}
export interface NoFlatMapIdentityOptions {}
export interface NoForEachOptions {
	/**
	 * A list of variable names allowed for `forEach` calls.
	 */
	allowedIdentifiers?: string[];
}
export interface NoImplicitCoercionsOptions {}
export interface NoImportantStylesOptions {}
export interface NoStaticOnlyClassOptions {}
export interface NoThisInStaticOptions {}
export interface NoUselessCatchOptions {}
export interface NoUselessConstructorOptions {}
export interface NoUselessContinueOptions {}
export interface NoUselessEmptyExportOptions {}
export interface NoUselessEscapeInRegexOptions {}
export interface NoUselessFragmentsOptions {}
export interface NoUselessLabelOptions {}
export interface NoUselessLoneBlockStatementsOptions {}
export interface NoUselessRenameOptions {}
export interface NoUselessStringConcatOptions {}
export interface NoUselessStringRawOptions {}
export interface NoUselessSwitchCaseOptions {}
export interface NoUselessTernaryOptions {}
export interface NoUselessThisAliasOptions {}
export interface NoUselessTypeConstraintOptions {}
export interface NoUselessUndefinedInitializationOptions {}
export interface NoVoidOptions {}
export interface UseArrowFunctionOptions {}
export interface UseDateNowOptions {}
export interface UseFlatMapOptions {}
export interface UseIndexOfOptions {}
export interface UseLiteralKeysOptions {}
export interface UseNumericLiteralsOptions {}
export interface UseOptionalChainOptions {}
export interface UseRegexLiteralsOptions {}
export interface UseSimpleNumberKeysOptions {}
export interface UseSimplifiedLogicExpressionOptions {}
export interface UseWhileOptions {}
export interface NoChildrenPropOptions {}
export interface NoConstAssignOptions {}
export interface NoConstantConditionOptions {}
export interface NoConstantMathMinMaxClampOptions {}
export interface NoConstructorReturnOptions {}
export interface NoEmptyCharacterClassInRegexOptions {}
export interface NoEmptyPatternOptions {}
export interface NoGlobalDirnameFilenameOptions {}
export interface NoGlobalObjectCallsOptions {}
export interface NoInnerDeclarationsOptions {}
export interface NoInvalidBuiltinInstantiationOptions {}
export interface NoInvalidConstructorSuperOptions {}
export interface NoInvalidDirectionInLinearGradientOptions {}
export interface NoInvalidGridAreasOptions {}
export interface NoInvalidPositionAtImportRuleOptions {}
export interface NoInvalidUseBeforeDeclarationOptions {}
export interface NoMissingVarFunctionOptions {}
export interface NoNestedComponentDefinitionsOptions {}
export interface NoNodejsModulesOptions {}
export interface NoNonoctalDecimalEscapeOptions {}
export interface NoPrecisionLossOptions {}
export interface NoPrivateImportsOptions {
	/**
	* The default visibility to assume for symbols without visibility tag.

Default: **public**. 
	 */
	defaultVisibility?: Visibility;
}
export interface NoProcessGlobalOptions {}
export interface NoReactPropAssignmentsOptions {}
export interface NoRenderReturnValueOptions {}
export interface NoRestrictedElementsOptions {
	/**
	 * Elements to restrict. Each key is the element name, and the value is the message to show when the element is used.
	 */
	elements: CustomRestrictedElements;
}
export interface NoSelfAssignOptions {}
export interface NoSetterReturnOptions {}
export interface NoSolidDestructuredPropsOptions {}
export interface NoStringCaseMismatchOptions {}
export interface NoSwitchDeclarationsOptions {}
export interface NoUndeclaredDependenciesOptions {
	/**
	 * If set to `false`, then the rule will show an error when `devDependencies` are imported. Defaults to `true`.
	 */
	devDependencies?: DependencyAvailability;
	/**
	 * If set to `false`, then the rule will show an error when `optionalDependencies` are imported. Defaults to `true`.
	 */
	optionalDependencies?: DependencyAvailability;
	/**
	 * If set to `false`, then the rule will show an error when `peerDependencies` are imported. Defaults to `true`.
	 */
	peerDependencies?: DependencyAvailability;
}
export interface NoUndeclaredVariablesOptions {
	/**
	 * Check undeclared types.
	 */
	checkTypes?: boolean;
}
export interface NoUnknownFunctionOptions {}
export interface NoUnknownMediaFeatureNameOptions {}
export interface NoUnknownPropertyOptions {}
export interface NoUnknownPseudoClassOptions {}
export interface NoUnknownPseudoElementOptions {}
export interface NoUnknownTypeSelectorOptions {}
export interface NoUnknownUnitOptions {}
export interface NoUnmatchableAnbSelectorOptions {}
export interface NoUnreachableOptions {}
export interface NoUnreachableSuperOptions {}
export interface NoUnsafeFinallyOptions {}
export interface NoUnsafeOptionalChainingOptions {}
export interface NoUnusedFunctionParametersOptions {
	/**
	 * Whether to ignore unused variables from an object destructuring with a spread.
	 */
	ignoreRestSiblings?: boolean;
}
export interface NoUnusedImportsOptions {}
export interface NoUnusedLabelsOptions {}
export interface NoUnusedPrivateClassMembersOptions {}
export interface NoUnusedVariablesOptions {
	/**
	 * Whether to ignore unused variables from an object destructuring with a spread.
	 */
	ignoreRestSiblings?: boolean;
}
export interface NoVoidElementsWithChildrenOptions {}
export interface NoVoidTypeReturnOptions {}
export interface UseExhaustiveDependenciesOptions {
	/**
	 * List of hooks of which the dependencies should be validated.
	 */
	hooks?: Hook[];
	/**
	 * Whether to report an error when a hook has no dependencies array.
	 */
	reportMissingDependenciesArray?: boolean;
	/**
	 * Whether to report an error when a dependency is listed in the dependencies array but isn't used. Defaults to true.
	 */
	reportUnnecessaryDependencies?: boolean;
}
export interface UseGraphqlNamedOperationsOptions {}
export interface UseHookAtTopLevelOptions {}
export interface UseImportExtensionsOptions {
	/**
	 * If `true`, the suggested extension is always `.js` regardless of what extension the source file has in your project.
	 */
	forceJsExtensions?: boolean;
}
export interface UseIsNanOptions {}
export interface UseJsonImportAttributesOptions {}
export interface UseJsxKeyInIterableOptions {
	/**
	 * Set to `true` to check shorthand fragments (`<></>`)
	 */
	checkShorthandFragments?: boolean;
}
export interface UseParseIntRadixOptions {}
export interface UseSingleJsDocAsteriskOptions {}
export interface UseUniqueElementIdsOptions {
	/**
	 * Component names that accept an `id` prop that does not translate to a DOM element id.
	 */
	excludedComponents?: string[];
}
export interface UseValidForDirectionOptions {}
export interface UseValidTypeofOptions {}
export interface UseYieldOptions {}
export interface NoFloatingPromisesOptions {}
export interface NoImportCyclesOptions {
	/**
	 * Ignores type-only imports when finding an import cycle. A type-only import (`import type`) will be removed by the compiler, so it cuts an import cycle at runtime. Note that named type imports (`import { type Foo }`) aren't considered as type-only because it's not removed by the compiler if the `verbatimModuleSyntax` option is enabled. Enabled by default.
	 */
	ignoreTypes?: boolean;
}
export interface NoMisusedPromisesOptions {}
export interface NoNextAsyncClientComponentOptions {}
export interface NoNonNullAssertedOptionalChainOptions {}
export interface NoQwikUseVisibleTaskOptions {}
export interface NoSecretsOptions {
	/**
	 * Set entropy threshold (default is 41).
	 */
	entropyThreshold?: number;
}
export interface NoShadowOptions {}
export interface NoUnnecessaryConditionsOptions {}
export interface NoUnresolvedImportsOptions {}
/**
 * Options for the `noUselessCatchBinding` rule. Currently empty; reserved for future extensions (e.g. allowlist of names).
 */
export interface NoUselessCatchBindingOptions {}
export interface NoUselessUndefinedOptions {}
export interface NoVueDataObjectDeclarationOptions {}
export interface NoVueReservedKeysOptions {}
export interface NoVueReservedPropsOptions {}
export type UseAnchorHrefOptions = null;
export interface UseConsistentArrowReturnOptions {}
export interface UseConsistentTypeDefinitionsOptions {
	style?: ConsistentTypeDefinition;
}
export interface UseExhaustiveSwitchCasesOptions {}
export interface UseExplicitTypeOptions {}
export type UseImageSizeOptions = null;
export interface UseMaxParamsOptions {
	/**
	 * Maximum number of parameters allowed (default: 4)
	 */
	max?: number;
}
export interface UseQwikClasslistOptions {}
export interface UseReactFunctionComponentsOptions {}
export interface UseSortedClassesOptions {
	/**
	 * Additional attributes that will be sorted.
	 */
	attributes?: string[];
	/**
	 * Names of the functions or tagged templates that will be sorted.
	 */
	functions?: string[];
}
export interface UseVueMultiWordComponentNamesOptions {
	/**
	 * Component names to ignore (allowed to be single-word).
	 */
	ignores: string[];
}
export interface NoAccumulatingSpreadOptions {}
export interface NoAwaitInLoopsOptions {}
export interface NoBarrelFileOptions {}
export interface NoDeleteOptions {}
export interface NoDynamicNamespaceImportAccessOptions {}
export interface NoImgElementOptions {}
export interface NoNamespaceImportOptions {}
export interface NoReExportAllOptions {}
export interface NoUnwantedPolyfillioOptions {}
export interface UseGoogleFontPreconnectOptions {}
export interface UseSolidForComponentOptions {}
export interface UseTopLevelRegexOptions {}
export interface NoBlankTargetOptions {
	/**
	 * List of domains where `target="_blank"` is allowed without `rel="noopener"`.
	 */
	allowDomains: string[];
	/**
	 * Whether `noreferrer` is allowed in addition to `noopener`.
	 */
	allowNoReferrer?: boolean;
}
export interface NoDangerouslySetInnerHtmlOptions {}
export interface NoDangerouslySetInnerHtmlWithChildrenOptions {}
export interface NoGlobalEvalOptions {}
export interface NoCommonJsOptions {}
export interface NoDefaultExportOptions {}
export interface NoDescendingSpecificityOptions {}
export interface NoDoneCallbackOptions {}
export interface NoEnumOptions {}
export interface NoExportedImportsOptions {}
export interface NoHeadElementOptions {}
export interface NoImplicitBooleanOptions {}
export interface NoInferrableTypesOptions {}
export interface NoMagicNumbersOptions {}
export interface NoNamespaceOptions {}
export interface NoNegationElseOptions {}
export interface NoNestedTernaryOptions {}
export interface NoNonNullAssertionOptions {}
export interface NoParameterAssignOptions {
	/**
	 * Whether to report an error when a dependency is listed in the dependencies array but isn't used. Defaults to `allow`.
	 */
	propertyAssignment?: PropertyAssignmentMode;
}
export interface NoParameterPropertiesOptions {}
export interface NoProcessEnvOptions {}
export interface NoRestrictedGlobalsOptions {
	/**
	 * A list of names that should trigger the rule
	 */
	deniedGlobals: Record<string, string>;
}
export interface NoRestrictedImportsOptions {
	/**
	 * A list of import paths that should trigger the rule.
	 */
	paths: Record<string, Paths>;
	/**
	 * gitignore-style patterns that should trigger the rule.
	 */
	patterns?: Patterns[];
}
export interface NoRestrictedTypesOptions {
	types?: Record<string, CustomRestrictedType>;
}
export interface NoShoutyConstantsOptions {}
export interface NoSubstrOptions {}
export interface NoUnusedTemplateLiteralOptions {}
export interface NoUselessElseOptions {}
export interface NoValueAtRuleOptions {}
export interface NoYodaExpressionOptions {}
export interface UseArrayLiteralsOptions {}
export interface UseAsConstAssertionOptions {}
export interface UseAtIndexOptions {}
export interface UseBlockStatementsOptions {}
export interface UseCollapsedElseIfOptions {}
export interface UseCollapsedIfOptions {}
export interface UseComponentExportOnlyModulesOptions {
	/**
	 * Allows the export of constants. This option is for environments that support it, such as [Vite](https://vitejs.dev/)
	 */
	allowConstantExport?: boolean;
	/**
	 * A list of names that can be additionally exported from the module This option is for exports that do not hinder [React Fast Refresh](https://github.com/facebook/react/tree/main/packages/react-refresh), such as [`meta` in Remix](https://remix.run/docs/en/main/route/meta)
	 */
	allowExportNames: string[];
}
export interface UseConsistentArrayTypeOptions {
	syntax?: ConsistentArrayType;
}
export interface UseConsistentBuiltinInstantiationOptions {}
export interface UseConsistentCurlyBracesOptions {}
export interface UseConsistentMemberAccessibilityOptions {
	/**
	 * The kind of accessibility you want to enforce. Default to "noPublic"
	 */
	accessibility?: Accessibility;
}
export interface UseConsistentObjectDefinitionsOptions {
	/**
	 * The preferred syntax to enforce.
	 */
	syntax?: ObjectPropertySyntax;
}
export interface UseConstOptions {}
export interface UseDefaultParameterLastOptions {}
export interface UseDefaultSwitchClauseOptions {}
export interface UseDeprecatedReasonOptions {}
export interface UseEnumInitializersOptions {}
export interface UseExplicitLengthCheckOptions {}
export interface UseExponentiationOperatorOptions {}
export interface UseExportTypeOptions {}
export interface UseExportsLastOptions {}
export interface UseFilenamingConventionOptions {
	/**
	 * Allowed cases for file names.
	 */
	filenameCases: FilenameCases;
	/**
	 * Regular expression to enforce
	 */
	match?: Regex;
	/**
	 * If `false`, then non-ASCII characters are allowed.
	 */
	requireAscii: boolean;
	/**
	 * If `false`, then consecutive uppercase are allowed in _camel_ and _pascal_ cases. This does not affect other [Case].
	 */
	strictCase: boolean;
}
export interface UseForOfOptions {}
export interface UseFragmentSyntaxOptions {}
export interface UseGraphqlNamingConventionOptions {}
export interface UseGroupedAccessorPairsOptions {}
export interface UseImportTypeOptions {
	/**
	 * The style to apply when import types. Default to "auto"
	 */
	style?: Style2;
}
export interface UseLiteralEnumMembersOptions {}
/**
 * Rule's options.
 */
export interface UseNamingConventionOptions {
	/**
	 * Custom conventions.
	 */
	conventions: Convention[];
	/**
	 * If `false`, then non-ASCII characters are allowed.
	 */
	requireAscii: boolean;
	/**
	 * If `false`, then consecutive uppercase are allowed in _camel_ and _pascal_ cases. This does not affect other [Case].
	 */
	strictCase: boolean;
}
export interface UseNodeAssertStrictOptions {}
export interface UseNodejsImportProtocolOptions {}
export interface UseNumberNamespaceOptions {}
export interface UseNumericSeparatorsOptions {}
export interface UseObjectSpreadOptions {}
export interface UseReadonlyClassPropertiesOptions {
	/**
	 * When `true`, the keywords `public`, `protected`, and `private` are analyzed by the rule.
	 */
	checkAllProperties: boolean;
}
export interface UseSelfClosingElementsOptions {
	ignoreHtmlElements?: boolean;
}
export interface UseShorthandAssignOptions {}
export interface UseShorthandFunctionTypeOptions {}
export interface UseSingleVarDeclaratorOptions {}
export interface UseSymbolDescriptionOptions {}
export interface UseTemplateOptions {}
export interface UseThrowNewErrorOptions {}
export interface UseThrowOnlyErrorOptions {}
export interface UseTrimStartEndOptions {}
export interface UseUnifiedTypeSignaturesOptions {}
export interface NoAlertOptions {}
export interface NoApproximativeNumericConstantOptions {}
export interface NoArrayIndexKeyOptions {}
export interface NoAssignInExpressionsOptions {}
export interface NoAsyncPromiseExecutorOptions {}
export interface NoBiomeFirstExceptionOptions {}
export interface NoBitwiseOperatorsOptions {
	/**
	 * Allows a list of bitwise operators to be used as exceptions.
	 */
	allow: string[];
}
export interface NoCatchAssignOptions {}
export interface NoClassAssignOptions {}
export interface NoCommentTextOptions {}
export interface NoCompareNegZeroOptions {}
export interface NoConfusingLabelsOptions {
	/**
	 * A list of (non-confusing) labels that should be allowed
	 */
	allowedLabels: string[];
}
export interface NoConfusingVoidTypeOptions {}
export interface NoConsoleOptions {
	/**
	 * Allowed calls on the console object.
	 */
	allow: string[];
}
export interface NoConstEnumOptions {}
export interface NoConstantBinaryExpressionsOptions {}
export interface NoControlCharactersInRegexOptions {}
export interface NoDebuggerOptions {}
export interface NoDocumentCookieOptions {}
export interface NoDocumentImportInPageOptions {}
export interface NoDoubleEqualsOptions {
	/**
	* If `true`, an exception is made when comparing with `null`, as it's often relied on to check both for `null` or `undefined`.

If `false`, no such exception will be made. 
	 */
	ignoreNull: boolean;
}
export interface NoDuplicateAtImportRulesOptions {}
export interface NoDuplicateCaseOptions {}
export interface NoDuplicateClassMembersOptions {}
export interface NoDuplicateCustomPropertiesOptions {}
export interface NoDuplicateElseIfOptions {}
export interface NoDuplicateFieldsOptions {}
export interface NoDuplicateFontNamesOptions {}
export interface NoDuplicateJsxPropsOptions {}
export interface NoDuplicateObjectKeysOptions {}
export interface NoDuplicateParametersOptions {}
export interface NoDuplicatePropertiesOptions {}
export interface NoDuplicateSelectorsKeyframeBlockOptions {}
export interface NoDuplicateTestHooksOptions {}
export interface NoEmptyBlockOptions {}
export interface NoEmptyBlockStatementsOptions {}
export interface NoEmptyInterfaceOptions {}
export interface NoEvolvingTypesOptions {}
export interface NoExplicitAnyOptions {}
export interface NoExportsInTestOptions {}
export interface NoExtraNonNullAssertionOptions {}
export interface NoFallthroughSwitchClauseOptions {}
export interface NoFocusedTestsOptions {}
export interface NoFunctionAssignOptions {}
export interface NoGlobalAssignOptions {}
export interface NoGlobalIsFiniteOptions {}
export interface NoGlobalIsNanOptions {}
export interface NoHeadImportInDocumentOptions {}
export interface NoImplicitAnyLetOptions {}
export interface NoImportAssignOptions {}
export interface NoImportantInKeyframeOptions {}
export interface NoIrregularWhitespaceOptions {}
export interface NoLabelVarOptions {}
export interface NoMisleadingCharacterClassOptions {}
export interface NoMisleadingInstantiatorOptions {}
export interface NoMisplacedAssertionOptions {}
export interface NoMisrefactoredShorthandAssignOptions {}
export interface NoOctalEscapeOptions {}
export interface NoPrototypeBuiltinsOptions {}
export interface NoQuickfixBiomeOptions {
	/**
	 * A list of additional JSON files that should be checked.
	 */
	additionalPaths?: string[];
}
export interface NoReactSpecificPropsOptions {}
export interface NoRedeclareOptions {}
export interface NoRedundantUseStrictOptions {}
export interface NoSelfCompareOptions {}
export interface NoShadowRestrictedNamesOptions {}
export interface NoShorthandPropertyOverridesOptions {}
export interface NoSkippedTestsOptions {}
export interface NoSparseArrayOptions {}
export interface NoSuspiciousSemicolonInJsxOptions {}
export interface NoTemplateCurlyInStringOptions {}
export interface NoThenPropertyOptions {}
export interface NoTsIgnoreOptions {}
export interface NoUnassignedVariablesOptions {}
export interface NoUnknownAtRulesOptions {}
export interface NoUnsafeDeclarationMergingOptions {}
export interface NoUnsafeNegationOptions {}
export interface NoUselessEscapeInStringOptions {}
export interface NoUselessRegexBackrefsOptions {}
export interface NoVarOptions {}
export interface NoWithOptions {}
export interface UseAdjacentOverloadSignaturesOptions {}
export interface UseAwaitOptions {}
export interface UseBiomeIgnoreFolderOptions {}
export interface UseDefaultSwitchClauseLastOptions {}
export interface UseErrorMessageOptions {}
export interface UseGetterReturnOptions {}
export interface UseGoogleFontDisplayOptions {}
export interface UseGuardForInOptions {}
export interface UseIsArrayOptions {}
export interface UseIterableCallbackReturnOptions {}
export interface UseNamespaceKeywordOptions {}
export interface UseNumberToFixedDigitsArgumentOptions {}
export interface UseStaticResponseMethodsOptions {}
export interface UseStrictModeOptions {}
export type ImportGroup = null | GroupMatcher | GroupMatcher[];
export type Visibility = "public" | "package" | "private";
export type CustomRestrictedElements = Record<string, string>;
export type DependencyAvailability = boolean | string[];
export interface Hook {
	/**
	* The "position" of the closure function, starting from zero.

For example, for React's `useEffect()` hook, the closure index is 0. 
	 */
	closureIndex?: number;
	/**
	* The "position" of the array of dependencies, starting from zero.

For example, for React's `useEffect()` hook, the dependencies index is 1. 
	 */
	dependenciesIndex?: number;
	/**
	 * The name of the hook.
	 */
	name?: string;
	/**
	* Whether the result of the hook is stable.

Set to `true` to mark the identity of the hook's return value as stable, or use a number/an array of numbers to mark the "positions" in the return array as stable.

For example, for React's `useRef()` hook the value would be `true`, while for `useState()` it would be `[1]`. 
	 */
	stableResult?: StableHookResult;
}
export type ConsistentTypeDefinition = "interface" | "type";
/**
 * Specifies whether property assignments on function parameters are allowed or denied.
 */
export type PropertyAssignmentMode = "allow" | "deny";
export type Paths = string | PathOptions;
export type Patterns = PatternOptions;
export type CustomRestrictedType = string | CustomRestrictedTypeOptions;
export type ConsistentArrayType = "shorthand" | "generic";
export type Accessibility = "noPublic" | "explicit" | "none";
export type ObjectPropertySyntax = "explicit" | "shorthand";
export type FilenameCases = FilenameCase[];
export type Regex = string;
/**
 * Rule's options.
 */
export type Style2 = "auto" | "inlineType" | "separatedType";
export interface Convention {
	/**
	 * String cases to enforce
	 */
	formats: Formats;
	/**
	 * Regular expression to enforce
	 */
	match?: Regex;
	/**
	 * Declarations concerned by this convention
	 */
	selector: Selector;
}
export type GroupMatcher = ImportMatcher | SourceMatcher;
export type StableHookResult = boolean | number[] | string[];
export interface PathOptions {
	/**
	 * Names of the exported members that allowed to be not be used.
	 */
	allowImportNames: string[];
	/**
	 * Names of the exported members that should not be used.
	 */
	importNames: string[];
	/**
	 * The message to display when this module is imported.
	 */
	message: string;
}
export interface PatternOptions {
	/**
	 * An array of gitignore-style patterns.
	 */
	group?: SourcesMatcher;
	/**
	 * A regex pattern for import names to forbid within the matched modules.
	 */
	importNamePattern?: Regex;
	/**
	 * If true, the matched patterns in the importNamePattern will be allowed. Defaults to `false`.
	 */
	invertImportNamePattern?: boolean;
	/**
	 * A custom message for diagnostics related to this pattern.
	 */
	message?: string;
}
export interface CustomRestrictedTypeOptions {
	message?: string;
	use?: string;
}
/**
 * Supported cases for file names.
 */
export type FilenameCase =
	| "camelCase"
	| "export"
	| "kebab-case"
	| "PascalCase"
	| "snake_case";
export type Formats = Format[];
export interface Selector {
	/**
	 * Declaration kind
	 */
	kind: Kind;
	/**
	 * Modifiers used on the declaration
	 */
	modifiers: Modifiers;
	/**
	 * Scope of the declaration
	 */
	scope: Scope;
}
export interface ImportMatcher {
	source?: SourcesMatcher;
	type?: boolean;
}
export type SourceMatcher = NegatablePredefinedSourceMatcher | ImportSourceGlob;
export type SourcesMatcher = SourceMatcher | SourceMatcher[];
/**
 * Supported cases.
 */
export type Format =
	| "camelCase"
	| "CONSTANT_CASE"
	| "PascalCase"
	| "snake_case";
export type Kind =
	| "class"
	| "enum"
	| "interface"
	| "enumMember"
	| "importNamespace"
	| "exportNamespace"
	| "variable"
	| "const"
	| "let"
	| "using"
	| "var"
	| "catchParameter"
	| "indexParameter"
	| "exportAlias"
	| "importAlias"
	| "classGetter"
	| "classSetter"
	| "classMethod"
	| "objectLiteralProperty"
	| "objectLiteralGetter"
	| "objectLiteralSetter"
	| "objectLiteralMethod"
	| "typeAlias"
	| "any"
	| "typeLike"
	| "function"
	| "namespaceLike"
	| "namespace"
	| "functionParameter"
	| "typeParameter"
	| "classMember"
	| "classProperty"
	| "objectLiteralMember"
	| "typeMember"
	| "typeGetter"
	| "typeProperty"
	| "typeSetter"
	| "typeMethod";
export type Modifiers = RestrictedModifier[];
export type Scope = "any" | "global";
export type NegatablePredefinedSourceMatcher =
	| ":ALIAS:"
	| ":BUN:"
	| ":NODE:"
	| ":PACKAGE:"
	| ":PACKAGE_WITH_PROTOCOL:"
	| ":PATH:"
	| ":URL:"
	| "!:ALIAS:"
	| "!:BUN:"
	| "!:NODE:"
	| "!:PACKAGE:"
	| "!:PACKAGE_WITH_PROTOCOL:"
	| "!:PATH:"
	| "!:URL:";
/**
 * Glob to match against import sources.
 */
export type ImportSourceGlob = Glob;
export type RestrictedModifier =
	| "abstract"
	| "private"
	| "protected"
	| "readonly"
	| "static";
export interface UpdateSettingsResult {
	diagnostics: Diagnostic[];
}
/**
 * Serializable representation for a [Diagnostic](super::Diagnostic).
 */
export interface Diagnostic {
	advices: Advices;
	category?: Category;
	description: string;
	location: Location;
	message: MarkupBuf;
	severity: Severity;
	source?: Diagnostic;
	tags: DiagnosticTags;
	verboseAdvices: Advices;
}
/**
 * Implementation of [Visitor] collecting serializable [Advice] into a vector.
 */
export interface Advices {
	advices: Advice[];
}
export type Category =
	| "lint/a11y/noAccessKey"
	| "lint/a11y/noAriaHiddenOnFocusable"
	| "lint/a11y/noAriaUnsupportedElements"
	| "lint/a11y/noAutofocus"
	| "lint/a11y/noDistractingElements"
	| "lint/a11y/noHeaderScope"
	| "lint/a11y/noInteractiveElementToNoninteractiveRole"
	| "lint/a11y/noLabelWithoutControl"
	| "lint/a11y/noNoninteractiveElementInteractions"
	| "lint/a11y/noNoninteractiveElementToInteractiveRole"
	| "lint/a11y/noNoninteractiveTabindex"
	| "lint/a11y/noPositiveTabindex"
	| "lint/a11y/noRedundantAlt"
	| "lint/a11y/noRedundantRoles"
	| "lint/a11y/noStaticElementInteractions"
	| "lint/a11y/noSvgWithoutTitle"
	| "lint/a11y/useAltText"
	| "lint/a11y/useAnchorContent"
	| "lint/a11y/useAriaActivedescendantWithTabindex"
	| "lint/a11y/useAriaPropsForRole"
	| "lint/a11y/useAriaPropsSupportedByRole"
	| "lint/a11y/useButtonType"
	| "lint/a11y/useFocusableInteractive"
	| "lint/a11y/useGenericFontNames"
	| "lint/a11y/useHeadingContent"
	| "lint/a11y/useHtmlLang"
	| "lint/a11y/useIframeTitle"
	| "lint/a11y/useKeyWithClickEvents"
	| "lint/a11y/useKeyWithMouseEvents"
	| "lint/a11y/useMediaCaption"
	| "lint/a11y/useSemanticElements"
	| "lint/a11y/useValidAnchor"
	| "lint/a11y/useValidAriaProps"
	| "lint/a11y/useValidAriaRole"
	| "lint/a11y/useValidAriaValues"
	| "lint/a11y/useValidAutocomplete"
	| "lint/a11y/useValidLang"
	| "lint/complexity/noAdjacentSpacesInRegex"
	| "lint/complexity/noArguments"
	| "lint/complexity/noBannedTypes"
	| "lint/complexity/noCommaOperator"
	| "lint/complexity/noEmptyTypeParameters"
	| "lint/complexity/noExcessiveCognitiveComplexity"
	| "lint/complexity/noExcessiveLinesPerFunction"
	| "lint/complexity/noExcessiveNestedTestSuites"
	| "lint/complexity/noExtraBooleanCast"
	| "lint/complexity/noFlatMapIdentity"
	| "lint/complexity/noForEach"
	| "lint/complexity/noImplicitCoercions"
	| "lint/complexity/noImportantStyles"
	| "lint/complexity/noStaticOnlyClass"
	| "lint/complexity/noThisInStatic"
	| "lint/complexity/noUselessCatch"
	| "lint/complexity/noUselessConstructor"
	| "lint/complexity/noUselessContinue"
	| "lint/complexity/noUselessEmptyExport"
	| "lint/complexity/noUselessEscapeInRegex"
	| "lint/complexity/noUselessFragments"
	| "lint/complexity/noUselessLabel"
	| "lint/complexity/noUselessLoneBlockStatements"
	| "lint/complexity/noUselessRename"
	| "lint/complexity/noUselessStringConcat"
	| "lint/complexity/noUselessStringRaw"
	| "lint/complexity/noUselessSwitchCase"
	| "lint/complexity/noUselessTernary"
	| "lint/complexity/noUselessThisAlias"
	| "lint/complexity/noUselessTypeConstraint"
	| "lint/complexity/noUselessUndefinedInitialization"
	| "lint/complexity/noVoid"
	| "lint/complexity/useArrowFunction"
	| "lint/complexity/useDateNow"
	| "lint/complexity/useFlatMap"
	| "lint/complexity/useIndexOf"
	| "lint/complexity/useLiteralKeys"
	| "lint/complexity/useNumericLiterals"
	| "lint/complexity/useOptionalChain"
	| "lint/complexity/useRegexLiterals"
	| "lint/complexity/useSimpleNumberKeys"
	| "lint/complexity/useSimplifiedLogicExpression"
	| "lint/complexity/useWhile"
	| "lint/correctness/noChildrenProp"
	| "lint/correctness/noConstAssign"
	| "lint/correctness/noConstantCondition"
	| "lint/correctness/noConstantMathMinMaxClamp"
	| "lint/correctness/noConstructorReturn"
	| "lint/correctness/noEmptyCharacterClassInRegex"
	| "lint/correctness/noEmptyPattern"
	| "lint/correctness/noGlobalDirnameFilename"
	| "lint/correctness/noGlobalObjectCalls"
	| "lint/correctness/noInnerDeclarations"
	| "lint/correctness/noInvalidBuiltinInstantiation"
	| "lint/correctness/noInvalidConstructorSuper"
	| "lint/correctness/noInvalidDirectionInLinearGradient"
	| "lint/correctness/noInvalidGridAreas"
	| "lint/correctness/noInvalidNewBuiltin"
	| "lint/correctness/noInvalidPositionAtImportRule"
	| "lint/correctness/noInvalidUseBeforeDeclaration"
	| "lint/correctness/noMissingVarFunction"
	| "lint/correctness/noNestedComponentDefinitions"
	| "lint/correctness/noNewSymbol"
	| "lint/correctness/noNodejsModules"
	| "lint/correctness/noNonoctalDecimalEscape"
	| "lint/correctness/noPrecisionLoss"
	| "lint/correctness/noPrivateImports"
	| "lint/correctness/noProcessGlobal"
	| "lint/correctness/noReactPropAssignments"
	| "lint/correctness/noRenderReturnValue"
	| "lint/correctness/noRestrictedElements"
	| "lint/correctness/noSelfAssign"
	| "lint/correctness/noSetterReturn"
	| "lint/correctness/noSolidDestructuredProps"
	| "lint/correctness/noStringCaseMismatch"
	| "lint/correctness/noSwitchDeclarations"
	| "lint/correctness/noUndeclaredDependencies"
	| "lint/correctness/noUndeclaredVariables"
	| "lint/correctness/noUnknownFunction"
	| "lint/correctness/noUnknownMediaFeatureName"
	| "lint/correctness/noUnknownProperty"
	| "lint/correctness/noUnknownPseudoClass"
	| "lint/correctness/noUnknownPseudoClassSelector"
	| "lint/correctness/noUnknownPseudoElement"
	| "lint/correctness/noUnknownTypeSelector"
	| "lint/correctness/noUnknownUnit"
	| "lint/correctness/noUnmatchableAnbSelector"
	| "lint/correctness/noUnreachable"
	| "lint/correctness/noUnreachableSuper"
	| "lint/correctness/noUnsafeFinally"
	| "lint/correctness/noUnsafeOptionalChaining"
	| "lint/correctness/noUnusedFunctionParameters"
	| "lint/correctness/noUnusedImports"
	| "lint/correctness/noUnusedLabels"
	| "lint/correctness/noUnusedPrivateClassMembers"
	| "lint/correctness/noUnusedVariables"
	| "lint/correctness/noVoidElementsWithChildren"
	| "lint/correctness/noVoidTypeReturn"
	| "lint/correctness/useExhaustiveDependencies"
	| "lint/correctness/useGraphqlNamedOperations"
	| "lint/correctness/useHookAtTopLevel"
	| "lint/correctness/useImportExtensions"
	| "lint/correctness/useIsNan"
	| "lint/correctness/useJsonImportAttributes"
	| "lint/correctness/useJsxKeyInIterable"
	| "lint/correctness/useParseIntRadix"
	| "lint/correctness/useSingleJsDocAsterisk"
	| "lint/correctness/useUniqueElementIds"
	| "lint/correctness/useValidForDirection"
	| "lint/correctness/useValidTypeof"
	| "lint/correctness/useYield"
	| "lint/nursery/noColorInvalidHex"
	| "lint/nursery/noFloatingPromises"
	| "lint/nursery/noImplicitCoercion"
	| "lint/nursery/noImportCycles"
	| "lint/nursery/noMissingGenericFamilyKeyword"
	| "lint/nursery/noMisusedPromises"
	| "lint/nursery/noNextAsyncClientComponent"
	| "lint/nursery/noNonNullAssertedOptionalChain"
	| "lint/nursery/noQwikUseVisibleTask"
	| "lint/nursery/noSecrets"
	| "lint/nursery/noShadow"
	| "lint/nursery/noUnnecessaryConditions"
	| "lint/nursery/noUnresolvedImports"
	| "lint/nursery/noUnwantedPolyfillio"
	| "lint/nursery/noUselessBackrefInRegex"
	| "lint/nursery/noUselessCatchBinding"
	| "lint/nursery/noUselessUndefined"
	| "lint/nursery/noVueDataObjectDeclaration"
	| "lint/nursery/noVueReservedKeys"
	| "lint/nursery/noVueReservedProps"
	| "lint/nursery/useAnchorHref"
	| "lint/nursery/useBiomeSuppressionComment"
	| "lint/nursery/useConsistentArrowReturn"
	| "lint/nursery/useConsistentObjectDefinition"
	| "lint/nursery/useConsistentTypeDefinitions"
	| "lint/nursery/useExhaustiveSwitchCases"
	| "lint/nursery/useExplicitFunctionReturnType"
	| "lint/nursery/useExplicitType"
	| "lint/nursery/useImageSize"
	| "lint/nursery/useImportRestrictions"
	| "lint/nursery/useJsxCurlyBraceConvention"
	| "lint/nursery/useMaxParams"
	| "lint/nursery/useQwikClasslist"
	| "lint/nursery/useReactFunctionComponents"
	| "lint/nursery/useSortedClasses"
	| "lint/nursery/useVueMultiWordComponentNames"
	| "lint/performance/noAccumulatingSpread"
	| "lint/performance/noAwaitInLoops"
	| "lint/performance/noBarrelFile"
	| "lint/performance/noDelete"
	| "lint/performance/noDynamicNamespaceImportAccess"
	| "lint/performance/noImgElement"
	| "lint/performance/noNamespaceImport"
	| "lint/performance/noReExportAll"
	| "lint/performance/noUnwantedPolyfillio"
	| "lint/performance/useGoogleFontPreconnect"
	| "lint/performance/useSolidForComponent"
	| "lint/performance/useTopLevelRegex"
	| "lint/security/noBlankTarget"
	| "lint/security/noDangerouslySetInnerHtml"
	| "lint/security/noDangerouslySetInnerHtmlWithChildren"
	| "lint/security/noGlobalEval"
	| "lint/style/noCommonJs"
	| "lint/style/noDefaultExport"
	| "lint/style/noDescendingSpecificity"
	| "lint/style/noDoneCallback"
	| "lint/style/noEnum"
	| "lint/style/noExportedImports"
	| "lint/style/noHeadElement"
	| "lint/style/noImplicitBoolean"
	| "lint/style/noInferrableTypes"
	| "lint/style/noMagicNumbers"
	| "lint/style/noNamespace"
	| "lint/style/noNegationElse"
	| "lint/style/noNestedTernary"
	| "lint/style/noNonNullAssertion"
	| "lint/style/noParameterAssign"
	| "lint/style/noParameterProperties"
	| "lint/style/noProcessEnv"
	| "lint/style/noRestrictedGlobals"
	| "lint/style/noRestrictedImports"
	| "lint/style/noRestrictedTypes"
	| "lint/style/noShoutyConstants"
	| "lint/style/noSubstr"
	| "lint/style/noUnusedTemplateLiteral"
	| "lint/style/noUselessElse"
	| "lint/style/noValueAtRule"
	| "lint/style/noYodaExpression"
	| "lint/style/useArrayLiterals"
	| "lint/style/useAsConstAssertion"
	| "lint/style/useAtIndex"
	| "lint/style/useBlockStatements"
	| "lint/style/useCollapsedElseIf"
	| "lint/style/useCollapsedIf"
	| "lint/style/useComponentExportOnlyModules"
	| "lint/style/useConsistentArrayType"
	| "lint/style/useConsistentBuiltinInstantiation"
	| "lint/style/useConsistentCurlyBraces"
	| "lint/style/useConsistentMemberAccessibility"
	| "lint/style/useConsistentObjectDefinitions"
	| "lint/style/useConst"
	| "lint/style/useDefaultParameterLast"
	| "lint/style/useDefaultSwitchClause"
	| "lint/style/useDeprecatedReason"
	| "lint/style/useEnumInitializers"
	| "lint/style/useExplicitLengthCheck"
	| "lint/style/useExponentiationOperator"
	| "lint/style/useExportType"
	| "lint/style/useExportsLast"
	| "lint/style/useFilenamingConvention"
	| "lint/style/useForOf"
	| "lint/style/useFragmentSyntax"
	| "lint/style/useGraphqlNamingConvention"
	| "lint/style/useGroupedAccessorPairs"
	| "lint/style/useImportType"
	| "lint/style/useLiteralEnumMembers"
	| "lint/style/useNamingConvention"
	| "lint/style/useNodeAssertStrict"
	| "lint/style/useNodejsImportProtocol"
	| "lint/style/useNumberNamespace"
	| "lint/style/useNumericSeparators"
	| "lint/style/useObjectSpread"
	| "lint/style/useReadonlyClassProperties"
	| "lint/style/useSelfClosingElements"
	| "lint/style/useShorthandArrayType"
	| "lint/style/useShorthandAssign"
	| "lint/style/useShorthandFunctionType"
	| "lint/style/useSingleCaseStatement"
	| "lint/style/useSingleVarDeclarator"
	| "lint/style/useSymbolDescription"
	| "lint/style/useTemplate"
	| "lint/style/useThrowNewError"
	| "lint/style/useThrowOnlyError"
	| "lint/style/useTrimStartEnd"
	| "lint/style/useUnifiedTypeSignatures"
	| "lint/suspicious/noAlert"
	| "lint/suspicious/noApproximativeNumericConstant"
	| "lint/suspicious/noArrayIndexKey"
	| "lint/suspicious/noAssignInExpressions"
	| "lint/suspicious/noAsyncPromiseExecutor"
	| "lint/suspicious/noBiomeFirstException"
	| "lint/suspicious/noBitwiseOperators"
	| "lint/suspicious/noCatchAssign"
	| "lint/suspicious/noClassAssign"
	| "lint/suspicious/noCommentText"
	| "lint/suspicious/noCompareNegZero"
	| "lint/suspicious/noConfusingLabels"
	| "lint/suspicious/noConfusingVoidType"
	| "lint/suspicious/noConsole"
	| "lint/suspicious/noConstEnum"
	| "lint/suspicious/noConstantBinaryExpressions"
	| "lint/suspicious/noControlCharactersInRegex"
	| "lint/suspicious/noDebugger"
	| "lint/suspicious/noDocumentCookie"
	| "lint/suspicious/noDocumentImportInPage"
	| "lint/suspicious/noDoubleEquals"
	| "lint/suspicious/noDuplicateAtImportRules"
	| "lint/suspicious/noDuplicateCase"
	| "lint/suspicious/noDuplicateClassMembers"
	| "lint/suspicious/noDuplicateCustomProperties"
	| "lint/suspicious/noDuplicateElseIf"
	| "lint/suspicious/noDuplicateFields"
	| "lint/suspicious/noDuplicateFontNames"
	| "lint/suspicious/noDuplicateJsxProps"
	| "lint/suspicious/noDuplicateObjectKeys"
	| "lint/suspicious/noDuplicateParameters"
	| "lint/suspicious/noDuplicateProperties"
	| "lint/suspicious/noDuplicateSelectorsKeyframeBlock"
	| "lint/suspicious/noDuplicateTestHooks"
	| "lint/suspicious/noEmptyBlock"
	| "lint/suspicious/noEmptyBlockStatements"
	| "lint/suspicious/noEmptyInterface"
	| "lint/suspicious/noEvolvingTypes"
	| "lint/suspicious/noExplicitAny"
	| "lint/suspicious/noExportsInTest"
	| "lint/suspicious/noExtraNonNullAssertion"
	| "lint/suspicious/noFallthroughSwitchClause"
	| "lint/suspicious/noFocusedTests"
	| "lint/suspicious/noFunctionAssign"
	| "lint/suspicious/noGlobalAssign"
	| "lint/suspicious/noGlobalIsFinite"
	| "lint/suspicious/noGlobalIsNan"
	| "lint/suspicious/noHeadImportInDocument"
	| "lint/suspicious/noImplicitAnyLet"
	| "lint/suspicious/noImportAssign"
	| "lint/suspicious/noImportantInKeyframe"
	| "lint/suspicious/noIrregularWhitespace"
	| "lint/suspicious/noLabelVar"
	| "lint/suspicious/noMisleadingCharacterClass"
	| "lint/suspicious/noMisleadingInstantiator"
	| "lint/suspicious/noMisplacedAssertion"
	| "lint/suspicious/noMisrefactoredShorthandAssign"
	| "lint/suspicious/noOctalEscape"
	| "lint/suspicious/noPrototypeBuiltins"
	| "lint/suspicious/noQuickfixBiome"
	| "lint/suspicious/noReactSpecificProps"
	| "lint/suspicious/noRedeclare"
	| "lint/suspicious/noRedundantUseStrict"
	| "lint/suspicious/noSelfCompare"
	| "lint/suspicious/noShadowRestrictedNames"
	| "lint/suspicious/noShorthandPropertyOverrides"
	| "lint/suspicious/noSkippedTests"
	| "lint/suspicious/noSparseArray"
	| "lint/suspicious/noSuspiciousSemicolonInJsx"
	| "lint/suspicious/noTemplateCurlyInString"
	| "lint/suspicious/noThenProperty"
	| "lint/suspicious/noTsIgnore"
	| "lint/suspicious/noUnassignedVariables"
	| "lint/suspicious/noUnknownAtRules"
	| "lint/suspicious/noUnsafeDeclarationMerging"
	| "lint/suspicious/noUnsafeNegation"
	| "lint/suspicious/noUselessEscapeInString"
	| "lint/suspicious/noUselessRegexBackrefs"
	| "lint/suspicious/noVar"
	| "lint/suspicious/noWith"
	| "lint/suspicious/useAdjacentOverloadSignatures"
	| "lint/suspicious/useAwait"
	| "lint/suspicious/useBiomeIgnoreFolder"
	| "lint/suspicious/useDefaultSwitchClauseLast"
	| "lint/suspicious/useErrorMessage"
	| "lint/suspicious/useGetterReturn"
	| "lint/suspicious/useGoogleFontDisplay"
	| "lint/suspicious/useGuardForIn"
	| "lint/suspicious/useIsArray"
	| "lint/suspicious/useIterableCallbackReturn"
	| "lint/suspicious/useNamespaceKeyword"
	| "lint/suspicious/useNumberToFixedDigitsArgument"
	| "lint/suspicious/useStaticResponseMethods"
	| "lint/suspicious/useStrictMode"
	| "assist/source/useSortedKeys"
	| "assist/source/useSortedProperties"
	| "assist/source/useSortedAttributes"
	| "assist/source/organizeImports"
	| "syntax/correctness/noTypeOnlyImportAttributes"
	| "syntax/correctness/noSuperWithoutExtends"
	| "syntax/correctness/noInitializerWithDefinite"
	| "syntax/correctness/noDuplicatePrivateClassMembers"
	| "files/missingHandler"
	| "format"
	| "check"
	| "ci"
	| "stdin"
	| "configuration"
	| "assist"
	| "migrate"
	| "deserialize"
	| "plugin"
	| "project"
	| "search"
	| "internalError/io"
	| "internalError/fs"
	| "internalError/panic"
	| "reporter/parse"
	| "reporter/format"
	| "reporter/violations"
	| "parse"
	| "lint"
	| "lint/a11y"
	| "lint/complexity"
	| "lint/correctness"
	| "lint/nursery"
	| "lint/performance"
	| "lint/security"
	| "lint/style"
	| "lint/suspicious"
	| "lint/plugin"
	| "suppressions/parse"
	| "suppressions/unknownGroup"
	| "suppressions/unknownRule"
	| "suppressions/unknownAction"
	| "suppressions/unused"
	| "suppressions/incorrect"
	| "args/fileNotFound"
	| "flags/invalid"
	| "semanticTests";
export interface Location {
	path?: Resource_for_String;
	sourceCode?: string;
	span?: TextRange;
}
export type MarkupBuf = MarkupNodeBuf[];
/**
 * The severity to associate to a diagnostic.
 */
export type Severity = "hint" | "information" | "warning" | "error" | "fatal";
export type DiagnosticTags = DiagnosticTag[];
/**
	* Serializable representation of a [Diagnostic](super::Diagnostic) advice

See the [Visitor] trait for additional documentation on all the supported advice types. 
	 */
export type Advice =
	| { log: [LogCategory, MarkupBuf] }
	| { list: MarkupBuf[] }
	| { frame: Location }
	| { diff: TextEdit }
	| { backtrace: [MarkupBuf, Backtrace] }
	| { command: string }
	| { group: [MarkupBuf, Advices] };
/**
 * Represents the resource a diagnostic is associated with.
 */
export type Resource_for_String = "argv" | "memory" | { file: string };
export type TextRange = [TextSize, TextSize];
export interface MarkupNodeBuf {
	content: string;
	elements: MarkupElement[];
}
/**
 * Internal enum used to automatically generate bit offsets for [DiagnosticTags] and help with the implementation of `serde` and `schemars` for tags.
 */
export type DiagnosticTag =
	| "fixable"
	| "internal"
	| "unnecessaryCode"
	| "deprecatedCode"
	| "verbose";
/**
 * The category for a log advice, defines how the message should be presented to the user.
 */
export type LogCategory = "none" | "info" | "warn" | "error";
export interface TextEdit {
	dictionary: string;
	ops: CompressedOp[];
}
export type Backtrace = BacktraceFrame[];
export type TextSize = number;
/**
 * Enumeration of all the supported markup elements
 */
export type MarkupElement =
	| "Emphasis"
	| "Dim"
	| "Italic"
	| "Underline"
	| "Error"
	| "Success"
	| "Warn"
	| "Info"
	| "Debug"
	| "Trace"
	| "Inverse"
	| { Hyperlink: { href: string } };
export type CompressedOp =
	| { diffOp: DiffOp }
	| { equalLines: { line_count: number } };
/**
 * Serializable representation of a backtrace frame.
 */
export interface BacktraceFrame {
	ip: number;
	symbols: BacktraceSymbol[];
}
export type DiffOp =
	| { equal: { range: TextRange } }
	| { insert: { range: TextRange } }
	| { delete: { range: TextRange } };
/**
 * Serializable representation of a backtrace frame symbol.
 */
export interface BacktraceSymbol {
	colno?: number;
	filename?: string;
	lineno?: number;
	name?: string;
}
export interface OpenProjectParams {
	/**
	 * Whether the folder should be opened as a project, even if no `biome.json` can be found.
	 */
	openUninitialized: boolean;
	/**
	 * The path to open
	 */
	path: BiomePath;
}
export interface OpenProjectResult {
	/**
	 * A unique identifier for this project
	 */
	projectKey: ProjectKey;
}
export interface ScanProjectParams {
	/**
	 * Forces scanning of the folder, even if it is already being watched.
	 */
	force: boolean;
	projectKey: ProjectKey;
	scanKind: ScanKind;
	verbose: boolean;
	/**
	* Whether the watcher should watch this path.

Does nothing if the watcher is already watching this path. 
	 */
	watch: boolean;
}
export type ScanKind =
	| "noScanner"
	| "knownFiles"
	| {
			targetedKnownFiles: {
				/**
				 * Determines whether the file scanner should descend into subdirectories of the target paths.
				 */
				descendFromTargets: boolean;
				/**
	* The paths to target by the scanner.

If a target path indicates a folder, all files within are scanned as well.

Target paths must be absolute. 
	 */
				targetPaths: BiomePath[];
			};
	  }
	| "project";
export interface ScanProjectResult {
	/**
	 * A list of child configuration files found inside the project
	 */
	configurationFiles: BiomePath[];
	/**
	 * Diagnostics reported while scanning the project.
	 */
	diagnostics: Diagnostic[];
	/**
	 * Duration of the scan.
	 */
	duration: Duration;
}
export interface Duration {
	nanos: number;
	secs: number;
}
export interface OpenFileParams {
	content: FileContent;
	documentFileSource?: DocumentFileSource;
	path: BiomePath;
	/**
	* Set to `true` to persist the node cache used during parsing, in order to speed up subsequent reparsing if the document has been edited.

This should only be enabled if reparsing is to be expected, such as when the file is opened through the LSP Proxy. 
	 */
	persistNodeCache?: boolean;
	projectKey: ProjectKey;
}
export type FileContent =
	| { content: string; type: "fromClient"; version: number }
	| { type: "fromServer" };
export type DocumentFileSource =
	| "Ignore"
	| "Unknown"
	| { Js: JsFileSource }
	| { Json: JsonFileSource }
	| { Css: CssFileSource }
	| { Graphql: GraphqlFileSource }
	| { Html: HtmlFileSource }
	| { Grit: GritFileSource };
export interface JsFileSource {
	/**
	 * Used to mark if the source is being used for an Astro, Svelte or Vue file
	 */
	embedding_kind: EmbeddingKind;
	language: Language;
	module_kind: ModuleKind;
	variant: LanguageVariant;
	version: LanguageVersion;
}
export interface JsonFileSource {
	allowComments: boolean;
	allowTrailingCommas: boolean;
	variant: JsonFileVariant;
}
export interface CssFileSource {
	variant: CssVariant;
}
export interface GraphqlFileSource {
	variant: GraphqlVariant;
}
export interface HtmlFileSource {
	variant: HtmlVariant;
}
export interface GritFileSource {
	variant: GritVariant;
}
export type EmbeddingKind = "Astro" | "Vue" | "Svelte" | "None";
export type Language =
	| "javaScript"
	| { typeScript: { definition_file: boolean } };
/**
 * Is the source file an ECMAScript Module or Script. Changes the parsing semantic.
 */
export type ModuleKind = "script" | "module";
export type LanguageVariant = "standard" | "standardRestricted" | "jsx";
/**
	* Enum of the different ECMAScript standard versions. The versions are ordered in increasing order; The newest version comes last.

Defaults to the latest stable ECMAScript standard. 
	 */
export type LanguageVersion = "eS2022" | "eSNext";
/**
 * It represents the extension of the file
 */
export type JsonFileVariant = "standard" | "jsonc";
/**
	* The style of CSS contained in the file.

Currently, Biome only supports plain CSS, and aims to be compatible with the latest Recommendation level standards. 
	 */
export type CssVariant = "standard";
/**
 * The style of GraphQL contained in the file.
 */
export type GraphqlVariant = "standard";
export type HtmlVariant =
	| { Standard: HtmlTextExpressions }
	| "Astro"
	| "Vue"
	| "Svelte";
export type GritVariant = "Standard";
export type HtmlTextExpressions = "None" | "Single" | "Double";
export interface OpenFileResult {
	diagnostics: Diagnostic[];
}
export interface ChangeFileParams {
	content: string;
	path: BiomePath;
	projectKey: ProjectKey;
	version: number;
}
export interface ChangeFileResult {
	diagnostics: Diagnostic[];
}
export interface CloseFileParams {
	path: BiomePath;
	projectKey: ProjectKey;
}
export interface FileExitsParams {
	filePath: BiomePath;
}
export interface PathIsIgnoredParams {
	/**
	 * Whether the path is ignored for specific features e.g. `formatter.includes`. When this field is empty, Biome checks only `files.includes`.
	 */
	features: FeatureName;
	/**
	 * Controls how to ignore check should be done
	 */
	ignoreKind?: IgnoreKind;
	/**
	 * The path to inspect
	 */
	path: BiomePath;
	projectKey: ProjectKey;
}
export type IgnoreKind = "path" | "ancestors";
export interface UpdateModuleGraphParams {
	path: BiomePath;
	/**
	 * The kind of update to apply to the module graph
	 */
	updateKind: UpdateKind;
}
export type UpdateKind = "addOrUpdate" | "remove";
export interface GetSyntaxTreeParams {
	path: BiomePath;
	projectKey: ProjectKey;
}
export interface GetSyntaxTreeResult {
	ast: string;
	cst: string;
}
export interface CheckFileSizeParams {
	path: BiomePath;
	projectKey: ProjectKey;
}
export interface CheckFileSizeResult {
	fileSize: number;
	limit: number;
}
export interface GetFileContentParams {
	path: BiomePath;
	projectKey: ProjectKey;
}
export interface GetControlFlowGraphParams {
	cursor: TextSize;
	path: BiomePath;
	projectKey: ProjectKey;
}
export interface GetFormatterIRParams {
	path: BiomePath;
	projectKey: ProjectKey;
}
export interface GetTypeInfoParams {
	path: BiomePath;
	projectKey: ProjectKey;
}
export interface GetRegisteredTypesParams {
	path: BiomePath;
	projectKey: ProjectKey;
}
export interface GetSemanticModelParams {
	path: BiomePath;
	projectKey: ProjectKey;
}
export interface GetModuleGraphParams {}
export interface GetModuleGraphResult {
	data: Record<string, SerializedJsModuleInfo>;
}
export interface SerializedJsModuleInfo {
	/**
	 * Dynamic imports.
	 */
	dynamicImports: string[];
	/**
	 * Exported symbols.
	 */
	exports: string[];
	/**
	* Map of all the paths from static imports in the module.

Maps from the source specifier name to the absolute path it resolves to. Specifiers that could not be resolved to an absolute will map to the specifier itself.

## Example

```json { "./foo": "/absolute/path/to/foo.js", "react": "react" } ``` 
	 */
	staticImportPaths: Record<string, string>;
	/**
	* Map of all static imports found in the module.

Maps from the local imported name to the absolute path it resolves to. 
	 */
	staticImports: Record<string, string>;
}
export interface PullDiagnosticsParams {
	categories: RuleCategories;
	/**
	 * Rules to apply on top of the configuration
	 */
	enabledRules?: RuleCode[];
	only?: RuleCode[];
	path: BiomePath;
	projectKey: ProjectKey;
	/**
	 * When `false` the diagnostics, don't have code frames of the code actions (fixes, suppressions, etc.)
	 */
	pullCodeActions: boolean;
	skip?: RuleCode[];
}
export type RuleCategories = RuleCategory[];
export type RuleCode = string;
export type RuleCategory = "syntax" | "lint" | "action" | "transformation";
export interface PullDiagnosticsResult {
	diagnostics: Diagnostic[];
	errors: number;
	skippedDiagnostics: number;
}
export interface PullActionsParams {
	categories?: RuleCategories;
	enabledRules?: RuleCode[];
	only?: RuleCode[];
	path: BiomePath;
	projectKey: ProjectKey;
	range?: TextRange;
	skip?: RuleCode[];
	suppressionReason?: string;
}
export interface PullActionsResult {
	actions: CodeAction[];
}
export interface CodeAction {
	category: ActionCategory;
	ruleName?: [string, string];
	suggestion: CodeSuggestion;
}
/**
	* The category of a code action, this type maps directly to the [CodeActionKind] type in the Language Server Protocol specification

[CodeActionKind]: https://microsoft.github.io/language-server-protocol/specifications/lsp/3.17/specification/#codeActionKind 
	 */
export type ActionCategory =
	| { quickFix: string }
	| { refactor: RefactorKind }
	| { source: SourceActionKind }
	| { other: OtherActionCategory };
/**
 * A Suggestion that is provided by Biome's linter, and can be reported to the user, and can be automatically applied if it has the right [`Applicability`].
 */
export interface CodeSuggestion {
	applicability: Applicability;
	labels: TextRange[];
	msg: MarkupBuf;
	span: TextRange;
	suggestion: TextEdit;
}
/**
	* The sub-category of a refactor code action.

[Check the LSP spec](https://microsoft.github.io/language-server-protocol/specifications/lsp/3.17/specification/#codeActionKind) for more information: 
	 */
export type RefactorKind =
	| "none"
	| "extract"
	| "inline"
	| "rewrite"
	| { other: string };
/**
 * The sub-category of a source code action
 */
export type SourceActionKind =
	| "fixAll"
	| "none"
	| "organizeImports"
	| { other: string };
export type OtherActionCategory =
	| "inlineSuppression"
	| "toplevelSuppression"
	| { generic: string };
/**
 * Indicates how a tool should manage this suggestion.
 */
export type Applicability = "always" | "maybeIncorrect";
export interface FormatFileParams {
	path: BiomePath;
	projectKey: ProjectKey;
}
export interface Printed {
	code: string;
	range?: TextRange;
	sourcemap: SourceMarker[];
	verbatimRanges: TextRange[];
}
/**
 * Lightweight sourcemap marker between source and output tokens
 */
export interface SourceMarker {
	/**
	 * Position of the marker in the output code
	 */
	dest: TextSize;
	/**
	 * Position of the marker in the original source
	 */
	source: TextSize;
}
export interface FormatRangeParams {
	path: BiomePath;
	projectKey: ProjectKey;
	range: TextRange;
}
export interface FormatOnTypeParams {
	offset: TextSize;
	path: BiomePath;
	projectKey: ProjectKey;
}
export interface FixFileParams {
	/**
	 * Rules to apply to the file
	 */
	enabledRules?: RuleCode[];
	fixFileMode: FixFileMode;
	only?: RuleCode[];
	path: BiomePath;
	projectKey: ProjectKey;
	ruleCategories: RuleCategories;
	shouldFormat: boolean;
	skip?: RuleCode[];
	suppressionReason?: string;
}
/**
 * Which fixes should be applied during the analyzing phase
 */
export type FixFileMode =
	| "safeFixes"
	| "safeAndUnsafeFixes"
	| "applySuppressions";
export interface FixFileResult {
	/**
	 * List of all the code actions applied to the file
	 */
	actions: FixAction[];
	/**
	 * New source code for the file with all fixes applied
	 */
	code: string;
	/**
	 * Number of errors
	 */
	errors: number;
	/**
	 * number of skipped suggested fixes
	 */
	skippedSuggestedFixes: number;
}
export interface FixAction {
	/**
	 * Source range at which this action was applied
	 */
	range: TextRange;
	/**
	 * Name of the rule group and rule that emitted this code action
	 */
	rule_name?: [string, string];
}
export interface RenameParams {
	newName: string;
	path: BiomePath;
	projectKey: ProjectKey;
	symbolAt: TextSize;
}
export interface RenameResult {
	/**
	 * List of text edit operations to apply on the source code
	 */
	indels: TextEdit;
	/**
	 * Range of source code modified by this rename operation
	 */
	range: TextRange;
}
export interface ParsePatternParams {
	defaultLanguage: GritTargetLanguage;
	pattern: string;
}
export type GritTargetLanguage = "CSS" | "JavaScript";
export interface ParsePatternResult {
	patternId: PatternId;
}
export type PatternId = string;
export interface SearchPatternParams {
	path: BiomePath;
	pattern: PatternId;
	projectKey: ProjectKey;
}
export interface SearchResults {
	matches: TextRange[];
	path: BiomePath;
}
export interface DropPatternParams {
	pattern: PatternId;
}
export interface Workspace {
	fileFeatures(params: SupportsFeatureParams): Promise<FileFeaturesResult>;
	updateSettings(params: UpdateSettingsParams): Promise<UpdateSettingsResult>;
	openProject(params: OpenProjectParams): Promise<OpenProjectResult>;
	scanProject(params: ScanProjectParams): Promise<ScanProjectResult>;
	openFile(params: OpenFileParams): Promise<OpenFileResult>;
	changeFile(params: ChangeFileParams): Promise<ChangeFileResult>;
	closeFile(params: CloseFileParams): Promise<void>;
	fileExists(params: FileExitsParams): Promise<boolean>;
	isPathIgnored(params: PathIsIgnoredParams): Promise<boolean>;
	updateModuleGraph(params: UpdateModuleGraphParams): Promise<void>;
	getSyntaxTree(params: GetSyntaxTreeParams): Promise<GetSyntaxTreeResult>;
	checkFileSize(params: CheckFileSizeParams): Promise<CheckFileSizeResult>;
	getFileContent(params: GetFileContentParams): Promise<string>;
	getControlFlowGraph(params: GetControlFlowGraphParams): Promise<string>;
	getFormatterIr(params: GetFormatterIRParams): Promise<string>;
	getTypeInfo(params: GetTypeInfoParams): Promise<string>;
	getRegisteredTypes(params: GetRegisteredTypesParams): Promise<string>;
	getSemanticModel(params: GetSemanticModelParams): Promise<string>;
	getModuleGraph(params: GetModuleGraphParams): Promise<GetModuleGraphResult>;
	pullDiagnostics(
		params: PullDiagnosticsParams,
	): Promise<PullDiagnosticsResult>;
	pullActions(params: PullActionsParams): Promise<PullActionsResult>;
	formatFile(params: FormatFileParams): Promise<Printed>;
	formatRange(params: FormatRangeParams): Promise<Printed>;
	formatOnType(params: FormatOnTypeParams): Promise<Printed>;
	fixFile(params: FixFileParams): Promise<FixFileResult>;
	rename(params: RenameParams): Promise<RenameResult>;
	parsePattern(params: ParsePatternParams): Promise<ParsePatternResult>;
	searchPattern(params: SearchPatternParams): Promise<SearchResults>;
	dropPattern(params: DropPatternParams): Promise<void>;
	destroy(): void;
}
export function createWorkspace(transport: Transport): Workspace {
	return {
		fileFeatures(params) {
			return transport.request("biome/file_features", params);
		},
		updateSettings(params) {
			return transport.request("biome/update_settings", params);
		},
		openProject(params) {
			return transport.request("biome/open_project", params);
		},
		scanProject(params) {
			return transport.request("biome/scan_project", params);
		},
		openFile(params) {
			return transport.request("biome/open_file", params);
		},
		changeFile(params) {
			return transport.request("biome/change_file", params);
		},
		closeFile(params) {
			return transport.request("biome/close_file", params);
		},
		fileExists(params) {
			return transport.request("biome/file_exists", params);
		},
		isPathIgnored(params) {
			return transport.request("biome/is_path_ignored", params);
		},
		updateModuleGraph(params) {
			return transport.request("biome/update_module_graph", params);
		},
		getSyntaxTree(params) {
			return transport.request("biome/get_syntax_tree", params);
		},
		checkFileSize(params) {
			return transport.request("biome/check_file_size", params);
		},
		getFileContent(params) {
			return transport.request("biome/get_file_content", params);
		},
		getControlFlowGraph(params) {
			return transport.request("biome/get_control_flow_graph", params);
		},
		getFormatterIr(params) {
			return transport.request("biome/get_formatter_ir", params);
		},
		getTypeInfo(params) {
			return transport.request("biome/get_type_info", params);
		},
		getRegisteredTypes(params) {
			return transport.request("biome/get_registered_types", params);
		},
		getSemanticModel(params) {
			return transport.request("biome/get_semantic_model", params);
		},
		getModuleGraph(params) {
			return transport.request("biome/get_module_graph", params);
		},
		pullDiagnostics(params) {
			return transport.request("biome/pull_diagnostics", params);
		},
		pullActions(params) {
			return transport.request("biome/pull_actions", params);
		},
		formatFile(params) {
			return transport.request("biome/format_file", params);
		},
		formatRange(params) {
			return transport.request("biome/format_range", params);
		},
		formatOnType(params) {
			return transport.request("biome/format_on_type", params);
		},
		fixFile(params) {
			return transport.request("biome/fix_file", params);
		},
		rename(params) {
			return transport.request("biome/rename", params);
		},
		parsePattern(params) {
			return transport.request("biome/parse_pattern", params);
		},
		searchPattern(params) {
			return transport.request("biome/search_pattern", params);
		},
		dropPattern(params) {
			return transport.request("biome/drop_pattern", params);
		},
		destroy() {
			transport.destroy();
		},
	};
}<|MERGE_RESOLUTION|>--- conflicted
+++ resolved
@@ -1672,29 +1672,21 @@
 	/**
 	 * Disallow the use of useless undefined.
 	 */
-<<<<<<< HEAD
-	noUselessUndefined?: RuleFixConfiguration_for_Null;
+	noUselessUndefined?: RuleFixConfiguration_for_NoUselessUndefinedOptions;
+	/**
+	 * Enforce that Vue component data options are declared as functions.
+	 */
+	noVueDataObjectDeclaration?: RuleFixConfiguration_for_NoVueDataObjectDeclarationOptions;
+	/**
+	 * Disallow reserved keys in Vue component data and computed properties.
+	 */
+	noVueReservedKeys?: RuleConfiguration_for_NoVueReservedKeysOptions;
+	/**
+	 * Disallow reserved names to be used as props.
+	 */
+	noVueReservedProps?: RuleConfiguration_for_NoVueReservedPropsOptions;
 	/**
 	 * Enables the recommended rules for this group
-	 */
-	recommended?: boolean;
-=======
-	noUselessUndefined?: RuleFixConfiguration_for_NoUselessUndefinedOptions;
->>>>>>> b35090f4
-	/**
-	 * Enforce that Vue component data options are declared as functions.
-	 */
-	noVueDataObjectDeclaration?: RuleFixConfiguration_for_NoVueDataObjectDeclarationOptions;
-	/**
-	 * Disallow reserved keys in Vue component data and computed properties.
-	 */
-	noVueReservedKeys?: RuleConfiguration_for_NoVueReservedKeysOptions;
-	/**
-	 * Disallow reserved names to be used as props.
-	 */
-	noVueReservedProps?: RuleConfiguration_for_NoVueReservedPropsOptions;
-	/**
-	 * It enables the recommended rules for this group
 	 */
 	recommended?: boolean;
 	/**
