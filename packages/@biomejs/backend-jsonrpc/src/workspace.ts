--- conflicted
+++ resolved
@@ -832,19 +832,11 @@
 	/**
 	 * Enforce the use of the regular expression literals instead of the RegExp constructor if possible.
 	 */
-<<<<<<< HEAD
-	useShorthandAssign?: RuleConfiguration;
-	/**
-	 * Enforce using function types instead of object type with call signatures.
-	 */
-	useShorthandFunctionType?: RuleConfiguration;
-=======
 	useRegexLiterals?: RuleConfiguration;
 	/**
 	 * Elements with ARIA roles must use a valid, non-abstract ARIA role.
 	 */
 	useValidAriaRole?: RuleConfiguration;
->>>>>>> 6739a514
 }
 /**
  * A list of rules that belong to this group
@@ -1522,13 +1514,8 @@
 	| "lint/nursery/useForOf"
 	| "lint/nursery/useGroupedTypeImport"
 	| "lint/nursery/useImportRestrictions"
-<<<<<<< HEAD
-	| "lint/nursery/useShorthandAssign"
-	| "lint/nursery/useShorthandFunctionType"
-=======
 	| "lint/nursery/useRegexLiterals"
 	| "lint/nursery/useValidAriaRole"
->>>>>>> 6739a514
 	| "lint/performance/noAccumulatingSpread"
 	| "lint/performance/noDelete"
 	| "lint/security/noDangerouslySetInnerHtml"
