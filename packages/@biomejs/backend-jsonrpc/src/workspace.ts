// Generated file, do not edit by hand, see `xtask/codegen`
import type { Transport } from "./transport";
export interface SupportsFeatureParams {
	features: FeatureName[];
	path: BiomePath;
}
export type FeatureName = "Format" | "Lint" | "OrganizeImports" | "Search";
export interface BiomePath {
	path: string;
}
export interface SupportsFeatureResult {
	reason?: SupportKind;
}
export type SupportKind =
	| "Supported"
	| "Ignored"
	| "Protected"
	| "FeatureNotEnabled"
	| "FileNotSupported";
export interface UpdateSettingsParams {
	configuration: PartialConfiguration;
	gitignore_matches: string[];
	vcs_base_path?: string;
	workspace_directory?: string;
}
/**
 * The configuration that is contained inside the file `biome.json`
 */
export interface PartialConfiguration {
	/**
	 * A field for the [JSON schema](https://json-schema.org/) specification
	 */
	$schema?: string;
	/**
	 * Specific configuration for the Css language
	 */
	css?: PartialCssConfiguration;
	/**
	 * A list of paths to other JSON files, used to extends the current configuration.
	 */
	extends?: StringSet;
	/**
	 * The configuration of the filesystem
	 */
	files?: PartialFilesConfiguration;
	/**
	 * The configuration of the formatter
	 */
	formatter?: PartialFormatterConfiguration;
	/**
	 * Specific configuration for the JavaScript language
	 */
	javascript?: PartialJavascriptConfiguration;
	/**
	 * Specific configuration for the Json language
	 */
	json?: PartialJsonConfiguration;
	/**
	 * The configuration for the linter
	 */
	linter?: PartialLinterConfiguration;
	/**
	 * The configuration of the import sorting
	 */
	organizeImports?: PartialOrganizeImports;
	/**
	 * A list of granular patterns that should be applied only to a sub set of files
	 */
	overrides?: Overrides;
	/**
	 * The configuration of the VCS integration
	 */
	vcs?: PartialVcsConfiguration;
}
/**
 * Options applied to CSS files
 */
export interface PartialCssConfiguration {
	/**
	 * Formatting options
	 */
	formatter?: PartialCssFormatter;
	/**
	 * Parsing options
	 */
	parser?: PartialCssParser;
}
export type StringSet = string[];
/**
 * The configuration of the filesystem
 */
export interface PartialFilesConfiguration {
	/**
	 * A list of Unix shell style patterns. Biome will ignore files/folders that will match these patterns.
	 */
	ignore?: StringSet;
	/**
	 * Tells Biome to not emit diagnostics when handling files that doesn't know
	 */
	ignoreUnknown?: boolean;
	/**
	 * A list of Unix shell style patterns. Biome will handle only those files/folders that will match these patterns.
	 */
	include?: StringSet;
	/**
	 * The maximum allowed size for source code files in bytes. Files above this limit will be ignored for performance reasons. Defaults to 1 MiB
	 */
	maxSize?: number;
}
/**
 * Generic options applied to all files
 */
export interface PartialFormatterConfiguration {
	/**
	 * The attribute position style in HTMLish languages. By default auto.
	 */
	attributePosition?: AttributePosition;
	enabled?: boolean;
	/**
	 * Stores whether formatting should be allowed to proceed if a given file has syntax errors
	 */
	formatWithErrors?: boolean;
	/**
	 * A list of Unix shell style patterns. The formatter will ignore files/folders that will match these patterns.
	 */
	ignore?: StringSet;
	/**
	 * A list of Unix shell style patterns. The formatter will include files/folders that will match these patterns.
	 */
	include?: StringSet;
	/**
	 * The size of the indentation, 2 by default (deprecated, use `indent-width`)
	 */
	indentSize?: number;
	/**
	 * The indent style.
	 */
	indentStyle?: PlainIndentStyle;
	/**
	 * The size of the indentation, 2 by default
	 */
	indentWidth?: number;
	/**
	 * The type of line ending.
	 */
	lineEnding?: LineEnding;
	/**
	 * What's the max width of a line. Defaults to 80.
	 */
	lineWidth?: LineWidth;
}
/**
 * A set of options applied to the JavaScript files
 */
export interface PartialJavascriptConfiguration {
	/**
	 * Formatting options
	 */
	formatter?: PartialJavascriptFormatter;
	/**
	* A list of global bindings that should be ignored by the analyzers

If defined here, they should not emit diagnostics. 
	 */
	globals?: StringSet;
	/**
	 * Indicates the type of runtime or transformation used for interpreting JSX.
	 */
	jsxRuntime?: JsxRuntime;
	organizeImports?: PartialJavascriptOrganizeImports;
	/**
	 * Parsing options
	 */
	parser?: PartialJavascriptParser;
}
/**
 * Options applied to JSON files
 */
export interface PartialJsonConfiguration {
	/**
	 * Formatting options
	 */
	formatter?: PartialJsonFormatter;
	/**
	 * Parsing options
	 */
	parser?: PartialJsonParser;
}
export interface PartialLinterConfiguration {
	/**
	 * if `false`, it disables the feature and the linter won't be executed. `true` by default
	 */
	enabled?: boolean;
	/**
	 * A list of Unix shell style patterns. The formatter will ignore files/folders that will match these patterns.
	 */
	ignore?: StringSet;
	/**
	 * A list of Unix shell style patterns. The formatter will include files/folders that will match these patterns.
	 */
	include?: StringSet;
	/**
	 * List of rules
	 */
	rules?: Rules;
}
export interface PartialOrganizeImports {
	/**
	 * Enables the organization of imports
	 */
	enabled?: boolean;
	/**
	 * A list of Unix shell style patterns. The formatter will ignore files/folders that will match these patterns.
	 */
	ignore?: StringSet;
	/**
	 * A list of Unix shell style patterns. The formatter will include files/folders that will match these patterns.
	 */
	include?: StringSet;
}
export type Overrides = OverridePattern[];
/**
 * Set of properties to integrate Biome with a VCS software.
 */
export interface PartialVcsConfiguration {
	/**
	 * The kind of client.
	 */
	clientKind?: VcsClientKind;
	/**
	 * The main branch of the project
	 */
	defaultBranch?: string;
	/**
	 * Whether Biome should integrate itself with the VCS client
	 */
	enabled?: boolean;
	/**
	* The folder where Biome should check for VCS files. By default, Biome will use the same folder where `biome.json` was found.

If Biome can't find the configuration, it will attempt to use the current working directory. If no current working directory can't be found, Biome won't use the VCS integration, and a diagnostic will be emitted 
	 */
	root?: string;
	/**
	 * Whether Biome should use the VCS ignore file. When [true], Biome will ignore the files specified in the ignore file.
	 */
	useIgnoreFile?: boolean;
}
export interface PartialCssFormatter {
	/**
	 * Control the formatter for CSS (and its super languages) files.
	 */
	enabled?: boolean;
	/**
	 * The size of the indentation applied to CSS (and its super languages) files. Default to 2.
	 */
	indentSize?: number;
	/**
	 * The indent style applied to CSS (and its super languages) files.
	 */
	indentStyle?: PlainIndentStyle;
	/**
	 * The size of the indentation applied to CSS (and its super languages) files. Default to 2.
	 */
	indentWidth?: number;
	/**
	 * The type of line ending applied to CSS (and its super languages) files.
	 */
	lineEnding?: LineEnding;
	/**
	 * What's the max width of a line applied to CSS (and its super languages) files. Defaults to 80.
	 */
	lineWidth?: LineWidth;
	quoteStyle?: QuoteStyle;
}
/**
 * Options that changes how the CSS parser behaves
 */
export interface PartialCssParser {
	/**
	 * Allow comments to appear on incorrect lines in `.css` files
	 */
	allowWrongLineComments?: boolean;
}
export type AttributePosition = "auto" | "multiline";
export type PlainIndentStyle = "tab" | "space";
export type LineEnding = "lf" | "crlf" | "cr";
/**
	* Validated value for the `line_width` formatter options

The allowed range of values is 1..=320 
	 */
export type LineWidth = number;
/**
 * Formatting options specific to the JavaScript files
 */
export interface PartialJavascriptFormatter {
	/**
	 * Whether to add non-necessary parentheses to arrow functions. Defaults to "always".
	 */
	arrowParentheses?: ArrowParentheses;
	/**
	 * The attribute position style in jsx elements. Defaults to auto.
	 */
	attributePosition?: AttributePosition;
	/**
	 * Whether to hug the closing bracket of multiline HTML/JSX tags to the end of the last line, rather than being alone on the following line. Defaults to false.
	 */
	bracketSameLine?: boolean;
	/**
	 * Whether to insert spaces around brackets in object literals. Defaults to true.
	 */
	bracketSpacing?: boolean;
	/**
	 * Control the formatter for JavaScript (and its super languages) files.
	 */
	enabled?: boolean;
	/**
	 * The size of the indentation applied to JavaScript (and its super languages) files. Default to 2.
	 */
	indentSize?: number;
	/**
	 * The indent style applied to JavaScript (and its super languages) files.
	 */
	indentStyle?: PlainIndentStyle;
	/**
	 * The size of the indentation applied to JavaScript (and its super languages) files. Default to 2.
	 */
	indentWidth?: number;
	/**
	 * The type of quotes used in JSX. Defaults to double.
	 */
	jsxQuoteStyle?: QuoteStyle;
	/**
	 * The type of line ending applied to JavaScript (and its super languages) files.
	 */
	lineEnding?: LineEnding;
	/**
	 * What's the max width of a line applied to JavaScript (and its super languages) files. Defaults to 80.
	 */
	lineWidth?: LineWidth;
	/**
	 * When properties in objects are quoted. Defaults to asNeeded.
	 */
	quoteProperties?: QuoteProperties;
	/**
	 * The type of quotes used in JavaScript code. Defaults to double.
	 */
	quoteStyle?: QuoteStyle;
	/**
	 * Whether the formatter prints semicolons for all statements or only in for statements where it is necessary because of ASI.
	 */
	semicolons?: Semicolons;
	/**
	 * Print trailing commas wherever possible in multi-line comma-separated syntactic structures. Defaults to "all".
	 */
	trailingComma?: TrailingComma;
}
/**
 * Indicates the type of runtime or transformation used for interpreting JSX.
 */
export type JsxRuntime = "transparent" | "reactClassic";
export interface PartialJavascriptOrganizeImports {}
/**
 * Options that changes how the JavaScript parser behaves
 */
export interface PartialJavascriptParser {
	/**
	* It enables the experimental and unsafe parsing of parameter decorators

These decorators belong to an old proposal, and they are subject to change. 
	 */
	unsafeParameterDecoratorsEnabled?: boolean;
}
export interface PartialJsonFormatter {
	/**
	 * Control the formatter for JSON (and its super languages) files.
	 */
	enabled?: boolean;
	/**
	 * The size of the indentation applied to JSON (and its super languages) files. Default to 2.
	 */
	indentSize?: number;
	/**
	 * The indent style applied to JSON (and its super languages) files.
	 */
	indentStyle?: PlainIndentStyle;
	/**
	 * The size of the indentation applied to JSON (and its super languages) files. Default to 2.
	 */
	indentWidth?: number;
	/**
	 * The type of line ending applied to JSON (and its super languages) files.
	 */
	lineEnding?: LineEnding;
	/**
	 * What's the max width of a line applied to JSON (and its super languages) files. Defaults to 80.
	 */
	lineWidth?: LineWidth;
	/**
	 * Print trailing commas wherever possible in multi-line comma-separated syntactic structures. Defaults to "none".
	 */
	trailingCommas?: TrailingCommas;
}
/**
 * Options that changes how the JSON parser behaves
 */
export interface PartialJsonParser {
	/**
	 * Allow parsing comments in `.json` files
	 */
	allowComments?: boolean;
	/**
	 * Allow parsing trailing commas in `.json` files
	 */
	allowTrailingCommas?: boolean;
}
export interface Rules {
	a11y?: A11y;
	/**
	 * It enables ALL rules. The rules that belong to `nursery` won't be enabled.
	 */
	all?: boolean;
	complexity?: Complexity;
	correctness?: Correctness;
	nursery?: Nursery;
	performance?: Performance;
	/**
	 * It enables the lint rules recommended by Biome. `true` by default.
	 */
	recommended?: boolean;
	security?: Security;
	style?: Style;
	suspicious?: Suspicious;
}
export interface OverridePattern {
	/**
	 * Specific configuration for the Css language
	 */
	css?: PartialCssConfiguration;
	/**
	 * Specific configuration for the Json language
	 */
	formatter?: OverrideFormatterConfiguration;
	/**
	 * A list of Unix shell style patterns. The formatter will ignore files/folders that will match these patterns.
	 */
	ignore?: StringSet;
	/**
	 * A list of Unix shell style patterns. The formatter will include files/folders that will match these patterns.
	 */
	include?: StringSet;
	/**
	 * Specific configuration for the JavaScript language
	 */
	javascript?: PartialJavascriptConfiguration;
	/**
	 * Specific configuration for the Json language
	 */
	json?: PartialJsonConfiguration;
	/**
	 * Specific configuration for the Json language
	 */
	linter?: OverrideLinterConfiguration;
	/**
	 * Specific configuration for the Json language
	 */
	organizeImports?: OverrideOrganizeImportsConfiguration;
}
export type VcsClientKind = "git";
export type QuoteStyle = "double" | "single";
export type ArrowParentheses = "always" | "asNeeded";
export type QuoteProperties = "asNeeded" | "preserve";
export type Semicolons = "always" | "asNeeded";
/**
 * Print trailing commas wherever possible in multi-line comma-separated syntactic structures.
 */
export type TrailingComma = "all" | "es5" | "none";
export type TrailingCommas = "none" | "all";
/**
 * A list of rules that belong to this group
 */
export interface A11y {
	/**
	 * It enables ALL rules for this group.
	 */
	all?: boolean;
	/**
	 * Enforce that the accessKey attribute is not used on any HTML element.
	 */
	noAccessKey?: RuleConfiguration_for_Null;
	/**
	 * Enforce that aria-hidden="true" is not set on focusable elements.
	 */
	noAriaHiddenOnFocusable?: RuleConfiguration_for_Null;
	/**
	 * Enforce that elements that do not support ARIA roles, states, and properties do not have those attributes.
	 */
	noAriaUnsupportedElements?: RuleConfiguration_for_Null;
	/**
	 * Enforce that autoFocus prop is not used on elements.
	 */
	noAutofocus?: RuleConfiguration_for_Null;
	/**
	 * Disallow target="_blank" attribute without rel="noreferrer"
	 */
	noBlankTarget?: RuleConfiguration_for_Null;
	/**
	 * Enforces that no distracting elements are used.
	 */
	noDistractingElements?: RuleConfiguration_for_Null;
	/**
	 * The scope prop should be used only on \<th> elements.
	 */
	noHeaderScope?: RuleConfiguration_for_Null;
	/**
	 * Enforce that non-interactive ARIA roles are not assigned to interactive HTML elements.
	 */
	noInteractiveElementToNoninteractiveRole?: RuleConfiguration_for_Null;
	/**
	 * Enforce that interactive ARIA roles are not assigned to non-interactive HTML elements.
	 */
	noNoninteractiveElementToInteractiveRole?: RuleConfiguration_for_Null;
	/**
	 * Enforce that tabIndex is not assigned to non-interactive HTML elements.
	 */
	noNoninteractiveTabindex?: RuleConfiguration_for_Null;
	/**
	 * Prevent the usage of positive integers on tabIndex property
	 */
	noPositiveTabindex?: RuleConfiguration_for_Null;
	/**
	 * Enforce img alt prop does not contain the word "image", "picture", or "photo".
	 */
	noRedundantAlt?: RuleConfiguration_for_Null;
	/**
	 * Enforce explicit role property is not the same as implicit/default role property on an element.
	 */
	noRedundantRoles?: RuleConfiguration_for_Null;
	/**
	 * Enforces the usage of the title element for the svg element.
	 */
	noSvgWithoutTitle?: RuleConfiguration_for_Null;
	/**
	 * It enables the recommended rules for this group
	 */
	recommended?: boolean;
	/**
	 * Enforce that all elements that require alternative text have meaningful information to relay back to the end user.
	 */
	useAltText?: RuleConfiguration_for_Null;
	/**
	 * Enforce that anchors have content and that the content is accessible to screen readers.
	 */
	useAnchorContent?: RuleConfiguration_for_Null;
	/**
	 * Enforce that tabIndex is assigned to non-interactive HTML elements with aria-activedescendant.
	 */
	useAriaActivedescendantWithTabindex?: RuleConfiguration_for_Null;
	/**
	 * Enforce that elements with ARIA roles must have all required ARIA attributes for that role.
	 */
	useAriaPropsForRole?: RuleConfiguration_for_Null;
	/**
	 * Enforces the usage of the attribute type for the element button
	 */
	useButtonType?: RuleConfiguration_for_Null;
	/**
	 * Enforce that heading elements (h1, h2, etc.) have content and that the content is accessible to screen readers. Accessible means that it is not hidden using the aria-hidden prop.
	 */
	useHeadingContent?: RuleConfiguration_for_Null;
	/**
	 * Enforce that html element has lang attribute.
	 */
	useHtmlLang?: RuleConfiguration_for_Null;
	/**
	 * Enforces the usage of the attribute title for the element iframe.
	 */
	useIframeTitle?: RuleConfiguration_for_Null;
	/**
	 * Enforce onClick is accompanied by at least one of the following: onKeyUp, onKeyDown, onKeyPress.
	 */
	useKeyWithClickEvents?: RuleConfiguration_for_Null;
	/**
	 * Enforce onMouseOver / onMouseOut are accompanied by onFocus / onBlur.
	 */
	useKeyWithMouseEvents?: RuleConfiguration_for_Null;
	/**
	 * Enforces that audio and video elements must have a track for captions.
	 */
	useMediaCaption?: RuleConfiguration_for_Null;
	/**
	 * Enforce that all anchors are valid, and they are navigable elements.
	 */
	useValidAnchor?: RuleConfiguration_for_Null;
	/**
	 * Ensures that ARIA properties aria-* are all valid.
	 */
	useValidAriaProps?: RuleConfiguration_for_Null;
	/**
	 * Elements with ARIA roles must use a valid, non-abstract ARIA role.
	 */
	useValidAriaRole?: RuleConfiguration_for_ValidAriaRoleOptions;
	/**
	 * Enforce that ARIA state and property values are valid.
	 */
	useValidAriaValues?: RuleConfiguration_for_Null;
	/**
	 * Ensure that the attribute passed to the lang attribute is a correct ISO language and/or country.
	 */
	useValidLang?: RuleConfiguration_for_Null;
}
/**
 * A list of rules that belong to this group
 */
export interface Complexity {
	/**
	 * It enables ALL rules for this group.
	 */
	all?: boolean;
	/**
	 * Disallow primitive type aliases and misleading types.
	 */
	noBannedTypes?: RuleConfiguration_for_Null;
	/**
	 * Disallow empty type parameters in type aliases and interfaces.
	 */
	noEmptyTypeParameters?: RuleConfiguration_for_Null;
	/**
	 * Disallow functions that exceed a given Cognitive Complexity score.
	 */
	noExcessiveCognitiveComplexity?: RuleConfiguration_for_ComplexityOptions;
	/**
	 * This rule enforces a maximum depth to nested describe() in test files.
	 */
	noExcessiveNestedTestSuites?: RuleConfiguration_for_Null;
	/**
	 * Disallow unnecessary boolean casts
	 */
	noExtraBooleanCast?: RuleConfiguration_for_Null;
	/**
	 * Prefer for...of statement instead of Array.forEach.
	 */
	noForEach?: RuleConfiguration_for_Null;
	/**
	 * Disallow unclear usage of consecutive space characters in regular expression literals
	 */
	noMultipleSpacesInRegularExpressionLiterals?: RuleConfiguration_for_Null;
	/**
	 * This rule reports when a class has no non-static members, such as for a class used exclusively as a static namespace.
	 */
	noStaticOnlyClass?: RuleConfiguration_for_Null;
	/**
	 * Disallow this and super in static contexts.
	 */
	noThisInStatic?: RuleConfiguration_for_Null;
	/**
	 * Disallow unnecessary catch clauses.
	 */
	noUselessCatch?: RuleConfiguration_for_Null;
	/**
	 * Disallow unnecessary constructors.
	 */
	noUselessConstructor?: RuleConfiguration_for_Null;
	/**
	 * Disallow empty exports that don't change anything in a module file.
	 */
	noUselessEmptyExport?: RuleConfiguration_for_Null;
	/**
	 * Disallow unnecessary fragments
	 */
	noUselessFragments?: RuleConfiguration_for_Null;
	/**
	 * Disallow unnecessary labels.
	 */
	noUselessLabel?: RuleConfiguration_for_Null;
	/**
	 * Disallow unnecessary nested block statements.
	 */
	noUselessLoneBlockStatements?: RuleConfiguration_for_Null;
	/**
	 * Disallow renaming import, export, and destructured assignments to the same name.
	 */
	noUselessRename?: RuleConfiguration_for_Null;
	/**
	 * Disallow useless case in switch statements.
	 */
	noUselessSwitchCase?: RuleConfiguration_for_Null;
	/**
	 * Disallow ternary operators when simpler alternatives exist.
	 */
	noUselessTernary?: RuleConfiguration_for_Null;
	/**
	 * Disallow useless this aliasing.
	 */
	noUselessThisAlias?: RuleConfiguration_for_Null;
	/**
	 * Disallow using any or unknown as type constraint.
	 */
	noUselessTypeConstraint?: RuleConfiguration_for_Null;
	/**
	 * Disallow the use of void operators, which is not a familiar operator.
	 */
	noVoid?: RuleConfiguration_for_Null;
	/**
	 * Disallow with statements in non-strict contexts.
	 */
	noWith?: RuleConfiguration_for_Null;
	/**
	 * It enables the recommended rules for this group
	 */
	recommended?: boolean;
	/**
	 * Use arrow functions over function expressions.
	 */
	useArrowFunction?: RuleConfiguration_for_Null;
	/**
	 * Promotes the use of .flatMap() when map().flat() are used together.
	 */
	useFlatMap?: RuleConfiguration_for_Null;
	/**
	 * Enforce the usage of a literal access to properties over computed property access.
	 */
	useLiteralKeys?: RuleConfiguration_for_Null;
	/**
	 * Enforce using concise optional chain instead of chained logical expressions.
	 */
	useOptionalChain?: RuleConfiguration_for_Null;
	/**
	 * Enforce the use of the regular expression literals instead of the RegExp constructor if possible.
	 */
	useRegexLiterals?: RuleConfiguration_for_Null;
	/**
	 * Disallow number literal object member names which are not base10 or uses underscore as separator
	 */
	useSimpleNumberKeys?: RuleConfiguration_for_Null;
	/**
	 * Discard redundant terms from logical expressions.
	 */
	useSimplifiedLogicExpression?: RuleConfiguration_for_Null;
}
/**
 * A list of rules that belong to this group
 */
export interface Correctness {
	/**
	 * It enables ALL rules for this group.
	 */
	all?: boolean;
	/**
	 * Prevent passing of children as props.
	 */
	noChildrenProp?: RuleConfiguration_for_Null;
	/**
	 * Prevents from having const variables being re-assigned.
	 */
	noConstAssign?: RuleConfiguration_for_Null;
	/**
	 * Disallow constant expressions in conditions
	 */
	noConstantCondition?: RuleConfiguration_for_Null;
	/**
	 * Disallow returning a value from a constructor.
	 */
	noConstructorReturn?: RuleConfiguration_for_Null;
	/**
	 * Disallow empty character classes in regular expression literals.
	 */
	noEmptyCharacterClassInRegex?: RuleConfiguration_for_Null;
	/**
	 * Disallows empty destructuring patterns.
	 */
	noEmptyPattern?: RuleConfiguration_for_Null;
	/**
	 * Disallow calling global object properties as functions
	 */
	noGlobalObjectCalls?: RuleConfiguration_for_Null;
	/**
	 * Disallow function and var declarations that are accessible outside their block.
	 */
	noInnerDeclarations?: RuleConfiguration_for_Null;
	/**
	 * Prevents the incorrect use of super() inside classes. It also checks whether a call super() is missing from classes that extends other constructors.
	 */
	noInvalidConstructorSuper?: RuleConfiguration_for_Null;
	/**
	 * Disallow new operators with global non-constructor functions.
	 */
	noInvalidNewBuiltin?: RuleConfiguration_for_Null;
	/**
	 * Disallow the use of variables and function parameters before their declaration
	 */
	noInvalidUseBeforeDeclaration?: RuleConfiguration_for_Null;
	/**
	 * Disallow new operators with the Symbol object.
	 */
	noNewSymbol?: RuleConfiguration_for_Null;
	/**
	 * Disallow \8 and \9 escape sequences in string literals.
	 */
	noNonoctalDecimalEscape?: RuleConfiguration_for_Null;
	/**
	 * Disallow literal numbers that lose precision
	 */
	noPrecisionLoss?: RuleConfiguration_for_Null;
	/**
	 * Prevent the usage of the return value of React.render.
	 */
	noRenderReturnValue?: RuleConfiguration_for_Null;
	/**
	 * Disallow assignments where both sides are exactly the same.
	 */
	noSelfAssign?: RuleConfiguration_for_Null;
	/**
	 * Disallow returning a value from a setter
	 */
	noSetterReturn?: RuleConfiguration_for_Null;
	/**
	 * Disallow comparison of expressions modifying the string case with non-compliant value.
	 */
	noStringCaseMismatch?: RuleConfiguration_for_Null;
	/**
	 * Disallow lexical declarations in switch clauses.
	 */
	noSwitchDeclarations?: RuleConfiguration_for_Null;
	/**
	 * Prevents the usage of variables that haven't been declared inside the document.
	 */
	noUndeclaredVariables?: RuleConfiguration_for_Null;
	/**
	 * Avoid using unnecessary continue.
	 */
	noUnnecessaryContinue?: RuleConfiguration_for_Null;
	/**
	 * Disallow unreachable code
	 */
	noUnreachable?: RuleConfiguration_for_Null;
	/**
	 * Ensures the super() constructor is called exactly once on every code  path in a class constructor before this is accessed if the class has a superclass
	 */
	noUnreachableSuper?: RuleConfiguration_for_Null;
	/**
	 * Disallow control flow statements in finally blocks.
	 */
	noUnsafeFinally?: RuleConfiguration_for_Null;
	/**
	 * Disallow the use of optional chaining in contexts where the undefined value is not allowed.
	 */
	noUnsafeOptionalChaining?: RuleConfiguration_for_Null;
	/**
	 * Disallow unused imports.
	 */
	noUnusedImports?: RuleConfiguration_for_Null;
	/**
	 * Disallow unused labels.
	 */
	noUnusedLabels?: RuleConfiguration_for_Null;
	/**
	 * Disallow unused private class members
	 */
	noUnusedPrivateClassMembers?: RuleConfiguration_for_Null;
	/**
	 * Disallow unused variables.
	 */
	noUnusedVariables?: RuleConfiguration_for_Null;
	/**
	 * This rules prevents void elements (AKA self-closing elements) from having children.
	 */
	noVoidElementsWithChildren?: RuleConfiguration_for_Null;
	/**
	 * Disallow returning a value from a function with the return type 'void'
	 */
	noVoidTypeReturn?: RuleConfiguration_for_Null;
	/**
	 * It enables the recommended rules for this group
	 */
	recommended?: boolean;
	/**
	 * Enforce all dependencies are correctly specified in a React hook.
	 */
	useExhaustiveDependencies?: RuleConfiguration_for_HooksOptions;
	/**
	 * Enforce that all React hooks are being called from the Top Level component functions.
	 */
	useHookAtTopLevel?: RuleConfiguration_for_DeprecatedHooksOptions;
	/**
	 * Require calls to isNaN() when checking for NaN.
	 */
	useIsNan?: RuleConfiguration_for_Null;
	/**
	 * Disallow missing key props in iterators/collection literals.
	 */
	useJsxKeyInIterable?: RuleConfiguration_for_Null;
	/**
	 * Enforce "for" loop update clause moving the counter in the right direction.
	 */
	useValidForDirection?: RuleConfiguration_for_Null;
	/**
	 * Require generator functions to contain yield.
	 */
	useYield?: RuleConfiguration_for_Null;
}
/**
 * A list of rules that belong to this group
 */
export interface Nursery {
	/**
	 * It enables ALL rules for this group.
	 */
	all?: boolean;
	/**
	 * WIP: This rule hasn't been implemented yet.
	 */
	noColorInvalidHex?: RuleConfiguration_for_Null;
	/**
	 * Disallow the use of console.
	 */
	noConsole?: RuleConfiguration_for_Null;
	/**
	 * Disallow the use of Math.min and Math.max to clamp a value where the result itself is constant.
	 */
	noConstantMathMinMaxClamp?: RuleConfiguration_for_Null;
	/**
	 * Disallow CSS empty blocks.
	 */
	noCssEmptyBlock?: RuleConfiguration_for_NoCssEmptyBlockOptions;
	/**
	 * Disallow using a callback in asynchronous tests and hooks.
	 */
	noDoneCallback?: RuleConfiguration_for_Null;
	/**
	 * Disallow duplicate conditions in if-else-if chains
	 */
	noDuplicateElseIf?: RuleConfiguration_for_Null;
	/**
	 * Disallow duplicate names within font families.
	 */
	noDuplicateFontNames?: RuleConfiguration_for_Null;
	/**
	 * Disallow two keys with the same name inside a JSON object.
	 */
	noDuplicateJsonKeys?: RuleConfiguration_for_Null;
	/**
	 * Disallow duplicate selectors within keyframe blocks.
	 */
	noDuplicateSelectorsKeyframeBlock?: RuleConfiguration_for_Null;
	/**
	 * Disallow variables from evolving into any type through reassignments.
	 */
	noEvolvingAny?: RuleConfiguration_for_Null;
	/**
	 * Disallow to use unnecessary callback on flatMap.
	 */
	noFlatMapIdentity?: RuleConfiguration_for_Null;
	/**
	 * Disallow invalid !important within keyframe declarations
	 */
	noImportantInKeyframe?: RuleConfiguration_for_Null;
	/**
	 * Checks that the assertion function, for example expect, is placed inside an it() function call.
	 */
	noMisplacedAssertion?: RuleConfiguration_for_Null;
	/**
	 * Forbid the use of Node.js builtin modules.
	 */
	noNodejsModules?: RuleConfiguration_for_Null;
	/**
	 * Prevents React-specific JSX properties from being used.
	 */
	noReactSpecificProps?: RuleConfiguration_for_Null;
	/**
	 * Disallow specified modules when loaded by import or require.
	 */
	noRestrictedImports?: RuleConfiguration_for_RestrictedImportsOptions;
	/**
	 * Disallow the use of dependencies that aren't specified in the package.json.
	 */
	noUndeclaredDependencies?: RuleConfiguration_for_Null;
	/**
	 * Disallow unknown CSS units.
	 */
	noUnknownUnit?: RuleConfiguration_for_Null;
	/**
	 * It enables the recommended rules for this group
	 */
	recommended?: boolean;
	/**
<<<<<<< HEAD
	 * Succinct description of the rule.
	 */
	useExplicitLengthCheck?: RuleConfiguration_for_Null;
=======
	 * Enforce the use of new for all builtins, except String, Number, Boolean, Symbol and BigInt.
	 */
	useConsistentNewBuiltin?: RuleConfiguration_for_Null;
>>>>>>> 2db7d05f
	/**
	 * Disallows package private imports.
	 */
	useImportRestrictions?: RuleConfiguration_for_Null;
	/**
	 * Enforce the sorting of CSS utility classes.
	 */
	useSortedClasses?: RuleConfiguration_for_UtilityClassSortingOptions;
}
/**
 * A list of rules that belong to this group
 */
export interface Performance {
	/**
	 * It enables ALL rules for this group.
	 */
	all?: boolean;
	/**
	 * Disallow the use of spread (...) syntax on accumulators.
	 */
	noAccumulatingSpread?: RuleConfiguration_for_Null;
	/**
	 * Disallow the use of barrel file.
	 */
	noBarrelFile?: RuleConfiguration_for_Null;
	/**
	 * Disallow the use of the delete operator.
	 */
	noDelete?: RuleConfiguration_for_Null;
	/**
	 * Avoid re-export all.
	 */
	noReExportAll?: RuleConfiguration_for_Null;
	/**
	 * It enables the recommended rules for this group
	 */
	recommended?: boolean;
}
/**
 * A list of rules that belong to this group
 */
export interface Security {
	/**
	 * It enables ALL rules for this group.
	 */
	all?: boolean;
	/**
	 * Prevent the usage of dangerous JSX props
	 */
	noDangerouslySetInnerHtml?: RuleConfiguration_for_Null;
	/**
	 * Report when a DOM element or a component uses both children and dangerouslySetInnerHTML prop.
	 */
	noDangerouslySetInnerHtmlWithChildren?: RuleConfiguration_for_Null;
	/**
	 * Disallow the use of global eval().
	 */
	noGlobalEval?: RuleConfiguration_for_Null;
	/**
	 * It enables the recommended rules for this group
	 */
	recommended?: boolean;
}
/**
 * A list of rules that belong to this group
 */
export interface Style {
	/**
	 * It enables ALL rules for this group.
	 */
	all?: boolean;
	/**
	 * Disallow the use of arguments.
	 */
	noArguments?: RuleConfiguration_for_Null;
	/**
	 * Disallow comma operator.
	 */
	noCommaOperator?: RuleConfiguration_for_Null;
	/**
	 * Disallow default exports.
	 */
	noDefaultExport?: RuleConfiguration_for_Null;
	/**
	 * Disallow implicit true values on JSX boolean attributes
	 */
	noImplicitBoolean?: RuleConfiguration_for_Null;
	/**
	 * Disallow type annotations for variables, parameters, and class properties initialized with a literal expression.
	 */
	noInferrableTypes?: RuleConfiguration_for_Null;
	/**
	 * Disallow the use of TypeScript's namespaces.
	 */
	noNamespace?: RuleConfiguration_for_Null;
	/**
	 * Disallow the use of namespace imports.
	 */
	noNamespaceImport?: RuleConfiguration_for_Null;
	/**
	 * Disallow negation in the condition of an if statement if it has an else clause.
	 */
	noNegationElse?: RuleConfiguration_for_Null;
	/**
	 * Disallow non-null assertions using the ! postfix operator.
	 */
	noNonNullAssertion?: RuleConfiguration_for_Null;
	/**
	 * Disallow reassigning function parameters.
	 */
	noParameterAssign?: RuleConfiguration_for_Null;
	/**
	 * Disallow the use of parameter properties in class constructors.
	 */
	noParameterProperties?: RuleConfiguration_for_Null;
	/**
	 * This rule allows you to specify global variable names that you don’t want to use in your application.
	 */
	noRestrictedGlobals?: RuleConfiguration_for_RestrictedGlobalsOptions;
	/**
	 * Disallow the use of constants which its value is the upper-case version of its name.
	 */
	noShoutyConstants?: RuleConfiguration_for_Null;
	/**
	 * Disallow template literals if interpolation and special-character handling are not needed
	 */
	noUnusedTemplateLiteral?: RuleConfiguration_for_Null;
	/**
	 * Disallow else block when the if block breaks early.
	 */
	noUselessElse?: RuleConfiguration_for_Null;
	/**
	 * Disallow the use of var
	 */
	noVar?: RuleConfiguration_for_Null;
	/**
	 * It enables the recommended rules for this group
	 */
	recommended?: boolean;
	/**
	 * Enforce the use of as const over literal type and type annotation.
	 */
	useAsConstAssertion?: RuleConfiguration_for_Null;
	/**
	 * Requires following curly brace conventions.
	 */
	useBlockStatements?: RuleConfiguration_for_Null;
	/**
	 * Enforce using else if instead of nested if in else clauses.
	 */
	useCollapsedElseIf?: RuleConfiguration_for_Null;
	/**
	 * Require consistently using either T\[] or Array\<T>
	 */
	useConsistentArrayType?: RuleConfiguration_for_ConsistentArrayTypeOptions;
	/**
	 * Require const declarations for variables that are only assigned once.
	 */
	useConst?: RuleConfiguration_for_Null;
	/**
	 * Enforce default function parameters and optional function parameters to be last.
	 */
	useDefaultParameterLast?: RuleConfiguration_for_Null;
	/**
	 * Require that each enum member value be explicitly initialized.
	 */
	useEnumInitializers?: RuleConfiguration_for_Null;
	/**
	 * Disallow the use of Math.pow in favor of the ** operator.
	 */
	useExponentiationOperator?: RuleConfiguration_for_Null;
	/**
	 * Promotes the use of export type for types.
	 */
	useExportType?: RuleConfiguration_for_Null;
	/**
	 * Enforce naming conventions for JavaScript and TypeScript filenames.
	 */
	useFilenamingConvention?: RuleConfiguration_for_FilenamingConventionOptions;
	/**
	 * This rule recommends a for-of loop when in a for loop, the index used to extract an item from the iterated array.
	 */
	useForOf?: RuleConfiguration_for_Null;
	/**
	 * This rule enforces the use of \<>...\</> over \<Fragment>...\</Fragment>.
	 */
	useFragmentSyntax?: RuleConfiguration_for_Null;
	/**
	 * Promotes the use of import type for types.
	 */
	useImportType?: RuleConfiguration_for_Null;
	/**
	 * Require all enum members to be literal values.
	 */
	useLiteralEnumMembers?: RuleConfiguration_for_Null;
	/**
	 * Enforce naming conventions for everything across a codebase.
	 */
	useNamingConvention?: RuleConfiguration_for_NamingConventionOptions;
	/**
	 * Promotes the usage of node:assert/strict over node:assert.
	 */
	useNodeAssertStrict?: RuleConfiguration_for_Null;
	/**
	 * Enforces using the node: protocol for Node.js builtin modules.
	 */
	useNodejsImportProtocol?: RuleConfiguration_for_Null;
	/**
	 * Use the Number properties instead of global ones.
	 */
	useNumberNamespace?: RuleConfiguration_for_Null;
	/**
	 * Disallow parseInt() and Number.parseInt() in favor of binary, octal, and hexadecimal literals
	 */
	useNumericLiterals?: RuleConfiguration_for_Null;
	/**
	 * Prevent extra closing tags for components without children
	 */
	useSelfClosingElements?: RuleConfiguration_for_Null;
	/**
	 * When expressing array types, this rule promotes the usage of T\[] shorthand instead of Array\<T>.
	 */
	useShorthandArrayType?: RuleConfiguration_for_Null;
	/**
	 * Require assignment operator shorthand where possible.
	 */
	useShorthandAssign?: RuleConfiguration_for_Null;
	/**
	 * Enforce using function types instead of object type with call signatures.
	 */
	useShorthandFunctionType?: RuleConfiguration_for_Null;
	/**
	 * Enforces switch clauses have a single statement, emits a quick fix wrapping the statements in a block.
	 */
	useSingleCaseStatement?: RuleConfiguration_for_Null;
	/**
	 * Disallow multiple variable declarations in the same variable statement
	 */
	useSingleVarDeclarator?: RuleConfiguration_for_Null;
	/**
	 * Prefer template literals over string concatenation.
	 */
	useTemplate?: RuleConfiguration_for_Null;
	/**
	 * Enforce the use of while loops instead of for loops when the initializer and update expressions are not needed.
	 */
	useWhile?: RuleConfiguration_for_Null;
}
/**
 * A list of rules that belong to this group
 */
export interface Suspicious {
	/**
	 * It enables ALL rules for this group.
	 */
	all?: boolean;
	/**
	 * Use standard constants instead of approximated literals.
	 */
	noApproximativeNumericConstant?: RuleConfiguration_for_Null;
	/**
	 * Discourage the usage of Array index in keys.
	 */
	noArrayIndexKey?: RuleConfiguration_for_Null;
	/**
	 * Disallow assignments in expressions.
	 */
	noAssignInExpressions?: RuleConfiguration_for_Null;
	/**
	 * Disallows using an async function as a Promise executor.
	 */
	noAsyncPromiseExecutor?: RuleConfiguration_for_Null;
	/**
	 * Disallow reassigning exceptions in catch clauses.
	 */
	noCatchAssign?: RuleConfiguration_for_Null;
	/**
	 * Disallow reassigning class members.
	 */
	noClassAssign?: RuleConfiguration_for_Null;
	/**
	 * Prevent comments from being inserted as text nodes
	 */
	noCommentText?: RuleConfiguration_for_Null;
	/**
	 * Disallow comparing against -0
	 */
	noCompareNegZero?: RuleConfiguration_for_Null;
	/**
	 * Disallow labeled statements that are not loops.
	 */
	noConfusingLabels?: RuleConfiguration_for_Null;
	/**
	 * Disallow void type outside of generic or return types.
	 */
	noConfusingVoidType?: RuleConfiguration_for_Null;
	/**
	 * Disallow the use of console.log
	 */
	noConsoleLog?: RuleConfiguration_for_Null;
	/**
	 * Disallow TypeScript const enum
	 */
	noConstEnum?: RuleConfiguration_for_Null;
	/**
	 * Prevents from having control characters and some escape sequences that match control characters in regular expressions.
	 */
	noControlCharactersInRegex?: RuleConfiguration_for_Null;
	/**
	 * Disallow the use of debugger
	 */
	noDebugger?: RuleConfiguration_for_Null;
	/**
	 * Require the use of === and !==
	 */
	noDoubleEquals?: RuleConfiguration_for_Null;
	/**
	 * Disallow duplicate case labels.
	 */
	noDuplicateCase?: RuleConfiguration_for_Null;
	/**
	 * Disallow duplicate class members.
	 */
	noDuplicateClassMembers?: RuleConfiguration_for_Null;
	/**
	 * Prevents JSX properties to be assigned multiple times.
	 */
	noDuplicateJsxProps?: RuleConfiguration_for_Null;
	/**
	 * Prevents object literals having more than one property declaration for the same name.
	 */
	noDuplicateObjectKeys?: RuleConfiguration_for_Null;
	/**
	 * Disallow duplicate function parameter name.
	 */
	noDuplicateParameters?: RuleConfiguration_for_Null;
	/**
	 * A describe block should not contain duplicate hooks.
	 */
	noDuplicateTestHooks?: RuleConfiguration_for_Null;
	/**
	 * Disallow empty block statements and static blocks.
	 */
	noEmptyBlockStatements?: RuleConfiguration_for_Null;
	/**
	 * Disallow the declaration of empty interfaces.
	 */
	noEmptyInterface?: RuleConfiguration_for_Null;
	/**
	 * Disallow the any type usage.
	 */
	noExplicitAny?: RuleConfiguration_for_Null;
	/**
	 * Disallow using export or module.exports in files containing tests
	 */
	noExportsInTest?: RuleConfiguration_for_Null;
	/**
	 * Prevents the wrong usage of the non-null assertion operator (!) in TypeScript files.
	 */
	noExtraNonNullAssertion?: RuleConfiguration_for_Null;
	/**
	 * Disallow fallthrough of switch clauses.
	 */
	noFallthroughSwitchClause?: RuleConfiguration_for_Null;
	/**
	 * Disallow focused tests.
	 */
	noFocusedTests?: RuleConfiguration_for_Null;
	/**
	 * Disallow reassigning function declarations.
	 */
	noFunctionAssign?: RuleConfiguration_for_Null;
	/**
	 * Disallow assignments to native objects and read-only global variables.
	 */
	noGlobalAssign?: RuleConfiguration_for_Null;
	/**
	 * Use Number.isFinite instead of global isFinite.
	 */
	noGlobalIsFinite?: RuleConfiguration_for_Null;
	/**
	 * Use Number.isNaN instead of global isNaN.
	 */
	noGlobalIsNan?: RuleConfiguration_for_Null;
	/**
	 * Disallow use of implicit any type on variable declarations.
	 */
	noImplicitAnyLet?: RuleConfiguration_for_Null;
	/**
	 * Disallow assigning to imported bindings
	 */
	noImportAssign?: RuleConfiguration_for_Null;
	/**
	 * Disallow labels that share a name with a variable
	 */
	noLabelVar?: RuleConfiguration_for_Null;
	/**
	 * Disallow characters made with multiple code points in character class syntax.
	 */
	noMisleadingCharacterClass?: RuleConfiguration_for_Null;
	/**
	 * Enforce proper usage of new and constructor.
	 */
	noMisleadingInstantiator?: RuleConfiguration_for_Null;
	/**
	 * Disallow shorthand assign when variable appears on both sides.
	 */
	noMisrefactoredShorthandAssign?: RuleConfiguration_for_Null;
	/**
	 * Disallow direct use of Object.prototype builtins.
	 */
	noPrototypeBuiltins?: RuleConfiguration_for_Null;
	/**
	 * Disallow variable, function, class, and type redeclarations in the same scope.
	 */
	noRedeclare?: RuleConfiguration_for_Null;
	/**
	 * Prevents from having redundant "use strict".
	 */
	noRedundantUseStrict?: RuleConfiguration_for_Null;
	/**
	 * Disallow comparisons where both sides are exactly the same.
	 */
	noSelfCompare?: RuleConfiguration_for_Null;
	/**
	 * Disallow identifiers from shadowing restricted names.
	 */
	noShadowRestrictedNames?: RuleConfiguration_for_Null;
	/**
	 * Disallow disabled tests.
	 */
	noSkippedTests?: RuleConfiguration_for_Null;
	/**
	 * Disallow sparse arrays
	 */
	noSparseArray?: RuleConfiguration_for_Null;
	/**
	 * It detects possible "wrong" semicolons inside JSX elements.
	 */
	noSuspiciousSemicolonInJsx?: RuleConfiguration_for_Null;
	/**
	 * Disallow then property.
	 */
	noThenProperty?: RuleConfiguration_for_Null;
	/**
	 * Disallow unsafe declaration merging between interfaces and classes.
	 */
	noUnsafeDeclarationMerging?: RuleConfiguration_for_Null;
	/**
	 * Disallow using unsafe negation.
	 */
	noUnsafeNegation?: RuleConfiguration_for_Null;
	/**
	 * It enables the recommended rules for this group
	 */
	recommended?: boolean;
	/**
	 * Ensure async functions utilize await.
	 */
	useAwait?: RuleConfiguration_for_Null;
	/**
	 * Enforce default clauses in switch statements to be last
	 */
	useDefaultSwitchClauseLast?: RuleConfiguration_for_Null;
	/**
	 * Enforce get methods to always return a value.
	 */
	useGetterReturn?: RuleConfiguration_for_Null;
	/**
	 * Use Array.isArray() instead of instanceof Array.
	 */
	useIsArray?: RuleConfiguration_for_Null;
	/**
	 * Require using the namespace keyword over the module keyword to declare TypeScript namespaces.
	 */
	useNamespaceKeyword?: RuleConfiguration_for_Null;
	/**
	 * This rule verifies the result of typeof $expr unary expressions is being compared to valid values, either string literals containing valid type names or other typeof expressions
	 */
	useValidTypeof?: RuleConfiguration_for_Null;
}
export interface OverrideFormatterConfiguration {
	/**
	 * The attribute position style.
	 */
	attributePosition?: AttributePosition;
	enabled?: boolean;
	/**
	 * Stores whether formatting should be allowed to proceed if a given file has syntax errors
	 */
	formatWithErrors?: boolean;
	/**
	 * The size of the indentation, 2 by default (deprecated, use `indent-width`)
	 */
	indentSize?: number;
	/**
	 * The indent style.
	 */
	indentStyle?: PlainIndentStyle;
	/**
	 * The size of the indentation, 2 by default
	 */
	indentWidth?: number;
	/**
	 * The type of line ending.
	 */
	lineEnding?: LineEnding;
	/**
	 * What's the max width of a line. Defaults to 80.
	 */
	lineWidth?: LineWidth;
}
export interface OverrideLinterConfiguration {
	/**
	 * if `false`, it disables the feature and the linter won't be executed. `true` by default
	 */
	enabled?: boolean;
	/**
	 * List of rules
	 */
	rules?: Rules;
}
export interface OverrideOrganizeImportsConfiguration {
	/**
	 * if `false`, it disables the feature and the linter won't be executed. `true` by default
	 */
	enabled?: boolean;
}
export type RuleConfiguration_for_Null =
	| RulePlainConfiguration
	| RuleWithOptions_for_Null;
export type RuleConfiguration_for_ValidAriaRoleOptions =
	| RulePlainConfiguration
	| RuleWithOptions_for_ValidAriaRoleOptions;
export type RuleConfiguration_for_ComplexityOptions =
	| RulePlainConfiguration
	| RuleWithOptions_for_ComplexityOptions;
export type RuleConfiguration_for_HooksOptions =
	| RulePlainConfiguration
	| RuleWithOptions_for_HooksOptions;
export type RuleConfiguration_for_DeprecatedHooksOptions =
	| RulePlainConfiguration
	| RuleWithOptions_for_DeprecatedHooksOptions;
export type RuleConfiguration_for_NoCssEmptyBlockOptions =
	| RulePlainConfiguration
	| RuleWithOptions_for_NoCssEmptyBlockOptions;
export type RuleConfiguration_for_RestrictedImportsOptions =
	| RulePlainConfiguration
	| RuleWithOptions_for_RestrictedImportsOptions;
export type RuleConfiguration_for_UtilityClassSortingOptions =
	| RulePlainConfiguration
	| RuleWithOptions_for_UtilityClassSortingOptions;
export type RuleConfiguration_for_RestrictedGlobalsOptions =
	| RulePlainConfiguration
	| RuleWithOptions_for_RestrictedGlobalsOptions;
export type RuleConfiguration_for_ConsistentArrayTypeOptions =
	| RulePlainConfiguration
	| RuleWithOptions_for_ConsistentArrayTypeOptions;
export type RuleConfiguration_for_FilenamingConventionOptions =
	| RulePlainConfiguration
	| RuleWithOptions_for_FilenamingConventionOptions;
export type RuleConfiguration_for_NamingConventionOptions =
	| RulePlainConfiguration
	| RuleWithOptions_for_NamingConventionOptions;
export type RulePlainConfiguration = "warn" | "error" | "off";
export interface RuleWithOptions_for_Null {
	level: RulePlainConfiguration;
	options: null;
}
export interface RuleWithOptions_for_ValidAriaRoleOptions {
	level: RulePlainConfiguration;
	options: ValidAriaRoleOptions;
}
export interface RuleWithOptions_for_ComplexityOptions {
	level: RulePlainConfiguration;
	options: ComplexityOptions;
}
export interface RuleWithOptions_for_HooksOptions {
	level: RulePlainConfiguration;
	options: HooksOptions;
}
export interface RuleWithOptions_for_DeprecatedHooksOptions {
	level: RulePlainConfiguration;
	options: DeprecatedHooksOptions;
}
export interface RuleWithOptions_for_NoCssEmptyBlockOptions {
	level: RulePlainConfiguration;
	options: NoCssEmptyBlockOptions;
}
export interface RuleWithOptions_for_RestrictedImportsOptions {
	level: RulePlainConfiguration;
	options: RestrictedImportsOptions;
}
export interface RuleWithOptions_for_UtilityClassSortingOptions {
	level: RulePlainConfiguration;
	options: UtilityClassSortingOptions;
}
export interface RuleWithOptions_for_RestrictedGlobalsOptions {
	level: RulePlainConfiguration;
	options: RestrictedGlobalsOptions;
}
export interface RuleWithOptions_for_ConsistentArrayTypeOptions {
	level: RulePlainConfiguration;
	options: ConsistentArrayTypeOptions;
}
export interface RuleWithOptions_for_FilenamingConventionOptions {
	level: RulePlainConfiguration;
	options: FilenamingConventionOptions;
}
export interface RuleWithOptions_for_NamingConventionOptions {
	level: RulePlainConfiguration;
	options: NamingConventionOptions;
}
export interface ValidAriaRoleOptions {
	allowInvalidRoles: string[];
	ignoreNonDom: boolean;
}
/**
 * Options for the rule `noExcessiveCognitiveComplexity`.
 */
export interface ComplexityOptions {
	/**
	 * The maximum complexity score that we allow. Anything higher is considered excessive.
	 */
	maxAllowedComplexity: number;
}
/**
 * Options for the rule `useExhaustiveDependencies`
 */
export interface HooksOptions {
	/**
	 * List of hooks of which the dependencies should be validated.
	 */
	hooks: Hook[];
}
/**
 * Options for the `useHookAtTopLevel` rule have been deprecated, since we now use the React hook naming convention to determine whether a function is a hook.
 */
export interface DeprecatedHooksOptions {}
export interface NoCssEmptyBlockOptions {
	allowComments: boolean;
}
/**
 * Options for the rule `noRestrictedImports`.
 */
export interface RestrictedImportsOptions {
	/**
	 * A list of names that should trigger the rule
	 */
	paths: {};
}
export interface UtilityClassSortingOptions {
	/**
	 * Additional attributes that will be sorted.
	 */
	attributes?: string[];
	/**
	 * Names of the functions or tagged templates that will be sorted.
	 */
	functions?: string[];
}
/**
 * Options for the rule `noRestrictedGlobals`.
 */
export interface RestrictedGlobalsOptions {
	/**
	 * A list of names that should trigger the rule
	 */
	deniedGlobals: string[];
}
export interface ConsistentArrayTypeOptions {
	syntax: ConsistentArrayType;
}
/**
 * Rule's options.
 */
export interface FilenamingConventionOptions {
	/**
	 * Allowed cases for file names.
	 */
	filenameCases: FilenameCases;
	/**
	 * If `false`, then non-ASCII characters are allowed.
	 */
	requireAscii: boolean;
	/**
	 * If `false`, then consecutive uppercase are allowed in _camel_ and _pascal_ cases. This does not affect other [Case].
	 */
	strictCase: boolean;
}
/**
 * Rule's options.
 */
export interface NamingConventionOptions {
	/**
	 * Allowed cases for _TypeScript_ `enum` member names.
	 */
	enumMemberCase: EnumMemberCase;
	/**
	 * If `false`, then non-ASCII characters are allowed.
	 */
	requireAscii: boolean;
	/**
	 * If `false`, then consecutive uppercase are allowed in _camel_ and _pascal_ cases. This does not affect other [Case].
	 */
	strictCase: boolean;
}
export interface Hook {
	/**
	* The "position" of the closure function, starting from zero.

For example, for React's `useEffect()` hook, the closure index is 0. 
	 */
	closureIndex?: number;
	/**
	* The "position" of the array of dependencies, starting from zero.

For example, for React's `useEffect()` hook, the dependencies index is 1. 
	 */
	dependenciesIndex?: number;
	/**
	 * The name of the hook.
	 */
	name: string;
	/**
	* Whether the result of the hook is stable.

Set to `true` to mark the identity of the hook's return value as stable, or use a number/an array of numbers to mark the "positions" in the return array as stable.

For example, for React's `useRef()` hook the value would be `true`, while for `useState()` it would be `[1]`. 
	 */
	stableResult: StableHookResult;
}
export type ConsistentArrayType = "shorthand" | "generic";
export type FilenameCases = FilenameCase[];
/**
 * Supported cases for TypeScript `enum` member names.
 */
export type EnumMemberCase = "PascalCase" | "CONSTANT_CASE" | "camelCase";
export type StableHookResult = boolean | number[];
/**
 * Supported cases for file names.
 */
export type FilenameCase =
	| "camelCase"
	| "export"
	| "kebab-case"
	| "PascalCase"
	| "snake_case";
export interface RegisterProjectFolderParams {
	path?: string;
	setAsCurrentWorkspace: boolean;
}
export type ProjectKey = string;
export interface UpdateProjectParams {
	path: BiomePath;
}
export interface OpenProjectParams {
	content: string;
	path: BiomePath;
	version: number;
}
export interface OpenFileParams {
	content: string;
	document_file_source?: DocumentFileSource;
	path: BiomePath;
	version: number;
}
export type DocumentFileSource =
	| "Unknown"
	| { Js: JsFileSource }
	| { Json: JsonFileSource }
	| { Css: CssFileSource };
export interface JsFileSource {
	/**
	 * Used to mark if the source is being used for an Astro, Svelte or Vue file
	 */
	embedding_kind: EmbeddingKind;
	language: Language;
	module_kind: ModuleKind;
	variant: LanguageVariant;
	version: LanguageVersion;
}
export interface JsonFileSource {
	allow_comments: boolean;
	allow_trailing_commas: boolean;
}
export interface CssFileSource {
	variant: CssVariant;
}
export type EmbeddingKind = "Astro" | "Vue" | "Svelte" | "None";
export type Language =
	| "JavaScript"
	| { TypeScript: { definition_file: boolean } };
/**
 * Is the source file an ECMAScript Module or Script. Changes the parsing semantic.
 */
export type ModuleKind = "Script" | "Module";
export type LanguageVariant = "Standard" | "StandardRestricted" | "Jsx";
/**
	* Enum of the different ECMAScript standard versions. The versions are ordered in increasing order; The newest version comes last.

Defaults to the latest stable ECMAScript standard. 
	 */
export type LanguageVersion = "ES2022" | "ESNext";
/**
	* The style of CSS contained in the file.

Currently, Biome only supports plain CSS, and aims to be compatible with the latest Recommendation level standards. 
	 */
export type CssVariant = "Standard";
export interface ChangeFileParams {
	content: string;
	path: BiomePath;
	version: number;
}
export interface CloseFileParams {
	path: BiomePath;
}
export interface GetSyntaxTreeParams {
	path: BiomePath;
}
export interface GetSyntaxTreeResult {
	ast: string;
	cst: string;
}
export interface OrganizeImportsParams {
	path: BiomePath;
}
export interface OrganizeImportsResult {
	code: string;
}
export interface GetFileContentParams {
	path: BiomePath;
}
export interface GetControlFlowGraphParams {
	cursor: TextSize;
	path: BiomePath;
}
export type TextSize = number;
export interface GetFormatterIRParams {
	path: BiomePath;
}
export interface PullDiagnosticsParams {
	categories: RuleCategories;
	max_diagnostics: number;
	path: BiomePath;
}
export type RuleCategories = RuleCategory[];
export type RuleCategory = "Syntax" | "Lint" | "Action" | "Transformation";
export interface PullDiagnosticsResult {
	diagnostics: Diagnostic[];
	errors: number;
	skipped_diagnostics: number;
}
/**
 * Serializable representation for a [Diagnostic](super::Diagnostic).
 */
export interface Diagnostic {
	advices: Advices;
	category?: Category;
	description: string;
	location: Location;
	message: MarkupBuf;
	severity: Severity;
	source?: Diagnostic;
	tags: DiagnosticTags;
	verboseAdvices: Advices;
}
/**
 * Implementation of [Visitor] collecting serializable [Advice] into a vector.
 */
export interface Advices {
	advices: Advice[];
}
export type Category =
	| "lint/a11y/noAccessKey"
	| "lint/a11y/noAriaHiddenOnFocusable"
	| "lint/a11y/noAriaUnsupportedElements"
	| "lint/a11y/noAutofocus"
	| "lint/a11y/noBlankTarget"
	| "lint/a11y/noDistractingElements"
	| "lint/a11y/noHeaderScope"
	| "lint/a11y/noInteractiveElementToNoninteractiveRole"
	| "lint/a11y/noNoninteractiveElementToInteractiveRole"
	| "lint/a11y/noNoninteractiveTabindex"
	| "lint/a11y/noPositiveTabindex"
	| "lint/a11y/noRedundantAlt"
	| "lint/a11y/noRedundantRoles"
	| "lint/a11y/noSvgWithoutTitle"
	| "lint/a11y/useAltText"
	| "lint/a11y/useAnchorContent"
	| "lint/a11y/useAriaActivedescendantWithTabindex"
	| "lint/a11y/useAriaPropsForRole"
	| "lint/a11y/useButtonType"
	| "lint/a11y/useHeadingContent"
	| "lint/a11y/useHtmlLang"
	| "lint/a11y/useIframeTitle"
	| "lint/a11y/useKeyWithClickEvents"
	| "lint/a11y/useKeyWithMouseEvents"
	| "lint/a11y/useMediaCaption"
	| "lint/a11y/useValidAnchor"
	| "lint/a11y/useValidAriaProps"
	| "lint/a11y/useValidAriaRole"
	| "lint/a11y/useValidAriaValues"
	| "lint/a11y/useValidLang"
	| "lint/complexity/noBannedTypes"
	| "lint/complexity/noEmptyTypeParameters"
	| "lint/complexity/noExcessiveCognitiveComplexity"
	| "lint/complexity/noExcessiveNestedTestSuites"
	| "lint/complexity/noExtraBooleanCast"
	| "lint/complexity/noForEach"
	| "lint/complexity/noMultipleSpacesInRegularExpressionLiterals"
	| "lint/complexity/noStaticOnlyClass"
	| "lint/complexity/noThisInStatic"
	| "lint/complexity/noUselessCatch"
	| "lint/complexity/noUselessConstructor"
	| "lint/complexity/noUselessEmptyExport"
	| "lint/complexity/noUselessFragments"
	| "lint/complexity/noUselessLabel"
	| "lint/complexity/noUselessLoneBlockStatements"
	| "lint/complexity/noUselessRename"
	| "lint/complexity/noUselessSwitchCase"
	| "lint/complexity/noUselessTernary"
	| "lint/complexity/noUselessThisAlias"
	| "lint/complexity/noUselessTypeConstraint"
	| "lint/complexity/noVoid"
	| "lint/complexity/noWith"
	| "lint/complexity/useArrowFunction"
	| "lint/complexity/useFlatMap"
	| "lint/complexity/useLiteralKeys"
	| "lint/complexity/useOptionalChain"
	| "lint/complexity/useRegexLiterals"
	| "lint/complexity/useSimpleNumberKeys"
	| "lint/complexity/useSimplifiedLogicExpression"
	| "lint/correctness/noChildrenProp"
	| "lint/correctness/noConstAssign"
	| "lint/correctness/noConstantCondition"
	| "lint/correctness/noConstructorReturn"
	| "lint/correctness/noEmptyCharacterClassInRegex"
	| "lint/correctness/noEmptyPattern"
	| "lint/correctness/noGlobalObjectCalls"
	| "lint/correctness/noInnerDeclarations"
	| "lint/correctness/noInvalidConstructorSuper"
	| "lint/correctness/noInvalidNewBuiltin"
	| "lint/correctness/noInvalidUseBeforeDeclaration"
	| "lint/correctness/noNewSymbol"
	| "lint/correctness/noNonoctalDecimalEscape"
	| "lint/correctness/noPrecisionLoss"
	| "lint/correctness/noRenderReturnValue"
	| "lint/correctness/noSelfAssign"
	| "lint/correctness/noSetterReturn"
	| "lint/correctness/noStringCaseMismatch"
	| "lint/correctness/noSwitchDeclarations"
	| "lint/correctness/noUndeclaredVariables"
	| "lint/correctness/noUnnecessaryContinue"
	| "lint/correctness/noUnreachable"
	| "lint/correctness/noUnreachableSuper"
	| "lint/correctness/noUnsafeFinally"
	| "lint/correctness/noUnsafeOptionalChaining"
	| "lint/correctness/noUnusedImports"
	| "lint/correctness/noUnusedLabels"
	| "lint/correctness/noUnusedPrivateClassMembers"
	| "lint/correctness/noUnusedVariables"
	| "lint/correctness/noVoidElementsWithChildren"
	| "lint/correctness/noVoidTypeReturn"
	| "lint/correctness/useExhaustiveDependencies"
	| "lint/correctness/useHookAtTopLevel"
	| "lint/correctness/useIsNan"
	| "lint/correctness/useJsxKeyInIterable"
	| "lint/correctness/useValidForDirection"
	| "lint/correctness/useYield"
	| "lint/nursery/colorNoInvalidHex"
	| "lint/nursery/noColorInvalidHex"
	| "lint/nursery/noConsole"
	| "lint/nursery/noConstantMathMinMaxClamp"
	| "lint/nursery/noCssEmptyBlock"
	| "lint/nursery/noDoneCallback"
	| "lint/nursery/noDuplicateElseIf"
	| "lint/nursery/noDuplicateFontNames"
	| "lint/nursery/noDuplicateJsonKeys"
	| "lint/nursery/noDuplicateSelectorsKeyframeBlock"
	| "lint/nursery/noEvolvingAny"
	| "lint/nursery/noFlatMapIdentity"
	| "lint/nursery/noImportantInKeyframe"
	| "lint/nursery/noMisplacedAssertion"
	| "lint/nursery/noNodejsModules"
	| "lint/nursery/noReactSpecificProps"
	| "lint/nursery/noRestrictedImports"
	| "lint/nursery/noTypeOnlyImportAttributes"
	| "lint/nursery/noUndeclaredDependencies"
	| "lint/nursery/noUnknownUnit"
	| "lint/nursery/useBiomeSuppressionComment"
<<<<<<< HEAD
	| "lint/nursery/useExplicitLengthCheck"
=======
	| "lint/nursery/useConsistentNewBuiltin"
>>>>>>> 2db7d05f
	| "lint/nursery/useImportRestrictions"
	| "lint/nursery/useSortedClasses"
	| "lint/performance/noAccumulatingSpread"
	| "lint/performance/noBarrelFile"
	| "lint/performance/noDelete"
	| "lint/performance/noReExportAll"
	| "lint/security/noDangerouslySetInnerHtml"
	| "lint/security/noDangerouslySetInnerHtmlWithChildren"
	| "lint/security/noGlobalEval"
	| "lint/style/noArguments"
	| "lint/style/noCommaOperator"
	| "lint/style/noDefaultExport"
	| "lint/style/noImplicitBoolean"
	| "lint/style/noInferrableTypes"
	| "lint/style/noNamespace"
	| "lint/style/noNamespaceImport"
	| "lint/style/noNegationElse"
	| "lint/style/noNonNullAssertion"
	| "lint/style/noParameterAssign"
	| "lint/style/noParameterProperties"
	| "lint/style/noRestrictedGlobals"
	| "lint/style/noShoutyConstants"
	| "lint/style/noUnusedTemplateLiteral"
	| "lint/style/noUselessElse"
	| "lint/style/noVar"
	| "lint/style/useAsConstAssertion"
	| "lint/style/useBlockStatements"
	| "lint/style/useCollapsedElseIf"
	| "lint/style/useConsistentArrayType"
	| "lint/style/useConst"
	| "lint/style/useDefaultParameterLast"
	| "lint/style/useEnumInitializers"
	| "lint/style/useExponentiationOperator"
	| "lint/style/useExportType"
	| "lint/style/useFilenamingConvention"
	| "lint/style/useForOf"
	| "lint/style/useFragmentSyntax"
	| "lint/style/useImportType"
	| "lint/style/useLiteralEnumMembers"
	| "lint/style/useNamingConvention"
	| "lint/style/useNodeAssertStrict"
	| "lint/style/useNodejsImportProtocol"
	| "lint/style/useNumberNamespace"
	| "lint/style/useNumericLiterals"
	| "lint/style/useSelfClosingElements"
	| "lint/style/useShorthandArrayType"
	| "lint/style/useShorthandAssign"
	| "lint/style/useShorthandFunctionType"
	| "lint/style/useSingleCaseStatement"
	| "lint/style/useSingleVarDeclarator"
	| "lint/style/useTemplate"
	| "lint/style/useWhile"
	| "lint/suspicious/noApproximativeNumericConstant"
	| "lint/suspicious/noArrayIndexKey"
	| "lint/suspicious/noAssignInExpressions"
	| "lint/suspicious/noAsyncPromiseExecutor"
	| "lint/suspicious/noCatchAssign"
	| "lint/suspicious/noClassAssign"
	| "lint/suspicious/noCommentText"
	| "lint/suspicious/noCompareNegZero"
	| "lint/suspicious/noConfusingLabels"
	| "lint/suspicious/noConfusingVoidType"
	| "lint/suspicious/noConsoleLog"
	| "lint/suspicious/noConstEnum"
	| "lint/suspicious/noControlCharactersInRegex"
	| "lint/suspicious/noDebugger"
	| "lint/suspicious/noDoubleEquals"
	| "lint/suspicious/noDuplicateCase"
	| "lint/suspicious/noDuplicateClassMembers"
	| "lint/suspicious/noDuplicateJsxProps"
	| "lint/suspicious/noDuplicateObjectKeys"
	| "lint/suspicious/noDuplicateParameters"
	| "lint/suspicious/noDuplicateTestHooks"
	| "lint/suspicious/noEmptyBlockStatements"
	| "lint/suspicious/noEmptyInterface"
	| "lint/suspicious/noExplicitAny"
	| "lint/suspicious/noExportsInTest"
	| "lint/suspicious/noExtraNonNullAssertion"
	| "lint/suspicious/noFallthroughSwitchClause"
	| "lint/suspicious/noFocusedTests"
	| "lint/suspicious/noFunctionAssign"
	| "lint/suspicious/noGlobalAssign"
	| "lint/suspicious/noGlobalIsFinite"
	| "lint/suspicious/noGlobalIsNan"
	| "lint/suspicious/noImplicitAnyLet"
	| "lint/suspicious/noImportAssign"
	| "lint/suspicious/noLabelVar"
	| "lint/suspicious/noMisleadingCharacterClass"
	| "lint/suspicious/noMisleadingInstantiator"
	| "lint/suspicious/noMisrefactoredShorthandAssign"
	| "lint/suspicious/noPrototypeBuiltins"
	| "lint/suspicious/noRedeclare"
	| "lint/suspicious/noRedundantUseStrict"
	| "lint/suspicious/noSelfCompare"
	| "lint/suspicious/noShadowRestrictedNames"
	| "lint/suspicious/noSkippedTests"
	| "lint/suspicious/noSparseArray"
	| "lint/suspicious/noSuspiciousSemicolonInJsx"
	| "lint/suspicious/noThenProperty"
	| "lint/suspicious/noUnsafeDeclarationMerging"
	| "lint/suspicious/noUnsafeNegation"
	| "lint/suspicious/useAwait"
	| "lint/suspicious/useDefaultSwitchClauseLast"
	| "lint/suspicious/useGetterReturn"
	| "lint/suspicious/useIsArray"
	| "lint/suspicious/useNamespaceKeyword"
	| "lint/suspicious/useValidTypeof"
	| "files/missingHandler"
	| "format"
	| "check"
	| "ci"
	| "configuration"
	| "organizeImports"
	| "migrate"
	| "deserialize"
	| "project"
	| "search"
	| "internalError/io"
	| "internalError/fs"
	| "internalError/panic"
	| "parse"
	| "parse/noSuperWithoutExtends"
	| "parse/noInitializerWithDefinite"
	| "parse/noDuplicatePrivateClassMembers"
	| "lint"
	| "lint/a11y"
	| "lint/complexity"
	| "lint/correctness"
	| "lint/nursery"
	| "lint/performance"
	| "lint/security"
	| "lint/style"
	| "lint/suspicious"
	| "suppressions/parse"
	| "suppressions/unknownGroup"
	| "suppressions/unknownRule"
	| "suppressions/unused"
	| "suppressions/deprecatedSuppressionComment"
	| "args/fileNotFound"
	| "flags/invalid"
	| "semanticTests";
export interface Location {
	path?: Resource_for_String;
	sourceCode?: string;
	span?: TextRange;
}
export type MarkupBuf = MarkupNodeBuf[];
/**
 * The severity to associate to a diagnostic.
 */
export type Severity = "hint" | "information" | "warning" | "error" | "fatal";
export type DiagnosticTags = DiagnosticTag[];
/**
	* Serializable representation of a [Diagnostic](super::Diagnostic) advice

See the [Visitor] trait for additional documentation on all the supported advice types. 
	 */
export type Advice =
	| { log: [LogCategory, MarkupBuf] }
	| { list: MarkupBuf[] }
	| { frame: Location }
	| { diff: TextEdit }
	| { backtrace: [MarkupBuf, Backtrace] }
	| { command: string }
	| { group: [MarkupBuf, Advices] };
/**
 * Represents the resource a diagnostic is associated with.
 */
export type Resource_for_String = "argv" | "memory" | { file: string };
export type TextRange = [TextSize, TextSize];
export interface MarkupNodeBuf {
	content: string;
	elements: MarkupElement[];
}
/**
 * Internal enum used to automatically generate bit offsets for [DiagnosticTags] and help with the implementation of `serde` and `schemars` for tags.
 */
export type DiagnosticTag =
	| "fixable"
	| "internal"
	| "unnecessaryCode"
	| "deprecatedCode"
	| "verbose";
/**
 * The category for a log advice, defines how the message should be presented to the user.
 */
export type LogCategory = "none" | "info" | "warn" | "error";
export interface TextEdit {
	dictionary: string;
	ops: CompressedOp[];
}
export type Backtrace = BacktraceFrame[];
/**
 * Enumeration of all the supported markup elements
 */
export type MarkupElement =
	| "Emphasis"
	| "Dim"
	| "Italic"
	| "Underline"
	| "Error"
	| "Success"
	| "Warn"
	| "Info"
	| "Debug"
	| "Trace"
	| "Inverse"
	| { Hyperlink: { href: string } };
export type CompressedOp =
	| { diffOp: DiffOp }
	| { equalLines: { line_count: number } };
/**
 * Serializable representation of a backtrace frame.
 */
export interface BacktraceFrame {
	ip: number;
	symbols: BacktraceSymbol[];
}
export type DiffOp =
	| { equal: { range: TextRange } }
	| { insert: { range: TextRange } }
	| { delete: { range: TextRange } };
/**
 * Serializable representation of a backtrace frame symbol.
 */
export interface BacktraceSymbol {
	colno?: number;
	filename?: string;
	lineno?: number;
	name?: string;
}
export interface PullActionsParams {
	path: BiomePath;
	range: TextRange;
}
export interface PullActionsResult {
	actions: CodeAction[];
}
export interface CodeAction {
	category: ActionCategory;
	rule_name?: [string, string];
	suggestion: CodeSuggestion;
}
/**
	* The category of a code action, this type maps directly to the [CodeActionKind] type in the Language Server Protocol specification

[CodeActionKind]: https://microsoft.github.io/language-server-protocol/specifications/lsp/3.17/specification/#codeActionKind 
	 */
export type ActionCategory =
	| "QuickFix"
	| { Refactor: RefactorKind }
	| { Source: SourceActionKind }
	| { Other: string };
/**
 * A Suggestion that is provided by Biome's linter, and can be reported to the user, and can be automatically applied if it has the right [`Applicability`].
 */
export interface CodeSuggestion {
	applicability: Applicability;
	labels: TextRange[];
	msg: MarkupBuf;
	span: TextRange;
	suggestion: TextEdit;
}
/**
 * The sub-category of a refactor code action
 */
export type RefactorKind =
	| "None"
	| "Extract"
	| "Inline"
	| "Rewrite"
	| { Other: string };
/**
 * The sub-category of a source code action
 */
export type SourceActionKind =
	| "FixAll"
	| "None"
	| "OrganizeImports"
	| { Other: string };
/**
 * Indicates how a tool should manage this suggestion.
 */
export type Applicability = "Always" | "MaybeIncorrect";
export interface FormatFileParams {
	path: BiomePath;
}
export interface Printed {
	code: string;
	range?: TextRange;
	sourcemap: SourceMarker[];
	verbatim_ranges: TextRange[];
}
/**
 * Lightweight sourcemap marker between source and output tokens
 */
export interface SourceMarker {
	/**
	 * Position of the marker in the output code
	 */
	dest: TextSize;
	/**
	 * Position of the marker in the original source
	 */
	source: TextSize;
}
export interface FormatRangeParams {
	path: BiomePath;
	range: TextRange;
}
export interface FormatOnTypeParams {
	offset: TextSize;
	path: BiomePath;
}
export interface FixFileParams {
	fix_file_mode: FixFileMode;
	path: BiomePath;
	should_format: boolean;
}
/**
 * Which fixes should be applied during the analyzing phase
 */
export type FixFileMode = "SafeFixes" | "SafeAndUnsafeFixes";
export interface FixFileResult {
	/**
	 * List of all the code actions applied to the file
	 */
	actions: FixAction[];
	/**
	 * New source code for the file with all fixes applied
	 */
	code: string;
	/**
	 * Number of errors
	 */
	errors: number;
	/**
	 * number of skipped suggested fixes
	 */
	skipped_suggested_fixes: number;
}
export interface FixAction {
	/**
	 * Source range at which this action was applied
	 */
	range: TextRange;
	/**
	 * Name of the rule group and rule that emitted this code action
	 */
	rule_name?: [string, string];
}
export interface RenameParams {
	new_name: string;
	path: BiomePath;
	symbol_at: TextSize;
}
export interface RenameResult {
	/**
	 * List of text edit operations to apply on the source code
	 */
	indels: TextEdit;
	/**
	 * Range of source code modified by this rename operation
	 */
	range: TextRange;
}
export type Configuration = PartialConfiguration;
export interface Workspace {
	fileFeatures(params: SupportsFeatureParams): Promise<SupportsFeatureResult>;
	updateSettings(params: UpdateSettingsParams): Promise<void>;
	registerProjectFolder(
		params: RegisterProjectFolderParams,
	): Promise<ProjectKey>;
	updateCurrentProject(params: UpdateProjectParams): Promise<void>;
	openProject(params: OpenProjectParams): Promise<void>;
	openFile(params: OpenFileParams): Promise<void>;
	changeFile(params: ChangeFileParams): Promise<void>;
	closeFile(params: CloseFileParams): Promise<void>;
	getSyntaxTree(params: GetSyntaxTreeParams): Promise<GetSyntaxTreeResult>;
	organizeImports(
		params: OrganizeImportsParams,
	): Promise<OrganizeImportsResult>;
	getFileContent(params: GetFileContentParams): Promise<string>;
	getControlFlowGraph(params: GetControlFlowGraphParams): Promise<string>;
	getFormatterIr(params: GetFormatterIRParams): Promise<string>;
	pullDiagnostics(
		params: PullDiagnosticsParams,
	): Promise<PullDiagnosticsResult>;
	pullActions(params: PullActionsParams): Promise<PullActionsResult>;
	formatFile(params: FormatFileParams): Promise<Printed>;
	formatRange(params: FormatRangeParams): Promise<Printed>;
	formatOnType(params: FormatOnTypeParams): Promise<Printed>;
	fixFile(params: FixFileParams): Promise<FixFileResult>;
	rename(params: RenameParams): Promise<RenameResult>;
	destroy(): void;
}
export function createWorkspace(transport: Transport): Workspace {
	return {
		fileFeatures(params) {
			return transport.request("biome/file_features", params);
		},
		updateSettings(params) {
			return transport.request("biome/update_settings", params);
		},
		registerProjectFolder(params) {
			return transport.request("biome/register_project_folder", params);
		},
		updateCurrentProject(params) {
			return transport.request("biome/update_current_project", params);
		},
		openProject(params) {
			return transport.request("biome/open_project", params);
		},
		openFile(params) {
			return transport.request("biome/open_file", params);
		},
		changeFile(params) {
			return transport.request("biome/change_file", params);
		},
		closeFile(params) {
			return transport.request("biome/close_file", params);
		},
		getSyntaxTree(params) {
			return transport.request("biome/get_syntax_tree", params);
		},
		organizeImports(params) {
			return transport.request("biome/organize_imports", params);
		},
		getFileContent(params) {
			return transport.request("biome/get_file_content", params);
		},
		getControlFlowGraph(params) {
			return transport.request("biome/get_control_flow_graph", params);
		},
		getFormatterIr(params) {
			return transport.request("biome/get_formatter_ir", params);
		},
		pullDiagnostics(params) {
			return transport.request("biome/pull_diagnostics", params);
		},
		pullActions(params) {
			return transport.request("biome/pull_actions", params);
		},
		formatFile(params) {
			return transport.request("biome/format_file", params);
		},
		formatRange(params) {
			return transport.request("biome/format_range", params);
		},
		formatOnType(params) {
			return transport.request("biome/format_on_type", params);
		},
		fixFile(params) {
			return transport.request("biome/fix_file", params);
		},
		rename(params) {
			return transport.request("biome/rename", params);
		},
		destroy() {
			transport.destroy();
		},
	};
}<|MERGE_RESOLUTION|>--- conflicted
+++ resolved
@@ -985,15 +985,13 @@
 	 */
 	recommended?: boolean;
 	/**
-<<<<<<< HEAD
 	 * Succinct description of the rule.
 	 */
 	useExplicitLengthCheck?: RuleConfiguration_for_Null;
-=======
+	/**
 	 * Enforce the use of new for all builtins, except String, Number, Boolean, Symbol and BigInt.
 	 */
 	useConsistentNewBuiltin?: RuleConfiguration_for_Null;
->>>>>>> 2db7d05f
 	/**
 	 * Disallows package private imports.
 	 */
@@ -1987,11 +1985,8 @@
 	| "lint/nursery/noUndeclaredDependencies"
 	| "lint/nursery/noUnknownUnit"
 	| "lint/nursery/useBiomeSuppressionComment"
-<<<<<<< HEAD
 	| "lint/nursery/useExplicitLengthCheck"
-=======
 	| "lint/nursery/useConsistentNewBuiltin"
->>>>>>> 2db7d05f
 	| "lint/nursery/useImportRestrictions"
 	| "lint/nursery/useSortedClasses"
 	| "lint/performance/noAccumulatingSpread"
